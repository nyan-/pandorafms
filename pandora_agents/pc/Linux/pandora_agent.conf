# Base config file for Pandora FMS agents
<<<<<<< HEAD
# Version 7.0NG.710, GNU/Linux
=======
# Version 7.0NG.711, GNU/Linux
>>>>>>> 60757b0a
# Licensed under GPL license v2,
# Copyright (c) 2003-2009 Artica Soluciones Tecnologicas
# http://www.pandorafms.com

# General Parameters
# ==================

server_ip 	localhost
server_path 	/var/spool/pandora/data_in
temporal /tmp
logfile /var/log/pandora/pandora_agent.log
#include /etc/pandora/pandora_agent_alt.conf
#broker_agent name_agent

# Interval in seconds, 300 by default
interval    	300

# Debug mode renames XML in the temp folder and continues running
debug 		0	

# Optional. UDP Server to receive orders from outside
# By default is disabled, set 1 to enable
# Set port (41122 by default) 
# Set address to restrict who can order a agent restart (0.0.0.0 = anybody)
#
udp_server 0
udp_server_port 41122
udp_server_auth_address 0.0.0.0

# By default, agent takes machine name
#agent_name     adama

#Parent agent_name
#parent_agent_name caprica

# Agent description
#description This is a demo agent for Linux

# Group assigned for this agent (descriptive, p.e: Servers)
#group Servers

# address: Enforce to server a ip address to this agent 
# You can also try to detect the first IP using "auto", for example
#address auto
# or setting a fixed IP address, like for example:
#address 192.168.36.73

# Autotime: Enforce to server to ignore timestamp coming from this
# agent, used when agents has no timer or it's inestable. 1 to enable
# this feature
#autotime 1

# Timezone offset: Difference with the server timezone
#timezone_offset 0

# Agent position paramters
# Those parameters define the geographical position of the agent 

# gis_exec: Call a script that returns a string with a fixed
# format of latitude,longitude,altitude
# i.e.: 41.377,-5.105,2.365

#gis_exec /tmp/gis.sh

# This sets the GIS coordinates as fixed values:
# latitude 
#latitude 0
# longitude
#longitude 0
# altitude
#altitude 0

#GPS Position description
#position_description Madrid, centro

# By default agent try to take default encoding defined in host.
#encoding 	iso-8859-15

# Listening TCP port for remote server. By default is 41121 (for tentacle)
# if you want to use SSH use 22, and FTP uses 21.
server_port	41121

# Transfer mode: tentacle, ftp, ssh or local 
transfer_mode tentacle

# Server password (Tentacle or FTP). Leave empty for no password (default).
#server_pwd mypassword

# Set to yes/no to enable/disable OpenSSL support for Tentacle (disabled by default).
#server_ssl no

# Extra options for the Tentacle client (for example, server_opts "-v -r 5").
#server_opts

# delayed_startup defines number of seconds before start execution
# for first time when startup Pandora FMS Agent
#delayed_startup 10

# Pandora nice defines priority of execution. Less priority means more intensive execution
# A recommended value is 10. 0 priority means no Pandora CPU protection enabled (default)
#pandora_nice 0

# Cron mode replace Pandora FMS own task schedule each XX interval seconds by the use
# of old style cron. You should add to crontab Pandora FMS agent script to use this mode.
# This is disabled by default, and is not recommended.  Use Pandora FMS internal scheduler
# is much more safe
#cron_mode 

# If set to 1 allows the agent to be configured via the web console (Only Enterprise version) 
#remote_config 1

# If set to 1 start Drone Agent's Proxy Mode 
# proxy_mode 1

# Max number of simmultaneus connection for proxy (by default 10)
# proxy_max_connection 10

# Proxy timeout (by default 1s)
# proxy_timeout 1

# Number of threads to execute modules in parallel
#agent_threads 1

# User the agent will run as
#pandora_user root

# Enable or disable XML buffer.
# If you are in a secured environment and want to enable the XML buffer you
# should consider changing the temporal directory, since /tmp is world writable.
#xml_buffer 0

# Minimum available bytes in the temporal directory to enable the XML buffer
#temporal_min_size 1024

# Secondary server configuration
# ==============================

# If secondary_mode is set to on_error, data files are copied to the secondary
# server only if the primary server fails. If set to always, data files are
# always copied to the secondary server.
#secondary_mode on_error
#secondary_server_ip localhost
#secondary_server_path /var/spool/pandora/data_in
#secondary_server_port 41121
#secondary_transfer_mode tentacle
#secondary_server_pwd mypassword
#secondary_server_ssl no
#secondary_server_opts

# Module Definition
# =================

# System information

# vmstat syntax depends on linux distro and vmstat command version, please check before use it
module_begin 
module_name cpu_user
module_type generic_data
module_interval 1
module_exec vmstat 1 2 | tail -1 | awk '{ print $13 }'
module_max 100
module_min 0
module_description User CPU Usage (%)
module_min_warning 70
module_max_warning 90
module_min_critical 91
module_max_critical 100
module_unit %
module_end

#Get load average
module_begin 
module_name Load Average
module_type generic_data
module_exec cat /proc/loadavg | cut -d' ' -f1 
module_description Average process in CPU (Last minute) 
module_end

#Get free memory in MB
module_begin
module_name Cache mem free
module_type generic_data
module_exec free -m | grep buffers/cache | awk '{print $4}'
module_description Free cache memory in MB
module_min_warning 500
module_max_warning 600
module_min_critical 100
module_max_critical 499
module_unit MB
module_end

#Count total number of processes
module_begin
module_name proctotal
module_type generic_data
module_exec ps -A | tail --lines=+5 | wc -l
module_description Total processes
module_min_warning 150
module_max_warning 249
module_min_critical 250
module_max_critical 300
module_unit processes
module_end

# Process information

module_begin
module_name sshDaemon
module_type generic_proc
module_exec ps -Af | grep sshd | grep -v "grep" | wc -l
module_description Check ssh service
module_end

# Async data example
 
module_begin
module_name LastLogin
module_type async_string
module_exec last | head -1
module_description Monitor last user loggin
module_end 

# Module that get the number of cron file 
# This module uses a precondition, if cron is running the 
# module will check the folder /etc/cron.d to get the number of files
module_begin
module_name Cron task files
module_type async_string
module_precondition =~ .*cron.* ps aux | grep cron
module_exec ls -l /etc/cron.d | awk 'NR>1 {print $0}' | wc -l
module_description Number of cron task files
module_unit files
module_end


# Plugin example

# This plugin detects all disk partitions and monitor the free spaces

module_plugin pandora_df

# This parses /var/log/syslog file, under the module name "syslog"
# And search for "ssh" string into it, sending only that information.

module_plugin grep_log /var/log/syslog Syslog ssh

# Get disk space free in MB
#module_begin 
#module_name disk_root_free
#module_type generic_data
#module_exec df -kh / | tail -1 | awk '{ print 100-$5 }'
#module_max 100
#module_min 0
#module_description Free disk Percentage of root partition
#module_min_warning 70
#module_max_warning 90
#module_min_critical 91
#module_max_critical 100
#module_end

# This module uses postprocess feature to unit conversion
#module_begin
#module_name memused
#module_type generic_data
#module_exec free -k | grep buffers/cache | awk '{print $3}'
#module_postprocess 0,000976
#module_description Used memory in KB postprocessed to be in MB
#module_end

# Plugin for inventory on the agent (Only Enterprise)

# module_plugin inventory 1 cpu ram video nic hd cdrom software init_services filesystem users process ip route

# Example of preconditions
#module_begin
#module_name Test Precondicion
#module_type generic_data
#module_precondition < 10 echo 5
#module_precondition > 10 echo 15
#module_precondition = 10 echo 10
#module_precondition != 10 echo 5
#module_precondition =~ 10 echo 10
#module_precondition (5,15) echo 10
#module_freepercentmemory
#module_description Precondition test module
#module_end

# Example of postconditions
#module_begin
#module_name Test Postcondicion
#module_type generic_data
#module_condition < 10 echo min >> /tmp/log.txt
#module_condition > 3 echo max >> /tmp/log.txt
#module_condition = 5 echo equal >> /tmp/log.txt
#module_condition != 10 echo diff >> /tmp/log.txt
#module_condition =~ 5 echo regexp >> /tmp/log.txt
#module_condition (3,8) echo range >> /tmp/log.txt
#module_exec echo 5
#module_description Postcondition test module
#module_end<|MERGE_RESOLUTION|>--- conflicted
+++ resolved
@@ -1,9 +1,5 @@
 # Base config file for Pandora FMS agents
-<<<<<<< HEAD
-# Version 7.0NG.710, GNU/Linux
-=======
 # Version 7.0NG.711, GNU/Linux
->>>>>>> 60757b0a
 # Licensed under GPL license v2,
 # Copyright (c) 2003-2009 Artica Soluciones Tecnologicas
 # http://www.pandorafms.com
