--- conflicted
+++ resolved
@@ -1,9 +1,5 @@
 # Base config file for Pandora FMS agents
-<<<<<<< HEAD
-# Version 7.0NG.710, AIX version
-=======
 # Version 7.0NG.711, AIX version
->>>>>>> 60757b0a
 # Licensed under GPL license v2,
 # Copyright (c) 2003-2010 Artica Soluciones Tecnologicas
 # http://www.pandorafms.com
