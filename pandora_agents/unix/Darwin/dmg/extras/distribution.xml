<?xml version="1.0" encoding="utf-8" standalone="no"?>
<installer-gui-script minSpecVersion="1">
    <pkg-ref id="com.pandorafms.pandorafms_src"/>
    <title>Pandora FMS Agent installer for MacOS</title>
    <welcome file="text/welcome.html" />
    <!-- <readme file="text/readme.html" /> -->
    <license file="text/license.html" />
    <conclusion file="text/conclusion.html" />
    <background file="images/pfms_background_darwin.png" alignment="bottomleft" scaling="none" mime-type="image/png" uti="public.png" />
    <options customize="never" allow-external-scripts="true" rootVolumeOnly="true"/>
    <!-- <options customize="never" allow-external-scripts="true"/> -->
    <choices-outline>
        <line choice="default">
            <line choice="com.pandorafms.pandorafms_src"/>
            <line choice="com.pandorafms.pandorafms_uninstall"/>
        </line>
    </choices-outline>
    <choice id="default"/>
    <choice id="com.pandorafms.pandorafms_src" visible="false">
        <pkg-ref id="com.pandorafms.pandorafms_src"/>
    </choice>
<<<<<<< HEAD
    <pkg-ref id="com.pandorafms.pandorafms_src" version="7.0NG.755+alt" onConclusion="none">pandorafms_src.pdk</pkg-ref>
    <choice id="com.pandorafms.pandorafms_uninstall" visible="true" customLocation="/Applications">
        <pkg-ref id="com.pandorafms.pandorafms_uninstall"/>
    </choice>
    <pkg-ref id="com.pandorafms.pandorafms_uninstall" version="7.0NG.755+alt" onConclusion="none">pandorafms_uninstall.pdk</pkg-ref>
=======
    <pkg-ref id="com.pandorafms.pandorafms_src" version="7.0NG.757" onConclusion="none">pandorafms_src.pdk</pkg-ref>
    <choice id="com.pandorafms.pandorafms_uninstall" visible="true" customLocation="/Applications">
        <pkg-ref id="com.pandorafms.pandorafms_uninstall"/>
    </choice>
    <pkg-ref id="com.pandorafms.pandorafms_uninstall" version="7.0NG.757" onConclusion="none">pandorafms_uninstall.pdk</pkg-ref>
>>>>>>> 4cd17dca
<!-- <installation-check script="check()" />
	<script>
	<![CDATA[
	]]>
	</script>
-->
</installer-gui-script><|MERGE_RESOLUTION|>--- conflicted
+++ resolved
@@ -19,19 +19,11 @@
     <choice id="com.pandorafms.pandorafms_src" visible="false">
         <pkg-ref id="com.pandorafms.pandorafms_src"/>
     </choice>
-<<<<<<< HEAD
-    <pkg-ref id="com.pandorafms.pandorafms_src" version="7.0NG.755+alt" onConclusion="none">pandorafms_src.pdk</pkg-ref>
-    <choice id="com.pandorafms.pandorafms_uninstall" visible="true" customLocation="/Applications">
-        <pkg-ref id="com.pandorafms.pandorafms_uninstall"/>
-    </choice>
-    <pkg-ref id="com.pandorafms.pandorafms_uninstall" version="7.0NG.755+alt" onConclusion="none">pandorafms_uninstall.pdk</pkg-ref>
-=======
     <pkg-ref id="com.pandorafms.pandorafms_src" version="7.0NG.757" onConclusion="none">pandorafms_src.pdk</pkg-ref>
     <choice id="com.pandorafms.pandorafms_uninstall" visible="true" customLocation="/Applications">
         <pkg-ref id="com.pandorafms.pandorafms_uninstall"/>
     </choice>
     <pkg-ref id="com.pandorafms.pandorafms_uninstall" version="7.0NG.757" onConclusion="none">pandorafms_uninstall.pdk</pkg-ref>
->>>>>>> 4cd17dca
 <!-- <installation-check script="check()" />
 	<script>
 	<![CDATA[
