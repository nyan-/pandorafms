#!/bin/bash

#Pandora FMS- http:#pandorafms.com
# ==================================================
# Copyright (c) 2005-2021 Artica Soluciones Tecnologicas
# Please see http:#pandorafms.org for full contribution list

# This program is free software; you can redistribute it and/or
# modify it under the terms of the  GNU Lesser General Public License
# as published by the Free Software Foundation; version 2

# This program is distributed in the hope that it will be useful,
# but WITHOUT ANY WARRANTY; without even the implied warranty of
# MERCHANTABILITY or FITNESS FOR A PARTICULAR PURPOSE.  See the
# GNU General Public License for more details.

<<<<<<< HEAD
pandora_version="7.0NG.758+alt"
=======
pandora_version="7.0NG.759-211216"
>>>>>>> 9b96f119

echo "Test if you has the tools for to make the packages."
whereis dpkg-deb | cut -d":" -f2 | grep dpkg-deb > /dev/null
if [ $? = 1 ]
then
	if [ "$DPKG_DEB" == "" ]; then
		echo "No found \"dpkg-deb\" aplication, please install."
		exit 1
	fi

	echo ">> Using dockerized version of dpkg-deb: "
	echo "  $DPKG_DEB"
	USE_DOCKER_APP=1
else
	echo "Found \"dpkg-debs\"."
fi

cd ..

echo "Make a \"temp_package\" temp dir for job."

mkdir -p temp_package/usr
mkdir -p temp_package/usr/share/pandora_agent/
mkdir -p temp_package/usr/bin/
mkdir -p temp_package/usr/sbin/
mkdir -p temp_package/etc/pandora/plugins
mkdir -p temp_package/etc/pandora/collections
mkdir -p temp_package/etc/pandora/trans
mkdir -p temp_package/etc/pandora/commands
mkdir -p temp_package/etc/init.d/
mkdir -p temp_package/lib/systemd/system/
mkdir -p temp_package/var/log/pandora/
mkdir -p temp_package/var/spool/pandora/data_out
mkdir -p temp_package/usr/share/man/man1/
mkdir -p temp_package/usr/share/pandora_agent/plugins
mkdir -p temp_package/tmp
mkdir -p temp_package/etc/logrotate.d/

echo "Make directory system tree for package."
cp DEBIAN temp_package -R
chmod 755 -R temp_package/DEBIAN

#Next lines is same to
#cp -aRf * temp_package/usr/share/pandora_agent/
#but don't copy recursive the temp_package into temp_package

for item in `ls | grep -v NT4 | grep -v AIX | grep -v FreeBSD | grep -v HP-UX | grep -v SunOS | grep -v temp_package`
do
	#if  [ \( $item != 'temp_package' \) -a \( $item != 'NT4' \) ]
	#then
		cp -aRf $item temp_package/usr/share/pandora_agent/
	#fi
done
cp -aRf tentacle_client temp_package/usr/bin/
cp -aRf pandora_agent temp_package/usr/bin/
cp -aRf pandora_agent_exec temp_package/usr/bin/pandora_agent_exec
cp -aRf pandora_agent_daemon temp_package/etc/init.d/pandora_agent_daemon
cp -aRf pandora_agent_daemon.service temp_package/lib/systemd/system/pandora_agent_daemon.service
cp -aRf pandora_agent_logrotate temp_package/etc/logrotate.d/pandora_agent
cp Linux/pandora_agent.conf temp_package/etc/pandora/

cp -aRf man/man1/* temp_package/usr/share/man/man1/

# Relocate plugins to the final dir and delete 
cp temp_package/usr/share/pandora_agent/plugins/* temp_package/etc/pandora/plugins

# Make sure the plugins have execution privileges
chmod 755 temp_package/etc/pandora/plugins/*

echo "Official plugins are placed on /etc/pandora/plugins" > temp_package/usr/share/pandora_agent/plugins/README

#Disabled, now the package overwrite the previous files.
##Create a temp file for to update files of plugins dir but don't crush dir.
##cp -aRf temp_package/usr/share/pandora_agent/plugins temp_package/tmp
##rm -rf temp_package/usr/share/pandora_agent/plugins/*

echo "Remove the SVN files and other temp files."
for item in `find temp_package`
do
	echo -n "."
	echo $item | grep "svn" > /dev/null
	#last command success
	if [ $? -eq 0 ]
	then
		rm -rf $item
	fi
	
	echo $item | grep "make_deb_package.sh" > /dev/null
	#last command success
	if [ $? -eq 0 ]
	then
		rm -rf $item
	fi
done
echo "END"

echo "Calcule md5sum for md5sums file control of package"
for item in `find temp_package`
do
	echo -n "."
	if [ ! -d $item ]
	then
		echo $item | grep "DEBIAN" > /dev/null
		#last command success
		if [ $? -eq 1 ]
		then
			md5=`md5sum $item | cut -d" " -f1`
			
			#delete "temp_package" in the path
			final_path=${item#temp_package}
			echo $md5" "$final_path >> temp_package/DEBIAN/md5sums
		fi
	fi
done
echo "END"

echo "Make the package \"Pandorafms agent\"."
if [ "$USE_DOCKER_APP" == "1" ]; then 
	eval $DPKG_DEB --build temp_package
else
	dpkg-deb --build temp_package
fi
mv temp_package.deb pandorafms.agent_unix_$pandora_version.deb

echo "Delete the \"temp_package\" temp dir for job."
rm -rf temp_package<|MERGE_RESOLUTION|>--- conflicted
+++ resolved
@@ -14,11 +14,7 @@
 # MERCHANTABILITY or FITNESS FOR A PARTICULAR PURPOSE.  See the
 # GNU General Public License for more details.
 
-<<<<<<< HEAD
-pandora_version="7.0NG.758+alt"
-=======
 pandora_version="7.0NG.759-211216"
->>>>>>> 9b96f119
 
 echo "Test if you has the tools for to make the packages."
 whereis dpkg-deb | cut -d":" -f2 | grep dpkg-deb > /dev/null
