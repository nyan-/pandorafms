--- conflicted
+++ resolved
@@ -2,13 +2,8 @@
 #Pandora FMS Linux Agent
 #
 %define name        pandorafms_agent_unix
-<<<<<<< HEAD
-%define version     7.0NG.710
-%define release     170816
-=======
 %define version     7.0NG.711
 %define release     170901
->>>>>>> 53e61715
 
 Summary:            Pandora FMS Linux agent, PERL version
 Name:               %{name}
