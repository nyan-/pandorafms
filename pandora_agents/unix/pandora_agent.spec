#
#Pandora FMS Linux Agent
#
%define name        pandorafms_agent_unix
%define version     7.0NG.747
<<<<<<< HEAD
%define release     200707
=======
%define release     200709
>>>>>>> efb8146b

Summary:            Pandora FMS Linux agent, PERL version
Name:               %{name}
Version:            %{version}
Release:            %{release}
License:            GPL
Vendor:             ArticaST <http://www.artica.es>
Source0:            %{name}-%{version}.tar.gz
URL:                http://pandorafms.org
Group:              System/Monitoring
Packager:           Sancho Lerena <slerena@artica.es>
Prefix:             /usr/share
BuildRoot:          %{_tmppath}/%{name}-%{version}-buildroot
BuildArch:          noarch
#PreReq:             %fillup_prereq %insserv_prereq /usr/bin/sed /usr/bin/grep /usr/sbin/useradd
Requires(pre,preun):/usr/bin/sed /usr/bin/grep /usr/sbin/useradd
Requires:           coreutils unzip perl perl(Sys::Syslog) perl(IO::Compress::Zip) perl(YAML::Tiny)
AutoReq:            0
Provides:           %{name}-%{version}

%description
Pandora FMS agent for unix. Pandora FMS is an OpenSource full-featured monitoring software.

%prep
rm -rf $RPM_BUILD_ROOT

%setup -q -n unix

%build

%install
rm -rf $RPM_BUILD_ROOT
mkdir -p $RPM_BUILD_ROOT%{prefix}/pandora_agent/
mkdir -p $RPM_BUILD_ROOT/usr/bin/
mkdir -p $RPM_BUILD_ROOT/usr/sbin/
mkdir -p $RPM_BUILD_ROOT/etc/pandora/
mkdir -p $RPM_BUILD_ROOT/etc/init.d/
mkdir -p $RPM_BUILD_ROOT/var/log/pandora/
mkdir -p $RPM_BUILD_ROOT/usr/share/man/man1/
cp -aRf * $RPM_BUILD_ROOT%{prefix}/pandora_agent/
cp -aRf $RPM_BUILD_ROOT%{prefix}/pandora_agent/tentacle_client $RPM_BUILD_ROOT/usr/bin/
cp -aRf $RPM_BUILD_ROOT%{prefix}/pandora_agent/pandora_agent $RPM_BUILD_ROOT/usr/bin/
cp -aRf $RPM_BUILD_ROOT%{prefix}/pandora_agent/pandora_agent_exec $RPM_BUILD_ROOT/usr/bin/
cp -aRf $RPM_BUILD_ROOT%{prefix}/pandora_agent/pandora_agent_daemon $RPM_BUILD_ROOT/etc/init.d/pandora_agent_daemon
cp -aRf $RPM_BUILD_ROOT%{prefix}/pandora_agent/pandora_agent_daemon $RPM_BUILD_ROOT/etc/init.d/pandora_agent_daemon
cp -aRf $RPM_BUILD_ROOT%{prefix}/pandora_agent/man/man1/pandora_agent.1.gz $RPM_BUILD_ROOT/usr/share/man/man1/
cp -aRf $RPM_BUILD_ROOT%{prefix}/pandora_agent/man/man1/tentacle_client.1.gz $RPM_BUILD_ROOT/usr/share/man/man1/

cp -aRf $RPM_BUILD_ROOT%{prefix}/pandora_agent/Linux/pandora_agent.conf $RPM_BUILD_ROOT/usr/share/pandora_agent/pandora_agent.conf.rpmnew

#if [ -f $RPM_BUILD_ROOT%{prefix}/pandora_agent/pandora_agent.spec ] ; then
#	rm $RPM_BUILD_ROOT%{prefix}/pandora_agent/pandora_agent.spec
#fi

%clean
rm -Rf $RPM_BUILD_ROOT

%pre
if [ "`id pandora | grep uid | wc -l`" = 0 ]
then
        /usr/sbin/useradd -d %{prefix}/pandora -s /bin/false -M -g 0 pandora
fi

%post
mkdir -p /var/log/pandora
chown pandora:root /var/log/pandora
if [ ! -d /etc/pandora ] ; then
	mkdir -p /etc/pandora
fi

if [ ! -f /usr/share/pandora_agent/pandora_agent.conf ] ; then
	cp /usr/share/pandora_agent/pandora_agent.conf.rpmnew /usr/share/pandora_agent/pandora_agent.conf
fi

if [ ! -f /etc/pandora/pandora_agent.conf ] ; then
	ln -s /usr/share/pandora_agent/pandora_agent.conf /etc/pandora/pandora_agent.conf
else
	ln -s /usr/share/pandora_agent/pandora_agent.conf.rpmnew /etc/pandora/pandora_agent.conf.rpmnew
fi

if [ ! -e /etc/pandora/plugins ]; then
	ln -s /usr/share/pandora_agent/plugins /etc/pandora
fi

if [ ! -e /etc/pandora/collections ]; then
	mkdir /etc/pandora/collections
fi

if [ ! -e /etc/pandora/commands ]; then
	mkdir /etc/pandora/commands
fi

cp -aRf /usr/share/pandora_agent/pandora_agent_logrotate /etc/logrotate.d/pandora_agent

# Enable the service on SystemD
systemctl enable pandora_agent_daemon.service

mkdir -p /var/spool/pandora/data_out
chkconfig pandora_agent_daemon on

%preun

# Upgrading
if [ "$1" = "1" ]; then
	exit 0
fi

chkconfig --del pandora_agent_daemon 
/etc/init.d/pandora_agent_daemon stop
rm /etc/init.d/pandora_agent_daemon
/usr/sbin/userdel pandora
rm -Rf /etc/pandora/pandora_agent.conf
rm -Rf /var/log/pandora/pandora_agent* 2> /dev/null
rm -Rf /usr/share/pandora_agent
rm -Rf /usr/share/man/man1/pandora_agent.1.gz
rm -Rf /usr/share/man/man1/tentacle_client.1.gz
exit 0

%postun

# Upgrading
if [ "$1" = "1" ]; then
        exit 0
fi

rm -Rf /etc/logrotate.d/pandora_agent

%files
%defattr(750,pandora,root)
/usr/bin/pandora_agent
/usr/bin/pandora_agent_exec

%defattr(755,pandora,root)
/usr/bin/tentacle_client
/etc/init.d/pandora_agent_daemon
%docdir %{prefix}/pandora_agents/docs
%{prefix}/pandora_agent

%defattr(644,pandora,root)
/usr/share/man/man1/pandora_agent.1.gz
/usr/share/man/man1/tentacle_client.1.gz
<|MERGE_RESOLUTION|>--- conflicted
+++ resolved
@@ -3,11 +3,7 @@
 #
 %define name        pandorafms_agent_unix
 %define version     7.0NG.747
-<<<<<<< HEAD
-%define release     200707
-=======
 %define release     200709
->>>>>>> efb8146b
 
 Summary:            Pandora FMS Linux agent, PERL version
 Name:               %{name}
