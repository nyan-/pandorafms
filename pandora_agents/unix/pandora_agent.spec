#
#Pandora FMS Linux Agent
#
%define name        pandorafms_agent_unix
%define version     7.0NG.744
<<<<<<< HEAD
%define release     200414
=======
%define release     200421
>>>>>>> b3d7c56d

Summary:            Pandora FMS Linux agent, PERL version
Name:               %{name}
Version:            %{version}
Release:            %{release}
License:            GPL
Vendor:             ArticaST <http://www.artica.es>
Source0:            %{name}-%{version}.tar.gz
URL:                http://pandorafms.org
Group:              System/Monitoring
Packager:           Sancho Lerena <slerena@artica.es>
Prefix:             /usr/share
BuildRoot:          %{_tmppath}/%{name}-%{version}-buildroot
BuildArch:          noarch
#PreReq:             %fillup_prereq %insserv_prereq /usr/bin/sed /usr/bin/grep /usr/sbin/useradd
Requires(pre,preun):/usr/bin/sed /usr/bin/grep /usr/sbin/useradd
Requires:           coreutils unzip perl perl(Sys::Syslog) perl(IO::Compress::Zip) perl(YAML::Tiny)
AutoReq:            0
Provides:           %{name}-%{version}

%description
Pandora FMS agent for unix. Pandora FMS is an OpenSource full-featured monitoring software.

%prep
rm -rf $RPM_BUILD_ROOT

%setup -q -n unix

%build

%install
rm -rf $RPM_BUILD_ROOT
mkdir -p $RPM_BUILD_ROOT%{prefix}/pandora_agent/
mkdir -p $RPM_BUILD_ROOT/usr/bin/
mkdir -p $RPM_BUILD_ROOT/usr/sbin/
mkdir -p $RPM_BUILD_ROOT/etc/pandora/
mkdir -p $RPM_BUILD_ROOT/etc/init.d/
mkdir -p $RPM_BUILD_ROOT/var/log/pandora/
mkdir -p $RPM_BUILD_ROOT/usr/share/man/man1/
cp -aRf * $RPM_BUILD_ROOT%{prefix}/pandora_agent/
cp -aRf $RPM_BUILD_ROOT%{prefix}/pandora_agent/tentacle_client $RPM_BUILD_ROOT/usr/bin/
cp -aRf $RPM_BUILD_ROOT%{prefix}/pandora_agent/pandora_agent $RPM_BUILD_ROOT/usr/bin/
cp -aRf $RPM_BUILD_ROOT%{prefix}/pandora_agent/pandora_agent_exec $RPM_BUILD_ROOT/usr/bin/
cp -aRf $RPM_BUILD_ROOT%{prefix}/pandora_agent/pandora_agent_daemon $RPM_BUILD_ROOT/etc/init.d/pandora_agent_daemon
cp -aRf $RPM_BUILD_ROOT%{prefix}/pandora_agent/pandora_agent_daemon $RPM_BUILD_ROOT/etc/init.d/pandora_agent_daemon
cp -aRf $RPM_BUILD_ROOT%{prefix}/pandora_agent/man/man1/pandora_agent.1.gz $RPM_BUILD_ROOT/usr/share/man/man1/
cp -aRf $RPM_BUILD_ROOT%{prefix}/pandora_agent/man/man1/tentacle_client.1.gz $RPM_BUILD_ROOT/usr/share/man/man1/

cp -aRf $RPM_BUILD_ROOT%{prefix}/pandora_agent/Linux/pandora_agent.conf $RPM_BUILD_ROOT/usr/share/pandora_agent/pandora_agent.conf.rpmnew

#if [ -f $RPM_BUILD_ROOT%{prefix}/pandora_agent/pandora_agent.spec ] ; then
#	rm $RPM_BUILD_ROOT%{prefix}/pandora_agent/pandora_agent.spec
#fi

%clean
rm -Rf $RPM_BUILD_ROOT

%pre
if [ "`id pandora | grep uid | wc -l`" = 0 ]
then
        /usr/sbin/useradd -d %{prefix}/pandora -s /bin/false -M -g 0 pandora
fi

%post
mkdir -p /var/log/pandora
chown pandora:root /var/log/pandora
if [ ! -d /etc/pandora ] ; then
	mkdir -p /etc/pandora
fi

if [ ! -f /usr/share/pandora_agent/pandora_agent.conf ] ; then
	cp /usr/share/pandora_agent/pandora_agent.conf.rpmnew /usr/share/pandora_agent/pandora_agent.conf
fi

if [ ! -f /etc/pandora/pandora_agent.conf ] ; then
	ln -s /usr/share/pandora_agent/pandora_agent.conf /etc/pandora/pandora_agent.conf
else
	ln -s /usr/share/pandora_agent/pandora_agent.conf.rpmnew /etc/pandora/pandora_agent.conf.rpmnew
fi

if [ ! -e /etc/pandora/plugins ]; then
	ln -s /usr/share/pandora_agent/plugins /etc/pandora
fi

if [ ! -e /etc/pandora/collections ]; then
	mkdir /etc/pandora/collections
fi

if [ ! -e /etc/pandora/commands ]; then
	mkdir /etc/pandora/commands
fi

cp -aRf /usr/share/pandora_agent/pandora_agent_logrotate /etc/logrotate.d/pandora_agent

# Enable the service on SystemD
systemctl enable pandora_agent_daemon.service

mkdir -p /var/spool/pandora/data_out
chkconfig pandora_agent_daemon on

%preun

# Upgrading
if [ "$1" = "1" ]; then
	exit 0
fi

chkconfig --del pandora_agent_daemon 
/etc/init.d/pandora_agent_daemon stop
rm /etc/init.d/pandora_agent_daemon
/usr/sbin/userdel pandora
rm -Rf /etc/pandora/pandora_agent.conf
rm -Rf /var/log/pandora/pandora_agent* 2> /dev/null
rm -Rf /usr/share/pandora_agent
rm -Rf /usr/share/man/man1/pandora_agent.1.gz
rm -Rf /usr/share/man/man1/tentacle_client.1.gz
exit 0

%postun

# Upgrading
if [ "$1" = "1" ]; then
        exit 0
fi

rm -Rf /etc/logrotate.d/pandora_agent

%files
%defattr(750,pandora,root)
/usr/bin/pandora_agent
/usr/bin/pandora_agent_exec

%defattr(755,pandora,root)
/usr/bin/tentacle_client
/etc/init.d/pandora_agent_daemon
%docdir %{prefix}/pandora_agents/docs
%{prefix}/pandora_agent

%defattr(644,pandora,root)
/usr/share/man/man1/pandora_agent.1.gz
/usr/share/man/man1/tentacle_client.1.gz
<|MERGE_RESOLUTION|>--- conflicted
+++ resolved
@@ -3,11 +3,7 @@
 #
 %define name        pandorafms_agent_unix
 %define version     7.0NG.744
-<<<<<<< HEAD
-%define release     200414
-=======
 %define release     200421
->>>>>>> b3d7c56d
 
 Summary:            Pandora FMS Linux agent, PERL version
 Name:               %{name}
