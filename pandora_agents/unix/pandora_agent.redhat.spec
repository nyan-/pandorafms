--- conflicted
+++ resolved
@@ -2,13 +2,8 @@
 #Pandora FMS Linux Agent
 #
 %define name        pandorafms_agent_unix
-<<<<<<< HEAD
-%define version     7.0NG.758+alt
-%define release     1
-=======
 %define version     7.0NG.759
 %define release     211216
->>>>>>> 9b96f119
 
 Summary:            Pandora FMS Linux agent, PERL version
 Name:               %{name}
