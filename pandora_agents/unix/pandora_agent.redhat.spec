#
#Pandora FMS Linux Agent
#
%define name        pandorafms_agent_unix
%define version     7.0NG.740
<<<<<<< HEAD
%define release     191029
=======
%define release     191112
>>>>>>> 2aaf78b4

Summary:            Pandora FMS Linux agent, PERL version
Name:               %{name}
Version:            %{version}
Release:            %{release}
License:            GPL
Vendor:             ArticaST <http://www.artica.es>
Source0:            %{name}-%{version}.tar.gz
URL:                http://pandorafms.org
Group:              System/Monitoring
Packager:           Sancho Lerena <slerena@artica.es>
Prefix:             /usr/share
BuildRoot:          %{_tmppath}/%{name}-%{version}-buildroot
BuildArch:          noarch
Requires(pre):      shadow-utils
Requires(post):     chkconfig /bin/ln
Requires(preun):    chkconfig /bin/rm /usr/sbin/userdel
Requires:           fileutils textutils unzip
Requires:           util-linux procps grep
Requires:           /sbin/ip /bin/awk
Requires:           perl perl(Sys::Syslog) perl(IO::Compress::Zip)
# Required by plugins
#Requires:           sh-utils sed passwd net-tools rpm
AutoReq:            0
Provides:           %{name}-%{version}

%description
Pandora FMS agent for unix. Pandora FMS is an OpenSource full-featured monitoring software.

%prep
rm -rf $RPM_BUILD_ROOT

%setup -q -n unix

%build

%install
rm -rf $RPM_BUILD_ROOT
mkdir -p $RPM_BUILD_ROOT%{prefix}/pandora_agent/
mkdir -p $RPM_BUILD_ROOT/usr/bin/
mkdir -p $RPM_BUILD_ROOT/usr/sbin/
mkdir -p $RPM_BUILD_ROOT/etc/pandora/
mkdir -p $RPM_BUILD_ROOT/etc/rc.d/init.d/
mkdir -p $RPM_BUILD_ROOT/var/log/pandora/
mkdir -p $RPM_BUILD_ROOT/usr/share/man/man1/
mkdir -p $RPM_BUILD_ROOT%{_sysconfdir}/logrotate.d/
cp -aRf * $RPM_BUILD_ROOT%{prefix}/pandora_agent/
cp -aRf $RPM_BUILD_ROOT%{prefix}/pandora_agent/tentacle_client $RPM_BUILD_ROOT/usr/bin/
cp -aRf $RPM_BUILD_ROOT%{prefix}/pandora_agent/pandora_agent $RPM_BUILD_ROOT/usr/bin/
cp -aRf $RPM_BUILD_ROOT%{prefix}/pandora_agent/pandora_agent_exec $RPM_BUILD_ROOT/usr/bin/
cp -aRf $RPM_BUILD_ROOT%{prefix}/pandora_agent/pandora_agent_daemon $RPM_BUILD_ROOT/etc/rc.d/init.d/pandora_agent_daemon
cp -aRf $RPM_BUILD_ROOT%{prefix}/pandora_agent/man/man1/pandora_agent.1.gz $RPM_BUILD_ROOT/usr/share/man/man1/
cp -aRf $RPM_BUILD_ROOT%{prefix}/pandora_agent/man/man1/tentacle_client.1.gz $RPM_BUILD_ROOT/usr/share/man/man1/

cp -aRf $RPM_BUILD_ROOT%{prefix}/pandora_agent/Linux/pandora_agent.conf $RPM_BUILD_ROOT/usr/share/pandora_agent/pandora_agent.conf.rpmnew

install -m 0644 pandora_agent_logrotate $RPM_BUILD_ROOT%{_sysconfdir}/logrotate.d/pandora_agent

if [ -f $RPM_BUILD_ROOT%{prefix}/pandora_agent/pandora_agent.spec ] ; then
	rm $RPM_BUILD_ROOT%{prefix}/pandora_agent/pandora_agent.spec
fi

%clean
rm -Rf $RPM_BUILD_ROOT

%pre
getent passwd pandora >/dev/null || \
	/usr/sbin/useradd -d %{prefix}/pandora -s /bin/false -M -g 0 pandora
exit 0
chown pandora:root /var/log/pandora

%post
if [ ! -d /etc/pandora ] ; then
	mkdir -p /etc/pandora
fi

if [ ! -f /usr/share/pandora_agent/pandora_agent.conf ] ; then
	cp /usr/share/pandora_agent/pandora_agent.conf.rpmnew /usr/share/pandora_agent/pandora_agent.conf
fi

if [ ! -f /etc/pandora/pandora_agent.conf ] ; then
	ln -s /usr/share/pandora_agent/pandora_agent.conf /etc/pandora/pandora_agent.conf
else
	ln -s /usr/share/pandora_agent/pandora_agent.conf.rpmnew /etc/pandora/pandora_agent.conf.rpmnew
fi

if [ ! -e /etc/pandora/plugins ]; then
	ln -s /usr/share/pandora_agent/plugins /etc/pandora
fi

if [ ! -e /etc/pandora/collections ]; then
	mkdir -p /usr/share/pandora_agent/collections
	ln -s /usr/share/pandora_agent/collections /etc/pandora
fi

mkdir -p /var/spool/pandora/data_out
if [ ! -d /var/log/pandora ]; then
	mkdir -p /var/log/pandora
fi
/sbin/chkconfig --add pandora_agent_daemon
/sbin/chkconfig pandora_agent_daemon on

%preun

# Upgrading
if [ "$1" = "1" ]; then
	exit 0
fi

/sbin/chkconfig --del pandora_agent_daemon 
/etc/rc.d/init.d/pandora_agent_daemon stop >/dev/null 2>&1 || :

# Remove symbolic links
pushd /etc/pandora
for f in pandora_agent.conf plugins collections
do
	[ -L $f ] && rm -f $f
done
exit 0

%files
%defattr(750,root,root)
/usr/bin/pandora_agent

%defattr(755,pandora,root)
%{prefix}/pandora_agent

%defattr(755,root,root)
/usr/bin/pandora_agent_exec
/usr/bin/tentacle_client
/etc/rc.d/init.d/pandora_agent_daemon

%defattr(644,root,root)
/usr/share/man/man1/pandora_agent.1.gz
/usr/share/man/man1/tentacle_client.1.gz
%config(noreplace) %{_sysconfdir}/logrotate.d/pandora_agent<|MERGE_RESOLUTION|>--- conflicted
+++ resolved
@@ -3,11 +3,7 @@
 #
 %define name        pandorafms_agent_unix
 %define version     7.0NG.740
-<<<<<<< HEAD
-%define release     191029
-=======
 %define release     191112
->>>>>>> 2aaf78b4
 
 Summary:            Pandora FMS Linux agent, PERL version
 Name:               %{name}
