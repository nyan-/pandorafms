--- conflicted
+++ resolved
@@ -1031,11 +1031,7 @@
 my $ThreadSem = undef;
 
 use constant AGENT_VERSION => '7.0NG.773.3';
-<<<<<<< HEAD
-use constant AGENT_BUILD => '230913';
-=======
 use constant AGENT_BUILD => '230918';
->>>>>>> b85d622d
 
 # Agent log default file size maximum and instances
 use constant DEFAULT_MAX_LOG_SIZE => 600000;
