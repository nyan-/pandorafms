#!/usr/bin/perl
# **********************************************************************
# Pandora FMS Generic Unix/Perl Agent
# (c) 2009-2015 Artica Soluciones Tecnológicas
# with the help of many people. Please see http://pandorafms.org
# This code is licensed under GPL 2.0 license.
# **********************************************************************

=head1 NAME

pandora_agent - Pandora FMS Agent

=head1 VERSION

Version 6.0

=head1 USAGE

<< pandora_agent F<pandora home> >>

=cut


use strict;
use warnings;

use POSIX qw(strftime floor);
use Sys::Hostname;
use File::Basename;
use File::Copy;
use IO::Socket;
use Sys::Syslog;
use Time::Local;

# Agent XML data
my $Xml;

# Semaphore used to acces $Xml
my $Sem = undef;

# Semaphore used to control the number of threads
my $ThreadSem = undef;

<<<<<<< HEAD
use constant AGENT_VERSION => '7.0NG.739';
use constant AGENT_BUILD => '191022';
=======
use constant AGENT_VERSION => '7.0NG.740';
use constant AGENT_BUILD => '191028';
>>>>>>> 3094d5af

# Agent log default file size maximum and instances
use constant DEFAULT_MAX_LOG_SIZE => 600000;
use constant DEFAULT_LOG_ROTATE => 3;

# Commands to retrieve total memory information in kB
use constant TOTALMEMORY_CMDS => {
	linux => 'cat /proc/meminfo | grep MemTotal: | awk \'{ print $2 }\'',
	solaris => '/usr/sbin/prtconf | awk \'/Memory/ { print $3 * 1024 }\'',
	hpux => 'swapinfo -t | grep memory | awk \'{print $2}\'',
	freebsd => '/sbin/sysctl hw.physmem | awk \'{print $2 / 1024}\'',
};

# Commands to retrieve free memory information in kB
use constant FREEMEMORY_CMDS => {
	linux => 'cat /proc/meminfo | grep MemFree: | awk \'{ print $2 }\'',
	solaris => 'vmstat 1 2 | tail -1 | awk \'{ print $5 }\'',
	hpux => 'swapinfo -t | grep memory | awk \'{print $4}\'',
	freebsd => '/sbin/sysctl -n vm.stats.vm.v_page_size vm.stats.vm.v_free_count | tr "\n" " " | awk \'{ print $1 * $2 / 1024 }\'',
};

# Commands to retrieve cpu information
use constant CPUUSAGE_CMDS => {
	linux => 'vmstat 1 2 | tail -1 | awk \'{ print $13 }\'',
	solaris => 'vmstat 1 2 | tail -1 | awk \'{ print $21 }\'',
	hpux => 'vmstat 1 2 | tail -1 | awk \'{ print $16 }\'',
	freebsd => 'vmstat -n 0 1 2 | tail -1 | awk \'{ print $15 }\''
};

# Commands to retrieve process information
use constant PROC_CMDS => {
	# cpu usage, memory usage, command name
	linux => 'ps aux | awk \'NR > 1 {ps = ""; for (i = 11; i <= NF; ++i) {ps = (ps " " $i) }; print $3, $6, ps}\'',
	solaris => 'prstat 1 1 | awk \'NR > 1 {split ($10, ps, "/"); cpu = substr ($9, 1, length ($9) - 1); mem = substr ($3, 1, length ($3) - 1); print cpu, mem, ps[1]}\'',
	hpux => 'ps -elf | awk \'NR > 1 {ps = ""; for (i = 15; i <= NF; ++i) {ps = (ps " " $i) }; print 0, $10, ps}\'',
	aix => 'ps aux | awk \'NR > 1 {print $3, $6, $11}\'',
	freebsd => 'ps axww -o %cpu= -o %mem= -o command= | sed -e "s/^ *//"',
};

# Commands to retrieve partition information in kB
use constant PART_CMDS => {
	# total, available, mount point
	linux => 'df -P | awk \'NR > 1 {print $2, $4, $6}\'',
	solaris => 'df -k | awk \'NR > 1 {print $2, $4, $6}\'',
	hpux => 'df -P | awk \'NR > 1 {print $2, $4, $6}\'',
	aix => 'df -kP | awk \'NR > 1 {print $2, $4, $6}\'',
	freebsd => 'df -k | awk \'NR > 1 {print $2, $4, $6}\''
};

# Commands to call df with POSIX output format
use constant DF_CMDS => {
	# total, available, mount point
	linux => 'df -P',
	solaris => 'df -k',
	hpux => 'df -P',
	aix => 'df -kP',
	freebsd => 'df -k'
};

# 2 to the power of 32.
use constant POW232 => 2**32;
	
# OS and OS version
my $OS = $^O;

my $OS_VERSION;

# Used to calculate the MD5 checksum of a string
use constant MOD232 => 2**32;

# Directory where pandora_agent.conf is located
my $ConfDir = '';

# Pandora FMS agent configuration file
my $ConfFile = 'pandora_agent.conf';

# Set to 1 if broker agents are enabled.
my $BrokerEnabled = 0;

# Broker agent configuration files
my @BrokerPid;

# Configuration tokens
my %DefaultConf = (
	'server_ip' => 'localhost',
	'server_path' => '/var/spool/pandora/data_in',
	'server_path_md5' => 'md5', #undocumented
	'server_path_conf' => 'conf', #undocumented
	'server_path_zip' => 'collections', #undocumented
	'logfile' =>'/var/log/pandora/pandora_agent.log',
	'logsize' => DEFAULT_MAX_LOG_SIZE,
	'logrotate' => DEFAULT_LOG_ROTATE,
	'temporal' => '/var/spool/pandora',
	'interval' => 300,
	'debug' => 0,		
	'agent_name' => '',
	'agent_alias' => '',
	'ehorus_conf' => undef,
	'agent_name_cmd' => '',
	'agent_alias_cmd' => '',
	'description' => '',
	'group' => '',
	'group_id' => undef,
	'group_password' => undef,
	'encoding' => 'UTF-8',
	'server_port' => 41121,
	'transfer_mode' => 'tentacle',
	'transfer_mode_user' => 'apache',
	'transfer_timeout' => 30,
	'server_user' => 'pandora',
	'server_pwd' => '',
	'server_ssl' => '0',
	'server_opts' => '',
	'delayed_startup' => 0,
	'pandora_nice' => 10,
	'cron_mode' => 0,
	'remote_config' => 0,
	'secondary_mode' => 'never',
	'secondary_server_ip' => 'localhost',
	'secondary_server_path' => '/var/spool/pandora/data_in',
	'secondary_server_port' => 41121,
	'secondary_transfer_mode' => 'tentacle',
	'secondary_transfer_timeout' => 30,
	'secondary_server_user' => 'pandora',
	'secondary_server_pwd' => '',
	'secondary_server_ssl' => '0',
	'secondary_server_opts' => '',
	'autotime' => 0,
	'temporal_min_size' => 1,
	'timezone_offset' => 0,
	'pandora_exec' => 'pandora_agent_exec',
	'agent_threads' => 1,
	'udp_server_port' => 41122,
	'udp_server_auth_address' => '0.0.0.0',
	'udp_server' => 0,
	'proxy_mode' => 0,
	'proxy_max_connection' => 10,
	'proxy_timeout' => 1,
	'intensive_interval' => 0,
	'timestamp' => 0,
	'xml_buffer' => 0,
	'custom_id' => '',
	'url_address' => '',
	'standby' => 0,
);
my %Conf = %DefaultConf;

# Modules
my @Modules;

# Logfile file handle
my $LogFileFH;

# Logfile index
my $LogFileIdx;

# Agent name MD5;
my $AgentMD5;

# Remote configuration file name
my $RemoteConfFile;

# Remote md5 file name
my $RemoteMD5File;

# Process data
my %Procs = (
	'__utimestamp__' => 0
);

# Partition data
my %Parts = (
	'__utimestamp__' => 0
);

# Collections
my %Collections;

# Custom fields
my %Customfields;

# $DevNull
my $DevNull = '/dev/null';

# Shell command separator
my $CmdSep = ';';

# Global macros
my %Macros;

# PID of tentacle proxy, used in proxy mode
my $tentacle_pid = undef;

# PID of udp_server
my $udp_server_pid = undef;

# BrokerFlag
my $BrokerFlag = 0;

# Global loop counter.
my $LoopCounter = 0;

# Define a max value for loopCounter to avoid overflow.
use constant MAX_LOOP_COUNTER => 1000000000;

################################################################################
# Print usage information and exit.
################################################################################
sub print_usage () {
	print "\nUsage: $0 <Pandora home>\n\n";
	print "\tPandora home is the directory where pandora_agent.conf is located,\n";
	print "\tby default /etc/pandora.\n\n";
	exit 1;
}

################################################################################
# Print an error message and exit.
################################################################################
sub error ($) {
	my $msg = shift;
	print ("[ERROR] $msg\n\n");
	`logger -i -t pandora_agent_daemon [ERROR] $msg 2>/dev/null`;
	exit 1;
}

################################################################################
# Check a regular expression. Returns 1 if its valid, 0 otherwise.
################################################################################
sub valid_regexp ($) {
	my $regexp = shift;
	
	eval {
		'' =~ /$regexp/;
	};

	# Something went wrong
	return 0 if ($@);
	
	return 1;
}

################################################################################
# Recursively delete files and directories.
################################################################################
sub rmrf {
	my $path = shift;
	local *DIR;

	if (-d $path) {
		opendir (DIR, $path) || return;
		while (defined (my $file_name = readdir(DIR))) {
			next if ($file_name eq '.' || $file_name eq '..');
			rmrf ("$path/$file_name");
		}
		closedir (DIR);
		rmdir ($path);
	} else {
		unlink ($path);
	}
}

################################################################################
# Recursively set file permissions.
################################################################################
sub chmodr {
	my ($perm, $path) = @_;
	local *DIR;

	if (-d $path) {
		opendir (DIR, $path) || return;
		while (defined (my $file_name = readdir(DIR))) {
			next if ($file_name eq '.' || $file_name eq '..');
			chmodr ($perm, "$path/$file_name");
		}
		closedir (DIR);
	}
	chmod ($perm, $path);
}

################################################################################
# Open the agent logfile and start logging.
################################################################################
sub start_log (;$) {
	my $quiet = shift;

	# Get the logfile
	$Conf{'logfile'} = read_config ('logfile');
	$Conf{'logfile'} = '/var/log/pandora/pandora_agent.log' unless defined ($Conf{'logfile'});

	# Open it
	if ($Conf{'logfile'} eq 'syslog') {
		openlog('pandora_agent', 'nowait', 'daemon');
	} else {
		open ($LogFileFH, "> $Conf{'logfile'}") or error ("Could not open log file $Conf{'logfile'} for writing: $!.");
		print "Logging to $Conf{'logfile'}\n" if (!defined ($quiet));
	}
}

################################################################################
# Rotates the agent logfile.
################################################################################
sub rotate_log () {
	if ($Conf{'logfile'} eq 'syslog') {
		# No action needed
		return;
	} else {
		if ($Conf{'logrotate'} < 0){
			$Conf{'logrotate'} = DEFAULT_LOG_ROTATE;
		}
		if ($Conf{'logfile'} eq 'syslog') {
			return;
		}

		# Rotate file
		$LogFileIdx = ($LogFileIdx+1) % $Conf{'logrotate'};
		my $fsize = (stat $Conf{'logfile'})[7];

		stop_log();
		move ($Conf{'logfile'}, $Conf{'logfile'} . "." . $LogFileIdx);
		start_log('quiet');

	}
}

################################################################################
# Close the agent logfile and stop logging.
################################################################################
sub stop_log () {
	if ($Conf{'logfile'} eq 'syslog') {
		closelog();
	} else {
		close ($LogFileFH);
	}
}

################################################################################
# Log a message to the agent logfile.
################################################################################
sub log_message ($$;$) {
	my ($source, $msg, $dest) = @_;
	
	if (defined ($dest)) {
		print $dest strftime ('%Y/%m/%d %H:%M:%S', localtime ()) . " - [$source] - $msg\n";
	} elsif ($Conf{'logfile'} eq 'syslog') {
		syslog('info', $msg);
	} else {
		#Trying to write into log file to test its writable
		syswrite ($LogFileFH, "");
		
		#If no error, the file is writable
		if (!$!) {
			print $LogFileFH strftime ('%Y/%m/%d %H:%M:%S', localtime ()) . " - [$source] - $msg\n";
		} else {
			#If error then log into syslog!
			`logger -i -t pandora_agent_daemon [ERROR] $msg 2>/dev/null`;
		}
	}
}

################################################################################
# Parse configuration file (modules, plugins and collections)
################################################################################
sub parse_conf_modules($) {
	my ($param) = @_;

	# Mark the start of a module definition
	my $module_begin = 0;
	
	# Skeleton for modules
	my $module = {};
	
	foreach my $line (@{$param}) {
		
		next if ($line =~ m/^\s*#/) or ($line =~ m/^\s*$/);
		# Module definition
		if ($line =~ /^\s*module_begin\s*$/) {
			$module_begin = 1;
			init_module ($module);
		} elsif ($line =~ /^\s*module_name\s+(.+)$/) {
			$module->{'name'} = $1;
			$module->{'name'} =~ s/\s+$//g;
			$module->{'name'} =~ s/^\s+//g;
		} elsif ($line =~ /^\s*module_description\s+(.+)$/) {
			$module->{'description'} = $1;
		} elsif ($line =~ /^\s*module_type\s+(\S+)\s*$/) {
			$module->{'type'} = $1;
		}elsif ($line =~ /^\s*module_precondition\s+(.*)$/) {
			my $action = $1;
			
			# Numeric comparison
			if ($action =~ /^\s*([<>!=]+)\s+(\d+(?:\.\d*)?)\s+(.*)$/) {
				push (@{$module->{'precondition'}}, {'operator' => $1, 'value_1' => $2, 'command' => $3});
			# Interval
			} elsif ($action =~ /^\s*[(]\s*(\d+(?:\.\d*)?)\s*,\s*(\d+(?:\.\d*)?)\s*[)]\s+(.*)$/) {
				push (@{$module->{'precondition'}}, {'operator' => '()', 'value_1' => $1, 'value_2' => $2, 'command' => $3});
			# Regular expression
			} elsif ($action =~ /^\s*=~\s+(\S*)\s+(.*)$/) {
				if (valid_regexp ($1)) {
					push (@{$module->{'precondition'}}, {'operator' => '=~', 'value_1' => $1, 'command' => $2});
				} else {
					log_message ('setup', "Invalid regular expression in module precondition: $line");
				}
			}
		} elsif ($line =~ /^\s*module_exec\s+(.+)$/) {
			$module->{'func'} = \&module_exec;
			$module->{'params'} = $1;
		} elsif ($line =~ /^\s*module_cpuusage\s+(.*)$/) {
			$module->{'func'} = \&module_cpuusage;
			$module->{'params'} = $1;
		} elsif ($line =~ /^\s*module_freememory\s+(.*)$/) {
			$module->{'func'} = \&module_freememory;
			$module->{'params'} = $1;
		} elsif ($line =~ /^\s*module_freepercentmemory\s+(.*)$/) {
			$module->{'func'} = \&module_freepercentmemory;
			$module->{'params'} = $1;
		} elsif ($line =~ /^\s*(module_proc|module_service)\s+(.+)$/) {
			$module->{'func'} = \&module_proc;
			$module->{'params'} = $2;
		} elsif ($line =~ /^\s*module_cpuproc\s+(.+)$/) {
			$module->{'func'} = \&module_cpuproc;
			$module->{'params'} = $1;
		} elsif ($line =~ /^\s*module_memproc\s+(.+)$/) {
			$module->{'func'} = \&module_memproc;
			$module->{'params'} = $1;
		} elsif ($line =~ /^\s*module_freedisk\s+(.*)$/) {
			$module->{'func'} = \&module_freedisk;
			$module->{'params'} = $1;
		} elsif ($line =~ /^\s*module_freepercentdisk\s+(.*)$/) {
			$module->{'func'} = \&module_freepercentdisk;
			$module->{'params'} = $1;
		} elsif ($line =~ /^\s*module_occupiedpercentdisk\s+(.*)$/) {
			$module->{'func'} = \&module_occupiedpercentdisk;
			$module->{'params'} = $1;
		} elsif ($line =~ /^\s*module_max\s+(.*)\s*$/) {
			$module->{'max'} = $1;
		} elsif ($line =~ /^\s*module_min\s+(.*)\s*$/) {
			$module->{'min'} = $1;
		} elsif ($line =~ /^\s*module_postprocess\s+(.*)\s*$/) {
			$module->{'post_process'} = $1;
		} elsif ($line =~ /^\s*module_interval\s+(\d+)\s*$/) {
			$module->{'interval'} = $1;
		} elsif ($line =~ /^\s*module_timeout\s+(\d+)\s*$/) {
			$module->{'timeout'} = $1;
		} elsif ($line =~ /^\s*module_save\s+(\w+)$/) {
			$module->{'save'} = $1;
		} elsif ($line =~ /^\s*module_alert_template\s+(.*)$/) {
			$module->{'alert_template'} = $1;
		} elsif ($line =~ /^\s*module_condition\s+(.*)$/) {
			my $action = $1;
			# Numeric comparison
			if ($action =~ /^\s*([<>!=]+)\s+(\d+(?:\.\d*)?)\s+(.*)$/) {
				push (@{$module->{'conditions'}}, {'operator' => $1, 'value_1' => $2, 'command' => $3});
			# Interval
			} elsif ($action =~ /^\s*[(]\s*(\d+(?:\.\d*)?)\s*,\s*(\d+(?:\.\d*)?)\s*[)]\s+(.*)$/) {
				push (@{$module->{'conditions'}}, {'operator' => '()', 'value_1' => $1, 'value_2' => $2, 'command' => $3});
			# Regular expression
			} elsif ($action =~ /^\s*=~\s+(\S*)\s+(.*)$/) {
				if (valid_regexp ($1)) {
					push (@{$module->{'conditions'}}, {'operator' => '=~', 'value_1' => $1, 'command' => $2});
				} else {
					log_message ('setup', "Invalid regular expression in module condition: $line");
				}
			}
		} elsif ($line =~ /^\s*module_intensive_condition\s+(.*)$/) {
			my $action = $1;
			
			$module->{'is_intensive'} = 1;
			
			# Numeric comparison
			if ($action =~ /^\s*([<>!=]+)\s+(\d+(?:\.\d*)?)\s*$/) {
				push (@{$module->{'intensive_conditions'}}, {'operator' => $1, 'value_1' => $2});
			# Interval
			} elsif ($action =~ /^\s*[(]\s*(\d+(?:\.\d*)?)\s*,\s*(\d+(?:\.\d*)?)\s*[)]\s*$/) {
				push (@{$module->{'intensive_conditions'}}, {'operator' => '()', 'value_1' => $1, 'value_2' => $2});
			# Regular expression
			} elsif ($action =~ /^\s*=~\s+(\S*)\s*$/) {
				if (valid_regexp ($1)) {
					push (@{$module->{'intensive_conditions'}}, {'operator' => '=~', 'value_1' => $1});
				} else {
					log_message ('setup', "Invalid regular expression in intensive condition: $line");
				}
			}
		} elsif ($line =~ /^\s*module_crontab\s+(.*)$/) {
			my $cron_text = $1;
			chomp ($cron_text);
			$cron_text =~ s/\s+$//;
			# Get module name if is already read.
			my $module_name_message = "";
			$module_name_message = " (module $module->{'name'})" if defined($module->{'name'});
			if (cron_check_syntax($cron_text)) {
				$module->{'cron'} = $cron_text;
				log_message('debug', "Cron '$module->{'cron'}' configured $module_name_message.");
			} else {
				log_message('setup', "Incorrect cron syntax '$cron_text'. This module$module_name_message will be executed always.");
			}
		} elsif ($line =~ /^\s*module_end\s*$/) {
			
			$module_begin = 0;
			
			# Check for invalid modules
			next unless (($module->{'name'} ne '' && $module->{'func'} != 0) || $module->{'func'} == \&module_plugin);

			# Skip disabled modules.
			if (defined($module->{'disabled'}) && $module->{'disabled'} == 1) {
				log_message('setup', 'Skipping disabled module "' . $module->{'name'} . '"');
				next;
			}

			# Set the intensive interval
			if ($module->{'is_intensive'} == 1) {				
				$module->{'intensive_interval'} = $module->{'interval'};
			} else {
				$module->{'intensive_interval'} = $module->{'interval'} * ($Conf{'interval'} / $Conf{'intensive_interval'});
			}

			# Make the module run the first time
			$module->{'counter'} = $module->{'intensive_interval'};
			
			# Replace macros
			replace_macros ($module);

			push (@Modules, {%{$module}});
		# Plugin
		} elsif ($line =~ /^\s*module_plugin\s+(.+)$/) {

			# Single line plugin definition
			if ($module_begin == 0) {

				# Set default values for the module configuration
				init_module ($module);
				
				# Configure the plugin
				$module->{'func'} = \&module_plugin;
				$module->{'params'} = $1;
	
				# Set the intensive interval
				if ($module->{'is_intensive'} == 1) {				
					$module->{'intensive_interval'} = $module->{'interval'};
				} else {
					$module->{'intensive_interval'} = $module->{'interval'} * ($Conf{'interval'} / $Conf{'intensive_interval'});
				}
			
				# Make the module run the first time
				$module->{'counter'} = $module->{'intensive_interval'};
							
				# Replace macros
				replace_macros ($module);

				push (@Modules, {%{$module}});
			} else {
				$module->{'func'} = \&module_plugin;
				$module->{'params'} = $1;
			}
		# Module proc command redefinition		
		} elsif ($line =~ /^\s*module_proc_cmd\s+(.+)$/) {
			PROC_CMDS->{$OS} = $1;
		# Module freedisk command redefinition		
		} elsif ($line =~ /^\s*module_freedisk_cmd\s+(.+)$/) {
			PART_CMDS->{$OS} = $1;
		# Collection
		} elsif ($line =~ /^\s*file_collection\s+(.+)$/) {
			my $collection = $1;
			
			# Prevent path traversal attacks
			if ($collection !~ m/(\.\.)|\//) {
				$Collections{$collection} = 0;
			}
		# Min critical
		} elsif ($line =~ /^\s*module_min_critical\s+(.*)\s*$/) {
			$module->{'min_critical'} = $1;
		# Max critical
		} elsif ($line =~ /^\s*module_max_critical\s+(.*)\s*$/) {
			$module->{'max_critical'} = $1;
		# Min warning
		} elsif ($line =~ /^\s*module_min_warning\s+(.*)\s*$/) {
			$module->{'min_warning'} = $1;
		# Max warning
		} elsif ($line =~ /^\s*module_max_warning\s+(.*)\s*$/) {
			$module->{'max_warning'} = $1;
		# Disabled
		} elsif ($line =~ /^\s*module_disabled\s+(.*)\s*$/) {
			$module->{'disabled'} = $1;
		# Min ff event
		} elsif ($line =~ /^\s*module_min_ff_event\s+(.*)\s*$/) {
			$module->{'min_ff_event'} = $1;
		# Unit
		} elsif ($line =~ /^\s*module_unit\s+(.*)\s*$/) {
			$module->{'unit'} = $1;
		# Module_group
		} elsif ($line =~ /^\s*module_group\s+(.*?)\s*$/) {
			$module->{'module_group'} = $1;
		# Custom id
		} elsif ($line =~ /^\s*module_custom_id\s+(.*)\s*$/) {
			$module->{'custom_id'} = $1;
		# Str warning
		} elsif ($line =~ /^\s*module_str_warning\s+(.*)\s*$/) {
			$module->{'str_warning'} = $1;
		# Str critical
		} elsif ($line =~ /^\s*module_str_critical\s+(.*)\s*$/) {
			$module->{'str_critical'} = $1;
		# Critical instructions
		} elsif ($line =~ /^\s*module_critical_instructions\s+(.*)\s*$/) {
			$module->{'critical_instructions'} = $1;
		# Warning instructions
		} elsif ($line =~ /^\s*module_warning_instructions\s+(.*)\s*$/) {
			$module->{'warning_instructions'} = $1;
		# Unknown instructions
		} elsif ($line =~ /^\s*module_unknown_instructions\s+(.*)\s*$/) {
			$module->{'unknown_instructions'} = $1;
		# Tags
		} elsif ($line =~ /^\s*module_tags\s+(.*)\s*$/) {
			$module->{'tags'} = $1;
		# Critical inverse
		} elsif ($line =~ /^\s*module_critical_inverse\s+(\S+)\s*$/) {
			$module->{'critical_inverse'} = $1;
		# Warning inverse
		} elsif ($line =~ /^\s*module_warning_inverse\s+(\S+)\s*$/) {
			$module->{'warning_inverse'} = $1;
		# Quiet
		} elsif ($line =~ /^\s*module_quiet\s+(\S+)\s*$/) {
			$module->{'quiet'} = $1;
		# FF interval
		} elsif ($line =~ /^\s*module_ff_interval\s+(\S+)\s*$/) {
			$module->{'module_ff_interval'} = $1;
		} elsif ($line =~ /^\s*module_min_ff_event_normal\s+(\S+)\s*$/) {
			$module->{'min_ff_event_normal'} = $1;
		} elsif ($line =~ /^\s*module_min_ff_event_warning\s+(\S+)\s*$/) {
			$module->{'min_ff_event_warning'} = $1;
		} elsif ($line =~ /^\s*module_min_ff_event_critical\s+(\S+)\s*$/) {
			$module->{'min_ff_event_critical'} = $1;
		} elsif ($line =~ /^\s*module_ff_timeout\s+(\S+)\s*$/) {
			$module->{'ff_timeout'} = $1;
		} elsif ($line =~ /^\s*module_each_ff\s+(\S+)\s*$/) {
			$module->{'each_ff'} = $1;
		} elsif ($line =~ /^\s*module_ff_type\s+(\d+)\s*$/) {
			$module->{'ff_type'} = $1;
		# Macros
		} elsif ($line =~ /^\s*module_macro(\S+)\s+(.*)\s*$/) {
			$module->{'macros'}{$1} = $2;
		}
	}
	return;
}

################################################################################
# Create configuration file for broker agents.
################################################################################
sub write_broker_conf($){
	my ($broker_agent) = @_;
	my $content = '';

	# I don't think the following should be copied either: proxy_*
	my %ignored_tokens = (
		'broker_agent' => 1, 'agent_name_cmd' => 1, 'udp_server' => 1, 'cron_mode' => 1
	);

	open (CONF_FILE, "$ConfDir/$ConfFile") or error ("Could not open file '$ConfDir/$ConfFile': $!.");
	open (BROKER_FILE, ">$ConfDir/${broker_agent}.conf") or error ("Could not write configuration file: $!");

	while (my $line = <CONF_FILE>) {

		my ( $token ) = $line =~ m/^\s*(\S+)(\s.*)?$/;
		# Skip tokens which should not be copied to broker configuration
		next if defined $ignored_tokens{$token};

		# Change the agent name
		if ($line =~ m/^\s*#*\s*agent_name\s+/) {
			$line = "agent_name $broker_agent\n";
		}
		# Change the logfile
		elsif ($line =~ m/^\s*logfile\s+(.*)/) {
			$line = 'logfile ' . dirname ($1) . "/$broker_agent.log\n";
		}

		print BROKER_FILE $line;
	}
	close (BROKER_FILE);
	close (CONF_FILE);
}

################################################################################
# Read configuration file. Exit on error.
################################################################################
sub read_config (;$) {
	my $token = shift;
	my @found_tokens;
	my $module;

	error ("File '$ConfDir/$ConfFile' not found.") unless (-e "$ConfDir/$ConfFile");
	open (CONF_FILE, "$ConfDir/$ConfFile") or error ("Could not open file '$ConfDir/$ConfFile': $!.");
	
	my @file = <CONF_FILE>;
	close(CONF_FILE);
	
	foreach my $line (@file){
		# Skip comments and empty lines
		next if ($line =~ m/^\s*#/) or ($line =~ m/^\s*$/);
		
		# Replace CRLF with LF
		$line =~ s/\r\n/\n/g;
		
		# Token search
		if (defined ($token)) {
			if ($line =~ /^\s*(\S+)\s+(.*)$/ && $1 eq $token) {
				
				# Multiple value token
				if (wantarray ()) {
					push (@found_tokens, $2);
				}
				# Single value token
				else {
					return $2;
				}
			}
			next;
		}

		# Store the custom fields
		
		if (($line =~ m/^(custom_field\d+_name)\s+(.*)/) or ($line =~ m/^(custom_field\d+_value)\s+(.*)/)) {
			$Customfields{$1} = $2;
			next;
		}

		# Save global macros
		if ($line =~ m/^macro(\S+)\s+(.*)/) {
			$Macros{$1} = $2;
			next;
		}
		
		next if ($line =~ /^module\s*\w*/);

		#Configuration token
		if ($line =~ /^\s*(\S+)\s+(.*)$/) {		
			log_message ('setup', "$1 is $2");
			$Conf{$1} = $2;
			
			# Look for broker agents.
			if ($1 eq 'broker_agent') {
				$BrokerEnabled = 1;
			}

			# Remove trailing spaces
			$Conf{$1} =~ s/\s*$//;
		}
	}

	# Token search
	if (defined ($token)) {
		
		# Multiple value token
		if (wantarray ()) {
			return @found_tokens;
		}
		
		# Single value token not found.
		return undef;
	}
	
	# Set the intensive interval
	if ($Conf{'intensive_interval'} == 0) {
		$Conf{'intensive_interval'} = $Conf{'interval'};
	}

	# Search for includes after all other variables have been set
	foreach my $line (@file) {
		
		# Skip comments and empty lines
		next if ($line =~ m/^\s*#/) or ($line =~ m/^\s*$/);
		
		# Replace CRLF with LF
		$line =~ s/\r\n/\n/g;

		# Additional configuration file
		if ($line =~ /^include\s+(.*)\s*/) {
			$Conf{'include'} = $Conf{'include'} ? "$Conf{'include'} $1" : $1;

			foreach my $file_name (glob("$1")) {
				open (FILE, "$file_name") or next;

				log_message ('setup', "reading $file_name");
				my @file_conf = <FILE>;
				parse_conf_modules(\@file_conf); 
				close (FILE);
			}
			next;
		}
	}
	
	# Module, plugin and collection definitions
	parse_conf_modules(\@file);
	
	# If agent_alias_cmd is defined, agent_alias is set by command result.
	if ($Conf{'agent_alias'} eq '') {
		if ($Conf{'agent_alias_cmd'} ne '') {
			my $result = `$Conf{'agent_alias_cmd'}`;
			# Use only the first line.
			my ($temp_agent_alias, $remain2) = split(/\n/, $result);
			chomp ($temp_agent_alias);
	
			# Remove white spaces of the first and last.
			$temp_agent_alias =~ s/^ *(.*?) *$/$1/;
	
			$Conf{'agent_alias'} = $temp_agent_alias if ($temp_agent_alias ne '');
		} else {
			$Conf{'agent_alias'} = hostname();
		}
	}

	# If agent_name_cmd is defined, agent_name is set by command result.
	if ($Conf{'agent_name'} eq '') {
		if ($Conf{'agent_name_cmd'} eq '__rand__') {
			$Conf{'agent_name'} = generate_agent_name();
			config_update('agent_name', $Conf{'agent_name'});
		} elsif ($Conf{'agent_name_cmd'} ne '') {
			my $result = `$Conf{'agent_name_cmd'}`;
			if($result ne '') {
				# Use only the first line.
				my ($temp_agent_name, $remain) = split(/\n/, $result);
				chomp ($temp_agent_name);
		
				# Remove white spaces of the first and last.
				$temp_agent_name =~ s/^ *(.*?) *$/$1/;
		
				$Conf{'agent_name'} = $temp_agent_name if ($temp_agent_name ne '');
			} 
		}
	}
	
	# Fall back to the hostname if agent_name is still empty.
	if ($Conf{'agent_name'} eq '') {
		$Conf{'agent_name'} = hostname();
	}

	# Update the agent MD5 since agent_name may have changed
	$AgentMD5 = md5 ($Conf{'agent_name'});
	$RemoteConfFile = "$AgentMD5.conf";
	$RemoteMD5File = "$AgentMD5.md5";
	
	# Load thread support if agent_threads is greater than 1.
	if ($Conf{'agent_threads'} > 1) {
		eval {
			local $SIG{__DIE__};
			require threads;
			require threads::shared;
			require Thread::Semaphore;
		};
		if (!$@) {
			$Sem = Thread::Semaphore->new;
			$ThreadSem = Thread::Semaphore->new ($Conf{'agent_threads'});
			threads::shared::share (\$Xml);
			threads::shared::share (\$Sem);
			log_message ('log', 'Using thread library.');
		} else {
			log_message ('log', 'Thread library is not available. agent_threads is set to 1 (disabled).');
			$Conf{'agent_threads'} = 1;
			$Sem = undef;
			$ThreadSem = undef;
		}
	} else {
		$Sem = undef;
		$ThreadSem = undef;
		log_message ('log', 'Thread is disabled.');
	}

	# Accept 'yes' for backward compatibility
	$Conf{'server_ssl'} = '1' if ($Conf{'server_ssl'} eq 'yes');
	$Conf{'secondary_server_ssl'} = '1' if ($Conf{'secondary_server_ssl'} eq 'yes');

	# Set tentacle client options
	if ($Conf{'transfer_mode'} eq 'tentacle') {
		$Conf{'server_opts'} = '-x \'' . $Conf{'server_pwd'} . '\' ' . $Conf{'server_opts'} if ($Conf{'server_pwd'} ne '');
		$Conf{'server_opts'} = '-c ' . $Conf{'server_opts'} if ($Conf{'server_ssl'} eq '1');
	}

	# Set tentacle client options for secondary server	
	if ($Conf{'secondary_transfer_mode'} eq 'tentacle') {
		$Conf{'secondary_server_opts'} = '-x \'' . $Conf{'secondary_server_pwd'} . '\' ' . $Conf{'secondary_server_opts'} if ($Conf{'secondary_server_pwd'} ne '');
		$Conf{'secondary_server_opts'} = '-c ' . $Conf{'secondary_server_opts'} if ($Conf{'secondary_server_ssl'} eq '1');
	}
}

#################################################################################
## Remove any trailing / from directory names.
#################################################################################
sub fix_directory ($) {
	my $dir = shift;
	
	my $char = chop ($dir);
	return $dir if ($char eq '/');
	return $dir . $char;
}



################################################################################
# Sends a file to the server.
################################################################################
sub send_file {
	my ($file, $secondary, $rc_primary, $flag_always, $relative) = @_;

	my $output;
	my $pid = fork();
	return 1 unless defined $pid;

	# Fix remote dir to some transfer mode
	my $remote_dir = $Conf{'server_path'} . "/";
	$remote_dir .= fix_directory($relative) . '/' if defined($relative);

	if ($pid == 0) {
		# execute the transfer program by child process.
		eval {
			local $SIG{'ALRM'} = sub {die};
			alarm ($Conf{'transfer_timeout'});
			if ($Conf{'transfer_mode'} eq 'tentacle') {
				$output = `tentacle_client -v -a $Conf{'server_ip'} -p $Conf{'server_port'} $Conf{'server_opts'} "$file" 2>&1 >$DevNull`;
			} elsif ($Conf{'transfer_mode'} eq 'ssh') {
 				$output = `scp -P $Conf{'server_port'} "$file" pandora@"$Conf{'server_ip'}:$Conf{'server_path'}" 2>&1 >$DevNull`;
			} elsif ($Conf{'transfer_mode'} eq 'ftp') {
				my $base = basename ($file);
				my $dir = dirname ($file);

				$output = `ftp -n $Conf{'server_opts'} $Conf{'server_ip'} $Conf{'server_port'} 2>&1 >$DevNull <<FEOF1
				quote USER $Conf{'server_user'}
				quote PASS $Conf{'server_pwd'}
				lcd "$dir"
				cd "$Conf{'server_path'}"
				put "$base"
				quit
				FEOF1`
			} elsif ($Conf{'transfer_mode'} eq 'local') {
				$output = `cp -p "$file" "$remote_dir" 2>&1 >$DevNull`;
		 	}
			alarm (0);
		};

		if ($@) {
			log_message ('error', "Error sending file '$file' to '" . $Conf{'server_ip'} . ":" . $Conf{'server_port'}. "': File transfer command is not responding.");
			exit 1;
		}

		# Get the errorlevel
		my $rc = $? >> 8;
		if ($rc != 0) {
			log_message ('error', "Error sending file '$file' to '" . $Conf{'server_ip'} . ":" . $Conf{'server_port'}. "': $output");
		}
		exit $rc;
	}

	# Wait the child process termination and get the errorlevel
	waitpid ($pid, 0);
	my $rc = $? >> 8;

	if( ($Conf{'secondary_mode'} eq 'always') && ( !defined($flag_always) ) ){
		# Send the file to the secondary server
		return $rc unless ($Conf{'secondary_mode'} eq 'always');
		
		if(defined ($secondary)){
			if( ($rc != 0 && ($file =~ /\.data/))  ){
				$rc_primary = 1;
			}
			swap_servers ();
			$rc = send_file ($file, undef, $rc_primary, undef, $relative);
			swap_servers ();

			return $rc;
		}
		else{
			my $rc_secondary = 0;
			if( ($rc != 0) && ($file =~ /\.data/)){				
				$rc_secondary = 1;
			}

			if (  $rc_secondary == 1 && defined($rc_primary) ){
				return 1;
			}
			
			if ( $rc_secondary == 1 ){
				if (! -d "$Conf{'temporal'}/secondary"){
					mkdir "$Conf{'temporal'}/secondary";
				}
				eval {
					copy("$file", "$Conf{'temporal'}/secondary/");
				};
				if ($@) {
					# We shouldn't reach this point...
					die ("Cannot write on $Conf{'temporal'}/secondary/");
				}
				return 0;
			}
			
			if ( defined($rc_primary) ){
				if (! -d "$Conf{'temporal'}/primary"){
					mkdir "$Conf{'temporal'}/primary";
				}
				eval {
					copy("$file", "$Conf{'temporal'}/primary/");
				};
				if ($@) {
					# We shouldn't reach this point...
					die ("Cannot write on $Conf{'temporal'}/primary/");
				}
				return 0;
			}

			if ( $rc_secondary == 0 && !defined($rc_primary) ){
				return 0;
			}
		}
	}
	elsif ( ($Conf{'secondary_mode'} eq 'always') && defined($flag_always) ){
		return $rc;
	}
	else{
		return $rc unless (defined ($secondary));

		# Send the file to the secondary server
		return $rc unless ($Conf{'secondary_mode'} eq 'always' || ($Conf{'secondary_mode'} eq 'on_error' && $rc != 0));
		
		swap_servers ();
		$rc = send_file ($file, undef, undef, undef, $relative);
		swap_servers ();
		return $rc;
	}
}

################################################################################
# Send buffered XML files.
################################################################################
sub send_buffered_xml_files ($;$) {
	my ($temporal_file, $flag_always) = @_;
	# Read XML files from the temporal directory
	opendir(TEMPORAL, $temporal_file) or return;
	if (defined($flag_always) && ($flag_always == 2)){
		swap_servers ();
	}
	while (my $xml_file = readdir(TEMPORAL)) {
		# Skip non data files and symlinks
		next if ($xml_file !~ m/^$Conf{'agent_name'}\.[0-9]+\.data$/ || -l "$temporal_file/$xml_file");
		my $rc = send_file ("$temporal_file/$xml_file", 1, undef, $flag_always); 
		if ($rc == 0) {	
			if ($Conf{'debug'} eq '1') {
				rename "$temporal_file/$xml_file", "$temporal_file/$xml_file". "sent";
			} else {
				unlink ("$temporal_file/$xml_file");	
			}
		}
		# Do not get stuck trying to send buffered XML files to a secondary server.
		elsif ($flag_always == 2) {
			last;
		}
	}
	if (defined($flag_always) && ($flag_always == 2)){
		swap_servers ();
	}
}

################################################################################
# Swap primary and secondary servers.
################################################################################
sub swap_servers () {
	($Conf{'server_ip'}, $Conf{'secondary_server_ip'}) = ($Conf{'secondary_server_ip'}, $Conf{'server_ip'});
	($Conf{'server_path'}, $Conf{'secondary_server_path'}) = ($Conf{'secondary_server_path'}, $Conf{'server_path'});
	($Conf{'server_port'}, $Conf{'secondary_server_port'}) = ($Conf{'secondary_server_port'}, $Conf{'server_port'});
	($Conf{'transfer_mode'}, $Conf{'secondary_transfer_mode'}) = ($Conf{'secondary_transfer_mode'}, $Conf{'transfer_mode'});
	($Conf{'transfer_timeout'}, $Conf{'secondary_transfer_timeout'}) = ($Conf{'secondary_transfer_timeout'}, $Conf{'transfer_timeout'});
	($Conf{'server_user'}, $Conf{'secondary_server_user'}) = ($Conf{'secondary_server_user'}, $Conf{'server_user'});
	($Conf{'server_pwd'}, $Conf{'secondary_server_pwd'}) = ($Conf{'secondary_server_pwd'}, $Conf{'server_pwd'});
	($Conf{'server_ssl'}, $Conf{'secondary_server_ssl'}) = ($Conf{'secondary_server_ssl'}, $Conf{'server_ssl'});
	($Conf{'server_opts'}, $Conf{'secondary_server_opts'}) = ($Conf{'secondary_server_opts'}, $Conf{'server_opts'});
}

################################################################################
# Receive a file from the server.
################################################################################
sub recv_file {
	my ($file, $relative) = @_;
	my $output;
	
	my $pid = fork();
    return 1 unless defined $pid;

	# Fix remote dir to some transfer mode
	my $remote_dir = $Conf{'server_path'};
	$remote_dir .= "/" . fix_directory($relative) if defined($relative);

	if ($pid == 0) {
		# execute the transfer program by child process.
		eval {
			local $SIG{'ALRM'} = sub {die};
			alarm ($Conf{'transfer_timeout'});
			if ($Conf{'transfer_mode'} eq 'tentacle') {
 				$output = `cd "$Conf{'temporal'}"$CmdSep tentacle_client -v -g -a $Conf{'server_ip'} -p $Conf{'server_port'} $Conf{'server_opts'} $file 2>&1 >$DevNull`
			} elsif ($Conf{'transfer_mode'} eq 'ssh') {
 				$output = `scp -P $Conf{'server_port'} pandora@"$Conf{'server_ip'}:$Conf{'server_path'}/$file" $Conf{'temporal'} 2>&1 >$DevNull`;
			} elsif ($Conf{'transfer_mode'} eq 'ftp') {
				my $base = basename ($file);
				my $dir = dirname ($file);

				$output = `ftp -n $Conf{'server_opts'} $Conf{'server_ip'} $Conf{'server_port'} 2>&1 >$DevNull <<FEOF1
				quote USER $Conf{'server_user'}
				quote PASS $Conf{'server_pwd'}
				lcd "$Conf{'temporal'}"
				cd "$Conf{'server_path'}"
				get "$file"
				quit
				FEOF1`
			} elsif ($Conf{'transfer_mode'} eq 'local') {
				$output = `cp "$remote_dir/$file" $Conf{'temporal'} 2>&1 >$DevNull`;
			}
			alarm (0);
		};

		if ($@) {
			log_message ('error', "Error retrieving file: File transfer command is not responding.");
			exit 1;
		}

		# Get the errorlevel
		my $rc = $? >> 8;
		if ($rc != 0) {
			log_message ('error', "Error retrieving file: $output");
		}
		exit $rc;
	}

	# Wait the child process termination and get the errorlevel
	waitpid ($pid, 0);
	my $rc = $? >> 8;

	return $rc;
}

################################################################################
# Check the server for a remote configuration.
################################################################################
sub check_remote_config () {

	return unless ($Conf{'remote_config'} eq '1');

	# Calculate the configuration file MD5 digest
	open (CONF_FILE, "$ConfDir/$ConfFile") or error ("Could not open file '$ConfDir/$ConfFile': $!.");
	binmode(CONF_FILE);
	my $conf_md5 = md5 (join ('', <CONF_FILE>));
	close (CONF_FILE);

	# Remove temporary files if they exist as symlink to avoid symlink attack
	for my $file ("$Conf{'temporal'}/$RemoteMD5File", "$Conf{'temporal'}/$RemoteConfFile")  {
		error ("File '$file' already exists as a symlink and could not be removed: $!") if (-l $file && ! unlink($file));
	}

	# Get the remote MD5 file
	if (recv_file ($RemoteMD5File, $Conf{'server_path_md5'}) != 0) {
		log_message ('remote config', 'Uploading configuration for the first time.');
		open (MD5_FILE, "> $Conf{'temporal'}/$RemoteMD5File") || error ("Could not open file '$ConfDir/$RemoteMD5File' for writing: $!.");
		print MD5_FILE $conf_md5;
		close (MD5_FILE);
		copy ("$ConfDir/$ConfFile", "$Conf{'temporal'}/$RemoteConfFile");
		if ($Conf{'transfer_mode'} eq 'local') {
			my (undef, undef, $uid, $gid) = getpwnam($Conf{'transfer_mode_user'});
			chown ($uid, $gid, "$Conf{'temporal'}/$RemoteMD5File");
			chown ($uid, $gid, "$Conf{'temporal'}/$RemoteConfFile");
		}
		send_file ("$Conf{'temporal'}/$RemoteConfFile", undef, undef, undef, $Conf{'server_path_conf'});
		send_file ("$Conf{'temporal'}/$RemoteMD5File", undef, undef, undef, $Conf{'server_path_md5'});
		unlink ("$Conf{'temporal'}/$RemoteConfFile");
		unlink ("$Conf{'temporal'}/$RemoteMD5File");
		return;
	}

	open (MD5_FILE, "< $Conf{'temporal'}/$RemoteMD5File") || error ("Could not open file '$ConfDir/$RemoteMD5File' for writing: $!.");
	my $remote_conf_md5 = <MD5_FILE>;
	close (MD5_FILE);
	
	# No changes
	return if ($remote_conf_md5 eq $conf_md5);
	
	# Get the new configuration file
	return if (recv_file ($RemoteConfFile, $Conf{'server_path_conf'}) != 0);
	log_message ('remote config', 'Configuration has changed!');

	# Save the new configuration
	move ("$Conf{'temporal'}/$RemoteConfFile", "$ConfDir/$ConfFile");

	# Empty macros, modules, plugins and collections
	%Macros = ();
	@Modules = ();
	%Collections = ();
	%Conf = %DefaultConf;

	# Reload the new configuration
	read_config ();
	
	# Log file may have changed
	stop_log ();
	start_log ('quiet');
	
	#Set nice of the pandora_agent
	my $PID = $$;
	`renice "$Conf{'pandora_nice'}" "$PID"`;
}

################################################################################
# SUB launch_tentacle_proxy
# Launchs tentacle server in proxy mode.
################################################################################
sub launch_tentacle_proxy () {
	# Check if proxy server ip is right.
	if ($Conf{'server_ip'} ne "localhost") {	
		
		#Create a new process and launch tentacle.
		$tentacle_pid = fork();	

		if ($tentacle_pid == 0) {

			#Execute tentacle server as a daemon
			my $new_process = "tentacle_server -b ".$Conf{'server_ip'}." -g ".$Conf{'server_port'}." -c ".$Conf{'proxy_max_connection'}." -t ".$Conf{'proxy_timeout'};

			$new_process .= ' -C' if ($Conf{'server_ssl'} eq '1');

			log_message ('setup', 'Proxy mode enabled');
			exec ($new_process);
		} 
	} else {
		log_message ('error', 'You can not proxy to localhost');
		exit 1;
	}
}

################################################################################
# Delete old collections and download new collections.
################################################################################
sub check_collections () {

	# Delete old collections if there are no broker agents
	if ($BrokerEnabled == 0) {
		if(!opendir (DIR, "$ConfDir/collections")){
			log_message ('Collection', "Could not open dir $ConfDir/collections");
			return;
		}

 		while (defined (my $file_name = readdir(DIR))) {
			next if ($file_name eq '.' || $file_name eq '..');

			# Do not delete md5 files associated to a collection
			$file_name =~ s/\.md5$//;

			if (! defined ($Collections{$file_name})) {
				if(opendir (DIR_check, "$ConfDir/collections/$file_name")){
					closedir (DIR_check);
					rmrf ("$ConfDir/collections/$file_name");
					unlink ("$ConfDir/collections/$file_name.md5");	
				}
				else {
					log_message ('Collection', "Could not open dir $ConfDir/collections/$file_name");
				}
			}
		}
		closedir (DIR);
	}

	# Download new collections
	while (my ($collection, $in_path) = each (%Collections)) {
		my $collection_file = $collection . ".zip";
		my $collection_md5_file = $collection . ".md5";

		# Add the collection directory to the PATH
		if ($in_path == 0) {
			$Collections{$collection} = 1;
			$ENV{'PATH'} .= ":$ConfDir/collections/$collection";
		}

		# Get remote md5
 		error ("File '$Conf{'temporal'}/$collection_md5_file' already exists as a symlink and could not be removed: $!.") if (-l "$Conf{'temporal'}/$collection_md5_file" && !unlink("$Conf{'temporal'}/$collection_md5_file"));
		if(recv_file ($collection_md5_file, $Conf{'server_path_md5'}) != 0){
			log_message ('Collection', "Could not write $collection_md5_file on " . $Conf{'server_path_md5'});
			next;	
		}

		open (MD5_FILE, "< $Conf{'temporal'}/$collection_md5_file") || error ("Could not open file '$Conf{'temporal'}/$collection_md5_file' for reading: $!.");
		my $remote_collection_md5 = <MD5_FILE>;
		close (MD5_FILE);
		unlink ("$Conf{'temporal'}/$collection_md5_file");

		# Read local md5
		my $local_collection_md5 = '';
		if (-f "$ConfDir/collections/$collection_md5_file") {
			if (open (MD5_FILE, "< $ConfDir/collections/$collection_md5_file")) {
				$local_collection_md5 = <MD5_FILE>;
				close MD5_FILE;
			} else {
				log_message ('Collection', "Could not open dir $ConfDir/collections/$collection_md5_file");
				next;
			}
		}

		# Check for changes
		$local_collection_md5 = $remote_collection_md5 unless defined ($local_collection_md5);
		next if ($local_collection_md5 eq $remote_collection_md5);
		
		# Download and unzip
		if (recv_file ($collection_file, $Conf{'server_path_zip'}) != 0) {
			log_message ('Collection', "Could not write $collection_file on " . $Conf{'server_path_zip'});
			next;	
		}
		rmrf ("$ConfDir/collections/$collection");
		`unzip -d "$ConfDir/collections/$collection" "$Conf{'temporal'}/$collection_file" 2>$DevNull`;
		unlink ("$Conf{'temporal'}/$collection_file");		
		
		# Save the new md5
		open (MD5_FILE, "> $ConfDir/collections/$collection_md5_file") || error ("Could not open file '$ConfDir/collections/$collection_md5_file' for writing: $!.");
		print MD5_FILE "$remote_collection_md5";
		close (MD5_FILE);
		
		# Set proper file permissions
		chmodr (0750, "$ConfDir/collections/$collection");
	}
}

################################################################################
# Sleep function
################################################################################
sub sleep_agent {
	my ($main_agent, $iter_base_time) = @_;

	# Sleep if main agent
	if ($main_agent != 0) {
		foreach my $broker_pid (@BrokerPid) {
			waitpid ($broker_pid, 0);
		}

		# Cron mode
		exit (0) if ($Conf{'cron_mode'} == 1);

		$iter_base_time += $Conf{'intensive_interval'};
		my $now = time();

		my $interval_remain = $iter_base_time - $now;

		if ($interval_remain >= 0) {
			sleep ($interval_remain);
		} else {
			# don't sleep if iteraion took more than "intensive_interval" seconds
			$iter_base_time = $now; # use current time as base time
		}
	}
	# Finish if broker agent
	else {
		exit (0);
	}

	$LoopCounter = ($LoopCounter + 1) % MAX_LOOP_COUNTER;
	return $iter_base_time;
}

###############################################################################
# Return the MD5 checksum of the given string as a hex string.
# Pseudocode from: http://en.wikipedia.org/wiki/MD5#Pseudocode
###############################################################################
my @S = (
	7, 12, 17, 22,  7, 12, 17, 22,  7, 12, 17, 22,  7, 12, 17, 22,
	5,  9, 14, 20,  5,  9, 14, 20,  5,  9, 14, 20,  5,  9, 14, 20,
	4, 11, 16, 23,  4, 11, 16, 23,  4, 11, 16, 23,  4, 11, 16, 23,
	6, 10, 15, 21,  6, 10, 15, 21,  6, 10, 15, 21,  6, 10, 15, 21
);
my @K = (
	0xd76aa478, 0xe8c7b756, 0x242070db, 0xc1bdceee,
	0xf57c0faf, 0x4787c62a, 0xa8304613, 0xfd469501,
	0x698098d8, 0x8b44f7af, 0xffff5bb1, 0x895cd7be,
	0x6b901122, 0xfd987193, 0xa679438e, 0x49b40821,
	0xf61e2562, 0xc040b340, 0x265e5a51, 0xe9b6c7aa,
	0xd62f105d, 0x02441453, 0xd8a1e681, 0xe7d3fbc8,
	0x21e1cde6, 0xc33707d6, 0xf4d50d87, 0x455a14ed,
	0xa9e3e905, 0xfcefa3f8, 0x676f02d9, 0x8d2a4c8a,
	0xfffa3942, 0x8771f681, 0x6d9d6122, 0xfde5380c,
	0xa4beea44, 0x4bdecfa9, 0xf6bb4b60, 0xbebfbc70,
	0x289b7ec6, 0xeaa127fa, 0xd4ef3085, 0x04881d05,
	0xd9d4d039, 0xe6db99e5, 0x1fa27cf8, 0xc4ac5665,
	0xf4292244, 0x432aff97, 0xab9423a7, 0xfc93a039,
	0x655b59c3, 0x8f0ccc92, 0xffeff47d, 0x85845dd1,
	0x6fa87e4f, 0xfe2ce6e0, 0xa3014314, 0x4e0811a1,
	0xf7537e82, 0xbd3af235, 0x2ad7d2bb, 0xeb86d391
);
sub md5 {
	my $str = shift;

	# No input!
	if (!defined($str)) {
		return "";
	}

	# Note: All variables are unsigned 32 bits and wrap modulo 2^32 when
	# calculating.

	# Initialize variables.
	my $h0 = 0x67452301;
	my $h1 = 0xEFCDAB89;
	my $h2 = 0x98BADCFE;
	my $h3 = 0x10325476;

	# Pre-processing.
	my $msg = unpack ("B*", pack ("A*", $str));
	my $bit_len = length ($msg);

	# Append "1" bit to message.
	$msg .= '1';

	# Append "0" bits until message length in bits ≡ 448 (mod 512).
	$msg .= '0' while ((length ($msg) % 512) != 448);

	# Append bit /* bit, not byte */ length of unpadded message as 64-bit
	# little-endian integer to message.
	$msg .= unpack ("B32", pack ("V", $bit_len));
	$msg .= unpack ("B32", pack ("V", ($bit_len >> 16) >> 16));

	# Process the message in successive 512-bit chunks.
	for (my $i = 0; $i < length ($msg); $i += 512) {

		my @w;
		my $chunk = substr ($msg, $i, 512);

		# Break chunk into sixteen 32-bit little-endian words w[i], 0 <= i <=
		# 15.
		for (my $j = 0; $j < length ($chunk); $j += 32) {
			push (@w, unpack ("V", pack ("B32", substr ($chunk, $j, 32))));
		}

		# Initialize hash value for this chunk.
		my $a = $h0;
		my $b = $h1;
		my $c = $h2;
		my $d = $h3;
		my $f;
		my $g;

		# Main loop.
		for (my $y = 0; $y < 64; $y++) {
			if ($y <= 15) {
				$f = $d ^ ($b & ($c ^ $d));
				$g = $y;
			}
			elsif ($y <= 31) {
				$f = $c ^ ($d & ($b ^ $c));
				$g = (5 * $y + 1) % 16;
			}
			elsif ($y <= 47) {
				$f = $b ^ $c ^ $d;
				$g = (3 * $y + 5) % 16;
			}
			else {
				$f = $c ^ ($b | (0xFFFFFFFF & (~ $d)));
				$g = (7 * $y) % 16;
			}

			my $temp = $d;
			$d = $c;
			$c = $b;
			$b = ($b + leftrotate (($a + $f + $K[$y] + $w[$g]) % POW232, $S[$y])) % POW232;
			$a = $temp;
		}

		# Add this chunk's hash to result so far.
		$h0 = ($h0 + $a) % POW232;
		$h1 = ($h1 + $b) % POW232;
		$h2 = ($h2 + $c) % POW232;
		$h3 = ($h3 + $d) % POW232;
	}

	# Digest := h0 append h1 append h2 append h3 #(expressed as little-endian)
	return unpack ("H*", pack ("V", $h0)) .
	       unpack ("H*", pack ("V", $h1)) .
	       unpack ("H*", pack ("V", $h2)) .
	       unpack ("H*", pack ("V", $h3));
}

###############################################################################
# MD5 leftrotate function. See: http://en.wikipedia.org/wiki/MD5#Pseudocode
###############################################################################
sub leftrotate {
	my ($x, $c) = @_;

	return (0xFFFFFFFF & ($x << $c)) | ($x >> (32 - $c));
}

###############################################################################
# Return the SHA256 checksum of the given string as a hex string.
# Pseudocode from: http://en.wikipedia.org/wiki/SHA-2#Pseudocode
###############################################################################
my @K2 = (
	0x428a2f98, 0x71374491, 0xb5c0fbcf, 0xe9b5dba5, 0x3956c25b, 0x59f111f1,
	0x923f82a4, 0xab1c5ed5, 0xd807aa98, 0x12835b01, 0x243185be, 0x550c7dc3,
	0x72be5d74, 0x80deb1fe, 0x9bdc06a7, 0xc19bf174, 0xe49b69c1, 0xefbe4786,
	0x0fc19dc6, 0x240ca1cc, 0x2de92c6f, 0x4a7484aa, 0x5cb0a9dc, 0x76f988da,
	0x983e5152, 0xa831c66d, 0xb00327c8, 0xbf597fc7, 0xc6e00bf3, 0xd5a79147,
	0x06ca6351, 0x14292967, 0x27b70a85, 0x2e1b2138, 0x4d2c6dfc, 0x53380d13,
	0x650a7354, 0x766a0abb, 0x81c2c92e, 0x92722c85, 0xa2bfe8a1, 0xa81a664b,
	0xc24b8b70, 0xc76c51a3, 0xd192e819, 0xd6990624, 0xf40e3585, 0x106aa070,
	0x19a4c116, 0x1e376c08, 0x2748774c, 0x34b0bcb5, 0x391c0cb3, 0x4ed8aa4a,
	0x5b9cca4f, 0x682e6ff3, 0x748f82ee, 0x78a5636f, 0x84c87814, 0x8cc70208,
	0x90befffa, 0xa4506ceb, 0xbef9a3f7, 0xc67178f2
);
sub sha256 {
	my $str = shift;

	# No input!
	if (!defined($str)) {
		return "";
	}

	# Note: All variables are unsigned 32 bits and wrap modulo 2^32 when
	# calculating.

	# First 32 bits of the fractional parts of the square roots of the first 8
	# primes.
	my $h0 = 0x6a09e667;
	my $h1 = 0xbb67ae85;
	my $h2 = 0x3c6ef372;
	my $h3 = 0xa54ff53a;
	my $h4 = 0x510e527f;
	my $h5 = 0x9b05688c;
	my $h6 = 0x1f83d9ab;
	my $h7 = 0x5be0cd19;

	# Pre-processing.
	my $msg = unpack ("B*", pack ("A*", $str));
	my $bit_len = length ($msg);

	# Append "1" bit to message.
	$msg .= '1';

	# Append "0" bits until message length in bits = 448 (mod 512).
	$msg .= '0' while ((length ($msg) % 512) != 448);

	# Append bit /* bit, not byte */ length of unpadded message as 64-bit
	# big-endian integer to message.
	$msg .= unpack ("B32", pack ("N", $bit_len >> 32));
	$msg .= unpack ("B32", pack ("N", $bit_len));

	# Process the message in successive 512-bit chunks.
	for (my $i = 0; $i < length ($msg); $i += 512) {

		my @w;
		my $chunk = substr ($msg, $i, 512);

		# Break chunk into sixteen 32-bit big-endian words.
		for (my $j = 0; $j < length ($chunk); $j += 32) {
			push (@w, unpack ("N", pack ("B32", substr ($chunk, $j, 32))));
		}

		# Extend the first 16 words into the remaining 48 words w[16..63] of the message schedule array:
		for (my $i = 16; $i < 64; $i++) {
			my $s0 = rightrotate($w[$i - 15], 7) ^ rightrotate($w[$i - 15], 18) ^ ($w[$i - 15] >> 3);
			my $s1 = rightrotate($w[$i - 2], 17) ^ rightrotate($w[$i - 2], 19) ^ ($w[$i - 2] >> 10);
			$w[$i] = ($w[$i - 16] + $s0 + $w[$i - 7] + $s1) % POW232;
		}

		# Initialize working variables to current hash value.
		my $a = $h0;
		my $b = $h1;
		my $c = $h2;
		my $d = $h3;
		my $e = $h4;
		my $f = $h5;
		my $g = $h6;
		my $h = $h7;

		# Compression function main loop.
		for (my $i = 0; $i < 64; $i++) {
			my $S1 = rightrotate($e, 6) ^ rightrotate($e, 11) ^ rightrotate($e, 25);
			my $ch = ($e & $f) ^ ((0xFFFFFFFF & (~ $e)) & $g);
			my $temp1 = ($h + $S1 + $ch + $K2[$i] + $w[$i]) % POW232;
			my $S0 = rightrotate($a, 2) ^ rightrotate($a, 13) ^ rightrotate($a, 22);
			my $maj = ($a & $b) ^ ($a & $c) ^ ($b & $c);
			my $temp2 = ($S0 + $maj) % POW232;

			$h = $g;
			$g = $f;
			$f = $e;
			$e = ($d + $temp1) % POW232;
			$d = $c;
			$c = $b;
			$b = $a;
			$a = ($temp1 + $temp2) % POW232;
		}

		# Add the compressed chunk to the current hash value.
		$h0 = ($h0 + $a) % POW232;
		$h1 = ($h1 + $b) % POW232;
		$h2 = ($h2 + $c) % POW232;
		$h3 = ($h3 + $d) % POW232;
		$h4 = ($h4 + $e) % POW232;
		$h5 = ($h5 + $f) % POW232;
		$h6 = ($h6 + $g) % POW232;
		$h7 = ($h7 + $h) % POW232;
	}

	# Produce the final hash value (big-endian).
	return unpack ("H*", pack ("N", $h0)) .
	       unpack ("H*", pack ("N", $h1)) .
	       unpack ("H*", pack ("N", $h2)) .
	       unpack ("H*", pack ("N", $h3)) .
	       unpack ("H*", pack ("N", $h4)) .
	       unpack ("H*", pack ("N", $h5)) .
	       unpack ("H*", pack ("N", $h6)) .
	       unpack ("H*", pack ("N", $h7));
}

###############################################################################
# Rotate a 32-bit number a number of bits to the right.
###############################################################################
sub rightrotate {
	my ($x, $c) = @_;

	return (0xFFFFFFFF & ($x << (32 - $c))) | ($x >> $c);
}

################################################################################
# Try to guess the OS version.
################################################################################
sub guess_os_version ($) {
	my $os = shift;
	my $os_version;

	# Linux
	if ($os eq 'linux') {
		$os_version = `lsb_release -sd 2>$DevNull`;
	# AIX
	} elsif ($os eq 'aix') {
		$os_version = "$2.$1" if (`uname -rv` =~ /\s*(\d)\s+(\d)\s*/);
	# Darwin
	} elsif ($os eq 'darwin') {
		$os_version = `defaults read loginwindow SystemVersionStampAsString`;
	# Windows
	} elsif ($os =~ /win/i) {
		$os_version = `ver`;
		$DevNull = '/Nul';
		$CmdSep = '\&';
		$OS = "windows";

	# Solaris, HP-UX, BSD and others
	} else {
		$os_version = `uname -r`;
	}
	
	# Something went wrong
	return '' unless defined ($os_version);
	
	# Remove any trailing new lines
	chomp ($os_version);

	return $os_version;
}

################################################################################
# Execute the given module.
################################################################################
sub exec_module {
	my ($module, $interval) = @_;

	# Need something to execute
	if ($module->{'func'} == 0) {
		$ThreadSem->up () if (defined ($ThreadSem) && $Conf{'agent_threads'} > 1);
		return;
	}
	
	# Check module interval
	if ($BrokerFlag > 0) {
		if ($LoopCounter == 0) {
			$module->{'counter'} = $module->{'intensive_interval'};
		} else {
			$module->{'counter'} = (($LoopCounter -1 ) % $module->{'intensive_interval'});
		}
	}

	if (++($module->{'counter'}) < $module->{'intensive_interval'}) {
		$ThreadSem->up () if (defined ($ThreadSem) && $Conf{'agent_threads'} > 1);
		return;
	}

	# Check module cron
	if (check_module_cron ($module, $interval) != 1) {
		$ThreadSem->up () if (defined ($ThreadSem) && $Conf{'agent_threads'} > 1);
		return;
	}

	# Check module preconditions
	if (evaluate_module_preconditions ($module) == 0) {
		return;
	}
	
	# Reset module counter
	$module->{'counter'} = 0;

	# Temporarily disable strict refs
	no strict 'refs';

	# Run
	my @value = &{$module->{'func'}}($module);
	if (defined ($value[0])) {

		# Evaluate intensive conditions
		if ($module->{'is_intensive'} == 1) {
			my $intensive_match = evaluate_module_intensive_conditions ($module, $value[0]);
			if ($intensive_match == $module->{'intensive_match'} && $module->{'timestamp'} + $module->{'interval'} * $Conf{'interval'} > time ()) {
				$ThreadSem->up () if (defined ($ThreadSem) && $Conf{'agent_threads'} > 1);
				return;
			}
			
			# Update the time reference
			$module->{'timestamp'} = time () if ($module->{'timestamp'} + $module->{'interval'} * $Conf{'interval'} <= time ());
			
			# Update the intensive match status
			$module->{'intensive_match'} = $intensive_match;
		}
		
		# Evaluate module conditions
		evaluate_module_conditions ($module, $value[0]);
		
		# Write the module XML
		write_module_xml ($module, @value);
	}
	
	# Save the module value if needed (only works for the first returned value)
	if ($module->{'save'} ne '') {
		if (defined ($value[0])) {
			$ENV{$module->{'save'}} = $value[0] ;
		} else {
			$ENV{$module->{'save'}} = '';
		}
	}
	
	$ThreadSem->up () if (defined ($ThreadSem) && $Conf{'agent_threads'} > 1);
}

################################################################################
# Load process information.
################################################################################
sub load_procs () {
	my $utimestamp = time ();

	# Do we know hoy to get process information in this OS?
	return unless defined (PROC_CMDS->{$OS});

	# Update at most once every interval
	return if ($Procs{'__utimestamp__'} > ($utimestamp - $Conf{'interval'}));

	# Get process information
	my $cmd = PROC_CMDS->{$OS};
	my @procs = `$cmd`;
	return undef unless ($? eq 0);

	# Clear past process infomation
	%Procs = ();

	# Parse process information
	foreach my $proc (@procs) {

		chomp ($proc);		
		my @proc_info = split (/\s+/, $proc);
		next unless ($#proc_info >= 2);

		# Process command
		my $proc_cmd = join (' ', @proc_info[2..$#proc_info]);

		# Process command
		$Procs{$proc_cmd} = ();
		
		# Process CPU usage
		$Procs{$proc_cmd}{'cpu'} = $proc_info[0];

		# Process virtual size
		$Procs{$proc_cmd}{'size'} = $proc_info[1];
	}

	$Procs{'__utimestamp__'} = $utimestamp;
}

################################################################################
# Load partition information.
################################################################################
sub load_parts () {
	my $utimestamp = time ();

	# Do we know hoy to get partition information in this OS?
	return unless defined (PART_CMDS->{$OS});

	# Update at most once every interval
	return if ($Parts{'__utimestamp__'} > ($utimestamp - $Conf{'interval'}));

	# Get partition information
	my $cmd = PART_CMDS->{$OS};
	my @parts = `$cmd`;
	return undef unless ($? eq 0);

	# Parse partition information
	foreach my $part (@parts) {

		chomp ($part);		
		my @part_info = split (/\s+/, $part);
		next unless ($#part_info >= 2);
		
		my $part = join (' ', @part_info[2..$#part_info]);

		# Mount point
		$Parts{$part} = ();
		
		# Total space in kB
		$Parts{$part}{'total'} = $part_info[0];

		# Available space in kB
		$Parts{$part}{'avail'} = $part_info[1];
	}

	$Parts{'__utimestamp__'} = $utimestamp;
}

################################################################################
# Execute the given command.
################################################################################
sub module_exec ($) {
	my $module = shift;
	my @data;
	my $exe;

	# Check module parameters
	return () unless ($module->{'params'} ne '');

	my $params = $module->{'params'};
		
	# Execute the command
	if ($module->{'timeout'} == 0) {
		@data = `$params 2> $DevNull`;
		log_message ('debug', "Executing module " . $module->{'name'} . " ($params 2> $DevNull)") if ($Conf{'debug'} eq '1');
	} else {
		my $cmd = quotemeta ($params);
		@data = `$Conf{'pandora_exec'} $module->{'timeout'} $cmd 2> $DevNull`;
		log_message ('debug', "Executing module " . $module->{'name'} . ' (' . $Conf{'pandora_exec'} . ' ' . $module->{'timeout'} . " $cmd 2> $DevNull)") if ($Conf{'debug'} eq '1');
	}

	# Something went wrong or no data
	return () unless ($? eq 0 && defined ($data[0]));

	return @data;
}

################################################################################
# Get the status of a process. 1 running, 0 not running.
################################################################################
sub module_proc ($) {
	my $module = shift;

	# Check module parameters
	return () unless ($module->{'params'} ne '');

	# Data collection layer
	load_procs ();

	return (1) if defined ($Procs{$module->{'params'}});
	return (0);
}

################################################################################
# Get the CPU usage of a process.
################################################################################
sub module_cpuproc ($) {
	my $module = shift;

	# Check module parameters
	return () unless ($module->{'params'} ne '');

	# Data collection layer
	load_procs ();

	return () unless defined ($Procs{$module->{'params'}}) and defined ($Procs{$module->{'params'}}{'cpu'});
	return ($Procs{$module->{'params'}}{'cpu'});
}

################################################################################
# Get the memory usage of a process in Mbytes.
################################################################################
sub module_memproc ($) {
	my $module = shift;

	# Check module parameters
	return () unless ($module->{'params'} ne '');

	# Data collection layer
	load_procs ();

	return () unless defined ($Procs{$module->{'params'}}) and defined ($Procs{$module->{'params'}}{'size'});
	return (sprintf ("%d", $Procs{$module->{'params'}}{'size'} / 1024));
}

################################################################################
# Get the free space in a partition in Mbytes.
################################################################################
sub module_freedisk ($) {
	my $module = shift;

	# Check module parameters
	return () unless ($module->{'params'} ne '');

	# Data collection layer
	load_parts ();

	return () unless defined ($Parts{$module->{'params'}}) and defined ($Parts{$module->{'params'}}{'avail'});
	
	my $avail = sprintf("%d", $Parts{$module->{'params'}}{'avail'} / 1024);
	return ($avail);
}

################################################################################
# Get the free space in a partition in %.
################################################################################
sub module_freepercentdisk ($) {
	my $module = shift;

	# Check module parameters
	return () unless ($module->{'params'} ne '');

	# Data collection layer
	load_parts ();

	return () unless defined ($Parts{$module->{'params'}}) and defined ($Parts{$module->{'params'}}{'avail'});
	
	my $availp = sprintf("%d", $Parts{$module->{'params'}}{'avail'} * 100 / $Parts{$module->{'params'}}{'total'});
	return ($availp);
}

################################################################################
# Get the occupied space in a partition in %.
################################################################################
sub module_occupiedpercentdisk ($) {
	my $module = shift;

	# Check module parameters
	return () unless ($module->{'params'} ne '');

	# Data collection layer
	load_parts ();

	return () unless defined ($Parts{$module->{'params'}}) and defined ($Parts{$module->{'params'}}{'avail'});
	
	my $occupiedp = sprintf("%d", ($Parts{$module->{'params'}}{'total'} - $Parts{$module->{'params'}}{'avail'}) * 100 / $Parts{$module->{'params'}}{'total'});
	return ($occupiedp);
}

################################################################################
# Get the CPU usage %.
################################################################################
sub module_cpuusage ($) {
	my $module = shift;

	# Do we know hoy to get CPU usage in this OS?
	return unless defined (CPUUSAGE_CMDS->{$OS});

	# Get CPU usage
	my $cmd = CPUUSAGE_CMDS->{$OS};
	my @data = `$cmd 2> $DevNull`;

	# Something went wrong or no data
	return () unless ($? eq 0 && defined ($data[0]));

	return ($data[0]);
}

################################################################################
# Get the free space in a partition in Mbytes.
################################################################################
sub module_freememory ($) {
	my $module = shift;

	# Do we know hoy to get memory information in this OS?
	return () unless defined (FREEMEMORY_CMDS->{$OS});

	# Get available memory
	my $cmd = FREEMEMORY_CMDS->{$OS};
	my @data = `$cmd 2> $DevNull`;

	# Something went wrong or no data
	return () unless ($? eq 0 && defined ($data[0]));

	return (sprintf ("%d", $data[0] / 1024));
}

################################################################################
# Get the free space in a partition in %.
################################################################################
sub module_freepercentmemory ($) {
	my $module = shift;

	# Do we know hoy to get memory information in this OS?
	return unless defined (TOTALMEMORY_CMDS->{$OS});

	# Get CPU usage
	my $cmd = TOTALMEMORY_CMDS->{$OS};
	my @data = `$cmd 2> $DevNull`;

	# Something went wrong or no data
	return () unless ($? eq 0 && defined ($data[0]));

	# Get total memory in MB
	my $total = sprintf ("%d", $data[0] / 1024);
	
	# Get available memory in MB
	my ($avail) = module_freememory ($module);
	return () unless defined ($avail);
	
	return sprintf (("%d", $avail * 100 / $total));
}

################################################################################
# Evaluate and execute module preconditions.
################################################################################
sub evaluate_module_preconditions ($) {
	my ($module) = @_;

	# Evaluate preconditions
	foreach my $precondition (@{$module->{'precondition'}}) {
		my $data = `$precondition->{'command'} 2> $DevNull`;		
		return 0 if (evaluate_condition ($precondition, $data) == 0);
	}

	return 1;
}

################################################################################
# Evaluate a module condition. Returns 1 if the condition matches, 0 otherwise.
################################################################################
sub evaluate_condition ($$) {
	my ($condition, $data) = @_;
	
	{
		no warnings;
		if (($condition->{'operator'} eq '>' && $data > $condition->{'value_1'}) ||
			($condition->{'operator'} eq '<' && $data < $condition->{'value_1'}) ||
			($condition->{'operator'} eq '=' && $data == $condition->{'value_1'}) ||
			($condition->{'operator'} eq '!=' && $data != $condition->{'value_1'}) ||
			($condition->{'operator'} eq '=~' && $data =~ /$condition->{'value_1'}/) ||
			($condition->{'operator'} eq '()' && $data > $condition->{'value_1'} && $data < $condition->{'value_2'})) {
				return 1;
		}
	}
	
	return 0;
}


################################################################################
# Evaluate and execute module conditions.
################################################################################
sub evaluate_module_conditions ($$) {
	my ($module, $data) = @_;

	# Evaluate conditions
	foreach my $condition (@{$module->{'conditions'}}) {
		if (evaluate_condition ($condition, $data) == 1) {
				`$condition->{'command'} 2> $DevNull`;
		}
	}
}

################################################################################
# Evaluate intensive conditions.
################################################################################
sub evaluate_module_intensive_conditions ($$) {
	my ($module, $data) = @_;

	# Evaluate conditions
	foreach my $condition (@{$module->{'intensive_conditions'}}) {
		return 0 if (evaluate_condition ($condition, $data) == 0);
	}
	
	return 1;
}

###############################################################################
# Get the number of seconds left to the next execution of the given cron entry.
###############################################################################
sub cron_next_execution {
	my ($cron, $interval) = @_;

	# Check cron conf format
	if ($cron !~ /^((\*|(\d+(-\d+){0,1}))\s*){5}$/) {
		return $interval;
	}

	# Get day of the week and month from cron config
	my ($wday) = (split (/\s/, $cron))[4];
	# Check the wday values to avoid infinite loop
	my ($wday_down, $wday_up) = cron_get_interval($wday);
	if ($wday_down ne "*" && ($wday_down > 6 || (defined($wday_up) && $wday_up > 6))) {
		log_message('setup', "Invalid cron configuration $cron. Day of the week is out of limits.");
		$wday = "*";
	}

	# Get current time and day of the week
	my $cur_time = time();
	my $cur_wday = (localtime ($cur_time))[6];

	my $nex_time = cron_next_execution_date ($cron, $cur_time, $interval);

	# Check the day
	while (!cron_check_interval($wday, (localtime ($nex_time))[6])) {
		# If it does not acomplish the day of the week, go to the next day.
		$nex_time += 86400;
		$nex_time = cron_next_execution_date ($cron, $nex_time, 0);
	}

	return $nex_time - time();
}

###############################################################################
# Get the number of seconds left to the next execution of the given cron entry.
###############################################################################
sub cron_check_syntax ($) {
	my ($cron) = @_;
	
	return 0 if !defined ($cron);
	return ($cron =~ m/^(\d|\*|-)+ (\d|\*|-)+ (\d|\*|-)+ (\d|\*|-)+ (\d|\*|-)+$/);
}
###############################################################################
# Check if a value is inside an interval.
###############################################################################
sub cron_check_interval {
	my ($elem_cron, $elem_curr_time) = @_;

	# Return 1 if wildcard.
	return 1 if ($elem_cron eq "*");

	my ($down, $up) = cron_get_interval($elem_cron);
	# Check if it is not a range
	if (!defined($up)) {
		return ($down == $elem_curr_time) ? 1 : 0;
	}

	# Check if it is on the range
	if ($down < $up) {
		return 0 if ($elem_curr_time < $down || $elem_curr_time > $up);
	} else {
		return 0 if ($elem_curr_time > $down || $elem_curr_time < $up);
	}

	return 1;
}
###############################################################################
# Get the next execution date for the given cron entry in seconds since epoch.
###############################################################################
sub cron_next_execution_date {
	my ($cron, $cur_time, $interval) = @_;

	# Get cron configuration
	my ($min, $hour, $mday, $mon, $wday) = split (/\s/, $cron);

	# Months start from 0
	if($mon ne '*') {
		my ($mon_down, $mon_up) = cron_get_interval ($mon);
		if (defined($mon_up)) {
			$mon = ($mon_down - 1) . "-" . ($mon_up - 1);
		} else {
			$mon = $mon_down - 1;
		}
	}

	# Get current time
	if (! defined ($cur_time)) {
		$cur_time = time();
	}
	# Check if current time + interval is on cron too
	my $nex_time = $cur_time + $interval;
	my ($cur_min, $cur_hour, $cur_mday, $cur_mon, $cur_year) 
		= (localtime ($nex_time))[1, 2, 3, 4, 5];
	
	my @cron_array = ($min, $hour, $mday, $mon);
	my @curr_time_array = ($cur_min, $cur_hour, $cur_mday, $cur_mon);
	return ($nex_time) if cron_is_in_cron(\@cron_array, \@curr_time_array) == 1;

	# Get first next date candidate from next cron configuration
	# Initialize some vars
	my @nex_time_array = @curr_time_array;

	# Update minutes
	$nex_time_array[0] = cron_get_next_time_element($min);

	$nex_time = cron_valid_date(@nex_time_array, $cur_year);
	if ($nex_time >= $cur_time) {
		return $nex_time if cron_is_in_cron(\@cron_array, \@nex_time_array);
	}

	# Check if next hour is in cron
	$nex_time_array[1]++;
	$nex_time = cron_valid_date(@nex_time_array, $cur_year);

	if ($nex_time == 0) {
		#Update the month day if overflow
		$nex_time_array[1] = 0;
		$nex_time_array[2]++;
		$nex_time = cron_valid_date(@nex_time_array, $cur_year);
		if ($nex_time == 0) {
			#Update the month if overflow
			$nex_time_array[2] = 1;
			$nex_time_array[3]++;
			$nex_time = cron_valid_date(@nex_time_array, $cur_year);
			if ($nex_time == 0) {
				#Update the year if overflow
				$cur_year++;
				$nex_time_array[3] = 0;
				$nex_time = cron_valid_date(@nex_time_array, $cur_year);
			}
		}
	}

	#Check the hour
	return $nex_time if cron_is_in_cron(\@cron_array, \@nex_time_array);

	#Update the hour if fails
	$nex_time_array[1] = cron_get_next_time_element($hour);

	# When an overflow is passed check the hour update again
	$nex_time = cron_valid_date(@nex_time_array, $cur_year);
	if ($nex_time >= $cur_time) {
		return $nex_time if cron_is_in_cron(\@cron_array, \@nex_time_array);
	}

	# Check if next day is in cron
	$nex_time_array[2]++;
	$nex_time = cron_valid_date(@nex_time_array, $cur_year);
	if ($nex_time == 0) {
		#Update the month if overflow
		$nex_time_array[2] = 1;
		$nex_time_array[3]++;
		$nex_time = cron_valid_date(@nex_time_array, $cur_year);
		if ($nex_time == 0) {
			#Update the year if overflow
			$nex_time_array[3] = 0;
			$cur_year++;
			$nex_time = cron_valid_date(@nex_time_array, $cur_year);
		}
	}

	#Check the day
	return $nex_time if cron_is_in_cron(\@cron_array, \@nex_time_array);

	#Update the day if fails
	$nex_time_array[2] = cron_get_next_time_element($mday, 1);

	# When an overflow is passed check the hour update in the next execution
	$nex_time = cron_valid_date(@nex_time_array, $cur_year);
	if ($nex_time >= $cur_time) {
		return $nex_time if cron_is_in_cron(\@cron_array, \@nex_time_array);
	}

	# Check if next month is in cron
	$nex_time_array[3]++;
	$nex_time = cron_valid_date(@nex_time_array, $cur_year);
	if ($nex_time == 0) {
		#Update the year if overflow
		$nex_time_array[3] = 0;
		$cur_year++;
		$nex_time = cron_valid_date(@nex_time_array, $cur_year);
	}

	#Check the month
	return $nex_time if cron_is_in_cron(\@cron_array, \@nex_time_array);

	#Update the month if fails
	$nex_time_array[3] = cron_get_next_time_element($mon);

	# When an overflow is passed check the month update in the next execution
	$nex_time = cron_valid_date(@nex_time_array, $cur_year);
	if ($nex_time >= $cur_time) {
		return $nex_time if cron_is_in_cron(\@cron_array, \@nex_time_array);
	}

	#Update the year if fails
	$nex_time = cron_valid_date(@nex_time_array, $cur_year + 1);

	return $nex_time;
}

###############################################################################
# Returns if a date is in a cron. Recursive.
# Needs the cron like an array reference and
# current time in cron format to works properly
###############################################################################
sub cron_is_in_cron {
	my ($elems_cron, $elems_curr_time) = @_;

	my @deref_elems_cron = @$elems_cron;
	my @deref_elems_curr_time = @$elems_curr_time;
	
	my $elem_cron = shift(@deref_elems_cron);
	my $elem_curr_time = shift (@deref_elems_curr_time);

	#If there is no elements means that is in cron
	return 1 unless (defined($elem_cron) || defined($elem_curr_time));

	# Check the element interval
	return 0 unless (cron_check_interval($elem_cron, $elem_curr_time));

	return cron_is_in_cron(\@deref_elems_cron, \@deref_elems_curr_time);
}
################################################################################
#Get the next tentative time for a cron value or interval in case of overflow.
#Floor data is the minimum localtime data for a position. Ex: 
#Ex:
#     * should returns floor data.
#     5 should returns 5.
#     10-55 should returns 10.
#     55-10 should retunrs floor data.
################################################################################
sub cron_get_next_time_element {
	# Default floor data is 0
	my ($curr_element, $floor_data) = @_;
	$floor_data = 0 unless defined($floor_data);

	my ($elem_down, $elem_up) = cron_get_interval ($curr_element);
	return ($elem_down eq '*' || (defined($elem_up) && $elem_down > $elem_up))
		? $floor_data
		: $elem_down;
}
###############################################################################
# Returns the interval of a cron element. If there is not a range,
# returns an array with the first element in the first place of array
# and the second place undefined.
###############################################################################
sub cron_get_interval {
	my ($element) = @_;

	# Not a range
	if ($element !~ /(\d+)\-(\d+)/) {
		return ($element, undef);
	}
	
	return ($1, $2);
}

###############################################################################
# Returns the closest number to the target inside the given range (including
# the target itself).
###############################################################################
sub cron_get_closest_in_range ($$) {
	my ($target, $range) = @_;

	# Not a range
	if ($range !~ /(\d+)\-(\d+)/) {
		return $range;
	}
	
	# Search the closes number to the target in the given range
	my $range_start = $1;
	my $range_end = $2;
	
	# Outside the range
	if ($target <= $range_start || $target > $range_end) {
		return $range_start;
	}
	
	# Inside the range
	return $target;
}

###############################################################################
# Check if a date is valid to get timelocal
###############################################################################
sub cron_valid_date {
	my ($min, $hour, $mday, $month, $year) = @_;
	my $utime;
	eval {
		local $SIG{__DIE__} = sub {};
		$utime = timelocal(0, $min, $hour, $mday, $month, $year);
	};
	if ($@) {
		return 0;
	}
	return $utime;
}

################################################################################
# Checks the module's cron string. Returns 1 if the module should be run, 0 if
# not.
################################################################################
sub check_module_cron {
	my ($module, $main_interval) = @_;
	
	# No cron string defined
	return 1 unless ($module->{'cron'} ne '');

	my $now = time();

	# Check if the module was already executed
	return 0 unless ($now >= $module->{'cron_utimestamp'});

	my $interval = $main_interval * $module->{'interval'};

	my $time_to_next_execution = cron_next_execution(
		$module->{'cron'},
		$interval
	);

	my $is_first = ($module->{'cron_utimestamp'} == 0) ? 1 : 0;
	$module->{'cron_utimestamp'} = $now + $time_to_next_execution;
	$module->{'cron_interval'} = $time_to_next_execution;
	
	if ($Conf{'debug'} eq '1') {
		log_message ('debug', "Cron for module $module->{'name'} will be executed next time at timestamp: $module->{'cron_utimestamp'}.");
	}

	# On first execution checking if cron is valid is required
	return 1 unless ($is_first);

	# Check if current timestamp is a valid cron date
	my $next_execution = cron_next_execution(
		$module->{'cron'},
		0
	);
	return 1 if (time() + $next_execution == $now);
	return 0;
}

################################################################################
# Write module data in XML format.
################################################################################
sub write_module_xml ($@) {
	my ($module, @data) = @_;

	# No data
	return unless (defined $data[0]);

	# Is it a plugin?
	if ($module->{'func'} == \&module_plugin) {
		$Sem->down () if (defined ($Sem));
		$Xml .= $data[0];
		$Sem->up () if (defined ($Sem));
		return;
	}

	# Critical section
	$Sem->down () if (defined ($Sem));

	$Xml .= "<module>\n" .
		"	<name><![CDATA[" . $module->{'name'} . "]]></name>\n" .
		"	<description><![CDATA[" . $module->{'description'} . "]]></description>\n" . 
		"	<type>" . $module->{'type'} . "</type>\n";

	# Interval
	$Xml .= "	<module_interval>" . $module->{'interval'} . "</module_interval>\n";
	
	# Min
	$Xml .= "	<min>" . $module->{'min'} . "</min>\n" if (defined ($module->{'min'}));

	# Max
	$Xml .= "	<max>" . $module->{'max'} . "</max>\n" if (defined ($module->{'max'}));

	# Post process
	$Xml .= "	<post_process>" . $module->{'post_process'} . "</post_process>\n" if (defined ($module->{'post_process'}));

	# Min critical
	$Xml .= "	<min_critical>" . $module->{'min_critical'} . "</min_critical>\n" if (defined ($module->{'min_critical'}));

	# Max critical
	$Xml .= "	<max_critical>" . $module->{'max_critical'} . "</max_critical>\n" if (defined ($module->{'max_critical'}));

	# Min warning
	$Xml .= "	<min_warning>" . $module->{'min_warning'} . "</min_warning>\n" if (defined ($module->{'min_warning'}));

	# Max warning
	$Xml .= "	<max_warning>" . $module->{'max_warning'} . "</max_warning>\n" if (defined ($module->{'max_warning'}));

	# Disabled
	$Xml .= "	<disabled>" . $module->{'disabled'} . "</disabled>\n" if (defined ($module->{'disabled'}));

	# Min ff event
	$Xml .= "	<min_ff_event>" . $module->{'min_ff_event'} . "</min_ff_event>\n" if (defined ($module->{'min_ff_event'}));
	
	# Unit
	$Xml .= "	<unit><![CDATA[" . $module->{'unit'} . "]]></unit>\n" if (defined ($module->{'unit'}));
	
	# Module group
	$Xml .= "	<module_group>" . $module->{'module_group'} . "</module_group>\n" if (defined ($module->{'module_group'}));
	
	# Custom ID
	$Xml .= "	<custom_id><![CDATA[" . $module->{'custom_id'} . "]]></custom_id>\n" if (defined ($module->{'custom_id'}));
	
	# Str warning
	$Xml .= "	<str_warning><![CDATA[" . $module->{'str_warning'} . "]]></str_warning>\n" if (defined ($module->{'str_warning'}));
	
	# Str critical
	$Xml .= "	<str_critical><![CDATA[" . $module->{'str_critical'} . "]]></str_critical>\n" if (defined ($module->{'str_critical'}));
	
	# Critical instructions
	$Xml .= "	<critical_instructions><![CDATA[" . $module->{'critical_instructions'} . "]]></critical_instructions>\n" if (defined ($module->{'critical_instructions'}));
	
	# Warning instructions
	$Xml .= "	<warning_instructions><![CDATA[" . $module->{'warning_instructions'} . "]]></warning_instructions>\n" if (defined ($module->{'warning_instructions'}));
	
	# Unknown instructions
	$Xml .= "	<unknown_instructions><![CDATA[" . $module->{'unknown_instructions'} . "]]></unknown_instructions>\n" if (defined ($module->{'unknown_instructions'}));
	
	# Tags
	$Xml .= "	<tags><![CDATA[" . $module->{'tags'} . "]]></tags>\n" if (defined ($module->{'tags'}));

	# Critical inverse
	$Xml .= "	<critical_inverse>" . $module->{'critical_inverse'} . "</critical_inverse>\n" if (defined ($module->{'critical_inverse'}));
	
	# Warning inverse
	$Xml .= "	<warning_inverse>" . $module->{'warning_inverse'} . "</warning_inverse>\n" if (defined ($module->{'warning_inverse'}));
	
	# Quiet
	$Xml .= "	<quiet>" . $module->{'quiet'} . "</quiet>\n" if (defined ($module->{'quiet'}));
	
	# Module FF interval
	$Xml .= "	<module_ff_interval>" . $module->{'module_ff_interval'} . "</module_ff_interval>\n" if (defined ($module->{'module_ff_interval'}));
	
	# Module Alert template
	$Xml .= "	<alert_template>" . $module->{'alert_template'} . "</alert_template>\n" if (defined ($module->{'alert_template'}));
	
	# Module Crontab
	$Xml .= "	<crontab>" . $module->{'cron'} . "</crontab>\n" if (defined ($module->{'cron'}) and ($module->{'cron'} ne ""));
	$Xml .= "	<cron_interval>" . $module->{'cron_interval'} . "</cron_interval>\n" if (defined ($module->{'cron'}) and (defined ($module->{'cron_interval'})));

	# FF threshold configuration
	$Xml .= "	<min_ff_event_normal>" . $module->{'min_ff_event_normal'} . "</min_ff_event_normal>\n" if (defined ($module->{'min_ff_event_normal'}));
	$Xml .= "	<min_ff_event_warning>" . $module->{'min_ff_event_warning'} . "</min_ff_event_warning>\n" if (defined ($module->{'min_ff_event_warning'}));
	$Xml .= "	<min_ff_event_critical>" . $module->{'min_ff_event_critical'} . "</min_ff_event_critical>\n" if (defined ($module->{'min_ff_event_critical'}));
	$Xml .= "	<ff_timeout>" . $module->{'ff_timeout'} . "</ff_timeout>\n" if (defined ($module->{'ff_timeout'}));
	$Xml .= "	<each_ff>" . $module->{'each_ff'} . "</each_ff>\n" if (defined ($module->{'each_ff'}));
	$Xml .= "	<ff_type>" . $module->{'ff_type'} . "</ff_type>\n" if (defined ($module->{'ff_type'}));

	# Data list
	if ($#data > 0) {
		$Xml .= "	<data><![CDATA[" . join('', @data) . "]]></data>\n";
	# Single data
	} else {
		chomp ($data[0]);
		$Xml .= "	<data><![CDATA[$data[0]]]></data>\n";
	}
	$Xml .= "</module>\n";

 	$Sem->up () if (defined ($Sem));
}

################################################################################
# Receive a UDP server signal to restart agent
################################################################################
sub udp_server_signal () {
	log_message ('udp server', 'Received signal to restart the agent.');
}

################################################################################
# Basic UDP server to restart agent on UDP signal received
################################################################################
sub udp_server ($$) {

	my $udp_port = shift;
	my $udp_auth_address = shift;
	my $parent_pid = getppid();
	my @udp_auth_list = split(',', $udp_auth_address);

	my($sock, $oldmsg, $newmsg, $hisaddr, $hishost, $MAXLEN);
	$MAXLEN = 1024;

	log_message ('udp server', 'Starting UDP server listening on '.$udp_auth_address.":".$udp_port);
	$sock = IO::Socket::INET->new(LocalPort => $udp_port, Proto => 'udp') or die "socket: $@";

	while ($sock->recv($newmsg, $MAXLEN)) {
		my $hishost = $sock->peerhost();
		my $address_found = 0;
		foreach my $single_address (@udp_auth_list) {
			$address_found = $address_found || ($hishost eq $single_address);
		}
		if (($udp_auth_address eq "0.0.0.0") || $address_found){
			if ($newmsg =~ /REFRESH AGENT/){
				# Send signal to restart agent
				log_message ('udp server', 'Received signal from '.$hishost);
				kill 'SIGINT' , $parent_pid;
			}
			elsif ($newmsg =~ /START PROCESS (.*)/){
				my $process_name = $1;
				$process_name =~ s/^\s*//g;
				$process_name =~ s/\s*$//g;
				if (defined($Conf{"process_${process_name}_start"})) {
					log_message ('udp server', "Process $process_name started from $hishost");
					system "$Conf{\"process_${process_name}_start\"} 2>$DevNull &";
				} else {
					log_message ('udp server', "Attempt to start unknown process $process_name from $hishost");
				}
			}
			elsif ($newmsg =~ /STOP PROCESS (.*)/){
				my $process_name = $1;
				$process_name =~ s/^\s*//g;
				$process_name =~ s/\s*$//g;
				if (defined($Conf{"process_${process_name}_stop"})) {
					log_message ('udp server', "Process $process_name stopped from $hishost");
					system "$Conf{\"process_${process_name}_stop\"} 2>$DevNull &";
				} else {
					log_message ('udp server', "Attempt to stop unknown process $process_name from $hishost");
				}
			}
		}
	}
}

################################################################################
# Execute the given plugin.
################################################################################
sub module_plugin ($) {
	my $plugin = shift;

	my $command = $plugin->{'params'};

	# Empty plugin	
	return () if ($command eq '');

	# Execute the plugin

	my $output = "";
	if ($plugin->{'timeout'} == 0) {
		$output = `$command 2>$DevNull`;
		log_message ('debug', "Executing plugin: " . $command) if ($Conf{'debug'} eq '1');
	} else {
		$output = `$Conf{'pandora_exec'} $plugin->{'timeout'} $command 2> $DevNull`;
		log_message ('debug', "Executing plugin: (" . $command . ") with timeout: " . $plugin->{'timeout'} . "s") if ($Conf{'debug'} eq '1');
	}
	
	# Do not save the output if there was an error
	if ($? != 0) {
		return ();
	}

	return ($output);
}

################################################################################
# TERM Handler
################################################################################
sub kill_signal_handler (){
	# Kill tentacle server if it was launched

	if (defined ($tentacle_pid)) {
			print "kill -9 $tentacle_pid\n";
			`kill -9 $tentacle_pid`;
	}

	# Kill udp_server if it was forked.
	if (defined ($udp_server_pid) && $udp_server_pid) {
		kill 'TERM', $udp_server_pid;
		log_message ('udp server',  'terminated.');
	}

	exit (0);
}

################################################################################
# Get the free disk space in the temporal directory (in bytes).
################################################################################
sub temporal_freedisk () {

	# Call df
	return 0 unless defined (DF_CMDS->{$OS});
	my $cmd = DF_CMDS->{$OS} . ' ' . $Conf{'temporal'} . ' | awk \'NR > 1 {print $4}\'';	
	my $temporal_freedisk = `$cmd`;

	# Check for errors
	return 0 unless ($? eq 0);

	# Convert to bytes
	return 1024 * int ($temporal_freedisk);
}

################################################################################
# Replace module macros.
################################################################################
sub replace_macros ($) {
	my $module = shift;

	# Replace macros		
	foreach my $token (keys (%{$module})) {

		# No need to skip macros for now, since it's a hash ref and only array refs
		# are searched for macros.
		#if ($token eq 'macros') {
		#	next;
		#}

		# No defined value for conf token
		if (! defined ($module->{$token})) {
			next;
		}
				
		# Simple configuration token
		if(ref($module->{$token}) eq ''){
			# Module macros
			while (my ($macro, $subst) = each (%{$module->{'macros'}})) {
				eval {
					$module->{$token} =~ s/$macro/$subst/g;
				};
			}
			# Global macros
			while (my ($macro, $subst) = each (%Macros)) {
				eval {
					$module->{$token} =~ s/$macro/$subst/g;
				};
			}
		}
		# Hash array
		elsif (ref($module->{$token}) eq 'ARRAY'){
			for (my $i = 0; $i <= $#{$module->{$token}}; $i++) {
				
				# Array of configuration tokens
				foreach my $key (keys (%{$module->{$token}->[$i]})) {
					
					# Module macros (each configuration token is a hash)
					while (my ($macro, $subst) = each (%{$module->{'macros'}})) {
						eval {
							$module->{$token}->[$i]->{$key} =~ s/$macro/$subst/g;
						}
					}

					# Global macros (each configuration token is a hash)
					while (my ($macro, $subst) = each (%Macros)) {
						eval {
							$module->{$token}->[$i]->{$key} =~ s/$macro/$subst/g;
						}
					}
				}
			}
		}
	}
}

################################################################################
# Initialize a module with default values.
################################################################################
sub init_module ($) {
	my $module = shift;
	
	$module->{'name'} = '';
	$module->{'type'} = 'generic_data';
	$module->{'description'} = '';
	$module->{'func'} = 0;
	$module->{'params'} = '';
	$module->{'interval'} = 1;
	$module->{'timeout'} = 0;
	$module->{'counter'} = 0;
	$module->{'max'} = undef;
	$module->{'min'} = undef;
	$module->{'post_process'} = undef;
	$module->{'min_critical'} = undef;
	$module->{'max_critical'} = undef;
	$module->{'min_warning'} = undef;
	$module->{'max_warning'} = undef;
	$module->{'disabled'} = undef;
	$module->{'min_ff_event'} = undef;
	$module->{'save'} = '';
	$module->{'conditions'} = [];
	$module->{'cron'} = '';
	$module->{'cron_utimestamp'} = 0;
	$module->{'precondition'} = [];
	$module->{'is_intensive'} = 0;
	$module->{'intensive_conditions'} = [];
	$module->{'intensive_match'} = 0;
	$module->{'timestamp'} = 0;
	$module->{'unit'} = undef;
	$module->{'module_group'} = undef;
	$module->{'custom_id'} = undef;
	$module->{'str_warning'} = undef;
	$module->{'str_critical'} = undef;
	$module->{'critical_instructions'} = undef;
	$module->{'warning_instructions'} = undef;
	$module->{'unknown_instructions'} = undef;
	$module->{'tags'} = undef;
	$module->{'critical_inverse'} = undef;
	$module->{'warning_inverse'} = undef;
	$module->{'quiet'} = undef;
	$module->{'module_ff_interval'} = undef;
	$module->{'macros'} = {};
	$module->{'alert_template'} = undef;
}

################################################################################
# Generate a unique agent name.
################################################################################
sub generate_agent_name {
	return sha256(join('|', ($Conf{'agent_alias'}, $Conf{server_ip}, time(), sprintf("%04d", rand(10000)))));
}

################################################################################
# Set the value of a token in the configuration file. If the token does not
# exist, it is appended to the end of the file.
################################################################################
sub config_update ($$) {
	my ($token, $value) = @_;
	
	# Read the original configuration file.
	open(my $fh, '<', "$ConfDir/$ConfFile") or die($!);
	my @lines = <$fh>;
	close ($fh);

	# Set the new value for the configuration token.
	my $found = 0;
	for(my $i = 0; $i < $#lines; $i++) {
		if ($lines[$i] =~ m/[#\s]*$token/) {
			$lines[$i] = "$token $value\n";
			$found = 1;
			last;
		}
	}

	# Append the token to the end if it was not found in the file.
	if ($found == 0) {
		push(@lines, "$token $value\n");
	}

	# Write the changes to the configuration file.
	open($fh, '>', "$ConfDir/$ConfFile") or die($!);
	print $fh @lines;
	close($fh);
}

################################################################################
# Get the eHorus key from the eHorus agent configuration file.
################################################################################
sub get_ehkey {
	my $fh;

	return '' unless defined($Conf{'ehorus_conf'});

	# Open the eHorus configuration file.
	if (!open($fh, '<', $Conf{'ehorus_conf'})) {
		# Do not write to the log, since ehorus_conf points to the default eHorus configuration file by default.
		return '';
	}

	# Look for the eHorus key.
	while (my $line = <$fh>) {
		
		# Skip comments.
		next if ($line =~ m/^\s*#/);

		if ($line =~ m/\s*eh_key\s+(\S+)/) {
			my $eh_key = $1;
			close($fh);

			return $eh_key;
		}
	}

	# Not found.
	close($fh);
	return '';
}

################################################################################
# Main.
################################################################################

#Handler TERM signal.
$SIG{'TERM'} = \&kill_signal_handler;

# Check command line arguments
print_usage unless ($#ARGV == 0);
$ConfDir = fix_directory ($ARGV[0]);
error ("Directory '$ConfDir' does not exist.") unless (-d "$ConfDir");

#Pandora home path
$ENV{'PANDORA_HOME'}=$ConfDir;

# Get user to run as
my $pandora_user = read_config ('pandora_user');
if (defined ($pandora_user)) {
	# Change the EUID
	my $pandora_user_uid = getpwnam ($pandora_user);
	if (!defined ($pandora_user_uid)) {
		error ("Cannot get uid for user $pandora_user. Does the user exist and can we read /etc/passwd?");
	}
	$> = $pandora_user_uid;
	if ($> != $pandora_user_uid) {
		error ("Cannot run as $pandora_user: Insufficient permissions.");
	}
}

# Guess the OS version
$OS_VERSION = guess_os_version ($OS);

# Start logging
start_log ();
log_message ('log', 'Running as user ' . getpwuid ($>));

# Read configuration file
read_config ();

$ENV{'PANDORA_AGENT'}=$Conf{'agent_name'};

# Fix directory names
$Conf{'temporal'} = fix_directory ($Conf{'temporal'});
error ("Temporal directory '" . $Conf{'temporal'} . "' does not exist.") unless (-d "$Conf{'temporal'}");
$Conf{'server_path'} = fix_directory ($Conf{'server_path'});
$Conf{'secondary_server_path'} = fix_directory ($Conf{'secondary_server_path'});

# Startup delay
log_message ('log', 'Sleeping for ' . $Conf{'delayed_startup'} . ' seconds.') if ($Conf{'delayed_startup'} > 0);
sleep ($Conf{'delayed_startup'});

#Set nice of the pandora_agent
my $PID = $$;
`renice "$Conf{'pandora_nice'}" "$PID"`;

#Launch tentacle server in proxy mode if configured
if ($Conf{'proxy_mode'}) {
	
	#Check if user is root
	if ($> != 0) {		
		launch_tentacle_proxy();
	} else {
		log_message ('error', 'Proxy mode can not be launched as root');
		exit 1;
	}
}

# Add the plugins directory to the PATH
$ENV{'PATH'} .= ":$ConfDir/plugins";

# Start UDP server if configured
if ($Conf{'udp_server'} == 1){
	$udp_server_pid = fork();

	if ($udp_server_pid == 0){
		$0 = 'udp_server (pandora_agent)';
		udp_server ($Conf{'udp_server_port'}, $Conf{'udp_server_auth_address'});
		exit;
	}
}

# Must be set to 0 if the agent is a broker agent
my $main_agent = -1;

# base time to start eatch iteration with the same interval.
my $iter_base_time = time();
$LogFileIdx = -1;
# Loop
while (1) {
	if (-e $Conf{'logfile'} && (stat($Conf{'logfile'}))[7] > $Conf{'logsize'}) {
		rotate_log();
	}
	# Ignore signals from UDP and Tentacle server while processing execution
	if ($Conf{'udp_server'} == 1 || $Conf{'proxy_mode'}){
		$SIG{'INT'} = 'DEFAULT';
	}

	# Check for a new configuration
	check_remote_config () unless ($Conf{'debug'} eq '1');

	# Check file collections
	check_collections () unless ($Conf{'debug'} eq '1');

	# Launch broker agents
	@BrokerPid = ();
	my @broker_agents = read_config ('broker_agent');
	foreach my $broker_agent (@broker_agents) {
		# Create broker conf file if it does not exist
		if (! -e "$ConfDir/${broker_agent}.conf") {
			write_broker_conf($broker_agent);
		}
		
		$main_agent = fork ();
			
		# Broker agent
		if ($main_agent == 0) {
			# Mark broker flag.
			$BrokerFlag = 1;

			# Set the configuration file
			$ConfFile = "${broker_agent}.conf";
			
			# Log to a new file
			stop_log ();
			start_log ('quiet');
				
			# Read configuration file
			%Macros = ();
			@Modules = ();
			%Collections = ();
			%Conf = %DefaultConf;
			read_config ();
			
			$Conf{'agent_alias'} = $broker_agent;
			# Check for a new configuration
			check_remote_config () unless ($Conf{'debug'} eq '1');
				
			# Check file collections
			check_collections () unless ($Conf{'debug'} eq '1');
					
			# Execute
			last;
		} else {
			push (@BrokerPid, $main_agent);
		}
	}

	# Do not report to server if standby mode is enabled
	if ($Conf{'standby'} eq '1' && $Conf{'debug'} ne '1') {
		$iter_base_time = sleep_agent($main_agent, $iter_base_time);
		next;
	}

	my $address;

	if(defined($Conf{'address'})) {
		# Check if address is auto to get the local ip
		if ($Conf{'address'} eq 'auto') {
			my @address_list;

			if( -x "/bin/ip" || -x "/sbin/ip" || -x "/usr/sbin/ip" ) {
				@address_list = `ip addr show 2>$DevNull | sed -e '/127.0.0/d' -e '/\\([0-9][0-9]*\\.\\)\\{3\\}[0-9][0-9]*/!d' -e 's/^[ \\t]*\\([^ \\t]*\\)[ \\t]*\\([^ \\t]*\\)[ \\t].*/\\2/' -e 's/\\/.*//'`;
			}
			else {
				@address_list = `ifconfig -a 2>$DevNull | sed -e '/127.0.0/d' -e '/\\([0-9][0-9]*\\.\\)\\{3\\}[0-9][0-9]*/!d' -e 's/^[ \\t]*\\([^ \\t]*\\)[ \\t]*\\([^ \\t]*\\)[ \\t].*/\\2/' -e 's/.*://'`;
			}

			for (my $i = 0; $i <= $#address_list; $i++) {		
				chomp($address_list[$i]);
				if ($i > 0) {
					$address .= ',';
				}
				
				$address .= $address_list[$i];
			}			
		}
		else {
			$address = $Conf{'address'};
		}
	}
	
	# Clear the XML
	$Xml = "";

	# Get the eHorus key.
	my $eh_key = get_ehkey();

	# Custom fields
	my @customfieldskeys = keys(%Customfields);
	if ($#customfieldskeys > -1 || $eh_key ne '') {
		$Xml .= "<custom_fields>\n";

		foreach my $customfieldkey (@customfieldskeys) {
			if($customfieldkey =~ m/^(custom_field\d+_)name/) {
				if(defined($Customfields{$1."value"})) {
					$Xml .= "	<field>\n";
					$Xml .= "		<name><![CDATA[". $Customfields{$1."name"} ."]]></name>\n";
					$Xml .= "		<value><![CDATA[". $Customfields{$1."value"} ."]]></value>\n";
					$Xml .= "	</field>\n";
				}
			}
		}

		# Add the eHorus key as a custom field.
		if ($eh_key ne '') {
			$Xml .= "	<field>\n";
			$Xml .= "		<name>eHorusID</name>\n";
			$Xml .= "		<value><![CDATA[". $eh_key ."]]></value>\n";
			$Xml .= "	</field>\n";
		}

		$Xml .= "</custom_fields>\n";
	}
	
	# Execute modules
	foreach my $module (@Modules) {

		# Execute the module in a separate thread
		if (defined ($ThreadSem) && $Conf{'agent_threads'} > 1) {
			$ThreadSem->down ();
			my $thr = threads->create (\&exec_module, $module, $Conf{'interval'});
			if (! defined ($thr)) {
				$ThreadSem->up ();
			} else {
				$thr->detach();
			}
		# Execute the module
		} else {
			exec_module($module, $Conf{'interval'});
		}
	}

	# Wait for all the threads
	$ThreadSem->down ($Conf{'agent_threads'}) if (defined ($ThreadSem) && $Conf{'agent_threads'} > 1);
	$ThreadSem->up ($Conf{'agent_threads'}) if (defined ($ThreadSem) && $Conf{'agent_threads'} > 1);

	if ($Xml ne "" || $Conf{'timestamp'} + $Conf{'interval'} <= time ()) {
		
		# Update the time reference
		$Conf{'timestamp'} = time () if ($Conf{'timestamp'} + $Conf{'interval'} <= time ());
		
		# Compose the XML
		my $xml_header = "<?xml version='1.0' encoding='" . $Conf{'encoding'} . "'?>\n" .
			"<agent_data description='" . $Conf{'description'} . "' group='" . $Conf{'group'} .
			(defined($Conf{'group_password'}) ? ("' group_password='" . $Conf{'group_password'}) : '') .
			(defined($Conf{'group_id'}) ? ("' group_id='" . $Conf{'group_id'}) : '') .
			"' os_name='$OS' os_version='$OS_VERSION' interval='" . $Conf{'interval'} .
			"' version='" . AGENT_VERSION . '(Build ' . AGENT_BUILD . ')' . ($Conf{'autotime'} eq '1' ? '' : "' timestamp='" . strftime ('%Y/%m/%d %H:%M:%S', localtime ())) .
			"' agent_name='" . $Conf{'agent_name'} . "' agent_alias='". $Conf{'agent_alias'} . 
			"' timezone_offset='". $Conf{'timezone_offset'} . "' custom_id='" . $Conf{'custom_id'} .
			"' url_address='". $Conf{'url_address'}; 
	
		if (defined ($Conf{'address'})) {
			$xml_header .= "' address='" .$address;
		}
		
		if (defined ($Conf{'parent_agent_name'})) {
			$xml_header .= "' parent_agent_name='" .$Conf{'parent_agent_name'};
		}

		if (defined ($Conf{'secondary_groups'})) {
			$xml_header .= "' secondary_groups='" .$Conf{'secondary_groups'};
		}

		if (defined ($Conf{'agent_mode'})) {
			if ($Conf{'agent_mode'} =~ m/no.?learn/ig) {
				$xml_header .= "' agent_mode='0";
			} elsif ($Conf{'agent_mode'} =~ m/auto.?disable.?/ig) {
				$xml_header .= "' agent_mode='2";
			} else {
				$xml_header .= "' agent_mode='1";
			}
		}

		# Check the gis mode (exec or manual). If exec script is defined, we execute it and get the coordenates
		if (defined ($Conf{'gis_exec'}) && (-e $Conf{'gis_exec'})) {		
			my $coord_str = `$Conf{'gis_exec'}`;
			chomp($coord_str);
			my @coords = split(',',$coord_str);
			# Check if lat and long are numeric
			if (defined($coords[0]) && defined($coords[1]) && ($coords[0] =~ /^-?(\d+)\.(\d+)$|^-?(\d+)$/) && ($coords[1] =~ /^-?(\d+)\.(\d+)$|^-?(\d+)$/)) {
				my $lat = $coords[0];
				my $long = $coords[1];
				
				$xml_header .= "' longitude='" .$long . "' latitude='" .$lat;
	
				if (defined ($coords[2])) {
					my $alt = $coords[2];
					$xml_header .= "' altitude='" .$alt;
				}
				if (defined ($Conf{'position_description'})) {
					$xml_header .= "' position_description='" .$Conf{'position_description'};
				}
			}
		}
		elsif (defined ($Conf{'longitude'}) && defined ($Conf{'latitude'})) {
			$xml_header .= "' longitude='" .$Conf{'longitude'} . "' latitude='" .$Conf{'latitude'};
			if (defined ($Conf{'altitude'})) {
				$xml_header .= "' altitude='" .$Conf{'altitude'};
			}
			if (defined ($Conf{'position_description'})) {
				$xml_header .= "' position_description='" .$Conf{'position_description'};
			}
		}

		$xml_header .= "'>\n";
		$Xml = $xml_header . $Xml . "</agent_data>";

		# Save XML data file
		my $temp_file = $Conf{'temporal'} . '/' . $Conf{'agent_name'} . '.' . time () . '.data';
		error ("File '$temp_file' already exists as a symlink and could not be removed: $!") if (-l $temp_file && !unlink($temp_file));
		open (TEMP_FILE, "> $temp_file") || error ("Could not write XML data file: $!");
		print TEMP_FILE $Xml;
		close (TEMP_FILE);

		# Debug mode
		if ($Conf{'debug'} eq '1') {
			log_message ('debug', "Wrote XML data file '$temp_file'");
			log_message ('debug', "Wrote XML data file '$temp_file'", *STDOUT);
		}

		# Send the XML data file
		my $rc = send_file ($temp_file, 1);
		if ($rc == 0 || $Conf{'xml_buffer'} == 0 || temporal_freedisk () < $Conf{'temporal_min_size'}) {
			if ($Conf{'debug'} eq '1') {
				rename $temp_file, $temp_file . "sent";
			} else {
				unlink ($temp_file);
			}
		}
		
		# Send buffered XML data files
		if ($Conf{'xml_buffer'} == 1) {
			if($Conf{'secondary_mode'} eq 'always'){
				$Conf{'__temporal_primary'}   = "$Conf{'temporal'}/primary";
				$Conf{'__temporal_secondary'} = "$Conf{'temporal'}/secondary";
				if (-d "$Conf{'__temporal_primary'}"){				
					send_buffered_xml_files ($Conf{'__temporal_primary'}, 1);
				}				
				if (-d "$Conf{'__temporal_secondary'}"){
					send_buffered_xml_files ($Conf{'__temporal_secondary'}, 2);
				}
				send_buffered_xml_files ($Conf{'temporal'});
			}
			else{
				send_buffered_xml_files ($Conf{'temporal'});	
			}
		}
	}
	
	# Enable signal capture to break the Sleep interval on UDP signal
	if ($Conf{'udp_server'} == 1) {
		$SIG{'INT'} = \&udp_server_signal;
	}

	# Sleep agent function
	$iter_base_time = sleep_agent($main_agent, $iter_base_time);
}

__END__

=head1 EXIT STATUS

=over 

=item 0 on Success

=item 1 on Error

=back 

=head1 CONFIGURATION

By default pandora_agent uses F</etc/pandora> as B<home configuration directory>. There is the F<pandora_agent.conf> file with all the configuration of the agent.

=head1 DEPENDENCIES


=head1 LICENSE

This is released under the GNU Lesser General Public License.

=head1 SEE ALSO


=head1 COPYRIGHT

Copyright (c) 2005-2010 Artica Soluciones Tecnologicas S.L

=cut<|MERGE_RESOLUTION|>--- conflicted
+++ resolved
@@ -41,13 +41,8 @@
 # Semaphore used to control the number of threads
 my $ThreadSem = undef;
 
-<<<<<<< HEAD
-use constant AGENT_VERSION => '7.0NG.739';
-use constant AGENT_BUILD => '191022';
-=======
 use constant AGENT_VERSION => '7.0NG.740';
 use constant AGENT_BUILD => '191028';
->>>>>>> 3094d5af
 
 # Agent log default file size maximum and instances
 use constant DEFAULT_MAX_LOG_SIZE => 600000;
