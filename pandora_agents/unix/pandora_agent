#!/usr/bin/perl
# **********************************************************************
# Pandora FMS Generic Unix/Perl Agent
# (c) 2009-2015 Artica Soluciones Tecnológicas
# with the help of many people. Please see http://pandorafms.org
# This code is licensed under GPL 2.0 license.
# **********************************************************************

=head1 NAME

pandora_agent - Pandora FMS Agent

=head1 VERSION

Version 6.0

=head1 USAGE

<< pandora_agent F<pandora home> >>

=cut


use strict;
use warnings;

use POSIX qw(strftime floor);
use Sys::Hostname;
use File::Basename;
use File::Copy;
use IO::Socket;
use Sys::Syslog;

# Agent XML data
my $Xml;

# Semaphore used to acces $Xml
my $Sem = undef;

# Semaphore used to control the number of threads
my $ThreadSem = undef;

<<<<<<< HEAD
use constant AGENT_VERSION => '7.0NG.710';
use constant AGENT_BUILD => '170816';
=======
use constant AGENT_VERSION => '7.0NG.711';
use constant AGENT_BUILD => '170822';
>>>>>>> 60757b0a

# Agent log default file size maximum and instances
use constant DEFAULT_MAX_LOG_SIZE => 600000;
use constant DEFAULT_LOG_ROTATE => 3;

# Commands to retrieve total memory information in kB
use constant TOTALMEMORY_CMDS => {
	linux => 'cat /proc/meminfo | grep MemTotal: | awk \'{ print $2 }\'',
	solaris => '/usr/sbin/prtconf | awk \'/Memory/ { print $3 * 1024 }\'',
	hpux => 'swapinfo -t | grep memory | awk \'{print $2}\'',
	freebsd => '/sbin/sysctl hw.physmem | awk \'{print $2 / 1024}\'',
};

# Commands to retrieve free memory information in kB
use constant FREEMEMORY_CMDS => {
	linux => 'cat /proc/meminfo | grep MemFree: | awk \'{ print $2 }\'',
	solaris => 'vmstat 1 2 | tail -1 | awk \'{ print $5 }\'',
	hpux => 'swapinfo -t | grep memory | awk \'{print $4}\'',
	freebsd => '/sbin/sysctl -n vm.stats.vm.v_page_size vm.stats.vm.v_free_count | tr "\n" " " | awk \'{ print $1 * $2 / 1024 }\'',
};

# Commands to retrieve cpu information
use constant CPUUSAGE_CMDS => {
	linux => 'vmstat 1 2 | tail -1 | awk \'{ print $13 }\'',
	solaris => 'vmstat 1 2 | tail -1 | awk \'{ print $21 }\'',
	hpux => 'vmstat 1 2 | tail -1 | awk \'{ print $16 }\'',
	freebsd => 'vmstat -n 0 1 2 | tail -1 | awk \'{ print $15 }\''
};

# Commands to retrieve process information
use constant PROC_CMDS => {
	# cpu usage, memory usage, command name
	linux => 'ps aux | awk \'NR > 1 {ps = ""; for (i = 11; i <= NF; ++i) {ps = (ps " " $i) }; print $3, $6, ps}\'',
	solaris => 'prstat 1 1 | awk \'NR > 1 {split ($10, ps, "/"); cpu = substr ($9, 1, length ($9) - 1); mem = substr ($3, 1, length ($3) - 1); print cpu, mem, ps[1]}\'',
	hpux => 'ps -elf | awk \'NR > 1 {ps = ""; for (i = 15; i <= NF; ++i) {ps = (ps " " $i) }; print 0, $10, ps}\'',
	aix => 'ps aux | awk \'NR > 1 {print $3, $6, $11}\'',
	freebsd => 'ps axww -o %cpu= -o %mem= -o command= | sed -e "s/^ *//"',
};

# Commands to retrieve partition information in kB
use constant PART_CMDS => {
	# total, available, mount point
	linux => 'df -P | awk \'NR > 1 {print $2, $4, $6}\'',
	solaris => 'df -k | awk \'NR > 1 {print $2, $4, $6}\'',
	hpux => 'df -P | awk \'NR > 1 {print $2, $4, $6}\'',
	aix => 'df -kP | awk \'NR > 1 {print $2, $4, $6}\'',
	freebsd => 'df -k | awk \'NR > 1 {print $2, $4, $6}\''
};

# Commands to call df with POSIX output format
use constant DF_CMDS => {
	# total, available, mount point
	linux => 'df -P',
	solaris => 'df -k',
	hpux => 'df -P',
	aix => 'df -kP',
	freebsd => 'df -k'
};

# 2 to the power of 32.
use constant POW232 => 2**32;
	
# OS and OS version
my $OS = $^O;

my $OS_VERSION;

# Used to calculate the MD5 checksum of a string
use constant MOD232 => 2**32;

# Directory where pandora_agent.conf is located
my $ConfDir = '';

# Pandora FMS agent configuration file
my $ConfFile = 'pandora_agent.conf';

# Set to 1 if broker agents are enabled.
my $BrokerEnabled = 0;

# Broker agent configuration files
my @BrokerPid;

# Configuration tokens
my %DefaultConf = (
	'server_ip' => 'localhost',
	'server_path' => '/var/spool/pandora/data_in',
	'logfile' =>'/var/log/pandora/pandora_agent.log',
	'logsize' => DEFAULT_MAX_LOG_SIZE,
	'logrotate' => DEFAULT_LOG_ROTATE,
	'temporal' => '/var/spool/pandora',
	'interval' => 300,
	'debug' => 0,		
	'agent_name' => '',
	'agent_alias' => '',
	'ehorus_conf' => undef,
	'agent_name_cmd' => '',
	'agent_alias_cmd' => '',
	'description' => '',
	'group' => '',
	'group_id' => undef,
	'group_password' => undef,
	'encoding' => 'UTF-8',
	'server_port' => 41121,
	'transfer_mode' => 'tentacle',
	'transfer_timeout' => 30,
	'server_user' => 'pandora',
	'server_pwd' => '',
	'server_ssl' => '0',
	'server_opts' => '',
	'delayed_startup' => 0,
	'pandora_nice' => 10,
	'cron_mode' => 0,
	'remote_config' => 0,
	'secondary_mode' => 'never',
	'secondary_server_ip' => 'localhost',
	'secondary_server_path' => '/var/spool/pandora/data_in',
	'secondary_server_port' => 41121,
	'secondary_transfer_mode' => 'tentacle',
	'secondary_transfer_timeout' => 30,
	'secondary_server_user' => 'pandora',
	'secondary_server_pwd' => '',
	'secondary_server_ssl' => '0',
	'secondary_server_opts' => '',
	'autotime' => 0,
	'temporal_min_size' => 1,
	'timezone_offset' => 0,
	'pandora_exec' => 'pandora_agent_exec',
	'agent_threads' => 1,
	'udp_server_port' => 41122,
	'udp_server_auth_address' => '0.0.0.0',
	'udp_server' => 0,
	'proxy_mode' => 0,
	'proxy_max_connection' => 10,
	'proxy_timeout' => 1,
	'intensive_interval' => 0,
	'timestamp' => 0,
	'xml_buffer' => 0,
	'custom_id' => '',
	'url_address' => '',
);
my %Conf = %DefaultConf;

# Modules
my @Modules;

# Logfile file handle
my $LogFileFH;

# Logfile index
my $LogFileIdx;

# Agent name MD5;
my $AgentMD5;

# Remote configuration file name
my $RemoteConfFile;

# Remote md5 file name
my $RemoteMD5File;

# Process data
my %Procs = (
	'__utimestamp__' => 0
);

# Partition data
my %Parts = (
	'__utimestamp__' => 0
);

# Collections
my %Collections;

# Custom fields
my %Customfields;

# $DevNull
my $DevNull = '/dev/null';

# Shell command separator
my $CmdSep = ';';

# Global macros
my %Macros;

# PID of tentacle proxy, used in proxy mode
my $tentacle_pid = undef;

# PID of udp_server
my $udp_server_pid = undef;

################################################################################
# Print usage information and exit.
################################################################################
sub print_usage () {
	print "\nUsage: $0 <Pandora home>\n\n";
	print "\tPandora home is the directory where pandora_agent.conf is located,\n";
	print "\tby default /etc/pandora.\n\n";
	exit 1;
}

################################################################################
# Print an error message and exit.
################################################################################
sub error ($) {
	my $msg = shift;
	print ("[ERROR] $msg\n\n");
	`logger -i -t pandora_agent_daemon [ERROR] $msg 2>/dev/null`;
	exit 1;
}

################################################################################
# Check a regular expression. Returns 1 if its valid, 0 otherwise.
################################################################################
sub valid_regexp ($) {
	my $regexp = shift;
	
	eval {
		'' =~ /$regexp/;
	};

	# Something went wrong
	return 0 if ($@);
	
	return 1;
}

################################################################################
# Recursively delete files and directories.
################################################################################
sub rmrf {
	my $path = shift;
	local *DIR;

	if (-d $path) {
		opendir (DIR, $path) || return;
		while (defined (my $file_name = readdir(DIR))) {
			next if ($file_name eq '.' || $file_name eq '..');
			rmrf ("$path/$file_name");
		}
		closedir (DIR);
		rmdir ($path);
	} else {
		unlink ($path);
	}
}

################################################################################
# Recursively set file permissions.
################################################################################
sub chmodr {
	my ($perm, $path) = @_;
	local *DIR;

	if (-d $path) {
		opendir (DIR, $path) || return;
		while (defined (my $file_name = readdir(DIR))) {
			next if ($file_name eq '.' || $file_name eq '..');
			chmodr ($perm, "$path/$file_name");
		}
		closedir (DIR);
	}
	chmod ($perm, $path);
}

################################################################################
# Open the agent logfile and start logging.
################################################################################
sub start_log (;$) {
	my $quiet = shift;

	# Get the logfile
	$Conf{'logfile'} = read_config ('logfile');
	$Conf{'logfile'} = '/var/log/pandora/pandora_agent.log' unless defined ($Conf{'logfile'});

	# Open it
	if ($Conf{'logfile'} eq 'syslog') {
		openlog('pandora_agent', 'nowait', 'daemon');
	} else {
		open ($LogFileFH, "> $Conf{'logfile'}") or error ("Could not open log file $Conf{'logfile'} for writing: $!.");
		print "Logging to $Conf{'logfile'}\n" if (!defined ($quiet));
	}
}

################################################################################
# Rotates the agent logfile.
################################################################################
sub rotate_log () {
	if ($Conf{'logfile'} eq 'syslog') {
		# No action needed
		return;
	} else {
		if ($Conf{'logrotate'} < 0){
			$Conf{'logrotate'} = DEFAULT_LOG_ROTATE;
		}
		if ($Conf{'logfile'} eq 'syslog') {
			return;
		}

		# Rotate file
		$LogFileIdx = ($LogFileIdx+1) % $Conf{'logrotate'};
		my $fsize = (stat $Conf{'logfile'})[7];

		stop_log();
		move ($Conf{'logfile'}, $Conf{'logfile'} . "." . $LogFileIdx);
		start_log('quiet');

	}
}

################################################################################
# Close the agent logfile and stop logging.
################################################################################
sub stop_log () {
	if ($Conf{'logfile'} eq 'syslog') {
		closelog();
	} else {
		close ($LogFileFH);
	}
}

################################################################################
# Log a message to the agent logfile.
################################################################################
sub log_message ($$;$) {
	my ($source, $msg, $dest) = @_;
	
	if (defined ($dest)) {
		print $dest strftime ('%Y/%m/%d %H:%M:%S', localtime ()) . " - [$source] - $msg\n";
	} elsif ($Conf{'logfile'} eq 'syslog') {
		syslog('info', $msg);
	} else {
		#Trying to write into log file to test its writable
		syswrite ($LogFileFH, "");
		
		#If no error, the file is writable
		if (!$!) {
			print $LogFileFH strftime ('%Y/%m/%d %H:%M:%S', localtime ()) . " - [$source] - $msg\n";
		} else {
			#If error then log into syslog!
			`logger -i -t pandora_agent_daemon [ERROR] $msg 2>/dev/null`;
		}
	}
}

################################################################################
# Parse configuration file (modules, plugins and collections)
################################################################################
sub parse_conf_modules($) {
	my ($param) = @_;

	# Mark the start of a module definition
	my $module_begin = 0;
	
	# Skeleton for modules
	my $module = {};
	
	foreach my $line (@{$param}) {
		
		next if ($line =~ m/^\s*#/) or ($line =~ m/^\s*$/);
		# Module definition
		if ($line =~ /^\s*module_begin\s*$/) {
			$module_begin = 1;
			init_module ($module);
		} elsif ($line =~ /^\s*module_name\s+(.+)$/) {
			$module->{'name'} = $1;
			$module->{'name'} =~ s/\s+$//g;
			$module->{'name'} =~ s/^\s+//g;
		} elsif ($line =~ /^\s*module_description\s+(.+)$/) {
			$module->{'description'} = $1;
		} elsif ($line =~ /^\s*module_type\s+(\S+)\s*$/) {
			$module->{'type'} = $1;
		}elsif ($line =~ /^\s*module_precondition\s+(.*)$/) {
			my $action = $1;
			
			# Numeric comparison
			if ($action =~ /^\s*([<>!=]+)\s+(\d+(?:\.\d*)?)\s+(.*)$/) {
				push (@{$module->{'precondition'}}, {'operator' => $1, 'value_1' => $2, 'command' => $3});
			# Interval
			} elsif ($action =~ /^\s*[(]\s*(\d+(?:\.\d*)?)\s*,\s*(\d+(?:\.\d*)?)\s*[)]\s+(.*)$/) {
				push (@{$module->{'precondition'}}, {'operator' => '()', 'value_1' => $1, 'value_2' => $2, 'command' => $3});
			# Regular expression
			} elsif ($action =~ /^\s*=~\s+(\S*)\s+(.*)$/) {
				if (valid_regexp ($1)) {
					push (@{$module->{'precondition'}}, {'operator' => '=~', 'value_1' => $1, 'command' => $2});
				} else {
					log_message ('setup', "Invalid regular expression in module precondition: $line");
				}
			}
		} elsif ($line =~ /^\s*module_exec\s+(.+)$/) {
			$module->{'func'} = \&module_exec;
			$module->{'params'} = $1;
		} elsif ($line =~ /^\s*module_cpuusage\s+(.*)$/) {
			$module->{'func'} = \&module_cpuusage;
			$module->{'params'} = $1;
		} elsif ($line =~ /^\s*module_freememory\s+(.*)$/) {
			$module->{'func'} = \&module_freememory;
			$module->{'params'} = $1;
		} elsif ($line =~ /^\s*module_freepercentmemory\s+(.*)$/) {
			$module->{'func'} = \&module_freepercentmemory;
			$module->{'params'} = $1;
		} elsif ($line =~ /^\s*(module_proc|module_service)\s+(.+)$/) {
			$module->{'func'} = \&module_proc;
			$module->{'params'} = $2;
		} elsif ($line =~ /^\s*module_cpuproc\s+(.+)$/) {
			$module->{'func'} = \&module_cpuproc;
			$module->{'params'} = $1;
		} elsif ($line =~ /^\s*module_memproc\s+(.+)$/) {
			$module->{'func'} = \&module_memproc;
			$module->{'params'} = $1;
		} elsif ($line =~ /^\s*module_freedisk\s+(.*)$/) {
			$module->{'func'} = \&module_freedisk;
			$module->{'params'} = $1;
		} elsif ($line =~ /^\s*module_freepercentdisk\s+(.*)$/) {
			$module->{'func'} = \&module_freepercentdisk;
			$module->{'params'} = $1;
		} elsif ($line =~ /^\s*module_occupiedpercentdisk\s+(.*)$/) {
			$module->{'func'} = \&module_occupiedpercentdisk;
			$module->{'params'} = $1;
		} elsif ($line =~ /^\s*module_max\s+(.*)\s*$/) {
			$module->{'max'} = $1;
		} elsif ($line =~ /^\s*module_min\s+(.*)\s*$/) {
			$module->{'min'} = $1;
		} elsif ($line =~ /^\s*module_postprocess\s+(.*)\s*$/) {
			$module->{'post_process'} = $1;
		} elsif ($line =~ /^\s*module_interval\s+(\d+)\s*$/) {
			$module->{'interval'} = $1;
		} elsif ($line =~ /^\s*module_timeout\s+(\d+)\s*$/) {
			$module->{'timeout'} = $1;
		} elsif ($line =~ /^\s*module_save\s+(\w+)$/) {
			$module->{'save'} = $1;
		} elsif ($line =~ /^\s*module_alert_template\s+(.*)$/) {
			$module->{'alert_template'} = $1;
		} elsif ($line =~ /^\s*module_condition\s+(.*)$/) {
			my $action = $1;
			# Numeric comparison
			if ($action =~ /^\s*([<>!=]+)\s+(\d+(?:\.\d*)?)\s+(.*)$/) {
				push (@{$module->{'conditions'}}, {'operator' => $1, 'value_1' => $2, 'command' => $3});
			# Interval
			} elsif ($action =~ /^\s*[(]\s*(\d+(?:\.\d*)?)\s*,\s*(\d+(?:\.\d*)?)\s*[)]\s+(.*)$/) {
				push (@{$module->{'conditions'}}, {'operator' => '()', 'value_1' => $1, 'value_2' => $2, 'command' => $3});
			# Regular expression
			} elsif ($action =~ /^\s*=~\s+(\S*)\s+(.*)$/) {
				if (valid_regexp ($1)) {
					push (@{$module->{'conditions'}}, {'operator' => '=~', 'value_1' => $1, 'command' => $2});
				} else {
					log_message ('setup', "Invalid regular expression in module condition: $line");
				}
			}
		} elsif ($line =~ /^\s*module_intensive_condition\s+(.*)$/) {
			my $action = $1;
			
			$module->{'is_intensive'} = 1;
			
			# Numeric comparison
			if ($action =~ /^\s*([<>!=]+)\s+(\d+(?:\.\d*)?)\s*$/) {
				push (@{$module->{'intensive_conditions'}}, {'operator' => $1, 'value_1' => $2});
			# Interval
			} elsif ($action =~ /^\s*[(]\s*(\d+(?:\.\d*)?)\s*,\s*(\d+(?:\.\d*)?)\s*[)]\s*$/) {
				push (@{$module->{'intensive_conditions'}}, {'operator' => '()', 'value_1' => $1, 'value_2' => $2});
			# Regular expression
			} elsif ($action =~ /^\s*=~\s+(\S*)\s*$/) {
				if (valid_regexp ($1)) {
					push (@{$module->{'intensive_conditions'}}, {'operator' => '=~', 'value_1' => $1});
				} else {
					log_message ('setup', "Invalid regular expression in intensive condition: $line");
				}
			}
		} elsif ($line =~ /^\s*module_crontab\s+(((\*|(\d+(-\d+){0,1}))\s*){5}).*$/) {
			$module->{'cron'} = $1;
			chomp ($module->{'cron'});
		} elsif ($line =~ /^\s*module_cron_interval\s+(\d+).*$/) {
			$module->{'cron_interval'} = $1;
		} elsif ($line =~ /^\s*module_end\s*$/) {
			
			$module_begin = 0;
			
			# Check for invalid modules
			next unless (($module->{'name'} ne '' && $module->{'func'} != 0) || $module->{'func'} == \&module_plugin);

			# Set the intensive interval
			if ($module->{'is_intensive'} == 1) {				
				$module->{'intensive_interval'} = $module->{'interval'};
			} else {
				$module->{'intensive_interval'} = $module->{'interval'} * ($Conf{'interval'} / $Conf{'intensive_interval'});
			}

			# Make the module run the first time
			$module->{'counter'} = $module->{'intensive_interval'};
			
			# Replace macros
			replace_macros ($module);

			push (@Modules, {%{$module}});
		# Plugin
		} elsif ($line =~ /^\s*module_plugin\s+(.+)$/) {

			# Single line plugin definition
			if ($module_begin == 0) {

				# Set default values for the module configuration
				init_module ($module);
				
				# Configure the plugin
				$module->{'func'} = \&module_plugin;
				$module->{'params'} = $1;
	
				# Set the intensive interval
				if ($module->{'is_intensive'} == 1) {				
					$module->{'intensive_interval'} = $module->{'interval'};
				} else {
					$module->{'intensive_interval'} = $module->{'interval'} * ($Conf{'interval'} / $Conf{'intensive_interval'});
				}
			
				# Make the module run the first time
				$module->{'counter'} = $module->{'intensive_interval'};
							
				# Replace macros
				replace_macros ($module);

				push (@Modules, {%{$module}});
			} else {
				$module->{'func'} = \&module_plugin;
				$module->{'params'} = $1;
			}
		# Module proc command redefinition		
		} elsif ($line =~ /^\s*module_proc_cmd\s+(.+)$/) {
			PROC_CMDS->{$OS} = $1;
		# Module freedisk command redefinition		
		} elsif ($line =~ /^\s*module_freedisk_cmd\s+(.+)$/) {
			PART_CMDS->{$OS} = $1;
		# Collection
		} elsif ($line =~ /^\s*file_collection\s+(.+)$/) {
			my $collection = $1;
			
			# Prevent path traversal attacks
			if ($collection !~ m/(\.\.)|\//) {
				$Collections{$collection} = 0;
			}
		# Min critical
		} elsif ($line =~ /^\s*module_min_critical\s+(.*)\s*$/) {
			$module->{'min_critical'} = $1;
		# Max critical
		} elsif ($line =~ /^\s*module_max_critical\s+(.*)\s*$/) {
			$module->{'max_critical'} = $1;
		# Min warning
		} elsif ($line =~ /^\s*module_min_warning\s+(.*)\s*$/) {
			$module->{'min_warning'} = $1;
		# Max warning
		} elsif ($line =~ /^\s*module_max_warning\s+(.*)\s*$/) {
			$module->{'max_warning'} = $1;
		# Disabled
		} elsif ($line =~ /^\s*module_disabled\s+(.*)\s*$/) {
			$module->{'disabled'} = $1;
		# Min ff event
		} elsif ($line =~ /^\s*module_min_ff_event\s+(.*)\s*$/) {
			$module->{'min_ff_event'} = $1;
		# Unit
		} elsif ($line =~ /^\s*module_unit\s+(.*)\s*$/) {
			$module->{'unit'} = $1;
		# Module_group
		} elsif ($line =~ /^\s*module_group\s+(.*?)\s*$/) {
			$module->{'module_group'} = $1;
		# Custom id
		} elsif ($line =~ /^\s*module_custom_id\s+(.*)\s*$/) {
			$module->{'custom_id'} = $1;
		# Str warning
		} elsif ($line =~ /^\s*module_str_warning\s+(.*)\s*$/) {
			$module->{'str_warning'} = $1;
		# Str critical
		} elsif ($line =~ /^\s*module_str_critical\s+(.*)\s*$/) {
			$module->{'str_critical'} = $1;
		# Critical instructions
		} elsif ($line =~ /^\s*module_critical_instructions\s+(.*)\s*$/) {
			$module->{'critical_instructions'} = $1;
		# Warning instructions
		} elsif ($line =~ /^\s*module_warning_instructions\s+(.*)\s*$/) {
			$module->{'warning_instructions'} = $1;
		# Unknown instructions
		} elsif ($line =~ /^\s*module_unknown_instructions\s+(.*)\s*$/) {
			$module->{'unknown_instructions'} = $1;
		# Tags
		} elsif ($line =~ /^\s*module_tags\s+(.*)\s*$/) {
			$module->{'tags'} = $1;
		# Critical inverse
		} elsif ($line =~ /^\s*module_critical_inverse\s+(\S+)\s*$/) {
			$module->{'critical_inverse'} = $1;
		# Warning inverse
		} elsif ($line =~ /^\s*module_warning_inverse\s+(\S+)\s*$/) {
			$module->{'warning_inverse'} = $1;
		# Quiet
		} elsif ($line =~ /^\s*module_quiet\s+(\S+)\s*$/) {
			$module->{'quiet'} = $1;
		# FF interval
		} elsif ($line =~ /^\s*module_ff_interval\s+(\S+)\s*$/) {
			$module->{'module_ff_interval'} = $1;
		} elsif ($line =~ /^\s*module_min_ff_event_normal\s+(\S+)\s*$/) {
			$module->{'min_ff_event_normal'} = $1;
		} elsif ($line =~ /^\s*module_min_ff_event_warning\s+(\S+)\s*$/) {
			$module->{'min_ff_event_warning'} = $1;
		} elsif ($line =~ /^\s*module_min_ff_event_critical\s+(\S+)\s*$/) {
			$module->{'min_ff_event_critical'} = $1;
		} elsif ($line =~ /^\s*module_ff_timeout\s+(\S+)\s*$/) {
			$module->{'ff_timeout'} = $1;
		} elsif ($line =~ /^\s*module_each_ff\s+(\S+)\s*$/) {
			$module->{'each_ff'} = $1;
		# Macros
		} elsif ($line =~ /^\s*module_macro(\S+)\s+(.*)\s*$/) {
			$module->{'macros'}{$1} = $2;
		}
	}
	return;
}

################################################################################
# Create configuration file for broker agents.
################################################################################
sub write_broker_conf($){
	my ($broker_agent) = @_;
	my $content = '';

	# I don't think the following should be copied either: proxy_*
	my %ignored_tokens = (
		'broker_agent' => 1, 'agent_name_cmd' => 1, 'udp_server' => 1, 'cron_mode' => 1
	);

	open (CONF_FILE, "$ConfDir/$ConfFile") or error ("Could not open file '$ConfDir/$ConfFile': $!.");
	open (BROKER_FILE, ">$ConfDir/${broker_agent}.conf") or error ("Could not write configuration file: $!");

	while (my $line = <CONF_FILE>) {

		my ( $token ) = $line =~ m/^\s*(\S+)(\s.*)?$/;
		# Skip tokens which should not be copied to broker configuration
		next if defined $ignored_tokens{$token};

		# Change the agent name
		if ($line =~ m/^\s*#*\s*agent_name\s+/) {
			$line = "agent_name $broker_agent\n";
		}
		# Change the logfile
		elsif ($line =~ m/^\s*logfile\s+(.*)/) {
			$line = 'logfile ' . dirname ($1) . "/$broker_agent.log\n";
		}

		print BROKER_FILE $line;
	}
	close (BROKER_FILE);
	close (CONF_FILE);
}

################################################################################
# Read configuration file. Exit on error.
################################################################################
sub read_config (;$) {
	my $token = shift;
	my @found_tokens;
	my $module;

	error ("File '$ConfDir/$ConfFile' not found.") unless (-e "$ConfDir/$ConfFile");
	open (CONF_FILE, "$ConfDir/$ConfFile") or error ("Could not open file '$ConfDir/$ConfFile': $!.");
	
	my @file = <CONF_FILE>;
	close(CONF_FILE);
	
	foreach my $line (@file){
		# Skip comments and empty lines
		next if ($line =~ m/^\s*#/) or ($line =~ m/^\s*$/);
		
		# Replace CRLF with LF
		$line =~ s/\r\n/\n/g;
		
		# Token search
		if (defined ($token)) {
			if ($line =~ /^\s*(\S+)\s+(.*)$/ && $1 eq $token) {
				
				# Multiple value token
				if (wantarray ()) {
					push (@found_tokens, $2);
				}
				# Single value token
				else {
					return $2;
				}
			}
			next;
		}

		# Store the custom fields
		
		if (($line =~ m/^(custom_field\d+_name)\s+(.*)/) or ($line =~ m/^(custom_field\d+_value)\s+(.*)/)) {
			$Customfields{$1} = $2;
			next;
		}

		# Save global macros
		if ($line =~ m/^macro(\S+)\s+(.*)/) {
			$Macros{$1} = $2;
			next;
		}
		
		next if ($line =~ /^module\s*\w*/);

		#Configuration token
		if ($line =~ /^\s*(\S+)\s+(.*)$/) {		
			log_message ('setup', "$1 is $2");
			$Conf{$1} = $2;
			
			# Look for broker agents.
			if ($1 eq 'broker_agent') {
				$BrokerEnabled = 1;
			}

			# Remove trailing spaces
			$Conf{$1} =~ s/\s*$//;
		}
	}

	# Token search
	if (defined ($token)) {
		
		# Multiple value token
		if (wantarray ()) {
			return @found_tokens;
		}
		
		# Single value token not found.
		return undef;
	}
	
	# Set the intensive interval
	if ($Conf{'intensive_interval'} == 0) {
		$Conf{'intensive_interval'} = $Conf{'interval'};
	}

	# Search for includes after all other variables have been set
	foreach my $line (@file) {
		
		# Skip comments and empty lines
		next if ($line =~ m/^\s*#/) or ($line =~ m/^\s*$/);
		
		# Replace CRLF with LF
		$line =~ s/\r\n/\n/g;

		# Additional configuration file
		if ($line =~ /^include\s+(.*)\s*/) {
			$Conf{'include'} = $Conf{'include'} ? "$Conf{'include'} $1" : $1;

			foreach my $file_name (glob("$1")) {
				open (FILE, "$file_name") or next;

				log_message ('setup', "reading $file_name");
				my @file_conf = <FILE>;
				parse_conf_modules(\@file_conf); 
				close (FILE);
			}
			next;
		}
	}
	
	# Module, plugin and collection definitions
	parse_conf_modules(\@file);
	
	# If agent_alias_cmd is defined, agent_alias is set by command result.
	if ($Conf{'agent_alias'} eq '') {
		if ($Conf{'agent_alias_cmd'} ne '') {
			my $result = `$Conf{'agent_alias_cmd'}`;
			# Use only the first line.
			my ($temp_agent_alias, $remain2) = split(/\n/, $result);
			chomp ($temp_agent_alias);
	
			# Remove white spaces of the first and last.
			$temp_agent_alias =~ s/^ *(.*?) *$/$1/;
	
			$Conf{'agent_alias'} = $temp_agent_alias if ($temp_agent_alias ne '');
		} else {
			$Conf{'agent_alias'} = hostname();
		}
	}

	# If agent_name_cmd is defined, agent_name is set by command result.
	if ($Conf{'agent_name'} eq '') {
		if ($Conf{'agent_name_cmd'} eq '__rand__') {
			$Conf{'agent_name'} = generate_agent_name();
			config_update('agent_name', $Conf{'agent_name'});
		} elsif ($Conf{'agent_name_cmd'} ne '') {
			my $result = `$Conf{'agent_name_cmd'}`;
	
			# Use only the first line.
			my ($temp_agent_name, $remain) = split(/\n/, $result);
			chomp ($temp_agent_name);
	
			# Remove white spaces of the first and last.
			$temp_agent_name =~ s/^ *(.*?) *$/$1/;
	
			$Conf{'agent_name'} = $temp_agent_name if ($temp_agent_name ne '');
		} else {
			$Conf{'agent_name'} = hostname();
		}
	}

	# Update the agent MD5 since agent_name may have changed
	$AgentMD5 = md5 ($Conf{'agent_name'});
	$RemoteConfFile = "$AgentMD5.conf";
	$RemoteMD5File = "$AgentMD5.md5";
	
	# Load thread support if agent_threads is greater than 1.
	if ($Conf{'agent_threads'} > 1) {
		eval {
			local $SIG{__DIE__};
			require threads;
			require threads::shared;
			require Thread::Semaphore;
		};
		if (!$@) {
			$Sem = Thread::Semaphore->new;
			$ThreadSem = Thread::Semaphore->new ($Conf{'agent_threads'});
			threads::shared::share (\$Xml);
			threads::shared::share (\$Sem);
			log_message ('log', 'Using thread library.');
		} else {
			log_message ('log', 'Thread library is not available. agent_threads is set to 1 (disabled).');
			$Conf{'agent_threads'} = 1;
			$Sem = undef;
			$ThreadSem = undef;
		}
	} else {
		$Sem = undef;
		$ThreadSem = undef;
		log_message ('log', 'Thread is disabled.');
	}

	# Accept 'yes' for backward compatibility
	$Conf{'server_ssl'} = '1' if ($Conf{'server_ssl'} eq 'yes');
	$Conf{'secondary_server_ssl'} = '1' if ($Conf{'secondary_server_ssl'} eq 'yes');

	# Set tentacle client options
	if ($Conf{'transfer_mode'} eq 'tentacle') {
		$Conf{'server_opts'} = '-x \'' . $Conf{'server_pwd'} . '\' ' . $Conf{'server_opts'} if ($Conf{'server_pwd'} ne '');
		$Conf{'server_opts'} = '-c ' . $Conf{'server_opts'} if ($Conf{'server_ssl'} eq '1');
	}

	# Set tentacle client options for secondary server	
	if ($Conf{'secondary_transfer_mode'} eq 'tentacle') {
		$Conf{'secondary_server_opts'} = '-x \'' . $Conf{'secondary_server_pwd'} . '\' ' . $Conf{'secondary_server_opts'} if ($Conf{'secondary_server_pwd'} ne '');
		$Conf{'secondary_server_opts'} = '-c ' . $Conf{'secondary_server_opts'} if ($Conf{'secondary_server_ssl'} eq '1');
	}
}

#################################################################################
## Remove any trailing / from directory names.
#################################################################################
sub fix_directory ($) {
	my $dir = shift;
	
	my $char = chop ($dir);
	return $dir if ($char eq '/');
	return $dir . $char;
}



################################################################################
# Sends a file to the server.
################################################################################
#sub send_file ($;$$$) {
sub send_file {
	my ($file, $secondary, $rc_primary, $flag_always) = @_;
	my $output;
	my $pid = fork();
	return 1 unless defined $pid;

	if ($pid == 0) {
		# execute the transfer program by child process.
		eval {
			local $SIG{'ALRM'} = sub {die};
			alarm ($Conf{'transfer_timeout'});
			if ($Conf{'transfer_mode'} eq 'tentacle') {
				$output = `tentacle_client -v -a $Conf{'server_ip'} -p $Conf{'server_port'} $Conf{'server_opts'} "$file" 2>&1 >$DevNull`;
			} elsif ($Conf{'transfer_mode'} eq 'ssh') {
 				$output = `scp -P $Conf{'server_port'} "$file" pandora@"$Conf{'server_ip'}:$Conf{'server_path'}" 2>&1 >$DevNull`;
			} elsif ($Conf{'transfer_mode'} eq 'ftp') {
				my $base = basename ($file);
				my $dir = dirname ($file);

				$output = `ftp -n $Conf{'server_opts'} $Conf{'server_ip'} $Conf{'server_port'} 2>&1 >$DevNull <<FEOF1
				quote USER $Conf{'server_user'}
				quote PASS $Conf{'server_pwd'}
				lcd "$dir"
				cd "$Conf{'server_path'}"
				put "$base"
				quit
				FEOF1`
			} elsif ($Conf{'transfer_mode'} eq 'local') {
				$output = `cp "$file" "$Conf{'server_path'}/" 2>&1 >$DevNull`;
		 	}
			alarm (0);
		};

		if ($@) {
			log_message ('error', "Error sending file '$file' to '" . $Conf{'server_ip'} . ":" . $Conf{'server_port'}. "': File transfer command is not responding.");
			exit 1;
		}

		# Get the errorlevel
		my $rc = $? >> 8;
		if ($rc != 0) {
			log_message ('error', "Error sending file '$file' to '" . $Conf{'server_ip'} . ":" . $Conf{'server_port'}. "': $output");
		}
		exit $rc;
	}

	# Wait the child process termination and get the errorlevel
	waitpid ($pid, 0);
	my $rc = $? >> 8;

	if( ($Conf{'secondary_mode'} eq 'always') && ( !defined($flag_always) ) ){
		# Send the file to the secondary server
		return $rc unless ($Conf{'secondary_mode'} eq 'always');
		
		if(defined ($secondary)){
			if( ($rc != 0 && ($file =~ /\.data/))  ){
				$rc_primary = 1;
			}
			swap_servers ();
			$rc = send_file ($file, undef, $rc_primary);
			swap_servers ();

			return $rc;
		}
		else{
			my $rc_secondary = 0;
			if( ($rc != 0) && ($file =~ /\.data/)){				
				$rc_secondary = 1;
			}

			if (  $rc_secondary == 1 && defined($rc_primary) ){
				return 1;
			}
			
			if ( $rc_secondary == 1 ){
				if (! -d "$Conf{'temporal'}/secondary"){
					mkdir "$Conf{'temporal'}/secondary";
				}
				eval {
					copy("$file", "$Conf{'temporal'}/secondary/");
				};
				if ($@) {
					# We shouldn't reach this point...
					die ("Cannot write on $Conf{'temporal'}/secondary/");
				}
				return 0;
			}
			
			if ( defined($rc_primary) ){
				if (! -d "$Conf{'temporal'}/primary"){
					mkdir "$Conf{'temporal'}/primary";
				}
				eval {
					copy("$file", "$Conf{'temporal'}/primary/");
				};
				if ($@) {
					# We shouldn't reach this point...
					die ("Cannot write on $Conf{'temporal'}/primary/");
				}
				return 0;
			}

			if ( $rc_secondary == 0 && !defined($rc_primary) ){
				return 0;
			}
		}
	}
	elsif ( ($Conf{'secondary_mode'} eq 'always') && defined($flag_always) ){
		return $rc;
	}
	else{
		return $rc unless (defined ($secondary));

		# Send the file to the secondary server
		return $rc unless ($Conf{'secondary_mode'} eq 'always' || ($Conf{'secondary_mode'} eq 'on_error' && $rc != 0));
		
		swap_servers ();
		$rc = send_file ($file);
		swap_servers ();
		return $rc;
	}
}

################################################################################
# Send buffered XML files.
################################################################################
sub send_buffered_xml_files ($;$) {
	my ($temporal_file, $flag_always) = @_;
	# Read XML files from the temporal directory
	opendir(TEMPORAL, $temporal_file) or return;
	if (defined($flag_always) && ($flag_always == 2)){
		swap_servers ();
	}
	while (my $xml_file = readdir(TEMPORAL)) {
		# Skip non data files and symlinks
		next if ($xml_file !~ m/^$Conf{'agent_name'}\.[0-9]+\.data$/ || -l "$temporal_file/$xml_file");
		my $rc = send_file ("$temporal_file/$xml_file", 1, undef, $flag_always); 
		if ($rc == 0) {	
			if ($Conf{'debug'} eq '1') {
				rename "$temporal_file/$xml_file", "$temporal_file/$xml_file". "sent";
			} else {
				unlink ("$temporal_file/$xml_file");	
			}
		}
	}
	if (defined($flag_always) && ($flag_always == 2)){
		swap_servers ();
	}
}

################################################################################
# Swap primary and secondary servers.
################################################################################
sub swap_servers () {
	($Conf{'server_ip'}, $Conf{'secondary_server_ip'}) = ($Conf{'secondary_server_ip'}, $Conf{'server_ip'});
	($Conf{'server_path'}, $Conf{'secondary_server_path'}) = ($Conf{'secondary_server_path'}, $Conf{'server_path'});
	($Conf{'server_port'}, $Conf{'secondary_server_port'}) = ($Conf{'secondary_server_port'}, $Conf{'server_port'});
	($Conf{'transfer_mode'}, $Conf{'secondary_transfer_mode'}) = ($Conf{'secondary_transfer_mode'}, $Conf{'transfer_mode'});
	($Conf{'transfer_timeout'}, $Conf{'secondary_transfer_timeout'}) = ($Conf{'secondary_transfer_timeout'}, $Conf{'transfer_timeout'});
	($Conf{'server_user'}, $Conf{'secondary_server_user'}) = ($Conf{'secondary_server_user'}, $Conf{'server_user'});
	($Conf{'server_pwd'}, $Conf{'secondary_server_pwd'}) = ($Conf{'secondary_server_pwd'}, $Conf{'server_pwd'});
	($Conf{'server_ssl'}, $Conf{'secondary_server_ssl'}) = ($Conf{'secondary_server_ssl'}, $Conf{'server_ssl'});
	($Conf{'server_opts'}, $Conf{'secondary_server_opts'}) = ($Conf{'secondary_server_opts'}, $Conf{'server_opts'});
}

################################################################################
# Receive a file from the server.
################################################################################
sub recv_file ($) {
	my $file = shift;
	my $output;

	my $pid = fork();
        return 1 unless defined $pid;

	if ($pid == 0) {
		# execute the transfer program by child process.
		eval {
			local $SIG{'ALRM'} = sub {die};
			alarm ($Conf{'transfer_timeout'});
			if ($Conf{'transfer_mode'} eq 'tentacle') {
 				$output = `cd "$Conf{'temporal'}"$CmdSep tentacle_client -v -g -a $Conf{'server_ip'} -p $Conf{'server_port'} $Conf{'server_opts'} $file 2>&1 >$DevNull`
			} elsif ($Conf{'transfer_mode'} eq 'ssh') {
 				$output = `scp -P $Conf{'server_port'} pandora@"$Conf{'server_ip'}:$Conf{'server_path'}/$file" $Conf{'temporal'} 2>&1 >$DevNull`;
			} elsif ($Conf{'transfer_mode'} eq 'ftp') {
				my $base = basename ($file);
				my $dir = dirname ($file);

				$output = `ftp -n $Conf{'server_opts'} $Conf{'server_ip'} $Conf{'server_port'} 2>&1 >$DevNull <<FEOF1
				quote USER $Conf{'server_user'}
				quote PASS $Conf{'server_pwd'}
				lcd "$Conf{'temporal'}"
				cd "$Conf{'server_path'}"
				get "$file"
				quit
				FEOF1`
			} elsif ($Conf{'transfer_mode'} eq 'local') {
				$output = `cp $Conf{'server_path'}/$file $Conf{'temporal'} 2>&1 >$DevNull`;
			}
			alarm (0);
		};

		if ($@) {
			log_message ('error', "Error retrieving file: File transfer command is not responding.");
			exit 1;
		}

		# Get the errorlevel
		my $rc = $? >> 8;
		if ($rc != 0) {
			log_message ('error', "Error retrieving file: $output");
		}
		exit $rc;
	}

	# Wait the child process termination and get the errorlevel
	waitpid ($pid, 0);
	my $rc = $? >> 8;

	return $rc;
}

################################################################################
# Check the server for a remote configuration.
################################################################################
sub check_remote_config () {

	return unless ($Conf{'remote_config'} eq '1');

	# Calculate the configuration file MD5 digest
	open (CONF_FILE, "$ConfDir/$ConfFile") or error ("Could not open file '$ConfDir/$ConfFile': $!.");
	binmode(CONF_FILE);
	my $conf_md5 = md5 (join ('', <CONF_FILE>));
	close (CONF_FILE);

	# Remove temporary files if they exist as symlink to avoid symlink attack
	for my $file ("$Conf{'temporal'}/$RemoteMD5File", "$Conf{'temporal'}/$RemoteConfFile")  {
		error ("File '$file' already exists as a symlink and could not be removed: $!") if (-l $file && ! unlink($file));
	}

	# Get the remote MD5 file
	if (recv_file ($RemoteMD5File) != 0) {
		open (MD5_FILE, "> $Conf{'temporal'}/$RemoteMD5File") || error ("Could not open file '$ConfDir/$RemoteMD5File' for writing: $!.");
		print MD5_FILE $conf_md5;
		close (MD5_FILE);
		copy ("$ConfDir/$ConfFile", "$Conf{'temporal'}/$RemoteConfFile");
		send_file ("$Conf{'temporal'}/$RemoteConfFile");
		send_file ("$Conf{'temporal'}/$RemoteMD5File");
		log_message ('remote config', 'Uploading configuration for the first time.');
		unlink ("$Conf{'temporal'}/$RemoteConfFile");
		unlink ("$Conf{'temporal'}/$RemoteMD5File");
		return;
	}

	open (MD5_FILE, "< $Conf{'temporal'}/$RemoteMD5File") || error ("Could not open file '$ConfDir/$RemoteMD5File' for writing: $!.");
	my $remote_conf_md5 = <MD5_FILE>;
	close (MD5_FILE);
	
	# No changes
	return if ($remote_conf_md5 eq $conf_md5);
	
	# Get the new configuration file
	return if (recv_file ($RemoteConfFile) != 0);
	log_message ('remote config', 'Configuration has changed!');

	# Save the new configuration
	move ("$Conf{'temporal'}/$RemoteConfFile", "$ConfDir/$ConfFile");

	# Empty macros, modules, plugins and collections
	%Macros = ();
	@Modules = ();
	%Collections = ();
	%Conf = %DefaultConf;

	# Reload the new configuration
	read_config ();
	
	# Log file may have changed
	stop_log ();
	start_log ('quiet');
	
	#Set nice of the pandora_agent
	my $PID = $$;
	`renice "$Conf{'pandora_nice'}" "$PID"`;
}

################################################################################
# SUB launch_tentacle_proxy
# Launchs tentacle server in proxy mode.
################################################################################
sub launch_tentacle_proxy () {
	# Check if proxy server ip is right.
	if ($Conf{'server_ip'} ne "localhost") {	
		
		#Create a new process and launch tentacle.
		$tentacle_pid = fork();	

		if ($tentacle_pid == 0) {

			#Execute tentacle server as a daemon
			my $new_process = "tentacle_server -b ".$Conf{'server_ip'}." -g ".$Conf{'server_port'}." -c ".$Conf{'proxy_max_connection'}." -t ".$Conf{'proxy_timeout'};

			$new_process .= ' -C' if ($Conf{'server_ssl'} eq '1');

			log_message ('setup', 'Proxy mode enabled');
			exec ($new_process);
		} 
	} else {
		log_message ('error', 'You can not proxy to localhost');
		exit 1;
	}
}

################################################################################
# Delete old collections and download new collections.
################################################################################
sub check_collections () {

	# Delete old collections if there are no broker agents
	if ($BrokerEnabled == 0) {
		opendir (DIR, "$ConfDir/collections") || return;
 		while (defined (my $file_name = readdir(DIR))) {
			next if ($file_name eq '.' || $file_name eq '..');

			# Do not delete md5 files associated to a collection
			$file_name =~ s/\.md5$//;

			if (! defined ($Collections{$file_name})) {
				rmrf ("$ConfDir/collections/$file_name");
				unlink ("$ConfDir/collections/$file_name.md5");
			}
		}
		closedir (DIR);
	}

	# Download new collections
	while (my ($collection, $in_path) = each (%Collections)) {
		my $collection_file = $collection . ".zip";
		my $collection_md5_file = $collection . ".md5";

		# Add the collection directory to the PATH
		if ($in_path == 0) {
			$Collections{$collection} = 1;
			$ENV{'PATH'} .= ":$ConfDir/collections/$collection";
		}

		# Get remote md5
 		error ("File '$Conf{'temporal'}/$collection_md5_file' already exists as a symlink and could not be removed: $!.") if (-l "$Conf{'temporal'}/$collection_md5_file" && !unlink("$Conf{'temporal'}/$collection_md5_file"));
		next unless (recv_file ($collection_md5_file) == 0);
		open (MD5_FILE, "< $Conf{'temporal'}/$collection_md5_file") || error ("Could not open file '$Conf{'temporal'}/$collection_md5_file' for reading: $!.");
		my $remote_collection_md5 = <MD5_FILE>;
		close (MD5_FILE);
		unlink ("$Conf{'temporal'}/$collection_md5_file");

		# Read local md5
		my $local_collection_md5 = '';
		if (defined (open (MD5_FILE, "< $ConfDir/collections/$collection_md5_file"))) {
			$local_collection_md5 = <MD5_FILE>;
			close MD5_FILE;
		}

		# Check for changes
		$local_collection_md5 = $remote_collection_md5 unless defined ($local_collection_md5);
		next if ($local_collection_md5 eq $remote_collection_md5);
		
		# Download and unzip
		next unless (recv_file ($collection_file) == 0);
		rmrf ("$ConfDir/collections/$collection");
		`unzip -d "$ConfDir/collections/$collection" "$Conf{'temporal'}/$collection_file" 2>$DevNull`;
		unlink ("$Conf{'temporal'}/$collection_file");		
		
		# Save the new md5
		open (MD5_FILE, "> $ConfDir/collections/$collection_md5_file") || error ("Could not open file '$ConfDir/collections/$collection_md5_file' for writing: $!.");
		print MD5_FILE "$remote_collection_md5";
		close (MD5_FILE);
		
		# Set proper file permissions
		chmodr (0750, "$ConfDir/collections/$collection");
	}
}

###############################################################################
# Return the MD5 checksum of the given string as a hex string.
# Pseudocode from: http://en.wikipedia.org/wiki/MD5#Pseudocode
###############################################################################
my @S = (
	7, 12, 17, 22,  7, 12, 17, 22,  7, 12, 17, 22,  7, 12, 17, 22,
	5,  9, 14, 20,  5,  9, 14, 20,  5,  9, 14, 20,  5,  9, 14, 20,
	4, 11, 16, 23,  4, 11, 16, 23,  4, 11, 16, 23,  4, 11, 16, 23,
	6, 10, 15, 21,  6, 10, 15, 21,  6, 10, 15, 21,  6, 10, 15, 21
);
my @K = (
	0xd76aa478, 0xe8c7b756, 0x242070db, 0xc1bdceee,
	0xf57c0faf, 0x4787c62a, 0xa8304613, 0xfd469501,
	0x698098d8, 0x8b44f7af, 0xffff5bb1, 0x895cd7be,
	0x6b901122, 0xfd987193, 0xa679438e, 0x49b40821,
	0xf61e2562, 0xc040b340, 0x265e5a51, 0xe9b6c7aa,
	0xd62f105d, 0x02441453, 0xd8a1e681, 0xe7d3fbc8,
	0x21e1cde6, 0xc33707d6, 0xf4d50d87, 0x455a14ed,
	0xa9e3e905, 0xfcefa3f8, 0x676f02d9, 0x8d2a4c8a,
	0xfffa3942, 0x8771f681, 0x6d9d6122, 0xfde5380c,
	0xa4beea44, 0x4bdecfa9, 0xf6bb4b60, 0xbebfbc70,
	0x289b7ec6, 0xeaa127fa, 0xd4ef3085, 0x04881d05,
	0xd9d4d039, 0xe6db99e5, 0x1fa27cf8, 0xc4ac5665,
	0xf4292244, 0x432aff97, 0xab9423a7, 0xfc93a039,
	0x655b59c3, 0x8f0ccc92, 0xffeff47d, 0x85845dd1,
	0x6fa87e4f, 0xfe2ce6e0, 0xa3014314, 0x4e0811a1,
	0xf7537e82, 0xbd3af235, 0x2ad7d2bb, 0xeb86d391
);
sub md5 {
	my $str = shift;

	# No input!
	if (!defined($str)) {
		return "";
	}

	# Note: All variables are unsigned 32 bits and wrap modulo 2^32 when
	# calculating.

	# Initialize variables.
	my $h0 = 0x67452301;
	my $h1 = 0xEFCDAB89;
	my $h2 = 0x98BADCFE;
	my $h3 = 0x10325476;

	# Pre-processing.
	my $msg = unpack ("B*", pack ("A*", $str));
	my $bit_len = length ($msg);

	# Append "1" bit to message.
	$msg .= '1';

	# Append "0" bits until message length in bits ≡ 448 (mod 512).
	$msg .= '0' while ((length ($msg) % 512) != 448);

	# Append bit /* bit, not byte */ length of unpadded message as 64-bit
	# little-endian integer to message.
	$msg .= unpack ("B32", pack ("V", $bit_len));
	$msg .= unpack ("B32", pack ("V", $bit_len >> 32));

	# Process the message in successive 512-bit chunks.
	for (my $i = 0; $i < length ($msg); $i += 512) {

		my @w;
		my $chunk = substr ($msg, $i, 512);

		# Break chunk into sixteen 32-bit little-endian words w[i], 0 <= i <=
		# 15.
		for (my $j = 0; $j < length ($chunk); $j += 32) {
			push (@w, unpack ("V", pack ("B32", substr ($chunk, $j, 32))));
		}

		# Initialize hash value for this chunk.
		my $a = $h0;
		my $b = $h1;
		my $c = $h2;
		my $d = $h3;
		my $f;
		my $g;

		# Main loop.
		for (my $y = 0; $y < 64; $y++) {
			if ($y <= 15) {
				$f = $d ^ ($b & ($c ^ $d));
				$g = $y;
			}
			elsif ($y <= 31) {
				$f = $c ^ ($d & ($b ^ $c));
				$g = (5 * $y + 1) % 16;
			}
			elsif ($y <= 47) {
				$f = $b ^ $c ^ $d;
				$g = (3 * $y + 5) % 16;
			}
			else {
				$f = $c ^ ($b | (0xFFFFFFFF & (~ $d)));
				$g = (7 * $y) % 16;
			}

			my $temp = $d;
			$d = $c;
			$c = $b;
			$b = ($b + leftrotate (($a + $f + $K[$y] + $w[$g]) % POW232, $S[$y])) % POW232;
			$a = $temp;
		}

		# Add this chunk's hash to result so far.
		$h0 = ($h0 + $a) % POW232;
		$h1 = ($h1 + $b) % POW232;
		$h2 = ($h2 + $c) % POW232;
		$h3 = ($h3 + $d) % POW232;
	}

	# Digest := h0 append h1 append h2 append h3 #(expressed as little-endian)
	return unpack ("H*", pack ("V", $h0)) .
	       unpack ("H*", pack ("V", $h1)) .
	       unpack ("H*", pack ("V", $h2)) .
	       unpack ("H*", pack ("V", $h3));
}

###############################################################################
# MD5 leftrotate function. See: http://en.wikipedia.org/wiki/MD5#Pseudocode
###############################################################################
sub leftrotate {
	my ($x, $c) = @_;

	return (0xFFFFFFFF & ($x << $c)) | ($x >> (32 - $c));
}

###############################################################################
# Return the SHA256 checksum of the given string as a hex string.
# Pseudocode from: http://en.wikipedia.org/wiki/SHA-2#Pseudocode
###############################################################################
my @K2 = (
	0x428a2f98, 0x71374491, 0xb5c0fbcf, 0xe9b5dba5, 0x3956c25b, 0x59f111f1,
	0x923f82a4, 0xab1c5ed5, 0xd807aa98, 0x12835b01, 0x243185be, 0x550c7dc3,
	0x72be5d74, 0x80deb1fe, 0x9bdc06a7, 0xc19bf174, 0xe49b69c1, 0xefbe4786,
	0x0fc19dc6, 0x240ca1cc, 0x2de92c6f, 0x4a7484aa, 0x5cb0a9dc, 0x76f988da,
	0x983e5152, 0xa831c66d, 0xb00327c8, 0xbf597fc7, 0xc6e00bf3, 0xd5a79147,
	0x06ca6351, 0x14292967, 0x27b70a85, 0x2e1b2138, 0x4d2c6dfc, 0x53380d13,
	0x650a7354, 0x766a0abb, 0x81c2c92e, 0x92722c85, 0xa2bfe8a1, 0xa81a664b,
	0xc24b8b70, 0xc76c51a3, 0xd192e819, 0xd6990624, 0xf40e3585, 0x106aa070,
	0x19a4c116, 0x1e376c08, 0x2748774c, 0x34b0bcb5, 0x391c0cb3, 0x4ed8aa4a,
	0x5b9cca4f, 0x682e6ff3, 0x748f82ee, 0x78a5636f, 0x84c87814, 0x8cc70208,
	0x90befffa, 0xa4506ceb, 0xbef9a3f7, 0xc67178f2
);
sub sha256 {
	my $str = shift;

	# No input!
	if (!defined($str)) {
		return "";
	}

	# Note: All variables are unsigned 32 bits and wrap modulo 2^32 when
	# calculating.

	# First 32 bits of the fractional parts of the square roots of the first 8
	# primes.
	my $h0 = 0x6a09e667;
	my $h1 = 0xbb67ae85;
	my $h2 = 0x3c6ef372;
	my $h3 = 0xa54ff53a;
	my $h4 = 0x510e527f;
	my $h5 = 0x9b05688c;
	my $h6 = 0x1f83d9ab;
	my $h7 = 0x5be0cd19;

	# Pre-processing.
	my $msg = unpack ("B*", pack ("A*", $str));
	my $bit_len = length ($msg);

	# Append "1" bit to message.
	$msg .= '1';

	# Append "0" bits until message length in bits = 448 (mod 512).
	$msg .= '0' while ((length ($msg) % 512) != 448);

	# Append bit /* bit, not byte */ length of unpadded message as 64-bit
	# big-endian integer to message.
	$msg .= unpack ("B32", pack ("N", $bit_len >> 32));
	$msg .= unpack ("B32", pack ("N", $bit_len));

	# Process the message in successive 512-bit chunks.
	for (my $i = 0; $i < length ($msg); $i += 512) {

		my @w;
		my $chunk = substr ($msg, $i, 512);

		# Break chunk into sixteen 32-bit big-endian words.
		for (my $j = 0; $j < length ($chunk); $j += 32) {
			push (@w, unpack ("N", pack ("B32", substr ($chunk, $j, 32))));
		}

		# Extend the first 16 words into the remaining 48 words w[16..63] of the message schedule array:
		for (my $i = 16; $i < 64; $i++) {
			my $s0 = rightrotate($w[$i - 15], 7) ^ rightrotate($w[$i - 15], 18) ^ ($w[$i - 15] >> 3);
			my $s1 = rightrotate($w[$i - 2], 17) ^ rightrotate($w[$i - 2], 19) ^ ($w[$i - 2] >> 10);
			$w[$i] = ($w[$i - 16] + $s0 + $w[$i - 7] + $s1) % POW232;
		}

		# Initialize working variables to current hash value.
		my $a = $h0;
		my $b = $h1;
		my $c = $h2;
		my $d = $h3;
		my $e = $h4;
		my $f = $h5;
		my $g = $h6;
		my $h = $h7;

		# Compression function main loop.
		for (my $i = 0; $i < 64; $i++) {
			my $S1 = rightrotate($e, 6) ^ rightrotate($e, 11) ^ rightrotate($e, 25);
			my $ch = ($e & $f) ^ ((0xFFFFFFFF & (~ $e)) & $g);
			my $temp1 = ($h + $S1 + $ch + $K2[$i] + $w[$i]) % POW232;
			my $S0 = rightrotate($a, 2) ^ rightrotate($a, 13) ^ rightrotate($a, 22);
			my $maj = ($a & $b) ^ ($a & $c) ^ ($b & $c);
			my $temp2 = ($S0 + $maj) % POW232;

			$h = $g;
			$g = $f;
			$f = $e;
			$e = ($d + $temp1) % POW232;
			$d = $c;
			$c = $b;
			$b = $a;
			$a = ($temp1 + $temp2) % POW232;
		}

		# Add the compressed chunk to the current hash value.
		$h0 = ($h0 + $a) % POW232;
		$h1 = ($h1 + $b) % POW232;
		$h2 = ($h2 + $c) % POW232;
		$h3 = ($h3 + $d) % POW232;
		$h4 = ($h4 + $e) % POW232;
		$h5 = ($h5 + $f) % POW232;
		$h6 = ($h6 + $g) % POW232;
		$h7 = ($h7 + $h) % POW232;
	}

	# Produce the final hash value (big-endian).
	return unpack ("H*", pack ("N", $h0)) .
	       unpack ("H*", pack ("N", $h1)) .
	       unpack ("H*", pack ("N", $h2)) .
	       unpack ("H*", pack ("N", $h3)) .
	       unpack ("H*", pack ("N", $h4)) .
	       unpack ("H*", pack ("N", $h5)) .
	       unpack ("H*", pack ("N", $h6)) .
	       unpack ("H*", pack ("N", $h7));
}

###############################################################################
# Rotate a 32-bit number a number of bits to the right.
###############################################################################
sub rightrotate {
	my ($x, $c) = @_;

	return (0xFFFFFFFF & ($x << (32 - $c))) | ($x >> $c);
}

################################################################################
# Try to guess the OS version.
################################################################################
sub guess_os_version ($) {
	my $os = shift;
	my $os_version;

	# Linux
	if ($os eq 'linux') {
		$os_version = `lsb_release -sd 2>$DevNull`;
	# AIX
	} elsif ($os eq 'aix') {
		$os_version = "$2.$1" if (`uname -rv` =~ /\s*(\d)\s+(\d)\s*/);
	# Windows
	} elsif ($os =~ /win/i) {
		$os_version = `ver`;
		$DevNull = '/Nul';
		$CmdSep = '\&';
		$OS = "windows";

	# Solaris, HP-UX, BSD and others
	} else {
		$os_version = `uname -r`;
	}
	
	# Something went wrong
	return '' unless defined ($os_version);
	
	# Remove any trailing new lines
	chomp ($os_version);

	return $os_version;
}

################################################################################
# Execute the given module.
################################################################################
sub exec_module ($) {
	my $module = shift;

	# Need something to execute
	if ($module->{'func'} == 0) {
		$ThreadSem->up () if (defined ($ThreadSem) && $Conf{'agent_threads'} > 1);
		return;
	}
	
	# Check module interval
	if (++($module->{'counter'}) < $module->{'intensive_interval'}) {
		$ThreadSem->up () if (defined ($ThreadSem) && $Conf{'agent_threads'} > 1);
		return;
	}

	# Check module cron
	if (check_module_cron ($module) != 1) {
		$ThreadSem->up () if (defined ($ThreadSem) && $Conf{'agent_threads'} > 1);
		return;
	}

	# Check module preconditions
	if (evaluate_module_preconditions ($module) == 0) {
		return;
	}
	
	# Reset module counter
	$module->{'counter'} = 0;

	# Temporarily disable strict refs
	no strict 'refs';

	# Run
	my @value = &{$module->{'func'}}($module);
	if (defined ($value[0])) {

		# Evaluate intensive conditions
		if ($module->{'is_intensive'} == 1) {
			my $intensive_match = evaluate_module_intensive_conditions ($module, $value[0]);
			if ($intensive_match == $module->{'intensive_match'} && $module->{'timestamp'} + $module->{'interval'} * $Conf{'interval'} > time ()) {
				$ThreadSem->up () if (defined ($ThreadSem) && $Conf{'agent_threads'} > 1);
				return;
			}
			
			# Update the time reference
			$module->{'timestamp'} = time () if ($module->{'timestamp'} + $module->{'interval'} * $Conf{'interval'} <= time ());
			
			# Update the intensive match status
			$module->{'intensive_match'} = $intensive_match;
		}
		
		# Evaluate module conditions
		evaluate_module_conditions ($module, $value[0]);
		
		# Write the module XML
		write_module_xml ($module, @value);
	}
	
	# Save the module value if needed (only works for the first returned value)
	if ($module->{'save'} ne '') {
		if (defined ($value[0])) {
			$ENV{$module->{'save'}} = $value[0] ;
		} else {
			$ENV{$module->{'save'}} = '';
		}
	}
	
	$ThreadSem->up () if (defined ($ThreadSem) && $Conf{'agent_threads'} > 1);
}

################################################################################
# Load process information.
################################################################################
sub load_procs () {
	my $utimestamp = time ();

	# Do we know hoy to get process information in this OS?
	return unless defined (PROC_CMDS->{$OS});

	# Update at most once every interval
	return if ($Procs{'__utimestamp__'} > ($utimestamp - $Conf{'interval'}));

	# Get process information
	my $cmd = PROC_CMDS->{$OS};
	my @procs = `$cmd`;
	return undef unless ($? eq 0);

	# Clear past process infomation
	%Procs = ();

	# Parse process information
	foreach my $proc (@procs) {

		chomp ($proc);		
		my @proc_info = split (/\s+/, $proc);
		next unless ($#proc_info >= 2);

		# Process command
		my $proc_cmd = join (' ', @proc_info[2..$#proc_info]);

		# Process command
		$Procs{$proc_cmd} = ();
		
		# Process CPU usage
		$Procs{$proc_cmd}{'cpu'} = $proc_info[0];

		# Process virtual size
		$Procs{$proc_cmd}{'size'} = $proc_info[1];
	}

	$Procs{'__utimestamp__'} = $utimestamp;
}

################################################################################
# Load partition information.
################################################################################
sub load_parts () {
	my $utimestamp = time ();

	# Do we know hoy to get partition information in this OS?
	return unless defined (PART_CMDS->{$OS});

	# Update at most once every interval
	return if ($Parts{'__utimestamp__'} > ($utimestamp - $Conf{'interval'}));

	# Get partition information
	my $cmd = PART_CMDS->{$OS};
	my @parts = `$cmd`;
	return undef unless ($? eq 0);

	# Parse partition information
	foreach my $part (@parts) {

		chomp ($part);		
		my @part_info = split (/\s+/, $part);
		next unless ($#part_info >= 2);
		
		my $part = join (' ', @part_info[2..$#part_info]);

		# Mount point
		$Parts{$part} = ();
		
		# Total space in kB
		$Parts{$part}{'total'} = $part_info[0];

		# Available space in kB
		$Parts{$part}{'avail'} = $part_info[1];
	}

	$Parts{'__utimestamp__'} = $utimestamp;
}

################################################################################
# Execute the given command.
################################################################################
sub module_exec ($) {
	my $module = shift;
	my @data;
	my $exe;

	# Check module parameters
	return () unless ($module->{'params'} ne '');

	my $params = $module->{'params'};
		
	# Execute the command
	if ($module->{'timeout'} == 0) {
		@data = `$params 2> $DevNull`;
		log_message ('debug', "Executing module " . $module->{'name'} . " ($params 2> $DevNull)") if ($Conf{'debug'} eq '1');
	} else {
		my $cmd = quotemeta ($params);
		@data = `$Conf{'pandora_exec'} $module->{'timeout'} $cmd 2> $DevNull`;
		log_message ('debug', "Executing module " . $module->{'name'} . ' (' . $Conf{'pandora_exec'} . ' ' . $module->{'timeout'} . " $cmd 2> $DevNull)") if ($Conf{'debug'} eq '1');
	}

	# Something went wrong or no data
	return () unless ($? eq 0 && defined ($data[0]));

	return @data;
}

################################################################################
# Get the status of a process. 1 running, 0 not running.
################################################################################
sub module_proc ($) {
	my $module = shift;

	# Check module parameters
	return () unless ($module->{'params'} ne '');

	# Data collection layer
	load_procs ();

	return (1) if defined ($Procs{$module->{'params'}});
	return (0);
}

################################################################################
# Get the CPU usage of a process.
################################################################################
sub module_cpuproc ($) {
	my $module = shift;

	# Check module parameters
	return () unless ($module->{'params'} ne '');

	# Data collection layer
	load_procs ();

	return () unless defined ($Procs{$module->{'params'}}) and defined ($Procs{$module->{'params'}}{'cpu'});
	return ($Procs{$module->{'params'}}{'cpu'});
}

################################################################################
# Get the memory usage of a process in Mbytes.
################################################################################
sub module_memproc ($) {
	my $module = shift;

	# Check module parameters
	return () unless ($module->{'params'} ne '');

	# Data collection layer
	load_procs ();

	return () unless defined ($Procs{$module->{'params'}}) and defined ($Procs{$module->{'params'}}{'size'});
	return (sprintf ("%d", $Procs{$module->{'params'}}{'size'} / 1024));
}

################################################################################
# Get the free space in a partition in Mbytes.
################################################################################
sub module_freedisk ($) {
	my $module = shift;

	# Check module parameters
	return () unless ($module->{'params'} ne '');

	# Data collection layer
	load_parts ();

	return () unless defined ($Parts{$module->{'params'}}) and defined ($Parts{$module->{'params'}}{'avail'});
	
	my $avail = sprintf("%d", $Parts{$module->{'params'}}{'avail'} / 1024);
	return ($avail);
}

################################################################################
# Get the free space in a partition in %.
################################################################################
sub module_freepercentdisk ($) {
	my $module = shift;

	# Check module parameters
	return () unless ($module->{'params'} ne '');

	# Data collection layer
	load_parts ();

	return () unless defined ($Parts{$module->{'params'}}) and defined ($Parts{$module->{'params'}}{'avail'});
	
	my $availp = sprintf("%d", $Parts{$module->{'params'}}{'avail'} * 100 / $Parts{$module->{'params'}}{'total'});
	return ($availp);
}

################################################################################
# Get the occupied space in a partition in %.
################################################################################
sub module_occupiedpercentdisk ($) {
	my $module = shift;

	# Check module parameters
	return () unless ($module->{'params'} ne '');

	# Data collection layer
	load_parts ();

	return () unless defined ($Parts{$module->{'params'}}) and defined ($Parts{$module->{'params'}}{'avail'});
	
	my $occupiedp = sprintf("%d", ($Parts{$module->{'params'}}{'total'} - $Parts{$module->{'params'}}{'avail'}) * 100 / $Parts{$module->{'params'}}{'total'});
	return ($occupiedp);
}

################################################################################
# Get the CPU usage %.
################################################################################
sub module_cpuusage ($) {
	my $module = shift;

	# Do we know hoy to get CPU usage in this OS?
	return unless defined (CPUUSAGE_CMDS->{$OS});

	# Get CPU usage
	my $cmd = CPUUSAGE_CMDS->{$OS};
	my @data = `$cmd 2> $DevNull`;

	# Something went wrong or no data
	return () unless ($? eq 0 && defined ($data[0]));

	return ($data[0]);
}

################################################################################
# Get the free space in a partition in Mbytes.
################################################################################
sub module_freememory ($) {
	my $module = shift;

	# Do we know hoy to get memory information in this OS?
	return () unless defined (FREEMEMORY_CMDS->{$OS});

	# Get available memory
	my $cmd = FREEMEMORY_CMDS->{$OS};
	my @data = `$cmd 2> $DevNull`;

	# Something went wrong or no data
	return () unless ($? eq 0 && defined ($data[0]));

	return (sprintf ("%d", $data[0] / 1024));
}

################################################################################
# Get the free space in a partition in %.
################################################################################
sub module_freepercentmemory ($) {
	my $module = shift;

	# Do we know hoy to get memory information in this OS?
	return unless defined (TOTALMEMORY_CMDS->{$OS});

	# Get CPU usage
	my $cmd = TOTALMEMORY_CMDS->{$OS};
	my @data = `$cmd 2> $DevNull`;

	# Something went wrong or no data
	return () unless ($? eq 0 && defined ($data[0]));

	# Get total memory in MB
	my $total = sprintf ("%d", $data[0] / 1024);
	
	# Get available memory in MB
	my ($avail) = module_freememory ($module);
	return () unless defined ($avail);
	
	return sprintf (("%d", $avail * 100 / $total));
}

################################################################################
# Evaluate and execute module preconditions.
################################################################################
sub evaluate_module_preconditions ($) {
	my ($module) = @_;

	# Evaluate preconditions
	foreach my $precondition (@{$module->{'precondition'}}) {
		my $data = `$precondition->{'command'} 2> $DevNull`;		
		return 0 if (evaluate_condition ($precondition, $data) == 0);
	}

	return 1;
}

################################################################################
# Evaluate a module condition. Returns 1 if the condition matches, 0 otherwise.
################################################################################
sub evaluate_condition ($$) {
	my ($condition, $data) = @_;
	
	{
		no warnings;
		if (($condition->{'operator'} eq '>' && $data > $condition->{'value_1'}) ||
			($condition->{'operator'} eq '<' && $data < $condition->{'value_1'}) ||
			($condition->{'operator'} eq '=' && $data == $condition->{'value_1'}) ||
			($condition->{'operator'} eq '!=' && $data != $condition->{'value_1'}) ||
			($condition->{'operator'} eq '=~' && $data =~ /$condition->{'value_1'}/) ||
			($condition->{'operator'} eq '()' && $data > $condition->{'value_1'} && $data < $condition->{'value_2'})) {
				return 1;
		}
	}
	
	return 0;
}


################################################################################
# Evaluate and execute module conditions.
################################################################################
sub evaluate_module_conditions ($$) {
	my ($module, $data) = @_;

	# Evaluate conditions
	foreach my $condition (@{$module->{'conditions'}}) {
		if (evaluate_condition ($condition, $data) == 1) {
				`$condition->{'command'} 2> $DevNull`;
		}
	}
}

################################################################################
# Evaluate intensive conditions.
################################################################################
sub evaluate_module_intensive_conditions ($$) {
	my ($module, $data) = @_;

	# Evaluate conditions
	foreach my $condition (@{$module->{'intensive_conditions'}}) {
		return 0 if (evaluate_condition ($condition, $data) == 0);
	}
	
	return 1;
}

################################################################################
# Checks the module's cron string. Returns 1 if the module should be run, 0 if
# not.
################################################################################
sub check_module_cron ($) {
	my $module = shift;
	
	# No cron string defined
	return 1 unless ($module->{'cron'} ne '');

	# Check if the module was already executed
	return 0 unless (time() >= $module->{'cron_utimestamp'});

	# Get cron configuration
	my @cron_params = split (/\s/, $module->{'cron'});

	# Get current time
	my $current_time = time();
	my @time = localtime($current_time);

	# Minutes, hours, day of the month, month and day of the week
	my @time_params = @time[1, 2, 3, 4, 6];

	# Fix month (localtime retuns 0..11 and we need 1..12)
	$time_params[3] += 1;
	
	# Check cron parameters	
	for (my $i = 0; $i < 5; $i++) {
		
		# Wildcard
		next if ($cron_params[$i] eq '*');
		
		# Get interval
		my ($bottom, $top) = split (/-/, $cron_params[$i]);
		$top = $bottom unless defined ($top);

		# Check if next execution will overflow the cron (only minutes overflow)
		# If overflow, execute the module
		my $overflow_cron = 0;
		if ($i == 0) {
			my $start_cron_seconds = $bottom*60;
			my $current_exec_seconds = $time_params[$i]*60;
			my $next_exec_seconds = $time_params[$i]*60 + $module->{'interval'}*$Conf{'interval'};
			if ($current_exec_seconds > $start_cron_seconds && $current_exec_seconds > $next_exec_seconds) {
				$start_cron_seconds += 3600;
			}
			if (($current_exec_seconds <= $start_cron_seconds) && ($start_cron_seconds <= $next_exec_seconds)) {
				$overflow_cron = 1
			}
		}
		
		# Check interval
		if ($bottom <= $top) {
			return 0 if (($time_params[$i] < $bottom || $time_params[$i] > $top) && !$overflow_cron);
		} else {
			return 0 if (($time_params[$i] < $bottom && $time_params[$i] > $top) && !$overflow_cron);
		}
	}

	# Do not check in the next minute, hour, day or month.
	my $offset = 0; 
	if ($module->{'cron_interval'} >= 0) {
		$offset = $module->{'cron_interval'};
	} elsif($cron_params[0] ne '*') {
		# 1 minute
		$offset = 60;
	} elsif($cron_params[1] ne '*') {
		# 1 hour
		$offset = 3600;
	} elsif($cron_params[2] ne '*' || $cron_params[4] ne '*') {
		# 1 day
		$offset = 86400;
	} elsif($cron_params[3] ne '*') {
		# 31 days
		$offset = 2678400;
	}

	$module->{'cron_utimestamp'} = $current_time + $offset;
	return 1;
}

################################################################################
# Write module data in XML format.
################################################################################
sub write_module_xml ($@) {
	my ($module, @data) = @_;

	# No data
	return unless (defined $data[0]);

	# Is it a plugin?
	if ($module->{'func'} == \&module_plugin) {
		$Sem->down () if (defined ($Sem));
		$Xml .= $data[0];
		$Sem->up () if (defined ($Sem));
		return;
	}

	# Critical section
	$Sem->down () if (defined ($Sem));

	$Xml .= "<module>\n" .
		"	<name><![CDATA[" . $module->{'name'} . "]]></name>\n" .
		"	<description><![CDATA[" . $module->{'description'} . "]]></description>\n" . 
		"	<type>" . $module->{'type'} . "</type>\n";

	# Interval
	$Xml .= "	<module_interval>" . $module->{'interval'} . "</module_interval>\n";
	
	# Min
	$Xml .= "	<min>" . $module->{'min'} . "</min>\n" if (defined ($module->{'min'}));

	# Max
	$Xml .= "	<max>" . $module->{'max'} . "</max>\n" if (defined ($module->{'max'}));

	# Post process
	$Xml .= "	<post_process>" . $module->{'post_process'} . "</post_process>\n" if (defined ($module->{'post_process'}));

	# Min critical
	$Xml .= "	<min_critical>" . $module->{'min_critical'} . "</min_critical>\n" if (defined ($module->{'min_critical'}));

	# Max critical
	$Xml .= "	<max_critical>" . $module->{'max_critical'} . "</max_critical>\n" if (defined ($module->{'max_critical'}));

	# Min warning
	$Xml .= "	<min_warning>" . $module->{'min_warning'} . "</min_warning>\n" if (defined ($module->{'min_warning'}));

	# Max warning
	$Xml .= "	<max_warning>" . $module->{'max_warning'} . "</max_warning>\n" if (defined ($module->{'max_warning'}));

	# Disabled
	$Xml .= "	<disabled>" . $module->{'disabled'} . "</disabled>\n" if (defined ($module->{'disabled'}));

	# Min ff event
	$Xml .= "	<min_ff_event>" . $module->{'min_ff_event'} . "</min_ff_event>\n" if (defined ($module->{'min_ff_event'}));
	
	# Unit
	$Xml .= "	<unit><![CDATA[" . $module->{'unit'} . "]]></unit>\n" if (defined ($module->{'unit'}));
	
	# Module group
	$Xml .= "	<module_group>" . $module->{'module_group'} . "</module_group>\n" if (defined ($module->{'module_group'}));
	
	# Custom ID
	$Xml .= "	<custom_id><![CDATA[" . $module->{'custom_id'} . "]]></custom_id>\n" if (defined ($module->{'custom_id'}));
	
	# Str warning
	$Xml .= "	<str_warning><![CDATA[" . $module->{'str_warning'} . "]]></str_warning>\n" if (defined ($module->{'str_warning'}));
	
	# Str critical
	$Xml .= "	<str_critical><![CDATA[" . $module->{'str_critical'} . "]]></str_critical>\n" if (defined ($module->{'str_critical'}));
	
	# Critical instructions
	$Xml .= "	<critical_instructions><![CDATA[" . $module->{'critical_instructions'} . "]]></critical_instructions>\n" if (defined ($module->{'critical_instructions'}));
	
	# Warning instructions
	$Xml .= "	<warning_instructions><![CDATA[" . $module->{'warning_instructions'} . "]]></warning_instructions>\n" if (defined ($module->{'warning_instructions'}));
	
	# Unknown instructions
	$Xml .= "	<unknown_instructions><![CDATA[" . $module->{'unknown_instructions'} . "]]></unknown_instructions>\n" if (defined ($module->{'unknown_instructions'}));
	
	# Tags
	$Xml .= "	<tags><![CDATA[" . $module->{'tags'} . "]]></tags>\n" if (defined ($module->{'tags'}));

	# Critical inverse
	$Xml .= "	<critical_inverse>" . $module->{'critical_inverse'} . "</critical_inverse>\n" if (defined ($module->{'critical_inverse'}));
	
	# Warning inverse
	$Xml .= "	<warning_inverse>" . $module->{'warning_inverse'} . "</warning_inverse>\n" if (defined ($module->{'warning_inverse'}));
	
	# Quiet
	$Xml .= "	<quiet>" . $module->{'quiet'} . "</quiet>\n" if (defined ($module->{'quiet'}));
	
	# Module FF interval
	$Xml .= "	<module_ff_interval>" . $module->{'module_ff_interval'} . "</module_ff_interval>\n" if (defined ($module->{'module_ff_interval'}));
	
	# Module Alert template
	$Xml .= "	<alert_template>" . $module->{'alert_template'} . "</alert_template>\n" if (defined ($module->{'alert_template'}));
	
	# Module Alert template
	$Xml .= "	<crontab>" . $module->{'cron'} . "</crontab>\n" if (defined ($module->{'cron'}) and ($module->{'cron'} ne ""));

	# FF threshold configuration
	$Xml .= "	<min_ff_event_normal>" . $module->{'min_ff_event_normal'} . "</min_ff_event_normal>\n" if (defined ($module->{'min_ff_event_normal'}));
	$Xml .= "	<min_ff_event_warning>" . $module->{'min_ff_event_warning'} . "</min_ff_event_warning>\n" if (defined ($module->{'min_ff_event_warning'}));
	$Xml .= "	<min_ff_event_critical>" . $module->{'min_ff_event_critical'} . "</min_ff_event_critical>\n" if (defined ($module->{'min_ff_event_critical'}));
	$Xml .= "	<ff_timeout>" . $module->{'ff_timeout'} . "</ff_timeout>\n" if (defined ($module->{'ff_timeout'}));
	$Xml .= "	<each_ff>" . $module->{'each_ff'} . "</each_ff>\n" if (defined ($module->{'each_ff'}));

	# Data list
	if ($#data > 0) {
		$Xml .= "	<data><![CDATA[" . join('', @data) . "]]></data>\n";
	# Single data
	} else {
		chomp ($data[0]);
		$Xml .= "	<data><![CDATA[$data[0]]]></data>\n";
	}
	$Xml .= "</module>\n";

 	$Sem->up () if (defined ($Sem));
}

################################################################################
# Receive a UDP server signal to restart agent
################################################################################
sub udp_server_signal () {
	log_message ('udp server', 'Received signal to restart the agent.');
}

################################################################################
# Basic UDP server to restart agent on UDP signal received
################################################################################
sub udp_server ($$) {

	my $udp_port = shift;
	my $udp_auth_address = shift;
	my $parent_pid = getppid();
	my @udp_auth_list = split(',', $udp_auth_address);

	my($sock, $oldmsg, $newmsg, $hisaddr, $hishost, $MAXLEN);
	$MAXLEN = 1024;

	log_message ('udp server', 'Starting UDP server listening on '.$udp_auth_address.":".$udp_port);
	$sock = IO::Socket::INET->new(LocalPort => $udp_port, Proto => 'udp') or die "socket: $@";

	while ($sock->recv($newmsg, $MAXLEN)) {
		my $hishost = $sock->peerhost();
		my $address_found = 0;
		foreach my $single_address (@udp_auth_list) {
			$address_found = $address_found || ($hishost eq $single_address);
		}
		if (($udp_auth_address eq "0.0.0.0") || $address_found){
			if ($newmsg =~ /REFRESH AGENT/){
				# Send signal to restart agent
				log_message ('udp server', 'Received signal from '.$hishost);
				kill 'SIGINT' , $parent_pid;
			}
			elsif ($newmsg =~ /START PROCESS (.*)/){
				my $process_name = $1;
				$process_name =~ s/^\s*//g;
				$process_name =~ s/\s*$//g;
				if (defined($Conf{"process_${process_name}_start"})) {
					log_message ('udp server', "Process $process_name started from $hishost");
					system "$Conf{\"process_${process_name}_start\"} 2>$DevNull &";
				} else {
					log_message ('udp server', "Attempt to start unknown process $process_name from $hishost");
				}
			}
			elsif ($newmsg =~ /STOP PROCESS (.*)/){
				my $process_name = $1;
				$process_name =~ s/^\s*//g;
				$process_name =~ s/\s*$//g;
				if (defined($Conf{"process_${process_name}_stop"})) {
					log_message ('udp server', "Process $process_name stopped from $hishost");
					system "$Conf{\"process_${process_name}_stop\"} 2>$DevNull &";
				} else {
					log_message ('udp server', "Attempt to stop unknown process $process_name from $hishost");
				}
			}
		}
	}
}

################################################################################
# Execute the given plugin.
################################################################################
sub module_plugin ($) {
	my $plugin = shift;

	my $command = $plugin->{'params'};

	# Empty plugin	
	return () if ($command eq '');

	# Execute the plugin

	my $output = "";
	if ($plugin->{'timeout'} == 0) {
		$output = `$command 2>$DevNull`;
		log_message ('debug', "Executing plugin: " . $command) if ($Conf{'debug'} eq '1');
	} else {
		$output = `$Conf{'pandora_exec'} $plugin->{'timeout'} $command 2> $DevNull`;
		log_message ('debug', "Executing plugin: (" . $command . ") with timeout: " . $plugin->{'timeout'} . "s") if ($Conf{'debug'} eq '1');
	}
	
	# Do not save the output if there was an error
	if ($? != 0) {
		return ();
	}

	return ($output);
}

################################################################################
# TERM Handler
################################################################################
sub kill_signal_handler (){
	# Kill tentacle server if it was launched

	if (defined ($tentacle_pid)) {
			print "kill -9 $tentacle_pid\n";
			`kill -9 $tentacle_pid`;
	}

	# Kill udp_server if it was forked.
	if (defined ($udp_server_pid) && $udp_server_pid) {
		kill 'TERM', $udp_server_pid;
		log_message ('udp server',  'terminated.');
	}

	exit (0);
}

################################################################################
# Get the free disk space in the temporal directory (in bytes).
################################################################################
sub temporal_freedisk () {

	# Call df
	return 0 unless defined (DF_CMDS->{$OS});
	my $cmd = DF_CMDS->{$OS} . ' ' . $Conf{'temporal'} . ' | awk \'NR > 1 {print $4}\'';	
	my $temporal_freedisk = `$cmd`;

	# Check for errors
	return 0 unless ($? eq 0);

	# Convert to bytes
	return 1024 * int ($temporal_freedisk);
}

################################################################################
# Replace module macros.
################################################################################
sub replace_macros ($) {
	my $module = shift;

	# Replace macros		
	foreach my $token (keys (%{$module})) {

		# No need to skip macros for now, since it's a hash ref and only array refs
		# are searched for macros.
		#if ($token eq 'macros') {
		#	next;
		#}

		# No defined value for conf token
		if (! defined ($module->{$token})) {
			next;
		}
				
		# Simple configuration token
		if(ref($module->{$token}) eq ''){
			# Module macros
			while (my ($macro, $subst) = each (%{$module->{'macros'}})) {
				eval {
					$module->{$token} =~ s/$macro/$subst/g;
				};
			}
			# Global macros
			while (my ($macro, $subst) = each (%Macros)) {
				eval {
					$module->{$token} =~ s/$macro/$subst/g;
				};
			}
		}
		# Hash array
		elsif (ref($module->{$token}) eq 'ARRAY'){
			for (my $i = 0; $i <= $#{$module->{$token}}; $i++) {
				
				# Array of configuration tokens
				foreach my $key (keys (%{$module->{$token}->[$i]})) {
					
					# Module macros (each configuration token is a hash)
					while (my ($macro, $subst) = each (%{$module->{'macros'}})) {
						eval {
							$module->{$token}->[$i]->{$key} =~ s/$macro/$subst/g;
						}
					}

					# Global macros (each configuration token is a hash)
					while (my ($macro, $subst) = each (%Macros)) {
						eval {
							$module->{$token}->[$i]->{$key} =~ s/$macro/$subst/g;
						}
					}
				}
			}
		}
	}
}

################################################################################
# Initialize a module with default values.
################################################################################
sub init_module ($) {
	my $module = shift;
	
	$module->{'name'} = '';
	$module->{'type'} = 'generic_data';
	$module->{'description'} = '';
	$module->{'func'} = 0;
	$module->{'params'} = '';
	$module->{'interval'} = 1;
	$module->{'timeout'} = 0;
	$module->{'counter'} = 0;
	$module->{'max'} = undef;
	$module->{'min'} = undef;
	$module->{'post_process'} = undef;
	$module->{'min_critical'} = undef;
	$module->{'max_critical'} = undef;
	$module->{'min_warning'} = undef;
	$module->{'max_warning'} = undef;
	$module->{'disabled'} = undef;
	$module->{'min_ff_event'} = undef;
	$module->{'save'} = '';
	$module->{'conditions'} = [];
	$module->{'cron'} = '';
	$module->{'cron_utimestamp'} = 0;
	$module->{'cron_interval'} = -1;
	$module->{'precondition'} = [];
	$module->{'is_intensive'} = 0;
	$module->{'intensive_conditions'} = [];
	$module->{'intensive_match'} = 0;
	$module->{'timestamp'} = 0;
	$module->{'unit'} = undef;
	$module->{'module_group'} = undef;
	$module->{'custom_id'} = undef;
	$module->{'str_warning'} = undef;
	$module->{'str_critical'} = undef;
	$module->{'critical_instructions'} = undef;
	$module->{'warning_instructions'} = undef;
	$module->{'unknown_instructions'} = undef;
	$module->{'tags'} = undef;
	$module->{'critical_inverse'} = undef;
	$module->{'warning_inverse'} = undef;
	$module->{'quiet'} = undef;
	$module->{'module_ff_interval'} = undef;
	$module->{'macros'} = {};
	$module->{'alert_template'} = undef;
}

################################################################################
# Generate a unique agent name.
################################################################################
sub generate_agent_name {
	return sha256(join('|', ($Conf{'agent_alias'}, $Conf{server_ip}, time(), sprintf("%04d", rand(10000)))));
}

################################################################################
# Set the value of a token in the configuration file. If the token does not
# exist, it is appended to the end of the file.
################################################################################
sub config_update ($$) {
	my ($token, $value) = @_;
	
	# Read the original configuration file.
	open(my $fh, '<', "$ConfDir/$ConfFile") or die($!);
	my @lines = <$fh>;
	close ($fh);

	# Set the new value for the configuration token.
	my $found = 0;
	for(my $i = 0; $i < $#lines; $i++) {
		if ($lines[$i] =~ m/[#\s]*$token/) {
			$lines[$i] = "$token $value\n";
			$found = 1;
			last;
		}
	}

	# Append the token to the end if it was not found in the file.
	if ($found == 0) {
		push(@lines, "$token $value\n");
	}

	# Write the changes to the configuration file.
	open($fh, '>', "$ConfDir/$ConfFile") or die($!);
	print $fh @lines;
	close($fh);
}

################################################################################
# Get the eHorus key from the eHorus agent configuration file.
################################################################################
sub get_ehkey {
	my $fh;

	return '' unless defined($Conf{'ehorus_conf'});

	# Open the eHorus configuration file.
	if (!open($fh, '<', $Conf{'ehorus_conf'})) {
		# Do not write to the log, since ehorus_conf points to the default eHorus configuration file by default.
		return '';
	}

	# Look for the eHorus key.
	while (my $line = <$fh>) {
		
		# Skip comments.
		next if ($line =~ m/^\s*#/);

		if ($line =~ m/\s*eh_key\s+(\S+)/) {
			my $eh_key = $1;
			close($fh);

			return $eh_key;
		}
	}

	# Not found.
	close($fh);
	return '';
}

################################################################################
# Main.
################################################################################

#Handler TERM signal.
$SIG{'TERM'} = \&kill_signal_handler;

# Check command line arguments
print_usage unless ($#ARGV == 0);
$ConfDir = fix_directory ($ARGV[0]);
error ("Directory '$ConfDir' does not exist.") unless (-d "$ConfDir");

#Pandora home path
$ENV{'PANDORA_HOME'}=$ConfDir;

# Get user to run as
my $pandora_user = read_config ('pandora_user');
if (defined ($pandora_user)) {
	# Change the EUID
	my $pandora_user_uid = getpwnam ($pandora_user);
	if (!defined ($pandora_user_uid)) {
		error ("Cannot get uid for user $pandora_user. Does the user exist and can we read /etc/passwd?");
	}
	$> = $pandora_user_uid;
	if ($> != $pandora_user_uid) {
		error ("Cannot run as $pandora_user: Insufficient permissions.");
	}
}

# Guess the OS version
$OS_VERSION = guess_os_version ($OS);

# Start logging
start_log ();
log_message ('log', 'Running as user ' . getpwuid ($>));

# Read configuration file
read_config ();

$ENV{'PANDORA_AGENT'}=$Conf{'agent_name'};

# Fix directory names
$Conf{'temporal'} = fix_directory ($Conf{'temporal'});
error ("Temporal directory '" . $Conf{'temporal'} . "' does not exist.") unless (-d "$Conf{'temporal'}");
$Conf{'server_path'} = fix_directory ($Conf{'server_path'});
$Conf{'secondary_server_path'} = fix_directory ($Conf{'secondary_server_path'});

# Startup delay
log_message ('log', 'Sleeping for ' . $Conf{'delayed_startup'} . ' seconds.') if ($Conf{'delayed_startup'} > 0);
sleep ($Conf{'delayed_startup'});

#Set nice of the pandora_agent
my $PID = $$;
`renice "$Conf{'pandora_nice'}" "$PID"`;

#Launch tentacle server in proxy mode if configured
if ($Conf{'proxy_mode'}) {
	
	#Check if user is root
	if ($> != 0) {		
		launch_tentacle_proxy();
	} else {
		log_message ('error', 'Proxy mode can not be launched as root');
		exit 1;
	}
}

# Add the plugins directory to the PATH
$ENV{'PATH'} .= ":$ConfDir/plugins";

# Start UDP server if configured
if ($Conf{'udp_server'} == 1){
	$udp_server_pid = fork();

	if ($udp_server_pid == 0){
		$0 = 'udp_server (pandora_agent)';
		udp_server ($Conf{'udp_server_port'}, $Conf{'udp_server_auth_address'});
		exit;
	}
}

# Must be set to 0 if the agent is a broker agent
my $main_agent = -1;

# base time to start eatch iteration with the same interval.
my $iter_base_time = time();
$LogFileIdx = -1;
# Loop
while (1) {
	if (-e $Conf{'logfile'} && (stat($Conf{'logfile'}))[7] > $Conf{'logsize'}) {
		rotate_log();
	}
	# Ignore signals from UDP and Tentacle server while processing execution
	if ($Conf{'udp_server'} == 1 || $Conf{'proxy_mode'}){
		$SIG{'INT'} = 'DEFAULT';
	}

	# Check for a new configuration
	check_remote_config () unless ($Conf{'debug'} eq '1');

	# Check file collections
	check_collections () unless ($Conf{'debug'} eq '1');

	# Launch broker agents
	@BrokerPid = ();
	my @broker_agents = read_config ('broker_agent');
	foreach my $broker_agent (@broker_agents) {
		
		# Create broker conf file if it does not exist
		if (! -e "$ConfDir/${broker_agent}.conf") {
			write_broker_conf($broker_agent);
		}
		
		$main_agent = fork ();
			
		# Broker agent
		if ($main_agent == 0) {
		
			# Set the configuration file
			$ConfFile = "${broker_agent}.conf";
			
			# Log to a new file
			stop_log ();
			start_log ('quiet');
				
			# Read configuration file
			%Macros = ();
			@Modules = ();
			%Collections = ();
			%Conf = %DefaultConf;
			read_config ();
			
			$Conf{'agent_alias'} = $broker_agent;
			# Check for a new configuration
			check_remote_config () unless ($Conf{'debug'} eq '1');
				
			# Check file collections
			check_collections () unless ($Conf{'debug'} eq '1');
					
			# Execute
			last;
		} else {
			push (@BrokerPid, $main_agent);
		}
	}

	my $address;

	if(defined($Conf{'address'})) {
		# Check if address is auto to get the local ip
		if ($Conf{'address'} eq 'auto') {
			my @address_list;

			if( -x "/bin/ip" || -x "/sbin/ip" || -x "/usr/sbin/ip" ) {
				@address_list = `ip addr show 2>$DevNull | sed -e '/127.0.0/d' -e '/[0-9]*\\.[0-9]*\\.[0-9]*/!d' -e 's/^[ \\t]*\\([^ \\t]*\\)[ \\t]*\\([^ \\t]*\\)[ \\t].*/\\2/' -e 's/\\/.*//'`;
			}
			else {
				@address_list = `ifconfig -a 2>$DevNull | sed -e '/127.0.0/d' -e '/[0-9]*\\.[0-9]*\\.[0-9]*/!d' -e 's/^[ \\t]*\\([^ \\t]*\\)[ \\t]*\\([^ \\t]*\\)[ \\t].*/\\2/' -e 's/.*://'`;
			}

			for (my $i = 0; $i <= $#address_list; $i++) {		
				chomp($address_list[$i]);
				if ($i > 0) {
					$address .= ',';
				}
				
				$address .= $address_list[$i];
			}			
		}
		else {
			$address = $Conf{'address'};
		}
	}
	
	# Clear the XML
	$Xml = "";

	# Get the eHorus key.
	my $eh_key = get_ehkey();

	# Custom fields
	my @customfieldskeys = keys(%Customfields);
	if ($#customfieldskeys > -1 || $eh_key ne '') {
		$Xml .= "<custom_fields>\n";

		foreach my $customfieldkey (@customfieldskeys) {
			if($customfieldkey =~ m/^(custom_field\d+_)name/) {
				if(defined($Customfields{$1."value"})) {
					$Xml .= "	<field>\n";
					$Xml .= "		<name><![CDATA[". $Customfields{$1."name"} ."]]></name>\n";
					$Xml .= "		<value><![CDATA[". $Customfields{$1."value"} ."]]></value>\n";
					$Xml .= "	</field>\n";
				}
			}
		}

		# Add the eHorus key as a custom field.
		if ($eh_key ne '') {
			$Xml .= "	<field>\n";
			$Xml .= "		<name>eHorusID</name>\n";
			$Xml .= "		<value><![CDATA[". $eh_key ."]]></value>\n";
			$Xml .= "	</field>\n";
		}

		$Xml .= "</custom_fields>\n";
	}
	
	# Execute modules
	foreach my $module (@Modules) {

		# Execute the module in a separate thread
		if (defined ($ThreadSem) && $Conf{'agent_threads'} > 1) {
			$ThreadSem->down ();
			my $thr = threads->create (\&exec_module, $module);
			if (! defined ($thr)) {
				$ThreadSem->up ();
			} else {
				$thr->detach();
			}
		# Execute the module
		} else {
			exec_module($module);
		}
	}

	# Wait for all the threads
	$ThreadSem->down ($Conf{'agent_threads'}) if (defined ($ThreadSem) && $Conf{'agent_threads'} > 1);
	$ThreadSem->up ($Conf{'agent_threads'}) if (defined ($ThreadSem) && $Conf{'agent_threads'} > 1);

	if ($Xml ne "" || $Conf{'timestamp'} + $Conf{'interval'} <= time ()) {
		
		# Update the time reference
		$Conf{'timestamp'} = time () if ($Conf{'timestamp'} + $Conf{'interval'} <= time ());
		
		# Compose the XML
		my $xml_header = "<?xml version='1.0' encoding='" . $Conf{'encoding'} . "'?>\n" .
			"<agent_data description='" . $Conf{'description'} . "' group='" . $Conf{'group'} .
			(defined($Conf{'group_password'}) ? ("' group_password='" . $Conf{'group_password'}) : '') .
			(defined($Conf{'group_id'}) ? ("' group_id='" . $Conf{'group_id'}) : '') .
			"' os_name='$OS' os_version='$OS_VERSION' interval='" . $Conf{'interval'} .
			"' version='" . AGENT_VERSION . '(Build ' . AGENT_BUILD . ')' . ($Conf{'autotime'} eq '1' ? '' : "' timestamp='" . strftime ('%Y/%m/%d %H:%M:%S', localtime ())) .
			"' agent_name='" . $Conf{'agent_name'} . "' agent_alias='". $Conf{'agent_alias'} . 
			"' timezone_offset='". $Conf{'timezone_offset'} . "' custom_id='" . $Conf{'custom_id'} .
			"' url_address='". $Conf{'url_address'}; 
	
		if (defined ($Conf{'address'})) {
			$xml_header .= "' address='" .$address;
		}
		
		if (defined ($Conf{'parent_agent_name'})) {
			$xml_header .= "' parent_agent_name='" .$Conf{'parent_agent_name'};
		}
		
		if (defined ($Conf{'agent_mode'})) {
			if ($Conf{'agent_mode'} =~ m/no.?learn/ig) {
				$xml_header .= "' agent_mode='0";
			} elsif ($Conf{'agent_mode'} =~ m/auto.?disable.?/ig) {
				$xml_header .= "' agent_mode='2";
			} else {
				$xml_header .= "' agent_mode='1";
			}
		}

		# Check the gis mode (exec or manual). If exec script is defined, we execute it and get the coordenates
		if (defined ($Conf{'gis_exec'}) && (-e $Conf{'gis_exec'})) {		
			my $coord_str = `$Conf{'gis_exec'}`;
			chomp($coord_str);
			my @coords = split(',',$coord_str);
			# Check if lat and long are numeric
			if (defined($coords[0]) && defined($coords[1]) && ($coords[0] =~ /^-?(\d+)\.(\d+)$|^-?(\d+)$/) && ($coords[1] =~ /^-?(\d+)\.(\d+)$|^-?(\d+)$/)) {
				my $lat = $coords[0];
				my $long = $coords[1];
				
				$xml_header .= "' longitude='" .$long . "' latitude='" .$lat;
	
				if (defined ($coords[2])) {
					my $alt = $coords[2];
					$xml_header .= "' altitude='" .$alt;
				}
				if (defined ($Conf{'position_description'})) {
					$xml_header .= "' position_description='" .$Conf{'position_description'};
				}
			}
		}
		elsif (defined ($Conf{'longitude'}) && defined ($Conf{'latitude'})) {
			$xml_header .= "' longitude='" .$Conf{'longitude'} . "' latitude='" .$Conf{'latitude'};
			if (defined ($Conf{'altitude'})) {
				$xml_header .= "' altitude='" .$Conf{'altitude'};
			}
			if (defined ($Conf{'position_description'})) {
				$xml_header .= "' position_description='" .$Conf{'position_description'};
			}
		}

		$xml_header .= "'>\n";
		$Xml = $xml_header . $Xml . "</agent_data>";

		# Save XML data file
		my $temp_file = $Conf{'temporal'} . '/' . $Conf{'agent_name'} . '.' . time () . '.data';
		error ("File '$temp_file' already exists as a symlink and could not be removed: $!") if (-l $temp_file && !unlink($temp_file));
		open (TEMP_FILE, "> $temp_file") || error ("Could not write XML data file: $!");
		print TEMP_FILE $Xml;
		close (TEMP_FILE);

		# Debug mode
		if ($Conf{'debug'} eq '1') {
			log_message ('debug', "Wrote XML data file '$temp_file'");
			log_message ('debug', "Wrote XML data file '$temp_file'", *STDOUT);
		}

		# Send the XML data file
		my $rc = send_file ($temp_file, 1);
		if ($rc == 0 || $Conf{'xml_buffer'} == 0 || temporal_freedisk () < $Conf{'temporal_min_size'}) {
			if ($Conf{'debug'} eq '1') {
				rename $temp_file, $temp_file . "sent";
			} else {
				unlink ($temp_file);
			}
		}
		
		# Send buffered XML data files
		if ($Conf{'xml_buffer'} == 1) {
			if($Conf{'secondary_mode'} eq 'always'){
				$Conf{'__temporal_primary'}   = "$Conf{'temporal'}/primary";
				$Conf{'__temporal_secondary'} = "$Conf{'temporal'}/secondary";
				if (-d "$Conf{'__temporal_primary'}"){				
					send_buffered_xml_files ($Conf{'__temporal_primary'}, 1);
				}				
				if (-d "$Conf{'__temporal_secondary'}"){
					send_buffered_xml_files ($Conf{'__temporal_secondary'}, 2);
				}
				send_buffered_xml_files ($Conf{'temporal'});
			}
			else{
				send_buffered_xml_files ($Conf{'temporal'});	
			}
		}
	}
	
	# Enable signal capture to break the Sleep interval on UDP signal
	if ($Conf{'udp_server'} == 1) {
		$SIG{'INT'} = \&udp_server_signal;
	}

	# Sleep if main agent
	if ($main_agent != 0) {
		foreach my $broker_pid (@BrokerPid) {
			waitpid ($broker_pid, 0);
		}
		
		# Cron mode
		last if ($Conf{'cron_mode'} == 1);

		$iter_base_time += $Conf{'intensive_interval'};
		my $now = time();

		my $interval_remain = $iter_base_time - $now;

		if ($interval_remain >= 0) {
			sleep ($interval_remain);
		} else {
			# don't sleep if iteraion took more than "intensive_interval" seconds
			$iter_base_time = $now; # use current time as base time
		}
	}
	# Finish if broker agent
	else {
		exit (0);
	}
}

__END__

=head1 EXIT STATUS

=over 

=item 0 on Success

=item 1 on Error

=back 

=head1 CONFIGURATION

By default pandora_agent uses F</etc/pandora> as B<home configuration directory>. There is the F<pandora_agent.conf> file with all the configuration of the agent.

=head1 DEPENDENCIES


=head1 LICENSE

This is released under the GNU Lesser General Public License.

=head1 SEE ALSO


=head1 COPYRIGHT

Copyright (c) 2005-2010 Artica Soluciones Tecnologicas S.L

=cut<|MERGE_RESOLUTION|>--- conflicted
+++ resolved
@@ -40,13 +40,8 @@
 # Semaphore used to control the number of threads
 my $ThreadSem = undef;
 
-<<<<<<< HEAD
-use constant AGENT_VERSION => '7.0NG.710';
-use constant AGENT_BUILD => '170816';
-=======
 use constant AGENT_VERSION => '7.0NG.711';
 use constant AGENT_BUILD => '170822';
->>>>>>> 60757b0a
 
 # Agent log default file size maximum and instances
 use constant DEFAULT_MAX_LOG_SIZE => 600000;
