#!/usr/bin/perl
# **********************************************************************
# Pandora FMS Generic Unix/Perl Agent
# (c) 2009-2015 Artica Soluciones Tecnológicas
# with the help of many people. Please see http://pandorafms.org
# This code is licensed under GPL 2.0 license.
# **********************************************************************

=head1 NAME

pandora_agent - Pandora FMS Agent

=head1 VERSION

Version 6.0

=head1 USAGE

<< pandora_agent F<pandora home> >>

=cut

=pod
 This section is copied from PandoraFMS::Omnishell. Do not develop anything here
 Go to Omnishell.pm to apply all fixes you need, and then copy entire library 
 here to allow pandora_agent run from this single

=cut
BEGIN {
	package PandoraFMS::Omnishell;
	################################################################################
	# Pandora FMS Omnishell common functions.
	#
	# (c) Fco de Borja Sánchez <fborja.sanchez@pandorafms.com>
	#
	################################################################################
	use strict;
	use warnings;

	use File::Copy;
	use Scalar::Util qw(looks_like_number);
	use lib '/usr/lib/perl5';

	################################################################################
	# Erase blank spaces before and after the string
	################################################################################
	sub trim {
		my $string = shift;
		if (empty($string)){
			return "";
		}

		$string =~ s/\r//g;

		chomp($string);
		$string =~ s/^\s+//g;
		$string =~ s/\s+$//g;

		return $string;
	}

	################################################################################
	# Empty
	################################################################################
	sub empty {
		my $str = shift;

		if (!(defined($str)) ){
			return 1;
		}

		if(looks_like_number($str)){
			return 0;
		}

		if (ref($str) eq "ARRAY") {
			return (($#{$str}<0)?1:0);
		}

		if (ref($str) eq "HASH") {
			my @tmp = keys %{$str};
			return (($#tmp<0)?1:0);
		}

		if ($str =~ /^\ *[\n\r]{0,2}\ *$/) {
			return 1;
		}
		return 0;
	}

	################################################################################
	# initialize plugin (advanced - hashed configuration)
	################################################################################
	sub init {
		my $options = shift;
		my $conf;

		eval {
			$conf = init_system($options);

			if (defined($options->{lwp_enable})) {
				if (empty($options->{lwp_timeout})) {
					$options->{lwp_timeout} = 3;
				}

				$conf->{'__system'}->{ua} = LWP::UserAgent->new((keep_alive => "10"));
				$conf->{'__system'}->{ua}->timeout($options->{lwp_timeout});
				# Enable environmental proxy settings
				$conf->{'__system'}->{ua}->env_proxy;
				# Enable in-memory cookie management
				$conf->{'__system'}->{ua}->cookie_jar( {} );
				if ( defined($options->{ssl_verify}) && ( ($options->{ssl_verify} eq "no") || (!is_enabled($options->{ssl_verify})) ) ) {
					# Disable verify host certificate (only needed for self-signed cert)
					$conf->{'__system'}->{ua}->ssl_opts( 'verify_hostname' => 0 );
					$conf->{'__system'}->{ua}->ssl_opts( 'SSL_verify_mode' => 0x00 );

					# Disable library extra checks 
					BEGIN {
						$ENV{PERL_NET_HTTPS_SSL_SOCKET_CLASS} = "Net::SSL";
						$ENV{PERL_LWP_SSL_VERIFY_HOSTNAME} = 0;
					}
				}
			}
		};
		if($@) {
			# Failed
			return {
				error => $@
			};
		}

		return $conf;
	}

	################################################################################
	# initialize plugin (basic)
	################################################################################
	sub init_system {
		my ($conf) = @_;

		my %system;

		if ($^O =~ /win/i ){
			$system{devnull} = "NUL";
			$system{cat}     = "type";
			$system{os}      = "Windows";
			$system{ps}      = "tasklist";
			$system{grep}    = "findstr";
			$system{echo}    = "echo";
			$system{wcl}     = "wc -l";
			$system{tmp}     = ".\\";
			$system{cmdsep}  = "\&";
		}
		else {
			$system{devnull} = "/dev/null";
			$system{cat}     = "cat";
			$system{os}      = "Linux";
			$system{ps}      = "ps -eo pmem,pcpu,comm";
			$system{grep}    = "grep";
			$system{echo}    = "echo";
			$system{wcl}     = "wc -l";
			$system{tmp}     = "/tmp";
			$system{cmdsep}  = ";";

			if ($^O =~ /hpux/i) {
				$system{os}      = "HPUX";
				$system{ps}      = "ps -eo pmem,pcpu,comm";
			}

			if ($^O =~ /solaris/i ) {
				$system{os}      = "solaris";
				$system{ps}      = "ps -eo pmem,pcpu,comm";
			}
		}

		$conf->{'__system'} = \%system;
		return $conf;
	}

	################################################################################
	## Reads a file and returns entire content or undef if error.
	################################################################################
	sub read_file {
		my $path = shift;

		my $_FILE;
		if( !open($_FILE, "<", $path) ) {

			# failed to open, return undef
			return undef;
		}

		# Slurp configuration file content.
		my $content = do { local $/; <$_FILE> };

		# Close file
		close($_FILE);

		return $content;
	}

	################################################################################
	# Mix hashses
	################################################################################
	sub merge_hashes {
		my $_h1 = shift;
		my $_h2 = shift;

		if (ref($_h1) ne "HASH") {
			return \%{$_h2} if (ref($_h2) eq "HASH");
		}

		if (ref($_h2) ne "HASH") {
			return \%{$_h1} if (ref($_h1) eq "HASH");
		}

		if ((ref($_h1) ne "HASH") && (ref($_h2) ne "HASH")) {
			return {};
		}

		my %ret = (%{$_h1}, %{$_h2});

		return \%ret;
	}

	################################################################################
	# is Enabled 
	################################################################################
	sub is_enabled {
		my $value = shift;
		
		if ((defined ($value)) && looks_like_number($value) && ($value > 0)){
			# return true
			return 1;
		}
		#return false
		return 0;

	}

	################################################################################
	# Parses any configuration, from file (1st arg to program) or direct arguments 
	#
	# Custom evals are defined in an array reference of hash references:
	# 
	#   $custom_eval = [
	#   	{
	#   		'exp'    => 'regular expression to match',
	#   		'target' => \&target_custom_method_to_parse_line
	#   	},
	#   	{
	#   		'exp'    => 'another regular expression to search',
	#   		'target' => \&target_custom_method_to_parse_line2
	#   	},
	#   ]
	#
	# Target is an user defined function wich will be invoked with following
	# arguments:
	# 
	#  $config          : The configuration read to the point the regex matches
	#  $exp             : The matching regex which fires this action
	#  $line            : The complete line readed from the file
	#  $file_pointer    : A pointer to the file which is being parsed.
	#  $current_entity  : The current_entity (optional) when regex matches
	#  
	#  E.g.
	#  
	#  sub target_custom_method_to_parse_line {
	#  	my ($config, $exp, $line, $file_pointer, $current_entity) = @_;
	#  	
	#  	if ($line =~ /$exp/) {
	#  		$config->{'my_key'} = complex_operation_on_data($1,$2,$3);
	#  	}
	#  	
	#  	return $config;
	#  }
	#
	################################################################################
	sub read_configuration {
		my ($config, $separator, $custom_eval) = @_;

		if ((!empty(@ARGV)) && (-f $ARGV[0])) {
				$config = merge_hashes($config, parse_configuration(shift @ARGV, $separator, $custom_eval));
		}
		$config = merge_hashes($config, parse_arguments(\@ARGV));

		if(is_enabled($config->{'as_agent_plugin'})) {
			$config->{'as_server_plugin'} = 0 if (empty($config->{'as_server_plugin'}));
		}
		else {
			$config->{'as_server_plugin'} = 1 if (empty($config->{'as_server_plugin'}));
		}

		if(is_enabled($config->{'as_server_plugin'})) {
			$config->{'as_agent_plugin'} = 0 if (empty($config->{'as_agent_plugin'}));
		}
		else {
			$config->{'as_agent_plugin'} = 1 if (empty($config->{'as_agent_plugin'}));
		}

		return $config;
	}

	my $YAML = 0;
	# Dynamic load. Avoid unwanted behaviour.
	eval {
		eval 'require YAML::Tiny;1' or die('YAML::Tiny lib not found, commands feature won\'t be available');
	};
	if ($@) {
		$YAML = 0;
	} else {
		$YAML = 1;
	}

	use lib '/usr/lib/perl5';

	our @ISA = ("Exporter");
	our %EXPORT_TAGS = ( 'all' => [ qw( ) ] );
	our @EXPORT_OK = ( @{ $EXPORT_TAGS{'all'} } );
	our @EXPORT = qw();

	# 2 to the power of 32.
	use constant POW232 => 2**32;

	################################################################################
	# Return the MD5 checksum of the given string as a hex string.
	# Pseudocode from: http://en.wikipedia.org/wiki/MD5#Pseudocode
	################################################################################
	my @S = (
		7, 12, 17, 22,  7, 12, 17, 22,  7, 12, 17, 22,  7, 12, 17, 22,
		5,  9, 14, 20,  5,  9, 14, 20,  5,  9, 14, 20,  5,  9, 14, 20,
		4, 11, 16, 23,  4, 11, 16, 23,  4, 11, 16, 23,  4, 11, 16, 23,
		6, 10, 15, 21,  6, 10, 15, 21,  6, 10, 15, 21,  6, 10, 15, 21
	);
	my @K = (
		0xd76aa478, 0xe8c7b756, 0x242070db, 0xc1bdceee,
		0xf57c0faf, 0x4787c62a, 0xa8304613, 0xfd469501,
		0x698098d8, 0x8b44f7af, 0xffff5bb1, 0x895cd7be,
		0x6b901122, 0xfd987193, 0xa679438e, 0x49b40821,
		0xf61e2562, 0xc040b340, 0x265e5a51, 0xe9b6c7aa,
		0xd62f105d, 0x02441453, 0xd8a1e681, 0xe7d3fbc8,
		0x21e1cde6, 0xc33707d6, 0xf4d50d87, 0x455a14ed,
		0xa9e3e905, 0xfcefa3f8, 0x676f02d9, 0x8d2a4c8a,
		0xfffa3942, 0x8771f681, 0x6d9d6122, 0xfde5380c,
		0xa4beea44, 0x4bdecfa9, 0xf6bb4b60, 0xbebfbc70,
		0x289b7ec6, 0xeaa127fa, 0xd4ef3085, 0x04881d05,
		0xd9d4d039, 0xe6db99e5, 0x1fa27cf8, 0xc4ac5665,
		0xf4292244, 0x432aff97, 0xab9423a7, 0xfc93a039,
		0x655b59c3, 0x8f0ccc92, 0xffeff47d, 0x85845dd1,
		0x6fa87e4f, 0xfe2ce6e0, 0xa3014314, 0x4e0811a1,
		0xf7537e82, 0xbd3af235, 0x2ad7d2bb, 0xeb86d391
	);
	sub md5 {
		my $str = shift;

		# No input!
		if (!defined($str)) {
			return "";
		}

		# Note: All variables are unsigned 32 bits and wrap modulo 2^32 when
		# calculating.

		# Initialize variables.
		my $h0 = 0x67452301;
		my $h1 = 0xEFCDAB89;
		my $h2 = 0x98BADCFE;
		my $h3 = 0x10325476;

		# Pre-processing.
		my $msg = unpack ("B*", pack ("A*", $str));
		my $bit_len = length ($msg);

		# Append "1" bit to message.
		$msg .= '1';

		# Append "0" bits until message length in bits ≡ 448 (mod 512).
		$msg .= '0' while ((length ($msg) % 512) != 448);

		# Append bit /* bit, not byte */ length of unpadded message as 64-bit
		# little-endian integer to message.
		$msg .= unpack ("B32", pack ("V", $bit_len));
		$msg .= unpack ("B32", pack ("V", ($bit_len >> 16) >> 16));

		# Process the message in successive 512-bit chunks.
		for (my $i = 0; $i < length ($msg); $i += 512) {

			my @w;
			my $chunk = substr ($msg, $i, 512);

			# Break chunk into sixteen 32-bit little-endian words w[i], 0 <= i <=
			# 15.
			for (my $j = 0; $j < length ($chunk); $j += 32) {
				push (@w, unpack ("V", pack ("B32", substr ($chunk, $j, 32))));
			}

			# Initialize hash value for this chunk.
			my $a = $h0;
			my $b = $h1;
			my $c = $h2;
			my $d = $h3;
			my $f;
			my $g;

			# Main loop.
			for (my $y = 0; $y < 64; $y++) {
				if ($y <= 15) {
					$f = $d ^ ($b & ($c ^ $d));
					$g = $y;
				}
				elsif ($y <= 31) {
					$f = $c ^ ($d & ($b ^ $c));
					$g = (5 * $y + 1) % 16;
				}
				elsif ($y <= 47) {
					$f = $b ^ $c ^ $d;
					$g = (3 * $y + 5) % 16;
				}
				else {
					$f = $c ^ ($b | (0xFFFFFFFF & (~ $d)));
					$g = (7 * $y) % 16;
				}

				my $temp = $d;
				$d = $c;
				$c = $b;
				$b = ($b + leftrotate (($a + $f + $K[$y] + $w[$g]) % POW232, $S[$y])) % POW232;
				$a = $temp;
			}

			# Add this chunk's hash to result so far.
			$h0 = ($h0 + $a) % POW232;
			$h1 = ($h1 + $b) % POW232;
			$h2 = ($h2 + $c) % POW232;
			$h3 = ($h3 + $d) % POW232;
		}

		# Digest := h0 append h1 append h2 append h3 #(expressed as little-endian)
		return unpack ("H*", pack ("V", $h0)) .
					unpack ("H*", pack ("V", $h1)) .
					unpack ("H*", pack ("V", $h2)) .
					unpack ("H*", pack ("V", $h3));
	}

	################################################################################
	# MD5 leftrotate function. See: http://en.wikipedia.org/wiki/MD5#Pseudocode
	################################################################################
	sub leftrotate {
		my ($x, $c) = @_;

		return (0xFFFFFFFF & ($x << $c)) | ($x >> (32 - $c));
	}

	################################################################################
	# return last error.
	################################################################################
	sub get_last_error {
		my ($self) = @_;

		if (!empty($self->{'last_error'})) {
			return $self->{'last_error'};
		}

		return '';
	}

	################################################################################
	# Update last error.
	################################################################################
	sub set_last_error {
		my ($self, $error) = @_;

		$self->{'last_error'} = $error;
	}

	################################################################################
	# Try to load extra libraries.c
	################################################################################
	sub load_libraries {
		my $self = shift;

		# Dynamic load. Avoid unwanted behaviour.
		eval {eval 'require YAML::Tiny;1' or die('YAML::Tiny lib not found, commands feature won\'t be available');};
		if ($@) {
			$self->set_last_error($@);
			return 0;
		} else {
			return 1;
		}
	}

	################################################################################
	# Create new omnishell handler.
	################################################################################
	sub new {
		my ($class, $args) = @_;

		if (ref($args) ne 'HASH') {
			return undef;
		}

		my $system = init();
		my $self = {
		'server_ip' => 'localhost',
			'server_path' => '/var/spool/pandora/data_in',
			'server_port' => 41121,
			'transfer_mode' => 'tentacle',
			'transfer_mode_user' => 'apache',
			'transfer_timeout' => 30,
			'server_user' => 'pandora',
			'server_pwd' => '',
			'server_ssl' => '0',
			'server_opts' => '',
			'delayed_startup' => 0,
			'pandora_nice' => 10,
			'cron_mode' => 0,
			'last_error' => undef,
			%{$system},
			%{$args},
		};

		$self->{'temporal'} =~ s/\"|\'//g;
		$self = bless($self, $class);
		$self->prepare_commands();

		return $self;
	}

	################################################################################
	# Run all, output mode 'xml'  will dump to STDOUT and return an array of strings
	#, any other option will return an array with all results.
	################################################################################
	sub run {
		my ($self, $output_mode) = @_;

		my @results;

		foreach my $ref (keys %{$self->{'commands'}}) {
			my $rs = $self->runCommand($ref, $output_mode);
			if ($rs) {
				push @results, $rs;
			}
		}

		if ($output_mode eq 'xml') {
			print join("\n",@results);
		}

		return \@results;
	}

	################################################################################
	# Run command, output mode 'xml'  will dump to STDOUT, other will return a hash
	# with all results.
	################################################################################
	sub runCommand {
		my ($self, $ref, $output_mode) = @_;

		if($self->load_libraries()) {
			# Functionality possible.
			my $command = $self->{'commands'}->{$ref};
			my $result = $self->evaluate_command($ref);
			if (ref($result) eq "HASH") {
				# Process command result.
				if (defined($output_mode) && $output_mode eq 'xml') {
					my $output = '';
					$output .= "<cmd_report>\n";
					$output .= "  <cmd_response>\n";
					$output .= "    <cmd_name><![CDATA[".$result->{'name'}."]]></cmd_name>\n";
					$output .= "    <cmd_key><![CDATA[".$ref."]]></cmd_key>\n";
					$output .= "    <cmd_errorlevel><![CDATA[".$result->{'error_level'}."]]></cmd_errorlevel>\n";
					$output .= "    <cmd_stdout><![CDATA[".$result->{'stdout'}."]]></cmd_stdout>\n";
					$output .= "    <cmd_stderr><![CDATA[".$result->{'stderr'}."]]></cmd_stderr>\n";
					$output .= "  </cmd_response>\n";
					$output .= "</cmd_report>\n";

					return $output;
				}
				return $result;
			} else {
				$self->set_last_error('Failed to process ['.$ref.']: '.$result);
			}
		}

		return undef;
	}

	################################################################################
	# Check for remote commands defined.
	################################################################################
	sub prepare_commands {
		my ($self) = @_;

		if ($YAML == 0) {
			return;
		}

		# Force configuration file read.
		my $commands = $self->{'commands'};  

		if (empty($commands)) {
			$self->{'commands'} = {};
		} else {
			foreach my $rcmd (keys %{$commands}) {
				$self->{'commands'}->{trim($rcmd)} = {};
			}
		}

		# Cleanup old commands. Not registered.
		$self->cleanup_old_commands();

		foreach my $ref (keys %{$self->{'commands'}}) {
			my $file_content;
			my $download = 0;
			my $rcmd_file = $self->{'ConfDir'}.'/commands/'.$ref.'.rcmd';

			# Search for local .rcmd file
			if (-e $rcmd_file) {
				my $remote_md5_file = $self->{'temporal'}.'/'.$ref.'.md5';

				$file_content = read_file($rcmd_file);
				if ($self->recv_file($ref.'.md5', $remote_md5_file) != 0) {
					# Remote file could not be retrieved, skip.
					delete $self->{'commands'}->{$ref};
					next;
				}

				my $local_md5 = md5($file_content);
				my $remote_md5 = md5(read_file($remote_md5_file));

				if ($local_md5 ne $remote_md5) {
					# Must be downloaded again.
					$download = 1;
				}
			} else {
				$download = 1;
			}
			
			# Search for remote .rcmd file
			if ($download == 1) {
				# Download .rcmd file
				if ($self->recv_file($ref.'.rcmd') != 0) {
					# Remote file could not be retrieved, skip.
					delete $self->{'commands'}->{$ref};
					next;
				} else {
					# Success
					move($self->{'temporal'}.'/'.$ref.'.rcmd', $rcmd_file);
				}
			}
			
			# Parse and prepare in memory skel.
			eval {
				$self->{'commands'}->{$ref} = YAML::Tiny->read($rcmd_file);
			};
			if ($@) {
				# Failed.
				$self->set_last_error('Failed to decode command. ' . "\n".$@);
				delete $self->{'commands'}->{$ref};
				next;
			}

		}
	}

	################################################################################
	# Command report.
	################################################################################
	sub report_command {
		my ($self, $ref, $err_level) = @_;

		# Retrieve content from .stdout and .stderr
		my $stdout_file = $self->{'temporal'}.'/'.$ref.'.stdout';
		my $stderr_file = $self->{'temporal'}.'/'.$ref.'.stderr';

		my $return;
		eval {
			$return = {
				'error_level' => $err_level,
				'stdout' => read_file($stdout_file),
				'stderr' => read_file($stderr_file),
			};

			$return->{'name'} = $self->{'commands'}->{$ref}->[0]->{'name'};
		};
		if ($@) {
			$self->set_last_error('Failed to report command output. ' . $@);
		}

		# Cleanup
		unlink($stdout_file) if (-e $stdout_file);
		unlink($stderr_file) if (-e $stderr_file);

		# Mark command as done.
		open (my $R_FILE, '> '.$self->{'ConfDir'}.'/commands/'.$ref.'.rcmd.done');
		print $R_FILE $err_level;
		close($R_FILE);


		$return->{'stdout'} = '' unless defined ($return->{'stdout'});
		$return->{'stderr'} = '' unless defined ($return->{'stderr'});

		return $return;
	}

	################################################################################
	# Cleanup unreferenced rcmd and rcmd.done files.
	################################################################################
	sub cleanup_old_commands {
		my ($self) = @_;

		# Cleanup old .rcmd and .rcmd.done files.
		my %registered = map { $_.'.rcmd' => 1 } keys %{$self->{'commands'}};
		if(opendir(my $dir, $self->{'ConfDir'}.'/commands/')) {
			while (my $item = readdir($dir)) {

				# Skip other files.
				next if ($item !~ /\.rcmd$/);

				# Clean .rcmd.done file if its command is not referenced in conf.
				if (!defined($registered{$item})) {
					if (-e $self->{'ConfDir'}.'/commands/'.$item) {
						unlink($self->{'ConfDir'}.'/commands/'.$item);
					}
					if (-e $self->{'ConfDir'}.'/commands/'.$item.'.done') {
						unlink($self->{'ConfDir'}.'/commands/'.$item.'.done');
					}
				}
			}

			# Close dir.
			closedir($dir);
		}

	}

	################################################################################
	# Executes a command using defined timeout.
	################################################################################
	sub execute_command_timeout {
		my ($self, $cmd, $timeout) = @_;

		if (!defined($timeout)
			|| !looks_like_number($timeout)
			|| $timeout <= 0
		) {
			`$cmd`;
			return $?>>8;
		}

		my $remaining_timeout = $timeout;

		my $RET;
		my $output;

		my $pid = open ($RET, "-|");
		if (!defined($pid)) {
			# Failed to fork.
			$self->set_last_error('[command] Failed to fork.');
			return undef;
		}
		if ($pid == 0) {
			# Child.
			my $ret;
			eval {
				local $SIG{ALRM} = sub { die "timeout\n" };
				alarm $timeout;
				`$cmd`;
				alarm 0;
			};

			my $result = ($?>>8);
			return $result;

			# Exit child.
			# Child finishes.
			exit;

		} else {
			# Parent waiting.
			while( --$remaining_timeout > 0 ){
				if (wait == -1) {
					last;
				}
				# Wait child up to timeout seconds.
				sleep 1;
			}
		}

		if ($remaining_timeout > 0) {
			# Retrieve output from child.
			$output = do { local $/; <$RET> };
			$output = $output>>8;
		}
		else {
			# Timeout expired.
			return 124;
		}

		close($RET);

		return $output;
	}

	################################################################################
	# Executes a block of commands, returns error level, leaves output in 
	# redirection set by $std_files. E.g:
	# $std_files = ' >>  /tmp/stdout 2>> /tmp/stderr
	################################################################################
	sub execute_command_block {
		my ($self, $commands, $std_files, $timeout, $retry) = @_;

		return 0 unless defined($commands);

		my $retries = $retry;

		$retries = 1 unless looks_like_number($retries) && $retries > 0;

		my $err_level = 0;
		$std_files = '' unless defined ($std_files);

		if (ref($commands) ne "ARRAY") {
			return 0 if $commands eq '';

			do {
				$err_level = $self->execute_command_timeout(
					"($commands) $std_files",
					$timeout
				);

				# Do not retry if success.
				last if looks_like_number($err_level) && $err_level == 0;
			} while ((--$retries) > 0);

		} else {
			foreach my $comm (@{$commands}) {
				next unless defined($comm);
				$retries = $retry;
				$retries = 1 unless looks_like_number($retries) && $retries > 0;

				do {
					$err_level = $self->execute_command_timeout(
						"($comm) $std_files",
						$timeout
					);

					# Do not retry if success.
					$retries = 0 if looks_like_number($err_level) && $err_level == 0;

				} while ((--$retries) > 0);

				# Do not continue evaluating block if failed.
				last unless ($err_level == 0);
			}
		}

		return $err_level;
	}

	################################################################################
	# Evalate given command.
	################################################################################
	sub evaluate_command {
		my ($self, $ref) = @_;

		# Not found.
		return "undefined command" unless defined $self->{'commands'}->{$ref};

		# Already completed.
		return "already executed" if (-e $self->{'ConfDir'}.'/commands/'.$ref.'.rcmd.done');

		# [0] because how library works.
		my $cmd = $self->{'commands'}->{$ref}->[0];

		my $std_files = ' >> "'.$self->{'temporal'}.'/'.$ref.'.stdout" ';
		$std_files .= ' 2>> "'.$self->{'temporal'}.'/'.$ref.'.stderr" ';

		# Check preconditions
		my $err_level;
		
		$err_level = $self->execute_command_block(
			$cmd->{'preconditions'},
			$std_files,
			$cmd->{'timeout'}
		);

		# Precondition not satisfied.
		return $self->report_command($ref, $err_level) unless ($err_level == 0);

		# Main run.
		$err_level = $self->execute_command_block(
			$cmd->{'script'},
			$std_files,
			$cmd->{'timeout'}
		);

		# Script not success.
		return $self->report_command($ref, $err_level) unless ($err_level == 0);

		# Check postconditions
		$err_level = $self->execute_command_block(
			$cmd->{'postconditions'},
			$std_files,
			$cmd->{'timeout'}
		);

		# Return results.
		return $self->report_command($ref, $err_level);
	}

	################################################################################
	# File transference and imported methods
	################################################################################
	################################################################################
	## Remove any trailing / from directory names.
	################################################################################
	sub fix_directory ($) {
		my $dir = shift;

		my $char = chop($dir);
		return $dir if ($char eq '/');
		return $dir . $char;
	}

	################################################################################
	# Receive a file from the server.
	################################################################################
	sub recv_file {
		my ($self, $file, $relative) = @_;
		my $output;

		my $DevNull = $self->{'__system'}->{'devnull'};
		my $CmdSep = $self->{'__system'}->{'cmdsep'};
		
		my $pid = fork();
			return 1 unless defined $pid;

		# Fix remote dir to some transfer mode
		my $remote_dir = $self->{'server_path'};
		$remote_dir .= "/" . fix_directory($relative) if defined($relative);

		if ($pid == 0) {
			# execute the transfer program by child process.
			eval {
				local $SIG{'ALRM'} = sub {die};
				alarm ($self->{'transfer_timeout'});
				if ($self->{'transfer_mode'} eq 'tentacle') {
					$output = `cd "$self->{'temporal'}"$CmdSep tentacle_client -v -g -a $self->{'server_ip'} -p $self->{'server_port'} $self->{'server_opts'} $file 2>&1 >$DevNull`
				} elsif ($self->{'transfer_mode'} eq 'ssh') {
					$output = `scp -P $self->{'server_port'} pandora@"$self->{'server_ip'}:$self->{'server_path'}/$file" $self->{'temporal'} 2>&1 >$DevNull`;
				} elsif ($self->{'transfer_mode'} eq 'ftp') {
					my $base = basename ($file);
					my $dir = dirname ($file);

					$output = `ftp -n $self->{'server_opts'} $self->{'server_ip'} $self->{'server_port'} 2>&1 >$DevNull <<FEOF1
					quote USER $self->{'server_user'}
					quote PASS $self->{'server_pwd'}
					lcd "$self->{'temporal'}"
					cd "$self->{'server_path'}"
					get "$file"
					quit
					FEOF1`
				} elsif ($self->{'transfer_mode'} eq 'local') {
					$output = `cp "$remote_dir/$file" $self->{'temporal'} 2>&1 >$DevNull`;
				}
				alarm (0);
			};

			if ($@) {
				$self->set_last_error("Error retrieving file: '.$file.' File transfer command is not responding.");
				exit 1;
			}

			# Get the errorlevel
			my $rc = $? >> 8;
			if ($rc != 0) {
				$self->set_last_error("Error retrieving file: '$file' $output");
			}
			exit $rc;
		}

		# Wait the child process termination and get the errorlevel
		waitpid ($pid, 0);
		my $rc = $? >> 8;

		return $rc;
	}

	1;
}

package main;

use strict;
use warnings;

use Scalar::Util qw(looks_like_number);
use POSIX qw(strftime floor);
use Sys::Hostname;
use File::Basename;
use File::Copy;
use IO::Socket;
use Sys::Syslog;
use Time::Local;

use lib '/usr/lib/perl5';

# Agent XML data
my $Xml;

# Semaphore used to acces $Xml
my $Sem = undef;

# Semaphore used to control the number of threads
my $ThreadSem = undef;

<<<<<<< HEAD
use constant AGENT_VERSION => '7.0NG.758.1';
use constant AGENT_BUILD => '211124';
=======
use constant AGENT_VERSION => '7.0NG.759';
use constant AGENT_BUILD => '211214';
>>>>>>> 6d054051

# Agent log default file size maximum and instances
use constant DEFAULT_MAX_LOG_SIZE => 600000;
use constant DEFAULT_LOG_ROTATE => 3;

# Commands to retrieve total memory information in kB
use constant TOTALMEMORY_CMDS => {
	linux => 'cat /proc/meminfo | grep MemTotal: | awk \'{ print $2 }\'',
	solaris => '/usr/sbin/prtconf | awk \'/Memory/ { print $3 * 1024 }\'',
	hpux => 'swapinfo -t | grep memory | awk \'{print $2}\'',
	freebsd => '/sbin/sysctl hw.physmem | awk \'{print $2 / 1024}\'',
};

# Commands to retrieve free memory information in kB
use constant FREEMEMORY_CMDS => {
	linux => 'cat /proc/meminfo | grep MemFree: | awk \'{ print $2 }\'',
	solaris => 'vmstat 1 2 | tail -1 | awk \'{ print $5 }\'',
	hpux => 'swapinfo -t | grep memory | awk \'{print $4}\'',
	freebsd => '/sbin/sysctl -n vm.stats.vm.v_page_size vm.stats.vm.v_free_count | tr "\n" " " | awk \'{ print $1 * $2 / 1024 }\'',
};

# Commands to retrieve cpu information
use constant CPUUSAGE_CMDS => {
	linux => 'vmstat 1 2 | tail -1 | awk \'{ print $13 }\'',
	solaris => 'vmstat 1 2 | tail -1 | awk \'{ print $21 }\'',
	hpux => 'vmstat 1 2 | tail -1 | awk \'{ print $16 }\'',
	freebsd => 'vmstat -n 0 1 2 | tail -1 | awk \'{ print $15 }\''
};

# Commands to retrieve process information
use constant PROC_CMDS => {
	# cpu usage, memory usage, command name
	linux => 'ps aux | awk \'NR > 1 {ps = ""; for (i = 11; i <= NF; ++i) {ps = (ps " " $i) }; print $3, $6, ps}\'',
	solaris => 'prstat 1 1 | awk \'NR > 1 {split ($10, ps, "/"); cpu = substr ($9, 1, length ($9) - 1); mem = substr ($3, 1, length ($3) - 1); print cpu, mem, ps[1]}\'',
	hpux => 'ps -elf | awk \'NR > 1 {ps = ""; for (i = 15; i <= NF; ++i) {ps = (ps " " $i) }; print 0, $10, ps}\'',
	aix => 'ps aux | awk \'NR > 1 {print $3, $6, $11}\'',
	freebsd => 'ps axww -o %cpu= -o %mem= -o command= | sed -e "s/^ *//"',
};

# Commands to retrieve partition information in kB
use constant PART_CMDS => {
	# total, available, mount point
	linux => 'df -P | awk \'NR > 1 {print $2, $4, $6}\'',
	solaris => 'df -k | awk \'NR > 1 {print $2, $4, $6}\'',
	hpux => 'df -P | awk \'NR > 1 {print $2, $4, $6}\'',
	aix => 'df -kP | awk \'NR > 1 {print $2, $4, $6}\'',
	freebsd => 'df -k | awk \'NR > 1 {print $2, $4, $6}\''
};

# Commands to call df with POSIX output format
use constant DF_CMDS => {
	# total, available, mount point
	linux => 'df -P',
	solaris => 'df -k',
	hpux => 'df -P',
	aix => 'df -kP',
	freebsd => 'df -k'
};

# 2 to the power of 32.
use constant POW232 => 2**32;
	
# OS and OS version
my $OS = $^O;

my $OS_VERSION;

# Used to calculate the MD5 checksum of a string
use constant MOD232 => 2**32;

# Directory where pandora_agent.conf is located
my $ConfDir = '';

# Pandora FMS agent configuration file
my $ConfFile = 'pandora_agent.conf';

# Set to 1 if broker agents are enabled.
my $BrokerEnabled = 0;

# Broker agent configuration files
my @BrokerPid;

# Configuration tokens
my %DefaultConf = (
	'server_ip' => 'localhost',
	'server_path' => '/var/spool/pandora/data_in',
	'server_path_md5' => 'md5', #undocumented
	'server_path_conf' => 'conf', #undocumented
	'server_path_zip' => 'collections', #undocumented
	'logfile' =>'/var/log/pandora/pandora_agent.log',
	'logsize' => DEFAULT_MAX_LOG_SIZE,
	'logrotate' => DEFAULT_LOG_ROTATE,
	'temporal' => '/var/spool/pandora',
	'interval' => 300,
	'debug' => 0,		
	'agent_name' => '',
	'agent_alias' => '',
	'ehorus_conf' => undef,
	'agent_name_cmd' => '',
	'agent_alias_cmd' => '',
	'description' => '',
	'group' => '',
	'group_id' => undef,
	'group_password' => undef,
	'encoding' => 'UTF-8',
	'server_port' => 41121,
	'transfer_mode' => 'tentacle',
	'transfer_mode_user' => 'apache',
	'transfer_timeout' => 30,
	'server_user' => 'pandora',
	'server_pwd' => '',
	'server_ssl' => '0',
	'server_opts' => '',
	'delayed_startup' => 0,
	'pandora_nice' => 10,
	'cron_mode' => 0,
	'remote_config' => 0,
	'secondary_mode' => 'never',
	'secondary_server_ip' => 'localhost',
	'secondary_server_path' => '/var/spool/pandora/data_in',
	'secondary_server_port' => 41121,
	'secondary_transfer_mode' => 'tentacle',
	'secondary_transfer_timeout' => 30,
	'secondary_server_user' => 'pandora',
	'secondary_server_pwd' => '',
	'secondary_server_ssl' => '0',
	'secondary_server_opts' => '',
	'secondary_temporal' => '/var/spool/pandora',
	'autotime' => 0,
	'temporal_min_size' => 1,
	'timezone_offset' => 0,
	'pandora_exec' => 'pandora_agent_exec',
	'agent_threads' => 1,
	'udp_server_port' => 41122,
	'udp_server_auth_address' => '0.0.0.0',
	'udp_server' => 0,
	'proxy_address' => '0.0.0.0',
	'proxy_port' => 41121,
	'proxy_mode' => 0,
	'proxy_max_connection' => 10,
	'proxy_timeout' => 1,
	'intensive_interval' => 0,
	'timestamp' => 0,
	'xml_buffer' => 0,
	'custom_id' => '',
	'url_address' => '',
	'standby' => 0,
	'cmd_file' => undef,
);
my %Conf = %DefaultConf;

# Modules
my @Modules;

# Logfile file handle
my $LogFileFH;

# Logfile index
my $LogFileIdx;

# Agent name MD5;
my $AgentMD5;

# Remote configuration file name
my $RemoteConfFile;

# Remote md5 file name
my $RemoteMD5File;

# Process data
my %Procs = (
	'__utimestamp__' => 0
);

# Partition data
my %Parts = (
	'__utimestamp__' => 0
);

# Collections
my %Collections;

# Custom fields
my %Customfields;

# $DevNull
my $DevNull = '/dev/null';

# Shell command separator
my $CmdSep = ';';

# Global macros
my %Macros;

# PID of tentacle proxy, used in proxy mode
my $tentacle_pid = undef;

# PID of udp_server
my $udp_server_pid = undef;

# BrokerFlag
my $BrokerFlag = 0;

# Global loop counter.
my $LoopCounter = 0;

# Define a max value for loopCounter to avoid overflow.
use constant MAX_LOOP_COUNTER => 1000000000;

################################################################################
# Print usage information and exit.
################################################################################
sub print_usage () {
	print "Pandora FMS Agent for Linux v" . AGENT_VERSION . " Build " . AGENT_BUILD . "\n\n";
	print "Usage: $0 <Pandora home>\n\n";
	print "\tPandora home is the directory where pandora_agent.conf is located,\n";
	print "\tby default /etc/pandora.\n\n";
	exit 1;
}

################################################################################
# Print an error message and exit.
################################################################################
sub error ($) {
	my $msg = shift;
	print ("[ERROR] $msg\n\n");
	`logger -i -t pandora_agent_daemon [ERROR] $msg 2>/dev/null`;
	exit 1;
}

################################################################################
# Erase blank spaces before and after the string
################################################################################
sub trim {
	my $string = shift;
	if (empty($string)){
		return "";
	}

	$string =~ s/\r//g;

	chomp($string);
	$string =~ s/^\s+//g;
	$string =~ s/\s+$//g;

	return $string;
}

################################################################################
# Mix hashses
################################################################################
sub merge_hashes {
	my $_h1 = shift;
	my $_h2 = shift;

	if (ref($_h1) ne "HASH") {
		return \%{$_h2} if (ref($_h2) eq "HASH");
	}

	if (ref($_h2) ne "HASH") {
		return \%{$_h1} if (ref($_h1) eq "HASH");
	}

	if ((ref($_h1) ne "HASH") && (ref($_h2) ne "HASH")) {
		return {};
	}

	my %ret = (%{$_h1}, %{$_h2});

	return \%ret;
}

################################################################################
# Empty
################################################################################
sub empty {
	my $str = shift;

	if (!(defined($str)) ){
		return 1;
	}

	if(looks_like_number($str)){
		return 0;
	}

	if (ref($str) eq "ARRAY") {
		return (($#{$str}<0)?1:0);
	}

	if (ref($str) eq "HASH") {
		my @tmp = keys %{$str};
		return (($#tmp<0)?1:0);
	}

	if ($str =~ /^\ *[\n\r]{0,2}\ *$/) {
		return 1;
	}
	return 0;
}

################################################################################
# Check a regular expression. Returns 1 if its valid, 0 otherwise.
################################################################################
sub valid_regexp ($) {
	my $regexp = shift;
	
	eval {
		'' =~ /$regexp/;
	};

	# Something went wrong
	return 0 if ($@);
	
	return 1;
}

################################################################################
# Reads a file and returns entire content or undef if error.
################################################################################
sub read_file {
	my $path = shift;

	my $_FILE;
	if( !open($_FILE, "<", $path) ) {
		# failed to open, return undef
		return undef;
	}

	# Slurp configuration file content.
	my $content = do { local $/; <$_FILE> };

	# Close file
	close($_FILE);

	return $content;
}

################################################################################
# Recursively delete files and directories.
################################################################################
sub rmrf {
	my $path = shift;
	local *DIR;

	if (-d $path) {
		opendir (DIR, $path) || return;
		while (defined (my $file_name = readdir(DIR))) {
			next if ($file_name eq '.' || $file_name eq '..');
			rmrf ("$path/$file_name");
		}
		closedir (DIR);
		rmdir ($path);
	} else {
		unlink ($path);
	}
}

################################################################################
# Recursively set file permissions.
################################################################################
sub chmodr {
	my ($perm, $path) = @_;
	local *DIR;

	if (-d $path) {
		opendir (DIR, $path) || return;
		while (defined (my $file_name = readdir(DIR))) {
			next if ($file_name eq '.' || $file_name eq '..');
			chmodr ($perm, "$path/$file_name");
		}
		closedir (DIR);
	}
	chmod ($perm, $path);
}

################################################################################
# Open the agent logfile and start logging.
################################################################################
sub start_log (;$) {
	my $quiet = shift;

	# Get the logfile
	$Conf{'logfile'} = read_config ('logfile');
	$Conf{'logfile'} = '/var/log/pandora/pandora_agent.log' unless defined ($Conf{'logfile'});

	# Open it
	if ($Conf{'logfile'} eq 'syslog') {
		openlog('pandora_agent', 'nowait', 'daemon');
	} else {
		open ($LogFileFH, "> $Conf{'logfile'}") or error ("Could not open log file $Conf{'logfile'} for writing: $!.");
		print "Logging to $Conf{'logfile'}\n" if (!defined ($quiet));
	}
}

################################################################################
# Rotates the agent logfile.
################################################################################
sub rotate_log () {
	if ($Conf{'logfile'} eq 'syslog') {
		# No action needed
		return;
	} else {
		if ($Conf{'logrotate'} < 0){
			$Conf{'logrotate'} = DEFAULT_LOG_ROTATE;
		}
		if ($Conf{'logfile'} eq 'syslog') {
			return;
		}

		# Rotate file
		$LogFileIdx = ($LogFileIdx+1) % $Conf{'logrotate'};
		my $fsize = (stat $Conf{'logfile'})[7];

		stop_log();
		move ($Conf{'logfile'}, $Conf{'logfile'} . "." . $LogFileIdx);
		start_log('quiet');

	}
}

################################################################################
# Close the agent logfile and stop logging.
################################################################################
sub stop_log () {
	if ($Conf{'logfile'} eq 'syslog') {
		closelog();
	} else {
		close ($LogFileFH);
	}
}

################################################################################
# Log a message to the agent logfile.
################################################################################
sub log_message ($$;$) {
	my ($source, $msg, $dest) = @_;
	
	if (defined ($dest)) {
		print $dest strftime ('%Y/%m/%d %H:%M:%S', localtime ()) . " - [$source] - $msg\n";
	} elsif ($Conf{'logfile'} eq 'syslog') {
		syslog('info', $msg);
	} else {
		#Trying to write into log file to test its writable
		syswrite ($LogFileFH, "");
		
		#If no error, the file is writable
		if (!$!) {
			print $LogFileFH strftime ('%Y/%m/%d %H:%M:%S', localtime ()) . " - [$source] - $msg\n";
		} else {
			#If error then log into syslog!
			`logger -i -t pandora_agent_daemon [ERROR] $msg 2>/dev/null`;
		}
	}
}

################################################################################
# Parse configuration file (modules, plugins and collections)
################################################################################
sub parse_conf_modules($) {
	my ($param) = @_;

	# Mark the start of a module definition
	my $module_begin = 0;
	
	# Skeleton for modules
	my $module = {};
	
	foreach my $line (@{$param}) {
		
		next if ($line =~ m/^\s*#/) or ($line =~ m/^\s*$/);
		# Module definition
		if ($line =~ /^\s*module_begin\s*$/) {
			$module_begin = 1;
			init_module ($module);
		} elsif ($line =~ /^\s*module_name\s+(.+)$/) {
			$module->{'name'} = $1;
			$module->{'name'} =~ s/\s+$//g;
			$module->{'name'} =~ s/^\s+//g;
		} elsif ($line =~ /^\s*module_description\s+(.+)$/) {
			$module->{'description'} = $1;
		} elsif ($line =~ /^\s*module_type\s+(\S+)\s*$/) {
			$module->{'type'} = $1;
		}elsif ($line =~ /^\s*module_precondition\s+(.*)$/) {
			my $action = $1;
			
			# Numeric comparison
			if ($action =~ /^\s*([<>!=]+)\s+(\d+(?:\.\d*)?)\s+(.*)$/) {
				push (@{$module->{'precondition'}}, {'operator' => $1, 'value_1' => $2, 'command' => $3});
			# Interval
			} elsif ($action =~ /^\s*[(]\s*(\d+(?:\.\d*)?)\s*,\s*(\d+(?:\.\d*)?)\s*[)]\s+(.*)$/) {
				push (@{$module->{'precondition'}}, {'operator' => '()', 'value_1' => $1, 'value_2' => $2, 'command' => $3});
			# Regular expression
			} elsif ($action =~ /^\s*=~\s+(\S*)\s+(.*)$/) {
				if (valid_regexp ($1)) {
					push (@{$module->{'precondition'}}, {'operator' => '=~', 'value_1' => $1, 'command' => $2});
				} else {
					log_message ('setup', "Invalid regular expression in module precondition: $line");
				}
			}
		} elsif ($line =~ /^\s*module_exec\s+(.+)$/) {
			$module->{'func'} = \&module_exec;
			$module->{'params'} = $1;
		} elsif ($line =~ /^\s*module_cpuusage\s+(.*)$/) {
			$module->{'func'} = \&module_cpuusage;
			$module->{'params'} = $1;
		} elsif ($line =~ /^\s*module_freememory\s+(.*)$/) {
			$module->{'func'} = \&module_freememory;
			$module->{'params'} = $1;
		} elsif ($line =~ /^\s*module_freepercentmemory\s+(.*)$/) {
			$module->{'func'} = \&module_freepercentmemory;
			$module->{'params'} = $1;
		} elsif ($line =~ /^\s*(module_proc|module_service)\s+(.+)$/) {
			$module->{'func'} = \&module_proc;
			$module->{'params'} = $2;
		} elsif ($line =~ /^\s*module_cpuproc\s+(.+)$/) {
			$module->{'func'} = \&module_cpuproc;
			$module->{'params'} = $1;
		} elsif ($line =~ /^\s*module_memproc\s+(.+)$/) {
			$module->{'func'} = \&module_memproc;
			$module->{'params'} = $1;
		} elsif ($line =~ /^\s*module_freedisk\s+(.*)$/) {
			$module->{'func'} = \&module_freedisk;
			$module->{'params'} = $1;
		} elsif ($line =~ /^\s*module_freepercentdisk\s+(.*)$/) {
			$module->{'func'} = \&module_freepercentdisk;
			$module->{'params'} = $1;
		} elsif ($line =~ /^\s*module_occupiedpercentdisk\s+(.*)$/) {
			$module->{'func'} = \&module_occupiedpercentdisk;
			$module->{'params'} = $1;
		} elsif ($line =~ /^\s*module_max\s+(.*)\s*$/) {
			$module->{'max'} = $1;
		} elsif ($line =~ /^\s*module_min\s+(.*)\s*$/) {
			$module->{'min'} = $1;
		} elsif ($line =~ /^\s*module_postprocess\s+(.*)\s*$/) {
			$module->{'post_process'} = $1;
		} elsif ($line =~ /^\s*module_interval\s+(\d+)\s*$/) {
			$module->{'interval'} = $1;
		} elsif ($line =~ /^\s*module_timeout\s+(\d+)\s*$/) {
			$module->{'timeout'} = $1;
		} elsif ($line =~ /^\s*module_save\s+(\w+)$/) {
			$module->{'save'} = $1;
		} elsif ($line =~ /^\s*module_alert_template\s+(.*)$/) {
			$module->{'alert_template'} = $1;
		} elsif ($line =~ /^\s*module_condition\s+(.*)$/) {
			my $action = $1;
			# Numeric comparison
			if ($action =~ /^\s*([<>!=]+)\s+(\d+(?:\.\d*)?)\s+(.*)$/) {
				push (@{$module->{'conditions'}}, {'operator' => $1, 'value_1' => $2, 'command' => $3});
			# Interval
			} elsif ($action =~ /^\s*[(]\s*(\d+(?:\.\d*)?)\s*,\s*(\d+(?:\.\d*)?)\s*[)]\s+(.*)$/) {
				push (@{$module->{'conditions'}}, {'operator' => '()', 'value_1' => $1, 'value_2' => $2, 'command' => $3});
			# Regular expression
			} elsif ($action =~ /^\s*=~\s+(\S*)\s+(.*)$/) {
				if (valid_regexp ($1)) {
					push (@{$module->{'conditions'}}, {'operator' => '=~', 'value_1' => $1, 'command' => $2});
				} else {
					log_message ('setup', "Invalid regular expression in module condition: $line");
				}
			}
		} elsif ($line =~ /^\s*module_intensive_condition\s+(.*)$/) {
			my $action = $1;
			
			$module->{'is_intensive'} = 1;
			
			# Numeric comparison
			if ($action =~ /^\s*([<>!=]+)\s+(\d+(?:\.\d*)?)\s*$/) {
				push (@{$module->{'intensive_conditions'}}, {'operator' => $1, 'value_1' => $2});
			# Interval
			} elsif ($action =~ /^\s*[(]\s*(\d+(?:\.\d*)?)\s*,\s*(\d+(?:\.\d*)?)\s*[)]\s*$/) {
				push (@{$module->{'intensive_conditions'}}, {'operator' => '()', 'value_1' => $1, 'value_2' => $2});
			# Regular expression
			} elsif ($action =~ /^\s*=~\s+(\S*)\s*$/) {
				if (valid_regexp ($1)) {
					push (@{$module->{'intensive_conditions'}}, {'operator' => '=~', 'value_1' => $1});
				} else {
					log_message ('setup', "Invalid regular expression in intensive condition: $line");
				}
			}
		} elsif ($line =~ /^\s*module_crontab\s+(.*)$/) {
			my $cron_text = $1;
			chomp ($cron_text);
			$cron_text =~ s/\s+$//;
			# Get module name if is already read.
			my $module_name_message = "";
			$module_name_message = " (module $module->{'name'})" if defined($module->{'name'});
			if (cron_check_syntax($cron_text)) {
				$module->{'cron'} = $cron_text;
				log_message('debug', "Cron '$module->{'cron'}' configured $module_name_message.");
			} else {
				log_message('setup', "Incorrect cron syntax '$cron_text'. This module$module_name_message will be executed always.");
			}
		} elsif ($line =~ /^\s*module_end\s*$/) {
			
			$module_begin = 0;
			
			# Check for invalid modules
			next unless (($module->{'name'} ne '' && $module->{'func'} != 0) || $module->{'func'} == \&module_plugin);

			# Skip disabled modules.
			if (defined($module->{'disabled'}) && $module->{'disabled'} == 1) {
				log_message('setup', 'Skipping disabled module "' . $module->{'name'} . '"');
				next;
			}

			# Set the intensive interval
			if ($module->{'is_intensive'} == 1) {				
				$module->{'intensive_interval'} = $module->{'interval'};
			} else {
				$module->{'intensive_interval'} = $module->{'interval'} * ($Conf{'interval'} / $Conf{'intensive_interval'});
			}

			# Make the module run the first time
			$module->{'counter'} = $module->{'intensive_interval'};
			
			# Replace macros
			replace_macros ($module);

			push (@Modules, {%{$module}});
		# Plugin
		} elsif ($line =~ /^\s*module_plugin\s+(.+)$/) {

			# Single line plugin definition
			if ($module_begin == 0) {

				# Set default values for the module configuration
				init_module ($module);
				
				# Configure the plugin
				$module->{'func'} = \&module_plugin;
				$module->{'params'} = $1;
	
				# Set the intensive interval
				if ($module->{'is_intensive'} == 1) {				
					$module->{'intensive_interval'} = $module->{'interval'};
				} else {
					$module->{'intensive_interval'} = $module->{'interval'} * ($Conf{'interval'} / $Conf{'intensive_interval'});
				}
			
				# Make the module run the first time
				$module->{'counter'} = $module->{'intensive_interval'};
							
				# Replace macros
				replace_macros ($module);

				push (@Modules, {%{$module}});
			} else {
				$module->{'func'} = \&module_plugin;
				$module->{'params'} = $1;
			}
		# Module proc command redefinition		
		} elsif ($line =~ /^\s*module_proc_cmd\s+(.+)$/) {
			PROC_CMDS->{$OS} = $1;
		# Module freedisk command redefinition		
		} elsif ($line =~ /^\s*module_freedisk_cmd\s+(.+)$/) {
			PART_CMDS->{$OS} = $1;
		# Collection
		} elsif ($line =~ /^\s*file_collection\s+(.+)$/) {
			my $collection = $1;
			
			# Prevent path traversal attacks
			if ($collection !~ m/(\.\.)|\//) {
				$Collections{$collection} = 0;
			}
		# Min critical
		} elsif ($line =~ /^\s*module_min_critical\s+(.*)\s*$/) {
			$module->{'min_critical'} = $1;
		# Max critical
		} elsif ($line =~ /^\s*module_max_critical\s+(.*)\s*$/) {
			$module->{'max_critical'} = $1;
		# Min warning
		} elsif ($line =~ /^\s*module_min_warning\s+(.*)\s*$/) {
			$module->{'min_warning'} = $1;
		# Max warning
		} elsif ($line =~ /^\s*module_max_warning\s+(.*)\s*$/) {
			$module->{'max_warning'} = $1;
		# Disabled
		} elsif ($line =~ /^\s*module_disabled\s+(.*)\s*$/) {
			$module->{'disabled'} = $1;
		# Min ff event
		} elsif ($line =~ /^\s*module_min_ff_event\s+(.*)\s*$/) {
			$module->{'min_ff_event'} = $1;
		# Unit
		} elsif ($line =~ /^\s*module_unit\s+(.*)\s*$/) {
			$module->{'unit'} = $1;
		# Module_group
		} elsif ($line =~ /^\s*module_group\s+(.*?)\s*$/) {
			$module->{'module_group'} = $1;
		# Custom id
		} elsif ($line =~ /^\s*module_custom_id\s+(.*)\s*$/) {
			$module->{'custom_id'} = $1;
		# Str warning
		} elsif ($line =~ /^\s*module_str_warning\s+(.*)\s*$/) {
			$module->{'str_warning'} = $1;
		# Str critical
		} elsif ($line =~ /^\s*module_str_critical\s+(.*)\s*$/) {
			$module->{'str_critical'} = $1;
		# Critical instructions
		} elsif ($line =~ /^\s*module_critical_instructions\s+(.*)\s*$/) {
			$module->{'critical_instructions'} = $1;
		# Warning instructions
		} elsif ($line =~ /^\s*module_warning_instructions\s+(.*)\s*$/) {
			$module->{'warning_instructions'} = $1;
		# Unknown instructions
		} elsif ($line =~ /^\s*module_unknown_instructions\s+(.*)\s*$/) {
			$module->{'unknown_instructions'} = $1;
		# Tags
		} elsif ($line =~ /^\s*module_tags\s+(.*)\s*$/) {
			$module->{'tags'} = $1;
		# Critical inverse
		} elsif ($line =~ /^\s*module_critical_inverse\s+(\S+)\s*$/) {
			$module->{'critical_inverse'} = $1;
		# Warning inverse
		} elsif ($line =~ /^\s*module_warning_inverse\s+(\S+)\s*$/) {
			$module->{'warning_inverse'} = $1;
		# Quiet
		} elsif ($line =~ /^\s*module_quiet\s+(\S+)\s*$/) {
			$module->{'quiet'} = $1;
		# FF interval
		} elsif ($line =~ /^\s*module_ff_interval\s+(\S+)\s*$/) {
			$module->{'module_ff_interval'} = $1;
		} elsif ($line =~ /^\s*module_min_ff_event_normal\s+(\S+)\s*$/) {
			$module->{'min_ff_event_normal'} = $1;
		} elsif ($line =~ /^\s*module_min_ff_event_warning\s+(\S+)\s*$/) {
			$module->{'min_ff_event_warning'} = $1;
		} elsif ($line =~ /^\s*module_min_ff_event_critical\s+(\S+)\s*$/) {
			$module->{'min_ff_event_critical'} = $1;
		} elsif ($line =~ /^\s*module_ff_timeout\s+(\S+)\s*$/) {
			$module->{'ff_timeout'} = $1;
		} elsif ($line =~ /^\s*module_each_ff\s+(\S+)\s*$/) {
			$module->{'each_ff'} = $1;
		} elsif ($line =~ /^\s*module_ff_type\s+(\d+)\s*$/) {
			$module->{'ff_type'} = $1;
		# Macros
		} elsif ($line =~ /^\s*module_macro(\S+)\s+(.*)\s*$/) {
			$module->{'macros'}{$1} = $2;
		}
	}
	return;
}

################################################################################
# Create configuration file for broker agents.
################################################################################
sub write_broker_conf($){
	my ($broker_agent) = @_;
	my $content = '';

	# I don't think the following should be copied either: proxy_*
	my %ignored_tokens = (
		'broker_agent' => 1, 'agent_name_cmd' => 1, 'udp_server' => 1, 'cron_mode' => 1
	);

	open (CONF_FILE, "$ConfDir/$ConfFile") or error ("Could not open file '$ConfDir/$ConfFile': $!.");
	open (BROKER_FILE, ">$ConfDir/${broker_agent}.conf") or error ("Could not write configuration file: $!");

	while (my $line = <CONF_FILE>) {

		my ( $token ) = $line =~ m/^\s*(\S+)(\s.*)?$/;
		# Skip tokens which should not be copied to broker configuration
		next if defined $ignored_tokens{$token};

		# Change the agent name
		if ($line =~ m/^\s*#*\s*agent_name\s+/) {
			$line = "agent_name $broker_agent\n";
		}
		# Change the logfile
		elsif ($line =~ m/^\s*logfile\s+(.*)/) {
			$line = 'logfile ' . dirname ($1) . "/$broker_agent.log\n";
		}

		print BROKER_FILE $line;
	}
	close (BROKER_FILE);
	close (CONF_FILE);
}

################################################################################
# Read configuration file. Exit on error.
################################################################################
sub read_config (;$) {
	my $token = shift;
	my @found_tokens;
	my $module;

	error ("File '$ConfDir/$ConfFile' not found.") unless (-e "$ConfDir/$ConfFile");
	open (CONF_FILE, "$ConfDir/$ConfFile") or error ("Could not open file '$ConfDir/$ConfFile': $!.");
	
	my @file = <CONF_FILE>;
	close(CONF_FILE);
	
	foreach my $line (@file){
		# Skip comments and empty lines
		next if ($line =~ m/^\s*#/) or ($line =~ m/^\s*$/);
		
		# Replace CRLF with LF
		$line =~ s/\r\n/\n/g;
		
		# Token search
		if (defined ($token)) {
			if ($line =~ /^\s*(\S+)\s+(.*)$/ && $1 eq $token) {
				
				# Multiple value token
				if (wantarray ()) {
					push (@found_tokens, $2);
				}
				# Single value token
				else {
					return $2;
				}
			}
			next;
		}

		# Store the custom fields
		
		if (($line =~ m/^(custom_field\d+_name)\s+(.*)/) or ($line =~ m/^(custom_field\d+_value)\s+(.*)/)) {
			$Customfields{$1} = $2;
			next;
		}

		# Save global macros
		if ($line =~ m/^macro(\S+)\s+(.*)/) {
			$Macros{$1} = $2;
			next;
		}
		
		next if ($line =~ /^module\s*\w*/);

		#Configuration token
		if ($line =~ /^\s*(\S+)\s+(.*)$/) {
			# Reserved keyword.
			next if ($1 eq "commands");

			if ($1 eq "cmd_file") {
				# Commands
				if (ref ($Conf{'commands'}) ne "HASH") {
					$Conf{'commands'} = {};
				}
				# Initialize empty command hash.
				$Conf{'commands'}->{$2} = {};
				log_message('setup', "Command required $2");
				next;
			}

			log_message ('setup', "$1 is $2");
			$Conf{$1} = $2;
			
			# Look for broker agents.
			if ($1 eq 'broker_agent') {
				$BrokerEnabled = 1;
			}

			# Remove trailing spaces
			$Conf{$1} =~ s/\s*$//;
		}
	}

	# Token search
	if (defined ($token)) {
		
		# Multiple value token
		if (wantarray ()) {
			return @found_tokens;
		}
		
		# Single value token not found.
		return undef;
	}
	
	# Set the intensive interval
	if ($Conf{'intensive_interval'} == 0) {
		$Conf{'intensive_interval'} = $Conf{'interval'};
	}

	# Search for includes after all other variables have been set
	foreach my $line (@file) {
		
		# Skip comments and empty lines
		next if ($line =~ m/^\s*#/) or ($line =~ m/^\s*$/);
		
		# Replace CRLF with LF
		$line =~ s/\r\n/\n/g;

		# Additional configuration file
		if ($line =~ /^include\s+(.*)\s*/) {
			$Conf{'include'} = $Conf{'include'} ? "$Conf{'include'} $1" : $1;

			foreach my $file_name (glob("$1")) {
				open (FILE, "$file_name") or next;

				log_message ('setup', "reading $file_name");
				my @file_conf = <FILE>;
				parse_conf_modules(\@file_conf); 
				close (FILE);
			}
			next;
		}
	}
	
	# Module, plugin and collection definitions
	parse_conf_modules(\@file);
	
	# If agent_alias_cmd is defined, agent_alias is set by command result.
	if ($Conf{'agent_alias'} eq '') {
		if ($Conf{'agent_alias_cmd'} ne '') {
			my $result = `$Conf{'agent_alias_cmd'}`;
			# Use only the first line.
			my ($temp_agent_alias, $remain2) = split(/\n/, $result);
			chomp ($temp_agent_alias);
	
			# Remove white spaces of the first and last.
			$temp_agent_alias =~ s/^ *(.*?) *$/$1/;
	
			$Conf{'agent_alias'} = $temp_agent_alias if ($temp_agent_alias ne '');
		} else {
			$Conf{'agent_alias'} = hostname();
		}
	}

	# If agent_name_cmd is defined, agent_name is set by command result.
	if ($Conf{'agent_name'} eq '') {
		if ($Conf{'agent_name_cmd'} eq '__rand__') {
			$Conf{'agent_name'} = generate_agent_name();
			config_update('agent_name', $Conf{'agent_name'});
		} elsif ($Conf{'agent_name_cmd'} ne '') {
			my $result = `$Conf{'agent_name_cmd'}`;
			if($result ne '') {
				# Use only the first line.
				my ($temp_agent_name, $remain) = split(/\n/, $result);
				chomp ($temp_agent_name);
		
				# Remove white spaces of the first and last.
				$temp_agent_name =~ s/^ *(.*?) *$/$1/;
		
				$Conf{'agent_name'} = $temp_agent_name if ($temp_agent_name ne '');
			} 
		}
	}
	
	# Fall back to the hostname if agent_name is still empty.
	if ($Conf{'agent_name'} eq '') {
		$Conf{'agent_name'} = hostname();
	}

	# Update the agent MD5 since agent_name may have changed
	$AgentMD5 = md5 ($Conf{'agent_name'});
	$RemoteConfFile = "$AgentMD5.conf";
	$RemoteMD5File = "$AgentMD5.md5";
	
	# Load thread support if agent_threads is greater than 1.
	if ($Conf{'agent_threads'} > 1) {
		eval {
			local $SIG{__DIE__};
			require threads;
			require threads::shared;
			require Thread::Semaphore;
		};
		if (!$@) {
			$Sem = Thread::Semaphore->new;
			$ThreadSem = Thread::Semaphore->new ($Conf{'agent_threads'});
			threads::shared::share (\$Xml);
			threads::shared::share (\$Sem);
			log_message ('log', 'Using thread library.');
		} else {
			log_message ('log', 'Thread library is not available. agent_threads is set to 1 (disabled).');
			$Conf{'agent_threads'} = 1;
			$Sem = undef;
			$ThreadSem = undef;
		}
	} else {
		$Sem = undef;
		$ThreadSem = undef;
		log_message ('log', 'Thread is disabled.');
	}

	# Accept 'yes' for backward compatibility
	$Conf{'server_ssl'} = '1' if ($Conf{'server_ssl'} eq 'yes');
	$Conf{'secondary_server_ssl'} = '1' if ($Conf{'secondary_server_ssl'} eq 'yes');

	# Set tentacle client options
	if ($Conf{'transfer_mode'} eq 'tentacle') {
		$Conf{'server_opts'} = '-x \'' . $Conf{'server_pwd'} . '\' ' . $Conf{'server_opts'} if ($Conf{'server_pwd'} ne '');
		$Conf{'server_opts'} = '-c ' . $Conf{'server_opts'} if ($Conf{'server_ssl'} eq '1');
	}

	# Set tentacle client options for secondary server	
	if ($Conf{'secondary_transfer_mode'} eq 'tentacle') {
		$Conf{'secondary_server_opts'} = '-x \'' . $Conf{'secondary_server_pwd'} . '\' ' . $Conf{'secondary_server_opts'} if ($Conf{'secondary_server_pwd'} ne '');
		$Conf{'secondary_server_opts'} = '-c ' . $Conf{'secondary_server_opts'} if ($Conf{'secondary_server_ssl'} eq '1');
	}

	# Set up the primary and secondary temporary directories.
	if ($Conf{'secondary_mode'} eq 'always') {
		$Conf{'secondary_temporal'} = $Conf{'temporal'} . '/pandorafms.secondary';
		if (! -d $Conf{'secondary_temporal'}) {
			mkdir($Conf{'secondary_temporal'}) || die("Error creating the secondary temporary directory $!");
		}
	} elsif ($Conf{'secondary_mode'} eq "on_error") {
		$Conf{'secondary_temporal'} = $Conf{'temporal'};
	}

}

#################################################################################
## Remove any trailing / from directory names.
#################################################################################
sub fix_directory ($) {
	my $dir = shift;
	
	my $char = chop ($dir);
	return $dir if ($char eq '/');
	return $dir . $char;
}

################################################################################
# Sends a file to the server.
################################################################################
sub send_file {
	my ($file, $relative) = @_;

	my $output;
	my $pid = fork();
	return 1 unless defined $pid;

	# Fix remote dir to some transfer mode
	my $remote_dir = $Conf{'server_path'} . "/";
	$remote_dir .= fix_directory($relative) . '/' if defined($relative);

	if ($pid == 0) {
		# execute the transfer program by child process.
		eval {
			local $SIG{'ALRM'} = sub {die};
			alarm ($Conf{'transfer_timeout'});
			if ($Conf{'transfer_mode'} eq 'tentacle') {
				$output = `tentacle_client -v -a $Conf{'server_ip'} -p $Conf{'server_port'} $Conf{'server_opts'} "$file" 2>&1 >$DevNull`;
			} elsif ($Conf{'transfer_mode'} eq 'ssh') {
 				$output = `scp -P $Conf{'server_port'} "$file" pandora@"$Conf{'server_ip'}:$Conf{'server_path'}" 2>&1 >$DevNull`;
			} elsif ($Conf{'transfer_mode'} eq 'ftp') {
				my $base = basename ($file);
				my $dir = dirname ($file);

				$output = `ftp -n $Conf{'server_opts'} $Conf{'server_ip'} $Conf{'server_port'} 2>&1 >$DevNull <<FEOF1
				quote USER $Conf{'server_user'}
				quote PASS $Conf{'server_pwd'}
				lcd "$dir"
				cd "$Conf{'server_path'}"
				put "$base"
				quit
				FEOF1`
			} elsif ($Conf{'transfer_mode'} eq 'local') {
				$output = `cp -p "$file" "$remote_dir" 2>&1 >$DevNull`;
		 	}
			alarm (0);
		};

		if ($@) {
			log_message ('error', "Error sending file '$file' to '" . $Conf{'server_ip'} . ":" . $Conf{'server_port'}. "': File transfer command is not responding.");
			exit 1;
		}

		# Get the errorlevel
		my $rc = $? >> 8;
		if ($rc != 0) {
			log_message ('error', "Error sending file '$file' to '" . $Conf{'server_ip'} . ":" . $Conf{'server_port'}. "': $output");
		}
		exit $rc;
	}

	# Wait the child process termination and get the errorlevel
	waitpid ($pid, 0);
	my $rc = $? >> 8;

	return $rc
}

################################################################################
# Send buffered XML files.
################################################################################
sub send_xml_file ($) {
	my ($file) = @_;

	my $rc = send_file($file);
	if ($rc != 0 && $Conf{'secondary_mode'} eq "on_error") {
		swap_servers();
		$rc = send_file($file);
		swap_servers();
	}
	elsif ($Conf{'secondary_mode'} eq "always") {
		swap_servers();
		my $rc_sec = send_file($file);
		swap_servers();

		# Secondary buffer.
		if ($rc_sec != 0 && $Conf{'xml_buffer'} == 1 && temporal_freedisk () > $Conf{'temporal_min_size'}) {
			copy($file, $Conf{'secondary_temporal'}) || die("Error copying file $file to " . $Conf{'secondary_temporal'} . ": $!");
		}
	}

	# Primary buffer.
	if ($rc == 0 || $Conf{'xml_buffer'} == 0 || temporal_freedisk () <= $Conf{'temporal_min_size'}) {
		if ($Conf{'debug'} eq '1') {
			rename($file, $file . "sent");
		} else {
			unlink ($file);
		}
	}
}

################################################################################
# Send buffered XML files.
################################################################################
sub send_buffered_xml_files () {
	my $temp_fh;

	# Read XML files from the temporal directory
	opendir($temp_fh, $Conf{'temporal'}) or return;
	while (my $xml_file = readdir($temp_fh)) {
		# Skip non data files and symlinks
		next if ($xml_file !~ m/^$Conf{'agent_name'}\.[0-9]+\.data$/ || -l "$Conf{'temporal'}/$xml_file");
		my $rc = send_file ("$Conf{'temporal'}/$xml_file"); 
		if ($rc == 0) {	
			if ($Conf{'debug'} eq '1') {
				rename("$Conf{'temporal'}/$xml_file", "$Conf{'temporal'}/$xml_file". "sent");
			} else {
				unlink ("$Conf{'temporal'}/$xml_file");	
			}
		} else {
			last;
		}
	}
	closedir($temp_fh);

	# Read XML files from the secondary temporal directory
	return unless ($Conf{'secondary_mode'} ne "never");
	opendir($temp_fh, $Conf{'secondary_temporal'}) or return;
	swap_servers ();
	while (my $xml_file = readdir($temp_fh)) {
		# Skip non data files and symlinks
		next if ($xml_file !~ m/^$Conf{'agent_name'}\.[0-9]+\.data$/ || -l "$Conf{'secondary_temporal'}/$xml_file");
		my $rc = send_file ("$Conf{'secondary_temporal'}/$xml_file"); 
		if ($rc == 0) {
			unlink ("$Conf{'secondary_temporal'}/$xml_file") ;
		} else {
			last;
		}
	}
	swap_servers ();
	closedir($temp_fh);
}

################################################################################
# Swap primary and secondary servers.
################################################################################
sub swap_servers () {
	($Conf{'server_ip'}, $Conf{'secondary_server_ip'}) = ($Conf{'secondary_server_ip'}, $Conf{'server_ip'});
	($Conf{'server_path'}, $Conf{'secondary_server_path'}) = ($Conf{'secondary_server_path'}, $Conf{'server_path'});
	($Conf{'server_port'}, $Conf{'secondary_server_port'}) = ($Conf{'secondary_server_port'}, $Conf{'server_port'});
	($Conf{'transfer_mode'}, $Conf{'secondary_transfer_mode'}) = ($Conf{'secondary_transfer_mode'}, $Conf{'transfer_mode'});
	($Conf{'transfer_timeout'}, $Conf{'secondary_transfer_timeout'}) = ($Conf{'secondary_transfer_timeout'}, $Conf{'transfer_timeout'});
	($Conf{'server_user'}, $Conf{'secondary_server_user'}) = ($Conf{'secondary_server_user'}, $Conf{'server_user'});
	($Conf{'server_pwd'}, $Conf{'secondary_server_pwd'}) = ($Conf{'secondary_server_pwd'}, $Conf{'server_pwd'});
	($Conf{'server_ssl'}, $Conf{'secondary_server_ssl'}) = ($Conf{'secondary_server_ssl'}, $Conf{'server_ssl'});
	($Conf{'server_opts'}, $Conf{'secondary_server_opts'}) = ($Conf{'secondary_server_opts'}, $Conf{'server_opts'});
}

################################################################################
# Receive a file from the server.
################################################################################
sub recv_file {
	my ($file, $relative) = @_;
	my $output;
	
	my $pid = fork();
    return 1 unless defined $pid;

	# Fix remote dir to some transfer mode
	my $remote_dir = $Conf{'server_path'};
	$remote_dir .= "/" . fix_directory($relative) if defined($relative);

	if ($pid == 0) {
		# execute the transfer program by child process.
		eval {
			local $SIG{'ALRM'} = sub {die};
			alarm ($Conf{'transfer_timeout'});
			if ($Conf{'transfer_mode'} eq 'tentacle') {
 				$output = `cd "$Conf{'temporal'}"$CmdSep tentacle_client -v -g -a $Conf{'server_ip'} -p $Conf{'server_port'} $Conf{'server_opts'} $file 2>&1 >$DevNull`
			} elsif ($Conf{'transfer_mode'} eq 'ssh') {
 				$output = `scp -P $Conf{'server_port'} pandora@"$Conf{'server_ip'}:$Conf{'server_path'}/$file" $Conf{'temporal'} 2>&1 >$DevNull`;
			} elsif ($Conf{'transfer_mode'} eq 'ftp') {
				my $base = basename ($file);
				my $dir = dirname ($file);

				$output = `ftp -n $Conf{'server_opts'} $Conf{'server_ip'} $Conf{'server_port'} 2>&1 >$DevNull <<FEOF1
				quote USER $Conf{'server_user'}
				quote PASS $Conf{'server_pwd'}
				lcd "$Conf{'temporal'}"
				cd "$Conf{'server_path'}"
				get "$file"
				quit
				FEOF1`
			} elsif ($Conf{'transfer_mode'} eq 'local') {
				$output = `cp "$remote_dir/$file" $Conf{'temporal'} 2>&1 >$DevNull`;
			}
			alarm (0);
		};

		if ($@) {
			log_message ('error', "Error retrieving file: '.$file.' File transfer command is not responding.");
			exit 1;
		}

		# Get the errorlevel
		my $rc = $? >> 8;
		if ($rc != 0) {
			log_message ('error', "Error retrieving file: '$file' $output");
		}
		exit $rc;
	}

	# Wait the child process termination and get the errorlevel
	waitpid ($pid, 0);
	my $rc = $? >> 8;

	return $rc;
}

################################################################################
# Check the server for a remote configuration.
################################################################################
sub check_remote_config () {

	return unless ($Conf{'remote_config'} eq '1');

	# Calculate the configuration file MD5 digest
	open (CONF_FILE, "$ConfDir/$ConfFile") or error ("Could not open file '$ConfDir/$ConfFile': $!.");
	binmode(CONF_FILE);
	my $conf_md5 = md5 (join ('', <CONF_FILE>));
	close (CONF_FILE);

	# Remove temporary files if they exist as symlink to avoid symlink attack
	for my $file ("$Conf{'temporal'}/$RemoteMD5File", "$Conf{'temporal'}/$RemoteConfFile")  {
		error ("File '$file' already exists as a symlink and could not be removed: $!") if (-l $file && ! unlink($file));
	}

	# Get the remote MD5 file
	if (recv_file ($RemoteMD5File, $Conf{'server_path_md5'}) != 0) {
		log_message ('remote config', 'Uploading configuration for the first time.');
		open (MD5_FILE, "> $Conf{'temporal'}/$RemoteMD5File") || error ("Could not open file '$ConfDir/$RemoteMD5File' for writing: $!.");
		print MD5_FILE $conf_md5;
		close (MD5_FILE);
		copy ("$ConfDir/$ConfFile", "$Conf{'temporal'}/$RemoteConfFile");
		if ($Conf{'transfer_mode'} eq 'local') {
			my (undef, undef, $uid, $gid) = getpwnam($Conf{'transfer_mode_user'});
			chown ($uid, $gid, "$Conf{'temporal'}/$RemoteMD5File");
			chown ($uid, $gid, "$Conf{'temporal'}/$RemoteConfFile");
		}
		send_file ("$Conf{'temporal'}/$RemoteConfFile", $Conf{'server_path_conf'});
		send_file ("$Conf{'temporal'}/$RemoteMD5File", $Conf{'server_path_md5'});
		unlink ("$Conf{'temporal'}/$RemoteConfFile");
		unlink ("$Conf{'temporal'}/$RemoteMD5File");
		return;
	}

	open (MD5_FILE, "< $Conf{'temporal'}/$RemoteMD5File") || error ("Could not open file '$ConfDir/$RemoteMD5File' for writing: $!.");
	my $remote_conf_md5 = <MD5_FILE>;
	close (MD5_FILE);
	
	# No changes
	return if ($remote_conf_md5 eq $conf_md5);
	
	# Get the new configuration file
	return if (recv_file ($RemoteConfFile, $Conf{'server_path_conf'}) != 0);
	log_message ('remote config', 'Configuration has changed!');

	# Save the new configuration
	move ("$Conf{'temporal'}/$RemoteConfFile", "$ConfDir/$ConfFile");

	# Empty macros, modules, plugins and collections
	%Macros = ();
	@Modules = ();
	%Collections = ();
	%Conf = %DefaultConf;

	# Supposed to discard current configuration but not.
	# Cleanup old commands configuration.
	$Conf{'commands'} = {};

	# Reload the new configuration
	read_config ();
	
	# Log file may have changed
	stop_log ();
	start_log ('quiet');
	
	#Set nice of the pandora_agent
	my $PID = $$;
	`renice "$Conf{'pandora_nice'}" "$PID"`;
}

################################################################################
# SUB launch_tentacle_proxy
# Launchs tentacle server in proxy mode.
################################################################################
sub launch_tentacle_proxy () {
	# Check if proxy server ip is right.
	if ($Conf{'server_ip'} ne "localhost") {	
		
		#Create a new process and launch tentacle.
		$tentacle_pid = fork();	

		if ($tentacle_pid == 0) {

			#Execute tentacle server as a daemon
			my $new_process = "tentacle_server -a ".$Conf{'proxy_address'}." -p ".$Conf{'proxy_port'}." -b ".$Conf{'server_ip'}." -g ".$Conf{'server_port'}." -c ".$Conf{'proxy_max_connection'}." -t ".$Conf{'proxy_timeout'};
			log_message ('setup', 'Proxy mode enabled');
			exec ($new_process);
		} 
	} else {
		log_message ('error', 'You can not proxy to localhost');
		exit 1;
	}
}

################################################################################
# Delete old collections and download new collections.
################################################################################
sub check_collections () {

	# Delete old collections if there are no broker agents
	if ($BrokerEnabled == 0) {
		if(!opendir (DIR, "$ConfDir/collections")){
			log_message ('Collection', "Could not open dir $ConfDir/collections");
			return;
		}

 		while (defined (my $file_name = readdir(DIR))) {
			next if ($file_name eq '.' || $file_name eq '..');

			# Do not delete md5 files associated to a collection
			$file_name =~ s/\.md5$//;

			if (! defined ($Collections{$file_name})) {
				if(opendir (DIR_check, "$ConfDir/collections/$file_name")){
					closedir (DIR_check);
					rmrf ("$ConfDir/collections/$file_name");
					unlink ("$ConfDir/collections/$file_name.md5");	
				}
				else {
					log_message ('Collection', "Could not open dir $ConfDir/collections/$file_name");
				}
			}
		}
		closedir (DIR);
	}

	# Download new collections
	while (my ($collection, $in_path) = each (%Collections)) {
		my $collection_file = $collection . ".zip";
		my $collection_md5_file = $collection . ".md5";

		# Add the collection directory to the PATH
		if ($in_path == 0) {
			$Collections{$collection} = 1;
			$ENV{'PATH'} .= ":$ConfDir/collections/$collection";
		}

		# Get remote md5
 		error ("File '$Conf{'temporal'}/$collection_md5_file' already exists as a symlink and could not be removed: $!.") if (-l "$Conf{'temporal'}/$collection_md5_file" && !unlink("$Conf{'temporal'}/$collection_md5_file"));
		if(recv_file ($collection_md5_file, $Conf{'server_path_md5'}) != 0){
			log_message ('Collection', "Could not write $collection_md5_file on " . $Conf{'server_path_md5'});
			next;	
		}

		open (MD5_FILE, "< $Conf{'temporal'}/$collection_md5_file") || error ("Could not open file '$Conf{'temporal'}/$collection_md5_file' for reading: $!.");
		my $remote_collection_md5 = <MD5_FILE>;
		close (MD5_FILE);
		unlink ("$Conf{'temporal'}/$collection_md5_file");

		# Read local md5
		my $local_collection_md5 = '';
		if (-f "$ConfDir/collections/$collection_md5_file") {
			if (open (MD5_FILE, "< $ConfDir/collections/$collection_md5_file")) {
				$local_collection_md5 = <MD5_FILE>;
				close MD5_FILE;
			} else {
				log_message ('Collection', "Could not open dir $ConfDir/collections/$collection_md5_file");
				next;
			}
		}

		# Check for changes
		$local_collection_md5 = $remote_collection_md5 unless defined ($local_collection_md5);
		next if ($local_collection_md5 eq $remote_collection_md5);
		
		# Download and unzip
		if (recv_file ($collection_file, $Conf{'server_path_zip'}) != 0) {
			log_message ('Collection', "Could not write $collection_file on " . $Conf{'server_path_zip'});
			next;	
		}
		rmrf ("$ConfDir/collections/$collection");
		`unzip -d "$ConfDir/collections/$collection" "$Conf{'temporal'}/$collection_file" 2>$DevNull`;
		unlink ("$Conf{'temporal'}/$collection_file");		
		
		# Save the new md5
		open (MD5_FILE, "> $ConfDir/collections/$collection_md5_file") || error ("Could not open file '$ConfDir/collections/$collection_md5_file' for writing: $!.");
		print MD5_FILE "$remote_collection_md5";
		close (MD5_FILE);
		
		# Set proper file permissions
		chmodr (0750, "$ConfDir/collections/$collection");
	}
}

################################################################################
# Sleep function
################################################################################
sub sleep_agent {
	my ($main_agent, $iter_base_time) = @_;

	# Sleep if main agent
	if ($main_agent != 0) {
		foreach my $broker_pid (@BrokerPid) {
			waitpid ($broker_pid, 0);
		}

		# Cron mode
		exit (0) if ($Conf{'cron_mode'} == 1);

		$iter_base_time += $Conf{'intensive_interval'};
		my $now = time();

		my $interval_remain = $iter_base_time - $now;

		if ($interval_remain >= 0) {
			sleep ($interval_remain);
		} else {
			# don't sleep if iteraion took more than "intensive_interval" seconds
			$iter_base_time = $now; # use current time as base time
		}
	}
	# Finish if broker agent
	else {
		exit (0);
	}

	$LoopCounter = ($LoopCounter + 1) % MAX_LOOP_COUNTER;
	return $iter_base_time;
}

###############################################################################
# Return the MD5 checksum of the given string as a hex string.
# Pseudocode from: http://en.wikipedia.org/wiki/MD5#Pseudocode
###############################################################################
my @S = (
	7, 12, 17, 22,  7, 12, 17, 22,  7, 12, 17, 22,  7, 12, 17, 22,
	5,  9, 14, 20,  5,  9, 14, 20,  5,  9, 14, 20,  5,  9, 14, 20,
	4, 11, 16, 23,  4, 11, 16, 23,  4, 11, 16, 23,  4, 11, 16, 23,
	6, 10, 15, 21,  6, 10, 15, 21,  6, 10, 15, 21,  6, 10, 15, 21
);
my @K = (
	0xd76aa478, 0xe8c7b756, 0x242070db, 0xc1bdceee,
	0xf57c0faf, 0x4787c62a, 0xa8304613, 0xfd469501,
	0x698098d8, 0x8b44f7af, 0xffff5bb1, 0x895cd7be,
	0x6b901122, 0xfd987193, 0xa679438e, 0x49b40821,
	0xf61e2562, 0xc040b340, 0x265e5a51, 0xe9b6c7aa,
	0xd62f105d, 0x02441453, 0xd8a1e681, 0xe7d3fbc8,
	0x21e1cde6, 0xc33707d6, 0xf4d50d87, 0x455a14ed,
	0xa9e3e905, 0xfcefa3f8, 0x676f02d9, 0x8d2a4c8a,
	0xfffa3942, 0x8771f681, 0x6d9d6122, 0xfde5380c,
	0xa4beea44, 0x4bdecfa9, 0xf6bb4b60, 0xbebfbc70,
	0x289b7ec6, 0xeaa127fa, 0xd4ef3085, 0x04881d05,
	0xd9d4d039, 0xe6db99e5, 0x1fa27cf8, 0xc4ac5665,
	0xf4292244, 0x432aff97, 0xab9423a7, 0xfc93a039,
	0x655b59c3, 0x8f0ccc92, 0xffeff47d, 0x85845dd1,
	0x6fa87e4f, 0xfe2ce6e0, 0xa3014314, 0x4e0811a1,
	0xf7537e82, 0xbd3af235, 0x2ad7d2bb, 0xeb86d391
);
sub md5 {
	my $str = shift;

	# No input!
	if (!defined($str)) {
		return "";
	}

	# Note: All variables are unsigned 32 bits and wrap modulo 2^32 when
	# calculating.

	# Initialize variables.
	my $h0 = 0x67452301;
	my $h1 = 0xEFCDAB89;
	my $h2 = 0x98BADCFE;
	my $h3 = 0x10325476;

	# Pre-processing.
	my $msg = unpack ("B*", pack ("A*", $str));
	my $bit_len = length ($msg);

	# Append "1" bit to message.
	$msg .= '1';

	# Append "0" bits until message length in bits ≡ 448 (mod 512).
	$msg .= '0' while ((length ($msg) % 512) != 448);

	# Append bit /* bit, not byte */ length of unpadded message as 64-bit
	# little-endian integer to message.
	$msg .= unpack ("B32", pack ("V", $bit_len));
	$msg .= unpack ("B32", pack ("V", ($bit_len >> 16) >> 16));

	# Process the message in successive 512-bit chunks.
	for (my $i = 0; $i < length ($msg); $i += 512) {

		my @w;
		my $chunk = substr ($msg, $i, 512);

		# Break chunk into sixteen 32-bit little-endian words w[i], 0 <= i <=
		# 15.
		for (my $j = 0; $j < length ($chunk); $j += 32) {
			push (@w, unpack ("V", pack ("B32", substr ($chunk, $j, 32))));
		}

		# Initialize hash value for this chunk.
		my $a = $h0;
		my $b = $h1;
		my $c = $h2;
		my $d = $h3;
		my $f;
		my $g;

		# Main loop.
		for (my $y = 0; $y < 64; $y++) {
			if ($y <= 15) {
				$f = $d ^ ($b & ($c ^ $d));
				$g = $y;
			}
			elsif ($y <= 31) {
				$f = $c ^ ($d & ($b ^ $c));
				$g = (5 * $y + 1) % 16;
			}
			elsif ($y <= 47) {
				$f = $b ^ $c ^ $d;
				$g = (3 * $y + 5) % 16;
			}
			else {
				$f = $c ^ ($b | (0xFFFFFFFF & (~ $d)));
				$g = (7 * $y) % 16;
			}

			my $temp = $d;
			$d = $c;
			$c = $b;
			$b = ($b + leftrotate (($a + $f + $K[$y] + $w[$g]) % POW232, $S[$y])) % POW232;
			$a = $temp;
		}

		# Add this chunk's hash to result so far.
		$h0 = ($h0 + $a) % POW232;
		$h1 = ($h1 + $b) % POW232;
		$h2 = ($h2 + $c) % POW232;
		$h3 = ($h3 + $d) % POW232;
	}

	# Digest := h0 append h1 append h2 append h3 #(expressed as little-endian)
	return unpack ("H*", pack ("V", $h0)) .
	       unpack ("H*", pack ("V", $h1)) .
	       unpack ("H*", pack ("V", $h2)) .
	       unpack ("H*", pack ("V", $h3));
}

###############################################################################
# MD5 leftrotate function. See: http://en.wikipedia.org/wiki/MD5#Pseudocode
###############################################################################
sub leftrotate {
	my ($x, $c) = @_;

	return (0xFFFFFFFF & ($x << $c)) | ($x >> (32 - $c));
}

###############################################################################
# Return the SHA256 checksum of the given string as a hex string.
# Pseudocode from: http://en.wikipedia.org/wiki/SHA-2#Pseudocode
###############################################################################
my @K2 = (
	0x428a2f98, 0x71374491, 0xb5c0fbcf, 0xe9b5dba5, 0x3956c25b, 0x59f111f1,
	0x923f82a4, 0xab1c5ed5, 0xd807aa98, 0x12835b01, 0x243185be, 0x550c7dc3,
	0x72be5d74, 0x80deb1fe, 0x9bdc06a7, 0xc19bf174, 0xe49b69c1, 0xefbe4786,
	0x0fc19dc6, 0x240ca1cc, 0x2de92c6f, 0x4a7484aa, 0x5cb0a9dc, 0x76f988da,
	0x983e5152, 0xa831c66d, 0xb00327c8, 0xbf597fc7, 0xc6e00bf3, 0xd5a79147,
	0x06ca6351, 0x14292967, 0x27b70a85, 0x2e1b2138, 0x4d2c6dfc, 0x53380d13,
	0x650a7354, 0x766a0abb, 0x81c2c92e, 0x92722c85, 0xa2bfe8a1, 0xa81a664b,
	0xc24b8b70, 0xc76c51a3, 0xd192e819, 0xd6990624, 0xf40e3585, 0x106aa070,
	0x19a4c116, 0x1e376c08, 0x2748774c, 0x34b0bcb5, 0x391c0cb3, 0x4ed8aa4a,
	0x5b9cca4f, 0x682e6ff3, 0x748f82ee, 0x78a5636f, 0x84c87814, 0x8cc70208,
	0x90befffa, 0xa4506ceb, 0xbef9a3f7, 0xc67178f2
);
sub sha256 {
	my $str = shift;

	# No input!
	if (!defined($str)) {
		return "";
	}

	# Note: All variables are unsigned 32 bits and wrap modulo 2^32 when
	# calculating.

	# First 32 bits of the fractional parts of the square roots of the first 8
	# primes.
	my $h0 = 0x6a09e667;
	my $h1 = 0xbb67ae85;
	my $h2 = 0x3c6ef372;
	my $h3 = 0xa54ff53a;
	my $h4 = 0x510e527f;
	my $h5 = 0x9b05688c;
	my $h6 = 0x1f83d9ab;
	my $h7 = 0x5be0cd19;

	# Pre-processing.
	my $msg = unpack ("B*", pack ("A*", $str));
	my $bit_len = length ($msg);

	# Append "1" bit to message.
	$msg .= '1';

	# Append "0" bits until message length in bits = 448 (mod 512).
	$msg .= '0' while ((length ($msg) % 512) != 448);

	# Append bit /* bit, not byte */ length of unpadded message as 64-bit
	# big-endian integer to message.
	$msg .= unpack ("B32", pack ("N", $bit_len >> 32));
	$msg .= unpack ("B32", pack ("N", $bit_len));

	# Process the message in successive 512-bit chunks.
	for (my $i = 0; $i < length ($msg); $i += 512) {

		my @w;
		my $chunk = substr ($msg, $i, 512);

		# Break chunk into sixteen 32-bit big-endian words.
		for (my $j = 0; $j < length ($chunk); $j += 32) {
			push (@w, unpack ("N", pack ("B32", substr ($chunk, $j, 32))));
		}

		# Extend the first 16 words into the remaining 48 words w[16..63] of the message schedule array:
		for (my $i = 16; $i < 64; $i++) {
			my $s0 = rightrotate($w[$i - 15], 7) ^ rightrotate($w[$i - 15], 18) ^ ($w[$i - 15] >> 3);
			my $s1 = rightrotate($w[$i - 2], 17) ^ rightrotate($w[$i - 2], 19) ^ ($w[$i - 2] >> 10);
			$w[$i] = ($w[$i - 16] + $s0 + $w[$i - 7] + $s1) % POW232;
		}

		# Initialize working variables to current hash value.
		my $a = $h0;
		my $b = $h1;
		my $c = $h2;
		my $d = $h3;
		my $e = $h4;
		my $f = $h5;
		my $g = $h6;
		my $h = $h7;

		# Compression function main loop.
		for (my $i = 0; $i < 64; $i++) {
			my $S1 = rightrotate($e, 6) ^ rightrotate($e, 11) ^ rightrotate($e, 25);
			my $ch = ($e & $f) ^ ((0xFFFFFFFF & (~ $e)) & $g);
			my $temp1 = ($h + $S1 + $ch + $K2[$i] + $w[$i]) % POW232;
			my $S0 = rightrotate($a, 2) ^ rightrotate($a, 13) ^ rightrotate($a, 22);
			my $maj = ($a & $b) ^ ($a & $c) ^ ($b & $c);
			my $temp2 = ($S0 + $maj) % POW232;

			$h = $g;
			$g = $f;
			$f = $e;
			$e = ($d + $temp1) % POW232;
			$d = $c;
			$c = $b;
			$b = $a;
			$a = ($temp1 + $temp2) % POW232;
		}

		# Add the compressed chunk to the current hash value.
		$h0 = ($h0 + $a) % POW232;
		$h1 = ($h1 + $b) % POW232;
		$h2 = ($h2 + $c) % POW232;
		$h3 = ($h3 + $d) % POW232;
		$h4 = ($h4 + $e) % POW232;
		$h5 = ($h5 + $f) % POW232;
		$h6 = ($h6 + $g) % POW232;
		$h7 = ($h7 + $h) % POW232;
	}

	# Produce the final hash value (big-endian).
	return unpack ("H*", pack ("N", $h0)) .
	       unpack ("H*", pack ("N", $h1)) .
	       unpack ("H*", pack ("N", $h2)) .
	       unpack ("H*", pack ("N", $h3)) .
	       unpack ("H*", pack ("N", $h4)) .
	       unpack ("H*", pack ("N", $h5)) .
	       unpack ("H*", pack ("N", $h6)) .
	       unpack ("H*", pack ("N", $h7));
}

###############################################################################
# Rotate a 32-bit number a number of bits to the right.
###############################################################################
sub rightrotate {
	my ($x, $c) = @_;

	return (0xFFFFFFFF & ($x << (32 - $c))) | ($x >> $c);
}

################################################################################
# Try to guess the OS version.
################################################################################
sub guess_os_version ($) {
	my $os = shift;
	my $os_version;

	# Linux
	if ($os eq 'linux') {
		$os_version = `lsb_release -sd 2>$DevNull`;
	# AIX
	} elsif ($os eq 'aix') {
		$os_version = "$2.$1" if (`uname -rv` =~ /\s*(\d)\s+(\d)\s*/);
	# Darwin
	} elsif ($os eq 'darwin') {
		$os_version = `defaults read loginwindow SystemVersionStampAsString`;
	# Windows
	} elsif ($os =~ /win/i) {
		$os_version = `ver`;
		$DevNull = '/Nul';
		$CmdSep = '\&';
		$OS = "windows";

	# Solaris, HP-UX, BSD and others
	} else {
		$os_version = `uname -r`;
	}
	
	# Something went wrong
	return '' unless defined ($os_version);
	
	# Remove any trailing new lines
	chomp ($os_version);

	return $os_version;
}

################################################################################
# Execute the given module.
################################################################################
sub exec_module {
	my ($module, $interval) = @_;

	# Need something to execute
	if ($module->{'func'} == 0) {
		$ThreadSem->up () if (defined ($ThreadSem) && $Conf{'agent_threads'} > 1);
		return;
	}
	
	# Check module interval
	if ($BrokerFlag > 0) {
		if ($LoopCounter == 0) {
			$module->{'counter'} = $module->{'intensive_interval'};
		} else {
			$module->{'counter'} = (($LoopCounter -1 ) % $module->{'intensive_interval'});
		}
	}

	if (++($module->{'counter'}) < $module->{'intensive_interval'}) {
		$ThreadSem->up () if (defined ($ThreadSem) && $Conf{'agent_threads'} > 1);
		return;
	}

	# Check module cron
	if (check_module_cron ($module, $interval) != 1) {
		$ThreadSem->up () if (defined ($ThreadSem) && $Conf{'agent_threads'} > 1);
		return;
	}

	# Check module preconditions
	if (evaluate_module_preconditions ($module) == 0) {
		return;
	}
	
	# Reset module counter
	$module->{'counter'} = 0;

	# Temporarily disable strict refs
	no strict 'refs';

	# Run
	my @value = &{$module->{'func'}}($module);
	if (defined ($value[0])) {

		# Evaluate intensive conditions
		if ($module->{'is_intensive'} == 1) {
			my $intensive_match = evaluate_module_intensive_conditions ($module, $value[0]);
			if ($intensive_match == $module->{'intensive_match'} && $module->{'timestamp'} + $module->{'interval'} * $Conf{'interval'} > time ()) {
				$ThreadSem->up () if (defined ($ThreadSem) && $Conf{'agent_threads'} > 1);
				return;
			}
			
			# Update the time reference
			$module->{'timestamp'} = time () if ($module->{'timestamp'} + $module->{'interval'} * $Conf{'interval'} <= time ());
			
			# Update the intensive match status
			$module->{'intensive_match'} = $intensive_match;
		}
		
		# Evaluate module conditions
		evaluate_module_conditions ($module, $value[0]);
		
		# Write the module XML
		write_module_xml ($module, @value);
	}
	
	# Save the module value if needed (only works for the first returned value)
	if ($module->{'save'} ne '') {
		if (defined ($value[0])) {
			$ENV{$module->{'save'}} = $value[0] ;
		} else {
			$ENV{$module->{'save'}} = '';
		}
	}
	
	$ThreadSem->up () if (defined ($ThreadSem) && $Conf{'agent_threads'} > 1);
}

################################################################################
# Load process information.
################################################################################
sub load_procs () {
	my $utimestamp = time ();

	# Do we know hoy to get process information in this OS?
	return unless defined (PROC_CMDS->{$OS});

	# Update at most once every interval
	return if ($Procs{'__utimestamp__'} > ($utimestamp - $Conf{'interval'}));

	# Get process information
	my $cmd = PROC_CMDS->{$OS};
	my @procs = `$cmd`;
	return undef unless ($? eq 0);

	# Clear past process infomation
	%Procs = ();

	# Parse process information
	foreach my $proc (@procs) {

		chomp ($proc);		
		my @proc_info = split (/\s+/, $proc);
		next unless ($#proc_info >= 2);

		# Process command
		my $proc_cmd = join (' ', @proc_info[2..$#proc_info]);

		# Process command
		$Procs{$proc_cmd} = ();
		
		# Process CPU usage
		$Procs{$proc_cmd}{'cpu'} = $proc_info[0];

		# Process virtual size
		$Procs{$proc_cmd}{'size'} = $proc_info[1];
	}

	$Procs{'__utimestamp__'} = $utimestamp;
}

################################################################################
# Load partition information.
################################################################################
sub load_parts () {
	my $utimestamp = time ();

	# Do we know hoy to get partition information in this OS?
	return unless defined (PART_CMDS->{$OS});

	# Update at most once every interval
	return if ($Parts{'__utimestamp__'} > ($utimestamp - $Conf{'interval'}));

	# Get partition information
	my $cmd = PART_CMDS->{$OS};
	my @parts = `$cmd`;
	return undef unless ($? eq 0);

	# Parse partition information
	foreach my $part (@parts) {

		chomp ($part);		
		my @part_info = split (/\s+/, $part);
		next unless ($#part_info >= 2);
		
		my $part = join (' ', @part_info[2..$#part_info]);

		# Mount point
		$Parts{$part} = ();
		
		# Total space in kB
		$Parts{$part}{'total'} = $part_info[0];

		# Available space in kB
		$Parts{$part}{'avail'} = $part_info[1];
	}

	$Parts{'__utimestamp__'} = $utimestamp;
}

################################################################################
# Execute the given command.
################################################################################
sub module_exec ($) {
	my $module = shift;
	my @data;
	my $exe;

	# Check module parameters
	return () unless ($module->{'params'} ne '');

	my $params = $module->{'params'};
		
	# Execute the command
	if ($module->{'timeout'} == 0) {
		@data = `$params 2> $DevNull`;
		log_message ('debug', "Executing module " . $module->{'name'} . " ($params 2> $DevNull)") if ($Conf{'debug'} eq '1');
	} else {
		my $cmd = quotemeta ($params);
		@data = `$Conf{'pandora_exec'} $module->{'timeout'} $cmd 2> $DevNull`;
		log_message ('debug', "Executing module " . $module->{'name'} . ' (' . $Conf{'pandora_exec'} . ' ' . $module->{'timeout'} . " $cmd 2> $DevNull)") if ($Conf{'debug'} eq '1');
	}

	# Something went wrong or no data
	return () unless ($? eq 0 && defined ($data[0]));

	return @data;
}

################################################################################
# Get the status of a process. 1 running, 0 not running.
################################################################################
sub module_proc ($) {
	my $module = shift;

	# Check module parameters
	return () unless ($module->{'params'} ne '');

	# Data collection layer
	load_procs ();

	return (1) if defined ($Procs{$module->{'params'}});
	return (0);
}

################################################################################
# Get the CPU usage of a process.
################################################################################
sub module_cpuproc ($) {
	my $module = shift;

	# Check module parameters
	return () unless ($module->{'params'} ne '');

	# Data collection layer
	load_procs ();

	return () unless defined ($Procs{$module->{'params'}}) and defined ($Procs{$module->{'params'}}{'cpu'});
	return ($Procs{$module->{'params'}}{'cpu'});
}

################################################################################
# Get the memory usage of a process in Mbytes.
################################################################################
sub module_memproc ($) {
	my $module = shift;

	# Check module parameters
	return () unless ($module->{'params'} ne '');

	# Data collection layer
	load_procs ();

	return () unless defined ($Procs{$module->{'params'}}) and defined ($Procs{$module->{'params'}}{'size'});
	return (sprintf ("%d", $Procs{$module->{'params'}}{'size'} / 1024));
}

################################################################################
# Get the free space in a partition in Mbytes.
################################################################################
sub module_freedisk ($) {
	my $module = shift;

	# Check module parameters
	return () unless ($module->{'params'} ne '');

	# Data collection layer
	load_parts ();

	return () unless defined ($Parts{$module->{'params'}}) and defined ($Parts{$module->{'params'}}{'avail'});
	
	my $avail = sprintf("%d", $Parts{$module->{'params'}}{'avail'} / 1024);
	return ($avail);
}

################################################################################
# Get the free space in a partition in %.
################################################################################
sub module_freepercentdisk ($) {
	my $module = shift;

	# Check module parameters
	return () unless ($module->{'params'} ne '');

	# Data collection layer
	load_parts ();

	return () unless defined ($Parts{$module->{'params'}}) and defined ($Parts{$module->{'params'}}{'avail'});
	
	my $availp = sprintf("%d", $Parts{$module->{'params'}}{'avail'} * 100 / $Parts{$module->{'params'}}{'total'});
	return ($availp);
}

################################################################################
# Get the occupied space in a partition in %.
################################################################################
sub module_occupiedpercentdisk ($) {
	my $module = shift;

	# Check module parameters
	return () unless ($module->{'params'} ne '');

	# Data collection layer
	load_parts ();

	return () unless defined ($Parts{$module->{'params'}}) and defined ($Parts{$module->{'params'}}{'avail'});
	
	my $occupiedp = sprintf("%d", ($Parts{$module->{'params'}}{'total'} - $Parts{$module->{'params'}}{'avail'}) * 100 / $Parts{$module->{'params'}}{'total'});
	return ($occupiedp);
}

################################################################################
# Get the CPU usage %.
################################################################################
sub module_cpuusage ($) {
	my $module = shift;

	# Do we know hoy to get CPU usage in this OS?
	return unless defined (CPUUSAGE_CMDS->{$OS});

	# Get CPU usage
	my $cmd = CPUUSAGE_CMDS->{$OS};
	my @data = `$cmd 2> $DevNull`;

	# Something went wrong or no data
	return () unless ($? eq 0 && defined ($data[0]));

	return ($data[0]);
}

################################################################################
# Get the free space in a partition in Mbytes.
################################################################################
sub module_freememory ($) {
	my $module = shift;

	# Do we know hoy to get memory information in this OS?
	return () unless defined (FREEMEMORY_CMDS->{$OS});

	# Get available memory
	my $cmd = FREEMEMORY_CMDS->{$OS};
	my @data = `$cmd 2> $DevNull`;

	# Something went wrong or no data
	return () unless ($? eq 0 && defined ($data[0]));

	return (sprintf ("%d", $data[0] / 1024));
}

################################################################################
# Get the free space in a partition in %.
################################################################################
sub module_freepercentmemory ($) {
	my $module = shift;

	# Do we know hoy to get memory information in this OS?
	return unless defined (TOTALMEMORY_CMDS->{$OS});

	# Get CPU usage
	my $cmd = TOTALMEMORY_CMDS->{$OS};
	my @data = `$cmd 2> $DevNull`;

	# Something went wrong or no data
	return () unless ($? eq 0 && defined ($data[0]));

	# Get total memory in MB
	my $total = sprintf ("%d", $data[0] / 1024);
	
	# Get available memory in MB
	my ($avail) = module_freememory ($module);
	return () unless defined ($avail);
	
	return sprintf (("%d", $avail * 100 / $total));
}

################################################################################
# Evaluate and execute module preconditions.
################################################################################
sub evaluate_module_preconditions ($) {
	my ($module) = @_;

	# Evaluate preconditions
	foreach my $precondition (@{$module->{'precondition'}}) {
		my $data = `$precondition->{'command'} 2> $DevNull`;		
		return 0 if (evaluate_condition ($precondition, $data) == 0);
	}

	return 1;
}

################################################################################
# Evaluate a module condition. Returns 1 if the condition matches, 0 otherwise.
################################################################################
sub evaluate_condition ($$) {
	my ($condition, $data) = @_;
	
	{
		no warnings;
		if (($condition->{'operator'} eq '>' && $data > $condition->{'value_1'}) ||
			($condition->{'operator'} eq '<' && $data < $condition->{'value_1'}) ||
			($condition->{'operator'} eq '=' && $data == $condition->{'value_1'}) ||
			($condition->{'operator'} eq '!=' && $data != $condition->{'value_1'}) ||
			($condition->{'operator'} eq '=~' && $data =~ /$condition->{'value_1'}/) ||
			($condition->{'operator'} eq '()' && $data > $condition->{'value_1'} && $data < $condition->{'value_2'})) {
				return 1;
		}
	}
	
	return 0;
}


################################################################################
# Evaluate and execute module conditions.
################################################################################
sub evaluate_module_conditions ($$) {
	my ($module, $data) = @_;

	# Evaluate conditions
	foreach my $condition (@{$module->{'conditions'}}) {
		if (evaluate_condition ($condition, $data) == 1) {
				`$condition->{'command'} 2> $DevNull`;
		}
	}
}

################################################################################
# Evaluate intensive conditions.
################################################################################
sub evaluate_module_intensive_conditions ($$) {
	my ($module, $data) = @_;

	# Evaluate conditions
	foreach my $condition (@{$module->{'intensive_conditions'}}) {
		return 0 if (evaluate_condition ($condition, $data) == 0);
	}
	
	return 1;
}

###############################################################################
# Get the number of seconds left to the next execution of the given cron entry.
###############################################################################
sub cron_next_execution {
	my ($cron, $interval) = @_;

	# Check cron conf format
	if ($cron !~ /^((\*|(\d+(-\d+){0,1}))\s*){5}$/) {
		return $interval;
	}

	# Get day of the week and month from cron config
	my ($wday) = (split (/\s/, $cron))[4];
	# Check the wday values to avoid infinite loop
	my ($wday_down, $wday_up) = cron_get_interval($wday);
	if ($wday_down ne "*" && ($wday_down > 6 || (defined($wday_up) && $wday_up > 6))) {
		log_message('setup', "Invalid cron configuration $cron. Day of the week is out of limits.");
		$wday = "*";
	}

	# Get current time and day of the week
	my $cur_time = time();
	my $cur_wday = (localtime ($cur_time))[6];

	my $nex_time = cron_next_execution_date ($cron, $cur_time, $interval);

	# Check the day
	while (!cron_check_interval($wday, (localtime ($nex_time))[6])) {
		# If it does not acomplish the day of the week, go to the next day.
		$nex_time += 86400;
		$nex_time = cron_next_execution_date ($cron, $nex_time, 0);
	}

	return $nex_time - $cur_time;
}

###############################################################################
# Get the number of seconds left to the next execution of the given cron entry.
###############################################################################
sub cron_check_syntax ($) {
	my ($cron) = @_;
	
	return 0 if !defined ($cron);
	return ($cron =~ m/^(\d|\*|-)+ (\d|\*|-)+ (\d|\*|-)+ (\d|\*|-)+ (\d|\*|-)+$/);
}
###############################################################################
# Check if a value is inside an interval.
###############################################################################
sub cron_check_interval {
	my ($elem_cron, $elem_curr_time) = @_;

	# Return 1 if wildcard.
	return 1 if ($elem_cron eq "*");

	my ($down, $up) = cron_get_interval($elem_cron);
	# Check if it is not a range
	if (!defined($up)) {
		return ($down == $elem_curr_time) ? 1 : 0;
	}

	# Check if it is on the range
	if ($down < $up) {
		return 0 if ($elem_curr_time < $down || $elem_curr_time > $up);
	} else {
		return 0 if ($elem_curr_time < $down && $elem_curr_time > $up);
	}

	return 1;
}
###############################################################################
# Get the next execution date for the given cron entry in seconds since epoch.
###############################################################################
sub cron_next_execution_date {
	my ($cron, $cur_time, $interval) = @_;

	# Get cron configuration
	my ($min, $hour, $mday, $mon, $wday) = split (/\s/, $cron);

	# Months start from 0
	if($mon ne '*') {
		my ($mon_down, $mon_up) = cron_get_interval ($mon);
		if (defined($mon_up)) {
			$mon = ($mon_down - 1) . "-" . ($mon_up - 1);
		} else {
			$mon = $mon_down - 1;
		}
	}

	# Check if current time + interval is on cron too
	my $nex_time = $cur_time + $interval;
	my ($cur_min, $cur_hour, $cur_mday, $cur_mon, $cur_year) 
		= (localtime ($nex_time))[1, 2, 3, 4, 5];

	my @cron_array = ($min, $hour, $mday, $mon);
	my @curr_time_array = ($cur_min, $cur_hour, $cur_mday, $cur_mon);
	return ($nex_time) if cron_is_in_cron(\@cron_array, \@curr_time_array) == 1;

	# Get first next date candidate from next cron configuration
	# Initialize some vars
	my @nex_time_array = @curr_time_array;

	# Update minutes
	$nex_time_array[0] = cron_get_next_time_element($min);

	$nex_time = cron_valid_date(@nex_time_array, $cur_year);
	if ($nex_time >= $cur_time) {
		return $nex_time if cron_is_in_cron(\@cron_array, \@nex_time_array);
	}

	# Check if next hour is in cron
	$nex_time_array[1]++;
	$nex_time = cron_valid_date(@nex_time_array, $cur_year);

	if ($nex_time == 0) {
		#Update the month day if overflow
		$nex_time_array[1] = 0;
		$nex_time_array[2]++;
		$nex_time = cron_valid_date(@nex_time_array, $cur_year);
		if ($nex_time == 0) {
			#Update the month if overflow
			$nex_time_array[2] = 1;
			$nex_time_array[3]++;
			$nex_time = cron_valid_date(@nex_time_array, $cur_year);
			if ($nex_time == 0) {
				#Update the year if overflow
				$cur_year++;
				$nex_time_array[3] = 0;
				$nex_time = cron_valid_date(@nex_time_array, $cur_year);
			}
		}
	}

	#Check the hour
	return $nex_time if cron_is_in_cron(\@cron_array, \@nex_time_array);

	#Update the hour if fails
	$nex_time_array[1] = cron_get_next_time_element($hour);

	# When an overflow is passed check the hour update again
	$nex_time = cron_valid_date(@nex_time_array, $cur_year);
	if ($nex_time >= $cur_time) {
		return $nex_time if cron_is_in_cron(\@cron_array, \@nex_time_array);
	}

	# Check if next day is in cron
	$nex_time_array[2]++;
	$nex_time = cron_valid_date(@nex_time_array, $cur_year);
	if ($nex_time == 0) {
		#Update the month if overflow
		$nex_time_array[2] = 1;
		$nex_time_array[3]++;
		$nex_time = cron_valid_date(@nex_time_array, $cur_year);
		if ($nex_time == 0) {
			#Update the year if overflow
			$nex_time_array[3] = 0;
			$cur_year++;
			$nex_time = cron_valid_date(@nex_time_array, $cur_year);
		}
	}

	#Check the day
	return $nex_time if cron_is_in_cron(\@cron_array, \@nex_time_array);

	#Update the day if fails
	$nex_time_array[2] = cron_get_next_time_element($mday, 1);

	# When an overflow is passed check the hour update in the next execution
	$nex_time = cron_valid_date(@nex_time_array, $cur_year);
	if ($nex_time >= $cur_time) {
		return $nex_time if cron_is_in_cron(\@cron_array, \@nex_time_array);
	}

	# Check if next month is in cron
	$nex_time_array[3]++;
	$nex_time = cron_valid_date(@nex_time_array, $cur_year);
	if ($nex_time == 0) {
		#Update the year if overflow
		$nex_time_array[3] = 0;
		$cur_year++;
		$nex_time = cron_valid_date(@nex_time_array, $cur_year);
	}

	#Check the month
	return $nex_time if cron_is_in_cron(\@cron_array, \@nex_time_array);

	#Update the month if fails
	$nex_time_array[3] = cron_get_next_time_element($mon);

	# When an overflow is passed check the month update in the next execution
	$nex_time = cron_valid_date(@nex_time_array, $cur_year);
	if ($nex_time >= $cur_time) {
		return $nex_time if cron_is_in_cron(\@cron_array, \@nex_time_array);
	}

	#Update the year if fails
	$nex_time = cron_valid_date(@nex_time_array, $cur_year + 1);

	return $nex_time;
}

###############################################################################
# Returns if a date is in a cron. Recursive.
# Needs the cron like an array reference and
# current time in cron format to works properly
###############################################################################
sub cron_is_in_cron {
	my ($elems_cron, $elems_curr_time) = @_;

	my @deref_elems_cron = @$elems_cron;
	my @deref_elems_curr_time = @$elems_curr_time;
	
	my $elem_cron = shift(@deref_elems_cron);
	my $elem_curr_time = shift (@deref_elems_curr_time);

	#If there is no elements means that is in cron
	return 1 unless (defined($elem_cron) || defined($elem_curr_time));

	# Check the element interval
	return 0 unless (cron_check_interval($elem_cron, $elem_curr_time));

	return cron_is_in_cron(\@deref_elems_cron, \@deref_elems_curr_time);
}
################################################################################
#Get the next tentative time for a cron value or interval in case of overflow.
#Floor data is the minimum localtime data for a position. Ex: 
#Ex:
#     * should returns floor data.
#     5 should returns 5.
#     10-55 should returns 10.
#     55-10 should returns elem_down.
################################################################################
sub cron_get_next_time_element {
	# Default floor data is 0
	my ($curr_element, $floor_data) = @_;
	$floor_data = 0 unless defined($floor_data);

	my ($elem_down, $elem_up) = cron_get_interval ($curr_element);
	return ($elem_down eq '*')
		? $floor_data
		: $elem_down;
}
###############################################################################
# Returns the interval of a cron element. If there is not a range,
# returns an array with the first element in the first place of array
# and the second place undefined.
###############################################################################
sub cron_get_interval {
	my ($element) = @_;

	# Not a range
	if ($element !~ /(\d+)\-(\d+)/) {
		return ($element, undef);
	}
	
	return ($1, $2);
}

###############################################################################
# Returns the closest number to the target inside the given range (including
# the target itself).
###############################################################################
sub cron_get_closest_in_range ($$) {
	my ($target, $range) = @_;

	# Not a range
	if ($range !~ /(\d+)\-(\d+)/) {
		return $range;
	}
	
	# Search the closes number to the target in the given range
	my $range_start = $1;
	my $range_end = $2;
	
	# Outside the range
	if ($target <= $range_start || $target > $range_end) {
		return $range_start;
	}
	
	# Inside the range
	return $target;
}

###############################################################################
# Check if a date is valid to get timelocal
###############################################################################
sub cron_valid_date {
	my ($min, $hour, $mday, $month, $year) = @_;
	my $utime;
	eval {
		local $SIG{__DIE__} = sub {};
		$utime = strftime("%s", 0, $min, $hour, $mday, $month, $year);
	};
	if ($@) {
		return 0;
	}
	return $utime;
}

################################################################################
# Checks the module's cron string. Returns 1 if the module should be run, 0 if
# not.
################################################################################
sub check_module_cron {
	my ($module, $main_interval) = @_;
	
	# No cron string defined
	return 1 unless ($module->{'cron'} ne '');

	my $now = time();

	# Check if the module was already executed
	return 0 unless ($now >= $module->{'cron_utimestamp'});

	my $interval = $main_interval * $module->{'interval'};

	my $time_to_next_execution = cron_next_execution(
		$module->{'cron'},
		$interval
	);

	my $is_first = ($module->{'cron_utimestamp'} == 0) ? 1 : 0;
	$module->{'cron_utimestamp'} = $now + $time_to_next_execution;
	$module->{'cron_interval'} = $time_to_next_execution;
	
	if ($Conf{'debug'} eq '1') {
		log_message ('debug', "Cron for module $module->{'name'} will be executed next time at timestamp: $module->{'cron_utimestamp'}.");
	}

	# On first execution checking if cron is valid is required
	return 1 unless ($is_first);

	# Check if current timestamp is a valid cron date
	my $next_execution = cron_next_execution(
		$module->{'cron'},
		0
	);
	return 1 if (time() + $next_execution == $now);
	return 0;
}

################################################################################
# Write module data in XML format.
################################################################################
sub write_module_xml ($@) {
	my ($module, @data) = @_;

	# No data
	return unless (defined $data[0]);

	# Is it a plugin?
	if ($module->{'func'} == \&module_plugin) {
		$Sem->down () if (defined ($Sem));
		$Xml .= $data[0];
		$Sem->up () if (defined ($Sem));
		return;
	}

	# Critical section
	$Sem->down () if (defined ($Sem));

	$Xml .= "<module>\n" .
		"	<name><![CDATA[" . $module->{'name'} . "]]></name>\n" .
		"	<description><![CDATA[" . $module->{'description'} . "]]></description>\n" . 
		"	<type>" . $module->{'type'} . "</type>\n";

	# Interval
	$Xml .= "	<module_interval>" . $module->{'interval'} . "</module_interval>\n";
	
	# Min
	$Xml .= "	<min>" . $module->{'min'} . "</min>\n" if (defined ($module->{'min'}));

	# Max
	$Xml .= "	<max>" . $module->{'max'} . "</max>\n" if (defined ($module->{'max'}));

	# Post process
	$Xml .= "	<post_process>" . $module->{'post_process'} . "</post_process>\n" if (defined ($module->{'post_process'}));

	# Min critical
	$Xml .= "	<min_critical>" . $module->{'min_critical'} . "</min_critical>\n" if (defined ($module->{'min_critical'}));

	# Max critical
	$Xml .= "	<max_critical>" . $module->{'max_critical'} . "</max_critical>\n" if (defined ($module->{'max_critical'}));

	# Min warning
	$Xml .= "	<min_warning>" . $module->{'min_warning'} . "</min_warning>\n" if (defined ($module->{'min_warning'}));

	# Max warning
	$Xml .= "	<max_warning>" . $module->{'max_warning'} . "</max_warning>\n" if (defined ($module->{'max_warning'}));

	# Disabled
	$Xml .= "	<disabled>" . $module->{'disabled'} . "</disabled>\n" if (defined ($module->{'disabled'}));

	# Min ff event
	$Xml .= "	<min_ff_event>" . $module->{'min_ff_event'} . "</min_ff_event>\n" if (defined ($module->{'min_ff_event'}));
	
	# Unit
	$Xml .= "	<unit><![CDATA[" . $module->{'unit'} . "]]></unit>\n" if (defined ($module->{'unit'}));
	
	# Module group
	$Xml .= "	<module_group>" . $module->{'module_group'} . "</module_group>\n" if (defined ($module->{'module_group'}));
	
	# Custom ID
	$Xml .= "	<custom_id><![CDATA[" . $module->{'custom_id'} . "]]></custom_id>\n" if (defined ($module->{'custom_id'}));
	
	# Str warning
	$Xml .= "	<str_warning><![CDATA[" . $module->{'str_warning'} . "]]></str_warning>\n" if (defined ($module->{'str_warning'}));
	
	# Str critical
	$Xml .= "	<str_critical><![CDATA[" . $module->{'str_critical'} . "]]></str_critical>\n" if (defined ($module->{'str_critical'}));
	
	# Critical instructions
	$Xml .= "	<critical_instructions><![CDATA[" . $module->{'critical_instructions'} . "]]></critical_instructions>\n" if (defined ($module->{'critical_instructions'}));
	
	# Warning instructions
	$Xml .= "	<warning_instructions><![CDATA[" . $module->{'warning_instructions'} . "]]></warning_instructions>\n" if (defined ($module->{'warning_instructions'}));
	
	# Unknown instructions
	$Xml .= "	<unknown_instructions><![CDATA[" . $module->{'unknown_instructions'} . "]]></unknown_instructions>\n" if (defined ($module->{'unknown_instructions'}));
	
	# Tags
	$Xml .= "	<tags><![CDATA[" . $module->{'tags'} . "]]></tags>\n" if (defined ($module->{'tags'}));

	# Critical inverse
	$Xml .= "	<critical_inverse>" . $module->{'critical_inverse'} . "</critical_inverse>\n" if (defined ($module->{'critical_inverse'}));
	
	# Warning inverse
	$Xml .= "	<warning_inverse>" . $module->{'warning_inverse'} . "</warning_inverse>\n" if (defined ($module->{'warning_inverse'}));
	
	# Quiet
	$Xml .= "	<quiet>" . $module->{'quiet'} . "</quiet>\n" if (defined ($module->{'quiet'}));
	
	# Module FF interval
	$Xml .= "	<module_ff_interval>" . $module->{'module_ff_interval'} . "</module_ff_interval>\n" if (defined ($module->{'module_ff_interval'}));
	
	# Module Alert template
	$Xml .= "	<alert_template>" . $module->{'alert_template'} . "</alert_template>\n" if (defined ($module->{'alert_template'}));
	
	# Module Crontab
	$Xml .= "	<crontab>" . $module->{'cron'} . "</crontab>\n" if (defined ($module->{'cron'}) and ($module->{'cron'} ne ""));
	$Xml .= "	<cron_interval>" . $module->{'cron_interval'} . "</cron_interval>\n" if (defined ($module->{'cron'}) and (defined ($module->{'cron_interval'})));

	# FF threshold configuration
	$Xml .= "	<min_ff_event_normal>" . $module->{'min_ff_event_normal'} . "</min_ff_event_normal>\n" if (defined ($module->{'min_ff_event_normal'}));
	$Xml .= "	<min_ff_event_warning>" . $module->{'min_ff_event_warning'} . "</min_ff_event_warning>\n" if (defined ($module->{'min_ff_event_warning'}));
	$Xml .= "	<min_ff_event_critical>" . $module->{'min_ff_event_critical'} . "</min_ff_event_critical>\n" if (defined ($module->{'min_ff_event_critical'}));
	$Xml .= "	<ff_timeout>" . $module->{'ff_timeout'} . "</ff_timeout>\n" if (defined ($module->{'ff_timeout'}));
	$Xml .= "	<each_ff>" . $module->{'each_ff'} . "</each_ff>\n" if (defined ($module->{'each_ff'}));
	$Xml .= "	<ff_type>" . $module->{'ff_type'} . "</ff_type>\n" if (defined ($module->{'ff_type'}));

	# Data list
	if ($#data > 0) {
		$Xml .= "	<data><![CDATA[" . join('', @data) . "]]></data>\n";
	# Single data
	} else {
		chomp ($data[0]);
		$Xml .= "	<data><![CDATA[$data[0]]]></data>\n";
	}
	$Xml .= "</module>\n";

 	$Sem->up () if (defined ($Sem));
}

################################################################################
# Receive a UDP server signal to restart agent
################################################################################
sub udp_server_signal () {
	log_message ('udp server', 'Received signal to restart the agent.');
}

################################################################################
# Basic UDP server to restart agent on UDP signal received
################################################################################
sub udp_server ($$) {

	my $udp_port = shift;
	my $udp_auth_address = shift;
	my $parent_pid = getppid();
	my @udp_auth_list = split(',', $udp_auth_address);

	my($sock, $oldmsg, $newmsg, $hisaddr, $hishost, $MAXLEN);
	$MAXLEN = 1024;

	log_message ('udp server', 'Starting UDP server listening on '.$udp_auth_address.":".$udp_port);
	$sock = IO::Socket::INET->new(LocalPort => $udp_port, Proto => 'udp') or die "socket: $@";

	while ($sock->recv($newmsg, $MAXLEN)) {
		my $hishost = $sock->peerhost();
		my $address_found = 0;
		foreach my $single_address (@udp_auth_list) {
			$address_found = $address_found || ($hishost eq $single_address);
		}
		if (($udp_auth_address eq "0.0.0.0") || $address_found){
			if ($newmsg =~ /REFRESH AGENT/){
				# Send signal to restart agent
				log_message ('udp server', 'Received signal from '.$hishost);
				kill 'SIGINT' , $parent_pid;
			}
			elsif ($newmsg =~ /START PROCESS (.*)/){
				my $process_name = $1;
				$process_name =~ s/^\s*//g;
				$process_name =~ s/\s*$//g;
				if (defined($Conf{"process_${process_name}_start"})) {
					log_message ('udp server', "Process $process_name started from $hishost");
					system "$Conf{\"process_${process_name}_start\"} 2>$DevNull &";
				} else {
					log_message ('udp server', "Attempt to start unknown process $process_name from $hishost");
				}
			}
			elsif ($newmsg =~ /STOP PROCESS (.*)/){
				my $process_name = $1;
				$process_name =~ s/^\s*//g;
				$process_name =~ s/\s*$//g;
				if (defined($Conf{"process_${process_name}_stop"})) {
					log_message ('udp server', "Process $process_name stopped from $hishost");
					system "$Conf{\"process_${process_name}_stop\"} 2>$DevNull &";
				} else {
					log_message ('udp server', "Attempt to stop unknown process $process_name from $hishost");
				}
			}
		}
	}
}

################################################################################
# Execute the given plugin.
################################################################################
sub module_plugin ($) {
	my $plugin = shift;

	my $command = $plugin->{'params'};

	# Empty plugin	
	return () if ($command eq '');

	# Execute the plugin

	my $output = "";
	if ($plugin->{'timeout'} == 0) {
		$output = `$command 2>$DevNull`;
		log_message ('debug', "Executing plugin: " . $command) if ($Conf{'debug'} eq '1');
	} else {
		$output = `$Conf{'pandora_exec'} $plugin->{'timeout'} $command 2> $DevNull`;
		log_message ('debug', "Executing plugin: (" . $command . ") with timeout: " . $plugin->{'timeout'} . "s") if ($Conf{'debug'} eq '1');
	}
	
	# Do not save the output if there was an error
	if ($? != 0) {
		return ();
	}

	return ($output);
}

################################################################################
# TERM Handler
################################################################################
sub kill_signal_handler (){
	# Kill tentacle server if it was launched

	if (defined ($tentacle_pid)) {
			print "kill -9 $tentacle_pid\n";
			`kill -9 $tentacle_pid`;
	}

	# Kill udp_server if it was forked.
	if (defined ($udp_server_pid) && $udp_server_pid) {
		kill 'TERM', $udp_server_pid;
		log_message ('udp server',  'terminated.');
	}

	exit (0);
}

################################################################################
# Get the free disk space in the temporal directory (in bytes).
################################################################################
sub temporal_freedisk () {

	# Call df
	return 0 unless defined (DF_CMDS->{$OS});
	my $cmd = DF_CMDS->{$OS} . ' ' . $Conf{'temporal'} . ' | awk \'NR > 1 {print $4}\'';	
	my $temporal_freedisk = `$cmd`;

	# Check for errors
	return 0 unless ($? eq 0);

	# Convert to bytes
	return 1024 * int ($temporal_freedisk);
}

################################################################################
# Replace module macros.
################################################################################
sub replace_macros ($) {
	my $module = shift;

	# Replace macros		
	foreach my $token (keys (%{$module})) {

		# No need to skip macros for now, since it's a hash ref and only array refs
		# are searched for macros.
		#if ($token eq 'macros') {
		#	next;
		#}

		# No defined value for conf token
		if (! defined ($module->{$token})) {
			next;
		}
				
		# Simple configuration token
		if(ref($module->{$token}) eq ''){
			# Module macros
			while (my ($macro, $subst) = each (%{$module->{'macros'}})) {
				eval {
					$module->{$token} =~ s/$macro/$subst/g;
				};
			}
			# Global macros
			while (my ($macro, $subst) = each (%Macros)) {
				eval {
					$module->{$token} =~ s/$macro/$subst/g;
				};
			}
		}
		# Hash array
		elsif (ref($module->{$token}) eq 'ARRAY'){
			for (my $i = 0; $i <= $#{$module->{$token}}; $i++) {
				
				# Array of configuration tokens
				foreach my $key (keys (%{$module->{$token}->[$i]})) {
					
					# Module macros (each configuration token is a hash)
					while (my ($macro, $subst) = each (%{$module->{'macros'}})) {
						eval {
							$module->{$token}->[$i]->{$key} =~ s/$macro/$subst/g;
						}
					}

					# Global macros (each configuration token is a hash)
					while (my ($macro, $subst) = each (%Macros)) {
						eval {
							$module->{$token}->[$i]->{$key} =~ s/$macro/$subst/g;
						}
					}
				}
			}
		}
	}
}

################################################################################
# Initialize a module with default values.
################################################################################
sub init_module ($) {
	my $module = shift;
	
	$module->{'name'} = '';
	$module->{'type'} = 'generic_data';
	$module->{'description'} = '';
	$module->{'func'} = 0;
	$module->{'params'} = '';
	$module->{'interval'} = 1;
	$module->{'timeout'} = 0;
	$module->{'counter'} = 0;
	$module->{'max'} = undef;
	$module->{'min'} = undef;
	$module->{'post_process'} = undef;
	$module->{'min_critical'} = undef;
	$module->{'max_critical'} = undef;
	$module->{'min_warning'} = undef;
	$module->{'max_warning'} = undef;
	$module->{'disabled'} = undef;
	$module->{'min_ff_event'} = undef;
	$module->{'save'} = '';
	$module->{'conditions'} = [];
	$module->{'cron'} = '';
	$module->{'cron_utimestamp'} = 0;
	$module->{'precondition'} = [];
	$module->{'is_intensive'} = 0;
	$module->{'intensive_conditions'} = [];
	$module->{'intensive_match'} = 0;
	$module->{'timestamp'} = 0;
	$module->{'unit'} = undef;
	$module->{'module_group'} = undef;
	$module->{'custom_id'} = undef;
	$module->{'str_warning'} = undef;
	$module->{'str_critical'} = undef;
	$module->{'critical_instructions'} = undef;
	$module->{'warning_instructions'} = undef;
	$module->{'unknown_instructions'} = undef;
	$module->{'tags'} = undef;
	$module->{'critical_inverse'} = undef;
	$module->{'warning_inverse'} = undef;
	$module->{'quiet'} = undef;
	$module->{'module_ff_interval'} = undef;
	$module->{'macros'} = {};
	$module->{'alert_template'} = undef;
}

################################################################################
# Generate a unique agent name.
################################################################################
sub generate_agent_name {
	return sha256(join('|', ($Conf{'agent_alias'}, $Conf{server_ip}, time(), sprintf("%04d", rand(10000)))));
}

################################################################################
# Set the value of a token in the configuration file. If the token does not
# exist, it is appended to the end of the file.
################################################################################
sub config_update ($$) {
	my ($token, $value) = @_;
	
	# Read the original configuration file.
	open(my $fh, '<', "$ConfDir/$ConfFile") or die($!);
	my @lines = <$fh>;
	close ($fh);

	# Set the new value for the configuration token.
	my $found = 0;
	for(my $i = 0; $i < $#lines; $i++) {
		if ($lines[$i] =~ m/[#\s]*$token/) {
			$lines[$i] = "$token $value\n";
			$found = 1;
			last;
		}
	}

	# Append the token to the end if it was not found in the file.
	if ($found == 0) {
		push(@lines, "$token $value\n");
	}

	# Write the changes to the configuration file.
	open($fh, '>', "$ConfDir/$ConfFile") or die($!);
	print $fh @lines;
	close($fh);
}

################################################################################
# Get the eHorus key from the eHorus agent configuration file.
################################################################################
sub get_ehkey {
	my $fh;

	return '' unless defined($Conf{'ehorus_conf'});

	# Open the eHorus configuration file.
	if (!open($fh, '<', $Conf{'ehorus_conf'})) {
		# Do not write to the log, since ehorus_conf points to the default eHorus configuration file by default.
		return '';
	}

	# Look for the eHorus key.
	while (my $line = <$fh>) {
		
		# Skip comments.
		next if ($line =~ m/^\s*#/);

		if ($line =~ m/\s*eh_key\s+(\S+)/) {
			my $eh_key = $1;
			close($fh);

			return $eh_key;
		}
	}

	# Not found.
	close($fh);
	return '';
}

################################################################################
# Main.
################################################################################

#Handler TERM signal.
$SIG{'TERM'} = \&kill_signal_handler;

# Check command line arguments
print_usage unless ($#ARGV == 0);
$ConfDir = fix_directory ($ARGV[0]);
error ("Directory '$ConfDir' does not exist.") unless (-d "$ConfDir");

#Pandora home path
$ENV{'PANDORA_HOME'}=$ConfDir;

# Get user to run as
my $pandora_user = read_config ('pandora_user');
if (defined ($pandora_user)) {
	# Change the EUID
	my $pandora_user_uid = getpwnam ($pandora_user);
	if (!defined ($pandora_user_uid)) {
		error ("Cannot get uid for user $pandora_user. Does the user exist and can we read /etc/passwd?");
	}
	$> = $pandora_user_uid;
	if ($> != $pandora_user_uid) {
		error ("Cannot run as $pandora_user: Insufficient permissions.");
	}
}

# Guess the OS version
$OS_VERSION = guess_os_version ($OS);

# Start logging
start_log ();
log_message ('log', 'Running as user ' . getpwuid ($>));

# Read configuration file
read_config ();

$ENV{'PANDORA_AGENT'}=$Conf{'agent_name'};

# Fix directory names
$Conf{'temporal'} = fix_directory ($Conf{'temporal'});
error ("Temporal directory '" . $Conf{'temporal'} . "' does not exist.") unless (-d "$Conf{'temporal'}");
$Conf{'server_path'} = fix_directory ($Conf{'server_path'});
$Conf{'secondary_server_path'} = fix_directory ($Conf{'secondary_server_path'});

# Startup delay
log_message ('log', 'Sleeping for ' . $Conf{'delayed_startup'} . ' seconds.') if ($Conf{'delayed_startup'} > 0);
sleep ($Conf{'delayed_startup'});

#Set nice of the pandora_agent
my $PID = $$;
`renice "$Conf{'pandora_nice'}" "$PID"`;

#Launch tentacle server in proxy mode if configured
if ($Conf{'proxy_mode'}) {
	
	#Check if user is root
	if ($> != 0) {		
		launch_tentacle_proxy();
	} else {
		log_message ('error', 'Proxy mode can not be launched as root');
		exit 1;
	}
}

# Advice if YAML::Tiny is allowed in this system
eval {
		eval 'require YAML::Tiny;1' or die('YAML::Tiny lib not found, commands feature won\'t be available');
};
if ($@) {
		log_message ('error', 'Cannot use commands without YAML dependency, please install it.');
}

# Add the plugins directory to the PATH
$ENV{'PATH'} .= ":$ConfDir/plugins";

# Start UDP server if configured
if ($Conf{'udp_server'} == 1){
	$udp_server_pid = fork();

	if ($udp_server_pid == 0){
		$0 = 'udp_server (pandora_agent)';
		udp_server ($Conf{'udp_server_port'}, $Conf{'udp_server_auth_address'});
		exit;
	}
}

# Must be set to 0 if the agent is a broker agent
my $main_agent = -1;

# base time to start eatch iteration with the same interval.
my $iter_base_time = time();
$LogFileIdx = -1;

# Loop
while (1) {
	my $omnishell;

	if (-e $Conf{'logfile'} && (stat($Conf{'logfile'}))[7] > $Conf{'logsize'}) {
		rotate_log();
	}
	# Ignore signals from UDP and Tentacle server while processing execution
	if ($Conf{'udp_server'} == 1 || $Conf{'proxy_mode'}){
		$SIG{'INT'} = 'DEFAULT';
	}

	# Check for a new configuration
	check_remote_config () unless ($Conf{'debug'} eq '1');

	# Check file collections
	check_collections () unless ($Conf{'debug'} eq '1');

	eval {
		# Omnishell controller.
		$omnishell = new PandoraFMS::Omnishell(
			{
				%Conf,
				'ConfDir' => $ConfDir
			}
		);
	};
	if ($@) {
		log_message('error', "Omnishell process error: ".$@);
	}

	# Launch broker agents
	@BrokerPid = ();
	my @broker_agents = read_config ('broker_agent');
	foreach my $broker_agent (@broker_agents) {
		# Create broker conf file if it does not exist
		if (! -e "$ConfDir/${broker_agent}.conf") {
			write_broker_conf($broker_agent);
		}
		
		$main_agent = fork ();
			
		# Broker agent
		if ($main_agent == 0) {
			# Mark broker flag.
			$BrokerFlag = 1;

			# Set the configuration file
			$ConfFile = "${broker_agent}.conf";
			
			# Log to a new file
			stop_log ();
			start_log ('quiet');
				
			# Read configuration file
			%Macros = ();
			@Modules = ();
			%Collections = ();
			%Conf = %DefaultConf;
			read_config ();
			
			$Conf{'agent_alias'} = $broker_agent;
			# Check for a new configuration
			check_remote_config () unless ($Conf{'debug'} eq '1');
				
			# Check file collections
			check_collections () unless ($Conf{'debug'} eq '1');
					
			# Execute
			last;
		} else {
			push (@BrokerPid, $main_agent);
		}
	}

	# Do not report to server if standby mode is enabled
	if ($Conf{'standby'} eq '1' && $Conf{'debug'} ne '1') {
		$iter_base_time = sleep_agent($main_agent, $iter_base_time);
		next;
	}

	my $address;

	if(defined($Conf{'address'})) {
		# Check if address is auto to get the local ip
		if ($Conf{'address'} eq 'auto') {
			my @address_list;

			if( -x "/bin/ip" || -x "/sbin/ip" || -x "/usr/sbin/ip" ) {
				@address_list = `ip addr show 2>$DevNull | sed -e '/127.0.0/d' -e '/\\([0-9][0-9]*\\.\\)\\{3\\}[0-9][0-9]*/!d' -e 's/^[ \\t]*\\([^ \\t]*\\)[ \\t]*\\([^ \\t]*\\)[ \\t].*/\\2/' -e 's/\\/.*//'`;
			}
			else {
				@address_list = `ifconfig -a 2>$DevNull | grep -i inet | grep -v 'inet6' | grep -v '0.0.0.0' | grep -v '::/0' | awk '{print \$2}' | grep -v '127.0.0.1'`;
			}

			for (my $i = 0; $i <= $#address_list; $i++) {		
				chomp($address_list[$i]);
				if ($i > 0) {
					$address .= ',';
				}
				
				$address .= $address_list[$i];
			}			
		}
		else {
			$address = $Conf{'address'};
		}
	}
	
	# Clear the XML
	$Xml = "";

	# Get the eHorus key.
	my $eh_key = get_ehkey();

	# Custom fields
	my @customfieldskeys = keys(%Customfields);
	if ($#customfieldskeys > -1 || $eh_key ne '') {
		$Xml .= "<custom_fields>\n";

		foreach my $customfieldkey (@customfieldskeys) {
			if($customfieldkey =~ m/^(custom_field\d+_)name/) {
				if(defined($Customfields{$1."value"})) {
					$Xml .= "	<field>\n";
					$Xml .= "		<name><![CDATA[". $Customfields{$1."name"} ."]]></name>\n";
					$Xml .= "		<value><![CDATA[". $Customfields{$1."value"} ."]]></value>\n";
					$Xml .= "	</field>\n";
				}
			}
		}

		# Add the eHorus key as a custom field.
		if ($eh_key ne '') {
			$Xml .= "	<field>\n";
			$Xml .= "		<name>eHorusID</name>\n";
			$Xml .= "		<value><![CDATA[". $eh_key ."]]></value>\n";
			$Xml .= "	</field>\n";
		}

		$Xml .= "</custom_fields>\n";
	}
	
	# Execute modules
	foreach my $module (@Modules) {

		# Execute the module in a separate thread
		if (defined ($ThreadSem) && $Conf{'agent_threads'} > 1) {
			$ThreadSem->down ();
			my $thr = threads->create (\&exec_module, $module, $Conf{'interval'});
			if (! defined ($thr)) {
				$ThreadSem->up ();
			} else {
				$thr->detach();
			}
		# Execute the module
		} else {
			exec_module($module, $Conf{'interval'});
		}
	}

	if (ref ($Conf{'commands'}) eq "HASH") {
		foreach my $command (keys %{$Conf{'commands'}}) {
			eval {
				if ($Conf{'debug'} eq '1') {
					log_message('debug', 'Running omnishell commmand ['.$command.']');
				}

				my $output = $omnishell->runCommand($command, 'xml');
				if (!empty($output)) {
					$Xml .= $output;
				} else {
					if ($Conf{'debug'} eq '1') {
						log_message('error', 'Omnishell result: '.$omnishell->get_last_error());
					}
				}
			};
			if ($@) {
				log_message('error', 'Omnishell error: '.$@);
			}
		}
	}

	# Wait for all the threads
	$ThreadSem->down ($Conf{'agent_threads'}) if (defined ($ThreadSem) && $Conf{'agent_threads'} > 1);
	$ThreadSem->up ($Conf{'agent_threads'}) if (defined ($ThreadSem) && $Conf{'agent_threads'} > 1);

	if ($Xml ne "" || $Conf{'timestamp'} + $Conf{'interval'} <= time ()) {
		
		# Update the time reference
		$Conf{'timestamp'} = time () if ($Conf{'timestamp'} + $Conf{'interval'} <= time ());
		
		# Compose the XML
		my $xml_header = "<?xml version='1.0' encoding='" . $Conf{'encoding'} . "'?>\n" .
			"<agent_data description='" . $Conf{'description'} . "' group='" . $Conf{'group'} .
			(defined($Conf{'group_password'}) ? ("' group_password='" . $Conf{'group_password'}) : '') .
			(defined($Conf{'group_id'}) ? ("' group_id='" . $Conf{'group_id'}) : '') .
			"' os_name='$OS' os_version='$OS_VERSION' interval='" . $Conf{'interval'} .
			"' version='" . AGENT_VERSION . '(Build ' . AGENT_BUILD . ')' . ($Conf{'autotime'} eq '1' ? '' : "' timestamp='" . strftime ('%Y/%m/%d %H:%M:%S', localtime ())) .
			"' agent_name='" . $Conf{'agent_name'} . "' agent_alias='". $Conf{'agent_alias'} . 
			"' timezone_offset='". $Conf{'timezone_offset'} . "' custom_id='" . $Conf{'custom_id'} .
			"' url_address='". $Conf{'url_address'}; 
	
		if (defined ($Conf{'address'})) {
			$xml_header .= "' address='" .$address;
		}
		
		if (defined ($Conf{'parent_agent_name'})) {
			$xml_header .= "' parent_agent_name='" .$Conf{'parent_agent_name'};
		}

		if (defined ($Conf{'secondary_groups'})) {
			$xml_header .= "' secondary_groups='" .$Conf{'secondary_groups'};
		}

		if (defined ($Conf{'agent_mode'})) {
			if ($Conf{'agent_mode'} =~ m/no.?learn/ig) {
				$xml_header .= "' agent_mode='0";
			} elsif ($Conf{'agent_mode'} =~ m/auto.?disable.?/ig) {
				$xml_header .= "' agent_mode='2";
			} else {
				$xml_header .= "' agent_mode='1";
			}
		}

		# Check the gis mode (exec or manual). If exec script is defined, we execute it and get the coordenates
		if (defined ($Conf{'gis_exec'}) && (-e $Conf{'gis_exec'})) {		
			my $coord_str = `$Conf{'gis_exec'}`;
			chomp($coord_str);
			my @coords = split(',',$coord_str);
			# Check if lat and long are numeric
			if (defined($coords[0]) && defined($coords[1]) && ($coords[0] =~ /^-?(\d+)\.(\d+)$|^-?(\d+)$/) && ($coords[1] =~ /^-?(\d+)\.(\d+)$|^-?(\d+)$/)) {
				my $lat = $coords[0];
				my $long = $coords[1];
				
				$xml_header .= "' longitude='" .$long . "' latitude='" .$lat;
	
				if (defined ($coords[2])) {
					my $alt = $coords[2];
					$xml_header .= "' altitude='" .$alt;
				}
				if (defined ($Conf{'position_description'})) {
					$xml_header .= "' position_description='" .$Conf{'position_description'};
				}
			}
		}
		elsif (defined ($Conf{'longitude'}) && defined ($Conf{'latitude'})) {
			$xml_header .= "' longitude='" .$Conf{'longitude'} . "' latitude='" .$Conf{'latitude'};
			if (defined ($Conf{'altitude'})) {
				$xml_header .= "' altitude='" .$Conf{'altitude'};
			}
			if (defined ($Conf{'position_description'})) {
				$xml_header .= "' position_description='" .$Conf{'position_description'};
			}
		}

		$xml_header .= "'>\n";
		$Xml = $xml_header . $Xml . "</agent_data>";

		# Save XML data file
		my $temp_file = $Conf{'temporal'} . '/' . $Conf{'agent_name'} . '.' . time () . '.data';
		error ("File '$temp_file' already exists as a symlink and could not be removed: $!") if (-l $temp_file && !unlink($temp_file));
		open (TEMP_FILE, "> $temp_file") || error ("Could not write XML data file: $!");
		print TEMP_FILE $Xml;
		close (TEMP_FILE);

		# Debug mode
		if ($Conf{'debug'} eq '1') {
			log_message ('debug', "Wrote XML data file '$temp_file'");
			log_message ('debug', "Wrote XML data file '$temp_file'", *STDOUT);
		}

		# Send the XML data file
		send_xml_file ($temp_file);
		
		# Send buffered XML data files
		if ($Conf{'xml_buffer'} == 1) {
			send_buffered_xml_files ();
		}
	}
	
	# Enable signal capture to break the Sleep interval on UDP signal
	if ($Conf{'udp_server'} == 1) {
		$SIG{'INT'} = \&udp_server_signal;
	}

	# Sleep agent function
	$iter_base_time = sleep_agent($main_agent, $iter_base_time);
}

__END__

=head1 EXIT STATUS

=over 

=item 0 on Success

=item 1 on Error

=back 

=head1 CONFIGURATION

By default pandora_agent uses F</etc/pandora> as B<home configuration directory>. There is the F<pandora_agent.conf> file with all the configuration of the agent.

=head1 DEPENDENCIES


=head1 LICENSE

This is released under the GNU Lesser General Public License.

=head1 SEE ALSO


=head1 COPYRIGHT

Copyright (c) 2005-2010 Artica Soluciones Tecnologicas S.L

=cut

<|MERGE_RESOLUTION|>--- conflicted
+++ resolved
@@ -1014,13 +1014,8 @@
 # Semaphore used to control the number of threads
 my $ThreadSem = undef;
 
-<<<<<<< HEAD
-use constant AGENT_VERSION => '7.0NG.758.1';
-use constant AGENT_BUILD => '211124';
-=======
 use constant AGENT_VERSION => '7.0NG.759';
 use constant AGENT_BUILD => '211214';
->>>>>>> 6d054051
 
 # Agent log default file size maximum and instances
 use constant DEFAULT_MAX_LOG_SIZE => 600000;
