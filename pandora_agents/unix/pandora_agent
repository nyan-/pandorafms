--- conflicted
+++ resolved
@@ -46,11 +46,7 @@
 my $ThreadSem = undef;
 
 use constant AGENT_VERSION => '7.0NG.749';
-<<<<<<< HEAD
-use constant AGENT_BUILD => '201001';
-=======
 use constant AGENT_BUILD => '201002';
->>>>>>> 1cdb91a0
 
 # Agent log default file size maximum and instances
 use constant DEFAULT_MAX_LOG_SIZE => 600000;
