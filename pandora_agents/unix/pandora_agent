#!/usr/bin/perl
# **********************************************************************
# Pandora FMS Generic Unix/Perl Agent
# (c) 2009-2015 Artica Soluciones Tecnológicas
# with the help of many people. Please see http://pandorafms.org
# This code is licensed under GPL 2.0 license.
# **********************************************************************

=head1 NAME

pandora_agent - Pandora FMS Agent

=head1 VERSION

Version 6.0

=head1 USAGE

<< pandora_agent F<pandora home> >>

=cut


use strict;
use warnings;

use POSIX qw(strftime floor);
use Sys::Hostname;
use File::Basename;
use File::Copy;
use IO::Socket;
use Sys::Syslog;

# Agent XML data
my $Xml;

# Semaphore used to acces $Xml
my $Sem = undef;

# Semaphore used to control the number of threads
my $ThreadSem = undef;

use constant AGENT_VERSION => '7.0NG';
<<<<<<< HEAD
use constant AGENT_BUILD => '170406';
=======
use constant AGENT_BUILD => '170418';
>>>>>>> e6a8f6af

# Agent log default file size maximum and instances
use constant DEFAULT_MAX_LOG_SIZE => 600000;
use constant DEFAULT_LOG_ROTATE => 3;

# Commands to retrieve total memory information in kB
use constant TOTALMEMORY_CMDS => {
	linux => 'cat /proc/meminfo | grep MemTotal: | awk \'{ print $2 }\'',
	solaris => '/usr/sbin/prtconf | awk \'/Memory/ { print $3 * 1024 }\'',
	hpux => 'swapinfo -t | grep memory | awk \'{print $2}\'',
	freebsd => '/sbin/sysctl hw.physmem | awk \'{print $2 / 1024}\'',
};

# Commands to retrieve free memory information in kB
use constant FREEMEMORY_CMDS => {
	linux => 'cat /proc/meminfo | grep MemFree: | awk \'{ print $2 }\'',
	solaris => 'vmstat 1 2 | tail -1 | awk \'{ print $5 }\'',
	hpux => 'swapinfo -t | grep memory | awk \'{print $4}\'',
	freebsd => '/sbin/sysctl -n vm.stats.vm.v_page_size vm.stats.vm.v_free_count | tr "\n" " " | awk \'{ print $1 * $2 / 1024 }\'',
};

# Commands to retrieve cpu information
use constant CPUUSAGE_CMDS => {
	linux => 'vmstat 1 2 | tail -1 | awk \'{ print $13 }\'',
	solaris => 'vmstat 1 2 | tail -1 | awk \'{ print $21 }\'',
	hpux => 'vmstat 1 2 | tail -1 | awk \'{ print $16 }\'',
	freebsd => 'vmstat -n 0 1 2 | tail -1 | awk \'{ print $15 }\''
};

# Commands to retrieve process information
use constant PROC_CMDS => {
	# cpu usage, memory usage, command name
	linux => 'ps aux | awk \'NR > 1 {ps = ""; for (i = 11; i <= NF; ++i) {ps = (ps " " $i) }; print $3, $6, ps}\'',
	solaris => 'prstat 1 1 | awk \'NR > 1 {split ($10, ps, "/"); cpu = substr ($9, 1, length ($9) - 1); mem = substr ($3, 1, length ($3) - 1); print cpu, mem, ps[1]}\'',
	hpux => 'ps -elf | awk \'NR > 1 {ps = ""; for (i = 15; i <= NF; ++i) {ps = (ps " " $i) }; print 0, $10, ps}\'',
	aix => 'ps aux | awk \'NR > 1 {print $3, $6, $11}\'',
	freebsd => 'ps axww -o %cpu= -o %mem= -o command= | sed -e "s/^ *//"',
};

# Commands to retrieve partition information in kB
use constant PART_CMDS => {
	# total, available, mount point
	linux => 'df -P | awk \'NR > 1 {print $2, $4, $6}\'',
	solaris => 'df -k | awk \'NR > 1 {print $2, $4, $6}\'',
	hpux => 'df -P | awk \'NR > 1 {print $2, $4, $6}\'',
	aix => 'df -kP | awk \'NR > 1 {print $2, $4, $6}\'',
	freebsd => 'df -k | awk \'NR > 1 {print $2, $4, $6}\''
};

# Commands to call df with POSIX output format
use constant DF_CMDS => {
	# total, available, mount point
	linux => 'df -P',
	solaris => 'df -k',
	hpux => 'df -P',
	aix => 'df -kP',
	freebsd => 'df -k'
};

# 2 to the power of 32.
use constant POW232 => 2**32;
	
# OS and OS version
my $OS = $^O;

my $OS_VERSION;

# Used to calculate the MD5 checksum of a string
use constant MOD232 => 2**32;

# Directory where pandora_agent.conf is located
my $ConfDir = '';

# Pandora FMS agent configuration file
my $ConfFile = 'pandora_agent.conf';

# Set to 1 if broker agents are enabled.
my $BrokerEnabled = 0;

# Broker agent configuration files
my @BrokerPid;

# Configuration tokens
my %DefaultConf = (
	'server_ip' => 'localhost',
	'server_path' => '/var/spool/pandora/data_in',
	'logfile' =>'/var/log/pandora/pandora_agent.log',
	'logsize' => DEFAULT_MAX_LOG_SIZE,
	'logrotate' => DEFAULT_LOG_ROTATE,
	'temporal' => '/var/spool/pandora',
	'interval' => 300,
	'debug' => 0,		
	'agent_name' => '',
	'agent_alias' => hostname(),
	'ehorus_conf' => undef,
	'agent_name_cmd' => '',
	'description' => '',
	'group' => '',
	'group_id' => undef,
	'group_password' => undef,
	'encoding' => 'UTF-8',
	'server_port' => 41121,
	'transfer_mode' => 'tentacle',
	'transfer_timeout' => 30,
	'server_user' => 'pandora',
	'server_pwd' => '',
	'server_ssl' => '0',
	'server_opts' => '',
	'delayed_startup' => 0,
	'pandora_nice' => 10,
	'cron_mode' => 0,
	'remote_config' => 0,
	'secondary_mode' => 'never',
	'secondary_server_ip' => 'localhost',
	'secondary_server_path' => '/var/spool/pandora/data_in',
	'secondary_server_port' => 41121,
	'secondary_transfer_mode' => 'tentacle',
	'secondary_transfer_timeout' => 30,
	'secondary_server_user' => 'pandora',
	'secondary_server_pwd' => '',
	'secondary_server_ssl' => '0',
	'secondary_server_opts' => '',
	'autotime' => 0,
	'temporal_min_size' => 1,
	'timezone_offset' => 0,
	'pandora_exec' => 'pandora_agent_exec',
	'agent_threads' => 1,
	'udp_server_port' => 41122,
	'udp_server_auth_address' => '0.0.0.0',
	'udp_server' => 0,
	'proxy_mode' => 0,
	'proxy_max_connection' => 10,
	'proxy_timeout' => 1,
	'intensive_interval' => 0,
	'timestamp' => 0,
	'xml_buffer' => 0,
	'custom_id' => '',
	'url_address' => '',
);
my %Conf = %DefaultConf;

# Modules
my @Modules;

# Logfile file handle
my $LogFileFH;

# Logfile index
my $LogFileIdx;

# Agent name MD5;
my $AgentMD5;

# Remote configuration file name
my $RemoteConfFile;

# Remote md5 file name
my $RemoteMD5File;

# Process data
my %Procs = (
	'__utimestamp__' => 0
);

# Partition data
my %Parts = (
	'__utimestamp__' => 0
);

# Collections
my %Collections;

# Custom fields
my %Customfields;

# $DevNull
my $DevNull = '/dev/null';

# Shell command separator
my $CmdSep = ';';

# Global macros
my %Macros;

# PID of tentacle proxy, used in proxy mode
my $tentacle_pid = undef;

# PID of udp_server
my $udp_server_pid = undef;

################################################################################
# Print usage information and exit.
################################################################################
sub print_usage () {
	print "\nUsage: $0 <Pandora home>\n\n";
	print "\tPandora home is the directory where pandora_agent.conf is located,\n";
	print "\tby default /etc/pandora.\n\n";
	exit 1;
}

################################################################################
# Print an error message and exit.
################################################################################
sub error ($) {
	my $msg = shift;
	print ("[ERROR] $msg\n\n");
	`logger -i -t pandora_agent_daemon [ERROR] $msg 2>/dev/null`;
	exit 1;
}

################################################################################
# Check a regular expression. Returns 1 if its valid, 0 otherwise.
################################################################################
sub valid_regexp ($) {
	my $regexp = shift;
	
	eval {
		'' =~ /$regexp/;
	};

	# Something went wrong
	return 0 if ($@);
	
	return 1;
}

################################################################################
# Recursively delete files and directories.
################################################################################
sub rmrf {
	my $path = shift;
	local *DIR;

	if (-d $path) {
		opendir (DIR, $path) || return;
		while (defined (my $file_name = readdir(DIR))) {
			next if ($file_name eq '.' || $file_name eq '..');
			rmrf ("$path/$file_name");
		}
		closedir (DIR);
		rmdir ($path);
	} else {
		unlink ($path);
	}
}

################################################################################
# Recursively set file permissions.
################################################################################
sub chmodr {
	my ($perm, $path) = @_;
	local *DIR;

	if (-d $path) {
		opendir (DIR, $path) || return;
		while (defined (my $file_name = readdir(DIR))) {
			next if ($file_name eq '.' || $file_name eq '..');
			chmodr ($perm, "$path/$file_name");
		}
		closedir (DIR);
	}
	chmod ($perm, $path);
}

################################################################################
# Open the agent logfile and start logging.
################################################################################
sub start_log (;$) {
	my $quiet = shift;

	# Get the logfile
	$Conf{'logfile'} = read_config ('logfile');
	$Conf{'logfile'} = '/var/log/pandora/pandora_agent.log' unless defined ($Conf{'logfile'});

	# Open it
	if ($Conf{'logfile'} eq 'syslog') {
		openlog('pandora_agent', 'nowait', 'daemon');
	} else {
		open ($LogFileFH, "> $Conf{'logfile'}") or error ("Could not open log file $Conf{'logfile'} for writing: $!.");
		print "Logging to $Conf{'logfile'}\n" if (!defined ($quiet));
	}
}

################################################################################
# Rotates the agent logfile.
################################################################################
sub rotate_log () {
	if ($Conf{'logfile'} eq 'syslog') {
		# No action needed
		return;
	} else {
		if ($Conf{'logrotate'} < 0){
			$Conf{'logrotate'} = DEFAULT_LOG_ROTATE;
		}
		if ($Conf{'logfile'} eq 'syslog') {
			return;
		}

		# Rotate file
		$LogFileIdx = ($LogFileIdx+1) % $Conf{'logrotate'};
		my $fsize = (stat $Conf{'logfile'})[7];

		stop_log();
		move ($Conf{'logfile'}, $Conf{'logfile'} . "." . $LogFileIdx);
		start_log('quiet');

	}
}

################################################################################
# Close the agent logfile and stop logging.
################################################################################
sub stop_log () {
	if ($Conf{'logfile'} eq 'syslog') {
		closelog();
	} else {
		close ($LogFileFH);
	}
}

################################################################################
# Log a message to the agent logfile.
################################################################################
sub log_message ($$;$) {
	my ($source, $msg, $dest) = @_;
	
	if (defined ($dest)) {
		print $dest strftime ('%Y/%m/%d %H:%M:%S', localtime ()) . " - [$source] - $msg\n";
	} elsif ($Conf{'logfile'} eq 'syslog') {
		syslog('info', $msg);
	} else {
		#Trying to write into log file to test its writable
		syswrite ($LogFileFH, "");
		
		#If no error, the file is writable
		if (!$!) {
			print $LogFileFH strftime ('%Y/%m/%d %H:%M:%S', localtime ()) . " - [$source] - $msg\n";
		} else {
			#If error then log into syslog!
			`logger -i -t pandora_agent_daemon [ERROR] $msg 2>/dev/null`;
		}
	}
}

################################################################################
# Parse configuration file (modules, plugins and collections)
################################################################################
sub parse_conf_modules($) {
	my ($param) = @_;

	# Mark the start of a module definition
	my $module_begin = 0;
	
	# Skeleton for modules
	my $module = {};
	
	foreach my $line (@{$param}) {
		
		next if ($line =~ m/^\s*#/) or ($line =~ m/^\s*$/);
		# Module definition
		if ($line =~ /^\s*module_begin\s*$/) {
			$module_begin = 1;
			init_module ($module);
		} elsif ($line =~ /^\s*module_name\s+(.+)$/) {
			$module->{'name'} = $1;
			$module->{'name'} =~ s/\s+$//g;
			$module->{'name'} =~ s/^\s+//g;
		} elsif ($line =~ /^\s*module_description\s+(.+)$/) {
			$module->{'description'} = $1;
		} elsif ($line =~ /^\s*module_type\s+(\S+)\s*$/) {
			$module->{'type'} = $1;
		}elsif ($line =~ /^\s*module_precondition\s+(.*)$/) {
			my $action = $1;
			
			# Numeric comparison
			if ($action =~ /^\s*([<>!=]+)\s+(\d+(?:\.\d*)?)\s+(.*)$/) {
				push (@{$module->{'precondition'}}, {'operator' => $1, 'value_1' => $2, 'command' => $3});
			# Interval
			} elsif ($action =~ /^\s*[(]\s*(\d+(?:\.\d*)?)\s*,\s*(\d+(?:\.\d*)?)\s*[)]\s+(.*)$/) {
				push (@{$module->{'precondition'}}, {'operator' => '()', 'value_1' => $1, 'value_2' => $2, 'command' => $3});
			# Regular expression
			} elsif ($action =~ /^\s*=~\s+(\S*)\s+(.*)$/) {
				if (valid_regexp ($1)) {
					push (@{$module->{'precondition'}}, {'operator' => '=~', 'value_1' => $1, 'command' => $2});
				} else {
					log_message ('setup', "Invalid regular expression in module precondition: $line");
				}
			}
		} elsif ($line =~ /^\s*module_exec\s+(.+)$/) {
			$module->{'func'} = \&module_exec;
			$module->{'params'} = $1;
		} elsif ($line =~ /^\s*module_cpuusage\s+(.*)$/) {
			$module->{'func'} = \&module_cpuusage;
			$module->{'params'} = $1;
		} elsif ($line =~ /^\s*module_freememory\s+(.*)$/) {
			$module->{'func'} = \&module_freememory;
			$module->{'params'} = $1;
		} elsif ($line =~ /^\s*module_freepercentmemory\s+(.*)$/) {
			$module->{'func'} = \&module_freepercentmemory;
			$module->{'params'} = $1;
		} elsif ($line =~ /^\s*(module_proc|module_service)\s+(.+)$/) {
			$module->{'func'} = \&module_proc;
			$module->{'params'} = $2;
		} elsif ($line =~ /^\s*module_cpuproc\s+(.+)$/) {
			$module->{'func'} = \&module_cpuproc;
			$module->{'params'} = $1;
		} elsif ($line =~ /^\s*module_memproc\s+(.+)$/) {
			$module->{'func'} = \&module_memproc;
			$module->{'params'} = $1;
		} elsif ($line =~ /^\s*module_freedisk\s+(.*)$/) {
			$module->{'func'} = \&module_freedisk;
			$module->{'params'} = $1;
		} elsif ($line =~ /^\s*module_freepercentdisk\s+(.*)$/) {
			$module->{'func'} = \&module_freepercentdisk;
			$module->{'params'} = $1;
		} elsif ($line =~ /^\s*module_occupiedpercentdisk\s+(.*)$/) {
			$module->{'func'} = \&module_occupiedpercentdisk;
			$module->{'params'} = $1;
		} elsif ($line =~ /^\s*module_max\s+(.*)\s*$/) {
			$module->{'max'} = $1;
		} elsif ($line =~ /^\s*module_min\s+(.*)\s*$/) {
			$module->{'min'} = $1;
		} elsif ($line =~ /^\s*module_postprocess\s+(.*)\s*$/) {
			$module->{'post_process'} = $1;
		} elsif ($line =~ /^\s*module_interval\s+(\d+)\s*$/) {
			$module->{'interval'} = $1;
		} elsif ($line =~ /^\s*module_timeout\s+(\d+)\s*$/) {
			$module->{'timeout'} = $1;
		} elsif ($line =~ /^\s*module_save\s+(\w+)$/) {
			$module->{'save'} = $1;
		} elsif ($line =~ /^\s*module_alert_template\s+(.*)$/) {
			$module->{'alert_template'} = $1;
		} elsif ($line =~ /^\s*module_condition\s+(.*)$/) {
			my $action = $1;
			# Numeric comparison
			if ($action =~ /^\s*([<>!=]+)\s+(\d+(?:\.\d*)?)\s+(.*)$/) {
				push (@{$module->{'conditions'}}, {'operator' => $1, 'value_1' => $2, 'command' => $3});
			# Interval
			} elsif ($action =~ /^\s*[(]\s*(\d+(?:\.\d*)?)\s*,\s*(\d+(?:\.\d*)?)\s*[)]\s+(.*)$/) {
				push (@{$module->{'conditions'}}, {'operator' => '()', 'value_1' => $1, 'value_2' => $2, 'command' => $3});
			# Regular expression
			} elsif ($action =~ /^\s*=~\s+(\S*)\s+(.*)$/) {
				if (valid_regexp ($1)) {
					push (@{$module->{'conditions'}}, {'operator' => '=~', 'value_1' => $1, 'command' => $2});
				} else {
					log_message ('setup', "Invalid regular expression in module condition: $line");
				}
			}
		} elsif ($line =~ /^\s*module_intensive_condition\s+(.*)$/) {
			my $action = $1;
			
			$module->{'is_intensive'} = 1;
			
			# Numeric comparison
			if ($action =~ /^\s*([<>!=]+)\s+(\d+(?:\.\d*)?)\s*$/) {
				push (@{$module->{'intensive_conditions'}}, {'operator' => $1, 'value_1' => $2});
			# Interval
			} elsif ($action =~ /^\s*[(]\s*(\d+(?:\.\d*)?)\s*,\s*(\d+(?:\.\d*)?)\s*[)]\s*$/) {
				push (@{$module->{'intensive_conditions'}}, {'operator' => '()', 'value_1' => $1, 'value_2' => $2});
			# Regular expression
			} elsif ($action =~ /^\s*=~\s+(\S*)\s*$/) {
				if (valid_regexp ($1)) {
					push (@{$module->{'intensive_conditions'}}, {'operator' => '=~', 'value_1' => $1});
				} else {
					log_message ('setup', "Invalid regular expression in intensive condition: $line");
				}
			}
		} elsif ($line =~ /^\s*module_crontab\s+(((\*|(\d+(-\d+){0,1}))\s*){5}).*$/) {
			$module->{'cron'} = $1;
			chomp ($module->{'cron'});
		} elsif ($line =~ /^\s*module_cron_interval\s+(\d+).*$/) {
			$module->{'cron_interval'} = $1;
		} elsif ($line =~ /^\s*module_end\s*$/) {
			
			$module_begin = 0;
			
			# Check for invalid modules
			next unless (($module->{'name'} ne '' && $module->{'func'} != 0) || $module->{'func'} == \&module_plugin);

			# Set the intensive interval
			if ($module->{'is_intensive'} == 1) {				
				$module->{'intensive_interval'} = $module->{'interval'};
			} else {
				$module->{'intensive_interval'} = $module->{'interval'} * ($Conf{'interval'} / $Conf{'intensive_interval'});
			}

			# Make the module run the first time
			$module->{'counter'} = $module->{'intensive_interval'};
			
			# Replace macros
			replace_macros ($module);

			push (@Modules, {%{$module}});
		# Plugin
		} elsif ($line =~ /^\s*module_plugin\s+(.+)$/) {

			# Single line plugin definition
			if ($module_begin == 0) {

				# Set default values for the module configuration
				init_module ($module);
				
				# Configure the plugin
				$module->{'func'} = \&module_plugin;
				$module->{'params'} = $1;
	
				# Set the intensive interval
				if ($module->{'is_intensive'} == 1) {				
					$module->{'intensive_interval'} = $module->{'interval'};
				} else {
					$module->{'intensive_interval'} = $module->{'interval'} * ($Conf{'interval'} / $Conf{'intensive_interval'});
				}
			
				# Make the module run the first time
				$module->{'counter'} = $module->{'intensive_interval'};
							
				# Replace macros
				replace_macros ($module);

				push (@Modules, {%{$module}});
			} else {
				$module->{'func'} = \&module_plugin;
				$module->{'params'} = $1;
			}
		# Module proc command redefinition		
		} elsif ($line =~ /^\s*module_proc_cmd\s+(.+)$/) {
			PROC_CMDS->{$OS} = $1;
		# Module freedisk command redefinition		
		} elsif ($line =~ /^\s*module_freedisk_cmd\s+(.+)$/) {
			PART_CMDS->{$OS} = $1;
		# Collection
		} elsif ($line =~ /^\s*file_collection\s+(.+)$/) {
			my $collection = $1;
			
			# Prevent path traversal attacks
			if ($collection !~ m/(\.\.)|\//) {
				$Collections{$collection} = 0;
			}
		# Min critical
		} elsif ($line =~ /^\s*module_min_critical\s+(.*)\s*$/) {
			$module->{'min_critical'} = $1;
		# Max critical
		} elsif ($line =~ /^\s*module_max_critical\s+(.*)\s*$/) {
			$module->{'max_critical'} = $1;
		# Min warning
		} elsif ($line =~ /^\s*module_min_warning\s+(.*)\s*$/) {
			$module->{'min_warning'} = $1;
		# Max warning
		} elsif ($line =~ /^\s*module_max_warning\s+(.*)\s*$/) {
			$module->{'max_warning'} = $1;
		# Disabled
		} elsif ($line =~ /^\s*module_disabled\s+(.*)\s*$/) {
			$module->{'disabled'} = $1;
		# Min ff event
		} elsif ($line =~ /^\s*module_min_ff_event\s+(.*)\s*$/) {
			$module->{'min_ff_event'} = $1;
		# Unit
		} elsif ($line =~ /^\s*module_unit\s+(.*)\s*$/) {
			$module->{'unit'} = $1;
		# Module_group
		} elsif ($line =~ /^\s*module_group\s+(.*?)\s*$/) {
			$module->{'module_group'} = $1;
		# Custom id
		} elsif ($line =~ /^\s*module_custom_id\s+(.*)\s*$/) {
			$module->{'custom_id'} = $1;
		# Str warning
		} elsif ($line =~ /^\s*module_str_warning\s+(.*)\s*$/) {
			$module->{'str_warning'} = $1;
		# Str critical
		} elsif ($line =~ /^\s*module_str_critical\s+(.*)\s*$/) {
			$module->{'str_critical'} = $1;
		# Critical instructions
		} elsif ($line =~ /^\s*module_critical_instructions\s+(.*)\s*$/) {
			$module->{'critical_instructions'} = $1;
		# Warning instructions
		} elsif ($line =~ /^\s*module_warning_instructions\s+(.*)\s*$/) {
			$module->{'warning_instructions'} = $1;
		# Unknown instructions
		} elsif ($line =~ /^\s*module_unknown_instructions\s+(.*)\s*$/) {
			$module->{'unknown_instructions'} = $1;
		# Tags
		} elsif ($line =~ /^\s*module_tags\s+(.*)\s*$/) {
			$module->{'tags'} = $1;
		# Critical inverse
		} elsif ($line =~ /^\s*module_critical_inverse\s+(\S+)\s*$/) {
			$module->{'critical_inverse'} = $1;
		# Warning inverse
		} elsif ($line =~ /^\s*module_warning_inverse\s+(\S+)\s*$/) {
			$module->{'warning_inverse'} = $1;
		# Quiet
		} elsif ($line =~ /^\s*module_quiet\s+(\S+)\s*$/) {
			$module->{'quiet'} = $1;
		# FF interval
		} elsif ($line =~ /^\s*module_ff_interval\s+(\S+)\s*$/) {
			$module->{'module_ff_interval'} = $1;
		} elsif ($line =~ /^\s*module_min_ff_event_normal\s+(\S+)\s*$/) {
			$module->{'min_ff_event_normal'} = $1;
		} elsif ($line =~ /^\s*module_min_ff_event_warning\s+(\S+)\s*$/) {
			$module->{'min_ff_event_warning'} = $1;
		} elsif ($line =~ /^\s*module_min_ff_event_critical\s+(\S+)\s*$/) {
			$module->{'min_ff_event_critical'} = $1;
		} elsif ($line =~ /^\s*module_ff_timeout\s+(\S+)\s*$/) {
			$module->{'ff_timeout'} = $1;
		} elsif ($line =~ /^\s*module_each_ff\s+(\S+)\s*$/) {
			$module->{'each_ff'} = $1;
		# Macros
		} elsif ($line =~ /^\s*module_macro(\S+)\s+(.*)\s*$/) {
			$module->{'macros'}{$1} = $2;
		}
	}
	return;
}

################################################################################
# Create configuration file for broker agents.
################################################################################
sub write_broker_conf($){
	my ($broker_agent) = @_;
	my $content = '';

	# I don't think the following should be copied either: proxy_*
	my %ignored_tokens = (
		'broker_agent' => 1, 'agent_name_cmd' => 1, 'udp_server' => 1, 'cron_mode' => 1
	);

	open (CONF_FILE, "$ConfDir/$ConfFile") or error ("Could not open file '$ConfDir/$ConfFile': $!.");
	open (BROKER_FILE, ">$ConfDir/${broker_agent}.conf") or error ("Could not write configuration file: $!");

	while (my $line = <CONF_FILE>) {

		my ( $token ) = $line =~ m/^\s*(\S+)(\s.*)?$/;
		# Skip tokens which should not be copied to broker configuration
		next if defined $ignored_tokens{$token};

		# Change the agent name
		if ($line =~ m/^\s*#*\s*agent_name\s+/) {
			$line = "agent_name $broker_agent\n";
		}
		# Change the logfile
		elsif ($line =~ m/^\s*logfile\s+(.*)/) {
			$line = 'logfile ' . dirname ($1) . "/$broker_agent.log\n";
		}

		print BROKER_FILE $line;
	}
	close (BROKER_FILE);
	close (CONF_FILE);
}

################################################################################
# Read configuration file. Exit on error.
################################################################################
sub read_config (;$) {
	my $token = shift;
	my @found_tokens;
	my $module;

	error ("File '$ConfDir/$ConfFile' not found.") unless (-e "$ConfDir/$ConfFile");
	open (CONF_FILE, "$ConfDir/$ConfFile") or error ("Could not open file '$ConfDir/$ConfFile': $!.");
	
	my @file = <CONF_FILE>;
	close(CONF_FILE);
	
	foreach my $line (@file){
		# Skip comments and empty lines
		next if ($line =~ m/^\s*#/) or ($line =~ m/^\s*$/);
		
		# Replace CRLF with LF
		$line =~ s/\r\n/\n/g;
		
		# Token search
		if (defined ($token)) {
			if ($line =~ /^\s*(\S+)\s+(.*)$/ && $1 eq $token) {
				
				# Multiple value token
				if (wantarray ()) {
					push (@found_tokens, $2);
				}
				# Single value token
				else {
					return $2;
				}
			}
			next;
		}

		# Store the custom fields
		
		if (($line =~ m/^(custom_field\d+_name)\s+(.*)/) or ($line =~ m/^(custom_field\d+_value)\s+(.*)/)) {
			$Customfields{$1} = $2;
			next;
		}

		# Save global macros
		if ($line =~ m/^macro(\S+)\s+(.*)/) {
			$Macros{$1} = $2;
			next;
		}
		
		next if ($line =~ /^module\s*\w*/);

		#Configuration token
		if ($line =~ /^\s*(\S+)\s+(.*)$/) {		
			log_message ('setup', "$1 is $2");
			$Conf{$1} = $2;
			
			# Look for broker agents.
			if ($1 eq 'broker_agent') {
				$BrokerEnabled = 1;
			}

			# Remove trailing spaces
			$Conf{$1} =~ s/\s*$//;
		}
	}

	# Token search
	if (defined ($token)) {
		
		# Multiple value token
		if (wantarray ()) {
			return @found_tokens;
		}
		
		# Single value token not found.
		return undef;
	}
	
	# Set the intensive interval
	if ($Conf{'intensive_interval'} == 0) {
		$Conf{'intensive_interval'} = $Conf{'interval'};
	}

	# Search for includes after all other variables have been set
	foreach my $line (@file) {
		
		# Skip comments and empty lines
		next if ($line =~ m/^\s*#/) or ($line =~ m/^\s*$/);
		
		# Replace CRLF with LF
		$line =~ s/\r\n/\n/g;

		# Additional configuration file
		if ($line =~ /^include\s+(.*)\s*/) {
			$Conf{'include'} = $Conf{'include'} ? "$Conf{'include'} $1" : $1;

			foreach my $file_name (glob("$1")) {
				open (FILE, "$file_name") or next;

				log_message ('setup', "reading $file_name");
				my @file_conf = <FILE>;
				parse_conf_modules(\@file_conf); 
				close (FILE);
			}
			next;
		}
	}
	
	# Module, plugin and collection definitions
	parse_conf_modules(\@file);

	# If agent_name_cmd is defined, agent_name is set by command result.
	if ($Conf{'agent_name'} eq '') {
		if ($Conf{'agent_name_cmd'} eq '__rand__') {
			$Conf{'agent_name'} = generate_agent_name();
			config_update('agent_name', $Conf{'agent_name'});
		} elsif ($Conf{'agent_name_cmd'} ne '') {
			my $result = `$Conf{'agent_name_cmd'}`;
	
			# Use only the first line.
			my ($temp_agent_name, $remain) = split(/\n/, $result);
			chomp ($temp_agent_name);
	
			# Remove white spaces of the first and last.
			$temp_agent_name =~ s/^ *(.*?) *$/$1/;
	
			$Conf{'agent_name'} = $temp_agent_name if ($temp_agent_name ne '');
		} else {
			$Conf{'agent_name'} = hostname();
		}
	}

	# Update the agent MD5 since agent_name may have changed
	$AgentMD5 = md5 ($Conf{'agent_name'});
	$RemoteConfFile = "$AgentMD5.conf";
	$RemoteMD5File = "$AgentMD5.md5";
	
	# Load thread support if agent_threads is greater than 1.
	if ($Conf{'agent_threads'} > 1) {
		eval {
			local $SIG{__DIE__};
			require threads;
			require threads::shared;
			require Thread::Semaphore;
		};
		if (!$@) {
			$Sem = Thread::Semaphore->new;
			$ThreadSem = Thread::Semaphore->new ($Conf{'agent_threads'});
			threads::shared::share (\$Xml);
			threads::shared::share (\$Sem);
			log_message ('log', 'Using thread library.');
		} else {
			log_message ('log', 'Thread library is not available. agent_threads is set to 1 (disabled).');
			$Conf{'agent_threads'} = 1;
			$Sem = undef;
			$ThreadSem = undef;
		}
	} else {
		$Sem = undef;
		$ThreadSem = undef;
		log_message ('log', 'Thread is disabled.');
	}

	# Accept 'yes' for backward compatibility
	$Conf{'server_ssl'} = '1' if ($Conf{'server_ssl'} eq 'yes');
	$Conf{'secondary_server_ssl'} = '1' if ($Conf{'secondary_server_ssl'} eq 'yes');

	# Set tentacle client options
	if ($Conf{'transfer_mode'} eq 'tentacle') {
		$Conf{'server_opts'} = '-x \'' . $Conf{'server_pwd'} . '\' ' . $Conf{'server_opts'} if ($Conf{'server_pwd'} ne '');
		$Conf{'server_opts'} = '-c ' . $Conf{'server_opts'} if ($Conf{'server_ssl'} eq '1');
	}

	# Set tentacle client options for secondary server	
	if ($Conf{'secondary_transfer_mode'} eq 'tentacle') {
		$Conf{'secondary_server_opts'} = '-x \'' . $Conf{'secondary_server_pwd'} . '\' ' . $Conf{'secondary_server_opts'} if ($Conf{'secondary_server_pwd'} ne '');
		$Conf{'secondary_server_opts'} = '-c ' . $Conf{'secondary_server_opts'} if ($Conf{'secondary_server_ssl'} eq '1');
	}
}

#################################################################################
## Remove any trailing / from directory names.
#################################################################################
sub fix_directory ($) {
	my $dir = shift;
	
	my $char = chop ($dir);
	return $dir if ($char eq '/');
	return $dir . $char;
}



################################################################################
# Sends a file to the server.
################################################################################
#sub send_file ($;$) {
sub send_file {
	my ($file, $secondary) = @_;
	my $output;

	my $pid = fork();
	return 1 unless defined $pid;
	
	if ($pid == 0) {
		# execute the transfer program by child process.
		eval {
			local $SIG{'ALRM'} = sub {die};
			alarm ($Conf{'transfer_timeout'});
			if ($Conf{'transfer_mode'} eq 'tentacle') {
				$output = `tentacle_client -v -a $Conf{'server_ip'} -p $Conf{'server_port'} $Conf{'server_opts'} "$file" 2>&1 >$DevNull`;
			} elsif ($Conf{'transfer_mode'} eq 'ssh') {
 				$output = `scp -P $Conf{'server_port'} "$file" pandora@"$Conf{'server_ip'}:$Conf{'server_path'}" 2>&1 >$DevNull`;
			} elsif ($Conf{'transfer_mode'} eq 'ftp') {
				my $base = basename ($file);
				my $dir = dirname ($file);

				$output = `ftp -n $Conf{'server_opts'} $Conf{'server_ip'} $Conf{'server_port'} 2>&1 >$DevNull <<FEOF1
				quote USER $Conf{'server_user'}
				quote PASS $Conf{'server_pwd'}
				lcd "$dir"
				cd "$Conf{'server_path'}"
				put "$base"
				quit
				FEOF1`
			} elsif ($Conf{'transfer_mode'} eq 'local') {
				$output = `cp "$file" "$Conf{'server_path'}/" 2>&1 >$DevNull`;
		 	}
			alarm (0);
		};

		if ($@) {
			log_message ('error', "Error sending file '$file': File transfer command is not responding.");
			exit 1;
		}

		# Get the errorlevel
		my $rc = $? >> 8;
		if ($rc != 0) {
			log_message ('error', "Error sending file '$file': $output");
		}
		exit $rc;
	}

	# Wait the child process termination and get the errorlevel
	waitpid ($pid, 0);
	my $rc = $? >> 8;

	return $rc unless (defined ($secondary));

	# Send the file to the secondary server
	return $rc unless ($Conf{'secondary_mode'} eq 'always' || ($Conf{'secondary_mode'} eq 'on_error' && $rc != 0));
	
	swap_servers ();
	$rc = send_file ($file);
	swap_servers ();
	return $rc;
}

################################################################################
# Send buffered XML files.
################################################################################
sub send_buffered_xml_files () {

	# Read XML files from the temporal directory
	opendir(TEMPORAL, $Conf{'temporal'}) or return;
	while (my $xml_file = readdir(TEMPORAL)) { 
	
		# Skip non data files and symlinks
		next if ($xml_file !~ m/^$Conf{'agent_name'}\.[0-9]+\.data$/ || -l "$Conf{'temporal'}/$xml_file");

		my $rc = send_file ("$Conf{'temporal'}/$xml_file", 1);
		
		if ($rc == 0) {	
			if ($Conf{'debug'} eq '1') {
				rename "$Conf{'temporal'}/$xml_file", "$Conf{'temporal'}/$xml_file". "sent";
			} else {
				unlink ("$Conf{'temporal'}/$xml_file");	
			}
		}
	}
}

################################################################################
# Swap primary and secondary servers.
################################################################################
sub swap_servers () {
	($Conf{'server_ip'}, $Conf{'secondary_server_ip'}) = ($Conf{'secondary_server_ip'}, $Conf{'server_ip'});
	($Conf{'server_path'}, $Conf{'secondary_server_path'}) = ($Conf{'secondary_server_path'}, $Conf{'server_path'});
	($Conf{'server_port'}, $Conf{'secondary_server_port'}) = ($Conf{'secondary_server_port'}, $Conf{'server_port'});
	($Conf{'transfer_mode'}, $Conf{'secondary_transfer_mode'}) = ($Conf{'secondary_transfer_mode'}, $Conf{'transfer_mode'});
	($Conf{'transfer_timeout'}, $Conf{'secondary_transfer_timeout'}) = ($Conf{'secondary_transfer_timeout'}, $Conf{'transfer_timeout'});
	($Conf{'server_user'}, $Conf{'secondary_server_user'}) = ($Conf{'secondary_server_user'}, $Conf{'server_user'});
	($Conf{'server_pwd'}, $Conf{'secondary_server_pwd'}) = ($Conf{'secondary_server_pwd'}, $Conf{'server_pwd'});
	($Conf{'server_ssl'}, $Conf{'secondary_server_ssl'}) = ($Conf{'secondary_server_ssl'}, $Conf{'server_ssl'});
	($Conf{'server_opts'}, $Conf{'secondary_server_opts'}) = ($Conf{'secondary_server_opts'}, $Conf{'server_opts'});
}

################################################################################
# Receive a file from the server.
################################################################################
sub recv_file ($) {
	my $file = shift;
	my $output;

	my $pid = fork();
        return 1 unless defined $pid;

	if ($pid == 0) {
		# execute the transfer program by child process.
		eval {
			local $SIG{'ALRM'} = sub {die};
			alarm ($Conf{'transfer_timeout'});
			if ($Conf{'transfer_mode'} eq 'tentacle') {
 				$output = `cd "$Conf{'temporal'}"$CmdSep tentacle_client -v -g -a $Conf{'server_ip'} -p $Conf{'server_port'} $Conf{'server_opts'} $file 2>&1 >$DevNull`
			} elsif ($Conf{'transfer_mode'} eq 'ssh') {
 				$output = `scp -P $Conf{'server_port'} pandora@"$Conf{'server_ip'}:$Conf{'server_path'}/$file" $Conf{'temporal'} 2>&1 >$DevNull`;
			} elsif ($Conf{'transfer_mode'} eq 'ftp') {
				my $base = basename ($file);
				my $dir = dirname ($file);

				$output = `ftp -n $Conf{'server_opts'} $Conf{'server_ip'} $Conf{'server_port'} 2>&1 >$DevNull <<FEOF1
				quote USER $Conf{'server_user'}
				quote PASS $Conf{'server_pwd'}
				lcd "$Conf{'temporal'}"
				cd "$Conf{'server_path'}"
				get "$file"
				quit
				FEOF1`
			} elsif ($Conf{'transfer_mode'} eq 'local') {
				$output = `cp $Conf{'server_path'}/$file $Conf{'temporal'} 2>&1 >$DevNull`;
			}
			alarm (0);
		};

		if ($@) {
			log_message ('error', "Error retrieving file: File transfer command is not responding.");
			exit 1;
		}

		# Get the errorlevel
		my $rc = $? >> 8;
		if ($rc != 0) {
			log_message ('error', "Error retrieving file: $output");
		}
		exit $rc;
	}

	# Wait the child process termination and get the errorlevel
	waitpid ($pid, 0);
	my $rc = $? >> 8;

	return $rc;
}

################################################################################
# Check the server for a remote configuration.
################################################################################
sub check_remote_config () {

	return unless ($Conf{'remote_config'} eq '1');

	# Calculate the configuration file MD5 digest
	open (CONF_FILE, "$ConfDir/$ConfFile") or error ("Could not open file '$ConfDir/$ConfFile': $!.");
	binmode(CONF_FILE);
	my $conf_md5 = md5 (join ('', <CONF_FILE>));
	close (CONF_FILE);

	# Remove temporary files if they exist as symlink to avoid symlink attack
	for my $file ("$Conf{'temporal'}/$RemoteMD5File", "$Conf{'temporal'}/$RemoteConfFile")  {
		error ("File '$file' already exists as a symlink and could not be removed: $!") if (-l $file && ! unlink($file));
	}

	# Get the remote MD5 file
	if (recv_file ($RemoteMD5File) != 0) {
		open (MD5_FILE, "> $Conf{'temporal'}/$RemoteMD5File") || error ("Could not open file '$ConfDir/$RemoteMD5File' for writing: $!.");
		print MD5_FILE $conf_md5;
		close (MD5_FILE);
		copy ("$ConfDir/$ConfFile", "$Conf{'temporal'}/$RemoteConfFile");
		send_file ("$Conf{'temporal'}/$RemoteConfFile");
		send_file ("$Conf{'temporal'}/$RemoteMD5File");
		log_message ('remote config', 'Uploading configuration for the first time.');
		unlink ("$Conf{'temporal'}/$RemoteConfFile");
		unlink ("$Conf{'temporal'}/$RemoteMD5File");
		return;
	}

	open (MD5_FILE, "< $Conf{'temporal'}/$RemoteMD5File") || error ("Could not open file '$ConfDir/$RemoteMD5File' for writing: $!.");
	my $remote_conf_md5 = <MD5_FILE>;
	close (MD5_FILE);
	
	# No changes
	return if ($remote_conf_md5 eq $conf_md5);
	
	# Get the new configuration file
	return if (recv_file ($RemoteConfFile) != 0);
	log_message ('remote config', 'Configuration has changed!');

	# Save the new configuration
	move ("$Conf{'temporal'}/$RemoteConfFile", "$ConfDir/$ConfFile");

	# Empty macros, modules, plugins and collections
	%Macros = ();
	@Modules = ();
	%Collections = ();
	%Conf = %DefaultConf;

	# Reload the new configuration
	read_config ();
	
	# Log file may have changed
	stop_log ();
	start_log ('quiet');
	
	#Set nice of the pandora_agent
	my $PID = $$;
	`renice "$Conf{'pandora_nice'}" "$PID"`;
}

################################################################################
# SUB launch_tentacle_proxy
# Launchs tentacle server in proxy mode.
################################################################################
sub launch_tentacle_proxy () {
	# Check if proxy server ip is right.
	if ($Conf{'server_ip'} ne "localhost") {	
		
		#Create a new process and launch tentacle.
		$tentacle_pid = fork();	

		if ($tentacle_pid == 0) {

			#Execute tentacle server as a daemon
			my $new_process = "tentacle_server -b ".$Conf{'server_ip'}." -g ".$Conf{'server_port'}." -c ".$Conf{'proxy_max_connection'}." -t ".$Conf{'proxy_timeout'};

			$new_process .= ' -C' if ($Conf{'server_ssl'} eq '1');

			log_message ('setup', 'Proxy mode enabled');
			exec ($new_process);
		} 
	} else {
		log_message ('error', 'You can not proxy to localhost');
		exit 1;
	}
}

################################################################################
# Delete old collections and download new collections.
################################################################################
sub check_collections () {

	# Delete old collections if there are no broker agents
	if ($BrokerEnabled == 0) {
		opendir (DIR, "$ConfDir/collections") || return;
 		while (defined (my $file_name = readdir(DIR))) {
			next if ($file_name eq '.' || $file_name eq '..');

			# Do not delete md5 files associated to a collection
			$file_name =~ s/\.md5$//;

			if (! defined ($Collections{$file_name})) {
				rmrf ("$ConfDir/collections/$file_name");
				unlink ("$ConfDir/collections/$file_name.md5");
			}
		}
		closedir (DIR);
	}

	# Download new collections
	while (my ($collection, $in_path) = each (%Collections)) {
		my $collection_file = $collection . ".zip";
		my $collection_md5_file = $collection . ".md5";

		# Add the collection directory to the PATH
		if ($in_path == 0) {
			$Collections{$collection} = 1;
			$ENV{'PATH'} .= ":$ConfDir/collections/$collection";
		}

		# Get remote md5
 		error ("File '$Conf{'temporal'}/$collection_md5_file' already exists as a symlink and could not be removed: $!.") if (-l "$Conf{'temporal'}/$collection_md5_file" && !unlink("$Conf{'temporal'}/$collection_md5_file"));
		next unless (recv_file ($collection_md5_file) == 0);
		open (MD5_FILE, "< $Conf{'temporal'}/$collection_md5_file") || error ("Could not open file '$Conf{'temporal'}/$collection_md5_file' for reading: $!.");
		my $remote_collection_md5 = <MD5_FILE>;
		close (MD5_FILE);
		unlink ("$Conf{'temporal'}/$collection_md5_file");

		# Read local md5
		my $local_collection_md5 = '';
		if (defined (open (MD5_FILE, "< $ConfDir/collections/$collection_md5_file"))) {
			$local_collection_md5 = <MD5_FILE>;
			close MD5_FILE;
		}

		# Check for changes
		$local_collection_md5 = $remote_collection_md5 unless defined ($local_collection_md5);
		next if ($local_collection_md5 eq $remote_collection_md5);
		
		# Download and unzip
		next unless (recv_file ($collection_file) == 0);
		rmrf ("$ConfDir/collections/$collection");
		`unzip -d "$ConfDir/collections/$collection" "$Conf{'temporal'}/$collection_file" 2>$DevNull`;
		unlink ("$Conf{'temporal'}/$collection_file");		
		
		# Save the new md5
		open (MD5_FILE, "> $ConfDir/collections/$collection_md5_file") || error ("Could not open file '$ConfDir/collections/$collection_md5_file' for writing: $!.");
		print MD5_FILE "$remote_collection_md5";
		close (MD5_FILE);
		
		# Set proper file permissions
		chmodr (0750, "$ConfDir/collections/$collection");
	}
}

###############################################################################
# Return the MD5 checksum of the given string as a hex string.
# Pseudocode from: http://en.wikipedia.org/wiki/MD5#Pseudocode
###############################################################################
my @S = (
	7, 12, 17, 22,  7, 12, 17, 22,  7, 12, 17, 22,  7, 12, 17, 22,
	5,  9, 14, 20,  5,  9, 14, 20,  5,  9, 14, 20,  5,  9, 14, 20,
	4, 11, 16, 23,  4, 11, 16, 23,  4, 11, 16, 23,  4, 11, 16, 23,
	6, 10, 15, 21,  6, 10, 15, 21,  6, 10, 15, 21,  6, 10, 15, 21
);
my @K = (
	0xd76aa478, 0xe8c7b756, 0x242070db, 0xc1bdceee,
	0xf57c0faf, 0x4787c62a, 0xa8304613, 0xfd469501,
	0x698098d8, 0x8b44f7af, 0xffff5bb1, 0x895cd7be,
	0x6b901122, 0xfd987193, 0xa679438e, 0x49b40821,
	0xf61e2562, 0xc040b340, 0x265e5a51, 0xe9b6c7aa,
	0xd62f105d, 0x02441453, 0xd8a1e681, 0xe7d3fbc8,
	0x21e1cde6, 0xc33707d6, 0xf4d50d87, 0x455a14ed,
	0xa9e3e905, 0xfcefa3f8, 0x676f02d9, 0x8d2a4c8a,
	0xfffa3942, 0x8771f681, 0x6d9d6122, 0xfde5380c,
	0xa4beea44, 0x4bdecfa9, 0xf6bb4b60, 0xbebfbc70,
	0x289b7ec6, 0xeaa127fa, 0xd4ef3085, 0x04881d05,
	0xd9d4d039, 0xe6db99e5, 0x1fa27cf8, 0xc4ac5665,
	0xf4292244, 0x432aff97, 0xab9423a7, 0xfc93a039,
	0x655b59c3, 0x8f0ccc92, 0xffeff47d, 0x85845dd1,
	0x6fa87e4f, 0xfe2ce6e0, 0xa3014314, 0x4e0811a1,
	0xf7537e82, 0xbd3af235, 0x2ad7d2bb, 0xeb86d391
);
sub md5 {
	my $str = shift;

	# No input!
	if (!defined($str)) {
		return "";
	}

	# Note: All variables are unsigned 32 bits and wrap modulo 2^32 when
	# calculating.

	# Initialize variables.
	my $h0 = 0x67452301;
	my $h1 = 0xEFCDAB89;
	my $h2 = 0x98BADCFE;
	my $h3 = 0x10325476;

	# Pre-processing.
	my $msg = unpack ("B*", pack ("A*", $str));
	my $bit_len = length ($msg);

	# Append "1" bit to message.
	$msg .= '1';

	# Append "0" bits until message length in bits ≡ 448 (mod 512).
	$msg .= '0' while ((length ($msg) % 512) != 448);

	# Append bit /* bit, not byte */ length of unpadded message as 64-bit
	# little-endian integer to message.
	$msg .= unpack ("B32", pack ("V", $bit_len));
	$msg .= unpack ("B32", pack ("V", $bit_len >> 32));

	# Process the message in successive 512-bit chunks.
	for (my $i = 0; $i < length ($msg); $i += 512) {

		my @w;
		my $chunk = substr ($msg, $i, 512);

		# Break chunk into sixteen 32-bit little-endian words w[i], 0 <= i <=
		# 15.
		for (my $j = 0; $j < length ($chunk); $j += 32) {
			push (@w, unpack ("V", pack ("B32", substr ($chunk, $j, 32))));
		}

		# Initialize hash value for this chunk.
		my $a = $h0;
		my $b = $h1;
		my $c = $h2;
		my $d = $h3;
		my $f;
		my $g;

		# Main loop.
		for (my $y = 0; $y < 64; $y++) {
			if ($y <= 15) {
				$f = $d ^ ($b & ($c ^ $d));
				$g = $y;
			}
			elsif ($y <= 31) {
				$f = $c ^ ($d & ($b ^ $c));
				$g = (5 * $y + 1) % 16;
			}
			elsif ($y <= 47) {
				$f = $b ^ $c ^ $d;
				$g = (3 * $y + 5) % 16;
			}
			else {
				$f = $c ^ ($b | (0xFFFFFFFF & (~ $d)));
				$g = (7 * $y) % 16;
			}

			my $temp = $d;
			$d = $c;
			$c = $b;
			$b = ($b + leftrotate (($a + $f + $K[$y] + $w[$g]) % POW232, $S[$y])) % POW232;
			$a = $temp;
		}

		# Add this chunk's hash to result so far.
		$h0 = ($h0 + $a) % POW232;
		$h1 = ($h1 + $b) % POW232;
		$h2 = ($h2 + $c) % POW232;
		$h3 = ($h3 + $d) % POW232;
	}

	# Digest := h0 append h1 append h2 append h3 #(expressed as little-endian)
	return unpack ("H*", pack ("V", $h0)) .
	       unpack ("H*", pack ("V", $h1)) .
	       unpack ("H*", pack ("V", $h2)) .
	       unpack ("H*", pack ("V", $h3));
}

###############################################################################
# MD5 leftrotate function. See: http://en.wikipedia.org/wiki/MD5#Pseudocode
###############################################################################
sub leftrotate {
	my ($x, $c) = @_;

	return (0xFFFFFFFF & ($x << $c)) | ($x >> (32 - $c));
}

###############################################################################
# Return the SHA256 checksum of the given string as a hex string.
# Pseudocode from: http://en.wikipedia.org/wiki/SHA-2#Pseudocode
###############################################################################
my @K2 = (
	0x428a2f98, 0x71374491, 0xb5c0fbcf, 0xe9b5dba5, 0x3956c25b, 0x59f111f1,
	0x923f82a4, 0xab1c5ed5, 0xd807aa98, 0x12835b01, 0x243185be, 0x550c7dc3,
	0x72be5d74, 0x80deb1fe, 0x9bdc06a7, 0xc19bf174, 0xe49b69c1, 0xefbe4786,
	0x0fc19dc6, 0x240ca1cc, 0x2de92c6f, 0x4a7484aa, 0x5cb0a9dc, 0x76f988da,
	0x983e5152, 0xa831c66d, 0xb00327c8, 0xbf597fc7, 0xc6e00bf3, 0xd5a79147,
	0x06ca6351, 0x14292967, 0x27b70a85, 0x2e1b2138, 0x4d2c6dfc, 0x53380d13,
	0x650a7354, 0x766a0abb, 0x81c2c92e, 0x92722c85, 0xa2bfe8a1, 0xa81a664b,
	0xc24b8b70, 0xc76c51a3, 0xd192e819, 0xd6990624, 0xf40e3585, 0x106aa070,
	0x19a4c116, 0x1e376c08, 0x2748774c, 0x34b0bcb5, 0x391c0cb3, 0x4ed8aa4a,
	0x5b9cca4f, 0x682e6ff3, 0x748f82ee, 0x78a5636f, 0x84c87814, 0x8cc70208,
	0x90befffa, 0xa4506ceb, 0xbef9a3f7, 0xc67178f2
);
sub sha256 {
	my $str = shift;

	# No input!
	if (!defined($str)) {
		return "";
	}

	# Note: All variables are unsigned 32 bits and wrap modulo 2^32 when
	# calculating.

	# First 32 bits of the fractional parts of the square roots of the first 8
	# primes.
	my $h0 = 0x6a09e667;
	my $h1 = 0xbb67ae85;
	my $h2 = 0x3c6ef372;
	my $h3 = 0xa54ff53a;
	my $h4 = 0x510e527f;
	my $h5 = 0x9b05688c;
	my $h6 = 0x1f83d9ab;
	my $h7 = 0x5be0cd19;

	# Pre-processing.
	my $msg = unpack ("B*", pack ("A*", $str));
	my $bit_len = length ($msg);

	# Append "1" bit to message.
	$msg .= '1';

	# Append "0" bits until message length in bits = 448 (mod 512).
	$msg .= '0' while ((length ($msg) % 512) != 448);

	# Append bit /* bit, not byte */ length of unpadded message as 64-bit
	# big-endian integer to message.
	$msg .= unpack ("B32", pack ("N", $bit_len >> 32));
	$msg .= unpack ("B32", pack ("N", $bit_len));

	# Process the message in successive 512-bit chunks.
	for (my $i = 0; $i < length ($msg); $i += 512) {

		my @w;
		my $chunk = substr ($msg, $i, 512);

		# Break chunk into sixteen 32-bit big-endian words.
		for (my $j = 0; $j < length ($chunk); $j += 32) {
			push (@w, unpack ("N", pack ("B32", substr ($chunk, $j, 32))));
		}

		# Extend the first 16 words into the remaining 48 words w[16..63] of the message schedule array:
		for (my $i = 16; $i < 64; $i++) {
			my $s0 = rightrotate($w[$i - 15], 7) ^ rightrotate($w[$i - 15], 18) ^ ($w[$i - 15] >> 3);
			my $s1 = rightrotate($w[$i - 2], 17) ^ rightrotate($w[$i - 2], 19) ^ ($w[$i - 2] >> 10);
			$w[$i] = ($w[$i - 16] + $s0 + $w[$i - 7] + $s1) % POW232;
		}

		# Initialize working variables to current hash value.
		my $a = $h0;
		my $b = $h1;
		my $c = $h2;
		my $d = $h3;
		my $e = $h4;
		my $f = $h5;
		my $g = $h6;
		my $h = $h7;

		# Compression function main loop.
		for (my $i = 0; $i < 64; $i++) {
			my $S1 = rightrotate($e, 6) ^ rightrotate($e, 11) ^ rightrotate($e, 25);
			my $ch = ($e & $f) ^ ((0xFFFFFFFF & (~ $e)) & $g);
			my $temp1 = ($h + $S1 + $ch + $K2[$i] + $w[$i]) % POW232;
			my $S0 = rightrotate($a, 2) ^ rightrotate($a, 13) ^ rightrotate($a, 22);
			my $maj = ($a & $b) ^ ($a & $c) ^ ($b & $c);
			my $temp2 = ($S0 + $maj) % POW232;

			$h = $g;
			$g = $f;
			$f = $e;
			$e = ($d + $temp1) % POW232;
			$d = $c;
			$c = $b;
			$b = $a;
			$a = ($temp1 + $temp2) % POW232;
		}

		# Add the compressed chunk to the current hash value.
		$h0 = ($h0 + $a) % POW232;
		$h1 = ($h1 + $b) % POW232;
		$h2 = ($h2 + $c) % POW232;
		$h3 = ($h3 + $d) % POW232;
		$h4 = ($h4 + $e) % POW232;
		$h5 = ($h5 + $f) % POW232;
		$h6 = ($h6 + $g) % POW232;
		$h7 = ($h7 + $h) % POW232;
	}

	# Produce the final hash value (big-endian).
	return unpack ("H*", pack ("N", $h0)) .
	       unpack ("H*", pack ("N", $h1)) .
	       unpack ("H*", pack ("N", $h2)) .
	       unpack ("H*", pack ("N", $h3)) .
	       unpack ("H*", pack ("N", $h4)) .
	       unpack ("H*", pack ("N", $h5)) .
	       unpack ("H*", pack ("N", $h6)) .
	       unpack ("H*", pack ("N", $h7));
}

###############################################################################
# Rotate a 32-bit number a number of bits to the right.
###############################################################################
sub rightrotate {
	my ($x, $c) = @_;

	return (0xFFFFFFFF & ($x << (32 - $c))) | ($x >> $c);
}

################################################################################
# Try to guess the OS version.
################################################################################
sub guess_os_version ($) {
	my $os = shift;
	my $os_version;

	# Linux
	if ($os eq 'linux') {
		$os_version = `lsb_release -sd 2>$DevNull`;
	# AIX
	} elsif ($os eq 'aix') {
		$os_version = "$2.$1" if (`uname -rv` =~ /\s*(\d)\s+(\d)\s*/);
	# Windows
	} elsif ($os =~ /win/i) {
		$os_version = `ver`;
		$DevNull = '/Nul';
		$CmdSep = '\&';
		$OS = "windows";

	# Solaris, HP-UX, BSD and others
	} else {
		$os_version = `uname -r`;
	}
	
	# Something went wrong
	return '' unless defined ($os_version);
	
	# Remove any trailing new lines
	chomp ($os_version);

	return $os_version;
}

################################################################################
# Execute the given module.
################################################################################
sub exec_module ($) {
	my $module = shift;

	# Need something to execute
	if ($module->{'func'} == 0) {
		$ThreadSem->up () if (defined ($ThreadSem) && $Conf{'agent_threads'} > 1);
		return;
	}
	
	# Check module interval
	if (++($module->{'counter'}) < $module->{'intensive_interval'}) {
		$ThreadSem->up () if (defined ($ThreadSem) && $Conf{'agent_threads'} > 1);
		return;
	}

	# Check module cron
	if (check_module_cron ($module) != 1) {
		$ThreadSem->up () if (defined ($ThreadSem) && $Conf{'agent_threads'} > 1);
		return;
	}

	# Check module preconditions
	if (evaluate_module_preconditions ($module) == 0) {
		return;
	}
	
	# Reset module counter
	$module->{'counter'} = 0;

	# Temporarily disable strict refs
	no strict 'refs';

	# Run
	my @value = &{$module->{'func'}}($module);
	if (defined ($value[0])) {

		# Evaluate intensive conditions
		if ($module->{'is_intensive'} == 1) {
			my $intensive_match = evaluate_module_intensive_conditions ($module, $value[0]);
			if ($intensive_match == $module->{'intensive_match'} && $module->{'timestamp'} + $module->{'interval'} * $Conf{'interval'} > time ()) {
				$ThreadSem->up () if (defined ($ThreadSem) && $Conf{'agent_threads'} > 1);
				return;
			}
			
			# Update the time reference
			$module->{'timestamp'} = time () if ($module->{'timestamp'} + $module->{'interval'} * $Conf{'interval'} <= time ());
			
			# Update the intensive match status
			$module->{'intensive_match'} = $intensive_match;
		}
		
		# Evaluate module conditions
		evaluate_module_conditions ($module, $value[0]);
		
		# Write the module XML
		write_module_xml ($module, @value);
	}
	
	# Save the module value if needed (only works for the first returned value)
	if ($module->{'save'} ne '') {
		if (defined ($value[0])) {
			$ENV{$module->{'save'}} = $value[0] ;
		} else {
			$ENV{$module->{'save'}} = '';
		}
	}
	
	$ThreadSem->up () if (defined ($ThreadSem) && $Conf{'agent_threads'} > 1);
}

################################################################################
# Load process information.
################################################################################
sub load_procs () {
	my $utimestamp = time ();

	# Do we know hoy to get process information in this OS?
	return unless defined (PROC_CMDS->{$OS});

	# Update at most once every interval
	return if ($Procs{'__utimestamp__'} > ($utimestamp - $Conf{'interval'}));

	# Get process information
	my $cmd = PROC_CMDS->{$OS};
	my @procs = `$cmd`;
	return undef unless ($? eq 0);

	# Clear past process infomation
	%Procs = ();

	# Parse process information
	foreach my $proc (@procs) {

		chomp ($proc);		
		my @proc_info = split (/\s+/, $proc);
		next unless ($#proc_info >= 2);

		# Process command
		my $proc_cmd = join (' ', @proc_info[2..$#proc_info]);

		# Process command
		$Procs{$proc_cmd} = ();
		
		# Process CPU usage
		$Procs{$proc_cmd}{'cpu'} = $proc_info[0];

		# Process virtual size
		$Procs{$proc_cmd}{'size'} = $proc_info[1];
	}

	$Procs{'__utimestamp__'} = $utimestamp;
}

################################################################################
# Load partition information.
################################################################################
sub load_parts () {
	my $utimestamp = time ();

	# Do we know hoy to get partition information in this OS?
	return unless defined (PART_CMDS->{$OS});

	# Update at most once every interval
	return if ($Parts{'__utimestamp__'} > ($utimestamp - $Conf{'interval'}));

	# Get partition information
	my $cmd = PART_CMDS->{$OS};
	my @parts = `$cmd`;
	return undef unless ($? eq 0);

	# Parse partition information
	foreach my $part (@parts) {

		chomp ($part);		
		my @part_info = split (/\s+/, $part);
		next unless ($#part_info >= 2);
		
		my $part = join (' ', @part_info[2..$#part_info]);

		# Mount point
		$Parts{$part} = ();
		
		# Total space in kB
		$Parts{$part}{'total'} = $part_info[0];

		# Available space in kB
		$Parts{$part}{'avail'} = $part_info[1];
	}

	$Parts{'__utimestamp__'} = $utimestamp;
}

################################################################################
# Execute the given command.
################################################################################
sub module_exec ($) {
	my $module = shift;
	my @data;
	my $exe;

	# Check module parameters
	return () unless ($module->{'params'} ne '');

	my $params = $module->{'params'};
		
	# Execute the command
	if ($module->{'timeout'} == 0) {
		@data = `$params 2> $DevNull`;
		log_message ('debug', "Executing module " . $module->{'name'} . " ($params 2> $DevNull)") if ($Conf{'debug'} eq '1');
	} else {
		my $cmd = quotemeta ($params);
		@data = `$Conf{'pandora_exec'} $module->{'timeout'} $cmd 2> $DevNull`;
		log_message ('debug', "Executing module " . $module->{'name'} . ' (' . $Conf{'pandora_exec'} . ' ' . $module->{'timeout'} . " $cmd 2> $DevNull)") if ($Conf{'debug'} eq '1');
	}

	# Something went wrong or no data
	return () unless ($? eq 0 && defined ($data[0]));

	return @data;
}

################################################################################
# Get the status of a process. 1 running, 0 not running.
################################################################################
sub module_proc ($) {
	my $module = shift;

	# Check module parameters
	return () unless ($module->{'params'} ne '');

	# Data collection layer
	load_procs ();

	return (1) if defined ($Procs{$module->{'params'}});
	return (0);
}

################################################################################
# Get the CPU usage of a process.
################################################################################
sub module_cpuproc ($) {
	my $module = shift;

	# Check module parameters
	return () unless ($module->{'params'} ne '');

	# Data collection layer
	load_procs ();

	return () unless defined ($Procs{$module->{'params'}}) and defined ($Procs{$module->{'params'}}{'cpu'});
	return ($Procs{$module->{'params'}}{'cpu'});
}

################################################################################
# Get the memory usage of a process in Mbytes.
################################################################################
sub module_memproc ($) {
	my $module = shift;

	# Check module parameters
	return () unless ($module->{'params'} ne '');

	# Data collection layer
	load_procs ();

	return () unless defined ($Procs{$module->{'params'}}) and defined ($Procs{$module->{'params'}}{'size'});
	return (sprintf ("%d", $Procs{$module->{'params'}}{'size'} / 1024));
}

################################################################################
# Get the free space in a partition in Mbytes.
################################################################################
sub module_freedisk ($) {
	my $module = shift;

	# Check module parameters
	return () unless ($module->{'params'} ne '');

	# Data collection layer
	load_parts ();

	return () unless defined ($Parts{$module->{'params'}}) and defined ($Parts{$module->{'params'}}{'avail'});
	
	my $avail = sprintf("%d", $Parts{$module->{'params'}}{'avail'} / 1024);
	return ($avail);
}

################################################################################
# Get the free space in a partition in %.
################################################################################
sub module_freepercentdisk ($) {
	my $module = shift;

	# Check module parameters
	return () unless ($module->{'params'} ne '');

	# Data collection layer
	load_parts ();

	return () unless defined ($Parts{$module->{'params'}}) and defined ($Parts{$module->{'params'}}{'avail'});
	
	my $availp = sprintf("%d", $Parts{$module->{'params'}}{'avail'} * 100 / $Parts{$module->{'params'}}{'total'});
	return ($availp);
}

################################################################################
# Get the occupied space in a partition in %.
################################################################################
sub module_occupiedpercentdisk ($) {
	my $module = shift;

	# Check module parameters
	return () unless ($module->{'params'} ne '');

	# Data collection layer
	load_parts ();

	return () unless defined ($Parts{$module->{'params'}}) and defined ($Parts{$module->{'params'}}{'avail'});
	
	my $occupiedp = sprintf("%d", ($Parts{$module->{'params'}}{'total'} - $Parts{$module->{'params'}}{'avail'}) * 100 / $Parts{$module->{'params'}}{'total'});
	return ($occupiedp);
}

################################################################################
# Get the CPU usage %.
################################################################################
sub module_cpuusage ($) {
	my $module = shift;

	# Do we know hoy to get CPU usage in this OS?
	return unless defined (CPUUSAGE_CMDS->{$OS});

	# Get CPU usage
	my $cmd = CPUUSAGE_CMDS->{$OS};
	my @data = `$cmd 2> $DevNull`;

	# Something went wrong or no data
	return () unless ($? eq 0 && defined ($data[0]));

	return ($data[0]);
}

################################################################################
# Get the free space in a partition in Mbytes.
################################################################################
sub module_freememory ($) {
	my $module = shift;

	# Do we know hoy to get memory information in this OS?
	return () unless defined (FREEMEMORY_CMDS->{$OS});

	# Get available memory
	my $cmd = FREEMEMORY_CMDS->{$OS};
	my @data = `$cmd 2> $DevNull`;

	# Something went wrong or no data
	return () unless ($? eq 0 && defined ($data[0]));

	return (sprintf ("%d", $data[0] / 1024));
}

################################################################################
# Get the free space in a partition in %.
################################################################################
sub module_freepercentmemory ($) {
	my $module = shift;

	# Do we know hoy to get memory information in this OS?
	return unless defined (TOTALMEMORY_CMDS->{$OS});

	# Get CPU usage
	my $cmd = TOTALMEMORY_CMDS->{$OS};
	my @data = `$cmd 2> $DevNull`;

	# Something went wrong or no data
	return () unless ($? eq 0 && defined ($data[0]));

	# Get total memory in MB
	my $total = sprintf ("%d", $data[0] / 1024);
	
	# Get available memory in MB
	my ($avail) = module_freememory ($module);
	return () unless defined ($avail);
	
	return sprintf (("%d", $avail * 100 / $total));
}

################################################################################
# Evaluate and execute module preconditions.
################################################################################
sub evaluate_module_preconditions ($) {
	my ($module) = @_;

	# Evaluate preconditions
	foreach my $precondition (@{$module->{'precondition'}}) {
		my $data = `$precondition->{'command'} 2> $DevNull`;		
		return 0 if (evaluate_condition ($precondition, $data) == 0);
	}

	return 1;
}

################################################################################
# Evaluate a module condition. Returns 1 if the condition matches, 0 otherwise.
################################################################################
sub evaluate_condition ($$) {
	my ($condition, $data) = @_;
	
	{
		no warnings;
		if (($condition->{'operator'} eq '>' && $data > $condition->{'value_1'}) ||
			($condition->{'operator'} eq '<' && $data < $condition->{'value_1'}) ||
			($condition->{'operator'} eq '=' && $data == $condition->{'value_1'}) ||
			($condition->{'operator'} eq '!=' && $data != $condition->{'value_1'}) ||
			($condition->{'operator'} eq '=~' && $data =~ /$condition->{'value_1'}/) ||
			($condition->{'operator'} eq '()' && $data > $condition->{'value_1'} && $data < $condition->{'value_2'})) {
				return 1;
		}
	}
	
	return 0;
}


################################################################################
# Evaluate and execute module conditions.
################################################################################
sub evaluate_module_conditions ($$) {
	my ($module, $data) = @_;

	# Evaluate conditions
	foreach my $condition (@{$module->{'conditions'}}) {
		if (evaluate_condition ($condition, $data) == 1) {
				`$condition->{'command'} 2> $DevNull`;
		}
	}
}

################################################################################
# Evaluate intensive conditions.
################################################################################
sub evaluate_module_intensive_conditions ($$) {
	my ($module, $data) = @_;

	# Evaluate conditions
	foreach my $condition (@{$module->{'intensive_conditions'}}) {
		return 0 if (evaluate_condition ($condition, $data) == 0);
	}
	
	return 1;
}

################################################################################
# Checks the module's cron string. Returns 1 if the module should be run, 0 if
# not.
################################################################################
sub check_module_cron ($) {
	my $module = shift;
	
	# No cron string defined
	return 1 unless ($module->{'cron'} ne '');

	# Check if the module was already executed
	return 0 unless (time() >= $module->{'cron_utimestamp'});

	# Get cron configuration
	my @cron_params = split (/\s/, $module->{'cron'});

	# Get current time
	my $current_time = time();
	my @time = localtime($current_time);

	# Minutes, hours, day of the month, month and day of the week
	my @time_params = @time[1, 2, 3, 4, 6];

	# Fix month (localtime retuns 0..11 and we need 1..12)
	$time_params[3] += 1;
	
	# Check cron parameters	
	for (my $i = 0; $i < 5; $i++) {
		
		# Wildcard
		next if ($cron_params[$i] eq '*');
		
		# Get interval
		my ($bottom, $top) = split (/-/, $cron_params[$i]);
		$top = $bottom unless defined ($top);

		# Check if next execution will overflow the cron (only minutes overflow)
		# If overflow, execute the module
		my $overflow_cron = 0;
		if ($i == 0) {
			my $start_cron_seconds = $bottom*60;
			my $current_exec_seconds = $time_params[$i]*60;
			my $next_exec_seconds = $time_params[$i]*60 + $module->{'interval'}*$Conf{'interval'};
			if ($current_exec_seconds > $start_cron_seconds && $current_exec_seconds > $next_exec_seconds) {
				$start_cron_seconds += 3600;
			}
			if (($current_exec_seconds <= $start_cron_seconds) && ($start_cron_seconds <= $next_exec_seconds)) {
				$overflow_cron = 1
			}
		}
		
		# Check interval
		if ($bottom <= $top) {
			return 0 if (($time_params[$i] < $bottom || $time_params[$i] > $top) && !$overflow_cron);
		} else {
			return 0 if (($time_params[$i] < $bottom && $time_params[$i] > $top) && !$overflow_cron);
		}
	}

	# Do not check in the next minute, hour, day or month.
	my $offset = 0; 
	if ($module->{'cron_interval'} >= 0) {
		$offset = $module->{'cron_interval'};
	} elsif($cron_params[0] ne '*') {
		# 1 minute
		$offset = 60;
	} elsif($cron_params[1] ne '*') {
		# 1 hour
		$offset = 3600;
	} elsif($cron_params[2] ne '*' || $cron_params[4] ne '*') {
		# 1 day
		$offset = 86400;
	} elsif($cron_params[3] ne '*') {
		# 31 days
		$offset = 2678400;
	}

	$module->{'cron_utimestamp'} = $current_time + $offset;
	return 1;
}

################################################################################
# Write module data in XML format.
################################################################################
sub write_module_xml ($@) {
	my ($module, @data) = @_;

	# No data
	return unless (defined $data[0]);

	# Is it a plugin?
	if ($module->{'func'} == \&module_plugin) {
		$Sem->down () if (defined ($Sem));
		$Xml .= $data[0];
		$Sem->up () if (defined ($Sem));
		return;
	}

	# Critical section
	$Sem->down () if (defined ($Sem));

	$Xml .= "<module>\n" .
		"	<name><![CDATA[" . $module->{'name'} . "]]></name>\n" .
		"	<description><![CDATA[" . $module->{'description'} . "]]></description>\n" . 
		"	<type>" . $module->{'type'} . "</type>\n";

	# Interval
	$Xml .= "	<module_interval>" . $module->{'interval'} . "</module_interval>\n";
	
	# Min
	$Xml .= "	<min>" . $module->{'min'} . "</min>\n" if (defined ($module->{'min'}));

	# Max
	$Xml .= "	<max>" . $module->{'max'} . "</max>\n" if (defined ($module->{'max'}));

	# Post process
	$Xml .= "	<post_process>" . $module->{'post_process'} . "</post_process>\n" if (defined ($module->{'post_process'}));

	# Min critical
	$Xml .= "	<min_critical>" . $module->{'min_critical'} . "</min_critical>\n" if (defined ($module->{'min_critical'}));

	# Max critical
	$Xml .= "	<max_critical>" . $module->{'max_critical'} . "</max_critical>\n" if (defined ($module->{'max_critical'}));

	# Min warning
	$Xml .= "	<min_warning>" . $module->{'min_warning'} . "</min_warning>\n" if (defined ($module->{'min_warning'}));

	# Max warning
	$Xml .= "	<max_warning>" . $module->{'max_warning'} . "</max_warning>\n" if (defined ($module->{'max_warning'}));

	# Disabled
	$Xml .= "	<disabled>" . $module->{'disabled'} . "</disabled>\n" if (defined ($module->{'disabled'}));

	# Min ff event
	$Xml .= "	<min_ff_event>" . $module->{'min_ff_event'} . "</min_ff_event>\n" if (defined ($module->{'min_ff_event'}));
	
	# Unit
	$Xml .= "	<unit><![CDATA[" . $module->{'unit'} . "]]></unit>\n" if (defined ($module->{'unit'}));
	
	# Module group
	$Xml .= "	<module_group>" . $module->{'module_group'} . "</module_group>\n" if (defined ($module->{'module_group'}));
	
	# Custom ID
	$Xml .= "	<custom_id><![CDATA[" . $module->{'custom_id'} . "]]></custom_id>\n" if (defined ($module->{'custom_id'}));
	
	# Str warning
	$Xml .= "	<str_warning><![CDATA[" . $module->{'str_warning'} . "]]></str_warning>\n" if (defined ($module->{'str_warning'}));
	
	# Str critical
	$Xml .= "	<str_critical><![CDATA[" . $module->{'str_critical'} . "]]></str_critical>\n" if (defined ($module->{'str_critical'}));
	
	# Critical instructions
	$Xml .= "	<critical_instructions><![CDATA[" . $module->{'critical_instructions'} . "]]></critical_instructions>\n" if (defined ($module->{'critical_instructions'}));
	
	# Warning instructions
	$Xml .= "	<warning_instructions><![CDATA[" . $module->{'warning_instructions'} . "]]></warning_instructions>\n" if (defined ($module->{'warning_instructions'}));
	
	# Unknown instructions
	$Xml .= "	<unknown_instructions><![CDATA[" . $module->{'unknown_instructions'} . "]]></unknown_instructions>\n" if (defined ($module->{'unknown_instructions'}));
	
	# Tags
	$Xml .= "	<tags><![CDATA[" . $module->{'tags'} . "]]></tags>\n" if (defined ($module->{'tags'}));

	# Critical inverse
	$Xml .= "	<critical_inverse>" . $module->{'critical_inverse'} . "</critical_inverse>\n" if (defined ($module->{'critical_inverse'}));
	
	# Warning inverse
	$Xml .= "	<warning_inverse>" . $module->{'warning_inverse'} . "</warning_inverse>\n" if (defined ($module->{'warning_inverse'}));
	
	# Quiet
	$Xml .= "	<quiet>" . $module->{'quiet'} . "</quiet>\n" if (defined ($module->{'quiet'}));
	
	# Module FF interval
	$Xml .= "	<module_ff_interval>" . $module->{'module_ff_interval'} . "</module_ff_interval>\n" if (defined ($module->{'module_ff_interval'}));
	
	# Module Alert template
	$Xml .= "	<alert_template>" . $module->{'alert_template'} . "</alert_template>\n" if (defined ($module->{'alert_template'}));
	
	# Module Alert template
	$Xml .= "	<crontab>" . $module->{'cron'} . "</crontab>\n" if (defined ($module->{'cron'}) and ($module->{'cron'} ne ""));

	# FF threshold configuration
	$Xml .= "	<min_ff_event_normal>" . $module->{'min_ff_event_normal'} . "</min_ff_event_normal>\n" if (defined ($module->{'min_ff_event_normal'}));
	$Xml .= "	<min_ff_event_warning>" . $module->{'min_ff_event_warning'} . "</min_ff_event_warning>\n" if (defined ($module->{'min_ff_event_warning'}));
	$Xml .= "	<min_ff_event_critical>" . $module->{'min_ff_event_critical'} . "</min_ff_event_critical>\n" if (defined ($module->{'min_ff_event_critical'}));
	$Xml .= "	<ff_timeout>" . $module->{'ff_timeout'} . "</ff_timeout>\n" if (defined ($module->{'ff_timeout'}));
	$Xml .= "	<each_ff>" . $module->{'each_ff'} . "</each_ff>\n" if (defined ($module->{'each_ff'}));

	# Data list
	if ($#data > 0) {
		$Xml .= "	<data><![CDATA[" . join('', @data) . "]]></data>\n";
	# Single data
	} else {
		chomp ($data[0]);
		$Xml .= "	<data><![CDATA[$data[0]]]></data>\n";
	}
	$Xml .= "</module>\n";

 	$Sem->up () if (defined ($Sem));
}

################################################################################
# Receive a UDP server signal to restart agent
################################################################################
sub udp_server_signal () {
	log_message ('udp server', 'Received signal to restart the agent.');
}

################################################################################
# Basic UDP server to restart agent on UDP signal received
################################################################################
sub udp_server ($$) {

	my $udp_port = shift;
	my $udp_auth_address = shift;
	my $parent_pid = getppid();
	my @udp_auth_list = split(',', $udp_auth_address);

	my($sock, $oldmsg, $newmsg, $hisaddr, $hishost, $MAXLEN);
	$MAXLEN = 1024;

	log_message ('udp server', 'Starting UDP server listening on '.$udp_auth_address.":".$udp_port);
	$sock = IO::Socket::INET->new(LocalPort => $udp_port, Proto => 'udp') or die "socket: $@";

	while ($sock->recv($newmsg, $MAXLEN)) {
		my $hishost = $sock->peerhost();
		my $address_found = 0;
		foreach my $single_address (@udp_auth_list) {
			$address_found = $address_found || ($hishost eq $single_address);
		}
		if (($udp_auth_address eq "0.0.0.0") || $address_found){
			if ($newmsg =~ /REFRESH AGENT/){
				# Send signal to restart agent
				log_message ('udp server', 'Received signal from '.$hishost);
				kill 'SIGINT' , $parent_pid;
			}
			elsif ($newmsg =~ /START PROCESS (.*)/){
				my $process_name = $1;
				$process_name =~ s/^\s*//g;
				$process_name =~ s/\s*$//g;
				if (defined($Conf{"process_${process_name}_start"})) {
					log_message ('udp server', "Process $process_name started from $hishost");
					system "$Conf{\"process_${process_name}_start\"} 2>$DevNull &";
				} else {
					log_message ('udp server', "Attempt to start unknown process $process_name from $hishost");
				}
			}
			elsif ($newmsg =~ /STOP PROCESS (.*)/){
				my $process_name = $1;
				$process_name =~ s/^\s*//g;
				$process_name =~ s/\s*$//g;
				if (defined($Conf{"process_${process_name}_stop"})) {
					log_message ('udp server', "Process $process_name stopped from $hishost");
					system "$Conf{\"process_${process_name}_stop\"} 2>$DevNull &";
				} else {
					log_message ('udp server', "Attempt to stop unknown process $process_name from $hishost");
				}
			}
		}
	}
}

################################################################################
# Execute the given plugin.
################################################################################
sub module_plugin ($) {
	my $plugin = shift;

	my $command = $plugin->{'params'};

	# Empty plugin	
	return () if ($command eq '');

	# Execute the plugin

	my $output = "";
	if ($plugin->{'timeout'} == 0) {
		$output = `$command 2>$DevNull`;
		log_message ('debug', "Executing plugin: " . $command) if ($Conf{'debug'} eq '1');
	} else {
		$output = `$Conf{'pandora_exec'} $plugin->{'timeout'} $command 2> $DevNull`;
		log_message ('debug', "Executing plugin: (" . $command . ") with timeout: " . $plugin->{'timeout'} . "s") if ($Conf{'debug'} eq '1');
	}
	
	# Do not save the output if there was an error
	if ($? != 0) {
		return ();
	}

	return ($output);
}

################################################################################
# TERM Handler
################################################################################
sub kill_signal_handler (){
	# Kill tentacle server if it was launched

	if (defined ($tentacle_pid)) {
			print "kill -9 $tentacle_pid\n";
			`kill -9 $tentacle_pid`;
	}

	# Kill udp_server if it was forked.
	if (defined ($udp_server_pid) && $udp_server_pid) {
		kill 'TERM', $udp_server_pid;
		log_message ('udp server',  'terminated.');
	}

	exit (0);
}

################################################################################
# Get the free disk space in the temporal directory (in bytes).
################################################################################
sub temporal_freedisk () {

	# Call df
	return 0 unless defined (DF_CMDS->{$OS});
	my $cmd = DF_CMDS->{$OS} . ' ' . $Conf{'temporal'} . ' | awk \'NR > 1 {print $4}\'';	
	my $temporal_freedisk = `$cmd`;

	# Check for errors
	return 0 unless ($? eq 0);

	# Convert to bytes
	return 1024 * int ($temporal_freedisk);
}

################################################################################
# Replace module macros.
################################################################################
sub replace_macros ($) {
	my $module = shift;

	# Replace macros		
	foreach my $token (keys (%{$module})) {

		# No need to skip macros for now, since it's a hash ref and only array refs
		# are searched for macros.
		#if ($token eq 'macros') {
		#	next;
		#}

		# No defined value for conf token
		if (! defined ($module->{$token})) {
			next;
		}
				
		# Simple configuration token
		if(ref($module->{$token}) eq ''){
			# Module macros
			while (my ($macro, $subst) = each (%{$module->{'macros'}})) {
				eval {
					$module->{$token} =~ s/$macro/$subst/g;
				};
			}
			# Global macros
			while (my ($macro, $subst) = each (%Macros)) {
				eval {
					$module->{$token} =~ s/$macro/$subst/g;
				};
			}
		}
		# Hash array
		elsif (ref($module->{$token}) eq 'ARRAY'){
			for (my $i = 0; $i <= $#{$module->{$token}}; $i++) {
				
				# Array of configuration tokens
				foreach my $key (keys (%{$module->{$token}->[$i]})) {
					
					# Module macros (each configuration token is a hash)
					while (my ($macro, $subst) = each (%{$module->{'macros'}})) {
						eval {
							$module->{$token}->[$i]->{$key} =~ s/$macro/$subst/g;
						}
					}

					# Global macros (each configuration token is a hash)
					while (my ($macro, $subst) = each (%Macros)) {
						eval {
							$module->{$token}->[$i]->{$key} =~ s/$macro/$subst/g;
						}
					}
				}
			}
		}
	}
}

################################################################################
# Initialize a module with default values.
################################################################################
sub init_module ($) {
	my $module = shift;
	
	$module->{'name'} = '';
	$module->{'type'} = 'generic_data';
	$module->{'description'} = '';
	$module->{'func'} = 0;
	$module->{'params'} = '';
	$module->{'interval'} = 1;
	$module->{'timeout'} = 0;
	$module->{'counter'} = 0;
	$module->{'max'} = undef;
	$module->{'min'} = undef;
	$module->{'post_process'} = undef;
	$module->{'min_critical'} = undef;
	$module->{'max_critical'} = undef;
	$module->{'min_warning'} = undef;
	$module->{'max_warning'} = undef;
	$module->{'disabled'} = undef;
	$module->{'min_ff_event'} = undef;
	$module->{'save'} = '';
	$module->{'conditions'} = [];
	$module->{'cron'} = '';
	$module->{'cron_utimestamp'} = 0;
	$module->{'cron_interval'} = -1;
	$module->{'precondition'} = [];
	$module->{'is_intensive'} = 0;
	$module->{'intensive_conditions'} = [];
	$module->{'intensive_match'} = 0;
	$module->{'timestamp'} = 0;
	$module->{'unit'} = undef;
	$module->{'module_group'} = undef;
	$module->{'custom_id'} = undef;
	$module->{'str_warning'} = undef;
	$module->{'str_critical'} = undef;
	$module->{'critical_instructions'} = undef;
	$module->{'warning_instructions'} = undef;
	$module->{'unknown_instructions'} = undef;
	$module->{'tags'} = undef;
	$module->{'critical_inverse'} = undef;
	$module->{'warning_inverse'} = undef;
	$module->{'quiet'} = undef;
	$module->{'module_ff_interval'} = undef;
	$module->{'macros'} = {};
	$module->{'alert_template'} = undef;
}

################################################################################
# Generate a unique agent name.
################################################################################
sub generate_agent_name {
	return sha256(join('|', ($Conf{'agent_alias'}, $Conf{server_ip}, time(), sprintf("%04d", rand(10000)))));
}

################################################################################
# Set the value of a token in the configuration file. If the token does not
# exist, it is appended to the end of the file.
################################################################################
sub config_update ($$) {
	my ($token, $value) = @_;
	
	# Read the original configuration file.
	open(my $fh, '<', "$ConfDir/$ConfFile") or die($!);
	my @lines = <$fh>;
	close ($fh);

	# Set the new value for the configuration token.
	my $found = 0;
	for(my $i = 0; $i < $#lines; $i++) {
		if ($lines[$i] =~ m/[#\s]*$token/) {
			$lines[$i] = "$token $value\n";
			$found = 1;
			last;
		}
	}

	# Append the token to the end if it was not found in the file.
	if ($found == 0) {
		push(@lines, "$token $value\n");
	}

	# Write the changes to the configuration file.
	open($fh, '>', "$ConfDir/$ConfFile") or die($!);
	print $fh @lines;
	close($fh);
}

################################################################################
# Get the eHorus key from the eHorus agent configuration file.
################################################################################
sub get_ehkey {
	my $fh;

	return '' unless defined($Conf{'ehorus_conf'});

	# Open the eHorus configuration file.
	if (!open($fh, '<', $Conf{'ehorus_conf'})) {
		# Do not write to the log, since ehorus_conf points to the default eHorus configuration file by default.
		return '';
	}

	# Look for the eHorus key.
	while (my $line = <$fh>) {
		
		# Skip comments.
		next if ($line =~ m/^\s*#/);

		if ($line =~ m/\s*eh_key\s+(\S+)/) {
			my $eh_key = $1;
			close($fh);

			return $eh_key;
		}
	}

	# Not found.
	close($fh);
	return '';
}

################################################################################
# Main.
################################################################################

#Handler TERM signal.
$SIG{'TERM'} = \&kill_signal_handler;

# Check command line arguments
print_usage unless ($#ARGV == 0);
$ConfDir = fix_directory ($ARGV[0]);
error ("Directory '$ConfDir' does not exist.") unless (-d "$ConfDir");

#Pandora home path
$ENV{'PANDORA_HOME'}=$ConfDir;

# Get user to run as
my $pandora_user = read_config ('pandora_user');
if (defined ($pandora_user)) {
	# Change the EUID
	my $pandora_user_uid = getpwnam ($pandora_user);
	if (!defined ($pandora_user_uid)) {
		error ("Cannot get uid for user $pandora_user. Does the user exist and can we read /etc/passwd?");
	}
	$> = $pandora_user_uid;
	if ($> != $pandora_user_uid) {
		error ("Cannot run as $pandora_user: Insufficient permissions.");
	}
}

# Guess the OS version
$OS_VERSION = guess_os_version ($OS);

# Start logging
start_log ();
log_message ('log', 'Running as user ' . getpwuid ($>));

# Read configuration file
read_config ();

$ENV{'PANDORA_AGENT'}=$Conf{'agent_name'};

# Fix directory names
$Conf{'temporal'} = fix_directory ($Conf{'temporal'});
error ("Temporal directory '" . $Conf{'temporal'} . "' does not exist.") unless (-d "$Conf{'temporal'}");
$Conf{'server_path'} = fix_directory ($Conf{'server_path'});
$Conf{'secondary_server_path'} = fix_directory ($Conf{'secondary_server_path'});

# Startup delay
log_message ('log', 'Sleeping for ' . $Conf{'delayed_startup'} . ' seconds.') if ($Conf{'delayed_startup'} > 0);
sleep ($Conf{'delayed_startup'});

#Set nice of the pandora_agent
my $PID = $$;
`renice "$Conf{'pandora_nice'}" "$PID"`;

#Launch tentacle server in proxy mode if configured
if ($Conf{'proxy_mode'}) {
	
	#Check if user is root
	if ($> != 0) {		
		launch_tentacle_proxy();
	} else {
		log_message ('error', 'Proxy mode can not be launched as root');
		exit 1;
	}
}

# Add the plugins directory to the PATH
$ENV{'PATH'} .= ":$ConfDir/plugins";

# Start UDP server if configured
if ($Conf{'udp_server'} == 1){
	$udp_server_pid = fork();

	if ($udp_server_pid == 0){
		$0 = 'udp_server (pandora_agent)';
		udp_server ($Conf{'udp_server_port'}, $Conf{'udp_server_auth_address'});
		exit;
	}
}

# Must be set to 0 if the agent is a broker agent
my $main_agent = -1;

# base time to start eatch iteration with the same interval.
my $iter_base_time = time();
$LogFileIdx = -1;
# Loop
while (1) {
	if (-e $Conf{'logfile'} && (stat($Conf{'logfile'}))[7] > $Conf{'logsize'}) {
		rotate_log();
	}
	# Ignore signals from UDP and Tentacle server while processing execution
	if ($Conf{'udp_server'} == 1 || $Conf{'proxy_mode'}){
		$SIG{'INT'} = 'DEFAULT';
	}

	# Check for a new configuration
	check_remote_config () unless ($Conf{'debug'} eq '1');

	# Check file collections
	check_collections () unless ($Conf{'debug'} eq '1');

	# Launch broker agents
	@BrokerPid = ();
	my @broker_agents = read_config ('broker_agent');
	foreach my $broker_agent (@broker_agents) {
		
		# Create broker conf file if it does not exist
		if (! -e "$ConfDir/${broker_agent}.conf") {
			write_broker_conf($broker_agent);
		}
		
		$main_agent = fork ();
			
		# Broker agent
		if ($main_agent == 0) {
		
			# Set the configuration file
			$ConfFile = "${broker_agent}.conf";
			
			# Log to a new file
			stop_log ();
			start_log ('quiet');
				
			# Read configuration file
			%Macros = ();
			@Modules = ();
			%Collections = ();
			%Conf = %DefaultConf;
			read_config ();
			
			$Conf{'agent_alias'} = $broker_agent;
			# Check for a new configuration
			check_remote_config () unless ($Conf{'debug'} eq '1');
				
			# Check file collections
			check_collections () unless ($Conf{'debug'} eq '1');
					
			# Execute
			last;
		} else {
			push (@BrokerPid, $main_agent);
		}
	}

	my $address;

	if(defined($Conf{'address'})) {
		# Check if address is auto to get the local ip
		if ($Conf{'address'} eq 'auto') {
			my @address_list;

			if( -x "/bin/ip" || -x "/sbin/ip" || -x "/usr/sbin/ip" ) {
				@address_list = `ip addr show 2>$DevNull | sed -e '/127.0.0/d' -e '/[0-9]*\\.[0-9]*\\.[0-9]*/!d' -e 's/^[ \\t]*\\([^ \\t]*\\)[ \\t]*\\([^ \\t]*\\)[ \\t].*/\\2/' -e 's/\\/.*//'`;
			}
			else {
				@address_list = `ifconfig -a 2>$DevNull | sed -e '/127.0.0/d' -e '/[0-9]*\\.[0-9]*\\.[0-9]*/!d' -e 's/^[ \\t]*\\([^ \\t]*\\)[ \\t]*\\([^ \\t]*\\)[ \\t].*/\\2/' -e 's/.*://'`;
			}

			for (my $i = 0; $i <= $#address_list; $i++) {		
				chomp($address_list[$i]);
				if ($i > 0) {
					$address .= ',';
				}
				
				$address .= $address_list[$i];
			}			
		}
		else {
			$address = $Conf{'address'};
		}
	}
	
	# Clear the XML
	$Xml = "";

	# Get the eHorus key.
	my $eh_key = get_ehkey();

	# Custom fields
	my @customfieldskeys = keys(%Customfields);
	if ($#customfieldskeys > -1 || $eh_key ne '') {
		$Xml .= "<custom_fields>\n";

		foreach my $customfieldkey (@customfieldskeys) {
			if($customfieldkey =~ m/^(custom_field\d+_)name/) {
				if(defined($Customfields{$1."value"})) {
					$Xml .= "	<field>\n";
					$Xml .= "		<name><![CDATA[". $Customfields{$1."name"} ."]]></name>\n";
					$Xml .= "		<value><![CDATA[". $Customfields{$1."value"} ."]]></value>\n";
					$Xml .= "	</field>\n";
				}
			}
		}

		# Add the eHorus key as a custom field.
		if ($eh_key ne '') {
			$Xml .= "	<field>\n";
			$Xml .= "		<name>eHorusID</name>\n";
			$Xml .= "		<value><![CDATA[". $eh_key ."]]></value>\n";
			$Xml .= "	</field>\n";
		}

		$Xml .= "</custom_fields>\n";
	}
	
	# Execute modules
	foreach my $module (@Modules) {

		# Execute the module in a separate thread
		if (defined ($ThreadSem) && $Conf{'agent_threads'} > 1) {
			$ThreadSem->down ();
			my $thr = threads->create (\&exec_module, $module);
			if (! defined ($thr)) {
				$ThreadSem->up ();
			} else {
				$thr->detach();
			}
		# Execute the module
		} else {
			exec_module($module);
		}
	}

	# Wait for all the threads
	$ThreadSem->down ($Conf{'agent_threads'}) if (defined ($ThreadSem) && $Conf{'agent_threads'} > 1);
	$ThreadSem->up ($Conf{'agent_threads'}) if (defined ($ThreadSem) && $Conf{'agent_threads'} > 1);

	if ($Xml ne "" || $Conf{'timestamp'} + $Conf{'interval'} <= time ()) {
		
		# Update the time reference
		$Conf{'timestamp'} = time () if ($Conf{'timestamp'} + $Conf{'interval'} <= time ());
		
		# Compose the XML
		my $xml_header = "<?xml version='1.0' encoding='" . $Conf{'encoding'} . "'?>\n" .
			"<agent_data description='" . $Conf{'description'} . "' group='" . $Conf{'group'} .
			(defined($Conf{'group_password'}) ? ("' group_password='" . $Conf{'group_password'}) : '') .
			(defined($Conf{'group_id'}) ? ("' group_id='" . $Conf{'group_id'}) : '') .
			"' os_name='$OS' os_version='$OS_VERSION' interval='" . $Conf{'interval'} .
			"' version='" . AGENT_VERSION . '(Build ' . AGENT_BUILD . ')' . ($Conf{'autotime'} eq '1' ? '' : "' timestamp='" . strftime ('%Y/%m/%d %H:%M:%S', localtime ())) .
			"' agent_name='" . $Conf{'agent_name'} . "' agent_alias='". $Conf{'agent_alias'} . 
			"' timezone_offset='". $Conf{'timezone_offset'} . "' custom_id='" . $Conf{'custom_id'} .
			"' url_address='". $Conf{'url_address'}; 
	
		if (defined ($Conf{'address'})) {
			$xml_header .= "' address='" .$address;
		}
		
		if (defined ($Conf{'parent_agent_name'})) {
			$xml_header .= "' parent_agent_name='" .$Conf{'parent_agent_name'};
		}
		
		if (defined ($Conf{'agent_mode'})) {
			if ($Conf{'agent_mode'} =~ m/no.?learn/ig) {
				$xml_header .= "' agent_mode='0";
			} elsif ($Conf{'agent_mode'} =~ m/auto.?disable.?/ig) {
				$xml_header .= "' agent_mode='2";
			} else {
				$xml_header .= "' agent_mode='1";
			}
		}

		# Check the gis mode (exec or manual). If exec script is defined, we execute it and get the coordenates
		if (defined ($Conf{'gis_exec'}) && (-e $Conf{'gis_exec'})) {		
			my $coord_str = `$Conf{'gis_exec'}`;
			chomp($coord_str);
			my @coords = split(',',$coord_str);
			# Check if lat and long are numeric
			if (defined($coords[0]) && defined($coords[1]) && ($coords[0] =~ /^-?(\d+)\.(\d+)$|^-?(\d+)$/) && ($coords[1] =~ /^-?(\d+)\.(\d+)$|^-?(\d+)$/)) {
				my $lat = $coords[0];
				my $long = $coords[1];
				
				$xml_header .= "' longitude='" .$long . "' latitude='" .$lat;
	
				if (defined ($coords[2])) {
					my $alt = $coords[2];
					$xml_header .= "' altitude='" .$alt;
				}
				if (defined ($Conf{'position_description'})) {
					$xml_header .= "' position_description='" .$Conf{'position_description'};
				}
			}
		}
		elsif (defined ($Conf{'longitude'}) && defined ($Conf{'latitude'})) {
			$xml_header .= "' longitude='" .$Conf{'longitude'} . "' latitude='" .$Conf{'latitude'};
			if (defined ($Conf{'altitude'})) {
				$xml_header .= "' altitude='" .$Conf{'altitude'};
			}
			if (defined ($Conf{'position_description'})) {
				$xml_header .= "' position_description='" .$Conf{'position_description'};
			}
		}

		$xml_header .= "'>\n";
		$Xml = $xml_header . $Xml . "</agent_data>";

		# Save XML data file
		my $temp_file = $Conf{'temporal'} . '/' . $Conf{'agent_name'} . '.' . time () . '.data';
		error ("File '$temp_file' already exists as a symlink and could not be removed: $!") if (-l $temp_file && !unlink($temp_file));
		open (TEMP_FILE, "> $temp_file") || error ("Could not write XML data file: $!");
		print TEMP_FILE $Xml;
		close (TEMP_FILE);

		# Debug mode
		if ($Conf{'debug'} eq '1') {
			log_message ('debug', "Wrote XML data file '$temp_file'");
			log_message ('debug', "Wrote XML data file '$temp_file'", *STDOUT);
		}

		# Send the XML data file
		my $rc = send_file ($temp_file, 1);
		if ($rc == 0 || $Conf{'xml_buffer'} == 0 || temporal_freedisk () < $Conf{'temporal_min_size'}) {
			if ($Conf{'debug'} eq '1') {
				rename $temp_file, $temp_file . "sent";
			} else {
				unlink ($temp_file);
			}
		}
		
		# Send buffered XML data files
		if ($Conf{'xml_buffer'} == 1) {
			send_buffered_xml_files ();
		}
	}
	
	# Enable signal capture to break the Sleep interval on UDP signal
	if ($Conf{'udp_server'} == 1) {
		$SIG{'INT'} = \&udp_server_signal;
	}

	# Sleep if main agent
	if ($main_agent != 0) {
		foreach my $broker_pid (@BrokerPid) {
			waitpid ($broker_pid, 0);
		}
		
		# Cron mode
		last if ($Conf{'cron_mode'} == 1);

		$iter_base_time += $Conf{'intensive_interval'};
		my $now = time();

		my $interval_remain = $iter_base_time - $now;

		if ($interval_remain >= 0) {
			sleep ($interval_remain);
		} else {
			# don't sleep if iteraion took more than "intensive_interval" seconds
			$iter_base_time = $now; # use current time as base time
		}
	}
	# Finish if broker agent
	else {
		exit (0);
	}
}

__END__

=head1 EXIT STATUS

=over 

=item 0 on Success

=item 1 on Error

=back 

=head1 CONFIGURATION

By default pandora_agent uses F</etc/pandora> as B<home configuration directory>. There is the F<pandora_agent.conf> file with all the configuration of the agent.

=head1 DEPENDENCIES


=head1 LICENSE

This is released under the GNU Lesser General Public License.

=head1 SEE ALSO


=head1 COPYRIGHT

Copyright (c) 2005-2010 Artica Soluciones Tecnologicas S.L

=cut<|MERGE_RESOLUTION|>--- conflicted
+++ resolved
@@ -41,11 +41,7 @@
 my $ThreadSem = undef;
 
 use constant AGENT_VERSION => '7.0NG';
-<<<<<<< HEAD
-use constant AGENT_BUILD => '170406';
-=======
 use constant AGENT_BUILD => '170418';
->>>>>>> e6a8f6af
 
 # Agent log default file size maximum and instances
 use constant DEFAULT_MAX_LOG_SIZE => 600000;
