#!/usr/bin/perl
# **********************************************************************
# Pandora FMS Generic Unix/Perl Agent
# (c) 2009-2015 Artica Soluciones Tecnológicas
# with the help of many people. Please see http://pandorafms.org
# This code is licensed under GPL 2.0 license.
# **********************************************************************

=head1 NAME

pandora_agent - Pandora FMS Agent

=head1 VERSION

Version 6.0

=head1 USAGE

<< pandora_agent F<pandora home> >>

=cut


use strict;
use warnings;

use POSIX qw(strftime floor);
use Sys::Hostname;
use File::Basename;
use File::Copy;
use IO::Socket;
use Sys::Syslog;
use Time::Local;

# Agent XML data
my $Xml;

# Semaphore used to acces $Xml
my $Sem = undef;

# Semaphore used to control the number of threads
my $ThreadSem = undef;

use constant AGENT_VERSION => '7.0NG.740';
<<<<<<< HEAD
use constant AGENT_BUILD => '191029';
=======
use constant AGENT_BUILD => '191112';
>>>>>>> 2aaf78b4

# Agent log default file size maximum and instances
use constant DEFAULT_MAX_LOG_SIZE => 600000;
use constant DEFAULT_LOG_ROTATE => 3;

# Commands to retrieve total memory information in kB
use constant TOTALMEMORY_CMDS => {
	linux => 'cat /proc/meminfo | grep MemTotal: | awk \'{ print $2 }\'',
	solaris => '/usr/sbin/prtconf | awk \'/Memory/ { print $3 * 1024 }\'',
	hpux => 'swapinfo -t | grep memory | awk \'{print $2}\'',
	freebsd => '/sbin/sysctl hw.physmem | awk \'{print $2 / 1024}\'',
};

# Commands to retrieve free memory information in kB
use constant FREEMEMORY_CMDS => {
	linux => 'cat /proc/meminfo | grep MemFree: | awk \'{ print $2 }\'',
	solaris => 'vmstat 1 2 | tail -1 | awk \'{ print $5 }\'',
	hpux => 'swapinfo -t | grep memory | awk \'{print $4}\'',
	freebsd => '/sbin/sysctl -n vm.stats.vm.v_page_size vm.stats.vm.v_free_count | tr "\n" " " | awk \'{ print $1 * $2 / 1024 }\'',
};

# Commands to retrieve cpu information
use constant CPUUSAGE_CMDS => {
	linux => 'vmstat 1 2 | tail -1 | awk \'{ print $13 }\'',
	solaris => 'vmstat 1 2 | tail -1 | awk \'{ print $21 }\'',
	hpux => 'vmstat 1 2 | tail -1 | awk \'{ print $16 }\'',
	freebsd => 'vmstat -n 0 1 2 | tail -1 | awk \'{ print $15 }\''
};

# Commands to retrieve process information
use constant PROC_CMDS => {
	# cpu usage, memory usage, command name
	linux => 'ps aux | awk \'NR > 1 {ps = ""; for (i = 11; i <= NF; ++i) {ps = (ps " " $i) }; print $3, $6, ps}\'',
	solaris => 'prstat 1 1 | awk \'NR > 1 {split ($10, ps, "/"); cpu = substr ($9, 1, length ($9) - 1); mem = substr ($3, 1, length ($3) - 1); print cpu, mem, ps[1]}\'',
	hpux => 'ps -elf | awk \'NR > 1 {ps = ""; for (i = 15; i <= NF; ++i) {ps = (ps " " $i) }; print 0, $10, ps}\'',
	aix => 'ps aux | awk \'NR > 1 {print $3, $6, $11}\'',
	freebsd => 'ps axww -o %cpu= -o %mem= -o command= | sed -e "s/^ *//"',
};

# Commands to retrieve partition information in kB
use constant PART_CMDS => {
	# total, available, mount point
	linux => 'df -P | awk \'NR > 1 {print $2, $4, $6}\'',
	solaris => 'df -k | awk \'NR > 1 {print $2, $4, $6}\'',
	hpux => 'df -P | awk \'NR > 1 {print $2, $4, $6}\'',
	aix => 'df -kP | awk \'NR > 1 {print $2, $4, $6}\'',
	freebsd => 'df -k | awk \'NR > 1 {print $2, $4, $6}\''
};

# Commands to call df with POSIX output format
use constant DF_CMDS => {
	# total, available, mount point
	linux => 'df -P',
	solaris => 'df -k',
	hpux => 'df -P',
	aix => 'df -kP',
	freebsd => 'df -k'
};

# 2 to the power of 32.
use constant POW232 => 2**32;
	
# OS and OS version
my $OS = $^O;

my $OS_VERSION;

# Used to calculate the MD5 checksum of a string
use constant MOD232 => 2**32;

# Directory where pandora_agent.conf is located
my $ConfDir = '';

# Pandora FMS agent configuration file
my $ConfFile = 'pandora_agent.conf';

# Set to 1 if broker agents are enabled.
my $BrokerEnabled = 0;

# Broker agent configuration files
my @BrokerPid;

# Configuration tokens
my %DefaultConf = (
	'server_ip' => 'localhost',
	'server_path' => '/var/spool/pandora/data_in',
	'server_path_md5' => 'md5', #undocumented
	'server_path_conf' => 'conf', #undocumented
	'server_path_zip' => 'collections', #undocumented
	'logfile' =>'/var/log/pandora/pandora_agent.log',
	'logsize' => DEFAULT_MAX_LOG_SIZE,
	'logrotate' => DEFAULT_LOG_ROTATE,
	'temporal' => '/var/spool/pandora',
	'interval' => 300,
	'debug' => 0,		
	'agent_name' => '',
	'agent_alias' => '',
	'ehorus_conf' => undef,
	'agent_name_cmd' => '',
	'agent_alias_cmd' => '',
	'description' => '',
	'group' => '',
	'group_id' => undef,
	'group_password' => undef,
	'encoding' => 'UTF-8',
	'server_port' => 41121,
	'transfer_mode' => 'tentacle',
	'transfer_mode_user' => 'apache',
	'transfer_timeout' => 30,
	'server_user' => 'pandora',
	'server_pwd' => '',
	'server_ssl' => '0',
	'server_opts' => '',
	'delayed_startup' => 0,
	'pandora_nice' => 10,
	'cron_mode' => 0,
	'remote_config' => 0,
	'secondary_mode' => 'never',
	'secondary_server_ip' => 'localhost',
	'secondary_server_path' => '/var/spool/pandora/data_in',
	'secondary_server_port' => 41121,
	'secondary_transfer_mode' => 'tentacle',
	'secondary_transfer_timeout' => 30,
	'secondary_server_user' => 'pandora',
	'secondary_server_pwd' => '',
	'secondary_server_ssl' => '0',
	'secondary_server_opts' => '',
	'autotime' => 0,
	'temporal_min_size' => 1,
	'timezone_offset' => 0,
	'pandora_exec' => 'pandora_agent_exec',
	'agent_threads' => 1,
	'udp_server_port' => 41122,
	'udp_server_auth_address' => '0.0.0.0',
	'udp_server' => 0,
	'proxy_mode' => 0,
	'proxy_max_connection' => 10,
	'proxy_timeout' => 1,
	'intensive_interval' => 0,
	'timestamp' => 0,
	'xml_buffer' => 0,
	'custom_id' => '',
	'url_address' => '',
	'standby' => 0,
);
my %Conf = %DefaultConf;

# Modules
my @Modules;

# Logfile file handle
my $LogFileFH;

# Logfile index
my $LogFileIdx;

# Agent name MD5;
my $AgentMD5;

# Remote configuration file name
my $RemoteConfFile;

# Remote md5 file name
my $RemoteMD5File;

# Process data
my %Procs = (
	'__utimestamp__' => 0
);

# Partition data
my %Parts = (
	'__utimestamp__' => 0
);

# Collections
my %Collections;

# Custom fields
my %Customfields;

# $DevNull
my $DevNull = '/dev/null';

# Shell command separator
my $CmdSep = ';';

# Global macros
my %Macros;

# PID of tentacle proxy, used in proxy mode
my $tentacle_pid = undef;

# PID of udp_server
my $udp_server_pid = undef;

# BrokerFlag
my $BrokerFlag = 0;

# Global loop counter.
my $LoopCounter = 0;

# Define a max value for loopCounter to avoid overflow.
use constant MAX_LOOP_COUNTER => 1000000000;

################################################################################
# Print usage information and exit.
################################################################################
sub print_usage () {
	print "\nUsage: $0 <Pandora home>\n\n";
	print "\tPandora home is the directory where pandora_agent.conf is located,\n";
	print "\tby default /etc/pandora.\n\n";
	exit 1;
}

################################################################################
# Print an error message and exit.
################################################################################
sub error ($) {
	my $msg = shift;
	print ("[ERROR] $msg\n\n");
	`logger -i -t pandora_agent_daemon [ERROR] $msg 2>/dev/null`;
	exit 1;
}

################################################################################
# Check a regular expression. Returns 1 if its valid, 0 otherwise.
################################################################################
sub valid_regexp ($) {
	my $regexp = shift;
	
	eval {
		'' =~ /$regexp/;
	};

	# Something went wrong
	return 0 if ($@);
	
	return 1;
}

################################################################################
# Recursively delete files and directories.
################################################################################
sub rmrf {
	my $path = shift;
	local *DIR;

	if (-d $path) {
		opendir (DIR, $path) || return;
		while (defined (my $file_name = readdir(DIR))) {
			next if ($file_name eq '.' || $file_name eq '..');
			rmrf ("$path/$file_name");
		}
		closedir (DIR);
		rmdir ($path);
	} else {
		unlink ($path);
	}
}

################################################################################
# Recursively set file permissions.
################################################################################
sub chmodr {
	my ($perm, $path) = @_;
	local *DIR;

	if (-d $path) {
		opendir (DIR, $path) || return;
		while (defined (my $file_name = readdir(DIR))) {
			next if ($file_name eq '.' || $file_name eq '..');
			chmodr ($perm, "$path/$file_name");
		}
		closedir (DIR);
	}
	chmod ($perm, $path);
}

################################################################################
# Open the agent logfile and start logging.
################################################################################
sub start_log (;$) {
	my $quiet = shift;

	# Get the logfile
	$Conf{'logfile'} = read_config ('logfile');
	$Conf{'logfile'} = '/var/log/pandora/pandora_agent.log' unless defined ($Conf{'logfile'});

	# Open it
	if ($Conf{'logfile'} eq 'syslog') {
		openlog('pandora_agent', 'nowait', 'daemon');
	} else {
		open ($LogFileFH, "> $Conf{'logfile'}") or error ("Could not open log file $Conf{'logfile'} for writing: $!.");
		print "Logging to $Conf{'logfile'}\n" if (!defined ($quiet));
	}
}

################################################################################
# Rotates the agent logfile.
################################################################################
sub rotate_log () {
	if ($Conf{'logfile'} eq 'syslog') {
		# No action needed
		return;
	} else {
		if ($Conf{'logrotate'} < 0){
			$Conf{'logrotate'} = DEFAULT_LOG_ROTATE;
		}
		if ($Conf{'logfile'} eq 'syslog') {
			return;
		}

		# Rotate file
		$LogFileIdx = ($LogFileIdx+1) % $Conf{'logrotate'};
		my $fsize = (stat $Conf{'logfile'})[7];

		stop_log();
		move ($Conf{'logfile'}, $Conf{'logfile'} . "." . $LogFileIdx);
		start_log('quiet');

	}
}

################################################################################
# Close the agent logfile and stop logging.
################################################################################
sub stop_log () {
	if ($Conf{'logfile'} eq 'syslog') {
		closelog();
	} else {
		close ($LogFileFH);
	}
}

################################################################################
# Log a message to the agent logfile.
################################################################################
sub log_message ($$;$) {
	my ($source, $msg, $dest) = @_;
	
	if (defined ($dest)) {
		print $dest strftime ('%Y/%m/%d %H:%M:%S', localtime ()) . " - [$source] - $msg\n";
	} elsif ($Conf{'logfile'} eq 'syslog') {
		syslog('info', $msg);
	} else {
		#Trying to write into log file to test its writable
		syswrite ($LogFileFH, "");
		
		#If no error, the file is writable
		if (!$!) {
			print $LogFileFH strftime ('%Y/%m/%d %H:%M:%S', localtime ()) . " - [$source] - $msg\n";
		} else {
			#If error then log into syslog!
			`logger -i -t pandora_agent_daemon [ERROR] $msg 2>/dev/null`;
		}
	}
}

################################################################################
# Parse configuration file (modules, plugins and collections)
################################################################################
sub parse_conf_modules($) {
	my ($param) = @_;

	# Mark the start of a module definition
	my $module_begin = 0;
	
	# Skeleton for modules
	my $module = {};
	
	foreach my $line (@{$param}) {
		
		next if ($line =~ m/^\s*#/) or ($line =~ m/^\s*$/);
		# Module definition
		if ($line =~ /^\s*module_begin\s*$/) {
			$module_begin = 1;
			init_module ($module);
		} elsif ($line =~ /^\s*module_name\s+(.+)$/) {
			$module->{'name'} = $1;
			$module->{'name'} =~ s/\s+$//g;
			$module->{'name'} =~ s/^\s+//g;
		} elsif ($line =~ /^\s*module_description\s+(.+)$/) {
			$module->{'description'} = $1;
		} elsif ($line =~ /^\s*module_type\s+(\S+)\s*$/) {
			$module->{'type'} = $1;
		}elsif ($line =~ /^\s*module_precondition\s+(.*)$/) {
			my $action = $1;
			
			# Numeric comparison
			if ($action =~ /^\s*([<>!=]+)\s+(\d+(?:\.\d*)?)\s+(.*)$/) {
				push (@{$module->{'precondition'}}, {'operator' => $1, 'value_1' => $2, 'command' => $3});
			# Interval
			} elsif ($action =~ /^\s*[(]\s*(\d+(?:\.\d*)?)\s*,\s*(\d+(?:\.\d*)?)\s*[)]\s+(.*)$/) {
				push (@{$module->{'precondition'}}, {'operator' => '()', 'value_1' => $1, 'value_2' => $2, 'command' => $3});
			# Regular expression
			} elsif ($action =~ /^\s*=~\s+(\S*)\s+(.*)$/) {
				if (valid_regexp ($1)) {
					push (@{$module->{'precondition'}}, {'operator' => '=~', 'value_1' => $1, 'command' => $2});
				} else {
					log_message ('setup', "Invalid regular expression in module precondition: $line");
				}
			}
		} elsif ($line =~ /^\s*module_exec\s+(.+)$/) {
			$module->{'func'} = \&module_exec;
			$module->{'params'} = $1;
		} elsif ($line =~ /^\s*module_cpuusage\s+(.*)$/) {
			$module->{'func'} = \&module_cpuusage;
			$module->{'params'} = $1;
		} elsif ($line =~ /^\s*module_freememory\s+(.*)$/) {
			$module->{'func'} = \&module_freememory;
			$module->{'params'} = $1;
		} elsif ($line =~ /^\s*module_freepercentmemory\s+(.*)$/) {
			$module->{'func'} = \&module_freepercentmemory;
			$module->{'params'} = $1;
		} elsif ($line =~ /^\s*(module_proc|module_service)\s+(.+)$/) {
			$module->{'func'} = \&module_proc;
			$module->{'params'} = $2;
		} elsif ($line =~ /^\s*module_cpuproc\s+(.+)$/) {
			$module->{'func'} = \&module_cpuproc;
			$module->{'params'} = $1;
		} elsif ($line =~ /^\s*module_memproc\s+(.+)$/) {
			$module->{'func'} = \&module_memproc;
			$module->{'params'} = $1;
		} elsif ($line =~ /^\s*module_freedisk\s+(.*)$/) {
			$module->{'func'} = \&module_freedisk;
			$module->{'params'} = $1;
		} elsif ($line =~ /^\s*module_freepercentdisk\s+(.*)$/) {
			$module->{'func'} = \&module_freepercentdisk;
			$module->{'params'} = $1;
		} elsif ($line =~ /^\s*module_occupiedpercentdisk\s+(.*)$/) {
			$module->{'func'} = \&module_occupiedpercentdisk;
			$module->{'params'} = $1;
		} elsif ($line =~ /^\s*module_max\s+(.*)\s*$/) {
			$module->{'max'} = $1;
		} elsif ($line =~ /^\s*module_min\s+(.*)\s*$/) {
			$module->{'min'} = $1;
		} elsif ($line =~ /^\s*module_postprocess\s+(.*)\s*$/) {
			$module->{'post_process'} = $1;
		} elsif ($line =~ /^\s*module_interval\s+(\d+)\s*$/) {
			$module->{'interval'} = $1;
		} elsif ($line =~ /^\s*module_timeout\s+(\d+)\s*$/) {
			$module->{'timeout'} = $1;
		} elsif ($line =~ /^\s*module_save\s+(\w+)$/) {
			$module->{'save'} = $1;
		} elsif ($line =~ /^\s*module_alert_template\s+(.*)$/) {
			$module->{'alert_template'} = $1;
		} elsif ($line =~ /^\s*module_condition\s+(.*)$/) {
			my $action = $1;
			# Numeric comparison
			if ($action =~ /^\s*([<>!=]+)\s+(\d+(?:\.\d*)?)\s+(.*)$/) {
				push (@{$module->{'conditions'}}, {'operator' => $1, 'value_1' => $2, 'command' => $3});
			# Interval
			} elsif ($action =~ /^\s*[(]\s*(\d+(?:\.\d*)?)\s*,\s*(\d+(?:\.\d*)?)\s*[)]\s+(.*)$/) {
				push (@{$module->{'conditions'}}, {'operator' => '()', 'value_1' => $1, 'value_2' => $2, 'command' => $3});
			# Regular expression
			} elsif ($action =~ /^\s*=~\s+(\S*)\s+(.*)$/) {
				if (valid_regexp ($1)) {
					push (@{$module->{'conditions'}}, {'operator' => '=~', 'value_1' => $1, 'command' => $2});
				} else {
					log_message ('setup', "Invalid regular expression in module condition: $line");
				}
			}
		} elsif ($line =~ /^\s*module_intensive_condition\s+(.*)$/) {
			my $action = $1;
			
			$module->{'is_intensive'} = 1;
			
			# Numeric comparison
			if ($action =~ /^\s*([<>!=]+)\s+(\d+(?:\.\d*)?)\s*$/) {
				push (@{$module->{'intensive_conditions'}}, {'operator' => $1, 'value_1' => $2});
			# Interval
			} elsif ($action =~ /^\s*[(]\s*(\d+(?:\.\d*)?)\s*,\s*(\d+(?:\.\d*)?)\s*[)]\s*$/) {
				push (@{$module->{'intensive_conditions'}}, {'operator' => '()', 'value_1' => $1, 'value_2' => $2});
			# Regular expression
			} elsif ($action =~ /^\s*=~\s+(\S*)\s*$/) {
				if (valid_regexp ($1)) {
					push (@{$module->{'intensive_conditions'}}, {'operator' => '=~', 'value_1' => $1});
				} else {
					log_message ('setup', "Invalid regular expression in intensive condition: $line");
				}
			}
		} elsif ($line =~ /^\s*module_crontab\s+(.*)$/) {
			my $cron_text = $1;
			chomp ($cron_text);
			$cron_text =~ s/\s+$//;
			# Get module name if is already read.
			my $module_name_message = "";
			$module_name_message = " (module $module->{'name'})" if defined($module->{'name'});
			if (cron_check_syntax($cron_text)) {
				$module->{'cron'} = $cron_text;
				log_message('debug', "Cron '$module->{'cron'}' configured $module_name_message.");
			} else {
				log_message('setup', "Incorrect cron syntax '$cron_text'. This module$module_name_message will be executed always.");
			}
		} elsif ($line =~ /^\s*module_end\s*$/) {
			
			$module_begin = 0;
			
			# Check for invalid modules
			next unless (($module->{'name'} ne '' && $module->{'func'} != 0) || $module->{'func'} == \&module_plugin);

			# Skip disabled modules.
			if (defined($module->{'disabled'}) && $module->{'disabled'} == 1) {
				log_message('setup', 'Skipping disabled module "' . $module->{'name'} . '"');
				next;
			}

			# Set the intensive interval
			if ($module->{'is_intensive'} == 1) {				
				$module->{'intensive_interval'} = $module->{'interval'};
			} else {
				$module->{'intensive_interval'} = $module->{'interval'} * ($Conf{'interval'} / $Conf{'intensive_interval'});
			}

			# Make the module run the first time
			$module->{'counter'} = $module->{'intensive_interval'};
			
			# Replace macros
			replace_macros ($module);

			push (@Modules, {%{$module}});
		# Plugin
		} elsif ($line =~ /^\s*module_plugin\s+(.+)$/) {

			# Single line plugin definition
			if ($module_begin == 0) {

				# Set default values for the module configuration
				init_module ($module);
				
				# Configure the plugin
				$module->{'func'} = \&module_plugin;
				$module->{'params'} = $1;
	
				# Set the intensive interval
				if ($module->{'is_intensive'} == 1) {				
					$module->{'intensive_interval'} = $module->{'interval'};
				} else {
					$module->{'intensive_interval'} = $module->{'interval'} * ($Conf{'interval'} / $Conf{'intensive_interval'});
				}
			
				# Make the module run the first time
				$module->{'counter'} = $module->{'intensive_interval'};
							
				# Replace macros
				replace_macros ($module);

				push (@Modules, {%{$module}});
			} else {
				$module->{'func'} = \&module_plugin;
				$module->{'params'} = $1;
			}
		# Module proc command redefinition		
		} elsif ($line =~ /^\s*module_proc_cmd\s+(.+)$/) {
			PROC_CMDS->{$OS} = $1;
		# Module freedisk command redefinition		
		} elsif ($line =~ /^\s*module_freedisk_cmd\s+(.+)$/) {
			PART_CMDS->{$OS} = $1;
		# Collection
		} elsif ($line =~ /^\s*file_collection\s+(.+)$/) {
			my $collection = $1;
			
			# Prevent path traversal attacks
			if ($collection !~ m/(\.\.)|\//) {
				$Collections{$collection} = 0;
			}
		# Min critical
		} elsif ($line =~ /^\s*module_min_critical\s+(.*)\s*$/) {
			$module->{'min_critical'} = $1;
		# Max critical
		} elsif ($line =~ /^\s*module_max_critical\s+(.*)\s*$/) {
			$module->{'max_critical'} = $1;
		# Min warning
		} elsif ($line =~ /^\s*module_min_warning\s+(.*)\s*$/) {
			$module->{'min_warning'} = $1;
		# Max warning
		} elsif ($line =~ /^\s*module_max_warning\s+(.*)\s*$/) {
			$module->{'max_warning'} = $1;
		# Disabled
		} elsif ($line =~ /^\s*module_disabled\s+(.*)\s*$/) {
			$module->{'disabled'} = $1;
		# Min ff event
		} elsif ($line =~ /^\s*module_min_ff_event\s+(.*)\s*$/) {
			$module->{'min_ff_event'} = $1;
		# Unit
		} elsif ($line =~ /^\s*module_unit\s+(.*)\s*$/) {
			$module->{'unit'} = $1;
		# Module_group
		} elsif ($line =~ /^\s*module_group\s+(.*?)\s*$/) {
			$module->{'module_group'} = $1;
		# Custom id
		} elsif ($line =~ /^\s*module_custom_id\s+(.*)\s*$/) {
			$module->{'custom_id'} = $1;
		# Str warning
		} elsif ($line =~ /^\s*module_str_warning\s+(.*)\s*$/) {
			$module->{'str_warning'} = $1;
		# Str critical
		} elsif ($line =~ /^\s*module_str_critical\s+(.*)\s*$/) {
			$module->{'str_critical'} = $1;
		# Critical instructions
		} elsif ($line =~ /^\s*module_critical_instructions\s+(.*)\s*$/) {
			$module->{'critical_instructions'} = $1;
		# Warning instructions
		} elsif ($line =~ /^\s*module_warning_instructions\s+(.*)\s*$/) {
			$module->{'warning_instructions'} = $1;
		# Unknown instructions
		} elsif ($line =~ /^\s*module_unknown_instructions\s+(.*)\s*$/) {
			$module->{'unknown_instructions'} = $1;
		# Tags
		} elsif ($line =~ /^\s*module_tags\s+(.*)\s*$/) {
			$module->{'tags'} = $1;
		# Critical inverse
		} elsif ($line =~ /^\s*module_critical_inverse\s+(\S+)\s*$/) {
			$module->{'critical_inverse'} = $1;
		# Warning inverse
		} elsif ($line =~ /^\s*module_warning_inverse\s+(\S+)\s*$/) {
			$module->{'warning_inverse'} = $1;
		# Quiet
		} elsif ($line =~ /^\s*module_quiet\s+(\S+)\s*$/) {
			$module->{'quiet'} = $1;
		# FF interval
		} elsif ($line =~ /^\s*module_ff_interval\s+(\S+)\s*$/) {
			$module->{'module_ff_interval'} = $1;
		} elsif ($line =~ /^\s*module_min_ff_event_normal\s+(\S+)\s*$/) {
			$module->{'min_ff_event_normal'} = $1;
		} elsif ($line =~ /^\s*module_min_ff_event_warning\s+(\S+)\s*$/) {
			$module->{'min_ff_event_warning'} = $1;
		} elsif ($line =~ /^\s*module_min_ff_event_critical\s+(\S+)\s*$/) {
			$module->{'min_ff_event_critical'} = $1;
		} elsif ($line =~ /^\s*module_ff_timeout\s+(\S+)\s*$/) {
			$module->{'ff_timeout'} = $1;
		} elsif ($line =~ /^\s*module_each_ff\s+(\S+)\s*$/) {
			$module->{'each_ff'} = $1;
		} elsif ($line =~ /^\s*module_ff_type\s+(\d+)\s*$/) {
			$module->{'ff_type'} = $1;
		# Macros
		} elsif ($line =~ /^\s*module_macro(\S+)\s+(.*)\s*$/) {
			$module->{'macros'}{$1} = $2;
		}
	}
	return;
}

################################################################################
# Create configuration file for broker agents.
################################################################################
sub write_broker_conf($){
	my ($broker_agent) = @_;
	my $content = '';

	# I don't think the following should be copied either: proxy_*
	my %ignored_tokens = (
		'broker_agent' => 1, 'agent_name_cmd' => 1, 'udp_server' => 1, 'cron_mode' => 1
	);

	open (CONF_FILE, "$ConfDir/$ConfFile") or error ("Could not open file '$ConfDir/$ConfFile': $!.");
	open (BROKER_FILE, ">$ConfDir/${broker_agent}.conf") or error ("Could not write configuration file: $!");

	while (my $line = <CONF_FILE>) {

		my ( $token ) = $line =~ m/^\s*(\S+)(\s.*)?$/;
		# Skip tokens which should not be copied to broker configuration
		next if defined $ignored_tokens{$token};

		# Change the agent name
		if ($line =~ m/^\s*#*\s*agent_name\s+/) {
			$line = "agent_name $broker_agent\n";
		}
		# Change the logfile
		elsif ($line =~ m/^\s*logfile\s+(.*)/) {
			$line = 'logfile ' . dirname ($1) . "/$broker_agent.log\n";
		}

		print BROKER_FILE $line;
	}
	close (BROKER_FILE);
	close (CONF_FILE);
}

################################################################################
# Read configuration file. Exit on error.
################################################################################
sub read_config (;$) {
	my $token = shift;
	my @found_tokens;
	my $module;

	error ("File '$ConfDir/$ConfFile' not found.") unless (-e "$ConfDir/$ConfFile");
	open (CONF_FILE, "$ConfDir/$ConfFile") or error ("Could not open file '$ConfDir/$ConfFile': $!.");
	
	my @file = <CONF_FILE>;
	close(CONF_FILE);
	
	foreach my $line (@file){
		# Skip comments and empty lines
		next if ($line =~ m/^\s*#/) or ($line =~ m/^\s*$/);
		
		# Replace CRLF with LF
		$line =~ s/\r\n/\n/g;
		
		# Token search
		if (defined ($token)) {
			if ($line =~ /^\s*(\S+)\s+(.*)$/ && $1 eq $token) {
				
				# Multiple value token
				if (wantarray ()) {
					push (@found_tokens, $2);
				}
				# Single value token
				else {
					return $2;
				}
			}
			next;
		}

		# Store the custom fields
		
		if (($line =~ m/^(custom_field\d+_name)\s+(.*)/) or ($line =~ m/^(custom_field\d+_value)\s+(.*)/)) {
			$Customfields{$1} = $2;
			next;
		}

		# Save global macros
		if ($line =~ m/^macro(\S+)\s+(.*)/) {
			$Macros{$1} = $2;
			next;
		}
		
		next if ($line =~ /^module\s*\w*/);

		#Configuration token
		if ($line =~ /^\s*(\S+)\s+(.*)$/) {		
			log_message ('setup', "$1 is $2");
			$Conf{$1} = $2;
			
			# Look for broker agents.
			if ($1 eq 'broker_agent') {
				$BrokerEnabled = 1;
			}

			# Remove trailing spaces
			$Conf{$1} =~ s/\s*$//;
		}
	}

	# Token search
	if (defined ($token)) {
		
		# Multiple value token
		if (wantarray ()) {
			return @found_tokens;
		}
		
		# Single value token not found.
		return undef;
	}
	
	# Set the intensive interval
	if ($Conf{'intensive_interval'} == 0) {
		$Conf{'intensive_interval'} = $Conf{'interval'};
	}

	# Search for includes after all other variables have been set
	foreach my $line (@file) {
		
		# Skip comments and empty lines
		next if ($line =~ m/^\s*#/) or ($line =~ m/^\s*$/);
		
		# Replace CRLF with LF
		$line =~ s/\r\n/\n/g;

		# Additional configuration file
		if ($line =~ /^include\s+(.*)\s*/) {
			$Conf{'include'} = $Conf{'include'} ? "$Conf{'include'} $1" : $1;

			foreach my $file_name (glob("$1")) {
				open (FILE, "$file_name") or next;

				log_message ('setup', "reading $file_name");
				my @file_conf = <FILE>;
				parse_conf_modules(\@file_conf); 
				close (FILE);
			}
			next;
		}
	}
	
	# Module, plugin and collection definitions
	parse_conf_modules(\@file);
	
	# If agent_alias_cmd is defined, agent_alias is set by command result.
	if ($Conf{'agent_alias'} eq '') {
		if ($Conf{'agent_alias_cmd'} ne '') {
			my $result = `$Conf{'agent_alias_cmd'}`;
			# Use only the first line.
			my ($temp_agent_alias, $remain2) = split(/\n/, $result);
			chomp ($temp_agent_alias);
	
			# Remove white spaces of the first and last.
			$temp_agent_alias =~ s/^ *(.*?) *$/$1/;
	
			$Conf{'agent_alias'} = $temp_agent_alias if ($temp_agent_alias ne '');
		} else {
			$Conf{'agent_alias'} = hostname();
		}
	}

	# If agent_name_cmd is defined, agent_name is set by command result.
	if ($Conf{'agent_name'} eq '') {
		if ($Conf{'agent_name_cmd'} eq '__rand__') {
			$Conf{'agent_name'} = generate_agent_name();
			config_update('agent_name', $Conf{'agent_name'});
		} elsif ($Conf{'agent_name_cmd'} ne '') {
			my $result = `$Conf{'agent_name_cmd'}`;
			if($result ne '') {
				# Use only the first line.
				my ($temp_agent_name, $remain) = split(/\n/, $result);
				chomp ($temp_agent_name);
		
				# Remove white spaces of the first and last.
				$temp_agent_name =~ s/^ *(.*?) *$/$1/;
		
				$Conf{'agent_name'} = $temp_agent_name if ($temp_agent_name ne '');
			} 
		}
	}
	
	# Fall back to the hostname if agent_name is still empty.
	if ($Conf{'agent_name'} eq '') {
		$Conf{'agent_name'} = hostname();
	}

	# Update the agent MD5 since agent_name may have changed
	$AgentMD5 = md5 ($Conf{'agent_name'});
	$RemoteConfFile = "$AgentMD5.conf";
	$RemoteMD5File = "$AgentMD5.md5";
	
	# Load thread support if agent_threads is greater than 1.
	if ($Conf{'agent_threads'} > 1) {
		eval {
			local $SIG{__DIE__};
			require threads;
			require threads::shared;
			require Thread::Semaphore;
		};
		if (!$@) {
			$Sem = Thread::Semaphore->new;
			$ThreadSem = Thread::Semaphore->new ($Conf{'agent_threads'});
			threads::shared::share (\$Xml);
			threads::shared::share (\$Sem);
			log_message ('log', 'Using thread library.');
		} else {
			log_message ('log', 'Thread library is not available. agent_threads is set to 1 (disabled).');
			$Conf{'agent_threads'} = 1;
			$Sem = undef;
			$ThreadSem = undef;
		}
	} else {
		$Sem = undef;
		$ThreadSem = undef;
		log_message ('log', 'Thread is disabled.');
	}

	# Accept 'yes' for backward compatibility
	$Conf{'server_ssl'} = '1' if ($Conf{'server_ssl'} eq 'yes');
	$Conf{'secondary_server_ssl'} = '1' if ($Conf{'secondary_server_ssl'} eq 'yes');

	# Set tentacle client options
	if ($Conf{'transfer_mode'} eq 'tentacle') {
		$Conf{'server_opts'} = '-x \'' . $Conf{'server_pwd'} . '\' ' . $Conf{'server_opts'} if ($Conf{'server_pwd'} ne '');
		$Conf{'server_opts'} = '-c ' . $Conf{'server_opts'} if ($Conf{'server_ssl'} eq '1');
	}

	# Set tentacle client options for secondary server	
	if ($Conf{'secondary_transfer_mode'} eq 'tentacle') {
		$Conf{'secondary_server_opts'} = '-x \'' . $Conf{'secondary_server_pwd'} . '\' ' . $Conf{'secondary_server_opts'} if ($Conf{'secondary_server_pwd'} ne '');
		$Conf{'secondary_server_opts'} = '-c ' . $Conf{'secondary_server_opts'} if ($Conf{'secondary_server_ssl'} eq '1');
	}
}

#################################################################################
## Remove any trailing / from directory names.
#################################################################################
sub fix_directory ($) {
	my $dir = shift;
	
	my $char = chop ($dir);
	return $dir if ($char eq '/');
	return $dir . $char;
}



################################################################################
# Sends a file to the server.
################################################################################
sub send_file {
	my ($file, $secondary, $rc_primary, $flag_always, $relative) = @_;

	my $output;
	my $pid = fork();
	return 1 unless defined $pid;

	# Fix remote dir to some transfer mode
	my $remote_dir = $Conf{'server_path'} . "/";
	$remote_dir .= fix_directory($relative) . '/' if defined($relative);

	if ($pid == 0) {
		# execute the transfer program by child process.
		eval {
			local $SIG{'ALRM'} = sub {die};
			alarm ($Conf{'transfer_timeout'});
			if ($Conf{'transfer_mode'} eq 'tentacle') {
				$output = `tentacle_client -v -a $Conf{'server_ip'} -p $Conf{'server_port'} $Conf{'server_opts'} "$file" 2>&1 >$DevNull`;
			} elsif ($Conf{'transfer_mode'} eq 'ssh') {
 				$output = `scp -P $Conf{'server_port'} "$file" pandora@"$Conf{'server_ip'}:$Conf{'server_path'}" 2>&1 >$DevNull`;
			} elsif ($Conf{'transfer_mode'} eq 'ftp') {
				my $base = basename ($file);
				my $dir = dirname ($file);

				$output = `ftp -n $Conf{'server_opts'} $Conf{'server_ip'} $Conf{'server_port'} 2>&1 >$DevNull <<FEOF1
				quote USER $Conf{'server_user'}
				quote PASS $Conf{'server_pwd'}
				lcd "$dir"
				cd "$Conf{'server_path'}"
				put "$base"
				quit
				FEOF1`
			} elsif ($Conf{'transfer_mode'} eq 'local') {
				$output = `cp -p "$file" "$remote_dir" 2>&1 >$DevNull`;
		 	}
			alarm (0);
		};

		if ($@) {
			log_message ('error', "Error sending file '$file' to '" . $Conf{'server_ip'} . ":" . $Conf{'server_port'}. "': File transfer command is not responding.");
			exit 1;
		}

		# Get the errorlevel
		my $rc = $? >> 8;
		if ($rc != 0) {
			log_message ('error', "Error sending file '$file' to '" . $Conf{'server_ip'} . ":" . $Conf{'server_port'}. "': $output");
		}
		exit $rc;
	}

	# Wait the child process termination and get the errorlevel
	waitpid ($pid, 0);
	my $rc = $? >> 8;

	if( ($Conf{'secondary_mode'} eq 'always') && ( !defined($flag_always) ) ){
		# Send the file to the secondary server
		return $rc unless ($Conf{'secondary_mode'} eq 'always');
		
		if(defined ($secondary)){
			if( ($rc != 0 && ($file =~ /\.data/))  ){
				$rc_primary = 1;
			}
			swap_servers ();
			$rc = send_file ($file, undef, $rc_primary, undef, $relative);
			swap_servers ();

			return $rc;
		}
		else{
			my $rc_secondary = 0;
			if( ($rc != 0) && ($file =~ /\.data/)){				
				$rc_secondary = 1;
			}

			if (  $rc_secondary == 1 && defined($rc_primary) ){
				return 1;
			}
			
			if ( $rc_secondary == 1 ){
				if (! -d "$Conf{'temporal'}/secondary"){
					mkdir "$Conf{'temporal'}/secondary";
				}
				eval {
					copy("$file", "$Conf{'temporal'}/secondary/");
				};
				if ($@) {
					# We shouldn't reach this point...
					die ("Cannot write on $Conf{'temporal'}/secondary/");
				}
				return 0;
			}
			
			if ( defined($rc_primary) ){
				if (! -d "$Conf{'temporal'}/primary"){
					mkdir "$Conf{'temporal'}/primary";
				}
				eval {
					copy("$file", "$Conf{'temporal'}/primary/");
				};
				if ($@) {
					# We shouldn't reach this point...
					die ("Cannot write on $Conf{'temporal'}/primary/");
				}
				return 0;
			}

			if ( $rc_secondary == 0 && !defined($rc_primary) ){
				return 0;
			}
		}
	}
	elsif ( ($Conf{'secondary_mode'} eq 'always') && defined($flag_always) ){
		return $rc;
	}
	else{
		return $rc unless (defined ($secondary));

		# Send the file to the secondary server
		return $rc unless ($Conf{'secondary_mode'} eq 'always' || ($Conf{'secondary_mode'} eq 'on_error' && $rc != 0));
		
		swap_servers ();
		$rc = send_file ($file, undef, undef, undef, $relative);
		swap_servers ();
		return $rc;
	}
}

################################################################################
# Send buffered XML files.
################################################################################
sub send_buffered_xml_files ($;$) {
	my ($temporal_file, $flag_always) = @_;
	# Read XML files from the temporal directory
	opendir(TEMPORAL, $temporal_file) or return;
	if (defined($flag_always) && ($flag_always == 2)){
		swap_servers ();
	}
	while (my $xml_file = readdir(TEMPORAL)) {
		# Skip non data files and symlinks
		next if ($xml_file !~ m/^$Conf{'agent_name'}\.[0-9]+\.data$/ || -l "$temporal_file/$xml_file");
		my $rc = send_file ("$temporal_file/$xml_file", 1, undef, $flag_always); 
		if ($rc == 0) {	
			if ($Conf{'debug'} eq '1') {
				rename "$temporal_file/$xml_file", "$temporal_file/$xml_file". "sent";
			} else {
				unlink ("$temporal_file/$xml_file");	
			}
		}
		# Do not get stuck trying to send buffered XML files to a secondary server.
		elsif ($flag_always == 2) {
			last;
		}
	}
	if (defined($flag_always) && ($flag_always == 2)){
		swap_servers ();
	}
}

################################################################################
# Swap primary and secondary servers.
################################################################################
sub swap_servers () {
	($Conf{'server_ip'}, $Conf{'secondary_server_ip'}) = ($Conf{'secondary_server_ip'}, $Conf{'server_ip'});
	($Conf{'server_path'}, $Conf{'secondary_server_path'}) = ($Conf{'secondary_server_path'}, $Conf{'server_path'});
	($Conf{'server_port'}, $Conf{'secondary_server_port'}) = ($Conf{'secondary_server_port'}, $Conf{'server_port'});
	($Conf{'transfer_mode'}, $Conf{'secondary_transfer_mode'}) = ($Conf{'secondary_transfer_mode'}, $Conf{'transfer_mode'});
	($Conf{'transfer_timeout'}, $Conf{'secondary_transfer_timeout'}) = ($Conf{'secondary_transfer_timeout'}, $Conf{'transfer_timeout'});
	($Conf{'server_user'}, $Conf{'secondary_server_user'}) = ($Conf{'secondary_server_user'}, $Conf{'server_user'});
	($Conf{'server_pwd'}, $Conf{'secondary_server_pwd'}) = ($Conf{'secondary_server_pwd'}, $Conf{'server_pwd'});
	($Conf{'server_ssl'}, $Conf{'secondary_server_ssl'}) = ($Conf{'secondary_server_ssl'}, $Conf{'server_ssl'});
	($Conf{'server_opts'}, $Conf{'secondary_server_opts'}) = ($Conf{'secondary_server_opts'}, $Conf{'server_opts'});
}

################################################################################
# Receive a file from the server.
################################################################################
sub recv_file {
	my ($file, $relative) = @_;
	my $output;
	
	my $pid = fork();
    return 1 unless defined $pid;

	# Fix remote dir to some transfer mode
	my $remote_dir = $Conf{'server_path'};
	$remote_dir .= "/" . fix_directory($relative) if defined($relative);

	if ($pid == 0) {
		# execute the transfer program by child process.
		eval {
			local $SIG{'ALRM'} = sub {die};
			alarm ($Conf{'transfer_timeout'});
			if ($Conf{'transfer_mode'} eq 'tentacle') {
 				$output = `cd "$Conf{'temporal'}"$CmdSep tentacle_client -v -g -a $Conf{'server_ip'} -p $Conf{'server_port'} $Conf{'server_opts'} $file 2>&1 >$DevNull`
			} elsif ($Conf{'transfer_mode'} eq 'ssh') {
 				$output = `scp -P $Conf{'server_port'} pandora@"$Conf{'server_ip'}:$Conf{'server_path'}/$file" $Conf{'temporal'} 2>&1 >$DevNull`;
			} elsif ($Conf{'transfer_mode'} eq 'ftp') {
				my $base = basename ($file);
				my $dir = dirname ($file);

				$output = `ftp -n $Conf{'server_opts'} $Conf{'server_ip'} $Conf{'server_port'} 2>&1 >$DevNull <<FEOF1
				quote USER $Conf{'server_user'}
				quote PASS $Conf{'server_pwd'}
				lcd "$Conf{'temporal'}"
				cd "$Conf{'server_path'}"
				get "$file"
				quit
				FEOF1`
			} elsif ($Conf{'transfer_mode'} eq 'local') {
				$output = `cp "$remote_dir/$file" $Conf{'temporal'} 2>&1 >$DevNull`;
			}
			alarm (0);
		};

		if ($@) {
			log_message ('error', "Error retrieving file: File transfer command is not responding.");
			exit 1;
		}

		# Get the errorlevel
		my $rc = $? >> 8;
		if ($rc != 0) {
			log_message ('error', "Error retrieving file: $output");
		}
		exit $rc;
	}

	# Wait the child process termination and get the errorlevel
	waitpid ($pid, 0);
	my $rc = $? >> 8;

	return $rc;
}

################################################################################
# Check the server for a remote configuration.
################################################################################
sub check_remote_config () {

	return unless ($Conf{'remote_config'} eq '1');

	# Calculate the configuration file MD5 digest
	open (CONF_FILE, "$ConfDir/$ConfFile") or error ("Could not open file '$ConfDir/$ConfFile': $!.");
	binmode(CONF_FILE);
	my $conf_md5 = md5 (join ('', <CONF_FILE>));
	close (CONF_FILE);

	# Remove temporary files if they exist as symlink to avoid symlink attack
	for my $file ("$Conf{'temporal'}/$RemoteMD5File", "$Conf{'temporal'}/$RemoteConfFile")  {
		error ("File '$file' already exists as a symlink and could not be removed: $!") if (-l $file && ! unlink($file));
	}

	# Get the remote MD5 file
	if (recv_file ($RemoteMD5File, $Conf{'server_path_md5'}) != 0) {
		log_message ('remote config', 'Uploading configuration for the first time.');
		open (MD5_FILE, "> $Conf{'temporal'}/$RemoteMD5File") || error ("Could not open file '$ConfDir/$RemoteMD5File' for writing: $!.");
		print MD5_FILE $conf_md5;
		close (MD5_FILE);
		copy ("$ConfDir/$ConfFile", "$Conf{'temporal'}/$RemoteConfFile");
		if ($Conf{'transfer_mode'} eq 'local') {
			my (undef, undef, $uid, $gid) = getpwnam($Conf{'transfer_mode_user'});
			chown ($uid, $gid, "$Conf{'temporal'}/$RemoteMD5File");
			chown ($uid, $gid, "$Conf{'temporal'}/$RemoteConfFile");
		}
		send_file ("$Conf{'temporal'}/$RemoteConfFile", undef, undef, undef, $Conf{'server_path_conf'});
		send_file ("$Conf{'temporal'}/$RemoteMD5File", undef, undef, undef, $Conf{'server_path_md5'});
		unlink ("$Conf{'temporal'}/$RemoteConfFile");
		unlink ("$Conf{'temporal'}/$RemoteMD5File");
		return;
	}

	open (MD5_FILE, "< $Conf{'temporal'}/$RemoteMD5File") || error ("Could not open file '$ConfDir/$RemoteMD5File' for writing: $!.");
	my $remote_conf_md5 = <MD5_FILE>;
	close (MD5_FILE);
	
	# No changes
	return if ($remote_conf_md5 eq $conf_md5);
	
	# Get the new configuration file
	return if (recv_file ($RemoteConfFile, $Conf{'server_path_conf'}) != 0);
	log_message ('remote config', 'Configuration has changed!');

	# Save the new configuration
	move ("$Conf{'temporal'}/$RemoteConfFile", "$ConfDir/$ConfFile");

	# Empty macros, modules, plugins and collections
	%Macros = ();
	@Modules = ();
	%Collections = ();
	%Conf = %DefaultConf;

	# Reload the new configuration
	read_config ();
	
	# Log file may have changed
	stop_log ();
	start_log ('quiet');
	
	#Set nice of the pandora_agent
	my $PID = $$;
	`renice "$Conf{'pandora_nice'}" "$PID"`;
}

################################################################################
# SUB launch_tentacle_proxy
# Launchs tentacle server in proxy mode.
################################################################################
sub launch_tentacle_proxy () {
	# Check if proxy server ip is right.
	if ($Conf{'server_ip'} ne "localhost") {	
		
		#Create a new process and launch tentacle.
		$tentacle_pid = fork();	

		if ($tentacle_pid == 0) {

			#Execute tentacle server as a daemon
			my $new_process = "tentacle_server -b ".$Conf{'server_ip'}." -g ".$Conf{'server_port'}." -c ".$Conf{'proxy_max_connection'}." -t ".$Conf{'proxy_timeout'};

			$new_process .= ' -C' if ($Conf{'server_ssl'} eq '1');

			log_message ('setup', 'Proxy mode enabled');
			exec ($new_process);
		} 
	} else {
		log_message ('error', 'You can not proxy to localhost');
		exit 1;
	}
}

################################################################################
# Delete old collections and download new collections.
################################################################################
sub check_collections () {

	# Delete old collections if there are no broker agents
	if ($BrokerEnabled == 0) {
		if(!opendir (DIR, "$ConfDir/collections")){
			log_message ('Collection', "Could not open dir $ConfDir/collections");
			return;
		}

 		while (defined (my $file_name = readdir(DIR))) {
			next if ($file_name eq '.' || $file_name eq '..');

			# Do not delete md5 files associated to a collection
			$file_name =~ s/\.md5$//;

			if (! defined ($Collections{$file_name})) {
				if(opendir (DIR_check, "$ConfDir/collections/$file_name")){
					closedir (DIR_check);
					rmrf ("$ConfDir/collections/$file_name");
					unlink ("$ConfDir/collections/$file_name.md5");	
				}
				else {
					log_message ('Collection', "Could not open dir $ConfDir/collections/$file_name");
				}
			}
		}
		closedir (DIR);
	}

	# Download new collections
	while (my ($collection, $in_path) = each (%Collections)) {
		my $collection_file = $collection . ".zip";
		my $collection_md5_file = $collection . ".md5";

		# Add the collection directory to the PATH
		if ($in_path == 0) {
			$Collections{$collection} = 1;
			$ENV{'PATH'} .= ":$ConfDir/collections/$collection";
		}

		# Get remote md5
 		error ("File '$Conf{'temporal'}/$collection_md5_file' already exists as a symlink and could not be removed: $!.") if (-l "$Conf{'temporal'}/$collection_md5_file" && !unlink("$Conf{'temporal'}/$collection_md5_file"));
		if(recv_file ($collection_md5_file, $Conf{'server_path_md5'}) != 0){
			log_message ('Collection', "Could not write $collection_md5_file on " . $Conf{'server_path_md5'});
			next;	
		}

		open (MD5_FILE, "< $Conf{'temporal'}/$collection_md5_file") || error ("Could not open file '$Conf{'temporal'}/$collection_md5_file' for reading: $!.");
		my $remote_collection_md5 = <MD5_FILE>;
		close (MD5_FILE);
		unlink ("$Conf{'temporal'}/$collection_md5_file");

		# Read local md5
		my $local_collection_md5 = '';
		if (-f "$ConfDir/collections/$collection_md5_file") {
			if (open (MD5_FILE, "< $ConfDir/collections/$collection_md5_file")) {
				$local_collection_md5 = <MD5_FILE>;
				close MD5_FILE;
			} else {
				log_message ('Collection', "Could not open dir $ConfDir/collections/$collection_md5_file");
				next;
			}
		}

		# Check for changes
		$local_collection_md5 = $remote_collection_md5 unless defined ($local_collection_md5);
		next if ($local_collection_md5 eq $remote_collection_md5);
		
		# Download and unzip
		if (recv_file ($collection_file, $Conf{'server_path_zip'}) != 0) {
			log_message ('Collection', "Could not write $collection_file on " . $Conf{'server_path_zip'});
			next;	
		}
		rmrf ("$ConfDir/collections/$collection");
		`unzip -d "$ConfDir/collections/$collection" "$Conf{'temporal'}/$collection_file" 2>$DevNull`;
		unlink ("$Conf{'temporal'}/$collection_file");		
		
		# Save the new md5
		open (MD5_FILE, "> $ConfDir/collections/$collection_md5_file") || error ("Could not open file '$ConfDir/collections/$collection_md5_file' for writing: $!.");
		print MD5_FILE "$remote_collection_md5";
		close (MD5_FILE);
		
		# Set proper file permissions
		chmodr (0750, "$ConfDir/collections/$collection");
	}
}

################################################################################
# Sleep function
################################################################################
sub sleep_agent {
	my ($main_agent, $iter_base_time) = @_;

	# Sleep if main agent
	if ($main_agent != 0) {
		foreach my $broker_pid (@BrokerPid) {
			waitpid ($broker_pid, 0);
		}

		# Cron mode
		exit (0) if ($Conf{'cron_mode'} == 1);

		$iter_base_time += $Conf{'intensive_interval'};
		my $now = time();

		my $interval_remain = $iter_base_time - $now;

		if ($interval_remain >= 0) {
			sleep ($interval_remain);
		} else {
			# don't sleep if iteraion took more than "intensive_interval" seconds
			$iter_base_time = $now; # use current time as base time
		}
	}
	# Finish if broker agent
	else {
		exit (0);
	}

	$LoopCounter = ($LoopCounter + 1) % MAX_LOOP_COUNTER;
	return $iter_base_time;
}

###############################################################################
# Return the MD5 checksum of the given string as a hex string.
# Pseudocode from: http://en.wikipedia.org/wiki/MD5#Pseudocode
###############################################################################
my @S = (
	7, 12, 17, 22,  7, 12, 17, 22,  7, 12, 17, 22,  7, 12, 17, 22,
	5,  9, 14, 20,  5,  9, 14, 20,  5,  9, 14, 20,  5,  9, 14, 20,
	4, 11, 16, 23,  4, 11, 16, 23,  4, 11, 16, 23,  4, 11, 16, 23,
	6, 10, 15, 21,  6, 10, 15, 21,  6, 10, 15, 21,  6, 10, 15, 21
);
my @K = (
	0xd76aa478, 0xe8c7b756, 0x242070db, 0xc1bdceee,
	0xf57c0faf, 0x4787c62a, 0xa8304613, 0xfd469501,
	0x698098d8, 0x8b44f7af, 0xffff5bb1, 0x895cd7be,
	0x6b901122, 0xfd987193, 0xa679438e, 0x49b40821,
	0xf61e2562, 0xc040b340, 0x265e5a51, 0xe9b6c7aa,
	0xd62f105d, 0x02441453, 0xd8a1e681, 0xe7d3fbc8,
	0x21e1cde6, 0xc33707d6, 0xf4d50d87, 0x455a14ed,
	0xa9e3e905, 0xfcefa3f8, 0x676f02d9, 0x8d2a4c8a,
	0xfffa3942, 0x8771f681, 0x6d9d6122, 0xfde5380c,
	0xa4beea44, 0x4bdecfa9, 0xf6bb4b60, 0xbebfbc70,
	0x289b7ec6, 0xeaa127fa, 0xd4ef3085, 0x04881d05,
	0xd9d4d039, 0xe6db99e5, 0x1fa27cf8, 0xc4ac5665,
	0xf4292244, 0x432aff97, 0xab9423a7, 0xfc93a039,
	0x655b59c3, 0x8f0ccc92, 0xffeff47d, 0x85845dd1,
	0x6fa87e4f, 0xfe2ce6e0, 0xa3014314, 0x4e0811a1,
	0xf7537e82, 0xbd3af235, 0x2ad7d2bb, 0xeb86d391
);
sub md5 {
	my $str = shift;

	# No input!
	if (!defined($str)) {
		return "";
	}

	# Note: All variables are unsigned 32 bits and wrap modulo 2^32 when
	# calculating.

	# Initialize variables.
	my $h0 = 0x67452301;
	my $h1 = 0xEFCDAB89;
	my $h2 = 0x98BADCFE;
	my $h3 = 0x10325476;

	# Pre-processing.
	my $msg = unpack ("B*", pack ("A*", $str));
	my $bit_len = length ($msg);

	# Append "1" bit to message.
	$msg .= '1';

	# Append "0" bits until message length in bits ≡ 448 (mod 512).
	$msg .= '0' while ((length ($msg) % 512) != 448);

	# Append bit /* bit, not byte */ length of unpadded message as 64-bit
	# little-endian integer to message.
	$msg .= unpack ("B32", pack ("V", $bit_len));
	$msg .= unpack ("B32", pack ("V", ($bit_len >> 16) >> 16));

	# Process the message in successive 512-bit chunks.
	for (my $i = 0; $i < length ($msg); $i += 512) {

		my @w;
		my $chunk = substr ($msg, $i, 512);

		# Break chunk into sixteen 32-bit little-endian words w[i], 0 <= i <=
		# 15.
		for (my $j = 0; $j < length ($chunk); $j += 32) {
			push (@w, unpack ("V", pack ("B32", substr ($chunk, $j, 32))));
		}

		# Initialize hash value for this chunk.
		my $a = $h0;
		my $b = $h1;
		my $c = $h2;
		my $d = $h3;
		my $f;
		my $g;

		# Main loop.
		for (my $y = 0; $y < 64; $y++) {
			if ($y <= 15) {
				$f = $d ^ ($b & ($c ^ $d));
				$g = $y;
			}
			elsif ($y <= 31) {
				$f = $c ^ ($d & ($b ^ $c));
				$g = (5 * $y + 1) % 16;
			}
			elsif ($y <= 47) {
				$f = $b ^ $c ^ $d;
				$g = (3 * $y + 5) % 16;
			}
			else {
				$f = $c ^ ($b | (0xFFFFFFFF & (~ $d)));
				$g = (7 * $y) % 16;
			}

			my $temp = $d;
			$d = $c;
			$c = $b;
			$b = ($b + leftrotate (($a + $f + $K[$y] + $w[$g]) % POW232, $S[$y])) % POW232;
			$a = $temp;
		}

		# Add this chunk's hash to result so far.
		$h0 = ($h0 + $a) % POW232;
		$h1 = ($h1 + $b) % POW232;
		$h2 = ($h2 + $c) % POW232;
		$h3 = ($h3 + $d) % POW232;
	}

	# Digest := h0 append h1 append h2 append h3 #(expressed as little-endian)
	return unpack ("H*", pack ("V", $h0)) .
	       unpack ("H*", pack ("V", $h1)) .
	       unpack ("H*", pack ("V", $h2)) .
	       unpack ("H*", pack ("V", $h3));
}

###############################################################################
# MD5 leftrotate function. See: http://en.wikipedia.org/wiki/MD5#Pseudocode
###############################################################################
sub leftrotate {
	my ($x, $c) = @_;

	return (0xFFFFFFFF & ($x << $c)) | ($x >> (32 - $c));
}

###############################################################################
# Return the SHA256 checksum of the given string as a hex string.
# Pseudocode from: http://en.wikipedia.org/wiki/SHA-2#Pseudocode
###############################################################################
my @K2 = (
	0x428a2f98, 0x71374491, 0xb5c0fbcf, 0xe9b5dba5, 0x3956c25b, 0x59f111f1,
	0x923f82a4, 0xab1c5ed5, 0xd807aa98, 0x12835b01, 0x243185be, 0x550c7dc3,
	0x72be5d74, 0x80deb1fe, 0x9bdc06a7, 0xc19bf174, 0xe49b69c1, 0xefbe4786,
	0x0fc19dc6, 0x240ca1cc, 0x2de92c6f, 0x4a7484aa, 0x5cb0a9dc, 0x76f988da,
	0x983e5152, 0xa831c66d, 0xb00327c8, 0xbf597fc7, 0xc6e00bf3, 0xd5a79147,
	0x06ca6351, 0x14292967, 0x27b70a85, 0x2e1b2138, 0x4d2c6dfc, 0x53380d13,
	0x650a7354, 0x766a0abb, 0x81c2c92e, 0x92722c85, 0xa2bfe8a1, 0xa81a664b,
	0xc24b8b70, 0xc76c51a3, 0xd192e819, 0xd6990624, 0xf40e3585, 0x106aa070,
	0x19a4c116, 0x1e376c08, 0x2748774c, 0x34b0bcb5, 0x391c0cb3, 0x4ed8aa4a,
	0x5b9cca4f, 0x682e6ff3, 0x748f82ee, 0x78a5636f, 0x84c87814, 0x8cc70208,
	0x90befffa, 0xa4506ceb, 0xbef9a3f7, 0xc67178f2
);
sub sha256 {
	my $str = shift;

	# No input!
	if (!defined($str)) {
		return "";
	}

	# Note: All variables are unsigned 32 bits and wrap modulo 2^32 when
	# calculating.

	# First 32 bits of the fractional parts of the square roots of the first 8
	# primes.
	my $h0 = 0x6a09e667;
	my $h1 = 0xbb67ae85;
	my $h2 = 0x3c6ef372;
	my $h3 = 0xa54ff53a;
	my $h4 = 0x510e527f;
	my $h5 = 0x9b05688c;
	my $h6 = 0x1f83d9ab;
	my $h7 = 0x5be0cd19;

	# Pre-processing.
	my $msg = unpack ("B*", pack ("A*", $str));
	my $bit_len = length ($msg);

	# Append "1" bit to message.
	$msg .= '1';

	# Append "0" bits until message length in bits = 448 (mod 512).
	$msg .= '0' while ((length ($msg) % 512) != 448);

	# Append bit /* bit, not byte */ length of unpadded message as 64-bit
	# big-endian integer to message.
	$msg .= unpack ("B32", pack ("N", $bit_len >> 32));
	$msg .= unpack ("B32", pack ("N", $bit_len));

	# Process the message in successive 512-bit chunks.
	for (my $i = 0; $i < length ($msg); $i += 512) {

		my @w;
		my $chunk = substr ($msg, $i, 512);

		# Break chunk into sixteen 32-bit big-endian words.
		for (my $j = 0; $j < length ($chunk); $j += 32) {
			push (@w, unpack ("N", pack ("B32", substr ($chunk, $j, 32))));
		}

		# Extend the first 16 words into the remaining 48 words w[16..63] of the message schedule array:
		for (my $i = 16; $i < 64; $i++) {
			my $s0 = rightrotate($w[$i - 15], 7) ^ rightrotate($w[$i - 15], 18) ^ ($w[$i - 15] >> 3);
			my $s1 = rightrotate($w[$i - 2], 17) ^ rightrotate($w[$i - 2], 19) ^ ($w[$i - 2] >> 10);
			$w[$i] = ($w[$i - 16] + $s0 + $w[$i - 7] + $s1) % POW232;
		}

		# Initialize working variables to current hash value.
		my $a = $h0;
		my $b = $h1;
		my $c = $h2;
		my $d = $h3;
		my $e = $h4;
		my $f = $h5;
		my $g = $h6;
		my $h = $h7;

		# Compression function main loop.
		for (my $i = 0; $i < 64; $i++) {
			my $S1 = rightrotate($e, 6) ^ rightrotate($e, 11) ^ rightrotate($e, 25);
			my $ch = ($e & $f) ^ ((0xFFFFFFFF & (~ $e)) & $g);
			my $temp1 = ($h + $S1 + $ch + $K2[$i] + $w[$i]) % POW232;
			my $S0 = rightrotate($a, 2) ^ rightrotate($a, 13) ^ rightrotate($a, 22);
			my $maj = ($a & $b) ^ ($a & $c) ^ ($b & $c);
			my $temp2 = ($S0 + $maj) % POW232;

			$h = $g;
			$g = $f;
			$f = $e;
			$e = ($d + $temp1) % POW232;
			$d = $c;
			$c = $b;
			$b = $a;
			$a = ($temp1 + $temp2) % POW232;
		}

		# Add the compressed chunk to the current hash value.
		$h0 = ($h0 + $a) % POW232;
		$h1 = ($h1 + $b) % POW232;
		$h2 = ($h2 + $c) % POW232;
		$h3 = ($h3 + $d) % POW232;
		$h4 = ($h4 + $e) % POW232;
		$h5 = ($h5 + $f) % POW232;
		$h6 = ($h6 + $g) % POW232;
		$h7 = ($h7 + $h) % POW232;
	}

	# Produce the final hash value (big-endian).
	return unpack ("H*", pack ("N", $h0)) .
	       unpack ("H*", pack ("N", $h1)) .
	       unpack ("H*", pack ("N", $h2)) .
	       unpack ("H*", pack ("N", $h3)) .
	       unpack ("H*", pack ("N", $h4)) .
	       unpack ("H*", pack ("N", $h5)) .
	       unpack ("H*", pack ("N", $h6)) .
	       unpack ("H*", pack ("N", $h7));
}

###############################################################################
# Rotate a 32-bit number a number of bits to the right.
###############################################################################
sub rightrotate {
	my ($x, $c) = @_;

	return (0xFFFFFFFF & ($x << (32 - $c))) | ($x >> $c);
}

################################################################################
# Try to guess the OS version.
################################################################################
sub guess_os_version ($) {
	my $os = shift;
	my $os_version;

	# Linux
	if ($os eq 'linux') {
		$os_version = `lsb_release -sd 2>$DevNull`;
	# AIX
	} elsif ($os eq 'aix') {
		$os_version = "$2.$1" if (`uname -rv` =~ /\s*(\d)\s+(\d)\s*/);
	# Darwin
	} elsif ($os eq 'darwin') {
		$os_version = `defaults read loginwindow SystemVersionStampAsString`;
	# Windows
	} elsif ($os =~ /win/i) {
		$os_version = `ver`;
		$DevNull = '/Nul';
		$CmdSep = '\&';
		$OS = "windows";

	# Solaris, HP-UX, BSD and others
	} else {
		$os_version = `uname -r`;
	}
	
	# Something went wrong
	return '' unless defined ($os_version);
	
	# Remove any trailing new lines
	chomp ($os_version);

	return $os_version;
}

################################################################################
# Execute the given module.
################################################################################
sub exec_module {
	my ($module, $interval) = @_;

	# Need something to execute
	if ($module->{'func'} == 0) {
		$ThreadSem->up () if (defined ($ThreadSem) && $Conf{'agent_threads'} > 1);
		return;
	}
	
	# Check module interval
	if ($BrokerFlag > 0) {
		if ($LoopCounter == 0) {
			$module->{'counter'} = $module->{'intensive_interval'};
		} else {
			$module->{'counter'} = (($LoopCounter -1 ) % $module->{'intensive_interval'});
		}
	}

	if (++($module->{'counter'}) < $module->{'intensive_interval'}) {
		$ThreadSem->up () if (defined ($ThreadSem) && $Conf{'agent_threads'} > 1);
		return;
	}

	# Check module cron
	if (check_module_cron ($module, $interval) != 1) {
		$ThreadSem->up () if (defined ($ThreadSem) && $Conf{'agent_threads'} > 1);
		return;
	}

	# Check module preconditions
	if (evaluate_module_preconditions ($module) == 0) {
		return;
	}
	
	# Reset module counter
	$module->{'counter'} = 0;

	# Temporarily disable strict refs
	no strict 'refs';

	# Run
	my @value = &{$module->{'func'}}($module);
	if (defined ($value[0])) {

		# Evaluate intensive conditions
		if ($module->{'is_intensive'} == 1) {
			my $intensive_match = evaluate_module_intensive_conditions ($module, $value[0]);
			if ($intensive_match == $module->{'intensive_match'} && $module->{'timestamp'} + $module->{'interval'} * $Conf{'interval'} > time ()) {
				$ThreadSem->up () if (defined ($ThreadSem) && $Conf{'agent_threads'} > 1);
				return;
			}
			
			# Update the time reference
			$module->{'timestamp'} = time () if ($module->{'timestamp'} + $module->{'interval'} * $Conf{'interval'} <= time ());
			
			# Update the intensive match status
			$module->{'intensive_match'} = $intensive_match;
		}
		
		# Evaluate module conditions
		evaluate_module_conditions ($module, $value[0]);
		
		# Write the module XML
		write_module_xml ($module, @value);
	}
	
	# Save the module value if needed (only works for the first returned value)
	if ($module->{'save'} ne '') {
		if (defined ($value[0])) {
			$ENV{$module->{'save'}} = $value[0] ;
		} else {
			$ENV{$module->{'save'}} = '';
		}
	}
	
	$ThreadSem->up () if (defined ($ThreadSem) && $Conf{'agent_threads'} > 1);
}

################################################################################
# Load process information.
################################################################################
sub load_procs () {
	my $utimestamp = time ();

	# Do we know hoy to get process information in this OS?
	return unless defined (PROC_CMDS->{$OS});

	# Update at most once every interval
	return if ($Procs{'__utimestamp__'} > ($utimestamp - $Conf{'interval'}));

	# Get process information
	my $cmd = PROC_CMDS->{$OS};
	my @procs = `$cmd`;
	return undef unless ($? eq 0);

	# Clear past process infomation
	%Procs = ();

	# Parse process information
	foreach my $proc (@procs) {

		chomp ($proc);		
		my @proc_info = split (/\s+/, $proc);
		next unless ($#proc_info >= 2);

		# Process command
		my $proc_cmd = join (' ', @proc_info[2..$#proc_info]);

		# Process command
		$Procs{$proc_cmd} = ();
		
		# Process CPU usage
		$Procs{$proc_cmd}{'cpu'} = $proc_info[0];

		# Process virtual size
		$Procs{$proc_cmd}{'size'} = $proc_info[1];
	}

	$Procs{'__utimestamp__'} = $utimestamp;
}

################################################################################
# Load partition information.
################################################################################
sub load_parts () {
	my $utimestamp = time ();

	# Do we know hoy to get partition information in this OS?
	return unless defined (PART_CMDS->{$OS});

	# Update at most once every interval
	return if ($Parts{'__utimestamp__'} > ($utimestamp - $Conf{'interval'}));

	# Get partition information
	my $cmd = PART_CMDS->{$OS};
	my @parts = `$cmd`;
	return undef unless ($? eq 0);

	# Parse partition information
	foreach my $part (@parts) {

		chomp ($part);		
		my @part_info = split (/\s+/, $part);
		next unless ($#part_info >= 2);
		
		my $part = join (' ', @part_info[2..$#part_info]);

		# Mount point
		$Parts{$part} = ();
		
		# Total space in kB
		$Parts{$part}{'total'} = $part_info[0];

		# Available space in kB
		$Parts{$part}{'avail'} = $part_info[1];
	}

	$Parts{'__utimestamp__'} = $utimestamp;
}

################################################################################
# Execute the given command.
################################################################################
sub module_exec ($) {
	my $module = shift;
	my @data;
	my $exe;

	# Check module parameters
	return () unless ($module->{'params'} ne '');

	my $params = $module->{'params'};
		
	# Execute the command
	if ($module->{'timeout'} == 0) {
		@data = `$params 2> $DevNull`;
		log_message ('debug', "Executing module " . $module->{'name'} . " ($params 2> $DevNull)") if ($Conf{'debug'} eq '1');
	} else {
		my $cmd = quotemeta ($params);
		@data = `$Conf{'pandora_exec'} $module->{'timeout'} $cmd 2> $DevNull`;
		log_message ('debug', "Executing module " . $module->{'name'} . ' (' . $Conf{'pandora_exec'} . ' ' . $module->{'timeout'} . " $cmd 2> $DevNull)") if ($Conf{'debug'} eq '1');
	}

	# Something went wrong or no data
	return () unless ($? eq 0 && defined ($data[0]));

	return @data;
}

################################################################################
# Get the status of a process. 1 running, 0 not running.
################################################################################
sub module_proc ($) {
	my $module = shift;

	# Check module parameters
	return () unless ($module->{'params'} ne '');

	# Data collection layer
	load_procs ();

	return (1) if defined ($Procs{$module->{'params'}});
	return (0);
}

################################################################################
# Get the CPU usage of a process.
################################################################################
sub module_cpuproc ($) {
	my $module = shift;

	# Check module parameters
	return () unless ($module->{'params'} ne '');

	# Data collection layer
	load_procs ();

	return () unless defined ($Procs{$module->{'params'}}) and defined ($Procs{$module->{'params'}}{'cpu'});
	return ($Procs{$module->{'params'}}{'cpu'});
}

################################################################################
# Get the memory usage of a process in Mbytes.
################################################################################
sub module_memproc ($) {
	my $module = shift;

	# Check module parameters
	return () unless ($module->{'params'} ne '');

	# Data collection layer
	load_procs ();

	return () unless defined ($Procs{$module->{'params'}}) and defined ($Procs{$module->{'params'}}{'size'});
	return (sprintf ("%d", $Procs{$module->{'params'}}{'size'} / 1024));
}

################################################################################
# Get the free space in a partition in Mbytes.
################################################################################
sub module_freedisk ($) {
	my $module = shift;

	# Check module parameters
	return () unless ($module->{'params'} ne '');

	# Data collection layer
	load_parts ();

	return () unless defined ($Parts{$module->{'params'}}) and defined ($Parts{$module->{'params'}}{'avail'});
	
	my $avail = sprintf("%d", $Parts{$module->{'params'}}{'avail'} / 1024);
	return ($avail);
}

################################################################################
# Get the free space in a partition in %.
################################################################################
sub module_freepercentdisk ($) {
	my $module = shift;

	# Check module parameters
	return () unless ($module->{'params'} ne '');

	# Data collection layer
	load_parts ();

	return () unless defined ($Parts{$module->{'params'}}) and defined ($Parts{$module->{'params'}}{'avail'});
	
	my $availp = sprintf("%d", $Parts{$module->{'params'}}{'avail'} * 100 / $Parts{$module->{'params'}}{'total'});
	return ($availp);
}

################################################################################
# Get the occupied space in a partition in %.
################################################################################
sub module_occupiedpercentdisk ($) {
	my $module = shift;

	# Check module parameters
	return () unless ($module->{'params'} ne '');

	# Data collection layer
	load_parts ();

	return () unless defined ($Parts{$module->{'params'}}) and defined ($Parts{$module->{'params'}}{'avail'});
	
	my $occupiedp = sprintf("%d", ($Parts{$module->{'params'}}{'total'} - $Parts{$module->{'params'}}{'avail'}) * 100 / $Parts{$module->{'params'}}{'total'});
	return ($occupiedp);
}

################################################################################
# Get the CPU usage %.
################################################################################
sub module_cpuusage ($) {
	my $module = shift;

	# Do we know hoy to get CPU usage in this OS?
	return unless defined (CPUUSAGE_CMDS->{$OS});

	# Get CPU usage
	my $cmd = CPUUSAGE_CMDS->{$OS};
	my @data = `$cmd 2> $DevNull`;

	# Something went wrong or no data
	return () unless ($? eq 0 && defined ($data[0]));

	return ($data[0]);
}

################################################################################
# Get the free space in a partition in Mbytes.
################################################################################
sub module_freememory ($) {
	my $module = shift;

	# Do we know hoy to get memory information in this OS?
	return () unless defined (FREEMEMORY_CMDS->{$OS});

	# Get available memory
	my $cmd = FREEMEMORY_CMDS->{$OS};
	my @data = `$cmd 2> $DevNull`;

	# Something went wrong or no data
	return () unless ($? eq 0 && defined ($data[0]));

	return (sprintf ("%d", $data[0] / 1024));
}

################################################################################
# Get the free space in a partition in %.
################################################################################
sub module_freepercentmemory ($) {
	my $module = shift;

	# Do we know hoy to get memory information in this OS?
	return unless defined (TOTALMEMORY_CMDS->{$OS});

	# Get CPU usage
	my $cmd = TOTALMEMORY_CMDS->{$OS};
	my @data = `$cmd 2> $DevNull`;

	# Something went wrong or no data
	return () unless ($? eq 0 && defined ($data[0]));

	# Get total memory in MB
	my $total = sprintf ("%d", $data[0] / 1024);
	
	# Get available memory in MB
	my ($avail) = module_freememory ($module);
	return () unless defined ($avail);
	
	return sprintf (("%d", $avail * 100 / $total));
}

################################################################################
# Evaluate and execute module preconditions.
################################################################################
sub evaluate_module_preconditions ($) {
	my ($module) = @_;

	# Evaluate preconditions
	foreach my $precondition (@{$module->{'precondition'}}) {
		my $data = `$precondition->{'command'} 2> $DevNull`;		
		return 0 if (evaluate_condition ($precondition, $data) == 0);
	}

	return 1;
}

################################################################################
# Evaluate a module condition. Returns 1 if the condition matches, 0 otherwise.
################################################################################
sub evaluate_condition ($$) {
	my ($condition, $data) = @_;
	
	{
		no warnings;
		if (($condition->{'operator'} eq '>' && $data > $condition->{'value_1'}) ||
			($condition->{'operator'} eq '<' && $data < $condition->{'value_1'}) ||
			($condition->{'operator'} eq '=' && $data == $condition->{'value_1'}) ||
			($condition->{'operator'} eq '!=' && $data != $condition->{'value_1'}) ||
			($condition->{'operator'} eq '=~' && $data =~ /$condition->{'value_1'}/) ||
			($condition->{'operator'} eq '()' && $data > $condition->{'value_1'} && $data < $condition->{'value_2'})) {
				return 1;
		}
	}
	
	return 0;
}


################################################################################
# Evaluate and execute module conditions.
################################################################################
sub evaluate_module_conditions ($$) {
	my ($module, $data) = @_;

	# Evaluate conditions
	foreach my $condition (@{$module->{'conditions'}}) {
		if (evaluate_condition ($condition, $data) == 1) {
				`$condition->{'command'} 2> $DevNull`;
		}
	}
}

################################################################################
# Evaluate intensive conditions.
################################################################################
sub evaluate_module_intensive_conditions ($$) {
	my ($module, $data) = @_;

	# Evaluate conditions
	foreach my $condition (@{$module->{'intensive_conditions'}}) {
		return 0 if (evaluate_condition ($condition, $data) == 0);
	}
	
	return 1;
}

###############################################################################
# Get the number of seconds left to the next execution of the given cron entry.
###############################################################################
sub cron_next_execution {
	my ($cron, $interval) = @_;

	# Check cron conf format
	if ($cron !~ /^((\*|(\d+(-\d+){0,1}))\s*){5}$/) {
		return $interval;
	}

	# Get day of the week and month from cron config
	my ($wday) = (split (/\s/, $cron))[4];
	# Check the wday values to avoid infinite loop
	my ($wday_down, $wday_up) = cron_get_interval($wday);
	if ($wday_down ne "*" && ($wday_down > 6 || (defined($wday_up) && $wday_up > 6))) {
		log_message('setup', "Invalid cron configuration $cron. Day of the week is out of limits.");
		$wday = "*";
	}

	# Get current time and day of the week
	my $cur_time = time();
	my $cur_wday = (localtime ($cur_time))[6];

	my $nex_time = cron_next_execution_date ($cron, $cur_time, $interval);

	# Check the day
	while (!cron_check_interval($wday, (localtime ($nex_time))[6])) {
		# If it does not acomplish the day of the week, go to the next day.
		$nex_time += 86400;
		$nex_time = cron_next_execution_date ($cron, $nex_time, 0);
	}

	return $nex_time - time();
}

###############################################################################
# Get the number of seconds left to the next execution of the given cron entry.
###############################################################################
sub cron_check_syntax ($) {
	my ($cron) = @_;
	
	return 0 if !defined ($cron);
	return ($cron =~ m/^(\d|\*|-)+ (\d|\*|-)+ (\d|\*|-)+ (\d|\*|-)+ (\d|\*|-)+$/);
}
###############################################################################
# Check if a value is inside an interval.
###############################################################################
sub cron_check_interval {
	my ($elem_cron, $elem_curr_time) = @_;

	# Return 1 if wildcard.
	return 1 if ($elem_cron eq "*");

	my ($down, $up) = cron_get_interval($elem_cron);
	# Check if it is not a range
	if (!defined($up)) {
		return ($down == $elem_curr_time) ? 1 : 0;
	}

	# Check if it is on the range
	if ($down < $up) {
		return 0 if ($elem_curr_time < $down || $elem_curr_time > $up);
	} else {
		return 0 if ($elem_curr_time > $down || $elem_curr_time < $up);
	}

	return 1;
}
###############################################################################
# Get the next execution date for the given cron entry in seconds since epoch.
###############################################################################
sub cron_next_execution_date {
	my ($cron, $cur_time, $interval) = @_;

	# Get cron configuration
	my ($min, $hour, $mday, $mon, $wday) = split (/\s/, $cron);

	# Months start from 0
	if($mon ne '*') {
		my ($mon_down, $mon_up) = cron_get_interval ($mon);
		if (defined($mon_up)) {
			$mon = ($mon_down - 1) . "-" . ($mon_up - 1);
		} else {
			$mon = $mon_down - 1;
		}
	}

	# Get current time
	if (! defined ($cur_time)) {
		$cur_time = time();
	}
	# Check if current time + interval is on cron too
	my $nex_time = $cur_time + $interval;
	my ($cur_min, $cur_hour, $cur_mday, $cur_mon, $cur_year) 
		= (localtime ($nex_time))[1, 2, 3, 4, 5];
	
	my @cron_array = ($min, $hour, $mday, $mon);
	my @curr_time_array = ($cur_min, $cur_hour, $cur_mday, $cur_mon);
	return ($nex_time) if cron_is_in_cron(\@cron_array, \@curr_time_array) == 1;

	# Get first next date candidate from next cron configuration
	# Initialize some vars
	my @nex_time_array = @curr_time_array;

	# Update minutes
	$nex_time_array[0] = cron_get_next_time_element($min);

	$nex_time = cron_valid_date(@nex_time_array, $cur_year);
	if ($nex_time >= $cur_time) {
		return $nex_time if cron_is_in_cron(\@cron_array, \@nex_time_array);
	}

	# Check if next hour is in cron
	$nex_time_array[1]++;
	$nex_time = cron_valid_date(@nex_time_array, $cur_year);

	if ($nex_time == 0) {
		#Update the month day if overflow
		$nex_time_array[1] = 0;
		$nex_time_array[2]++;
		$nex_time = cron_valid_date(@nex_time_array, $cur_year);
		if ($nex_time == 0) {
			#Update the month if overflow
			$nex_time_array[2] = 1;
			$nex_time_array[3]++;
			$nex_time = cron_valid_date(@nex_time_array, $cur_year);
			if ($nex_time == 0) {
				#Update the year if overflow
				$cur_year++;
				$nex_time_array[3] = 0;
				$nex_time = cron_valid_date(@nex_time_array, $cur_year);
			}
		}
	}

	#Check the hour
	return $nex_time if cron_is_in_cron(\@cron_array, \@nex_time_array);

	#Update the hour if fails
	$nex_time_array[1] = cron_get_next_time_element($hour);

	# When an overflow is passed check the hour update again
	$nex_time = cron_valid_date(@nex_time_array, $cur_year);
	if ($nex_time >= $cur_time) {
		return $nex_time if cron_is_in_cron(\@cron_array, \@nex_time_array);
	}

	# Check if next day is in cron
	$nex_time_array[2]++;
	$nex_time = cron_valid_date(@nex_time_array, $cur_year);
	if ($nex_time == 0) {
		#Update the month if overflow
		$nex_time_array[2] = 1;
		$nex_time_array[3]++;
		$nex_time = cron_valid_date(@nex_time_array, $cur_year);
		if ($nex_time == 0) {
			#Update the year if overflow
			$nex_time_array[3] = 0;
			$cur_year++;
			$nex_time = cron_valid_date(@nex_time_array, $cur_year);
		}
	}

	#Check the day
	return $nex_time if cron_is_in_cron(\@cron_array, \@nex_time_array);

	#Update the day if fails
	$nex_time_array[2] = cron_get_next_time_element($mday, 1);

	# When an overflow is passed check the hour update in the next execution
	$nex_time = cron_valid_date(@nex_time_array, $cur_year);
	if ($nex_time >= $cur_time) {
		return $nex_time if cron_is_in_cron(\@cron_array, \@nex_time_array);
	}

	# Check if next month is in cron
	$nex_time_array[3]++;
	$nex_time = cron_valid_date(@nex_time_array, $cur_year);
	if ($nex_time == 0) {
		#Update the year if overflow
		$nex_time_array[3] = 0;
		$cur_year++;
		$nex_time = cron_valid_date(@nex_time_array, $cur_year);
	}

	#Check the month
	return $nex_time if cron_is_in_cron(\@cron_array, \@nex_time_array);

	#Update the month if fails
	$nex_time_array[3] = cron_get_next_time_element($mon);

	# When an overflow is passed check the month update in the next execution
	$nex_time = cron_valid_date(@nex_time_array, $cur_year);
	if ($nex_time >= $cur_time) {
		return $nex_time if cron_is_in_cron(\@cron_array, \@nex_time_array);
	}

	#Update the year if fails
	$nex_time = cron_valid_date(@nex_time_array, $cur_year + 1);

	return $nex_time;
}

###############################################################################
# Returns if a date is in a cron. Recursive.
# Needs the cron like an array reference and
# current time in cron format to works properly
###############################################################################
sub cron_is_in_cron {
	my ($elems_cron, $elems_curr_time) = @_;

	my @deref_elems_cron = @$elems_cron;
	my @deref_elems_curr_time = @$elems_curr_time;
	
	my $elem_cron = shift(@deref_elems_cron);
	my $elem_curr_time = shift (@deref_elems_curr_time);

	#If there is no elements means that is in cron
	return 1 unless (defined($elem_cron) || defined($elem_curr_time));

	# Check the element interval
	return 0 unless (cron_check_interval($elem_cron, $elem_curr_time));

	return cron_is_in_cron(\@deref_elems_cron, \@deref_elems_curr_time);
}
################################################################################
#Get the next tentative time for a cron value or interval in case of overflow.
#Floor data is the minimum localtime data for a position. Ex: 
#Ex:
#     * should returns floor data.
#     5 should returns 5.
#     10-55 should returns 10.
#     55-10 should retunrs floor data.
################################################################################
sub cron_get_next_time_element {
	# Default floor data is 0
	my ($curr_element, $floor_data) = @_;
	$floor_data = 0 unless defined($floor_data);

	my ($elem_down, $elem_up) = cron_get_interval ($curr_element);
	return ($elem_down eq '*' || (defined($elem_up) && $elem_down > $elem_up))
		? $floor_data
		: $elem_down;
}
###############################################################################
# Returns the interval of a cron element. If there is not a range,
# returns an array with the first element in the first place of array
# and the second place undefined.
###############################################################################
sub cron_get_interval {
	my ($element) = @_;

	# Not a range
	if ($element !~ /(\d+)\-(\d+)/) {
		return ($element, undef);
	}
	
	return ($1, $2);
}

###############################################################################
# Returns the closest number to the target inside the given range (including
# the target itself).
###############################################################################
sub cron_get_closest_in_range ($$) {
	my ($target, $range) = @_;

	# Not a range
	if ($range !~ /(\d+)\-(\d+)/) {
		return $range;
	}
	
	# Search the closes number to the target in the given range
	my $range_start = $1;
	my $range_end = $2;
	
	# Outside the range
	if ($target <= $range_start || $target > $range_end) {
		return $range_start;
	}
	
	# Inside the range
	return $target;
}

###############################################################################
# Check if a date is valid to get timelocal
###############################################################################
sub cron_valid_date {
	my ($min, $hour, $mday, $month, $year) = @_;
	my $utime;
	eval {
		local $SIG{__DIE__} = sub {};
		$utime = timelocal(0, $min, $hour, $mday, $month, $year);
	};
	if ($@) {
		return 0;
	}
	return $utime;
}

################################################################################
# Checks the module's cron string. Returns 1 if the module should be run, 0 if
# not.
################################################################################
sub check_module_cron {
	my ($module, $main_interval) = @_;
	
	# No cron string defined
	return 1 unless ($module->{'cron'} ne '');

	my $now = time();

	# Check if the module was already executed
	return 0 unless ($now >= $module->{'cron_utimestamp'});

	my $interval = $main_interval * $module->{'interval'};

	my $time_to_next_execution = cron_next_execution(
		$module->{'cron'},
		$interval
	);

	my $is_first = ($module->{'cron_utimestamp'} == 0) ? 1 : 0;
	$module->{'cron_utimestamp'} = $now + $time_to_next_execution;
	$module->{'cron_interval'} = $time_to_next_execution;
	
	if ($Conf{'debug'} eq '1') {
		log_message ('debug', "Cron for module $module->{'name'} will be executed next time at timestamp: $module->{'cron_utimestamp'}.");
	}

	# On first execution checking if cron is valid is required
	return 1 unless ($is_first);

	# Check if current timestamp is a valid cron date
	my $next_execution = cron_next_execution(
		$module->{'cron'},
		0
	);
	return 1 if (time() + $next_execution == $now);
	return 0;
}

################################################################################
# Write module data in XML format.
################################################################################
sub write_module_xml ($@) {
	my ($module, @data) = @_;

	# No data
	return unless (defined $data[0]);

	# Is it a plugin?
	if ($module->{'func'} == \&module_plugin) {
		$Sem->down () if (defined ($Sem));
		$Xml .= $data[0];
		$Sem->up () if (defined ($Sem));
		return;
	}

	# Critical section
	$Sem->down () if (defined ($Sem));

	$Xml .= "<module>\n" .
		"	<name><![CDATA[" . $module->{'name'} . "]]></name>\n" .
		"	<description><![CDATA[" . $module->{'description'} . "]]></description>\n" . 
		"	<type>" . $module->{'type'} . "</type>\n";

	# Interval
	$Xml .= "	<module_interval>" . $module->{'interval'} . "</module_interval>\n";
	
	# Min
	$Xml .= "	<min>" . $module->{'min'} . "</min>\n" if (defined ($module->{'min'}));

	# Max
	$Xml .= "	<max>" . $module->{'max'} . "</max>\n" if (defined ($module->{'max'}));

	# Post process
	$Xml .= "	<post_process>" . $module->{'post_process'} . "</post_process>\n" if (defined ($module->{'post_process'}));

	# Min critical
	$Xml .= "	<min_critical>" . $module->{'min_critical'} . "</min_critical>\n" if (defined ($module->{'min_critical'}));

	# Max critical
	$Xml .= "	<max_critical>" . $module->{'max_critical'} . "</max_critical>\n" if (defined ($module->{'max_critical'}));

	# Min warning
	$Xml .= "	<min_warning>" . $module->{'min_warning'} . "</min_warning>\n" if (defined ($module->{'min_warning'}));

	# Max warning
	$Xml .= "	<max_warning>" . $module->{'max_warning'} . "</max_warning>\n" if (defined ($module->{'max_warning'}));

	# Disabled
	$Xml .= "	<disabled>" . $module->{'disabled'} . "</disabled>\n" if (defined ($module->{'disabled'}));

	# Min ff event
	$Xml .= "	<min_ff_event>" . $module->{'min_ff_event'} . "</min_ff_event>\n" if (defined ($module->{'min_ff_event'}));
	
	# Unit
	$Xml .= "	<unit><![CDATA[" . $module->{'unit'} . "]]></unit>\n" if (defined ($module->{'unit'}));
	
	# Module group
	$Xml .= "	<module_group>" . $module->{'module_group'} . "</module_group>\n" if (defined ($module->{'module_group'}));
	
	# Custom ID
	$Xml .= "	<custom_id><![CDATA[" . $module->{'custom_id'} . "]]></custom_id>\n" if (defined ($module->{'custom_id'}));
	
	# Str warning
	$Xml .= "	<str_warning><![CDATA[" . $module->{'str_warning'} . "]]></str_warning>\n" if (defined ($module->{'str_warning'}));
	
	# Str critical
	$Xml .= "	<str_critical><![CDATA[" . $module->{'str_critical'} . "]]></str_critical>\n" if (defined ($module->{'str_critical'}));
	
	# Critical instructions
	$Xml .= "	<critical_instructions><![CDATA[" . $module->{'critical_instructions'} . "]]></critical_instructions>\n" if (defined ($module->{'critical_instructions'}));
	
	# Warning instructions
	$Xml .= "	<warning_instructions><![CDATA[" . $module->{'warning_instructions'} . "]]></warning_instructions>\n" if (defined ($module->{'warning_instructions'}));
	
	# Unknown instructions
	$Xml .= "	<unknown_instructions><![CDATA[" . $module->{'unknown_instructions'} . "]]></unknown_instructions>\n" if (defined ($module->{'unknown_instructions'}));
	
	# Tags
	$Xml .= "	<tags><![CDATA[" . $module->{'tags'} . "]]></tags>\n" if (defined ($module->{'tags'}));

	# Critical inverse
	$Xml .= "	<critical_inverse>" . $module->{'critical_inverse'} . "</critical_inverse>\n" if (defined ($module->{'critical_inverse'}));
	
	# Warning inverse
	$Xml .= "	<warning_inverse>" . $module->{'warning_inverse'} . "</warning_inverse>\n" if (defined ($module->{'warning_inverse'}));
	
	# Quiet
	$Xml .= "	<quiet>" . $module->{'quiet'} . "</quiet>\n" if (defined ($module->{'quiet'}));
	
	# Module FF interval
	$Xml .= "	<module_ff_interval>" . $module->{'module_ff_interval'} . "</module_ff_interval>\n" if (defined ($module->{'module_ff_interval'}));
	
	# Module Alert template
	$Xml .= "	<alert_template>" . $module->{'alert_template'} . "</alert_template>\n" if (defined ($module->{'alert_template'}));
	
	# Module Crontab
	$Xml .= "	<crontab>" . $module->{'cron'} . "</crontab>\n" if (defined ($module->{'cron'}) and ($module->{'cron'} ne ""));
	$Xml .= "	<cron_interval>" . $module->{'cron_interval'} . "</cron_interval>\n" if (defined ($module->{'cron'}) and (defined ($module->{'cron_interval'})));

	# FF threshold configuration
	$Xml .= "	<min_ff_event_normal>" . $module->{'min_ff_event_normal'} . "</min_ff_event_normal>\n" if (defined ($module->{'min_ff_event_normal'}));
	$Xml .= "	<min_ff_event_warning>" . $module->{'min_ff_event_warning'} . "</min_ff_event_warning>\n" if (defined ($module->{'min_ff_event_warning'}));
	$Xml .= "	<min_ff_event_critical>" . $module->{'min_ff_event_critical'} . "</min_ff_event_critical>\n" if (defined ($module->{'min_ff_event_critical'}));
	$Xml .= "	<ff_timeout>" . $module->{'ff_timeout'} . "</ff_timeout>\n" if (defined ($module->{'ff_timeout'}));
	$Xml .= "	<each_ff>" . $module->{'each_ff'} . "</each_ff>\n" if (defined ($module->{'each_ff'}));
	$Xml .= "	<ff_type>" . $module->{'ff_type'} . "</ff_type>\n" if (defined ($module->{'ff_type'}));

	# Data list
	if ($#data > 0) {
		$Xml .= "	<data><![CDATA[" . join('', @data) . "]]></data>\n";
	# Single data
	} else {
		chomp ($data[0]);
		$Xml .= "	<data><![CDATA[$data[0]]]></data>\n";
	}
	$Xml .= "</module>\n";

 	$Sem->up () if (defined ($Sem));
}

################################################################################
# Receive a UDP server signal to restart agent
################################################################################
sub udp_server_signal () {
	log_message ('udp server', 'Received signal to restart the agent.');
}

################################################################################
# Basic UDP server to restart agent on UDP signal received
################################################################################
sub udp_server ($$) {

	my $udp_port = shift;
	my $udp_auth_address = shift;
	my $parent_pid = getppid();
	my @udp_auth_list = split(',', $udp_auth_address);

	my($sock, $oldmsg, $newmsg, $hisaddr, $hishost, $MAXLEN);
	$MAXLEN = 1024;

	log_message ('udp server', 'Starting UDP server listening on '.$udp_auth_address.":".$udp_port);
	$sock = IO::Socket::INET->new(LocalPort => $udp_port, Proto => 'udp') or die "socket: $@";

	while ($sock->recv($newmsg, $MAXLEN)) {
		my $hishost = $sock->peerhost();
		my $address_found = 0;
		foreach my $single_address (@udp_auth_list) {
			$address_found = $address_found || ($hishost eq $single_address);
		}
		if (($udp_auth_address eq "0.0.0.0") || $address_found){
			if ($newmsg =~ /REFRESH AGENT/){
				# Send signal to restart agent
				log_message ('udp server', 'Received signal from '.$hishost);
				kill 'SIGINT' , $parent_pid;
			}
			elsif ($newmsg =~ /START PROCESS (.*)/){
				my $process_name = $1;
				$process_name =~ s/^\s*//g;
				$process_name =~ s/\s*$//g;
				if (defined($Conf{"process_${process_name}_start"})) {
					log_message ('udp server', "Process $process_name started from $hishost");
					system "$Conf{\"process_${process_name}_start\"} 2>$DevNull &";
				} else {
					log_message ('udp server', "Attempt to start unknown process $process_name from $hishost");
				}
			}
			elsif ($newmsg =~ /STOP PROCESS (.*)/){
				my $process_name = $1;
				$process_name =~ s/^\s*//g;
				$process_name =~ s/\s*$//g;
				if (defined($Conf{"process_${process_name}_stop"})) {
					log_message ('udp server', "Process $process_name stopped from $hishost");
					system "$Conf{\"process_${process_name}_stop\"} 2>$DevNull &";
				} else {
					log_message ('udp server', "Attempt to stop unknown process $process_name from $hishost");
				}
			}
		}
	}
}

################################################################################
# Execute the given plugin.
################################################################################
sub module_plugin ($) {
	my $plugin = shift;

	my $command = $plugin->{'params'};

	# Empty plugin	
	return () if ($command eq '');

	# Execute the plugin

	my $output = "";
	if ($plugin->{'timeout'} == 0) {
		$output = `$command 2>$DevNull`;
		log_message ('debug', "Executing plugin: " . $command) if ($Conf{'debug'} eq '1');
	} else {
		$output = `$Conf{'pandora_exec'} $plugin->{'timeout'} $command 2> $DevNull`;
		log_message ('debug', "Executing plugin: (" . $command . ") with timeout: " . $plugin->{'timeout'} . "s") if ($Conf{'debug'} eq '1');
	}
	
	# Do not save the output if there was an error
	if ($? != 0) {
		return ();
	}

	return ($output);
}

################################################################################
# TERM Handler
################################################################################
sub kill_signal_handler (){
	# Kill tentacle server if it was launched

	if (defined ($tentacle_pid)) {
			print "kill -9 $tentacle_pid\n";
			`kill -9 $tentacle_pid`;
	}

	# Kill udp_server if it was forked.
	if (defined ($udp_server_pid) && $udp_server_pid) {
		kill 'TERM', $udp_server_pid;
		log_message ('udp server',  'terminated.');
	}

	exit (0);
}

################################################################################
# Get the free disk space in the temporal directory (in bytes).
################################################################################
sub temporal_freedisk () {

	# Call df
	return 0 unless defined (DF_CMDS->{$OS});
	my $cmd = DF_CMDS->{$OS} . ' ' . $Conf{'temporal'} . ' | awk \'NR > 1 {print $4}\'';	
	my $temporal_freedisk = `$cmd`;

	# Check for errors
	return 0 unless ($? eq 0);

	# Convert to bytes
	return 1024 * int ($temporal_freedisk);
}

################################################################################
# Replace module macros.
################################################################################
sub replace_macros ($) {
	my $module = shift;

	# Replace macros		
	foreach my $token (keys (%{$module})) {

		# No need to skip macros for now, since it's a hash ref and only array refs
		# are searched for macros.
		#if ($token eq 'macros') {
		#	next;
		#}

		# No defined value for conf token
		if (! defined ($module->{$token})) {
			next;
		}
				
		# Simple configuration token
		if(ref($module->{$token}) eq ''){
			# Module macros
			while (my ($macro, $subst) = each (%{$module->{'macros'}})) {
				eval {
					$module->{$token} =~ s/$macro/$subst/g;
				};
			}
			# Global macros
			while (my ($macro, $subst) = each (%Macros)) {
				eval {
					$module->{$token} =~ s/$macro/$subst/g;
				};
			}
		}
		# Hash array
		elsif (ref($module->{$token}) eq 'ARRAY'){
			for (my $i = 0; $i <= $#{$module->{$token}}; $i++) {
				
				# Array of configuration tokens
				foreach my $key (keys (%{$module->{$token}->[$i]})) {
					
					# Module macros (each configuration token is a hash)
					while (my ($macro, $subst) = each (%{$module->{'macros'}})) {
						eval {
							$module->{$token}->[$i]->{$key} =~ s/$macro/$subst/g;
						}
					}

					# Global macros (each configuration token is a hash)
					while (my ($macro, $subst) = each (%Macros)) {
						eval {
							$module->{$token}->[$i]->{$key} =~ s/$macro/$subst/g;
						}
					}
				}
			}
		}
	}
}

################################################################################
# Initialize a module with default values.
################################################################################
sub init_module ($) {
	my $module = shift;
	
	$module->{'name'} = '';
	$module->{'type'} = 'generic_data';
	$module->{'description'} = '';
	$module->{'func'} = 0;
	$module->{'params'} = '';
	$module->{'interval'} = 1;
	$module->{'timeout'} = 0;
	$module->{'counter'} = 0;
	$module->{'max'} = undef;
	$module->{'min'} = undef;
	$module->{'post_process'} = undef;
	$module->{'min_critical'} = undef;
	$module->{'max_critical'} = undef;
	$module->{'min_warning'} = undef;
	$module->{'max_warning'} = undef;
	$module->{'disabled'} = undef;
	$module->{'min_ff_event'} = undef;
	$module->{'save'} = '';
	$module->{'conditions'} = [];
	$module->{'cron'} = '';
	$module->{'cron_utimestamp'} = 0;
	$module->{'precondition'} = [];
	$module->{'is_intensive'} = 0;
	$module->{'intensive_conditions'} = [];
	$module->{'intensive_match'} = 0;
	$module->{'timestamp'} = 0;
	$module->{'unit'} = undef;
	$module->{'module_group'} = undef;
	$module->{'custom_id'} = undef;
	$module->{'str_warning'} = undef;
	$module->{'str_critical'} = undef;
	$module->{'critical_instructions'} = undef;
	$module->{'warning_instructions'} = undef;
	$module->{'unknown_instructions'} = undef;
	$module->{'tags'} = undef;
	$module->{'critical_inverse'} = undef;
	$module->{'warning_inverse'} = undef;
	$module->{'quiet'} = undef;
	$module->{'module_ff_interval'} = undef;
	$module->{'macros'} = {};
	$module->{'alert_template'} = undef;
}

################################################################################
# Generate a unique agent name.
################################################################################
sub generate_agent_name {
	return sha256(join('|', ($Conf{'agent_alias'}, $Conf{server_ip}, time(), sprintf("%04d", rand(10000)))));
}

################################################################################
# Set the value of a token in the configuration file. If the token does not
# exist, it is appended to the end of the file.
################################################################################
sub config_update ($$) {
	my ($token, $value) = @_;
	
	# Read the original configuration file.
	open(my $fh, '<', "$ConfDir/$ConfFile") or die($!);
	my @lines = <$fh>;
	close ($fh);

	# Set the new value for the configuration token.
	my $found = 0;
	for(my $i = 0; $i < $#lines; $i++) {
		if ($lines[$i] =~ m/[#\s]*$token/) {
			$lines[$i] = "$token $value\n";
			$found = 1;
			last;
		}
	}

	# Append the token to the end if it was not found in the file.
	if ($found == 0) {
		push(@lines, "$token $value\n");
	}

	# Write the changes to the configuration file.
	open($fh, '>', "$ConfDir/$ConfFile") or die($!);
	print $fh @lines;
	close($fh);
}

################################################################################
# Get the eHorus key from the eHorus agent configuration file.
################################################################################
sub get_ehkey {
	my $fh;

	return '' unless defined($Conf{'ehorus_conf'});

	# Open the eHorus configuration file.
	if (!open($fh, '<', $Conf{'ehorus_conf'})) {
		# Do not write to the log, since ehorus_conf points to the default eHorus configuration file by default.
		return '';
	}

	# Look for the eHorus key.
	while (my $line = <$fh>) {
		
		# Skip comments.
		next if ($line =~ m/^\s*#/);

		if ($line =~ m/\s*eh_key\s+(\S+)/) {
			my $eh_key = $1;
			close($fh);

			return $eh_key;
		}
	}

	# Not found.
	close($fh);
	return '';
}

################################################################################
# Main.
################################################################################

#Handler TERM signal.
$SIG{'TERM'} = \&kill_signal_handler;

# Check command line arguments
print_usage unless ($#ARGV == 0);
$ConfDir = fix_directory ($ARGV[0]);
error ("Directory '$ConfDir' does not exist.") unless (-d "$ConfDir");

#Pandora home path
$ENV{'PANDORA_HOME'}=$ConfDir;

# Get user to run as
my $pandora_user = read_config ('pandora_user');
if (defined ($pandora_user)) {
	# Change the EUID
	my $pandora_user_uid = getpwnam ($pandora_user);
	if (!defined ($pandora_user_uid)) {
		error ("Cannot get uid for user $pandora_user. Does the user exist and can we read /etc/passwd?");
	}
	$> = $pandora_user_uid;
	if ($> != $pandora_user_uid) {
		error ("Cannot run as $pandora_user: Insufficient permissions.");
	}
}

# Guess the OS version
$OS_VERSION = guess_os_version ($OS);

# Start logging
start_log ();
log_message ('log', 'Running as user ' . getpwuid ($>));

# Read configuration file
read_config ();

$ENV{'PANDORA_AGENT'}=$Conf{'agent_name'};

# Fix directory names
$Conf{'temporal'} = fix_directory ($Conf{'temporal'});
error ("Temporal directory '" . $Conf{'temporal'} . "' does not exist.") unless (-d "$Conf{'temporal'}");
$Conf{'server_path'} = fix_directory ($Conf{'server_path'});
$Conf{'secondary_server_path'} = fix_directory ($Conf{'secondary_server_path'});

# Startup delay
log_message ('log', 'Sleeping for ' . $Conf{'delayed_startup'} . ' seconds.') if ($Conf{'delayed_startup'} > 0);
sleep ($Conf{'delayed_startup'});

#Set nice of the pandora_agent
my $PID = $$;
`renice "$Conf{'pandora_nice'}" "$PID"`;

#Launch tentacle server in proxy mode if configured
if ($Conf{'proxy_mode'}) {
	
	#Check if user is root
	if ($> != 0) {		
		launch_tentacle_proxy();
	} else {
		log_message ('error', 'Proxy mode can not be launched as root');
		exit 1;
	}
}

# Add the plugins directory to the PATH
$ENV{'PATH'} .= ":$ConfDir/plugins";

# Start UDP server if configured
if ($Conf{'udp_server'} == 1){
	$udp_server_pid = fork();

	if ($udp_server_pid == 0){
		$0 = 'udp_server (pandora_agent)';
		udp_server ($Conf{'udp_server_port'}, $Conf{'udp_server_auth_address'});
		exit;
	}
}

# Must be set to 0 if the agent is a broker agent
my $main_agent = -1;

# base time to start eatch iteration with the same interval.
my $iter_base_time = time();
$LogFileIdx = -1;
# Loop
while (1) {
	if (-e $Conf{'logfile'} && (stat($Conf{'logfile'}))[7] > $Conf{'logsize'}) {
		rotate_log();
	}
	# Ignore signals from UDP and Tentacle server while processing execution
	if ($Conf{'udp_server'} == 1 || $Conf{'proxy_mode'}){
		$SIG{'INT'} = 'DEFAULT';
	}

	# Check for a new configuration
	check_remote_config () unless ($Conf{'debug'} eq '1');

	# Check file collections
	check_collections () unless ($Conf{'debug'} eq '1');

	# Launch broker agents
	@BrokerPid = ();
	my @broker_agents = read_config ('broker_agent');
	foreach my $broker_agent (@broker_agents) {
		# Create broker conf file if it does not exist
		if (! -e "$ConfDir/${broker_agent}.conf") {
			write_broker_conf($broker_agent);
		}
		
		$main_agent = fork ();
			
		# Broker agent
		if ($main_agent == 0) {
			# Mark broker flag.
			$BrokerFlag = 1;

			# Set the configuration file
			$ConfFile = "${broker_agent}.conf";
			
			# Log to a new file
			stop_log ();
			start_log ('quiet');
				
			# Read configuration file
			%Macros = ();
			@Modules = ();
			%Collections = ();
			%Conf = %DefaultConf;
			read_config ();
			
			$Conf{'agent_alias'} = $broker_agent;
			# Check for a new configuration
			check_remote_config () unless ($Conf{'debug'} eq '1');
				
			# Check file collections
			check_collections () unless ($Conf{'debug'} eq '1');
					
			# Execute
			last;
		} else {
			push (@BrokerPid, $main_agent);
		}
	}

	# Do not report to server if standby mode is enabled
	if ($Conf{'standby'} eq '1' && $Conf{'debug'} ne '1') {
		$iter_base_time = sleep_agent($main_agent, $iter_base_time);
		next;
	}

	my $address;

	if(defined($Conf{'address'})) {
		# Check if address is auto to get the local ip
		if ($Conf{'address'} eq 'auto') {
			my @address_list;

			if( -x "/bin/ip" || -x "/sbin/ip" || -x "/usr/sbin/ip" ) {
				@address_list = `ip addr show 2>$DevNull | sed -e '/127.0.0/d' -e '/\\([0-9][0-9]*\\.\\)\\{3\\}[0-9][0-9]*/!d' -e 's/^[ \\t]*\\([^ \\t]*\\)[ \\t]*\\([^ \\t]*\\)[ \\t].*/\\2/' -e 's/\\/.*//'`;
			}
			else {
				@address_list = `ifconfig -a 2>$DevNull | sed -e '/127.0.0/d' -e '/\\([0-9][0-9]*\\.\\)\\{3\\}[0-9][0-9]*/!d' -e 's/^[ \\t]*\\([^ \\t]*\\)[ \\t]*\\([^ \\t]*\\)[ \\t].*/\\2/' -e 's/.*://'`;
			}

			for (my $i = 0; $i <= $#address_list; $i++) {		
				chomp($address_list[$i]);
				if ($i > 0) {
					$address .= ',';
				}
				
				$address .= $address_list[$i];
			}			
		}
		else {
			$address = $Conf{'address'};
		}
	}
	
	# Clear the XML
	$Xml = "";

	# Get the eHorus key.
	my $eh_key = get_ehkey();

	# Custom fields
	my @customfieldskeys = keys(%Customfields);
	if ($#customfieldskeys > -1 || $eh_key ne '') {
		$Xml .= "<custom_fields>\n";

		foreach my $customfieldkey (@customfieldskeys) {
			if($customfieldkey =~ m/^(custom_field\d+_)name/) {
				if(defined($Customfields{$1."value"})) {
					$Xml .= "	<field>\n";
					$Xml .= "		<name><![CDATA[". $Customfields{$1."name"} ."]]></name>\n";
					$Xml .= "		<value><![CDATA[". $Customfields{$1."value"} ."]]></value>\n";
					$Xml .= "	</field>\n";
				}
			}
		}

		# Add the eHorus key as a custom field.
		if ($eh_key ne '') {
			$Xml .= "	<field>\n";
			$Xml .= "		<name>eHorusID</name>\n";
			$Xml .= "		<value><![CDATA[". $eh_key ."]]></value>\n";
			$Xml .= "	</field>\n";
		}

		$Xml .= "</custom_fields>\n";
	}
	
	# Execute modules
	foreach my $module (@Modules) {

		# Execute the module in a separate thread
		if (defined ($ThreadSem) && $Conf{'agent_threads'} > 1) {
			$ThreadSem->down ();
			my $thr = threads->create (\&exec_module, $module, $Conf{'interval'});
			if (! defined ($thr)) {
				$ThreadSem->up ();
			} else {
				$thr->detach();
			}
		# Execute the module
		} else {
			exec_module($module, $Conf{'interval'});
		}
	}

	# Wait for all the threads
	$ThreadSem->down ($Conf{'agent_threads'}) if (defined ($ThreadSem) && $Conf{'agent_threads'} > 1);
	$ThreadSem->up ($Conf{'agent_threads'}) if (defined ($ThreadSem) && $Conf{'agent_threads'} > 1);

	if ($Xml ne "" || $Conf{'timestamp'} + $Conf{'interval'} <= time ()) {
		
		# Update the time reference
		$Conf{'timestamp'} = time () if ($Conf{'timestamp'} + $Conf{'interval'} <= time ());
		
		# Compose the XML
		my $xml_header = "<?xml version='1.0' encoding='" . $Conf{'encoding'} . "'?>\n" .
			"<agent_data description='" . $Conf{'description'} . "' group='" . $Conf{'group'} .
			(defined($Conf{'group_password'}) ? ("' group_password='" . $Conf{'group_password'}) : '') .
			(defined($Conf{'group_id'}) ? ("' group_id='" . $Conf{'group_id'}) : '') .
			"' os_name='$OS' os_version='$OS_VERSION' interval='" . $Conf{'interval'} .
			"' version='" . AGENT_VERSION . '(Build ' . AGENT_BUILD . ')' . ($Conf{'autotime'} eq '1' ? '' : "' timestamp='" . strftime ('%Y/%m/%d %H:%M:%S', localtime ())) .
			"' agent_name='" . $Conf{'agent_name'} . "' agent_alias='". $Conf{'agent_alias'} . 
			"' timezone_offset='". $Conf{'timezone_offset'} . "' custom_id='" . $Conf{'custom_id'} .
			"' url_address='". $Conf{'url_address'}; 
	
		if (defined ($Conf{'address'})) {
			$xml_header .= "' address='" .$address;
		}
		
		if (defined ($Conf{'parent_agent_name'})) {
			$xml_header .= "' parent_agent_name='" .$Conf{'parent_agent_name'};
		}

		if (defined ($Conf{'secondary_groups'})) {
			$xml_header .= "' secondary_groups='" .$Conf{'secondary_groups'};
		}

		if (defined ($Conf{'agent_mode'})) {
			if ($Conf{'agent_mode'} =~ m/no.?learn/ig) {
				$xml_header .= "' agent_mode='0";
			} elsif ($Conf{'agent_mode'} =~ m/auto.?disable.?/ig) {
				$xml_header .= "' agent_mode='2";
			} else {
				$xml_header .= "' agent_mode='1";
			}
		}

		# Check the gis mode (exec or manual). If exec script is defined, we execute it and get the coordenates
		if (defined ($Conf{'gis_exec'}) && (-e $Conf{'gis_exec'})) {		
			my $coord_str = `$Conf{'gis_exec'}`;
			chomp($coord_str);
			my @coords = split(',',$coord_str);
			# Check if lat and long are numeric
			if (defined($coords[0]) && defined($coords[1]) && ($coords[0] =~ /^-?(\d+)\.(\d+)$|^-?(\d+)$/) && ($coords[1] =~ /^-?(\d+)\.(\d+)$|^-?(\d+)$/)) {
				my $lat = $coords[0];
				my $long = $coords[1];
				
				$xml_header .= "' longitude='" .$long . "' latitude='" .$lat;
	
				if (defined ($coords[2])) {
					my $alt = $coords[2];
					$xml_header .= "' altitude='" .$alt;
				}
				if (defined ($Conf{'position_description'})) {
					$xml_header .= "' position_description='" .$Conf{'position_description'};
				}
			}
		}
		elsif (defined ($Conf{'longitude'}) && defined ($Conf{'latitude'})) {
			$xml_header .= "' longitude='" .$Conf{'longitude'} . "' latitude='" .$Conf{'latitude'};
			if (defined ($Conf{'altitude'})) {
				$xml_header .= "' altitude='" .$Conf{'altitude'};
			}
			if (defined ($Conf{'position_description'})) {
				$xml_header .= "' position_description='" .$Conf{'position_description'};
			}
		}

		$xml_header .= "'>\n";
		$Xml = $xml_header . $Xml . "</agent_data>";

		# Save XML data file
		my $temp_file = $Conf{'temporal'} . '/' . $Conf{'agent_name'} . '.' . time () . '.data';
		error ("File '$temp_file' already exists as a symlink and could not be removed: $!") if (-l $temp_file && !unlink($temp_file));
		open (TEMP_FILE, "> $temp_file") || error ("Could not write XML data file: $!");
		print TEMP_FILE $Xml;
		close (TEMP_FILE);

		# Debug mode
		if ($Conf{'debug'} eq '1') {
			log_message ('debug', "Wrote XML data file '$temp_file'");
			log_message ('debug', "Wrote XML data file '$temp_file'", *STDOUT);
		}

		# Send the XML data file
		my $rc = send_file ($temp_file, 1);
		if ($rc == 0 || $Conf{'xml_buffer'} == 0 || temporal_freedisk () < $Conf{'temporal_min_size'}) {
			if ($Conf{'debug'} eq '1') {
				rename $temp_file, $temp_file . "sent";
			} else {
				unlink ($temp_file);
			}
		}
		
		# Send buffered XML data files
		if ($Conf{'xml_buffer'} == 1) {
			if($Conf{'secondary_mode'} eq 'always'){
				$Conf{'__temporal_primary'}   = "$Conf{'temporal'}/primary";
				$Conf{'__temporal_secondary'} = "$Conf{'temporal'}/secondary";
				if (-d "$Conf{'__temporal_primary'}"){				
					send_buffered_xml_files ($Conf{'__temporal_primary'}, 1);
				}				
				if (-d "$Conf{'__temporal_secondary'}"){
					send_buffered_xml_files ($Conf{'__temporal_secondary'}, 2);
				}
				send_buffered_xml_files ($Conf{'temporal'});
			}
			else{
				send_buffered_xml_files ($Conf{'temporal'});	
			}
		}
	}
	
	# Enable signal capture to break the Sleep interval on UDP signal
	if ($Conf{'udp_server'} == 1) {
		$SIG{'INT'} = \&udp_server_signal;
	}

	# Sleep agent function
	$iter_base_time = sleep_agent($main_agent, $iter_base_time);
}

__END__

=head1 EXIT STATUS

=over 

=item 0 on Success

=item 1 on Error

=back 

=head1 CONFIGURATION

By default pandora_agent uses F</etc/pandora> as B<home configuration directory>. There is the F<pandora_agent.conf> file with all the configuration of the agent.

=head1 DEPENDENCIES


=head1 LICENSE

This is released under the GNU Lesser General Public License.

=head1 SEE ALSO


=head1 COPYRIGHT

Copyright (c) 2005-2010 Artica Soluciones Tecnologicas S.L

=cut<|MERGE_RESOLUTION|>--- conflicted
+++ resolved
@@ -42,11 +42,7 @@
 my $ThreadSem = undef;
 
 use constant AGENT_VERSION => '7.0NG.740';
-<<<<<<< HEAD
-use constant AGENT_BUILD => '191029';
-=======
 use constant AGENT_BUILD => '191112';
->>>>>>> 2aaf78b4
 
 # Agent log default file size maximum and instances
 use constant DEFAULT_MAX_LOG_SIZE => 600000;
