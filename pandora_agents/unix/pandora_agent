#!/usr/bin/perl
# **********************************************************************
# Pandora FMS Generic Unix/Perl Agent
# (c) 2009-2015 Artica Soluciones Tecnológicas
# with the help of many people. Please see http://pandorafms.org
# This code is licensed under GPL 2.0 license.
# **********************************************************************

=head1 NAME

pandora_agent - Pandora FMS Agent

=head1 VERSION

Version 6.0

=head1 USAGE

<< pandora_agent F<pandora home> >>

=cut


use strict;
use warnings;

use Scalar::Util qw(looks_like_number);
use POSIX qw(strftime floor);
use Sys::Hostname;
use File::Basename;
use File::Copy;
use IO::Socket;
use Sys::Syslog;
use Time::Local;

my $YAML = 0;
# Dynamic load. Avoid unwanted behaviour.
eval {
	eval 'require YAML::Tiny;1' or die('YAML::Tiny lib not found, commands feature won\'t be available');
};
if ($@) {
	$YAML = 0;
	print STDERR $@;
} else {
	$YAML = 1;
}

# Agent XML data
my $Xml;

# Semaphore used to acces $Xml
my $Sem = undef;

# Semaphore used to control the number of threads
my $ThreadSem = undef;

use constant AGENT_VERSION => '7.0NG.747';
<<<<<<< HEAD
use constant AGENT_BUILD => '200707';
=======
use constant AGENT_BUILD => '200709';
>>>>>>> efb8146b

# Agent log default file size maximum and instances
use constant DEFAULT_MAX_LOG_SIZE => 600000;
use constant DEFAULT_LOG_ROTATE => 3;

# Commands to retrieve total memory information in kB
use constant TOTALMEMORY_CMDS => {
	linux => 'cat /proc/meminfo | grep MemTotal: | awk \'{ print $2 }\'',
	solaris => '/usr/sbin/prtconf | awk \'/Memory/ { print $3 * 1024 }\'',
	hpux => 'swapinfo -t | grep memory | awk \'{print $2}\'',
	freebsd => '/sbin/sysctl hw.physmem | awk \'{print $2 / 1024}\'',
};

# Commands to retrieve free memory information in kB
use constant FREEMEMORY_CMDS => {
	linux => 'cat /proc/meminfo | grep MemFree: | awk \'{ print $2 }\'',
	solaris => 'vmstat 1 2 | tail -1 | awk \'{ print $5 }\'',
	hpux => 'swapinfo -t | grep memory | awk \'{print $4}\'',
	freebsd => '/sbin/sysctl -n vm.stats.vm.v_page_size vm.stats.vm.v_free_count | tr "\n" " " | awk \'{ print $1 * $2 / 1024 }\'',
};

# Commands to retrieve cpu information
use constant CPUUSAGE_CMDS => {
	linux => 'vmstat 1 2 | tail -1 | awk \'{ print $13 }\'',
	solaris => 'vmstat 1 2 | tail -1 | awk \'{ print $21 }\'',
	hpux => 'vmstat 1 2 | tail -1 | awk \'{ print $16 }\'',
	freebsd => 'vmstat -n 0 1 2 | tail -1 | awk \'{ print $15 }\''
};

# Commands to retrieve process information
use constant PROC_CMDS => {
	# cpu usage, memory usage, command name
	linux => 'ps aux | awk \'NR > 1 {ps = ""; for (i = 11; i <= NF; ++i) {ps = (ps " " $i) }; print $3, $6, ps}\'',
	solaris => 'prstat 1 1 | awk \'NR > 1 {split ($10, ps, "/"); cpu = substr ($9, 1, length ($9) - 1); mem = substr ($3, 1, length ($3) - 1); print cpu, mem, ps[1]}\'',
	hpux => 'ps -elf | awk \'NR > 1 {ps = ""; for (i = 15; i <= NF; ++i) {ps = (ps " " $i) }; print 0, $10, ps}\'',
	aix => 'ps aux | awk \'NR > 1 {print $3, $6, $11}\'',
	freebsd => 'ps axww -o %cpu= -o %mem= -o command= | sed -e "s/^ *//"',
};

# Commands to retrieve partition information in kB
use constant PART_CMDS => {
	# total, available, mount point
	linux => 'df -P | awk \'NR > 1 {print $2, $4, $6}\'',
	solaris => 'df -k | awk \'NR > 1 {print $2, $4, $6}\'',
	hpux => 'df -P | awk \'NR > 1 {print $2, $4, $6}\'',
	aix => 'df -kP | awk \'NR > 1 {print $2, $4, $6}\'',
	freebsd => 'df -k | awk \'NR > 1 {print $2, $4, $6}\''
};

# Commands to call df with POSIX output format
use constant DF_CMDS => {
	# total, available, mount point
	linux => 'df -P',
	solaris => 'df -k',
	hpux => 'df -P',
	aix => 'df -kP',
	freebsd => 'df -k'
};

# 2 to the power of 32.
use constant POW232 => 2**32;
	
# OS and OS version
my $OS = $^O;

my $OS_VERSION;

# Used to calculate the MD5 checksum of a string
use constant MOD232 => 2**32;

# Directory where pandora_agent.conf is located
my $ConfDir = '';

# Pandora FMS agent configuration file
my $ConfFile = 'pandora_agent.conf';

# Set to 1 if broker agents are enabled.
my $BrokerEnabled = 0;

# Broker agent configuration files
my @BrokerPid;

# Configuration tokens
my %DefaultConf = (
	'server_ip' => 'localhost',
	'server_path' => '/var/spool/pandora/data_in',
	'server_path_md5' => 'md5', #undocumented
	'server_path_conf' => 'conf', #undocumented
	'server_path_zip' => 'collections', #undocumented
	'logfile' =>'/var/log/pandora/pandora_agent.log',
	'logsize' => DEFAULT_MAX_LOG_SIZE,
	'logrotate' => DEFAULT_LOG_ROTATE,
	'temporal' => '/var/spool/pandora',
	'interval' => 300,
	'debug' => 0,		
	'agent_name' => '',
	'agent_alias' => '',
	'ehorus_conf' => undef,
	'agent_name_cmd' => '',
	'agent_alias_cmd' => '',
	'description' => '',
	'group' => '',
	'group_id' => undef,
	'group_password' => undef,
	'encoding' => 'UTF-8',
	'server_port' => 41121,
	'transfer_mode' => 'tentacle',
	'transfer_mode_user' => 'apache',
	'transfer_timeout' => 30,
	'server_user' => 'pandora',
	'server_pwd' => '',
	'server_ssl' => '0',
	'server_opts' => '',
	'delayed_startup' => 0,
	'pandora_nice' => 10,
	'cron_mode' => 0,
	'remote_config' => 0,
	'secondary_mode' => 'never',
	'secondary_server_ip' => 'localhost',
	'secondary_server_path' => '/var/spool/pandora/data_in',
	'secondary_server_port' => 41121,
	'secondary_transfer_mode' => 'tentacle',
	'secondary_transfer_timeout' => 30,
	'secondary_server_user' => 'pandora',
	'secondary_server_pwd' => '',
	'secondary_server_ssl' => '0',
	'secondary_server_opts' => '',
	'secondary_temporal' => '/var/spool/pandora',
	'autotime' => 0,
	'temporal_min_size' => 1,
	'timezone_offset' => 0,
	'pandora_exec' => 'pandora_agent_exec',
	'agent_threads' => 1,
	'udp_server_port' => 41122,
	'udp_server_auth_address' => '0.0.0.0',
	'udp_server' => 0,
	'proxy_mode' => 0,
	'proxy_max_connection' => 10,
	'proxy_timeout' => 1,
	'intensive_interval' => 0,
	'timestamp' => 0,
	'xml_buffer' => 0,
	'custom_id' => '',
	'url_address' => '',
	'standby' => 0,
	'cmd_file' => undef,
);
my %Conf = %DefaultConf;

# Modules
my @Modules;

# Logfile file handle
my $LogFileFH;

# Logfile index
my $LogFileIdx;

# Agent name MD5;
my $AgentMD5;

# Remote configuration file name
my $RemoteConfFile;

# Remote md5 file name
my $RemoteMD5File;

# Process data
my %Procs = (
	'__utimestamp__' => 0
);

# Partition data
my %Parts = (
	'__utimestamp__' => 0
);

# Collections
my %Collections;

# Custom fields
my %Customfields;

# $DevNull
my $DevNull = '/dev/null';

# Shell command separator
my $CmdSep = ';';

# Global macros
my %Macros;

# PID of tentacle proxy, used in proxy mode
my $tentacle_pid = undef;

# PID of udp_server
my $udp_server_pid = undef;

# BrokerFlag
my $BrokerFlag = 0;

# Global loop counter.
my $LoopCounter = 0;

# Define a max value for loopCounter to avoid overflow.
use constant MAX_LOOP_COUNTER => 1000000000;

################################################################################
# Print usage information and exit.
################################################################################
sub print_usage () {
	print "\nUsage: $0 <Pandora home>\n\n";
	print "\tPandora home is the directory where pandora_agent.conf is located,\n";
	print "\tby default /etc/pandora.\n\n";
	exit 1;
}

################################################################################
# Print an error message and exit.
################################################################################
sub error ($) {
	my $msg = shift;
	print ("[ERROR] $msg\n\n");
	`logger -i -t pandora_agent_daemon [ERROR] $msg 2>/dev/null`;
	exit 1;
}

################################################################################
# Try to load extra libraries.c
################################################################################
sub load_libraries() {
	# Dynamic load. Avoid unwanted behaviour.
	eval {eval 'require YAML::Tiny;1' or die('YAML::Tiny lib not found, commands feature won\'t be available');};
	if ($@) {
		$YAML = 0;
		print STDERR $@;
	} else {
		$YAML = 1;
	}
}

################################################################################
# Erase blank spaces before and after the string
################################################################################
sub trim {
	my $string = shift;
	if (empty($string)){
		return "";
	}

	$string =~ s/\r//g;

	chomp($string);
	$string =~ s/^\s+//g;
	$string =~ s/\s+$//g;

	return $string;
}

################################################################################
# Mix hashses
################################################################################
sub merge_hashes {
	my $_h1 = shift;
	my $_h2 = shift;

	if (ref($_h1) ne "HASH") {
		return \%{$_h2} if (ref($_h2) eq "HASH");
	}

	if (ref($_h2) ne "HASH") {
		return \%{$_h1} if (ref($_h1) eq "HASH");
	}

	if ((ref($_h1) ne "HASH") && (ref($_h2) ne "HASH")) {
		return {};
	}

	my %ret = (%{$_h1}, %{$_h2});

	return \%ret;
}

################################################################################
# Empty
################################################################################
sub empty {
	my $str = shift;

	if (!(defined($str)) ){
		return 1;
	}

	if(looks_like_number($str)){
		return 0;
	}

	if (ref($str) eq "ARRAY") {
		return (($#{$str}<0)?1:0);
	}

	if (ref($str) eq "HASH") {
		my @tmp = keys %{$str};
		return (($#tmp<0)?1:0);
	}

	if ($str =~ /^\ *[\n\r]{0,2}\ *$/) {
		return 1;
	}
	return 0;
}

################################################################################
# Check a regular expression. Returns 1 if its valid, 0 otherwise.
################################################################################
sub valid_regexp ($) {
	my $regexp = shift;
	
	eval {
		'' =~ /$regexp/;
	};

	# Something went wrong
	return 0 if ($@);
	
	return 1;
}

################################################################################
# Reads a file and returns entire content or undef if error.
################################################################################
sub read_file {
	my $path = shift;

	my $_FILE;
	if( !open($_FILE, "<", $path) ) {
		# failed to open, return undef
		return undef;
	}

	# Slurp configuration file content.
	my $content = do { local $/; <$_FILE> };

	# Close file
	close($_FILE);

	return $content;
}

################################################################################
# Recursively delete files and directories.
################################################################################
sub rmrf {
	my $path = shift;
	local *DIR;

	if (-d $path) {
		opendir (DIR, $path) || return;
		while (defined (my $file_name = readdir(DIR))) {
			next if ($file_name eq '.' || $file_name eq '..');
			rmrf ("$path/$file_name");
		}
		closedir (DIR);
		rmdir ($path);
	} else {
		unlink ($path);
	}
}

################################################################################
# Recursively set file permissions.
################################################################################
sub chmodr {
	my ($perm, $path) = @_;
	local *DIR;

	if (-d $path) {
		opendir (DIR, $path) || return;
		while (defined (my $file_name = readdir(DIR))) {
			next if ($file_name eq '.' || $file_name eq '..');
			chmodr ($perm, "$path/$file_name");
		}
		closedir (DIR);
	}
	chmod ($perm, $path);
}

################################################################################
# Open the agent logfile and start logging.
################################################################################
sub start_log (;$) {
	my $quiet = shift;

	# Get the logfile
	$Conf{'logfile'} = read_config ('logfile');
	$Conf{'logfile'} = '/var/log/pandora/pandora_agent.log' unless defined ($Conf{'logfile'});

	# Open it
	if ($Conf{'logfile'} eq 'syslog') {
		openlog('pandora_agent', 'nowait', 'daemon');
	} else {
		open ($LogFileFH, "> $Conf{'logfile'}") or error ("Could not open log file $Conf{'logfile'} for writing: $!.");
		print "Logging to $Conf{'logfile'}\n" if (!defined ($quiet));
	}
}

################################################################################
# Rotates the agent logfile.
################################################################################
sub rotate_log () {
	if ($Conf{'logfile'} eq 'syslog') {
		# No action needed
		return;
	} else {
		if ($Conf{'logrotate'} < 0){
			$Conf{'logrotate'} = DEFAULT_LOG_ROTATE;
		}
		if ($Conf{'logfile'} eq 'syslog') {
			return;
		}

		# Rotate file
		$LogFileIdx = ($LogFileIdx+1) % $Conf{'logrotate'};
		my $fsize = (stat $Conf{'logfile'})[7];

		stop_log();
		move ($Conf{'logfile'}, $Conf{'logfile'} . "." . $LogFileIdx);
		start_log('quiet');

	}
}

################################################################################
# Close the agent logfile and stop logging.
################################################################################
sub stop_log () {
	if ($Conf{'logfile'} eq 'syslog') {
		closelog();
	} else {
		close ($LogFileFH);
	}
}

################################################################################
# Log a message to the agent logfile.
################################################################################
sub log_message ($$;$) {
	my ($source, $msg, $dest) = @_;
	
	if (defined ($dest)) {
		print $dest strftime ('%Y/%m/%d %H:%M:%S', localtime ()) . " - [$source] - $msg\n";
	} elsif ($Conf{'logfile'} eq 'syslog') {
		syslog('info', $msg);
	} else {
		#Trying to write into log file to test its writable
		syswrite ($LogFileFH, "");
		
		#If no error, the file is writable
		if (!$!) {
			print $LogFileFH strftime ('%Y/%m/%d %H:%M:%S', localtime ()) . " - [$source] - $msg\n";
		} else {
			#If error then log into syslog!
			`logger -i -t pandora_agent_daemon [ERROR] $msg 2>/dev/null`;
		}
	}
}

################################################################################
# Parse configuration file (modules, plugins and collections)
################################################################################
sub parse_conf_modules($) {
	my ($param) = @_;

	# Mark the start of a module definition
	my $module_begin = 0;
	
	# Skeleton for modules
	my $module = {};
	
	foreach my $line (@{$param}) {
		
		next if ($line =~ m/^\s*#/) or ($line =~ m/^\s*$/);
		# Module definition
		if ($line =~ /^\s*module_begin\s*$/) {
			$module_begin = 1;
			init_module ($module);
		} elsif ($line =~ /^\s*module_name\s+(.+)$/) {
			$module->{'name'} = $1;
			$module->{'name'} =~ s/\s+$//g;
			$module->{'name'} =~ s/^\s+//g;
		} elsif ($line =~ /^\s*module_description\s+(.+)$/) {
			$module->{'description'} = $1;
		} elsif ($line =~ /^\s*module_type\s+(\S+)\s*$/) {
			$module->{'type'} = $1;
		}elsif ($line =~ /^\s*module_precondition\s+(.*)$/) {
			my $action = $1;
			
			# Numeric comparison
			if ($action =~ /^\s*([<>!=]+)\s+(\d+(?:\.\d*)?)\s+(.*)$/) {
				push (@{$module->{'precondition'}}, {'operator' => $1, 'value_1' => $2, 'command' => $3});
			# Interval
			} elsif ($action =~ /^\s*[(]\s*(\d+(?:\.\d*)?)\s*,\s*(\d+(?:\.\d*)?)\s*[)]\s+(.*)$/) {
				push (@{$module->{'precondition'}}, {'operator' => '()', 'value_1' => $1, 'value_2' => $2, 'command' => $3});
			# Regular expression
			} elsif ($action =~ /^\s*=~\s+(\S*)\s+(.*)$/) {
				if (valid_regexp ($1)) {
					push (@{$module->{'precondition'}}, {'operator' => '=~', 'value_1' => $1, 'command' => $2});
				} else {
					log_message ('setup', "Invalid regular expression in module precondition: $line");
				}
			}
		} elsif ($line =~ /^\s*module_exec\s+(.+)$/) {
			$module->{'func'} = \&module_exec;
			$module->{'params'} = $1;
		} elsif ($line =~ /^\s*module_cpuusage\s+(.*)$/) {
			$module->{'func'} = \&module_cpuusage;
			$module->{'params'} = $1;
		} elsif ($line =~ /^\s*module_freememory\s+(.*)$/) {
			$module->{'func'} = \&module_freememory;
			$module->{'params'} = $1;
		} elsif ($line =~ /^\s*module_freepercentmemory\s+(.*)$/) {
			$module->{'func'} = \&module_freepercentmemory;
			$module->{'params'} = $1;
		} elsif ($line =~ /^\s*(module_proc|module_service)\s+(.+)$/) {
			$module->{'func'} = \&module_proc;
			$module->{'params'} = $2;
		} elsif ($line =~ /^\s*module_cpuproc\s+(.+)$/) {
			$module->{'func'} = \&module_cpuproc;
			$module->{'params'} = $1;
		} elsif ($line =~ /^\s*module_memproc\s+(.+)$/) {
			$module->{'func'} = \&module_memproc;
			$module->{'params'} = $1;
		} elsif ($line =~ /^\s*module_freedisk\s+(.*)$/) {
			$module->{'func'} = \&module_freedisk;
			$module->{'params'} = $1;
		} elsif ($line =~ /^\s*module_freepercentdisk\s+(.*)$/) {
			$module->{'func'} = \&module_freepercentdisk;
			$module->{'params'} = $1;
		} elsif ($line =~ /^\s*module_occupiedpercentdisk\s+(.*)$/) {
			$module->{'func'} = \&module_occupiedpercentdisk;
			$module->{'params'} = $1;
		} elsif ($line =~ /^\s*module_max\s+(.*)\s*$/) {
			$module->{'max'} = $1;
		} elsif ($line =~ /^\s*module_min\s+(.*)\s*$/) {
			$module->{'min'} = $1;
		} elsif ($line =~ /^\s*module_postprocess\s+(.*)\s*$/) {
			$module->{'post_process'} = $1;
		} elsif ($line =~ /^\s*module_interval\s+(\d+)\s*$/) {
			$module->{'interval'} = $1;
		} elsif ($line =~ /^\s*module_timeout\s+(\d+)\s*$/) {
			$module->{'timeout'} = $1;
		} elsif ($line =~ /^\s*module_save\s+(\w+)$/) {
			$module->{'save'} = $1;
		} elsif ($line =~ /^\s*module_alert_template\s+(.*)$/) {
			$module->{'alert_template'} = $1;
		} elsif ($line =~ /^\s*module_condition\s+(.*)$/) {
			my $action = $1;
			# Numeric comparison
			if ($action =~ /^\s*([<>!=]+)\s+(\d+(?:\.\d*)?)\s+(.*)$/) {
				push (@{$module->{'conditions'}}, {'operator' => $1, 'value_1' => $2, 'command' => $3});
			# Interval
			} elsif ($action =~ /^\s*[(]\s*(\d+(?:\.\d*)?)\s*,\s*(\d+(?:\.\d*)?)\s*[)]\s+(.*)$/) {
				push (@{$module->{'conditions'}}, {'operator' => '()', 'value_1' => $1, 'value_2' => $2, 'command' => $3});
			# Regular expression
			} elsif ($action =~ /^\s*=~\s+(\S*)\s+(.*)$/) {
				if (valid_regexp ($1)) {
					push (@{$module->{'conditions'}}, {'operator' => '=~', 'value_1' => $1, 'command' => $2});
				} else {
					log_message ('setup', "Invalid regular expression in module condition: $line");
				}
			}
		} elsif ($line =~ /^\s*module_intensive_condition\s+(.*)$/) {
			my $action = $1;
			
			$module->{'is_intensive'} = 1;
			
			# Numeric comparison
			if ($action =~ /^\s*([<>!=]+)\s+(\d+(?:\.\d*)?)\s*$/) {
				push (@{$module->{'intensive_conditions'}}, {'operator' => $1, 'value_1' => $2});
			# Interval
			} elsif ($action =~ /^\s*[(]\s*(\d+(?:\.\d*)?)\s*,\s*(\d+(?:\.\d*)?)\s*[)]\s*$/) {
				push (@{$module->{'intensive_conditions'}}, {'operator' => '()', 'value_1' => $1, 'value_2' => $2});
			# Regular expression
			} elsif ($action =~ /^\s*=~\s+(\S*)\s*$/) {
				if (valid_regexp ($1)) {
					push (@{$module->{'intensive_conditions'}}, {'operator' => '=~', 'value_1' => $1});
				} else {
					log_message ('setup', "Invalid regular expression in intensive condition: $line");
				}
			}
		} elsif ($line =~ /^\s*module_crontab\s+(.*)$/) {
			my $cron_text = $1;
			chomp ($cron_text);
			$cron_text =~ s/\s+$//;
			# Get module name if is already read.
			my $module_name_message = "";
			$module_name_message = " (module $module->{'name'})" if defined($module->{'name'});
			if (cron_check_syntax($cron_text)) {
				$module->{'cron'} = $cron_text;
				log_message('debug', "Cron '$module->{'cron'}' configured $module_name_message.");
			} else {
				log_message('setup', "Incorrect cron syntax '$cron_text'. This module$module_name_message will be executed always.");
			}
		} elsif ($line =~ /^\s*module_end\s*$/) {
			
			$module_begin = 0;
			
			# Check for invalid modules
			next unless (($module->{'name'} ne '' && $module->{'func'} != 0) || $module->{'func'} == \&module_plugin);

			# Skip disabled modules.
			if (defined($module->{'disabled'}) && $module->{'disabled'} == 1) {
				log_message('setup', 'Skipping disabled module "' . $module->{'name'} . '"');
				next;
			}

			# Set the intensive interval
			if ($module->{'is_intensive'} == 1) {				
				$module->{'intensive_interval'} = $module->{'interval'};
			} else {
				$module->{'intensive_interval'} = $module->{'interval'} * ($Conf{'interval'} / $Conf{'intensive_interval'});
			}

			# Make the module run the first time
			$module->{'counter'} = $module->{'intensive_interval'};
			
			# Replace macros
			replace_macros ($module);

			push (@Modules, {%{$module}});
		# Plugin
		} elsif ($line =~ /^\s*module_plugin\s+(.+)$/) {

			# Single line plugin definition
			if ($module_begin == 0) {

				# Set default values for the module configuration
				init_module ($module);
				
				# Configure the plugin
				$module->{'func'} = \&module_plugin;
				$module->{'params'} = $1;
	
				# Set the intensive interval
				if ($module->{'is_intensive'} == 1) {				
					$module->{'intensive_interval'} = $module->{'interval'};
				} else {
					$module->{'intensive_interval'} = $module->{'interval'} * ($Conf{'interval'} / $Conf{'intensive_interval'});
				}
			
				# Make the module run the first time
				$module->{'counter'} = $module->{'intensive_interval'};
							
				# Replace macros
				replace_macros ($module);

				push (@Modules, {%{$module}});
			} else {
				$module->{'func'} = \&module_plugin;
				$module->{'params'} = $1;
			}
		# Module proc command redefinition		
		} elsif ($line =~ /^\s*module_proc_cmd\s+(.+)$/) {
			PROC_CMDS->{$OS} = $1;
		# Module freedisk command redefinition		
		} elsif ($line =~ /^\s*module_freedisk_cmd\s+(.+)$/) {
			PART_CMDS->{$OS} = $1;
		# Collection
		} elsif ($line =~ /^\s*file_collection\s+(.+)$/) {
			my $collection = $1;
			
			# Prevent path traversal attacks
			if ($collection !~ m/(\.\.)|\//) {
				$Collections{$collection} = 0;
			}
		# Min critical
		} elsif ($line =~ /^\s*module_min_critical\s+(.*)\s*$/) {
			$module->{'min_critical'} = $1;
		# Max critical
		} elsif ($line =~ /^\s*module_max_critical\s+(.*)\s*$/) {
			$module->{'max_critical'} = $1;
		# Min warning
		} elsif ($line =~ /^\s*module_min_warning\s+(.*)\s*$/) {
			$module->{'min_warning'} = $1;
		# Max warning
		} elsif ($line =~ /^\s*module_max_warning\s+(.*)\s*$/) {
			$module->{'max_warning'} = $1;
		# Disabled
		} elsif ($line =~ /^\s*module_disabled\s+(.*)\s*$/) {
			$module->{'disabled'} = $1;
		# Min ff event
		} elsif ($line =~ /^\s*module_min_ff_event\s+(.*)\s*$/) {
			$module->{'min_ff_event'} = $1;
		# Unit
		} elsif ($line =~ /^\s*module_unit\s+(.*)\s*$/) {
			$module->{'unit'} = $1;
		# Module_group
		} elsif ($line =~ /^\s*module_group\s+(.*?)\s*$/) {
			$module->{'module_group'} = $1;
		# Custom id
		} elsif ($line =~ /^\s*module_custom_id\s+(.*)\s*$/) {
			$module->{'custom_id'} = $1;
		# Str warning
		} elsif ($line =~ /^\s*module_str_warning\s+(.*)\s*$/) {
			$module->{'str_warning'} = $1;
		# Str critical
		} elsif ($line =~ /^\s*module_str_critical\s+(.*)\s*$/) {
			$module->{'str_critical'} = $1;
		# Critical instructions
		} elsif ($line =~ /^\s*module_critical_instructions\s+(.*)\s*$/) {
			$module->{'critical_instructions'} = $1;
		# Warning instructions
		} elsif ($line =~ /^\s*module_warning_instructions\s+(.*)\s*$/) {
			$module->{'warning_instructions'} = $1;
		# Unknown instructions
		} elsif ($line =~ /^\s*module_unknown_instructions\s+(.*)\s*$/) {
			$module->{'unknown_instructions'} = $1;
		# Tags
		} elsif ($line =~ /^\s*module_tags\s+(.*)\s*$/) {
			$module->{'tags'} = $1;
		# Critical inverse
		} elsif ($line =~ /^\s*module_critical_inverse\s+(\S+)\s*$/) {
			$module->{'critical_inverse'} = $1;
		# Warning inverse
		} elsif ($line =~ /^\s*module_warning_inverse\s+(\S+)\s*$/) {
			$module->{'warning_inverse'} = $1;
		# Quiet
		} elsif ($line =~ /^\s*module_quiet\s+(\S+)\s*$/) {
			$module->{'quiet'} = $1;
		# FF interval
		} elsif ($line =~ /^\s*module_ff_interval\s+(\S+)\s*$/) {
			$module->{'module_ff_interval'} = $1;
		} elsif ($line =~ /^\s*module_min_ff_event_normal\s+(\S+)\s*$/) {
			$module->{'min_ff_event_normal'} = $1;
		} elsif ($line =~ /^\s*module_min_ff_event_warning\s+(\S+)\s*$/) {
			$module->{'min_ff_event_warning'} = $1;
		} elsif ($line =~ /^\s*module_min_ff_event_critical\s+(\S+)\s*$/) {
			$module->{'min_ff_event_critical'} = $1;
		} elsif ($line =~ /^\s*module_ff_timeout\s+(\S+)\s*$/) {
			$module->{'ff_timeout'} = $1;
		} elsif ($line =~ /^\s*module_each_ff\s+(\S+)\s*$/) {
			$module->{'each_ff'} = $1;
		} elsif ($line =~ /^\s*module_ff_type\s+(\d+)\s*$/) {
			$module->{'ff_type'} = $1;
		# Macros
		} elsif ($line =~ /^\s*module_macro(\S+)\s+(.*)\s*$/) {
			$module->{'macros'}{$1} = $2;
		}
	}
	return;
}

################################################################################
# Create configuration file for broker agents.
################################################################################
sub write_broker_conf($){
	my ($broker_agent) = @_;
	my $content = '';

	# I don't think the following should be copied either: proxy_*
	my %ignored_tokens = (
		'broker_agent' => 1, 'agent_name_cmd' => 1, 'udp_server' => 1, 'cron_mode' => 1
	);

	open (CONF_FILE, "$ConfDir/$ConfFile") or error ("Could not open file '$ConfDir/$ConfFile': $!.");
	open (BROKER_FILE, ">$ConfDir/${broker_agent}.conf") or error ("Could not write configuration file: $!");

	while (my $line = <CONF_FILE>) {

		my ( $token ) = $line =~ m/^\s*(\S+)(\s.*)?$/;
		# Skip tokens which should not be copied to broker configuration
		next if defined $ignored_tokens{$token};

		# Change the agent name
		if ($line =~ m/^\s*#*\s*agent_name\s+/) {
			$line = "agent_name $broker_agent\n";
		}
		# Change the logfile
		elsif ($line =~ m/^\s*logfile\s+(.*)/) {
			$line = 'logfile ' . dirname ($1) . "/$broker_agent.log\n";
		}

		print BROKER_FILE $line;
	}
	close (BROKER_FILE);
	close (CONF_FILE);
}

################################################################################
# Read configuration file. Exit on error.
################################################################################
sub read_config (;$) {
	my $token = shift;
	my @found_tokens;
	my $module;

	error ("File '$ConfDir/$ConfFile' not found.") unless (-e "$ConfDir/$ConfFile");
	open (CONF_FILE, "$ConfDir/$ConfFile") or error ("Could not open file '$ConfDir/$ConfFile': $!.");
	
	my @file = <CONF_FILE>;
	close(CONF_FILE);
	
	foreach my $line (@file){
		# Skip comments and empty lines
		next if ($line =~ m/^\s*#/) or ($line =~ m/^\s*$/);
		
		# Replace CRLF with LF
		$line =~ s/\r\n/\n/g;
		
		# Token search
		if (defined ($token)) {
			if ($line =~ /^\s*(\S+)\s+(.*)$/ && $1 eq $token) {
				
				# Multiple value token
				if (wantarray ()) {
					push (@found_tokens, $2);
				}
				# Single value token
				else {
					return $2;
				}
			}
			next;
		}

		# Store the custom fields
		
		if (($line =~ m/^(custom_field\d+_name)\s+(.*)/) or ($line =~ m/^(custom_field\d+_value)\s+(.*)/)) {
			$Customfields{$1} = $2;
			next;
		}

		# Save global macros
		if ($line =~ m/^macro(\S+)\s+(.*)/) {
			$Macros{$1} = $2;
			next;
		}
		
		next if ($line =~ /^module\s*\w*/);

		#Configuration token
		if ($line =~ /^\s*(\S+)\s+(.*)$/) {
			# Reserved keyword.
			next if ($1 eq "commands");

			if ($1 eq "cmd_file") {
				# Commands
				if (ref ($Conf{'commands'}) ne "HASH") {
					$Conf{'commands'} = {};
				}
				# Initialize empty command hash.
				$Conf{'commands'}->{$2} = {};
				log_message('setup', "Command required $2");
				next;
			}

			log_message ('setup', "$1 is $2");
			$Conf{$1} = $2;
			
			# Look for broker agents.
			if ($1 eq 'broker_agent') {
				$BrokerEnabled = 1;
			}

			# Remove trailing spaces
			$Conf{$1} =~ s/\s*$//;
		}
	}

	# Token search
	if (defined ($token)) {
		
		# Multiple value token
		if (wantarray ()) {
			return @found_tokens;
		}
		
		# Single value token not found.
		return undef;
	}
	
	# Set the intensive interval
	if ($Conf{'intensive_interval'} == 0) {
		$Conf{'intensive_interval'} = $Conf{'interval'};
	}

	# Search for includes after all other variables have been set
	foreach my $line (@file) {
		
		# Skip comments and empty lines
		next if ($line =~ m/^\s*#/) or ($line =~ m/^\s*$/);
		
		# Replace CRLF with LF
		$line =~ s/\r\n/\n/g;

		# Additional configuration file
		if ($line =~ /^include\s+(.*)\s*/) {
			$Conf{'include'} = $Conf{'include'} ? "$Conf{'include'} $1" : $1;

			foreach my $file_name (glob("$1")) {
				open (FILE, "$file_name") or next;

				log_message ('setup', "reading $file_name");
				my @file_conf = <FILE>;
				parse_conf_modules(\@file_conf); 
				close (FILE);
			}
			next;
		}
	}
	
	# Module, plugin and collection definitions
	parse_conf_modules(\@file);
	
	# If agent_alias_cmd is defined, agent_alias is set by command result.
	if ($Conf{'agent_alias'} eq '') {
		if ($Conf{'agent_alias_cmd'} ne '') {
			my $result = `$Conf{'agent_alias_cmd'}`;
			# Use only the first line.
			my ($temp_agent_alias, $remain2) = split(/\n/, $result);
			chomp ($temp_agent_alias);
	
			# Remove white spaces of the first and last.
			$temp_agent_alias =~ s/^ *(.*?) *$/$1/;
	
			$Conf{'agent_alias'} = $temp_agent_alias if ($temp_agent_alias ne '');
		} else {
			$Conf{'agent_alias'} = hostname();
		}
	}

	# If agent_name_cmd is defined, agent_name is set by command result.
	if ($Conf{'agent_name'} eq '') {
		if ($Conf{'agent_name_cmd'} eq '__rand__') {
			$Conf{'agent_name'} = generate_agent_name();
			config_update('agent_name', $Conf{'agent_name'});
		} elsif ($Conf{'agent_name_cmd'} ne '') {
			my $result = `$Conf{'agent_name_cmd'}`;
			if($result ne '') {
				# Use only the first line.
				my ($temp_agent_name, $remain) = split(/\n/, $result);
				chomp ($temp_agent_name);
		
				# Remove white spaces of the first and last.
				$temp_agent_name =~ s/^ *(.*?) *$/$1/;
		
				$Conf{'agent_name'} = $temp_agent_name if ($temp_agent_name ne '');
			} 
		}
	}
	
	# Fall back to the hostname if agent_name is still empty.
	if ($Conf{'agent_name'} eq '') {
		$Conf{'agent_name'} = hostname();
	}

	# Update the agent MD5 since agent_name may have changed
	$AgentMD5 = md5 ($Conf{'agent_name'});
	$RemoteConfFile = "$AgentMD5.conf";
	$RemoteMD5File = "$AgentMD5.md5";
	
	# Load thread support if agent_threads is greater than 1.
	if ($Conf{'agent_threads'} > 1) {
		eval {
			local $SIG{__DIE__};
			require threads;
			require threads::shared;
			require Thread::Semaphore;
		};
		if (!$@) {
			$Sem = Thread::Semaphore->new;
			$ThreadSem = Thread::Semaphore->new ($Conf{'agent_threads'});
			threads::shared::share (\$Xml);
			threads::shared::share (\$Sem);
			log_message ('log', 'Using thread library.');
		} else {
			log_message ('log', 'Thread library is not available. agent_threads is set to 1 (disabled).');
			$Conf{'agent_threads'} = 1;
			$Sem = undef;
			$ThreadSem = undef;
		}
	} else {
		$Sem = undef;
		$ThreadSem = undef;
		log_message ('log', 'Thread is disabled.');
	}

	# Accept 'yes' for backward compatibility
	$Conf{'server_ssl'} = '1' if ($Conf{'server_ssl'} eq 'yes');
	$Conf{'secondary_server_ssl'} = '1' if ($Conf{'secondary_server_ssl'} eq 'yes');

	# Set tentacle client options
	if ($Conf{'transfer_mode'} eq 'tentacle') {
		$Conf{'server_opts'} = '-x \'' . $Conf{'server_pwd'} . '\' ' . $Conf{'server_opts'} if ($Conf{'server_pwd'} ne '');
		$Conf{'server_opts'} = '-c ' . $Conf{'server_opts'} if ($Conf{'server_ssl'} eq '1');
	}

	# Set tentacle client options for secondary server	
	if ($Conf{'secondary_transfer_mode'} eq 'tentacle') {
		$Conf{'secondary_server_opts'} = '-x \'' . $Conf{'secondary_server_pwd'} . '\' ' . $Conf{'secondary_server_opts'} if ($Conf{'secondary_server_pwd'} ne '');
		$Conf{'secondary_server_opts'} = '-c ' . $Conf{'secondary_server_opts'} if ($Conf{'secondary_server_ssl'} eq '1');
	}

	# Set up the primary and secondary temporary directories.
	if ($Conf{'secondary_mode'} eq 'always') {
		$Conf{'secondary_temporal'} = $Conf{'temporal'} . '/pandorafms.secondary';
		if (! -d $Conf{'secondary_temporal'}) {
			mkdir($Conf{'secondary_temporal'}) || die("Error creating the secondary temporary directory $!");
		}
	} elsif ($Conf{'secondary_mode'} eq "on_error") {
		$Conf{'secondary_temporal'} = $Conf{'temporal'};
	}

}

#################################################################################
## Remove any trailing / from directory names.
#################################################################################
sub fix_directory ($) {
	my $dir = shift;
	
	my $char = chop ($dir);
	return $dir if ($char eq '/');
	return $dir . $char;
}



################################################################################
# Sends a file to the server.
################################################################################
sub send_file {
	my ($file, $relative) = @_;

	my $output;
	my $pid = fork();
	return 1 unless defined $pid;

	# Fix remote dir to some transfer mode
	my $remote_dir = $Conf{'server_path'} . "/";
	$remote_dir .= fix_directory($relative) . '/' if defined($relative);

	if ($pid == 0) {
		# execute the transfer program by child process.
		eval {
			local $SIG{'ALRM'} = sub {die};
			alarm ($Conf{'transfer_timeout'});
			if ($Conf{'transfer_mode'} eq 'tentacle') {
				$output = `tentacle_client -v -a $Conf{'server_ip'} -p $Conf{'server_port'} $Conf{'server_opts'} "$file" 2>&1 >$DevNull`;
			} elsif ($Conf{'transfer_mode'} eq 'ssh') {
 				$output = `scp -P $Conf{'server_port'} "$file" pandora@"$Conf{'server_ip'}:$Conf{'server_path'}" 2>&1 >$DevNull`;
			} elsif ($Conf{'transfer_mode'} eq 'ftp') {
				my $base = basename ($file);
				my $dir = dirname ($file);

				$output = `ftp -n $Conf{'server_opts'} $Conf{'server_ip'} $Conf{'server_port'} 2>&1 >$DevNull <<FEOF1
				quote USER $Conf{'server_user'}
				quote PASS $Conf{'server_pwd'}
				lcd "$dir"
				cd "$Conf{'server_path'}"
				put "$base"
				quit
				FEOF1`
			} elsif ($Conf{'transfer_mode'} eq 'local') {
				$output = `cp -p "$file" "$remote_dir" 2>&1 >$DevNull`;
		 	}
			alarm (0);
		};

		if ($@) {
			log_message ('error', "Error sending file '$file' to '" . $Conf{'server_ip'} . ":" . $Conf{'server_port'}. "': File transfer command is not responding.");
			exit 1;
		}

		# Get the errorlevel
		my $rc = $? >> 8;
		if ($rc != 0) {
			log_message ('error', "Error sending file '$file' to '" . $Conf{'server_ip'} . ":" . $Conf{'server_port'}. "': $output");
		}
		exit $rc;
	}

	# Wait the child process termination and get the errorlevel
	waitpid ($pid, 0);
	my $rc = $? >> 8;

	return $rc
}

################################################################################
# Send buffered XML files.
################################################################################
sub send_xml_file ($) {
	my ($file) = @_;

	my $rc = send_file($file);
	if ($rc != 0 && $Conf{'secondary_mode'} eq "on_error") {
		swap_servers();
		$rc = send_file($file);
		swap_servers();
	}
	elsif ($Conf{'secondary_mode'} eq "always") {
		swap_servers();
		my $rc_sec = send_file($file);
		swap_servers();

		# Secondary buffer.
		if ($rc_sec != 0 && $Conf{'xml_buffer'} == 1 && temporal_freedisk () > $Conf{'temporal_min_size'}) {
			copy($file, $Conf{'secondary_temporal'}) || die("Error copying file $file to " . $Conf{'secondary_temporal'} . ": $!");
		}
	}

	# Primary buffer.
	if ($rc == 0 || $Conf{'xml_buffer'} == 0 || temporal_freedisk () <= $Conf{'temporal_min_size'}) {
		if ($Conf{'debug'} eq '1') {
			rename($file, $file . "sent");
		} else {
			unlink ($file);
		}
	}
}

################################################################################
# Send buffered XML files.
################################################################################
sub send_buffered_xml_files () {
	my $temp_fh;

	# Read XML files from the temporal directory
	opendir($temp_fh, $Conf{'temporal'}) or return;
	while (my $xml_file = readdir($temp_fh)) {
		# Skip non data files and symlinks
		next if ($xml_file !~ m/^$Conf{'agent_name'}\.[0-9]+\.data$/ || -l "$Conf{'temporal'}/$xml_file");
		my $rc = send_file ("$Conf{'temporal'}/$xml_file"); 
		if ($rc == 0) {	
			if ($Conf{'debug'} eq '1') {
				rename("$Conf{'temporal'}/$xml_file", "$Conf{'temporal'}/$xml_file". "sent");
			} else {
				unlink ("$Conf{'temporal'}/$xml_file");	
			}
		} else {
			last;
		}
	}
	closedir($temp_fh);

	# Read XML files from the secondary temporal directory
	return unless ($Conf{'secondary_mode'} ne "never");
	opendir($temp_fh, $Conf{'secondary_temporal'}) or return;
	swap_servers ();
	while (my $xml_file = readdir($temp_fh)) {
		# Skip non data files and symlinks
		next if ($xml_file !~ m/^$Conf{'agent_name'}\.[0-9]+\.data$/ || -l "$Conf{'secondary_temporal'}/$xml_file");
		my $rc = send_file ("$Conf{'secondary_temporal'}/$xml_file"); 
		if ($rc == 0) {
			unlink ("$Conf{'secondary_temporal'}/$xml_file") ;
		} else {
			last;
		}
	}
	swap_servers ();
	closedir($temp_fh);
}

################################################################################
# Swap primary and secondary servers.
################################################################################
sub swap_servers () {
	($Conf{'server_ip'}, $Conf{'secondary_server_ip'}) = ($Conf{'secondary_server_ip'}, $Conf{'server_ip'});
	($Conf{'server_path'}, $Conf{'secondary_server_path'}) = ($Conf{'secondary_server_path'}, $Conf{'server_path'});
	($Conf{'server_port'}, $Conf{'secondary_server_port'}) = ($Conf{'secondary_server_port'}, $Conf{'server_port'});
	($Conf{'transfer_mode'}, $Conf{'secondary_transfer_mode'}) = ($Conf{'secondary_transfer_mode'}, $Conf{'transfer_mode'});
	($Conf{'transfer_timeout'}, $Conf{'secondary_transfer_timeout'}) = ($Conf{'secondary_transfer_timeout'}, $Conf{'transfer_timeout'});
	($Conf{'server_user'}, $Conf{'secondary_server_user'}) = ($Conf{'secondary_server_user'}, $Conf{'server_user'});
	($Conf{'server_pwd'}, $Conf{'secondary_server_pwd'}) = ($Conf{'secondary_server_pwd'}, $Conf{'server_pwd'});
	($Conf{'server_ssl'}, $Conf{'secondary_server_ssl'}) = ($Conf{'secondary_server_ssl'}, $Conf{'server_ssl'});
	($Conf{'server_opts'}, $Conf{'secondary_server_opts'}) = ($Conf{'secondary_server_opts'}, $Conf{'server_opts'});
}

################################################################################
# Receive a file from the server.
################################################################################
sub recv_file {
	my ($file, $relative) = @_;
	my $output;
	
	my $pid = fork();
    return 1 unless defined $pid;

	# Fix remote dir to some transfer mode
	my $remote_dir = $Conf{'server_path'};
	$remote_dir .= "/" . fix_directory($relative) if defined($relative);

	if ($pid == 0) {
		# execute the transfer program by child process.
		eval {
			local $SIG{'ALRM'} = sub {die};
			alarm ($Conf{'transfer_timeout'});
			if ($Conf{'transfer_mode'} eq 'tentacle') {
 				$output = `cd "$Conf{'temporal'}"$CmdSep tentacle_client -v -g -a $Conf{'server_ip'} -p $Conf{'server_port'} $Conf{'server_opts'} $file 2>&1 >$DevNull`
			} elsif ($Conf{'transfer_mode'} eq 'ssh') {
 				$output = `scp -P $Conf{'server_port'} pandora@"$Conf{'server_ip'}:$Conf{'server_path'}/$file" $Conf{'temporal'} 2>&1 >$DevNull`;
			} elsif ($Conf{'transfer_mode'} eq 'ftp') {
				my $base = basename ($file);
				my $dir = dirname ($file);

				$output = `ftp -n $Conf{'server_opts'} $Conf{'server_ip'} $Conf{'server_port'} 2>&1 >$DevNull <<FEOF1
				quote USER $Conf{'server_user'}
				quote PASS $Conf{'server_pwd'}
				lcd "$Conf{'temporal'}"
				cd "$Conf{'server_path'}"
				get "$file"
				quit
				FEOF1`
			} elsif ($Conf{'transfer_mode'} eq 'local') {
				$output = `cp "$remote_dir/$file" $Conf{'temporal'} 2>&1 >$DevNull`;
			}
			alarm (0);
		};

		if ($@) {
			log_message ('error', "Error retrieving file: '.$file.' File transfer command is not responding.");
			exit 1;
		}

		# Get the errorlevel
		my $rc = $? >> 8;
		if ($rc != 0) {
			log_message ('error', "Error retrieving file: '$file' $output");
		}
		exit $rc;
	}

	# Wait the child process termination and get the errorlevel
	waitpid ($pid, 0);
	my $rc = $? >> 8;

	return $rc;
}

################################################################################
# Check the server for a remote configuration.
################################################################################
sub check_remote_config () {

	return unless ($Conf{'remote_config'} eq '1');

	# Calculate the configuration file MD5 digest
	open (CONF_FILE, "$ConfDir/$ConfFile") or error ("Could not open file '$ConfDir/$ConfFile': $!.");
	binmode(CONF_FILE);
	my $conf_md5 = md5 (join ('', <CONF_FILE>));
	close (CONF_FILE);

	# Remove temporary files if they exist as symlink to avoid symlink attack
	for my $file ("$Conf{'temporal'}/$RemoteMD5File", "$Conf{'temporal'}/$RemoteConfFile")  {
		error ("File '$file' already exists as a symlink and could not be removed: $!") if (-l $file && ! unlink($file));
	}

	# Get the remote MD5 file
	if (recv_file ($RemoteMD5File, $Conf{'server_path_md5'}) != 0) {
		log_message ('remote config', 'Uploading configuration for the first time.');
		open (MD5_FILE, "> $Conf{'temporal'}/$RemoteMD5File") || error ("Could not open file '$ConfDir/$RemoteMD5File' for writing: $!.");
		print MD5_FILE $conf_md5;
		close (MD5_FILE);
		copy ("$ConfDir/$ConfFile", "$Conf{'temporal'}/$RemoteConfFile");
		if ($Conf{'transfer_mode'} eq 'local') {
			my (undef, undef, $uid, $gid) = getpwnam($Conf{'transfer_mode_user'});
			chown ($uid, $gid, "$Conf{'temporal'}/$RemoteMD5File");
			chown ($uid, $gid, "$Conf{'temporal'}/$RemoteConfFile");
		}
		send_file ("$Conf{'temporal'}/$RemoteConfFile", $Conf{'server_path_conf'});
		send_file ("$Conf{'temporal'}/$RemoteMD5File", $Conf{'server_path_md5'});
		unlink ("$Conf{'temporal'}/$RemoteConfFile");
		unlink ("$Conf{'temporal'}/$RemoteMD5File");
		return;
	}

	open (MD5_FILE, "< $Conf{'temporal'}/$RemoteMD5File") || error ("Could not open file '$ConfDir/$RemoteMD5File' for writing: $!.");
	my $remote_conf_md5 = <MD5_FILE>;
	close (MD5_FILE);
	
	# No changes
	return if ($remote_conf_md5 eq $conf_md5);
	
	# Get the new configuration file
	return if (recv_file ($RemoteConfFile, $Conf{'server_path_conf'}) != 0);
	log_message ('remote config', 'Configuration has changed!');

	# Save the new configuration
	move ("$Conf{'temporal'}/$RemoteConfFile", "$ConfDir/$ConfFile");

	# Empty macros, modules, plugins and collections
	%Macros = ();
	@Modules = ();
	%Collections = ();
	%Conf = %DefaultConf;

	# Supposed to discard current configuration but not.
	# Cleanup old commands configuration.
	$Conf{'commands'} = {};

	# Reload the new configuration
	read_config ();
	
	# Log file may have changed
	stop_log ();
	start_log ('quiet');
	
	#Set nice of the pandora_agent
	my $PID = $$;
	`renice "$Conf{'pandora_nice'}" "$PID"`;
}

################################################################################
# SUB launch_tentacle_proxy
# Launchs tentacle server in proxy mode.
################################################################################
sub launch_tentacle_proxy () {
	# Check if proxy server ip is right.
	if ($Conf{'server_ip'} ne "localhost") {	
		
		#Create a new process and launch tentacle.
		$tentacle_pid = fork();	

		if ($tentacle_pid == 0) {

			#Execute tentacle server as a daemon
			my $new_process = "tentacle_server -b ".$Conf{'server_ip'}." -g ".$Conf{'server_port'}." -c ".$Conf{'proxy_max_connection'}." -t ".$Conf{'proxy_timeout'};

			$new_process .= ' -C' if ($Conf{'server_ssl'} eq '1');

			log_message ('setup', 'Proxy mode enabled');
			exec ($new_process);
		} 
	} else {
		log_message ('error', 'You can not proxy to localhost');
		exit 1;
	}
}

################################################################################
# Delete old collections and download new collections.
################################################################################
sub check_collections () {

	# Delete old collections if there are no broker agents
	if ($BrokerEnabled == 0) {
		if(!opendir (DIR, "$ConfDir/collections")){
			log_message ('Collection', "Could not open dir $ConfDir/collections");
			return;
		}

 		while (defined (my $file_name = readdir(DIR))) {
			next if ($file_name eq '.' || $file_name eq '..');

			# Do not delete md5 files associated to a collection
			$file_name =~ s/\.md5$//;

			if (! defined ($Collections{$file_name})) {
				if(opendir (DIR_check, "$ConfDir/collections/$file_name")){
					closedir (DIR_check);
					rmrf ("$ConfDir/collections/$file_name");
					unlink ("$ConfDir/collections/$file_name.md5");	
				}
				else {
					log_message ('Collection', "Could not open dir $ConfDir/collections/$file_name");
				}
			}
		}
		closedir (DIR);
	}

	# Download new collections
	while (my ($collection, $in_path) = each (%Collections)) {
		my $collection_file = $collection . ".zip";
		my $collection_md5_file = $collection . ".md5";

		# Add the collection directory to the PATH
		if ($in_path == 0) {
			$Collections{$collection} = 1;
			$ENV{'PATH'} .= ":$ConfDir/collections/$collection";
		}

		# Get remote md5
 		error ("File '$Conf{'temporal'}/$collection_md5_file' already exists as a symlink and could not be removed: $!.") if (-l "$Conf{'temporal'}/$collection_md5_file" && !unlink("$Conf{'temporal'}/$collection_md5_file"));
		if(recv_file ($collection_md5_file, $Conf{'server_path_md5'}) != 0){
			log_message ('Collection', "Could not write $collection_md5_file on " . $Conf{'server_path_md5'});
			next;	
		}

		open (MD5_FILE, "< $Conf{'temporal'}/$collection_md5_file") || error ("Could not open file '$Conf{'temporal'}/$collection_md5_file' for reading: $!.");
		my $remote_collection_md5 = <MD5_FILE>;
		close (MD5_FILE);
		unlink ("$Conf{'temporal'}/$collection_md5_file");

		# Read local md5
		my $local_collection_md5 = '';
		if (-f "$ConfDir/collections/$collection_md5_file") {
			if (open (MD5_FILE, "< $ConfDir/collections/$collection_md5_file")) {
				$local_collection_md5 = <MD5_FILE>;
				close MD5_FILE;
			} else {
				log_message ('Collection', "Could not open dir $ConfDir/collections/$collection_md5_file");
				next;
			}
		}

		# Check for changes
		$local_collection_md5 = $remote_collection_md5 unless defined ($local_collection_md5);
		next if ($local_collection_md5 eq $remote_collection_md5);
		
		# Download and unzip
		if (recv_file ($collection_file, $Conf{'server_path_zip'}) != 0) {
			log_message ('Collection', "Could not write $collection_file on " . $Conf{'server_path_zip'});
			next;	
		}
		rmrf ("$ConfDir/collections/$collection");
		`unzip -d "$ConfDir/collections/$collection" "$Conf{'temporal'}/$collection_file" 2>$DevNull`;
		unlink ("$Conf{'temporal'}/$collection_file");		
		
		# Save the new md5
		open (MD5_FILE, "> $ConfDir/collections/$collection_md5_file") || error ("Could not open file '$ConfDir/collections/$collection_md5_file' for writing: $!.");
		print MD5_FILE "$remote_collection_md5";
		close (MD5_FILE);
		
		# Set proper file permissions
		chmodr (0750, "$ConfDir/collections/$collection");
	}
}

################################################################################
# Check for remote commands defined.
################################################################################
sub prepare_commands {
	if ($YAML == 0) {
		log_message(
			'error',
			'Cannot use commands without YAML dependency, please install it.'
		);
		return;
	}

	# Force configuration file read.
	my @commands = read_config('cmd_file');

	if (empty(\@commands)) {
		$Conf{'commands'} = {};
	} else {
		foreach my $rcmd (@commands) {
			$Conf{'commands'}->{trim($rcmd)} = {};
		}
	}

	# Cleanup old commands. Not registered.
	cleanup_old_commands();

	foreach my $ref (keys %{$Conf{'commands'}}) {
		my $file_content;
		my $download = 0;
		my $rcmd_file = $ConfDir.'/commands/'.$ref.'.rcmd';

		# Check for local .rcmd.done files
		if (-e $rcmd_file.'.done') {
			# Ignore.
			delete $Conf{'commands'}->{$ref};
			next;
		}

		# Search for local .rcmd file
		if (-e $rcmd_file) {
			my $remote_md5_file = $Conf{'temporal'}.'/'.$ref.'.md5';

			$file_content = read_file($rcmd_file);
			if (recv_file($ref.'.md5', $remote_md5_file) != 0) {
				# Remote file could not be retrieved, skip.
				delete $Conf{'commands'}->{$ref};
				next;
			}

			my $local_md5 = md5($file_content);
			my $remote_md5 = md5(read_file($remote_md5_file));

			if ($local_md5 ne $remote_md5) {
				# Must be downloaded again.
				$download = 1;
			}
		} else {
			$download = 1;
		}
		
		# Search for remote .rcmd file
		if ($download == 1) {
			# Download .rcmd file
			if (recv_file($ref.'.rcmd') != 0) {
				# Remote file could not be retrieved, skip.
				delete $Conf{'commands'}->{$ref};
				next;
			} else {
				# Success
				move($Conf{'temporal'}.'/'.$ref.'.rcmd', $rcmd_file);
			}
		}
		
		# Parse and prepare in memory skel.
		eval {
			$Conf{'commands'}->{$ref} = YAML::Tiny->read($rcmd_file);
		};
		if ($@) {
			# Failed.
			log_message('error', 'Failed to decode command. ' . "\n".$@);
			delete $Conf{'commands'}->{$ref};
			next;
		}

	}
}

################################################################################
# Command report.
################################################################################
sub report_command {
	my ($ref, $err_level) = @_;

  # Retrieve content from .stdout and .stderr
	my $stdout_file = $Conf{'temporal'}.'/'.$ref.'.stdout';
	my $stderr_file = $Conf{'temporal'}.'/'.$ref.'.stderr';

	my $return;
	eval {
		$return = {
			'error_level' => $err_level,
			'stdout' => read_file($stdout_file),
			'stderr' => read_file($stderr_file),
		};

		$return->{'name'} = $Conf{'commands'}->{$ref}->[0]->{'name'};
	};
	if ($@) {
		log_message('error', 'Failed to report command output. ' . $@);
	}

	# Cleanup
	unlink($stdout_file) if (-e $stdout_file);
	unlink($stderr_file) if (-e $stderr_file);

	# Mark command as done.
	open (my $R_FILE, '> '.$ConfDir.'/commands/'.$ref.'.rcmd.done');
	print $R_FILE $err_level;
	close($R_FILE);


	$return->{'stdout'} = '' unless defined ($return->{'stdout'});
	$return->{'stderr'} = '' unless defined ($return->{'stderr'});

	return $return;
}

################################################################################
# Cleanup unreferenced rcmd and rcmd.done files.
################################################################################
sub cleanup_old_commands {
	# Cleanup old .rcmd and .rcmd.done files.
	my %registered = map { $_.'.rcmd' => 1 } keys %{$Conf{'commands'}};
	if(opendir(my $dir, $ConfDir.'/commands/')) {
		while (my $item = readdir($dir)) {

			# Skip other files.
			next if ($item !~ /\.rcmd$/);

			# Clean .rcmd.done file if its command is not referenced in conf.
			if (!defined($registered{$item})) {
				if (-e $ConfDir.'/commands/'.$item) {
					unlink($ConfDir.'/commands/'.$item);
				}
				if (-e $ConfDir.'/commands/'.$item.'.done') {
					unlink($ConfDir.'/commands/'.$item.'.done');
				}
			}
		}

		# Close dir.
		closedir($dir);
	}

}

################################################################################
# Executes a command using defined timeout.
################################################################################
sub execute_command_timeout {
	my ($cmd, $timeout) = @_;

	if (!defined($timeout)
		|| !looks_like_number($timeout)
		|| $timeout <= 0
	) {
		`$cmd`;
		return $?>>8;
	}

	my $remaining_timeout = $timeout;

	my $RET;
	my $output;

	my $pid = open ($RET, "-|");
	if (!defined($pid)) {
		# Failed to fork.
		log_message('error', '[command] Failed to fork.');
		return undef;
	}
	if ($pid == 0) {
		# Child.
		my $ret;
		eval {
			local $SIG{ALRM} = sub { die "timeout\n" };
			alarm $timeout;
			`$cmd`;
			alarm 0;
		};

		my $result = ($?>>8);
		print $result;

		# Exit child.
		# Child finishes.
		exit;

	} else {
		# Parent waiting.
		while( --$remaining_timeout > 0 ){
			if (wait == -1) {
				last;
			}
			# Wait child up to timeout seconds.
			sleep 1;
		}
	}

	if ($remaining_timeout > 0) {
		# Retrieve output from child.
		$output = do { local $/; <$RET> };
		$output = $output>>8;
	}
	else {
		# Timeout expired.
		return 124;
	}

	close($RET);

	return $output;
}

################################################################################
# Executes a block of commands, returns error level, leaves output in 
# redirection set by $std_files. E.g:
# $std_files = ' >>  /tmp/stdout 2>> /tmp/stderr
################################################################################
sub execute_command_block {
	my ($commands, $std_files, $timeout, $retry) = @_;

	return 0 unless defined($commands);

	my $retries = $retry;

	$retries = 1 unless looks_like_number($retries) && $retries > 0;

	my $err_level = 0;
	$std_files = '' unless defined ($std_files);

	if (ref($commands) ne "ARRAY") {
		return 0 if $commands eq '';

		do {
			$err_level = execute_command_timeout(
				"($commands) $std_files",
				$timeout
			);

			# Do not retry if success.
			last if looks_like_number($err_level) && $err_level == 0;
		} while ((--$retries) > 0);

	} else {
		foreach my $comm (@{$commands}) {
			next unless defined($comm);
			$retries = $retry;
			$retries = 1 unless looks_like_number($retries) && $retries > 0;

			do {
				$err_level = execute_command_timeout(
					"($comm) $std_files",
					$timeout
				);

				# Do not retry if success.
				last if looks_like_number($err_level) && $err_level == 0;

			} while ((--$retries) > 0);

			# Do not continue evaluating block if failed.
			last unless ($err_level == 0);
		}
	}

	return $err_level;
}

################################################################################
# Evalate given command.
################################################################################
sub evaluate_command {
	my ($ref) = @_;

	# Not found.
	return unless defined $Conf{'commands'}->{$ref};

	# Already completed.
	return if (-e $ConfDir.'/commands/'.$ref.'.rcmd.done');

	# [0] because how library works.
	my $cmd = $Conf{'commands'}->{$ref}->[0];

	my $std_files = ' >> '.$Conf{'temporal'}.'/'.$ref.'.stdout ';
	$std_files .= ' 2>> '.$Conf{'temporal'}.'/'.$ref.'.stderr ';

	# Check preconditions
	my $err_level;
	
	$err_level = execute_command_block(
		$cmd->{'preconditions'},
		$std_files,
		$cmd->{'timeout'}
	);

	# Precondition not satisfied.
	return report_command($ref, $err_level) unless ($err_level == 0);

	# Main run.
	$err_level = execute_command_block(
		$cmd->{'script'},
		$std_files,
		$cmd->{'timeout'}
	);

	# Script not success.
	return report_command($ref, $err_level) unless ($err_level == 0);

	# Check postconditions
	$err_level = execute_command_block(
		$cmd->{'postconditions'},
		$std_files,
		$cmd->{'timeout'}
	);

	# Return results.
	return report_command($ref, $err_level);
}

################################################################################
# Sleep function
################################################################################
sub sleep_agent {
	my ($main_agent, $iter_base_time) = @_;

	# Sleep if main agent
	if ($main_agent != 0) {
		foreach my $broker_pid (@BrokerPid) {
			waitpid ($broker_pid, 0);
		}

		# Cron mode
		exit (0) if ($Conf{'cron_mode'} == 1);

		$iter_base_time += $Conf{'intensive_interval'};
		my $now = time();

		my $interval_remain = $iter_base_time - $now;

		if ($interval_remain >= 0) {
			sleep ($interval_remain);
		} else {
			# don't sleep if iteraion took more than "intensive_interval" seconds
			$iter_base_time = $now; # use current time as base time
		}
	}
	# Finish if broker agent
	else {
		exit (0);
	}

	$LoopCounter = ($LoopCounter + 1) % MAX_LOOP_COUNTER;
	return $iter_base_time;
}

###############################################################################
# Return the MD5 checksum of the given string as a hex string.
# Pseudocode from: http://en.wikipedia.org/wiki/MD5#Pseudocode
###############################################################################
my @S = (
	7, 12, 17, 22,  7, 12, 17, 22,  7, 12, 17, 22,  7, 12, 17, 22,
	5,  9, 14, 20,  5,  9, 14, 20,  5,  9, 14, 20,  5,  9, 14, 20,
	4, 11, 16, 23,  4, 11, 16, 23,  4, 11, 16, 23,  4, 11, 16, 23,
	6, 10, 15, 21,  6, 10, 15, 21,  6, 10, 15, 21,  6, 10, 15, 21
);
my @K = (
	0xd76aa478, 0xe8c7b756, 0x242070db, 0xc1bdceee,
	0xf57c0faf, 0x4787c62a, 0xa8304613, 0xfd469501,
	0x698098d8, 0x8b44f7af, 0xffff5bb1, 0x895cd7be,
	0x6b901122, 0xfd987193, 0xa679438e, 0x49b40821,
	0xf61e2562, 0xc040b340, 0x265e5a51, 0xe9b6c7aa,
	0xd62f105d, 0x02441453, 0xd8a1e681, 0xe7d3fbc8,
	0x21e1cde6, 0xc33707d6, 0xf4d50d87, 0x455a14ed,
	0xa9e3e905, 0xfcefa3f8, 0x676f02d9, 0x8d2a4c8a,
	0xfffa3942, 0x8771f681, 0x6d9d6122, 0xfde5380c,
	0xa4beea44, 0x4bdecfa9, 0xf6bb4b60, 0xbebfbc70,
	0x289b7ec6, 0xeaa127fa, 0xd4ef3085, 0x04881d05,
	0xd9d4d039, 0xe6db99e5, 0x1fa27cf8, 0xc4ac5665,
	0xf4292244, 0x432aff97, 0xab9423a7, 0xfc93a039,
	0x655b59c3, 0x8f0ccc92, 0xffeff47d, 0x85845dd1,
	0x6fa87e4f, 0xfe2ce6e0, 0xa3014314, 0x4e0811a1,
	0xf7537e82, 0xbd3af235, 0x2ad7d2bb, 0xeb86d391
);
sub md5 {
	my $str = shift;

	# No input!
	if (!defined($str)) {
		return "";
	}

	# Note: All variables are unsigned 32 bits and wrap modulo 2^32 when
	# calculating.

	# Initialize variables.
	my $h0 = 0x67452301;
	my $h1 = 0xEFCDAB89;
	my $h2 = 0x98BADCFE;
	my $h3 = 0x10325476;

	# Pre-processing.
	my $msg = unpack ("B*", pack ("A*", $str));
	my $bit_len = length ($msg);

	# Append "1" bit to message.
	$msg .= '1';

	# Append "0" bits until message length in bits ≡ 448 (mod 512).
	$msg .= '0' while ((length ($msg) % 512) != 448);

	# Append bit /* bit, not byte */ length of unpadded message as 64-bit
	# little-endian integer to message.
	$msg .= unpack ("B32", pack ("V", $bit_len));
	$msg .= unpack ("B32", pack ("V", ($bit_len >> 16) >> 16));

	# Process the message in successive 512-bit chunks.
	for (my $i = 0; $i < length ($msg); $i += 512) {

		my @w;
		my $chunk = substr ($msg, $i, 512);

		# Break chunk into sixteen 32-bit little-endian words w[i], 0 <= i <=
		# 15.
		for (my $j = 0; $j < length ($chunk); $j += 32) {
			push (@w, unpack ("V", pack ("B32", substr ($chunk, $j, 32))));
		}

		# Initialize hash value for this chunk.
		my $a = $h0;
		my $b = $h1;
		my $c = $h2;
		my $d = $h3;
		my $f;
		my $g;

		# Main loop.
		for (my $y = 0; $y < 64; $y++) {
			if ($y <= 15) {
				$f = $d ^ ($b & ($c ^ $d));
				$g = $y;
			}
			elsif ($y <= 31) {
				$f = $c ^ ($d & ($b ^ $c));
				$g = (5 * $y + 1) % 16;
			}
			elsif ($y <= 47) {
				$f = $b ^ $c ^ $d;
				$g = (3 * $y + 5) % 16;
			}
			else {
				$f = $c ^ ($b | (0xFFFFFFFF & (~ $d)));
				$g = (7 * $y) % 16;
			}

			my $temp = $d;
			$d = $c;
			$c = $b;
			$b = ($b + leftrotate (($a + $f + $K[$y] + $w[$g]) % POW232, $S[$y])) % POW232;
			$a = $temp;
		}

		# Add this chunk's hash to result so far.
		$h0 = ($h0 + $a) % POW232;
		$h1 = ($h1 + $b) % POW232;
		$h2 = ($h2 + $c) % POW232;
		$h3 = ($h3 + $d) % POW232;
	}

	# Digest := h0 append h1 append h2 append h3 #(expressed as little-endian)
	return unpack ("H*", pack ("V", $h0)) .
	       unpack ("H*", pack ("V", $h1)) .
	       unpack ("H*", pack ("V", $h2)) .
	       unpack ("H*", pack ("V", $h3));
}

###############################################################################
# MD5 leftrotate function. See: http://en.wikipedia.org/wiki/MD5#Pseudocode
###############################################################################
sub leftrotate {
	my ($x, $c) = @_;

	return (0xFFFFFFFF & ($x << $c)) | ($x >> (32 - $c));
}

###############################################################################
# Return the SHA256 checksum of the given string as a hex string.
# Pseudocode from: http://en.wikipedia.org/wiki/SHA-2#Pseudocode
###############################################################################
my @K2 = (
	0x428a2f98, 0x71374491, 0xb5c0fbcf, 0xe9b5dba5, 0x3956c25b, 0x59f111f1,
	0x923f82a4, 0xab1c5ed5, 0xd807aa98, 0x12835b01, 0x243185be, 0x550c7dc3,
	0x72be5d74, 0x80deb1fe, 0x9bdc06a7, 0xc19bf174, 0xe49b69c1, 0xefbe4786,
	0x0fc19dc6, 0x240ca1cc, 0x2de92c6f, 0x4a7484aa, 0x5cb0a9dc, 0x76f988da,
	0x983e5152, 0xa831c66d, 0xb00327c8, 0xbf597fc7, 0xc6e00bf3, 0xd5a79147,
	0x06ca6351, 0x14292967, 0x27b70a85, 0x2e1b2138, 0x4d2c6dfc, 0x53380d13,
	0x650a7354, 0x766a0abb, 0x81c2c92e, 0x92722c85, 0xa2bfe8a1, 0xa81a664b,
	0xc24b8b70, 0xc76c51a3, 0xd192e819, 0xd6990624, 0xf40e3585, 0x106aa070,
	0x19a4c116, 0x1e376c08, 0x2748774c, 0x34b0bcb5, 0x391c0cb3, 0x4ed8aa4a,
	0x5b9cca4f, 0x682e6ff3, 0x748f82ee, 0x78a5636f, 0x84c87814, 0x8cc70208,
	0x90befffa, 0xa4506ceb, 0xbef9a3f7, 0xc67178f2
);
sub sha256 {
	my $str = shift;

	# No input!
	if (!defined($str)) {
		return "";
	}

	# Note: All variables are unsigned 32 bits and wrap modulo 2^32 when
	# calculating.

	# First 32 bits of the fractional parts of the square roots of the first 8
	# primes.
	my $h0 = 0x6a09e667;
	my $h1 = 0xbb67ae85;
	my $h2 = 0x3c6ef372;
	my $h3 = 0xa54ff53a;
	my $h4 = 0x510e527f;
	my $h5 = 0x9b05688c;
	my $h6 = 0x1f83d9ab;
	my $h7 = 0x5be0cd19;

	# Pre-processing.
	my $msg = unpack ("B*", pack ("A*", $str));
	my $bit_len = length ($msg);

	# Append "1" bit to message.
	$msg .= '1';

	# Append "0" bits until message length in bits = 448 (mod 512).
	$msg .= '0' while ((length ($msg) % 512) != 448);

	# Append bit /* bit, not byte */ length of unpadded message as 64-bit
	# big-endian integer to message.
	$msg .= unpack ("B32", pack ("N", $bit_len >> 32));
	$msg .= unpack ("B32", pack ("N", $bit_len));

	# Process the message in successive 512-bit chunks.
	for (my $i = 0; $i < length ($msg); $i += 512) {

		my @w;
		my $chunk = substr ($msg, $i, 512);

		# Break chunk into sixteen 32-bit big-endian words.
		for (my $j = 0; $j < length ($chunk); $j += 32) {
			push (@w, unpack ("N", pack ("B32", substr ($chunk, $j, 32))));
		}

		# Extend the first 16 words into the remaining 48 words w[16..63] of the message schedule array:
		for (my $i = 16; $i < 64; $i++) {
			my $s0 = rightrotate($w[$i - 15], 7) ^ rightrotate($w[$i - 15], 18) ^ ($w[$i - 15] >> 3);
			my $s1 = rightrotate($w[$i - 2], 17) ^ rightrotate($w[$i - 2], 19) ^ ($w[$i - 2] >> 10);
			$w[$i] = ($w[$i - 16] + $s0 + $w[$i - 7] + $s1) % POW232;
		}

		# Initialize working variables to current hash value.
		my $a = $h0;
		my $b = $h1;
		my $c = $h2;
		my $d = $h3;
		my $e = $h4;
		my $f = $h5;
		my $g = $h6;
		my $h = $h7;

		# Compression function main loop.
		for (my $i = 0; $i < 64; $i++) {
			my $S1 = rightrotate($e, 6) ^ rightrotate($e, 11) ^ rightrotate($e, 25);
			my $ch = ($e & $f) ^ ((0xFFFFFFFF & (~ $e)) & $g);
			my $temp1 = ($h + $S1 + $ch + $K2[$i] + $w[$i]) % POW232;
			my $S0 = rightrotate($a, 2) ^ rightrotate($a, 13) ^ rightrotate($a, 22);
			my $maj = ($a & $b) ^ ($a & $c) ^ ($b & $c);
			my $temp2 = ($S0 + $maj) % POW232;

			$h = $g;
			$g = $f;
			$f = $e;
			$e = ($d + $temp1) % POW232;
			$d = $c;
			$c = $b;
			$b = $a;
			$a = ($temp1 + $temp2) % POW232;
		}

		# Add the compressed chunk to the current hash value.
		$h0 = ($h0 + $a) % POW232;
		$h1 = ($h1 + $b) % POW232;
		$h2 = ($h2 + $c) % POW232;
		$h3 = ($h3 + $d) % POW232;
		$h4 = ($h4 + $e) % POW232;
		$h5 = ($h5 + $f) % POW232;
		$h6 = ($h6 + $g) % POW232;
		$h7 = ($h7 + $h) % POW232;
	}

	# Produce the final hash value (big-endian).
	return unpack ("H*", pack ("N", $h0)) .
	       unpack ("H*", pack ("N", $h1)) .
	       unpack ("H*", pack ("N", $h2)) .
	       unpack ("H*", pack ("N", $h3)) .
	       unpack ("H*", pack ("N", $h4)) .
	       unpack ("H*", pack ("N", $h5)) .
	       unpack ("H*", pack ("N", $h6)) .
	       unpack ("H*", pack ("N", $h7));
}

###############################################################################
# Rotate a 32-bit number a number of bits to the right.
###############################################################################
sub rightrotate {
	my ($x, $c) = @_;

	return (0xFFFFFFFF & ($x << (32 - $c))) | ($x >> $c);
}

################################################################################
# Try to guess the OS version.
################################################################################
sub guess_os_version ($) {
	my $os = shift;
	my $os_version;

	# Linux
	if ($os eq 'linux') {
		$os_version = `lsb_release -sd 2>$DevNull`;
	# AIX
	} elsif ($os eq 'aix') {
		$os_version = "$2.$1" if (`uname -rv` =~ /\s*(\d)\s+(\d)\s*/);
	# Darwin
	} elsif ($os eq 'darwin') {
		$os_version = `defaults read loginwindow SystemVersionStampAsString`;
	# Windows
	} elsif ($os =~ /win/i) {
		$os_version = `ver`;
		$DevNull = '/Nul';
		$CmdSep = '\&';
		$OS = "windows";

	# Solaris, HP-UX, BSD and others
	} else {
		$os_version = `uname -r`;
	}
	
	# Something went wrong
	return '' unless defined ($os_version);
	
	# Remove any trailing new lines
	chomp ($os_version);

	return $os_version;
}

################################################################################
# Execute the given module.
################################################################################
sub exec_module {
	my ($module, $interval) = @_;

	# Need something to execute
	if ($module->{'func'} == 0) {
		$ThreadSem->up () if (defined ($ThreadSem) && $Conf{'agent_threads'} > 1);
		return;
	}
	
	# Check module interval
	if ($BrokerFlag > 0) {
		if ($LoopCounter == 0) {
			$module->{'counter'} = $module->{'intensive_interval'};
		} else {
			$module->{'counter'} = (($LoopCounter -1 ) % $module->{'intensive_interval'});
		}
	}

	if (++($module->{'counter'}) < $module->{'intensive_interval'}) {
		$ThreadSem->up () if (defined ($ThreadSem) && $Conf{'agent_threads'} > 1);
		return;
	}

	# Check module cron
	if (check_module_cron ($module, $interval) != 1) {
		$ThreadSem->up () if (defined ($ThreadSem) && $Conf{'agent_threads'} > 1);
		return;
	}

	# Check module preconditions
	if (evaluate_module_preconditions ($module) == 0) {
		return;
	}
	
	# Reset module counter
	$module->{'counter'} = 0;

	# Temporarily disable strict refs
	no strict 'refs';

	# Run
	my @value = &{$module->{'func'}}($module);
	if (defined ($value[0])) {

		# Evaluate intensive conditions
		if ($module->{'is_intensive'} == 1) {
			my $intensive_match = evaluate_module_intensive_conditions ($module, $value[0]);
			if ($intensive_match == $module->{'intensive_match'} && $module->{'timestamp'} + $module->{'interval'} * $Conf{'interval'} > time ()) {
				$ThreadSem->up () if (defined ($ThreadSem) && $Conf{'agent_threads'} > 1);
				return;
			}
			
			# Update the time reference
			$module->{'timestamp'} = time () if ($module->{'timestamp'} + $module->{'interval'} * $Conf{'interval'} <= time ());
			
			# Update the intensive match status
			$module->{'intensive_match'} = $intensive_match;
		}
		
		# Evaluate module conditions
		evaluate_module_conditions ($module, $value[0]);
		
		# Write the module XML
		write_module_xml ($module, @value);
	}
	
	# Save the module value if needed (only works for the first returned value)
	if ($module->{'save'} ne '') {
		if (defined ($value[0])) {
			$ENV{$module->{'save'}} = $value[0] ;
		} else {
			$ENV{$module->{'save'}} = '';
		}
	}
	
	$ThreadSem->up () if (defined ($ThreadSem) && $Conf{'agent_threads'} > 1);
}

################################################################################
# Load process information.
################################################################################
sub load_procs () {
	my $utimestamp = time ();

	# Do we know hoy to get process information in this OS?
	return unless defined (PROC_CMDS->{$OS});

	# Update at most once every interval
	return if ($Procs{'__utimestamp__'} > ($utimestamp - $Conf{'interval'}));

	# Get process information
	my $cmd = PROC_CMDS->{$OS};
	my @procs = `$cmd`;
	return undef unless ($? eq 0);

	# Clear past process infomation
	%Procs = ();

	# Parse process information
	foreach my $proc (@procs) {

		chomp ($proc);		
		my @proc_info = split (/\s+/, $proc);
		next unless ($#proc_info >= 2);

		# Process command
		my $proc_cmd = join (' ', @proc_info[2..$#proc_info]);

		# Process command
		$Procs{$proc_cmd} = ();
		
		# Process CPU usage
		$Procs{$proc_cmd}{'cpu'} = $proc_info[0];

		# Process virtual size
		$Procs{$proc_cmd}{'size'} = $proc_info[1];
	}

	$Procs{'__utimestamp__'} = $utimestamp;
}

################################################################################
# Load partition information.
################################################################################
sub load_parts () {
	my $utimestamp = time ();

	# Do we know hoy to get partition information in this OS?
	return unless defined (PART_CMDS->{$OS});

	# Update at most once every interval
	return if ($Parts{'__utimestamp__'} > ($utimestamp - $Conf{'interval'}));

	# Get partition information
	my $cmd = PART_CMDS->{$OS};
	my @parts = `$cmd`;
	return undef unless ($? eq 0);

	# Parse partition information
	foreach my $part (@parts) {

		chomp ($part);		
		my @part_info = split (/\s+/, $part);
		next unless ($#part_info >= 2);
		
		my $part = join (' ', @part_info[2..$#part_info]);

		# Mount point
		$Parts{$part} = ();
		
		# Total space in kB
		$Parts{$part}{'total'} = $part_info[0];

		# Available space in kB
		$Parts{$part}{'avail'} = $part_info[1];
	}

	$Parts{'__utimestamp__'} = $utimestamp;
}

################################################################################
# Execute the given command.
################################################################################
sub module_exec ($) {
	my $module = shift;
	my @data;
	my $exe;

	# Check module parameters
	return () unless ($module->{'params'} ne '');

	my $params = $module->{'params'};
		
	# Execute the command
	if ($module->{'timeout'} == 0) {
		@data = `$params 2> $DevNull`;
		log_message ('debug', "Executing module " . $module->{'name'} . " ($params 2> $DevNull)") if ($Conf{'debug'} eq '1');
	} else {
		my $cmd = quotemeta ($params);
		@data = `$Conf{'pandora_exec'} $module->{'timeout'} $cmd 2> $DevNull`;
		log_message ('debug', "Executing module " . $module->{'name'} . ' (' . $Conf{'pandora_exec'} . ' ' . $module->{'timeout'} . " $cmd 2> $DevNull)") if ($Conf{'debug'} eq '1');
	}

	# Something went wrong or no data
	return () unless ($? eq 0 && defined ($data[0]));

	return @data;
}

################################################################################
# Get the status of a process. 1 running, 0 not running.
################################################################################
sub module_proc ($) {
	my $module = shift;

	# Check module parameters
	return () unless ($module->{'params'} ne '');

	# Data collection layer
	load_procs ();

	return (1) if defined ($Procs{$module->{'params'}});
	return (0);
}

################################################################################
# Get the CPU usage of a process.
################################################################################
sub module_cpuproc ($) {
	my $module = shift;

	# Check module parameters
	return () unless ($module->{'params'} ne '');

	# Data collection layer
	load_procs ();

	return () unless defined ($Procs{$module->{'params'}}) and defined ($Procs{$module->{'params'}}{'cpu'});
	return ($Procs{$module->{'params'}}{'cpu'});
}

################################################################################
# Get the memory usage of a process in Mbytes.
################################################################################
sub module_memproc ($) {
	my $module = shift;

	# Check module parameters
	return () unless ($module->{'params'} ne '');

	# Data collection layer
	load_procs ();

	return () unless defined ($Procs{$module->{'params'}}) and defined ($Procs{$module->{'params'}}{'size'});
	return (sprintf ("%d", $Procs{$module->{'params'}}{'size'} / 1024));
}

################################################################################
# Get the free space in a partition in Mbytes.
################################################################################
sub module_freedisk ($) {
	my $module = shift;

	# Check module parameters
	return () unless ($module->{'params'} ne '');

	# Data collection layer
	load_parts ();

	return () unless defined ($Parts{$module->{'params'}}) and defined ($Parts{$module->{'params'}}{'avail'});
	
	my $avail = sprintf("%d", $Parts{$module->{'params'}}{'avail'} / 1024);
	return ($avail);
}

################################################################################
# Get the free space in a partition in %.
################################################################################
sub module_freepercentdisk ($) {
	my $module = shift;

	# Check module parameters
	return () unless ($module->{'params'} ne '');

	# Data collection layer
	load_parts ();

	return () unless defined ($Parts{$module->{'params'}}) and defined ($Parts{$module->{'params'}}{'avail'});
	
	my $availp = sprintf("%d", $Parts{$module->{'params'}}{'avail'} * 100 / $Parts{$module->{'params'}}{'total'});
	return ($availp);
}

################################################################################
# Get the occupied space in a partition in %.
################################################################################
sub module_occupiedpercentdisk ($) {
	my $module = shift;

	# Check module parameters
	return () unless ($module->{'params'} ne '');

	# Data collection layer
	load_parts ();

	return () unless defined ($Parts{$module->{'params'}}) and defined ($Parts{$module->{'params'}}{'avail'});
	
	my $occupiedp = sprintf("%d", ($Parts{$module->{'params'}}{'total'} - $Parts{$module->{'params'}}{'avail'}) * 100 / $Parts{$module->{'params'}}{'total'});
	return ($occupiedp);
}

################################################################################
# Get the CPU usage %.
################################################################################
sub module_cpuusage ($) {
	my $module = shift;

	# Do we know hoy to get CPU usage in this OS?
	return unless defined (CPUUSAGE_CMDS->{$OS});

	# Get CPU usage
	my $cmd = CPUUSAGE_CMDS->{$OS};
	my @data = `$cmd 2> $DevNull`;

	# Something went wrong or no data
	return () unless ($? eq 0 && defined ($data[0]));

	return ($data[0]);
}

################################################################################
# Get the free space in a partition in Mbytes.
################################################################################
sub module_freememory ($) {
	my $module = shift;

	# Do we know hoy to get memory information in this OS?
	return () unless defined (FREEMEMORY_CMDS->{$OS});

	# Get available memory
	my $cmd = FREEMEMORY_CMDS->{$OS};
	my @data = `$cmd 2> $DevNull`;

	# Something went wrong or no data
	return () unless ($? eq 0 && defined ($data[0]));

	return (sprintf ("%d", $data[0] / 1024));
}

################################################################################
# Get the free space in a partition in %.
################################################################################
sub module_freepercentmemory ($) {
	my $module = shift;

	# Do we know hoy to get memory information in this OS?
	return unless defined (TOTALMEMORY_CMDS->{$OS});

	# Get CPU usage
	my $cmd = TOTALMEMORY_CMDS->{$OS};
	my @data = `$cmd 2> $DevNull`;

	# Something went wrong or no data
	return () unless ($? eq 0 && defined ($data[0]));

	# Get total memory in MB
	my $total = sprintf ("%d", $data[0] / 1024);
	
	# Get available memory in MB
	my ($avail) = module_freememory ($module);
	return () unless defined ($avail);
	
	return sprintf (("%d", $avail * 100 / $total));
}

################################################################################
# Evaluate and execute module preconditions.
################################################################################
sub evaluate_module_preconditions ($) {
	my ($module) = @_;

	# Evaluate preconditions
	foreach my $precondition (@{$module->{'precondition'}}) {
		my $data = `$precondition->{'command'} 2> $DevNull`;		
		return 0 if (evaluate_condition ($precondition, $data) == 0);
	}

	return 1;
}

################################################################################
# Evaluate a module condition. Returns 1 if the condition matches, 0 otherwise.
################################################################################
sub evaluate_condition ($$) {
	my ($condition, $data) = @_;
	
	{
		no warnings;
		if (($condition->{'operator'} eq '>' && $data > $condition->{'value_1'}) ||
			($condition->{'operator'} eq '<' && $data < $condition->{'value_1'}) ||
			($condition->{'operator'} eq '=' && $data == $condition->{'value_1'}) ||
			($condition->{'operator'} eq '!=' && $data != $condition->{'value_1'}) ||
			($condition->{'operator'} eq '=~' && $data =~ /$condition->{'value_1'}/) ||
			($condition->{'operator'} eq '()' && $data > $condition->{'value_1'} && $data < $condition->{'value_2'})) {
				return 1;
		}
	}
	
	return 0;
}


################################################################################
# Evaluate and execute module conditions.
################################################################################
sub evaluate_module_conditions ($$) {
	my ($module, $data) = @_;

	# Evaluate conditions
	foreach my $condition (@{$module->{'conditions'}}) {
		if (evaluate_condition ($condition, $data) == 1) {
				`$condition->{'command'} 2> $DevNull`;
		}
	}
}

################################################################################
# Evaluate intensive conditions.
################################################################################
sub evaluate_module_intensive_conditions ($$) {
	my ($module, $data) = @_;

	# Evaluate conditions
	foreach my $condition (@{$module->{'intensive_conditions'}}) {
		return 0 if (evaluate_condition ($condition, $data) == 0);
	}
	
	return 1;
}

###############################################################################
# Get the number of seconds left to the next execution of the given cron entry.
###############################################################################
sub cron_next_execution {
	my ($cron, $interval) = @_;

	# Check cron conf format
	if ($cron !~ /^((\*|(\d+(-\d+){0,1}))\s*){5}$/) {
		return $interval;
	}

	# Get day of the week and month from cron config
	my ($wday) = (split (/\s/, $cron))[4];
	# Check the wday values to avoid infinite loop
	my ($wday_down, $wday_up) = cron_get_interval($wday);
	if ($wday_down ne "*" && ($wday_down > 6 || (defined($wday_up) && $wday_up > 6))) {
		log_message('setup', "Invalid cron configuration $cron. Day of the week is out of limits.");
		$wday = "*";
	}

	# Get current time and day of the week
	my $cur_time = time();
	my $cur_wday = (localtime ($cur_time))[6];

	my $nex_time = cron_next_execution_date ($cron, $cur_time, $interval);

	# Check the day
	while (!cron_check_interval($wday, (localtime ($nex_time))[6])) {
		# If it does not acomplish the day of the week, go to the next day.
		$nex_time += 86400;
		$nex_time = cron_next_execution_date ($cron, $nex_time, 0);
	}

	return $nex_time - $cur_time;
}

###############################################################################
# Get the number of seconds left to the next execution of the given cron entry.
###############################################################################
sub cron_check_syntax ($) {
	my ($cron) = @_;
	
	return 0 if !defined ($cron);
	return ($cron =~ m/^(\d|\*|-)+ (\d|\*|-)+ (\d|\*|-)+ (\d|\*|-)+ (\d|\*|-)+$/);
}
###############################################################################
# Check if a value is inside an interval.
###############################################################################
sub cron_check_interval {
	my ($elem_cron, $elem_curr_time) = @_;

	# Return 1 if wildcard.
	return 1 if ($elem_cron eq "*");

	my ($down, $up) = cron_get_interval($elem_cron);
	# Check if it is not a range
	if (!defined($up)) {
		return ($down == $elem_curr_time) ? 1 : 0;
	}

	# Check if it is on the range
	if ($down < $up) {
		return 0 if ($elem_curr_time < $down || $elem_curr_time > $up);
	} else {
		return 0 if ($elem_curr_time < $down && $elem_curr_time > $up);
	}

	return 1;
}
###############################################################################
# Get the next execution date for the given cron entry in seconds since epoch.
###############################################################################
sub cron_next_execution_date {
	my ($cron, $cur_time, $interval) = @_;

	# Get cron configuration
	my ($min, $hour, $mday, $mon, $wday) = split (/\s/, $cron);

	# Months start from 0
	if($mon ne '*') {
		my ($mon_down, $mon_up) = cron_get_interval ($mon);
		if (defined($mon_up)) {
			$mon = ($mon_down - 1) . "-" . ($mon_up - 1);
		} else {
			$mon = $mon_down - 1;
		}
	}

	# Check if current time + interval is on cron too
	my $nex_time = $cur_time + $interval;
	my ($cur_min, $cur_hour, $cur_mday, $cur_mon, $cur_year) 
		= (localtime ($nex_time))[1, 2, 3, 4, 5];

	my @cron_array = ($min, $hour, $mday, $mon);
	my @curr_time_array = ($cur_min, $cur_hour, $cur_mday, $cur_mon);
	return ($nex_time) if cron_is_in_cron(\@cron_array, \@curr_time_array) == 1;

	# Get first next date candidate from next cron configuration
	# Initialize some vars
	my @nex_time_array = @curr_time_array;

	# Update minutes
	$nex_time_array[0] = cron_get_next_time_element($min);

	$nex_time = cron_valid_date(@nex_time_array, $cur_year);
	if ($nex_time >= $cur_time) {
		return $nex_time if cron_is_in_cron(\@cron_array, \@nex_time_array);
	}

	# Check if next hour is in cron
	$nex_time_array[1]++;
	$nex_time = cron_valid_date(@nex_time_array, $cur_year);

	if ($nex_time == 0) {
		#Update the month day if overflow
		$nex_time_array[1] = 0;
		$nex_time_array[2]++;
		$nex_time = cron_valid_date(@nex_time_array, $cur_year);
		if ($nex_time == 0) {
			#Update the month if overflow
			$nex_time_array[2] = 1;
			$nex_time_array[3]++;
			$nex_time = cron_valid_date(@nex_time_array, $cur_year);
			if ($nex_time == 0) {
				#Update the year if overflow
				$cur_year++;
				$nex_time_array[3] = 0;
				$nex_time = cron_valid_date(@nex_time_array, $cur_year);
			}
		}
	}

	#Check the hour
	return $nex_time if cron_is_in_cron(\@cron_array, \@nex_time_array);

	#Update the hour if fails
	$nex_time_array[1] = cron_get_next_time_element($hour);

	# When an overflow is passed check the hour update again
	$nex_time = cron_valid_date(@nex_time_array, $cur_year);
	if ($nex_time >= $cur_time) {
		return $nex_time if cron_is_in_cron(\@cron_array, \@nex_time_array);
	}

	# Check if next day is in cron
	$nex_time_array[2]++;
	$nex_time = cron_valid_date(@nex_time_array, $cur_year);
	if ($nex_time == 0) {
		#Update the month if overflow
		$nex_time_array[2] = 1;
		$nex_time_array[3]++;
		$nex_time = cron_valid_date(@nex_time_array, $cur_year);
		if ($nex_time == 0) {
			#Update the year if overflow
			$nex_time_array[3] = 0;
			$cur_year++;
			$nex_time = cron_valid_date(@nex_time_array, $cur_year);
		}
	}

	#Check the day
	return $nex_time if cron_is_in_cron(\@cron_array, \@nex_time_array);

	#Update the day if fails
	$nex_time_array[2] = cron_get_next_time_element($mday, 1);

	# When an overflow is passed check the hour update in the next execution
	$nex_time = cron_valid_date(@nex_time_array, $cur_year);
	if ($nex_time >= $cur_time) {
		return $nex_time if cron_is_in_cron(\@cron_array, \@nex_time_array);
	}

	# Check if next month is in cron
	$nex_time_array[3]++;
	$nex_time = cron_valid_date(@nex_time_array, $cur_year);
	if ($nex_time == 0) {
		#Update the year if overflow
		$nex_time_array[3] = 0;
		$cur_year++;
		$nex_time = cron_valid_date(@nex_time_array, $cur_year);
	}

	#Check the month
	return $nex_time if cron_is_in_cron(\@cron_array, \@nex_time_array);

	#Update the month if fails
	$nex_time_array[3] = cron_get_next_time_element($mon);

	# When an overflow is passed check the month update in the next execution
	$nex_time = cron_valid_date(@nex_time_array, $cur_year);
	if ($nex_time >= $cur_time) {
		return $nex_time if cron_is_in_cron(\@cron_array, \@nex_time_array);
	}

	#Update the year if fails
	$nex_time = cron_valid_date(@nex_time_array, $cur_year + 1);

	return $nex_time;
}

###############################################################################
# Returns if a date is in a cron. Recursive.
# Needs the cron like an array reference and
# current time in cron format to works properly
###############################################################################
sub cron_is_in_cron {
	my ($elems_cron, $elems_curr_time) = @_;

	my @deref_elems_cron = @$elems_cron;
	my @deref_elems_curr_time = @$elems_curr_time;
	
	my $elem_cron = shift(@deref_elems_cron);
	my $elem_curr_time = shift (@deref_elems_curr_time);

	#If there is no elements means that is in cron
	return 1 unless (defined($elem_cron) || defined($elem_curr_time));

	# Check the element interval
	return 0 unless (cron_check_interval($elem_cron, $elem_curr_time));

	return cron_is_in_cron(\@deref_elems_cron, \@deref_elems_curr_time);
}
################################################################################
#Get the next tentative time for a cron value or interval in case of overflow.
#Floor data is the minimum localtime data for a position. Ex: 
#Ex:
#     * should returns floor data.
#     5 should returns 5.
#     10-55 should returns 10.
#     55-10 should returns elem_down.
################################################################################
sub cron_get_next_time_element {
	# Default floor data is 0
	my ($curr_element, $floor_data) = @_;
	$floor_data = 0 unless defined($floor_data);

	my ($elem_down, $elem_up) = cron_get_interval ($curr_element);
	return ($elem_down eq '*')
		? $floor_data
		: $elem_down;
}
###############################################################################
# Returns the interval of a cron element. If there is not a range,
# returns an array with the first element in the first place of array
# and the second place undefined.
###############################################################################
sub cron_get_interval {
	my ($element) = @_;

	# Not a range
	if ($element !~ /(\d+)\-(\d+)/) {
		return ($element, undef);
	}
	
	return ($1, $2);
}

###############################################################################
# Returns the closest number to the target inside the given range (including
# the target itself).
###############################################################################
sub cron_get_closest_in_range ($$) {
	my ($target, $range) = @_;

	# Not a range
	if ($range !~ /(\d+)\-(\d+)/) {
		return $range;
	}
	
	# Search the closes number to the target in the given range
	my $range_start = $1;
	my $range_end = $2;
	
	# Outside the range
	if ($target <= $range_start || $target > $range_end) {
		return $range_start;
	}
	
	# Inside the range
	return $target;
}

###############################################################################
# Check if a date is valid to get timelocal
###############################################################################
sub cron_valid_date {
	my ($min, $hour, $mday, $month, $year) = @_;
	my $utime;
	eval {
		local $SIG{__DIE__} = sub {};
		$utime = strftime("%s", 0, $min, $hour, $mday, $month, $year);
	};
	if ($@) {
		return 0;
	}
	return $utime;
}

################################################################################
# Checks the module's cron string. Returns 1 if the module should be run, 0 if
# not.
################################################################################
sub check_module_cron {
	my ($module, $main_interval) = @_;
	
	# No cron string defined
	return 1 unless ($module->{'cron'} ne '');

	my $now = time();

	# Check if the module was already executed
	return 0 unless ($now >= $module->{'cron_utimestamp'});

	my $interval = $main_interval * $module->{'interval'};

	my $time_to_next_execution = cron_next_execution(
		$module->{'cron'},
		$interval
	);

	my $is_first = ($module->{'cron_utimestamp'} == 0) ? 1 : 0;
	$module->{'cron_utimestamp'} = $now + $time_to_next_execution;
	$module->{'cron_interval'} = $time_to_next_execution;
	
	if ($Conf{'debug'} eq '1') {
		log_message ('debug', "Cron for module $module->{'name'} will be executed next time at timestamp: $module->{'cron_utimestamp'}.");
	}

	# On first execution checking if cron is valid is required
	return 1 unless ($is_first);

	# Check if current timestamp is a valid cron date
	my $next_execution = cron_next_execution(
		$module->{'cron'},
		0
	);
	return 1 if (time() + $next_execution == $now);
	return 0;
}

################################################################################
# Write module data in XML format.
################################################################################
sub write_module_xml ($@) {
	my ($module, @data) = @_;

	# No data
	return unless (defined $data[0]);

	# Is it a plugin?
	if ($module->{'func'} == \&module_plugin) {
		$Sem->down () if (defined ($Sem));
		$Xml .= $data[0];
		$Sem->up () if (defined ($Sem));
		return;
	}

	# Critical section
	$Sem->down () if (defined ($Sem));

	$Xml .= "<module>\n" .
		"	<name><![CDATA[" . $module->{'name'} . "]]></name>\n" .
		"	<description><![CDATA[" . $module->{'description'} . "]]></description>\n" . 
		"	<type>" . $module->{'type'} . "</type>\n";

	# Interval
	$Xml .= "	<module_interval>" . $module->{'interval'} . "</module_interval>\n";
	
	# Min
	$Xml .= "	<min>" . $module->{'min'} . "</min>\n" if (defined ($module->{'min'}));

	# Max
	$Xml .= "	<max>" . $module->{'max'} . "</max>\n" if (defined ($module->{'max'}));

	# Post process
	$Xml .= "	<post_process>" . $module->{'post_process'} . "</post_process>\n" if (defined ($module->{'post_process'}));

	# Min critical
	$Xml .= "	<min_critical>" . $module->{'min_critical'} . "</min_critical>\n" if (defined ($module->{'min_critical'}));

	# Max critical
	$Xml .= "	<max_critical>" . $module->{'max_critical'} . "</max_critical>\n" if (defined ($module->{'max_critical'}));

	# Min warning
	$Xml .= "	<min_warning>" . $module->{'min_warning'} . "</min_warning>\n" if (defined ($module->{'min_warning'}));

	# Max warning
	$Xml .= "	<max_warning>" . $module->{'max_warning'} . "</max_warning>\n" if (defined ($module->{'max_warning'}));

	# Disabled
	$Xml .= "	<disabled>" . $module->{'disabled'} . "</disabled>\n" if (defined ($module->{'disabled'}));

	# Min ff event
	$Xml .= "	<min_ff_event>" . $module->{'min_ff_event'} . "</min_ff_event>\n" if (defined ($module->{'min_ff_event'}));
	
	# Unit
	$Xml .= "	<unit><![CDATA[" . $module->{'unit'} . "]]></unit>\n" if (defined ($module->{'unit'}));
	
	# Module group
	$Xml .= "	<module_group>" . $module->{'module_group'} . "</module_group>\n" if (defined ($module->{'module_group'}));
	
	# Custom ID
	$Xml .= "	<custom_id><![CDATA[" . $module->{'custom_id'} . "]]></custom_id>\n" if (defined ($module->{'custom_id'}));
	
	# Str warning
	$Xml .= "	<str_warning><![CDATA[" . $module->{'str_warning'} . "]]></str_warning>\n" if (defined ($module->{'str_warning'}));
	
	# Str critical
	$Xml .= "	<str_critical><![CDATA[" . $module->{'str_critical'} . "]]></str_critical>\n" if (defined ($module->{'str_critical'}));
	
	# Critical instructions
	$Xml .= "	<critical_instructions><![CDATA[" . $module->{'critical_instructions'} . "]]></critical_instructions>\n" if (defined ($module->{'critical_instructions'}));
	
	# Warning instructions
	$Xml .= "	<warning_instructions><![CDATA[" . $module->{'warning_instructions'} . "]]></warning_instructions>\n" if (defined ($module->{'warning_instructions'}));
	
	# Unknown instructions
	$Xml .= "	<unknown_instructions><![CDATA[" . $module->{'unknown_instructions'} . "]]></unknown_instructions>\n" if (defined ($module->{'unknown_instructions'}));
	
	# Tags
	$Xml .= "	<tags><![CDATA[" . $module->{'tags'} . "]]></tags>\n" if (defined ($module->{'tags'}));

	# Critical inverse
	$Xml .= "	<critical_inverse>" . $module->{'critical_inverse'} . "</critical_inverse>\n" if (defined ($module->{'critical_inverse'}));
	
	# Warning inverse
	$Xml .= "	<warning_inverse>" . $module->{'warning_inverse'} . "</warning_inverse>\n" if (defined ($module->{'warning_inverse'}));
	
	# Quiet
	$Xml .= "	<quiet>" . $module->{'quiet'} . "</quiet>\n" if (defined ($module->{'quiet'}));
	
	# Module FF interval
	$Xml .= "	<module_ff_interval>" . $module->{'module_ff_interval'} . "</module_ff_interval>\n" if (defined ($module->{'module_ff_interval'}));
	
	# Module Alert template
	$Xml .= "	<alert_template>" . $module->{'alert_template'} . "</alert_template>\n" if (defined ($module->{'alert_template'}));
	
	# Module Crontab
	$Xml .= "	<crontab>" . $module->{'cron'} . "</crontab>\n" if (defined ($module->{'cron'}) and ($module->{'cron'} ne ""));
	$Xml .= "	<cron_interval>" . $module->{'cron_interval'} . "</cron_interval>\n" if (defined ($module->{'cron'}) and (defined ($module->{'cron_interval'})));

	# FF threshold configuration
	$Xml .= "	<min_ff_event_normal>" . $module->{'min_ff_event_normal'} . "</min_ff_event_normal>\n" if (defined ($module->{'min_ff_event_normal'}));
	$Xml .= "	<min_ff_event_warning>" . $module->{'min_ff_event_warning'} . "</min_ff_event_warning>\n" if (defined ($module->{'min_ff_event_warning'}));
	$Xml .= "	<min_ff_event_critical>" . $module->{'min_ff_event_critical'} . "</min_ff_event_critical>\n" if (defined ($module->{'min_ff_event_critical'}));
	$Xml .= "	<ff_timeout>" . $module->{'ff_timeout'} . "</ff_timeout>\n" if (defined ($module->{'ff_timeout'}));
	$Xml .= "	<each_ff>" . $module->{'each_ff'} . "</each_ff>\n" if (defined ($module->{'each_ff'}));
	$Xml .= "	<ff_type>" . $module->{'ff_type'} . "</ff_type>\n" if (defined ($module->{'ff_type'}));

	# Data list
	if ($#data > 0) {
		$Xml .= "	<data><![CDATA[" . join('', @data) . "]]></data>\n";
	# Single data
	} else {
		chomp ($data[0]);
		$Xml .= "	<data><![CDATA[$data[0]]]></data>\n";
	}
	$Xml .= "</module>\n";

 	$Sem->up () if (defined ($Sem));
}

################################################################################
# Receive a UDP server signal to restart agent
################################################################################
sub udp_server_signal () {
	log_message ('udp server', 'Received signal to restart the agent.');
}

################################################################################
# Basic UDP server to restart agent on UDP signal received
################################################################################
sub udp_server ($$) {

	my $udp_port = shift;
	my $udp_auth_address = shift;
	my $parent_pid = getppid();
	my @udp_auth_list = split(',', $udp_auth_address);

	my($sock, $oldmsg, $newmsg, $hisaddr, $hishost, $MAXLEN);
	$MAXLEN = 1024;

	log_message ('udp server', 'Starting UDP server listening on '.$udp_auth_address.":".$udp_port);
	$sock = IO::Socket::INET->new(LocalPort => $udp_port, Proto => 'udp') or die "socket: $@";

	while ($sock->recv($newmsg, $MAXLEN)) {
		my $hishost = $sock->peerhost();
		my $address_found = 0;
		foreach my $single_address (@udp_auth_list) {
			$address_found = $address_found || ($hishost eq $single_address);
		}
		if (($udp_auth_address eq "0.0.0.0") || $address_found){
			if ($newmsg =~ /REFRESH AGENT/){
				# Send signal to restart agent
				log_message ('udp server', 'Received signal from '.$hishost);
				kill 'SIGINT' , $parent_pid;
			}
			elsif ($newmsg =~ /START PROCESS (.*)/){
				my $process_name = $1;
				$process_name =~ s/^\s*//g;
				$process_name =~ s/\s*$//g;
				if (defined($Conf{"process_${process_name}_start"})) {
					log_message ('udp server', "Process $process_name started from $hishost");
					system "$Conf{\"process_${process_name}_start\"} 2>$DevNull &";
				} else {
					log_message ('udp server', "Attempt to start unknown process $process_name from $hishost");
				}
			}
			elsif ($newmsg =~ /STOP PROCESS (.*)/){
				my $process_name = $1;
				$process_name =~ s/^\s*//g;
				$process_name =~ s/\s*$//g;
				if (defined($Conf{"process_${process_name}_stop"})) {
					log_message ('udp server', "Process $process_name stopped from $hishost");
					system "$Conf{\"process_${process_name}_stop\"} 2>$DevNull &";
				} else {
					log_message ('udp server', "Attempt to stop unknown process $process_name from $hishost");
				}
			}
		}
	}
}

################################################################################
# Execute the given plugin.
################################################################################
sub module_plugin ($) {
	my $plugin = shift;

	my $command = $plugin->{'params'};

	# Empty plugin	
	return () if ($command eq '');

	# Execute the plugin

	my $output = "";
	if ($plugin->{'timeout'} == 0) {
		$output = `$command 2>$DevNull`;
		log_message ('debug', "Executing plugin: " . $command) if ($Conf{'debug'} eq '1');
	} else {
		$output = `$Conf{'pandora_exec'} $plugin->{'timeout'} $command 2> $DevNull`;
		log_message ('debug', "Executing plugin: (" . $command . ") with timeout: " . $plugin->{'timeout'} . "s") if ($Conf{'debug'} eq '1');
	}
	
	# Do not save the output if there was an error
	if ($? != 0) {
		return ();
	}

	return ($output);
}

################################################################################
# TERM Handler
################################################################################
sub kill_signal_handler (){
	# Kill tentacle server if it was launched

	if (defined ($tentacle_pid)) {
			print "kill -9 $tentacle_pid\n";
			`kill -9 $tentacle_pid`;
	}

	# Kill udp_server if it was forked.
	if (defined ($udp_server_pid) && $udp_server_pid) {
		kill 'TERM', $udp_server_pid;
		log_message ('udp server',  'terminated.');
	}

	exit (0);
}

################################################################################
# Get the free disk space in the temporal directory (in bytes).
################################################################################
sub temporal_freedisk () {

	# Call df
	return 0 unless defined (DF_CMDS->{$OS});
	my $cmd = DF_CMDS->{$OS} . ' ' . $Conf{'temporal'} . ' | awk \'NR > 1 {print $4}\'';	
	my $temporal_freedisk = `$cmd`;

	# Check for errors
	return 0 unless ($? eq 0);

	# Convert to bytes
	return 1024 * int ($temporal_freedisk);
}

################################################################################
# Replace module macros.
################################################################################
sub replace_macros ($) {
	my $module = shift;

	# Replace macros		
	foreach my $token (keys (%{$module})) {

		# No need to skip macros for now, since it's a hash ref and only array refs
		# are searched for macros.
		#if ($token eq 'macros') {
		#	next;
		#}

		# No defined value for conf token
		if (! defined ($module->{$token})) {
			next;
		}
				
		# Simple configuration token
		if(ref($module->{$token}) eq ''){
			# Module macros
			while (my ($macro, $subst) = each (%{$module->{'macros'}})) {
				eval {
					$module->{$token} =~ s/$macro/$subst/g;
				};
			}
			# Global macros
			while (my ($macro, $subst) = each (%Macros)) {
				eval {
					$module->{$token} =~ s/$macro/$subst/g;
				};
			}
		}
		# Hash array
		elsif (ref($module->{$token}) eq 'ARRAY'){
			for (my $i = 0; $i <= $#{$module->{$token}}; $i++) {
				
				# Array of configuration tokens
				foreach my $key (keys (%{$module->{$token}->[$i]})) {
					
					# Module macros (each configuration token is a hash)
					while (my ($macro, $subst) = each (%{$module->{'macros'}})) {
						eval {
							$module->{$token}->[$i]->{$key} =~ s/$macro/$subst/g;
						}
					}

					# Global macros (each configuration token is a hash)
					while (my ($macro, $subst) = each (%Macros)) {
						eval {
							$module->{$token}->[$i]->{$key} =~ s/$macro/$subst/g;
						}
					}
				}
			}
		}
	}
}

################################################################################
# Initialize a module with default values.
################################################################################
sub init_module ($) {
	my $module = shift;
	
	$module->{'name'} = '';
	$module->{'type'} = 'generic_data';
	$module->{'description'} = '';
	$module->{'func'} = 0;
	$module->{'params'} = '';
	$module->{'interval'} = 1;
	$module->{'timeout'} = 0;
	$module->{'counter'} = 0;
	$module->{'max'} = undef;
	$module->{'min'} = undef;
	$module->{'post_process'} = undef;
	$module->{'min_critical'} = undef;
	$module->{'max_critical'} = undef;
	$module->{'min_warning'} = undef;
	$module->{'max_warning'} = undef;
	$module->{'disabled'} = undef;
	$module->{'min_ff_event'} = undef;
	$module->{'save'} = '';
	$module->{'conditions'} = [];
	$module->{'cron'} = '';
	$module->{'cron_utimestamp'} = 0;
	$module->{'precondition'} = [];
	$module->{'is_intensive'} = 0;
	$module->{'intensive_conditions'} = [];
	$module->{'intensive_match'} = 0;
	$module->{'timestamp'} = 0;
	$module->{'unit'} = undef;
	$module->{'module_group'} = undef;
	$module->{'custom_id'} = undef;
	$module->{'str_warning'} = undef;
	$module->{'str_critical'} = undef;
	$module->{'critical_instructions'} = undef;
	$module->{'warning_instructions'} = undef;
	$module->{'unknown_instructions'} = undef;
	$module->{'tags'} = undef;
	$module->{'critical_inverse'} = undef;
	$module->{'warning_inverse'} = undef;
	$module->{'quiet'} = undef;
	$module->{'module_ff_interval'} = undef;
	$module->{'macros'} = {};
	$module->{'alert_template'} = undef;
}

################################################################################
# Generate a unique agent name.
################################################################################
sub generate_agent_name {
	return sha256(join('|', ($Conf{'agent_alias'}, $Conf{server_ip}, time(), sprintf("%04d", rand(10000)))));
}

################################################################################
# Set the value of a token in the configuration file. If the token does not
# exist, it is appended to the end of the file.
################################################################################
sub config_update ($$) {
	my ($token, $value) = @_;
	
	# Read the original configuration file.
	open(my $fh, '<', "$ConfDir/$ConfFile") or die($!);
	my @lines = <$fh>;
	close ($fh);

	# Set the new value for the configuration token.
	my $found = 0;
	for(my $i = 0; $i < $#lines; $i++) {
		if ($lines[$i] =~ m/[#\s]*$token/) {
			$lines[$i] = "$token $value\n";
			$found = 1;
			last;
		}
	}

	# Append the token to the end if it was not found in the file.
	if ($found == 0) {
		push(@lines, "$token $value\n");
	}

	# Write the changes to the configuration file.
	open($fh, '>', "$ConfDir/$ConfFile") or die($!);
	print $fh @lines;
	close($fh);
}

################################################################################
# Get the eHorus key from the eHorus agent configuration file.
################################################################################
sub get_ehkey {
	my $fh;

	return '' unless defined($Conf{'ehorus_conf'});

	# Open the eHorus configuration file.
	if (!open($fh, '<', $Conf{'ehorus_conf'})) {
		# Do not write to the log, since ehorus_conf points to the default eHorus configuration file by default.
		return '';
	}

	# Look for the eHorus key.
	while (my $line = <$fh>) {
		
		# Skip comments.
		next if ($line =~ m/^\s*#/);

		if ($line =~ m/\s*eh_key\s+(\S+)/) {
			my $eh_key = $1;
			close($fh);

			return $eh_key;
		}
	}

	# Not found.
	close($fh);
	return '';
}

################################################################################
# Main.
################################################################################

#Handler TERM signal.
$SIG{'TERM'} = \&kill_signal_handler;

# Check command line arguments
print_usage unless ($#ARGV == 0);
$ConfDir = fix_directory ($ARGV[0]);
error ("Directory '$ConfDir' does not exist.") unless (-d "$ConfDir");

#Pandora home path
$ENV{'PANDORA_HOME'}=$ConfDir;

# Get user to run as
my $pandora_user = read_config ('pandora_user');
if (defined ($pandora_user)) {
	# Change the EUID
	my $pandora_user_uid = getpwnam ($pandora_user);
	if (!defined ($pandora_user_uid)) {
		error ("Cannot get uid for user $pandora_user. Does the user exist and can we read /etc/passwd?");
	}
	$> = $pandora_user_uid;
	if ($> != $pandora_user_uid) {
		error ("Cannot run as $pandora_user: Insufficient permissions.");
	}
}

# Guess the OS version
$OS_VERSION = guess_os_version ($OS);

# Start logging
start_log ();
log_message ('log', 'Running as user ' . getpwuid ($>));

# Read configuration file
read_config ();

$ENV{'PANDORA_AGENT'}=$Conf{'agent_name'};

# Fix directory names
$Conf{'temporal'} = fix_directory ($Conf{'temporal'});
error ("Temporal directory '" . $Conf{'temporal'} . "' does not exist.") unless (-d "$Conf{'temporal'}");
$Conf{'server_path'} = fix_directory ($Conf{'server_path'});
$Conf{'secondary_server_path'} = fix_directory ($Conf{'secondary_server_path'});

# Startup delay
log_message ('log', 'Sleeping for ' . $Conf{'delayed_startup'} . ' seconds.') if ($Conf{'delayed_startup'} > 0);
sleep ($Conf{'delayed_startup'});

#Set nice of the pandora_agent
my $PID = $$;
`renice "$Conf{'pandora_nice'}" "$PID"`;

#Launch tentacle server in proxy mode if configured
if ($Conf{'proxy_mode'}) {
	
	#Check if user is root
	if ($> != 0) {		
		launch_tentacle_proxy();
	} else {
		log_message ('error', 'Proxy mode can not be launched as root');
		exit 1;
	}
}

# Add the plugins directory to the PATH
$ENV{'PATH'} .= ":$ConfDir/plugins";

# Start UDP server if configured
if ($Conf{'udp_server'} == 1){
	$udp_server_pid = fork();

	if ($udp_server_pid == 0){
		$0 = 'udp_server (pandora_agent)';
		udp_server ($Conf{'udp_server_port'}, $Conf{'udp_server_auth_address'});
		exit;
	}
}

# Must be set to 0 if the agent is a broker agent
my $main_agent = -1;

# base time to start eatch iteration with the same interval.
my $iter_base_time = time();
$LogFileIdx = -1;
# Loop
while (1) {
	load_libraries();

	if (-e $Conf{'logfile'} && (stat($Conf{'logfile'}))[7] > $Conf{'logsize'}) {
		rotate_log();
	}
	# Ignore signals from UDP and Tentacle server while processing execution
	if ($Conf{'udp_server'} == 1 || $Conf{'proxy_mode'}){
		$SIG{'INT'} = 'DEFAULT';
	}

	# Check for a new configuration
	check_remote_config () unless ($Conf{'debug'} eq '1');

	# Check file collections
	check_collections () unless ($Conf{'debug'} eq '1');

	# Check scheduled commands
	prepare_commands() unless ($Conf{'debug'} eq '1');

	# Launch broker agents
	@BrokerPid = ();
	my @broker_agents = read_config ('broker_agent');
	foreach my $broker_agent (@broker_agents) {
		# Create broker conf file if it does not exist
		if (! -e "$ConfDir/${broker_agent}.conf") {
			write_broker_conf($broker_agent);
		}
		
		$main_agent = fork ();
			
		# Broker agent
		if ($main_agent == 0) {
			# Mark broker flag.
			$BrokerFlag = 1;

			# Set the configuration file
			$ConfFile = "${broker_agent}.conf";
			
			# Log to a new file
			stop_log ();
			start_log ('quiet');
				
			# Read configuration file
			%Macros = ();
			@Modules = ();
			%Collections = ();
			%Conf = %DefaultConf;
			read_config ();
			
			$Conf{'agent_alias'} = $broker_agent;
			# Check for a new configuration
			check_remote_config () unless ($Conf{'debug'} eq '1');
				
			# Check file collections
			check_collections () unless ($Conf{'debug'} eq '1');
					
			# Execute
			last;
		} else {
			push (@BrokerPid, $main_agent);
		}
	}

	# Do not report to server if standby mode is enabled
	if ($Conf{'standby'} eq '1' && $Conf{'debug'} ne '1') {
		$iter_base_time = sleep_agent($main_agent, $iter_base_time);
		next;
	}

	my $address;

	if(defined($Conf{'address'})) {
		# Check if address is auto to get the local ip
		if ($Conf{'address'} eq 'auto') {
			my @address_list;

			if( -x "/bin/ip" || -x "/sbin/ip" || -x "/usr/sbin/ip" ) {
				@address_list = `ip addr show 2>$DevNull | sed -e '/127.0.0/d' -e '/\\([0-9][0-9]*\\.\\)\\{3\\}[0-9][0-9]*/!d' -e 's/^[ \\t]*\\([^ \\t]*\\)[ \\t]*\\([^ \\t]*\\)[ \\t].*/\\2/' -e 's/\\/.*//'`;
			}
			else {
				@address_list = `ifconfig -a 2>$DevNull | sed -e '/127.0.0/d' -e '/\\([0-9][0-9]*\\.\\)\\{3\\}[0-9][0-9]*/!d' -e 's/^[ \\t]*\\([^ \\t]*\\)[ \\t]*\\([^ \\t]*\\)[ \\t].*/\\2/' -e 's/.*://'`;
			}

			for (my $i = 0; $i <= $#address_list; $i++) {		
				chomp($address_list[$i]);
				if ($i > 0) {
					$address .= ',';
				}
				
				$address .= $address_list[$i];
			}			
		}
		else {
			$address = $Conf{'address'};
		}
	}
	
	# Clear the XML
	$Xml = "";

	# Get the eHorus key.
	my $eh_key = get_ehkey();

	# Custom fields
	my @customfieldskeys = keys(%Customfields);
	if ($#customfieldskeys > -1 || $eh_key ne '') {
		$Xml .= "<custom_fields>\n";

		foreach my $customfieldkey (@customfieldskeys) {
			if($customfieldkey =~ m/^(custom_field\d+_)name/) {
				if(defined($Customfields{$1."value"})) {
					$Xml .= "	<field>\n";
					$Xml .= "		<name><![CDATA[". $Customfields{$1."name"} ."]]></name>\n";
					$Xml .= "		<value><![CDATA[". $Customfields{$1."value"} ."]]></value>\n";
					$Xml .= "	</field>\n";
				}
			}
		}

		# Add the eHorus key as a custom field.
		if ($eh_key ne '') {
			$Xml .= "	<field>\n";
			$Xml .= "		<name>eHorusID</name>\n";
			$Xml .= "		<value><![CDATA[". $eh_key ."]]></value>\n";
			$Xml .= "	</field>\n";
		}

		$Xml .= "</custom_fields>\n";
	}
	
	# Execute modules
	foreach my $module (@Modules) {

		# Execute the module in a separate thread
		if (defined ($ThreadSem) && $Conf{'agent_threads'} > 1) {
			$ThreadSem->down ();
			my $thr = threads->create (\&exec_module, $module, $Conf{'interval'});
			if (! defined ($thr)) {
				$ThreadSem->up ();
			} else {
				$thr->detach();
			}
		# Execute the module
		} else {
			exec_module($module, $Conf{'interval'});
		}
	}

	if (ref ($Conf{'commands'}) eq "HASH") {
		foreach my $command (keys %{$Conf{'commands'}}) {
			my $result = evaluate_command($command);
			if (ref($result) eq "HASH") {
				# Process command result.
				$Xml .= "<cmd_report>\n";
				$Xml .= "  <cmd_response>\n";
				$Xml .= "    <cmd_name><![CDATA[".$result->{'name'}."]]></cmd_name>\n";
				$Xml .= "    <cmd_key><![CDATA[".$command."]]></cmd_key>\n";
				$Xml .= "    <cmd_errorlevel><![CDATA[".$result->{'error_level'}."]]></cmd_errorlevel>\n";
				$Xml .= "    <cmd_stdout><![CDATA[".$result->{'stdout'}."]]></cmd_stdout>\n";
				$Xml .= "    <cmd_stderr><![CDATA[".$result->{'stderr'}."]]></cmd_stderr>\n";
				$Xml .= "  </cmd_response>\n";
				$Xml .= "</cmd_report>\n";
			}
		}
	}

	# Wait for all the threads
	$ThreadSem->down ($Conf{'agent_threads'}) if (defined ($ThreadSem) && $Conf{'agent_threads'} > 1);
	$ThreadSem->up ($Conf{'agent_threads'}) if (defined ($ThreadSem) && $Conf{'agent_threads'} > 1);

	if ($Xml ne "" || $Conf{'timestamp'} + $Conf{'interval'} <= time ()) {
		
		# Update the time reference
		$Conf{'timestamp'} = time () if ($Conf{'timestamp'} + $Conf{'interval'} <= time ());
		
		# Compose the XML
		my $xml_header = "<?xml version='1.0' encoding='" . $Conf{'encoding'} . "'?>\n" .
			"<agent_data description='" . $Conf{'description'} . "' group='" . $Conf{'group'} .
			(defined($Conf{'group_password'}) ? ("' group_password='" . $Conf{'group_password'}) : '') .
			(defined($Conf{'group_id'}) ? ("' group_id='" . $Conf{'group_id'}) : '') .
			"' os_name='$OS' os_version='$OS_VERSION' interval='" . $Conf{'interval'} .
			"' version='" . AGENT_VERSION . '(Build ' . AGENT_BUILD . ')' . ($Conf{'autotime'} eq '1' ? '' : "' timestamp='" . strftime ('%Y/%m/%d %H:%M:%S', localtime ())) .
			"' agent_name='" . $Conf{'agent_name'} . "' agent_alias='". $Conf{'agent_alias'} . 
			"' timezone_offset='". $Conf{'timezone_offset'} . "' custom_id='" . $Conf{'custom_id'} .
			"' url_address='". $Conf{'url_address'}; 
	
		if (defined ($Conf{'address'})) {
			$xml_header .= "' address='" .$address;
		}
		
		if (defined ($Conf{'parent_agent_name'})) {
			$xml_header .= "' parent_agent_name='" .$Conf{'parent_agent_name'};
		}

		if (defined ($Conf{'secondary_groups'})) {
			$xml_header .= "' secondary_groups='" .$Conf{'secondary_groups'};
		}

		if (defined ($Conf{'agent_mode'})) {
			if ($Conf{'agent_mode'} =~ m/no.?learn/ig) {
				$xml_header .= "' agent_mode='0";
			} elsif ($Conf{'agent_mode'} =~ m/auto.?disable.?/ig) {
				$xml_header .= "' agent_mode='2";
			} else {
				$xml_header .= "' agent_mode='1";
			}
		}

		# Check the gis mode (exec or manual). If exec script is defined, we execute it and get the coordenates
		if (defined ($Conf{'gis_exec'}) && (-e $Conf{'gis_exec'})) {		
			my $coord_str = `$Conf{'gis_exec'}`;
			chomp($coord_str);
			my @coords = split(',',$coord_str);
			# Check if lat and long are numeric
			if (defined($coords[0]) && defined($coords[1]) && ($coords[0] =~ /^-?(\d+)\.(\d+)$|^-?(\d+)$/) && ($coords[1] =~ /^-?(\d+)\.(\d+)$|^-?(\d+)$/)) {
				my $lat = $coords[0];
				my $long = $coords[1];
				
				$xml_header .= "' longitude='" .$long . "' latitude='" .$lat;
	
				if (defined ($coords[2])) {
					my $alt = $coords[2];
					$xml_header .= "' altitude='" .$alt;
				}
				if (defined ($Conf{'position_description'})) {
					$xml_header .= "' position_description='" .$Conf{'position_description'};
				}
			}
		}
		elsif (defined ($Conf{'longitude'}) && defined ($Conf{'latitude'})) {
			$xml_header .= "' longitude='" .$Conf{'longitude'} . "' latitude='" .$Conf{'latitude'};
			if (defined ($Conf{'altitude'})) {
				$xml_header .= "' altitude='" .$Conf{'altitude'};
			}
			if (defined ($Conf{'position_description'})) {
				$xml_header .= "' position_description='" .$Conf{'position_description'};
			}
		}

		$xml_header .= "'>\n";
		$Xml = $xml_header . $Xml . "</agent_data>";

		# Save XML data file
		my $temp_file = $Conf{'temporal'} . '/' . $Conf{'agent_name'} . '.' . time () . '.data';
		error ("File '$temp_file' already exists as a symlink and could not be removed: $!") if (-l $temp_file && !unlink($temp_file));
		open (TEMP_FILE, "> $temp_file") || error ("Could not write XML data file: $!");
		print TEMP_FILE $Xml;
		close (TEMP_FILE);

		# Debug mode
		if ($Conf{'debug'} eq '1') {
			log_message ('debug', "Wrote XML data file '$temp_file'");
			log_message ('debug', "Wrote XML data file '$temp_file'", *STDOUT);
		}

		# Send the XML data file
		send_xml_file ($temp_file);
		
		# Send buffered XML data files
		if ($Conf{'xml_buffer'} == 1) {
			send_buffered_xml_files ();
		}
	}
	
	# Enable signal capture to break the Sleep interval on UDP signal
	if ($Conf{'udp_server'} == 1) {
		$SIG{'INT'} = \&udp_server_signal;
	}

	# Sleep agent function
	$iter_base_time = sleep_agent($main_agent, $iter_base_time);
}

__END__

=head1 EXIT STATUS

=over 

=item 0 on Success

=item 1 on Error

=back 

=head1 CONFIGURATION

By default pandora_agent uses F</etc/pandora> as B<home configuration directory>. There is the F<pandora_agent.conf> file with all the configuration of the agent.

=head1 DEPENDENCIES


=head1 LICENSE

This is released under the GNU Lesser General Public License.

=head1 SEE ALSO


=head1 COPYRIGHT

Copyright (c) 2005-2010 Artica Soluciones Tecnologicas S.L

=cut<|MERGE_RESOLUTION|>--- conflicted
+++ resolved
@@ -55,11 +55,7 @@
 my $ThreadSem = undef;
 
 use constant AGENT_VERSION => '7.0NG.747';
-<<<<<<< HEAD
-use constant AGENT_BUILD => '200707';
-=======
 use constant AGENT_BUILD => '200709';
->>>>>>> efb8146b
 
 # Agent log default file size maximum and instances
 use constant DEFAULT_MAX_LOG_SIZE => 600000;
