# Base config file for Pandora FMS agents
<<<<<<< HEAD
# Version 7.0NG.710, GNU/Linux
=======
# Version 7.0NG.711, GNU/Linux
>>>>>>> 60757b0a
# Licensed under GPL license v2,
# Copyright (c) 2003-2009 Artica Soluciones Tecnologicas
# http://www.pandorafms.com

# General Parameters
# ==================

server_ip 	192.168.50.1
server_path 	/var/spool/pandora/data_in
temporal c:\pandora\temp
logfile c:\pandora\log\pandora_agent.log
#include c:\pandora\pandora_agent_alt.conf
#broker_agent name_agent

# Interval in seconds, 300 by default
interval    	30

# Debug mode only generate XML, and stop after first execution, 
# and does not copy XML to server.
debug 		0

# Optional. UDP Server to receive orders from outside
# By default is disabled, set 1 to enable
# Set port (41122 by default) 
# Set address to restrict who can order a agent restart (0.0.0.0 = anybody)
#
udp_server 1
udp_server_port 41122
udp_server_auth_address 0.0.0.0

# By default, agent takes machine name
# agent_name     WinNT4_Test

#Parent agent_name
#parent_agent_name caprica

# Agent description
#description This is a demo agent for Linux

# Group assigned for this agent (descriptive, p.e: Servers)
#group Servers

# Group password (if defined).
#group_password

# Autotime: Enforce to server to ignore timestamp coming from this
# agent, used when agents has no timer or it's inestable. 1 to enable
# this feature
#autotime 1

# Timezone offset: Difference with the server timezone
#timezone_offset 0

# Agent position paramters
# Those parameters define the geographical position of the agent 

# latitude 
#latitude 0
# longitude
#longitude 0
# altitude
#altitude 0

#Position description
#position_description Madrid, centro

# By default agent try to take default encoding defined in host.
#encoding 	UTF-8

# Listening TCP port for remote server. By default is 41121 (for tentacle)
# if you want to use SSH use 22, and FTP uses 21.
server_port	41121

# Transfer mode: tentacle, ftp, ssh or local 
transfer_mode tentacle

# Server password (Tentacle or FTP). Leave empty for no password (default).
#server_pwd mypassword

# Set to yes/no to enable/disable OpenSSL support for Tentacle (disabled by default).
#server_ssl no

# Extra options for the Tentacle client (for example, server_opts "-v -r 5").
#server_opts

# delayed_startup defines number of MINUTES before start execution
# for first time when startup Pandora FMS Agent
#delayed_startup 10

# Pandora nice defines priority of execution. Less priority means more intensive execution
# A recommended value is 10. 0 priority means no Pandora CPU protection enabled (default)
#pandora_nice 0

# Cron mode replace Pandora FMS own task schedule each XX interval seconds by the use
# of old style cron. You should add to crontab Pandora FMS agent script to use this mode.
# This is disabled by default, and is not recommended.  Use Pandora FMS internal scheduler
# is much more safe
#cron_mode 

# If set to 1 allows the agent to be configured via the web console (Only Enterprise version) 
remote_config 0

# Number of threads to execute modules in parallel
#agent_threads 1

# User the agent will run as
#pandora_user root

# Secondary server configuration
# ==============================

# If secondary_mode is set to on_error, data files are copied to the secondary
# server only if the primary server fails. If set to always, data files are
# always copied to the secondary server.
#secondary_mode on_error
#secondary_server_ip localhost
#secondary_server_path /var/spool/pandora/data_in
#secondary_server_port 41121
#secondary_transfer_mode tentacle
#secondary_server_pwd mypassword
#secondary_server_ssl no
#secondary_server_opts

# Module Definition
# =================

# System information

# vmstat syntax depends on linux distro and vmstat command version, please check before use it
module_begin 
module_name Disk_Free_C
module_type generic_data
module_exec dir c:\ | grep "bytes [a-z]*" | gawk "{ print $1 }" | tr -d ","
module_end

module_begin 
module_name Service_EventLog
module_type generic_proc
module_exec net start | grep "EventLog" | wc -l | tr -d " "
module_end

module_begin
module_name Free_RAM
module_type generic_data
module_exec mem | grep "XMS" | gawk "{ print $1 }"
module_end
<|MERGE_RESOLUTION|>--- conflicted
+++ resolved
@@ -1,152 +1,148 @@
-# Base config file for Pandora FMS agents
-<<<<<<< HEAD
-# Version 7.0NG.710, GNU/Linux
-=======
-# Version 7.0NG.711, GNU/Linux
->>>>>>> 60757b0a
-# Licensed under GPL license v2,
-# Copyright (c) 2003-2009 Artica Soluciones Tecnologicas
-# http://www.pandorafms.com
-
-# General Parameters
-# ==================
-
-server_ip 	192.168.50.1
-server_path 	/var/spool/pandora/data_in
-temporal c:\pandora\temp
-logfile c:\pandora\log\pandora_agent.log
-#include c:\pandora\pandora_agent_alt.conf
-#broker_agent name_agent
-
-# Interval in seconds, 300 by default
-interval    	30
-
-# Debug mode only generate XML, and stop after first execution, 
-# and does not copy XML to server.
-debug 		0
-
-# Optional. UDP Server to receive orders from outside
-# By default is disabled, set 1 to enable
-# Set port (41122 by default) 
-# Set address to restrict who can order a agent restart (0.0.0.0 = anybody)
-#
-udp_server 1
-udp_server_port 41122
-udp_server_auth_address 0.0.0.0
-
-# By default, agent takes machine name
-# agent_name     WinNT4_Test
-
-#Parent agent_name
-#parent_agent_name caprica
-
-# Agent description
-#description This is a demo agent for Linux
-
-# Group assigned for this agent (descriptive, p.e: Servers)
-#group Servers
-
-# Group password (if defined).
-#group_password
-
-# Autotime: Enforce to server to ignore timestamp coming from this
-# agent, used when agents has no timer or it's inestable. 1 to enable
-# this feature
-#autotime 1
-
-# Timezone offset: Difference with the server timezone
-#timezone_offset 0
-
-# Agent position paramters
-# Those parameters define the geographical position of the agent 
-
-# latitude 
-#latitude 0
-# longitude
-#longitude 0
-# altitude
-#altitude 0
-
-#Position description
-#position_description Madrid, centro
-
-# By default agent try to take default encoding defined in host.
-#encoding 	UTF-8
-
-# Listening TCP port for remote server. By default is 41121 (for tentacle)
-# if you want to use SSH use 22, and FTP uses 21.
-server_port	41121
-
-# Transfer mode: tentacle, ftp, ssh or local 
-transfer_mode tentacle
-
-# Server password (Tentacle or FTP). Leave empty for no password (default).
-#server_pwd mypassword
-
-# Set to yes/no to enable/disable OpenSSL support for Tentacle (disabled by default).
-#server_ssl no
-
-# Extra options for the Tentacle client (for example, server_opts "-v -r 5").
-#server_opts
-
-# delayed_startup defines number of MINUTES before start execution
-# for first time when startup Pandora FMS Agent
-#delayed_startup 10
-
-# Pandora nice defines priority of execution. Less priority means more intensive execution
-# A recommended value is 10. 0 priority means no Pandora CPU protection enabled (default)
-#pandora_nice 0
-
-# Cron mode replace Pandora FMS own task schedule each XX interval seconds by the use
-# of old style cron. You should add to crontab Pandora FMS agent script to use this mode.
-# This is disabled by default, and is not recommended.  Use Pandora FMS internal scheduler
-# is much more safe
-#cron_mode 
-
-# If set to 1 allows the agent to be configured via the web console (Only Enterprise version) 
-remote_config 0
-
-# Number of threads to execute modules in parallel
-#agent_threads 1
-
-# User the agent will run as
-#pandora_user root
-
-# Secondary server configuration
-# ==============================
-
-# If secondary_mode is set to on_error, data files are copied to the secondary
-# server only if the primary server fails. If set to always, data files are
-# always copied to the secondary server.
-#secondary_mode on_error
-#secondary_server_ip localhost
-#secondary_server_path /var/spool/pandora/data_in
-#secondary_server_port 41121
-#secondary_transfer_mode tentacle
-#secondary_server_pwd mypassword
-#secondary_server_ssl no
-#secondary_server_opts
-
-# Module Definition
-# =================
-
-# System information
-
-# vmstat syntax depends on linux distro and vmstat command version, please check before use it
-module_begin 
-module_name Disk_Free_C
-module_type generic_data
-module_exec dir c:\ | grep "bytes [a-z]*" | gawk "{ print $1 }" | tr -d ","
-module_end
-
-module_begin 
-module_name Service_EventLog
-module_type generic_proc
-module_exec net start | grep "EventLog" | wc -l | tr -d " "
-module_end
-
-module_begin
-module_name Free_RAM
-module_type generic_data
-module_exec mem | grep "XMS" | gawk "{ print $1 }"
-module_end
+# Base config file for Pandora FMS agents
+# Version 7.0NG.711, GNU/Linux
+# Licensed under GPL license v2,
+# Copyright (c) 2003-2009 Artica Soluciones Tecnologicas
+# http://www.pandorafms.com
+
+# General Parameters
+# ==================
+
+server_ip 	192.168.50.1
+server_path 	/var/spool/pandora/data_in
+temporal c:\pandora\temp
+logfile c:\pandora\log\pandora_agent.log
+#include c:\pandora\pandora_agent_alt.conf
+#broker_agent name_agent
+
+# Interval in seconds, 300 by default
+interval    	30
+
+# Debug mode only generate XML, and stop after first execution, 
+# and does not copy XML to server.
+debug 		0
+
+# Optional. UDP Server to receive orders from outside
+# By default is disabled, set 1 to enable
+# Set port (41122 by default) 
+# Set address to restrict who can order a agent restart (0.0.0.0 = anybody)
+#
+udp_server 1
+udp_server_port 41122
+udp_server_auth_address 0.0.0.0
+
+# By default, agent takes machine name
+# agent_name     WinNT4_Test
+
+#Parent agent_name
+#parent_agent_name caprica
+
+# Agent description
+#description This is a demo agent for Linux
+
+# Group assigned for this agent (descriptive, p.e: Servers)
+#group Servers
+
+# Group password (if defined).
+#group_password
+
+# Autotime: Enforce to server to ignore timestamp coming from this
+# agent, used when agents has no timer or it's inestable. 1 to enable
+# this feature
+#autotime 1
+
+# Timezone offset: Difference with the server timezone
+#timezone_offset 0
+
+# Agent position paramters
+# Those parameters define the geographical position of the agent 
+
+# latitude 
+#latitude 0
+# longitude
+#longitude 0
+# altitude
+#altitude 0
+
+#Position description
+#position_description Madrid, centro
+
+# By default agent try to take default encoding defined in host.
+#encoding 	UTF-8
+
+# Listening TCP port for remote server. By default is 41121 (for tentacle)
+# if you want to use SSH use 22, and FTP uses 21.
+server_port	41121
+
+# Transfer mode: tentacle, ftp, ssh or local 
+transfer_mode tentacle
+
+# Server password (Tentacle or FTP). Leave empty for no password (default).
+#server_pwd mypassword
+
+# Set to yes/no to enable/disable OpenSSL support for Tentacle (disabled by default).
+#server_ssl no
+
+# Extra options for the Tentacle client (for example, server_opts "-v -r 5").
+#server_opts
+
+# delayed_startup defines number of MINUTES before start execution
+# for first time when startup Pandora FMS Agent
+#delayed_startup 10
+
+# Pandora nice defines priority of execution. Less priority means more intensive execution
+# A recommended value is 10. 0 priority means no Pandora CPU protection enabled (default)
+#pandora_nice 0
+
+# Cron mode replace Pandora FMS own task schedule each XX interval seconds by the use
+# of old style cron. You should add to crontab Pandora FMS agent script to use this mode.
+# This is disabled by default, and is not recommended.  Use Pandora FMS internal scheduler
+# is much more safe
+#cron_mode 
+
+# If set to 1 allows the agent to be configured via the web console (Only Enterprise version) 
+remote_config 0
+
+# Number of threads to execute modules in parallel
+#agent_threads 1
+
+# User the agent will run as
+#pandora_user root
+
+# Secondary server configuration
+# ==============================
+
+# If secondary_mode is set to on_error, data files are copied to the secondary
+# server only if the primary server fails. If set to always, data files are
+# always copied to the secondary server.
+#secondary_mode on_error
+#secondary_server_ip localhost
+#secondary_server_path /var/spool/pandora/data_in
+#secondary_server_port 41121
+#secondary_transfer_mode tentacle
+#secondary_server_pwd mypassword
+#secondary_server_ssl no
+#secondary_server_opts
+
+# Module Definition
+# =================
+
+# System information
+
+# vmstat syntax depends on linux distro and vmstat command version, please check before use it
+module_begin 
+module_name Disk_Free_C
+module_type generic_data
+module_exec dir c:\ | grep "bytes [a-z]*" | gawk "{ print $1 }" | tr -d ","
+module_end
+
+module_begin 
+module_name Service_EventLog
+module_type generic_proc
+module_exec net start | grep "EventLog" | wc -l | tr -d " "
+module_end
+
+module_begin
+module_name Free_RAM
+module_type generic_data
+module_exec mem | grep "XMS" | gawk "{ print $1 }"
+module_end