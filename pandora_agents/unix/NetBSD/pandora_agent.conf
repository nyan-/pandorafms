--- conflicted
+++ resolved
@@ -1,9 +1,5 @@
 # Base config file for Pandora FMS agents
-<<<<<<< HEAD
-# Version 7.0NG.758.1, NetBSD Version
-=======
 # Version 7.0NG.759, NetBSD Version
->>>>>>> 6d054051
 # Licensed under GPL license v2,
 # Copyright (c) 2003-2021 Artica Soluciones Tecnologicas
 # http://www.pandorafms.com
