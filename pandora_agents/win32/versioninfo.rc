1 VERSIONINFO
FILEVERSION     1,0,0,0
PRODUCTVERSION  1,0,0,0
BEGIN
  BLOCK "StringFileInfo"
  BEGIN
    BLOCK "080904E4"
    BEGIN
      VALUE "CompanyName", "Artica ST"
      VALUE "FileDescription", "Pandora FMS Agent for Windows Platform"
      VALUE "LegalCopyright", "Artica ST"
      VALUE "OriginalFilename", "PandoraAgent.exe"
      VALUE "ProductName", "Pandora FMS Windows Agent"
<<<<<<< HEAD
      VALUE "ProductVersion", "(7.0NG.740(Build 191029))"
=======
      VALUE "ProductVersion", "(7.0NG.740(Build 191112))"
>>>>>>> 2aaf78b4
      VALUE "FileVersion", "1.0.0.0"
    END
  END

  BLOCK "VarFileInfo"
  BEGIN
    VALUE "Translation", 0x809, 1252
  END
END
<|MERGE_RESOLUTION|>--- conflicted
+++ resolved
@@ -11,11 +11,7 @@
       VALUE "LegalCopyright", "Artica ST"
       VALUE "OriginalFilename", "PandoraAgent.exe"
       VALUE "ProductName", "Pandora FMS Windows Agent"
-<<<<<<< HEAD
-      VALUE "ProductVersion", "(7.0NG.740(Build 191029))"
-=======
       VALUE "ProductVersion", "(7.0NG.740(Build 191112))"
->>>>>>> 2aaf78b4
       VALUE "FileVersion", "1.0.0.0"
     END
   END
