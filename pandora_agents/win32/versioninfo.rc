1 VERSIONINFO
FILEVERSION     1,0,0,0
PRODUCTVERSION  1,0,0,0
BEGIN
  BLOCK "StringFileInfo"
  BEGIN
    BLOCK "080904E4"
    BEGIN
      VALUE "CompanyName", "Artica ST"
      VALUE "FileDescription", "Pandora FMS Agent for Windows Platform"
      VALUE "LegalCopyright", "Artica ST"
      VALUE "OriginalFilename", "PandoraAgent.exe"
      VALUE "ProductName", "Pandora FMS Windows Agent"
<<<<<<< HEAD
      VALUE "ProductVersion", "(7.0NG.758+alt(Build 211111))"
=======
      VALUE "ProductVersion", "(7.0NG.759(Build 211216))"
>>>>>>> 9b96f119
      VALUE "FileVersion", "1.0.0.0"
    END
  END

  BLOCK "VarFileInfo"
  BEGIN
    VALUE "Translation", 0x809, 1252
  END
END
<|MERGE_RESOLUTION|>--- conflicted
+++ resolved
@@ -11,11 +11,7 @@
       VALUE "LegalCopyright", "Artica ST"
       VALUE "OriginalFilename", "PandoraAgent.exe"
       VALUE "ProductName", "Pandora FMS Windows Agent"
-<<<<<<< HEAD
-      VALUE "ProductVersion", "(7.0NG.758+alt(Build 211111))"
-=======
       VALUE "ProductVersion", "(7.0NG.759(Build 211216))"
->>>>>>> 9b96f119
       VALUE "FileVersion", "1.0.0.0"
     END
   END
