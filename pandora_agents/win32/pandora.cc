/* Common functions to any Pandora program.
   Copyright (C) 2006 Artica ST.
   Written by Esteban Sanchez.
   
   This program is free software; you can redistribute it and/or modify
   it under the terms of the GNU General Public License as published by
   the Free Software Foundation; either version 2, or (at your option)
   any later version.
  
   This program is distributed in the hope that it will be useful,
   but WITHOUT ANY WARRANTY; without even the implied warranty of
   MERCHANTABILITY or FITNESS FOR A PARTICULAR PURPOSE.  See the
   GNU General Public License for more details.
  
   You should have received a copy of the GNU General Public License along
   with this program; if not, write to the Free Software Foundation,
   Inc., 59 Temple Place - Suite 330, Boston, MA 02111-1307, USA.
*/

#include <stdio.h>
#include <iostream>
#include <cctype>
#include <string>
#include <algorithm>
#include "pandora.h"
#include "pandora_strutils.h"

using namespace std;
using namespace Pandora;
using namespace Pandora_Strutils;

#define PATH_SIZE    _MAX_PATH+1
<<<<<<< HEAD
#define PANDORA_VERSION ("7.0NG.710(Build 170816)")
=======
#define PANDORA_VERSION ("7.0NG.711(Build 170822)")
>>>>>>> 60757b0a

string pandora_path;
string pandora_dir;
bool   pandora_debug;
bool   pandora_log_disable;
string pandora_version = PANDORA_VERSION;

/**
 * Parses a string and initialize the key and the value.
 * 
 * The string should be in the format:
 *  - <code>key value</code>
 *  - <code>key "value with blankspaces"</code>
 */
void
Key_Value::parseLine (string str) {
	int           pos;
	list<string>           tokens;
	list<string>::iterator iter;
	string                 trimmedstr;
	
	trimmedstr = trim (str);
	
	/* Check if the string has " */
	pos = trimmedstr.find ("\"");
	if (pos == string::npos) {
		stringtok (tokens, trimmedstr, " \t");
	} else {
		stringtok (tokens, trimmedstr, "\"");
	}
		
	/* Pick the first and the last value of the token list */
	iter = tokens.begin ();
	key = trim (*iter);
	transform (key.begin(), key.end(), key.begin(), (int(*)(int)) tolower);
	iter = tokens.end ();
	iter--;
	/* Check if the line has only one token */
	if (iter != tokens.begin ()) {
		value = trim (*iter);
	} else {
		value = "";
	}
}

/**
 * Parses a string by position and initialize the key and the value.
 */
void
Key_Value::parseLineByPosition (string str, int pos) {
	string    trimmedstr;

	trimmedstr = trim (str);

	key = trim (trimmedstr.substr (0, pos));
	value = trim (trimmedstr.substr (pos));
}

/**
 * Get the key of the object.
 * 
 * @return The key
 */
string
Key_Value::getKey () {
	return key;
}

/**
 * Set the key of the object.
 * 
 */
void
Key_Value::setKey (const string key) {
	this->key = key;
}

/**
 * Get the value of the object.
 * 
 * @return The value
 */
string
Key_Value::getValue () {
	return value;
}

/**
 * Set the value of the object.
 * 
 * @return The value
 */
void
Key_Value::setValue (const string value) {
	this->value = value;
}

void
pandoraWriteLog (string filename, string line) {
	string     buffer; 
	char       str_time[25];
	FILE      *file;
	string     filepath;
	SYSTEMTIME st;
		
	GetLocalTime(&st);
	sprintf (str_time, "%d-%02d-%02d %02d:%02d:%02d ", st.wYear, st.wMonth, st.wDay,
		st.wHour, st.wMinute, st.wSecond);

	buffer = (char *) str_time;
	buffer += line;
	
	filepath = pandora_dir + filename;
	
	file = fopen (filepath.c_str (), "a+");
	if (file != NULL) {
		fprintf (file, "%s\n", buffer.c_str ());
		fclose (file);
	}
}

/**
 * Write a message in the log file.
 *
 * The log file is used to write the output of errors and problems of the
 * agent.
 *
 * @param format String output format (like printf).
 * @param ... Variable argument list
 */
void
Pandora::pandoraLog (const char *format, ...) {
	if (!pandora_log_disable) {
		va_list    args;
		char       msg[5000];
	
		va_start (args, format);
		vsprintf (msg, format, args);
		va_end (args);
	
		pandoraWriteLog ("pandora_agent.log", (char *) msg);
	}
	return;
}

/**
 * Write a message in the debug file.
 *
 * The log file is used to write the output of debugging information of the
 * agent.
 *
 * @param format String output format.
 * @param ... Variable argument list
 */
void
Pandora::pandoraDebug (const char *format, ...) {
	if (pandora_debug) {
		va_list    args;
		char       msg[5000];
		
		va_start (args, format);
		vsprintf (msg, format, args);
		va_end (args);
		
		pandoraWriteLog ("pandora_debug.log", (char *) msg);
	}
	return;
}

/**
 * Secure free of a pointer.
 *
 * @param pointer pointer to free.
 */
void
Pandora::pandoraFree (void * pointer) {
	if (pointer != NULL)
		free (pointer);
	return;       
}

/**
 * Set the installation directory of the application.
 *
 * This directory is the path to the directory which holds
 * the binary file.
 *
 * @param dir The path to the directory. 
 *
 * @see getPandoraInstallDir
 */
void
Pandora::setPandoraInstallDir (string dir) {
	pandora_dir = dir;
}

/**
 * Get the installation directory of the application.
 *
 * This directory is the path to the directory which holds
 * the binary file.
 *
 * @return The path to the directory.
 *
 * @see setPandoraInstallDir
 */
string
Pandora::getPandoraInstallDir () {
	return pandora_dir;
}

/**
 * Set the installation path of the application.
 *
 * This the complete path to the binary file.
 *
 * @param path The path to the binary file. 
 *
 * @see getPandoraInstallPath
 */
void
Pandora::setPandoraInstallPath (string path) {
	pandora_path = path;
}

/**
 * Get the installation path of the application.
 *
 * This the complete path to the binary file.
 *
 * @return The path.
 *
 * @see setPandoraInstallPath
 */
string
Pandora::getPandoraInstallPath () {
	return pandora_path;
}

/**
 * Set the debug flag.
 *
 * If the flag is true output wil be generated and XML files will not be deleted.
 *
 * @param dbg Turns the debug flag on/off.
 * 
 * @see getPandoraDebug
 * @see pandoraDebug
 */
void
Pandora::setPandoraDebug  (bool dbg) {
	pandora_debug = dbg;
}

/**
 * Get the debug flag value.
 *
 * If the flag is truee output wil be generated and XML files will not be deleted.
 *
 * @see setPandoraDebug
 * @see pandoraDebug
 */
bool
Pandora::getPandoraDebug  () {
	return pandora_debug;
}

/**
 * Set the disable logfile flag.
 *
 * If the flag is true no logs will be written.
 *
 * @param dbg Turns the debug flag on/off.
 * 
 */
void
Pandora::setPandoraLogDisable  (bool dbg) {
	pandora_log_disable = dbg;
}

/**
 * Get the version of the agent.
 *
 * @return The version.
 */
string
Pandora::getPandoraAgentVersion () {
	return pandora_version;
}


bool
Pandora::is_enabled (string value) {
	static string enabled_values[] = {"enabled", "1", "on", "yes", "si", "sí", "ok", "true", ""};
	int i = 0;
	
	if (value == "") {
		return false;
	}
	
	while (enabled_values[i] != "") {
		if (enabled_values[i] == value) {
			return true;
		}
		i++;
	}
	return false;
}<|MERGE_RESOLUTION|>--- conflicted
+++ resolved
@@ -30,11 +30,7 @@
 using namespace Pandora_Strutils;
 
 #define PATH_SIZE    _MAX_PATH+1
-<<<<<<< HEAD
-#define PANDORA_VERSION ("7.0NG.710(Build 170816)")
-=======
 #define PANDORA_VERSION ("7.0NG.711(Build 170822)")
->>>>>>> 60757b0a
 
 string pandora_path;
 string pandora_dir;
