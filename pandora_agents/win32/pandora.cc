--- conflicted
+++ resolved
@@ -30,11 +30,7 @@
 using namespace Pandora_Strutils;
 
 #define PATH_SIZE    _MAX_PATH+1
-<<<<<<< HEAD
-#define PANDORA_VERSION ("7.0NG.734(Build 190425)")
-=======
 #define PANDORA_VERSION ("7.0NG.734(Build 190513)")
->>>>>>> a38ef3e7
 
 string pandora_path;
 string pandora_dir;
