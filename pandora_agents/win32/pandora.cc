/* Common functions to any Pandora program.
   Copyright (c) 2006-2021 Artica ST.
   Written by Esteban Sanchez.
   
   This program is free software; you can redistribute it and/or modify
   it under the terms of the GNU General Public License as published by
   the Free Software Foundation; either version 2, or (at your option)
   any later version.
  
   This program is distributed in the hope that it will be useful,
   but WITHOUT ANY WARRANTY; without even the implied warranty of
   MERCHANTABILITY or FITNESS FOR A PARTICULAR PURPOSE.  See the
   GNU General Public License for more details.
  
   You should have received a copy of the GNU General Public License along
   with this program; if not, write to the Free Software Foundation,
   Inc., 59 Temple Place - Suite 330, Boston, MA 02111-1307, USA.
*/

#include <stdio.h>
#include <iostream>
#include <cctype>
#include <string>
#include <algorithm>
#include "pandora.h"
#include "pandora_strutils.h"

using namespace std;
using namespace Pandora;
using namespace Pandora_Strutils;

#define PATH_SIZE    _MAX_PATH+1
<<<<<<< HEAD
#define PANDORA_VERSION ("7.0NG.754 Build 210511")
=======
#define PANDORA_VERSION ("7.0NG.754(Build 210512)")
>>>>>>> 4e871ed2

string pandora_path;
string pandora_dir;
bool   pandora_debug;
bool   pandora_log_disable;
string pandora_version = PANDORA_VERSION;

/**
 * Parses a string and initialize the key and the value.
 * 
 * The string should be in the format:
 *  - <code>key value</code>
 *  - <code>key "value with blankspaces"</code>
 */
void
Key_Value::parseLine (string str) {
	int           pos;
	list<string>           tokens;
	list<string>::iterator iter;
	string                 trimmedstr;
	
	trimmedstr = trim (str);
	
	/* Check if the string has " */
	pos = trimmedstr.find ("\"");
	if (pos == string::npos) {
		stringtok (tokens, trimmedstr, " \t");
	} else {
		stringtok (tokens, trimmedstr, "\"");
	}
		
	/* Pick the first and the last value of the token list */
	iter = tokens.begin ();
	key = trim (*iter);
	transform (key.begin(), key.end(), key.begin(), (int(*)(int)) tolower);
	iter = tokens.end ();
	iter--;
	/* Check if the line has only one token */
	if (iter != tokens.begin ()) {
		value = trim (*iter);
	} else {
		value = "";
	}
}

/**
 * Parses a string by position and initialize the key and the value.
 */
void
Key_Value::parseLineByPosition (string str, int pos) {
	string    trimmedstr;

	trimmedstr = trim (str);

	key = trim (trimmedstr.substr (0, pos));
	value = trim (trimmedstr.substr (pos));
}

/**
 * Get the key of the object.
 * 
 * @return The key
 */
string
Key_Value::getKey () {
	return key;
}

/**
 * Set the key of the object.
 * 
 */
void
Key_Value::setKey (const string key) {
	this->key = key;
}

/**
 * Get the value of the object.
 * 
 * @return The value
 */
string
Key_Value::getValue () {
	return value;
}

/**
 * Set the value of the object.
 * 
 * @return The value
 */
void
Key_Value::setValue (const string value) {
	this->value = value;
}

void
pandoraWriteLog (string filename, string line) {
	string     buffer; 
	char       str_time[25];
	FILE      *file;
	string     filepath;
	SYSTEMTIME st;
		
	GetLocalTime(&st);
	sprintf (str_time, "%d-%02d-%02d %02d:%02d:%02d ", st.wYear, st.wMonth, st.wDay,
		st.wHour, st.wMinute, st.wSecond);

	buffer = (char *) str_time;
	buffer += line;
	
	filepath = pandora_dir + filename;
	
	file = fopen (filepath.c_str (), "a+");
	if (file != NULL) {
		fprintf (file, "%s\n", buffer.c_str ());
		fclose (file);
	}
}

/**
 * Write a message in the log file.
 *
 * The log file is used to write the output of errors and problems of the
 * agent.
 *
 * @param format String output format (like printf).
 * @param ... Variable argument list
 */
void
Pandora::pandoraLog (const char *format, ...) {
	if (!pandora_log_disable) {
		va_list    args;
		char       msg[5000];
	
		va_start (args, format);
		vsprintf (msg, format, args);
		va_end (args);
	
		pandoraWriteLog ("pandora_agent.log", (char *) msg);
	}
	return;
}

/**
 * Write a message in the debug file.
 *
 * The log file is used to write the output of debugging information of the
 * agent.
 *
 * @param format String output format.
 * @param ... Variable argument list
 */
void
Pandora::pandoraDebug (const char *format, ...) {
	if (pandora_debug) {
		va_list    args;
		char       msg[5000];
		
		va_start (args, format);
		vsprintf (msg, format, args);
		va_end (args);
		
		pandoraWriteLog ("pandora_debug.log", (char *) msg);
	}
	return;
}

/**
 * Secure free of a pointer.
 *
 * @param pointer pointer to free.
 */
void
Pandora::pandoraFree (void * pointer) {
	if (pointer != NULL)
		free (pointer);
	return;       
}

/**
 * Set the installation directory of the application.
 *
 * This directory is the path to the directory which holds
 * the binary file.
 *
 * @param dir The path to the directory. 
 *
 * @see getPandoraInstallDir
 */
void
Pandora::setPandoraInstallDir (string dir) {
	pandora_dir = dir;
}

/**
 * Get the installation directory of the application.
 *
 * This directory is the path to the directory which holds
 * the binary file.
 *
 * @return The path to the directory.
 *
 * @see setPandoraInstallDir
 */
string
Pandora::getPandoraInstallDir () {
	return pandora_dir;
}

/**
 * Set the installation path of the application.
 *
 * This the complete path to the binary file.
 *
 * @param path The path to the binary file. 
 *
 * @see getPandoraInstallPath
 */
void
Pandora::setPandoraInstallPath (string path) {
	pandora_path = path;
}

/**
 * Get the installation path of the application.
 *
 * This the complete path to the binary file.
 *
 * @return The path.
 *
 * @see setPandoraInstallPath
 */
string
Pandora::getPandoraInstallPath () {
	return pandora_path;
}

/**
 * Set the debug flag.
 *
 * If the flag is true output wil be generated and XML files will not be deleted.
 *
 * @param dbg Turns the debug flag on/off.
 * 
 * @see getPandoraDebug
 * @see pandoraDebug
 */
void
Pandora::setPandoraDebug  (bool dbg) {
	pandora_debug = dbg;
}

/**
 * Get the debug flag value.
 *
 * If the flag is truee output wil be generated and XML files will not be deleted.
 *
 * @see setPandoraDebug
 * @see pandoraDebug
 */
bool
Pandora::getPandoraDebug  () {
	return pandora_debug;
}

/**
 * Set the disable logfile flag.
 *
 * If the flag is true no logs will be written.
 *
 * @param dbg Turns the debug flag on/off.
 * 
 */
void
Pandora::setPandoraLogDisable  (bool dbg) {
	pandora_log_disable = dbg;
}

/**
 * Get the version of the agent.
 *
 * @return The version.
 */
string
Pandora::getPandoraAgentVersion () {
	return pandora_version;
}


bool
Pandora::is_enabled (string value) {
	static string enabled_values[] = {"enabled", "1", "on", "yes", "si", "sí", "ok", "true", ""};
	int i = 0;
	
	if (value == "") {
		return false;
	}
	
	while (enabled_values[i] != "") {
		if (enabled_values[i] == value) {
			return true;
		}
		i++;
	}
	return false;
}<|MERGE_RESOLUTION|>--- conflicted
+++ resolved
@@ -30,11 +30,7 @@
 using namespace Pandora_Strutils;
 
 #define PATH_SIZE    _MAX_PATH+1
-<<<<<<< HEAD
-#define PANDORA_VERSION ("7.0NG.754 Build 210511")
-=======
-#define PANDORA_VERSION ("7.0NG.754(Build 210512)")
->>>>>>> 4e871ed2
+#define PANDORA_VERSION ("7.0NG.754 Build 210512")
 
 string pandora_path;
 string pandora_dir;
