--- conflicted
+++ resolved
@@ -1,405 +1,401 @@
-# Base config file for Pandora FMS Windows Agent
-# (c) 2006-2014 Artica Soluciones Tecnologicas 
-<<<<<<< HEAD
-# Version 7.0NG.710
-=======
-# Version 7.0NG.711
->>>>>>> 60757b0a
-
-# This program is Free Software, you can redistribute it and/or modify it
-# under the terms of the GNU General Public Licence as published by the Free Software
-# Foundation; either version 2 of the Licence or any later version
-# This program is distributed in the hope that it will be useful, but
-# WITHOUT ANY WARRANTY, without ever the implied warranty of MERCHANTABILITY or FITNESS
-# FOR A PARTICULAR PURPOSE
-
-# Edit this file to change your parameters or/and add your own modules
-# Any line with a # character at the first column will be ignored (comment)
-
-# General Parameters
-# ==================
-
-# NOTE: The variables $*$ will be substituted in the installation wizard
-
-server_ip $ServerIP$
-server_path /var/spool/pandora/data_in
-temporal "%ProgramFiles%\pandora_agent\temp"
-
-#include "C:\Archivos de programa\pandora_agent\pandora_agent_alt.conf"
-#broker_agent name_agent
-
-# Agent uses your hostname automatically, if you need to change agent name
-# use directive agent_name (do not use blank spaces, please).
-# This parameter is CASE SENSITIVE.
-
-# agent_name My_Custom_Agent_name
-
-# To define agent name by specific command, define 'agent_name_cmd'.
-# If agent_name_cmd is defined, agent_name is ignored.
-# (In the following example, agent name is 'hostname_IP')
-# If set to __rand__ the agent will generate a random name.
-#agent_name_cmd cscript.exe //B "%ProgramFiles%\Pandora_Agent\util\agentname.vbs"
-agent_name_cmd __rand__
-
-
-#Parent agent_name
-#parent_agent_name caprica
-
-# address: Enforce to server a ip address to this agent 
-# You can also try to detect the first IP using "auto", for example
-
-address auto
-
-# or setting a fixed IP address, like for example:
-#address 192.168.36.73
-
-# Group assigned for this agent (descriptive, p.e: Servers)
-group Servers
-
-# This limits operation if temporal dir has not enough free disk.
-#temporal_min_size 1024
-
-# Delay start execution X second before start to monitoring nothing 
-#startup_delay 30
-
-# Interval is defined in seconds
-interval 300
-
-# tranfer_modes: Possible values are local, tentacle (default), ftp and ssh.
-transfer_mode tentacle
-server_port 41121
-
-# timeout in seconds for file transfer programs execution (30 by default)
-#transfer_timeout 30
-
-# In case of using FTP or tentacle with password. User is always "pandora"
-#server_pwd pandora
-
-# Extra options for the Tentacle client (for example: server_opts -v -r 5).
-#server_opts
-
-# If set to 1 disables log writing into pandora_agent.log
-#disable_logfile 1
-
-# Debug mode renames XML in the temp folder and continues running
-# debug 1
-
-# If set to 1 allows the agent to be configured via the web console 
-# (only works on enterprise version). Set to 0 to disable it
-remote_config 0
-
-# XML encoding (ISO-8859-1 by default). Most windows servers experience problems when you set to UTF-8. Other special codepages may be specified here.
-#encoding ISO-8859-1
-
-# If set to 1 start Drone Agent's Proxy Mode 
-# proxy_mode 1
-
-# Max number of simultaneus connection for proxy (by default 10)
-# proxy_max_connection 10
-
-# Proxy timeout (by default 1s)
-# proxy_timeout 1
-
-# Enable or disable XML buffer.
-xml_buffer 1
-
-# Agent mode: Learn (default), No-learn, Autodisable
-# agent_mode autodisable
-
-# Secondary server configuration
-# ==============================
-
-# If secondary_mode is set to on_error, data files are copied to the secondary
-# server only if the primary server fails. If set to always, data files are
-# always copied to the secondary server.
-#secondary_mode on_error
-#secondary_server_ip localhost
-#secondary_server_path /var/spool/pandora/data_in
-#secondary_server_port 41121
-#secondary_transfer_mode tentacle
-#secondary_transfer_timeout 30
-#secondary_server_pwd mypassword
-#secondary_server_ssl no
-#secondary_server_opts
-
-# Example UDP server to be able to execute remote actions such
-# as starting or stopping process.
-#udp_server 1
-#udp_server_port 4321
-#udp_server_auth_address 192.168.1.23
-#process_firefox_start firefox
-#process_firefox_stop killall firefox
-#service_messenger 1
-
-# Module Definition
-# Check online documentation and module library at http://pandorafms.org
-# =================
-
-# Get Network information using Agent plugin
-module_plugin cscript //B "%ProgramFiles%\Pandora_Agent\util\nettraffic.vbs"
-
-# Get disk occupation (percent)
-module_plugin cscript.exe //B "%ProgramFiles%\Pandora_Agent\util\df_percent.vbs"
-
-# External inventory plugin
-module_begin
-module_plugin cscript.exe //B "%ProgramFiles%\Pandora_Agent\util\software_installed.vbs"
-module_interval 288
-# 288 x 5min = 24 hr, one execution per day, using module_interval <factor>
-module_end
-
-# CPU Load 
-
-module_begin
-module_name CPU Load
-module_type generic_data
-#module_wmiquery SELECT LoadPercentage FROM Win32_Processor
-#module_wmicolumn LoadPercentage
-module_cpuusage all
-module_description CPU Load (%)
-module_unit %
-module_min_warning 80
-module_max_warning 90
-module_min_critical 91
-module_max_critical 100
-module_end
-
-# Number processes
-module_begin
-module_name Number processes
-module_type generic_data
-module_exec tasklist | gawk "NR > 3 {print$0}" | wc -l
-module_description Number of processes running
-module_min_warning 175
-module_max_warning 249
-module_min_critical 250
-module_max_critical 300
-module_end
-
-# Free Memory
-module_begin
-module_name FreeMemory
-module_type generic_data
-module_freepercentmemory
-module_unit %
-module_description Free memory (%).
-module_min_warning 21
-module_max_warning 30
-module_min_critical 0
-module_max_critical 20
-module_end
-
-# Log events
-
-module_begin
-module_name Security Events (Invalid Login)
-module_type async_string
-module_description Security log events for invalid login attempt
-module_logevent
-module_source Security
-module_eventcode 529
-module_end
-
-#Antivirus monitoring
-#This modules checks the antivirus is running on your system, if there is and antivirus
-#This module gets the last date the signature file was updated and send this date to pandora.
-#module_begin
-#module_name Antivirus Last Update
-#module_type async_string
-#module_precondition =~ avguard.exe cmd.exe /c tasklist | grep avguard.exe | gawk "{print $1}"
-#module_exec dir "%ProgramFiles%\Avira\AntiVir Desktop\aevdf.dat" | grep aevdf.dat | gawk "{print $1\" \"$2}"
-#module_description Last update for Antivirus Signature file
-#module_end
-
-## Windows inventory module (This information will be displayed only in enterprise version)
-## Please check the WMI is healthy before activate this functionality
-
-# module_begin
-# module_plugin cscript.exe //B //t:20 "%PROGRAMFILES%\Pandora_Agent\util\cpuinfo.vbs"
-# module_crontab * 12-15 * * 1
-# module_end
-
-# module_begin
-# module_plugin cscript.exe //B //t:20 "%PROGRAMFILES%\Pandora_Agent\util\moboinfo.vbs"
-# module_crontab * 12-15 * * 1
-# module_end
-
-# module_begin
-# module_plugin cscript.exe //B //t:20 "%PROGRAMFILES%\Pandora_Agent\util\diskdrives.vbs"
-# module_crontab * 12-15 * * 1
-# module_end
-
-# module_begin
-# module_plugin cscript.exe //B //t:20 "%PROGRAMFILES%\Pandora_Agent\util\cdromdrives.vbs"
-# module_crontab * 12-15 * * 1
-# module_end
-
-# module_begin
-# module_plugin cscript.exe //B //t:20 "%PROGRAMFILES%\Pandora_Agent\util\videocardinfo.vbs"
-# module_crontab * 12-15 * * 1
-# module_end
-
-# module_begin
-# module_plugin cscript.exe //B //t:20 "%PROGRAMFILES%\Pandora_Agent\util\ifaces.vbs"
-# module_crontab * 12-15 * * 1
-# module_end
-
-# module_begin
-# module_plugin cscript.exe //B //t:20 "%PROGRAMFILES%\Pandora_Agent\util\monitors.vbs"
-# module_crontab * 12-15 * * 1
-# module_end
-
-# module_begin
-# module_plugin cscript.exe //B //t:20 "%PROGRAMFILES%\Pandora_Agent\util\printers.vbs"
-# module_crontab * 12-15 * * 1
-# module_end
-
-# module_begin
-# module_plugin cscript.exe //B //t:20 "%PROGRAMFILES%\Pandora_Agent\util\raminfo.vbs"
-# module_crontab * 12-15 * * 1
-# module_end
-
-# module_begin
-# module_plugin cscript.exe //B //t:20 "%PROGRAMFILES%\Pandora_Agent\util\software_installed.vbs"
-# module_crontab * 12-15 * * 1
-# module_end
-
-# module_begin
-# module_plugin cscript.exe //B //t:20 "%PROGRAMFILES%\Pandora_Agent\util\userslogged.vbs"
-# module_crontab * 12-15 * * 1
-# module_end
-
-# module_begin
-# module_plugin cscript.exe //B //t:20 "%PROGRAMFILES%\Pandora_Agent\util\productkey.vbs"
-# module_crontab * 12-15 * * 1
-# module_end
-
-# module_begin
-# module_plugin cscript.exe //B //t:20 "%PROGRAMFILES%\Pandora_Agent\util\productID.vbs"
-# module_crontab * 12-15 * * 1
-# module_end
-
-## Plugin example for custom fields (version, architecture, IP, IPv6, MAC)
-# module_begin
-# module_plugin cscript.exe //B //t:20 "%PROGRAMFILES%\Pandora_Agent\util\win_cf.vbs"
-# module_crontab * 12-15 * * 1
-# module_end
-
-# ----------------------------------------------------------------------------------------------------
-# This samples below need to be reconfigured and uncommented. Please read documentation
-# on how to setup pandora fms windows agent at http://wiki.pandorafms.com
-# ----------------------------------------------------------------------------------------------------
-# Sample on how to get a value from registry
-# This returns the last time user launch microsoft Windows update
-#module_begin
-#module_name Windows_Update_LastRun
-#module_type generic_data_string
-#module_exec getreg LM "SOFTWARE\Microsoft\Windows\CurrentVersion\WindowsUpdate\Auto Update" SetupWizardLaunchTime
-#module_description Last date and time user launch microsoft Windows update
-#module_end
-
-# Example of a remote TCP check
-#module_begin
-#module_name Google Port 80
-#module_type generic_proc
-#module_tcpcheck http://www.google.com
-#module_port 80
-#module_timeout 5
-#module_description Check local port 80
-#module_end
-
-# Example of regexp matching
-#module_begin
-#module_name PandoraAgent_log
-#module_type generic_data_string
-#module_regexp C:\archivos de programa\pandora_agent\pandora_agent.log
-#module_description This module will return all lines from the specified logfile
-#module_pattern .*
-#module_end
-
-# Get processor time from Performance Counter (SPANISH only, check your 
-# locale string) using the Windows Performance tool to 
-# identify proper PerCounter strings. Check documentation for detailed steps.
-#module_begin
-#module_name Processor_Time
-#module_type generic_data
-#module_perfcounter \Procesador(_Total)\% de tiempo de procesador
-#module_end
-
-# Example of module exec, used to know about the memory used by pandora process
-# grep.exe and gawk.exe are included in the util directory of the agent.
-#module_begin
-#module_name PandoraFMS RAM
-#module_type generic_data
-#module_exec tasklist | grep Pandora | gawk "{ print $5 }" | tr -d "."
-#module_end
-
-# Example of module exec, used get number of active terminal services sessions
-# Works on Windows 2003. In Windows XP the query.exe and quser.exe files were
-# moved to %WINDIR%\system32\dllcache. If XP, copy the exe to %WINDIR%\system32
-#module_begin
-#module_name Active TS Sessions
-#module_type generic_data_string
-#module_exec query session | grep Activ | gawk "{ print $2 }" |wc -l
-#module_description Number of active TS Sessions
-#module_end
-
-# Example of watchdog process opening it if it gets closed
-# NOTE: This need to enable "Service can interactuate with the deskop" option
-# in the Pandora FMS Service configuration (Windows Service Control management).
-#module_begin
-#module_name TaskManager
-#module_type generic_proc
-#module_proc taskmgr.exe
-#module_description This keeps taskmgr always running in the system
-#module_async yes
-#module_watchdog yes
-#module_start_command c:\windows\system32\taskmgr.exe
-#module_end
-
-# Example of watchdog service opening it if it gets closed
-#module_begin
-#module_name ServiceVNC_Server
-#module_type generic_proc
-#module_service winvnc
-#module_description Service VNC Server watchdog/service
-#module_async yes
-#module_watchdog yes
-#module_end
-
-# Example of preconditions
-#module_begin
-#module_name Test Precondicion
-#module_type generic_data
-#module_precondition < 10 cmd.exe /c echo 5
-#module_precondition > 10 cmd.exe /c echo 15
-#module_precondition = 10 cmd.exe /c echo 10
-#module_precondition != 10 cmd.exe /c echo 5
-#module_precondition =~ 10 cmd.exe /c echo 10
-#module_precondition (5,15) cmd.exe /c echo 10
-#module_freepercentmemory
-#module_description Precondition test module
-#module_end
-
-# Example of postconditions
-#module_begin
-#module_name Test Postcondicion
-#module_type generic_data
-#module_condition < 10 cmd.exe /c echo min >> c:\log.txt
-#module_condition > 3 cmd.exe /c echo max >> c:\log.txt
-#module_condition = 5 cmd.exe /c echo equal >> c:\log.txt
-#module_condition != 10 cmd.exe /c echo diff >> c:\log.txt
-#module_condition =~ 5 cmd.exe /c echo regexp >> c:\log.txt
-#module_condition (3,8) cmd.exe /c echo range >> c:\log.txt
-#module_exec echo 5
-#module_description Postcondition test module
-#module_end
-
-#Example of when module_native_encoding is necessary
-#Dont uncomment module_native_encoding tag to see the difference
-#module_begin
-#module_name Accent_example
-#module_type generic_data_string
-#module_exec echo Bordón
-#module_native_encoding OEM
-#module_end
+# Base config file for Pandora FMS Windows Agent
+# (c) 2006-2014 Artica Soluciones Tecnologicas 
+# Version 7.0NG.711
+
+# This program is Free Software, you can redistribute it and/or modify it
+# under the terms of the GNU General Public Licence as published by the Free Software
+# Foundation; either version 2 of the Licence or any later version
+# This program is distributed in the hope that it will be useful, but
+# WITHOUT ANY WARRANTY, without ever the implied warranty of MERCHANTABILITY or FITNESS
+# FOR A PARTICULAR PURPOSE
+
+# Edit this file to change your parameters or/and add your own modules
+# Any line with a # character at the first column will be ignored (comment)
+
+# General Parameters
+# ==================
+
+# NOTE: The variables $*$ will be substituted in the installation wizard
+
+server_ip $ServerIP$
+server_path /var/spool/pandora/data_in
+temporal "%ProgramFiles%\pandora_agent\temp"
+
+#include "C:\Archivos de programa\pandora_agent\pandora_agent_alt.conf"
+#broker_agent name_agent
+
+# Agent uses your hostname automatically, if you need to change agent name
+# use directive agent_name (do not use blank spaces, please).
+# This parameter is CASE SENSITIVE.
+
+# agent_name My_Custom_Agent_name
+
+# To define agent name by specific command, define 'agent_name_cmd'.
+# If agent_name_cmd is defined, agent_name is ignored.
+# (In the following example, agent name is 'hostname_IP')
+# If set to __rand__ the agent will generate a random name.
+#agent_name_cmd cscript.exe //B "%ProgramFiles%\Pandora_Agent\util\agentname.vbs"
+agent_name_cmd __rand__
+
+
+#Parent agent_name
+#parent_agent_name caprica
+
+# address: Enforce to server a ip address to this agent 
+# You can also try to detect the first IP using "auto", for example
+
+address auto
+
+# or setting a fixed IP address, like for example:
+#address 192.168.36.73
+
+# Group assigned for this agent (descriptive, p.e: Servers)
+group Servers
+
+# This limits operation if temporal dir has not enough free disk.
+#temporal_min_size 1024
+
+# Delay start execution X second before start to monitoring nothing 
+#startup_delay 30
+
+# Interval is defined in seconds
+interval 300
+
+# tranfer_modes: Possible values are local, tentacle (default), ftp and ssh.
+transfer_mode tentacle
+server_port 41121
+
+# timeout in seconds for file transfer programs execution (30 by default)
+#transfer_timeout 30
+
+# In case of using FTP or tentacle with password. User is always "pandora"
+#server_pwd pandora
+
+# Extra options for the Tentacle client (for example: server_opts -v -r 5).
+#server_opts
+
+# If set to 1 disables log writing into pandora_agent.log
+#disable_logfile 1
+
+# Debug mode renames XML in the temp folder and continues running
+# debug 1
+
+# If set to 1 allows the agent to be configured via the web console 
+# (only works on enterprise version). Set to 0 to disable it
+remote_config 0
+
+# XML encoding (ISO-8859-1 by default). Most windows servers experience problems when you set to UTF-8. Other special codepages may be specified here.
+#encoding ISO-8859-1
+
+# If set to 1 start Drone Agent's Proxy Mode 
+# proxy_mode 1
+
+# Max number of simultaneus connection for proxy (by default 10)
+# proxy_max_connection 10
+
+# Proxy timeout (by default 1s)
+# proxy_timeout 1
+
+# Enable or disable XML buffer.
+xml_buffer 1
+
+# Agent mode: Learn (default), No-learn, Autodisable
+# agent_mode autodisable
+
+# Secondary server configuration
+# ==============================
+
+# If secondary_mode is set to on_error, data files are copied to the secondary
+# server only if the primary server fails. If set to always, data files are
+# always copied to the secondary server.
+#secondary_mode on_error
+#secondary_server_ip localhost
+#secondary_server_path /var/spool/pandora/data_in
+#secondary_server_port 41121
+#secondary_transfer_mode tentacle
+#secondary_transfer_timeout 30
+#secondary_server_pwd mypassword
+#secondary_server_ssl no
+#secondary_server_opts
+
+# Example UDP server to be able to execute remote actions such
+# as starting or stopping process.
+#udp_server 1
+#udp_server_port 4321
+#udp_server_auth_address 192.168.1.23
+#process_firefox_start firefox
+#process_firefox_stop killall firefox
+#service_messenger 1
+
+# Module Definition
+# Check online documentation and module library at http://pandorafms.org
+# =================
+
+# Get Network information using Agent plugin
+module_plugin cscript //B "%ProgramFiles%\Pandora_Agent\util\nettraffic.vbs"
+
+# Get disk occupation (percent)
+module_plugin cscript.exe //B "%ProgramFiles%\Pandora_Agent\util\df_percent.vbs"
+
+# External inventory plugin
+module_begin
+module_plugin cscript.exe //B "%ProgramFiles%\Pandora_Agent\util\software_installed.vbs"
+module_interval 288
+# 288 x 5min = 24 hr, one execution per day, using module_interval <factor>
+module_end
+
+# CPU Load 
+
+module_begin
+module_name CPU Load
+module_type generic_data
+#module_wmiquery SELECT LoadPercentage FROM Win32_Processor
+#module_wmicolumn LoadPercentage
+module_cpuusage all
+module_description CPU Load (%)
+module_unit %
+module_min_warning 80
+module_max_warning 90
+module_min_critical 91
+module_max_critical 100
+module_end
+
+# Number processes
+module_begin
+module_name Number processes
+module_type generic_data
+module_exec tasklist | gawk "NR > 3 {print$0}" | wc -l
+module_description Number of processes running
+module_min_warning 175
+module_max_warning 249
+module_min_critical 250
+module_max_critical 300
+module_end
+
+# Free Memory
+module_begin
+module_name FreeMemory
+module_type generic_data
+module_freepercentmemory
+module_unit %
+module_description Free memory (%).
+module_min_warning 21
+module_max_warning 30
+module_min_critical 0
+module_max_critical 20
+module_end
+
+# Log events
+
+module_begin
+module_name Security Events (Invalid Login)
+module_type async_string
+module_description Security log events for invalid login attempt
+module_logevent
+module_source Security
+module_eventcode 529
+module_end
+
+#Antivirus monitoring
+#This modules checks the antivirus is running on your system, if there is and antivirus
+#This module gets the last date the signature file was updated and send this date to pandora.
+#module_begin
+#module_name Antivirus Last Update
+#module_type async_string
+#module_precondition =~ avguard.exe cmd.exe /c tasklist | grep avguard.exe | gawk "{print $1}"
+#module_exec dir "%ProgramFiles%\Avira\AntiVir Desktop\aevdf.dat" | grep aevdf.dat | gawk "{print $1\" \"$2}"
+#module_description Last update for Antivirus Signature file
+#module_end
+
+## Windows inventory module (This information will be displayed only in enterprise version)
+## Please check the WMI is healthy before activate this functionality
+
+# module_begin
+# module_plugin cscript.exe //B //t:20 "%PROGRAMFILES%\Pandora_Agent\util\cpuinfo.vbs"
+# module_crontab * 12-15 * * 1
+# module_end
+
+# module_begin
+# module_plugin cscript.exe //B //t:20 "%PROGRAMFILES%\Pandora_Agent\util\moboinfo.vbs"
+# module_crontab * 12-15 * * 1
+# module_end
+
+# module_begin
+# module_plugin cscript.exe //B //t:20 "%PROGRAMFILES%\Pandora_Agent\util\diskdrives.vbs"
+# module_crontab * 12-15 * * 1
+# module_end
+
+# module_begin
+# module_plugin cscript.exe //B //t:20 "%PROGRAMFILES%\Pandora_Agent\util\cdromdrives.vbs"
+# module_crontab * 12-15 * * 1
+# module_end
+
+# module_begin
+# module_plugin cscript.exe //B //t:20 "%PROGRAMFILES%\Pandora_Agent\util\videocardinfo.vbs"
+# module_crontab * 12-15 * * 1
+# module_end
+
+# module_begin
+# module_plugin cscript.exe //B //t:20 "%PROGRAMFILES%\Pandora_Agent\util\ifaces.vbs"
+# module_crontab * 12-15 * * 1
+# module_end
+
+# module_begin
+# module_plugin cscript.exe //B //t:20 "%PROGRAMFILES%\Pandora_Agent\util\monitors.vbs"
+# module_crontab * 12-15 * * 1
+# module_end
+
+# module_begin
+# module_plugin cscript.exe //B //t:20 "%PROGRAMFILES%\Pandora_Agent\util\printers.vbs"
+# module_crontab * 12-15 * * 1
+# module_end
+
+# module_begin
+# module_plugin cscript.exe //B //t:20 "%PROGRAMFILES%\Pandora_Agent\util\raminfo.vbs"
+# module_crontab * 12-15 * * 1
+# module_end
+
+# module_begin
+# module_plugin cscript.exe //B //t:20 "%PROGRAMFILES%\Pandora_Agent\util\software_installed.vbs"
+# module_crontab * 12-15 * * 1
+# module_end
+
+# module_begin
+# module_plugin cscript.exe //B //t:20 "%PROGRAMFILES%\Pandora_Agent\util\userslogged.vbs"
+# module_crontab * 12-15 * * 1
+# module_end
+
+# module_begin
+# module_plugin cscript.exe //B //t:20 "%PROGRAMFILES%\Pandora_Agent\util\productkey.vbs"
+# module_crontab * 12-15 * * 1
+# module_end
+
+# module_begin
+# module_plugin cscript.exe //B //t:20 "%PROGRAMFILES%\Pandora_Agent\util\productID.vbs"
+# module_crontab * 12-15 * * 1
+# module_end
+
+## Plugin example for custom fields (version, architecture, IP, IPv6, MAC)
+# module_begin
+# module_plugin cscript.exe //B //t:20 "%PROGRAMFILES%\Pandora_Agent\util\win_cf.vbs"
+# module_crontab * 12-15 * * 1
+# module_end
+
+# ----------------------------------------------------------------------------------------------------
+# This samples below need to be reconfigured and uncommented. Please read documentation
+# on how to setup pandora fms windows agent at http://wiki.pandorafms.com
+# ----------------------------------------------------------------------------------------------------
+# Sample on how to get a value from registry
+# This returns the last time user launch microsoft Windows update
+#module_begin
+#module_name Windows_Update_LastRun
+#module_type generic_data_string
+#module_exec getreg LM "SOFTWARE\Microsoft\Windows\CurrentVersion\WindowsUpdate\Auto Update" SetupWizardLaunchTime
+#module_description Last date and time user launch microsoft Windows update
+#module_end
+
+# Example of a remote TCP check
+#module_begin
+#module_name Google Port 80
+#module_type generic_proc
+#module_tcpcheck http://www.google.com
+#module_port 80
+#module_timeout 5
+#module_description Check local port 80
+#module_end
+
+# Example of regexp matching
+#module_begin
+#module_name PandoraAgent_log
+#module_type generic_data_string
+#module_regexp C:\archivos de programa\pandora_agent\pandora_agent.log
+#module_description This module will return all lines from the specified logfile
+#module_pattern .*
+#module_end
+
+# Get processor time from Performance Counter (SPANISH only, check your 
+# locale string) using the Windows Performance tool to 
+# identify proper PerCounter strings. Check documentation for detailed steps.
+#module_begin
+#module_name Processor_Time
+#module_type generic_data
+#module_perfcounter \Procesador(_Total)\% de tiempo de procesador
+#module_end
+
+# Example of module exec, used to know about the memory used by pandora process
+# grep.exe and gawk.exe are included in the util directory of the agent.
+#module_begin
+#module_name PandoraFMS RAM
+#module_type generic_data
+#module_exec tasklist | grep Pandora | gawk "{ print $5 }" | tr -d "."
+#module_end
+
+# Example of module exec, used get number of active terminal services sessions
+# Works on Windows 2003. In Windows XP the query.exe and quser.exe files were
+# moved to %WINDIR%\system32\dllcache. If XP, copy the exe to %WINDIR%\system32
+#module_begin
+#module_name Active TS Sessions
+#module_type generic_data_string
+#module_exec query session | grep Activ | gawk "{ print $2 }" |wc -l
+#module_description Number of active TS Sessions
+#module_end
+
+# Example of watchdog process opening it if it gets closed
+# NOTE: This need to enable "Service can interactuate with the deskop" option
+# in the Pandora FMS Service configuration (Windows Service Control management).
+#module_begin
+#module_name TaskManager
+#module_type generic_proc
+#module_proc taskmgr.exe
+#module_description This keeps taskmgr always running in the system
+#module_async yes
+#module_watchdog yes
+#module_start_command c:\windows\system32\taskmgr.exe
+#module_end
+
+# Example of watchdog service opening it if it gets closed
+#module_begin
+#module_name ServiceVNC_Server
+#module_type generic_proc
+#module_service winvnc
+#module_description Service VNC Server watchdog/service
+#module_async yes
+#module_watchdog yes
+#module_end
+
+# Example of preconditions
+#module_begin
+#module_name Test Precondicion
+#module_type generic_data
+#module_precondition < 10 cmd.exe /c echo 5
+#module_precondition > 10 cmd.exe /c echo 15
+#module_precondition = 10 cmd.exe /c echo 10
+#module_precondition != 10 cmd.exe /c echo 5
+#module_precondition =~ 10 cmd.exe /c echo 10
+#module_precondition (5,15) cmd.exe /c echo 10
+#module_freepercentmemory
+#module_description Precondition test module
+#module_end
+
+# Example of postconditions
+#module_begin
+#module_name Test Postcondicion
+#module_type generic_data
+#module_condition < 10 cmd.exe /c echo min >> c:\log.txt
+#module_condition > 3 cmd.exe /c echo max >> c:\log.txt
+#module_condition = 5 cmd.exe /c echo equal >> c:\log.txt
+#module_condition != 10 cmd.exe /c echo diff >> c:\log.txt
+#module_condition =~ 5 cmd.exe /c echo regexp >> c:\log.txt
+#module_condition (3,8) cmd.exe /c echo range >> c:\log.txt
+#module_exec echo 5
+#module_description Postcondition test module
+#module_end
+
+#Example of when module_native_encoding is necessary
+#Dont uncomment module_native_encoding tag to see the difference
+#module_begin
+#module_name Accent_example
+#module_type generic_data_string
+#module_exec echo Bordón
+#module_native_encoding OEM
+#module_end