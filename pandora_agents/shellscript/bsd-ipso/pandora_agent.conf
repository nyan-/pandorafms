# Fichero de configuracion base de agentes de Pandora
# Base config file for Pandora agents
<<<<<<< HEAD
# Version 7.0NG.758.1
=======
# Version 7.0NG.759
>>>>>>> 6d054051
# FreeBSD/IPSO version
# Licenced under GPL licence, 2003-2007 Sancho Lerena

# General Parameters
# ==================

server_ip       192.168.50.1
server_path     /var/spool/pandora/data_in
pandora_path    /opt/pandora_agent
temporal        /var/spool/pandora/data_out
interval        600
agent_name      nokia
# Debug mode renames XML in the temp folder and continues running
debug           0 
checksum        0
harmless_mode   1

# Module Definition
# =================


module_begin
module_name TCP_Conections
module_type generic_data_inc
module_exec fw ctl pstat | grep "TCP" | awk '{ print $3 }'
module_end

module_begin
module_name UDP_Conections
module_type generic_data_inc
module_exec fw ctl pstat | grep "UDP" | awk '{ print $5 }'
module_end

module_begin
module_name Nat_Conecctions
module_type generic_data_inc
module_exec fw ctl pstat | grep "tcpudp" | awk '{ print $5 }'
module_end

module_begin
module_name SYS_Temp_Celsius
module_type generic_data
module_exec ipsctl hw:sys_stat:temp:1:current_val  | awk '{ print $3 }'
module_end

module_begin
module_name TCP_Established
module_type generic_data_inc
module_exec ipsctl net:ip:tcp:stats:conns_established | awk '{ print $3 }'
module_end

module_begin
module_name UDP_RX_Packets
module_type generic_data_inc
module_exec ipsctl net:ip:udp:stats:rx_pkts  | awk '{ print $3 }'
module_end

module_begin
module_name TCP_RX_Packets
module_type generic_data_inc
module_exec ipsctl net:ip:tcp:stats:rx_total_pkts | awk '{ print $3 }'
module_end

module_begin
module_name FW1_Conns
module_type generic_data
module_exec cpstat -f policy fw | grep "Num. connections" | awk '{ print $3 }'
module_end

module_begin
module_name cpu_user
module_type generic_data
module_exec vmstat 1 2 | tail -1 | awk '{ print $16 }'
module_end

module_begin
module_name cpu_sys
module_type generic_data
module_exec vmstat 1 2 | tail -1 | awk '{ print $17 }'
module_end

module_begin
module_name system_freemem
module_type generic_data
module_exec vmstat | tail -1 | awk '{ print $5 }'
module_end

module_begin
module_name load_avg
module_type generic_data
module_exec uptime | tr -d "," | awk '{ print $11 }'
module_end

module_begin
module_name fwd_CPU
module_type generic_data
module_exec ps aux | grep "fwd (fw)" | grep -v grep | awk '{ print $3 }'
module_end

module_begin
module_name nat_cache_stat
module_type generic_data
module_exec fw tab -t fwx_cache -s | tail -1 | awk '{ print $4 }'
module_end

<|MERGE_RESOLUTION|>--- conflicted
+++ resolved
@@ -1,10 +1,6 @@
 # Fichero de configuracion base de agentes de Pandora
 # Base config file for Pandora agents
-<<<<<<< HEAD
-# Version 7.0NG.758.1
-=======
 # Version 7.0NG.759
->>>>>>> 6d054051
 # FreeBSD/IPSO version
 # Licenced under GPL licence, 2003-2007 Sancho Lerena
 
