# Base config file for Pandora FMS agents
<<<<<<< HEAD
# Version 7.0NG.755+alt
=======
# Version 7.0NG.757
>>>>>>> 4cd17dca
# Licensed under GPL license v2,
# (c) 2003-2021 Artica Soluciones Tecnologicas
# please visit http://pandora.sourceforge.net

# General Parameters
# ==================

server_ip 	localhost
server_path 	/var/spool/pandora/data_in
temporal    	/var/spool/pandora/data_out
logfile		/var/log/pandora/pandora_agent.log

# Interval in seconds, 300 by default
interval    	300

# Debug mode renames XML in the temp folder and continues running
debug 		0	

# By default, agent takes machine name
#agent_name     adama

# Agent description
#description Demo agent

# Group assigned for this agent (descriptive, p.e: Servers)
#group Servers

# Autotime: Enforce to server to ignore timestamp coming from this
# agent, used when agents has no timer or it's inestable. 1 to enable
# this feature
# autotime 1

# By default agent try to take default encoding defined in host.
# encoding 	UTF-8

# Listening TCP port for remote server. By default is 41121 (for tentacle)
# if you want to use SSH use 22, and FTP uses 21.
server_port	41121

# Transfer mode: tentacle, ftp, ssh or local 
transfer_mode tentacle

# Server password (Tentacle or FTP). Leave empty for no password (default).
# server_pwd mypassword

# Set to yes/no to enable/disable OpenSSL support for Tentacle (disabled by default).
# server_ssl no

# Extra options for the Tentacle client (for example, server_opts "-v -r 5").
# server_opts

# delayed_startup defines number of MINUTES before start execution
# for first time when startup Pandora FMS Agent
# delayed_startup 10

# Pandora nice defines priority of execution. Less priority means more intensive execution
# A recommended value is 10. 0 priority means no Pandora CPU protection enabled (default)
# pandora_nice 0

# Cron mode replace Pandora FMS own task schedule each XX interval seconds by the use
# of old style cron. You should add to crontab Pandora FMS agent script to use this mode.
# This is disabled by default, and is not recommended.  Use Pandora FMS internal scheduler
# is much more safe.
# cron_mode 

# If set to 1 allows the agent to be configured via the web console (Only Enterprise version) 
# remote_config 1

# Secondary server configuration
# ==============================

# If secondary_mode is set to on_error, data files are copied to the secondary
# server only if the primary server fails. If set to always, data files are
# always copied to the secondary server.
# secondary_mode on_error
# secondary_server_ip localhost
# secondary_server_path /var/spool/pandora/data_in
# secondary_server_port 41121
# secondary_transfer_mode tentacle
# secondary_server_pwd mypassword
# secondary_server_ssl no
# secondary_server_opts

# Module Definition
# =================

# System information

module_begin 
module_name CPU (User)
module_type generic_data
module_exec iostat -C | tail -1 | awk '{ print $4 }'
module_max 100
module_min 0
module_descripcion User CPU Usage (%)
module_end

module_begin 
module_name CPU (System)
module_type generic_data
module_exec iostat -C | tail -1 | awk '{ print $5 }'
module_max 100
module_min 0
module_description System CPU Usage (%)
module_end

module_begin 
module_name Disk Space on / (% Available) 
module_type generic_data
module_exec df -kh / | tail -1 | awk '{ print 100-$5 }'
module_max 100
module_min 0
module_description Free disk percentage of root partition
module_end

module_begin
module_name Physical Memory (Total)
module_type generic_data
module_exec sysctl -n hw.physmem 
module_description Total Physical Memory
module_end

module_begin
module_name Physical Memory (Used)
module_type generic_data
module_exec sysctl -n hw.usermem
module_description Used Physical Memory
module_end

module_begin
module_name Processes Total
module_type generic_data
module_exec ps -A | wc -l
module_description Total Number of Processes
module_end

# Networking 

module_begin
module_name Network Packets (Incoming)
module_type generic_data_inc
module_exec netstat -as | grep "total packets received" | awk '{ print $1 }' | head -1
module_description Incoming packets arriving to system
module_end

module_begin
module_name Network Packets (Outgoing)
module_type generic_data_inc
module_exec netstat -as | grep "packets sent from this host" | awk '{ print $1 }' | head -1
module_description Outbound Packets sent by system
module_end

module_begin
module_name Network Packets (Connection Reset)
module_type generic_data_inc
module_exec netstat -as | grep "bad reset" | awk '{ print $1 }'
module_description Bad Resets
module_end

#module_begin
#module_name Network Adapter bond0 IPv4 Address
#module_type generic_data_string
#module_exec ifconfig bond0 | grep "inet " | awk '{ print $2 }'
#module_description IP Address Interface 1
#module_end

module_begin
module_name Network Adapter en0 Status
module_type generic_proc
module_exec ifconfig en0 | grep status | awk '{ if($6=="active") { print 1}; if($6!="active") {print 0}}'
module_description Ethernet Link 0
module_end

module_begin
module_name Network Adapter en1 Status
module_type generic_proc
module_exec ifconfig en1 | grep status | awk '{ if($6=="active") { print 1}; if($6!="active") {print 0}}'
module_description Ethernet Link 1
module_end

#module_begin
#module_name Network Adapter bond0 Status
#module_type generic_proc
#module_exec ifconfig bond0 | grep status | awk '{ if($6=="active") { print 1}; if($6!="active") {print 0}}'
#module_description Ethernet Bond 0
#module_end


# ========================
# Services
# =======================

## Uncomment/Comment as you go

#module_begin
#module_name Web (Apache) Status
#module_type generic_proc
#module_exec ps -A | grep "bin\/httpd" | wc -l
#module_description Webserver
#module_end

#module_begin
#module_name AFP
#module_type generic_proc
#module_exec ps -A | grep "sbin\/AppleFileServer" | wc -l 
#module_description Apple File Server
#module_end

#module_begin
#module_name Application Server
#module_type generic_proc
#module_exec ps -A | grep "/Library/JBoss/3.2/bin/run.sh" | wc -l 
#module_description Application Server (Tomcat & JBoss)
#module_end

#module_begin
#module_name DHCP
#module_type generic_proc
#module_exec ps -A | grep "bootp" | wc -l
#module_description DHCP & BOOTP server
#module_end

#module_begin
#module_name DNS
#module_type generic_proc
#module_exec ps -A | grep "sbin\/named" | wc -l
#module_description DNS Server
#module_end

# You should have alerts in case the number of rules change

#module_begin
#module_name Firewall Status
#module_type generic_data
#module_exec ipfw show | wc -l
#module_description Firewall (number of rules) 
#module_end

#module_begin
#module_name FTP
#module_type generic_proc
#module_exec ps -A | grep "LaunchDaemons\/ftp.plist" | wc -l
#module_description FTP Server
#module_end

#module_begin
#module_name iChat
#module_type generic_proc
#module_exec ps -A | grep "jabberd -c \/etc" | wc -l
#module_description iChat (jabber) Server
#module_end

#module_begin
#module_name Mail (SMTP)
#module_type generic_proc
#module_exec ps -A | grep "smtpd -n smtp" | wc -l 
#module_description Mail - SMTP Server (postfix)
#module_end

#module_begin
#module_name Mail (IMAP)
#module_type generic_proc
#module_exec ps -Au | grep "master" | grep "cyrus" | wc -l
#module_description Mail - IMAP Server (cyrus)
#module_end

#module_begin
#module_name Mail (AV/AS)
#module_type generic_proc
#module_exec ps -A | grep "amavisd (master)" | grep -v "grep" | wc -l
#module_description Mail - Antivirus/Antispam (amavisd)
#module_end

#module_begin
#module_name Mail - ClamAV
#module_type generic_proc
#module_exec ps -A | grep "clamd" | grep -v "grep" | wc -l
#module_description Mail - Antivirus (clamav)
#module_end

#module_begin
#module_name Mail (Mailing Lists)
#module_type generic_proc
#module_exec ps -A | grep "bin\/mailmanctl" | wc -l
#module_description Mail - Mailing Lists (mailman)
#module_end


#module_begin
#module_name NAT
#module_type generic_proc
#module_exec ps -A | grep "sbin\/natd" | wc -l
#module_description NAT Service
#module_end

#module_begin
#module_name NetBoot
#module_type generic_proc
#module_exec echo 0
#module_description NetBoot
#module_end

#module_begin
#module_name NFS
#module_type generic_proc
#module_exec ps -A | grep "nfsd-master" | grep -v "grep" | wc -l
#module_description NFS File Server
#module_end

#module_begin
#module_name Open Directory
#module_type generic_proc
#module_exec ps -A | grep "bin\/krb5kdc" | wc -l 
#module_description Open Directory
#module_end

#module_begin
#module_name Print
#module_type generic_proc
#module_exec echo 0
#module_description Print Service
#module_end

#module_begin
#module_name QuickTime Streaming
#module_type generic_proc
#module_exec ps -A | grep "sbin\/QuickTimeStreamingServer" | wc -l
#module_description QT Streaming Service
#module_end

#module_begin
#module_name Software Update
#module_type generic_proc
#module_exec ps -A | grep "etc\/swupd" | wc -l
#module_description Software Update
#module_end

#module_begin
#module_name VPN
#module_type generic_proc
#module_exec echo 0
#module_description VPN
#module_end

#module_begin
#module_name WebObjects
#module_type generic_proc
#module_exec echo 0
#module_description WebObjects
#module_end

#module_begin
#module_name Windows (SMB daemon)
#module_type generic_proc
#module_exec ps -A | grep "sbin\/smbd" | wc -l
#module_description Windows Services (Samba)
#module_end

#module_begin
#module_name Windows (NMB daemon)
#module_type generic_proc
#module_exec ps -A | grep "sbin\/nmbd" | wc -l
#module_description Windows Services (Name Resolution)
#module_end

#module_begin
#module_name XGrid
#module_type generic_proc
#module_exec echo 0
#module_description XGrid
#module_end

# Plugin example

# This parses /var/log/syslog file, under the module name "syslog"
# And search for "ssh" string into it, sending only that information.

#module_plugin grep_log /var/log/syslog Syslog ssh

# Plugin for inventory on the agent (Only Enterprise)

# module_plugin inventory 1 cpu ram video nic hd cdrom software<|MERGE_RESOLUTION|>--- conflicted
+++ resolved
@@ -1,9 +1,5 @@
 # Base config file for Pandora FMS agents
-<<<<<<< HEAD
-# Version 7.0NG.755+alt
-=======
 # Version 7.0NG.757
->>>>>>> 4cd17dca
 # Licensed under GPL license v2,
 # (c) 2003-2021 Artica Soluciones Tecnologicas
 # please visit http://pandora.sourceforge.net
