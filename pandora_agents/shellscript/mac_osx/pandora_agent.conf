# Base config file for Pandora FMS agents
<<<<<<< HEAD
# Version 7.0NG.710
=======
# Version 7.0NG.711
>>>>>>> 60757b0a
# Licensed under GPL license v2,
# (c) 2003-2009 Artica Soluciones Tecnologicas
# please visit http://pandora.sourceforge.net

# General Parameters
# ==================

server_ip 	localhost
server_path 	/var/spool/pandora/data_in
temporal    	/var/spool/pandora/data_out
logfile		/var/log/pandora/pandora_agent.log

# Interval in seconds, 300 by default
interval    	300

# Debug mode renames XML in the temp folder and continues running
debug 		0	

# By default, agent takes machine name
#agent_name     adama

# Agent description
#description Demo agent

# Group assigned for this agent (descriptive, p.e: Servers)
#group Servers

# Autotime: Enforce to server to ignore timestamp coming from this
# agent, used when agents has no timer or it's inestable. 1 to enable
# this feature
# autotime 1

# By default agent try to take default encoding defined in host.
# encoding 	UTF-8

# Listening TCP port for remote server. By default is 41121 (for tentacle)
# if you want to use SSH use 22, and FTP uses 21.
server_port	41121

# Transfer mode: tentacle, ftp, ssh or local 
transfer_mode tentacle

# Server password (Tentacle or FTP). Leave empty for no password (default).
# server_pwd mypassword

# Set to yes/no to enable/disable OpenSSL support for Tentacle (disabled by default).
# server_ssl no

# Extra options for the Tentacle client (for example, server_opts "-v -r 5").
# server_opts

# delayed_startup defines number of MINUTES before start execution
# for first time when startup Pandora FMS Agent
# delayed_startup 10

# Pandora nice defines priority of execution. Less priority means more intensive execution
# A recommended value is 10. 0 priority means no Pandora CPU protection enabled (default)
# pandora_nice 0

# Cron mode replace Pandora FMS own task schedule each XX interval seconds by the use
# of old style cron. You should add to crontab Pandora FMS agent script to use this mode.
# This is disabled by default, and is not recommended.  Use Pandora FMS internal scheduler
# is much more safe.
# cron_mode 

# If set to 1 allows the agent to be configured via the web console (Only Enterprise version) 
# remote_config 1

# Secondary server configuration
# ==============================

# If secondary_mode is set to on_error, data files are copied to the secondary
# server only if the primary server fails. If set to always, data files are
# always copied to the secondary server.
# secondary_mode on_error
# secondary_server_ip localhost
# secondary_server_path /var/spool/pandora/data_in
# secondary_server_port 41121
# secondary_transfer_mode tentacle
# secondary_server_pwd mypassword
# secondary_server_ssl no
# secondary_server_opts

# Module Definition
# =================

# System information

module_begin 
module_name CPU (User)
module_type generic_data
module_exec iostat -C | tail -1 | awk '{ print $4 }'
module_max 100
module_min 0
module_descripcion User CPU Usage (%)
module_end

module_begin 
module_name CPU (System)
module_type generic_data
module_exec iostat -C | tail -1 | awk '{ print $5 }'
module_max 100
module_min 0
module_description System CPU Usage (%)
module_end

module_begin 
module_name Disk Space on / (% Available) 
module_type generic_data
module_exec df -kh / | tail -1 | awk '{ print 100-$5 }'
module_max 100
module_min 0
module_description Free disk percentage of root partition
module_end

module_begin
module_name Physical Memory (Total)
module_type generic_data
module_exec sysctl -n hw.physmem 
module_description Total Physical Memory
module_end

module_begin
module_name Physical Memory (Used)
module_type generic_data
module_exec sysctl -n hw.usermem
module_description Used Physical Memory
module_end

module_begin
module_name Processes Total
module_type generic_data
module_exec ps -A | wc -l
module_description Total Number of Processes
module_end

# Networking 

module_begin
module_name Network Packets (Incoming)
module_type generic_data_inc
module_exec netstat -as | grep "total packets received" | awk '{ print $1 }' | head -1
module_description Incoming packets arriving to system
module_end

module_begin
module_name Network Packets (Outgoing)
module_type generic_data_inc
module_exec netstat -as | grep "packets sent from this host" | awk '{ print $1 }' | head -1
module_description Outbound Packets sent by system
module_end

module_begin
module_name Network Packets (Connection Reset)
module_type generic_data_inc
module_exec netstat -as | grep "bad reset" | awk '{ print $1 }'
module_description Bad Resets
module_end

#module_begin
#module_name Network Adapter bond0 IPv4 Address
#module_type generic_data_string
#module_exec ifconfig bond0 | grep "inet " | awk '{ print $2 }'
#module_description IP Address Interface 1
#module_end

module_begin
module_name Network Adapter en0 Status
module_type generic_proc
module_exec ifconfig en0 | grep status | awk '{ if($6=="active") { print 1}; if($6!="active") {print 0}}'
module_description Ethernet Link 0
module_end

module_begin
module_name Network Adapter en1 Status
module_type generic_proc
module_exec ifconfig en1 | grep status | awk '{ if($6=="active") { print 1}; if($6!="active") {print 0}}'
module_description Ethernet Link 1
module_end

#module_begin
#module_name Network Adapter bond0 Status
#module_type generic_proc
#module_exec ifconfig bond0 | grep status | awk '{ if($6=="active") { print 1}; if($6!="active") {print 0}}'
#module_description Ethernet Bond 0
#module_end


# ========================
# Services
# =======================

## Uncomment/Comment as you go

#module_begin
#module_name Web (Apache) Status
#module_type generic_proc
#module_exec ps -A | grep "bin\/httpd" | wc -l
#module_description Webserver
#module_end

#module_begin
#module_name AFP
#module_type generic_proc
#module_exec ps -A | grep "sbin\/AppleFileServer" | wc -l 
#module_description Apple File Server
#module_end

#module_begin
#module_name Application Server
#module_type generic_proc
#module_exec ps -A | grep "/Library/JBoss/3.2/bin/run.sh" | wc -l 
#module_description Application Server (Tomcat & JBoss)
#module_end

#module_begin
#module_name DHCP
#module_type generic_proc
#module_exec ps -A | grep "bootp" | wc -l
#module_description DHCP & BOOTP server
#module_end

#module_begin
#module_name DNS
#module_type generic_proc
#module_exec ps -A | grep "sbin\/named" | wc -l
#module_description DNS Server
#module_end

# You should have alerts in case the number of rules change

#module_begin
#module_name Firewall Status
#module_type generic_data
#module_exec ipfw show | wc -l
#module_description Firewall (number of rules) 
#module_end

#module_begin
#module_name FTP
#module_type generic_proc
#module_exec ps -A | grep "LaunchDaemons\/ftp.plist" | wc -l
#module_description FTP Server
#module_end

#module_begin
#module_name iChat
#module_type generic_proc
#module_exec ps -A | grep "jabberd -c \/etc" | wc -l
#module_description iChat (jabber) Server
#module_end

#module_begin
#module_name Mail (SMTP)
#module_type generic_proc
#module_exec ps -A | grep "smtpd -n smtp" | wc -l 
#module_description Mail - SMTP Server (postfix)
#module_end

#module_begin
#module_name Mail (IMAP)
#module_type generic_proc
#module_exec ps -Au | grep "master" | grep "cyrus" | wc -l
#module_description Mail - IMAP Server (cyrus)
#module_end

#module_begin
#module_name Mail (AV/AS)
#module_type generic_proc
#module_exec ps -A | grep "amavisd (master)" | grep -v "grep" | wc -l
#module_description Mail - Antivirus/Antispam (amavisd)
#module_end

#module_begin
#module_name Mail - ClamAV
#module_type generic_proc
#module_exec ps -A | grep "clamd" | grep -v "grep" | wc -l
#module_description Mail - Antivirus (clamav)
#module_end

#module_begin
#module_name Mail (Mailing Lists)
#module_type generic_proc
#module_exec ps -A | grep "bin\/mailmanctl" | wc -l
#module_description Mail - Mailing Lists (mailman)
#module_end


#module_begin
#module_name NAT
#module_type generic_proc
#module_exec ps -A | grep "sbin\/natd" | wc -l
#module_description NAT Service
#module_end

#module_begin
#module_name NetBoot
#module_type generic_proc
#module_exec echo 0
#module_description NetBoot
#module_end

#module_begin
#module_name NFS
#module_type generic_proc
#module_exec ps -A | grep "nfsd-master" | grep -v "grep" | wc -l
#module_description NFS File Server
#module_end

#module_begin
#module_name Open Directory
#module_type generic_proc
#module_exec ps -A | grep "bin\/krb5kdc" | wc -l 
#module_description Open Directory
#module_end

#module_begin
#module_name Print
#module_type generic_proc
#module_exec echo 0
#module_description Print Service
#module_end

#module_begin
#module_name QuickTime Streaming
#module_type generic_proc
#module_exec ps -A | grep "sbin\/QuickTimeStreamingServer" | wc -l
#module_description QT Streaming Service
#module_end

#module_begin
#module_name Software Update
#module_type generic_proc
#module_exec ps -A | grep "etc\/swupd" | wc -l
#module_description Software Update
#module_end

#module_begin
#module_name VPN
#module_type generic_proc
#module_exec echo 0
#module_description VPN
#module_end

#module_begin
#module_name WebObjects
#module_type generic_proc
#module_exec echo 0
#module_description WebObjects
#module_end

#module_begin
#module_name Windows (SMB daemon)
#module_type generic_proc
#module_exec ps -A | grep "sbin\/smbd" | wc -l
#module_description Windows Services (Samba)
#module_end

#module_begin
#module_name Windows (NMB daemon)
#module_type generic_proc
#module_exec ps -A | grep "sbin\/nmbd" | wc -l
#module_description Windows Services (Name Resolution)
#module_end

#module_begin
#module_name XGrid
#module_type generic_proc
#module_exec echo 0
#module_description XGrid
#module_end

# Plugin example

# This parses /var/log/syslog file, under the module name "syslog"
# And search for "ssh" string into it, sending only that information.

#module_plugin grep_log /var/log/syslog Syslog ssh

# Plugin for inventory on the agent (Only Enterprise)

# module_plugin inventory 1 cpu ram video nic hd cdrom software<|MERGE_RESOLUTION|>--- conflicted
+++ resolved
@@ -1,9 +1,5 @@
 # Base config file for Pandora FMS agents
-<<<<<<< HEAD
-# Version 7.0NG.710
-=======
 # Version 7.0NG.711
->>>>>>> 60757b0a
 # Licensed under GPL license v2,
 # (c) 2003-2009 Artica Soluciones Tecnologicas
 # please visit http://pandora.sourceforge.net
