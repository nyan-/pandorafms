# Fichero de configuracion base de agentes de Pandora
# Base config file for Pandora agents
<<<<<<< HEAD
# Version 7.0NG.755+alt, AIX version
=======
# Version 7.0NG.757, AIX version
>>>>>>> 4cd17dca

# General Parameters
# ==================

server_ip    192.168.50.1
server_path  /var/spool/pandora/data_in
pandora_path /usr/share/pandora_agent
temporal     /var/spool/pandora/data_out
interval     	300
checksum	0
# Debug mode renames XML in the temp folder and continues running
debug 	 	0
# By default is 22 (for ssh)
#server_port    22

# ftp, ssh or local
transfer_mode ssh

# delayed_startup defines number of MINUTES before start execution
# for first time when startup Pandora Agent

#delayed_startup 90

#Pandora nice defines priority of execution. Less priority means more intensive execution
#A recommended value for stressed sytems is 10. 0 priority means no Pandora CPU protection enabled
#pandora_nice 0

# Module Definition
# =================

#packets sent
module_begin
module_name packets_sent
module_type generic_data_inc
module_exec netstat -as | grep "packets sent from this host" | head -1 |  awk ' { print $1 } '
module_end

#packets for this host
module_begin
module_name packets_rcv
module_type generic_data_inc
module_exec netstat -as | grep "packets for this host" | head -1 | awk ' { print $1 } '
module_end

#total packets received
module_begin
module_name packets_rcv_total
module_type generic_data_inc
module_exec netstat -as | grep "total packets received" | head -1 |awk ' { print $1 } '
module_end

module_begin
module_name process
module_type generic_data
module_exec ps -A | wc -l | awk '{ print $1 }'
module_end


module_begin
module_name cpu_user
module_type generic_data
module_exec vmstat | tail -1 | awk '{ print $14 }'
module_end

module_begin
module_name cpu_sys
module_type generic_data
module_interval 2
module_exec vmstat | tail -1 | awk '{ print $15 }'
module_end


module_begin
module_name disk_var_free
module_type generic_data
module_exec df -k | grep /var | tr -s "%" " " | awk '{ print 100 - $4 }'
module_end

module_begin
module_name mem_free
module_type generic_data
module_exec vmstat | tail -1 | awk '{ print $4 }'
module_end
<|MERGE_RESOLUTION|>--- conflicted
+++ resolved
@@ -1,10 +1,6 @@
 # Fichero de configuracion base de agentes de Pandora
 # Base config file for Pandora agents
-<<<<<<< HEAD
-# Version 7.0NG.755+alt, AIX version
-=======
 # Version 7.0NG.757, AIX version
->>>>>>> 4cd17dca
 
 # General Parameters
 # ==================
