--- conflicted
+++ resolved
@@ -1,10 +1,6 @@
 # Fichero de configuracion base de agentes de Pandora
 # Base config file for Pandora agents
-<<<<<<< HEAD
-# Version 7.0NG.710, HPUX Version
-=======
 # Version 7.0NG.711, HPUX Version
->>>>>>> 60757b0a
 
 # General Parameters
 # ==================
