--- conflicted
+++ resolved
@@ -1,10 +1,6 @@
 # Fichero de configuracion base de agentes de Pandora
 # Base config file for Pandora agents
-<<<<<<< HEAD
-# Version 7.0NG.755+alt, HPUX Version
-=======
 # Version 7.0NG.757, HPUX Version
->>>>>>> 4cd17dca
 
 # General Parameters
 # ==================
