--- conflicted
+++ resolved
@@ -2,13 +2,8 @@
 # Pandora FMS Server 
 #
 %define name        pandorafms_server
-<<<<<<< HEAD
-%define version     7.0NG.710
-%define release     170816
-=======
 %define version     7.0NG.711
 %define release     170901
->>>>>>> 53e61715
 
 Summary:            Pandora FMS Server
 Name:               %{name}
