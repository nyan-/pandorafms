#!/bin/sh

# Pandora FMS Server Installer (c) 2008-2013 Artica ST
# Linux/FreeBSD Version (generic), for SuSe, Debian/Ubuntu and FreeBSD only
# other Linux distros could not work properly without modifications
# Please see http://www.pandorafms.org
# v5.0 Build 130207
# This code is licensed under GPL 2.0 license.
# **********************************************************************

<<<<<<< HEAD
PI_VERSION="7.0NG.758+alt"
PI_BUILD="211111"
=======
PI_VERSION="7.0NG.759"
PI_BUILD="211216"
>>>>>>> 9b96f119

MODE=$1
if [ $# -gt 1 ]; then
	shift
fi

# Defaults
PREFIX=/usr
PANDORA_SPOOL=/var/spool/pandora
PANDORA_HOME=$PREFIX/share/pandora_server
PANDORA_CFG_DIR=/etc/pandora
PANDORA_LOG=/var/log/pandora
PANDORA_SERVER=/etc/init.d/pandora_server
TENTACLE_SERVER=/etc/init.d/tentacle_serverd
PANDORA_CFG_FILE=$PANDORA_CFG_DIR/pandora_server.conf
PANDORA_CFG_FILE_DIST=conf/pandora_server.conf.new
PANDORA_INIT_SCRIPT=util/pandora_server
TENTACLE_CFG_DIR=/etc/tentacle
TENTACLE_CFG_FILE=$TENTACLE_CFG_DIR/tentacle_server.conf
TENTACLE_CFG_FILE_DIST=conf/tentacle_server.conf.new
TENTACLE_INIT_SCRIPT=util/tentacle_serverd
PERL=perl
MANDIR=$PREFIX/share/man/man1
INITDIR=/etc/init.d
WITHOUT_TENTACLE=0

#
# set_global_vars
#	Check platform and set DISTRO, OS_VERSION and LINUX.
#	Also, define some platform sepcific variables (e.g. PANDORA_RC_VAR for (Free|Net)BSD) 
#	and override some of defaults defined above if needed.
#
set_global_vars () {
	# Default
	LINUX=NO
	OS_VERSION=`uname -r`
	DISTRO=`uname -s`

	# set correct value for LINUX_DISTRO
	case $DISTRO in
	Linux)
		# Default for Linux
		LINUX=YES
		DISTRO="GENERIC"
		# Get Linux Distro type and version
		# We assume we are on Linux unless told otherwise
		if [ -f "/etc/SuSE-release" ]
		then
			OS_VERSION=`cat /etc/SuSE-release | grep VERSION | cut -f 3 -d " "`
			DISTRO=SUSE
		elif [ -f "/etc/lsb-release" ] && [ ! -f "/etc/redhat-release" ]
		then
			OS_VERSION=`cat /etc/lsb-release | grep DISTRIB_RELEASE | cut -f 2 -d "="`
			DISTRO=UBUNTU
			OS_VERSION="UBUNTU $OS_VERSION"
		elif [ -f "/etc/debian_version" ]
		then
			OS_VERSION=`cat /etc/debian_version`
			OS_VERSION="DEBIAN $OS_VERSION"
			DISTRO=DEBIAN
		elif [ -f "/etc/fedora-release" ]
		then
			OS_VERSION=`cat /etc/fedora-release | cut -f 4 -d " "`
			OS_VERSION="FEDORA $OS_VERSION"
			DISTRO=FEDORA
		fi
		;;
	Darwin|AIX)
		# For future reference, Darwin doesn't have /etc/init.d but uses LaunchDaemons.
		# AIX doesn't have /etc/init.d
		;;
	SunOS)
		# Some Solaris and other Unices don't have /etc/init.d, some have /usr/spool instead of /var/spool
		DISTRO="Solaris"
		;;
	FreeBSD)
		PREFIX=/usr/local
		PANDORA_HOME=$PREFIX/share/pandora_server
		PANDORA_CFG_DIR=$PREFIX/etc/pandora
		PANDORA_SERVER=$PREFIX/etc/rc.d/pandora_server
		TENTACLE_SERVER=$PREFIX/etc/rc.d/tentacle_server
		PANDORA_CFG_FILE=$PANDORA_CFG_DIR/pandora_server.conf
		PANDORA_CFG_FILE_DIST=$DISTRO/pandora_server.conf.new
		PANDORA_INIT_SCRIPT=$DISTRO/pandora_server
		TENTACLE_CFG_DIR=$PREFIX/etc/tentacle
		TENTACLE_CFG_FILE=$TENTACLE_CFG_DIR/tentacle_server.conf
		TENTACLE_INIT_SCRIPT=$DISTRO/tentacle_server
		MANDIR=$PREFIX/man/man1
		INITDIR=$PREFIX/etc/rc.d
		PERL=/usr/local/bin/perl
		PANDORA_RC_VAR="pandora_server_enable"
		TENTACLE_RC_VAR="tentacle_server_enable"
		;;
	NetBSD)
		PREFIX=/usr/local
		PANDORA_HOME=$PREFIX/share/pandora_server
		PANDORA_CFG_DIR=$PREFIX/etc/pandora
		PANDORA_SERVER=/etc/rc.d/pandora_server
		TENTACLE_CFG_DIR=$PREFIX/etc/tentacle
		TENTACLE_CFG_FILE=$TENTACLE_CFG_DIR/tentacle_server.conf
		TENTACLE_SERVER=/etc/rc.d/tentacle_server
		PANDORA_CFG_FILE=$PANDORA_CFG_DIR/pandora_server.conf
		PANDORA_CFG_FILE_DIST=$DISTRO/pandora_server.conf.new
		PANDORA_INIT_SCRIPT=$DISTRO/pandora_server
		TENTACLE_INIT_SCRIPT=$DISTRO/tentacle_server
		PERL=/usr/pkg/bin/perl
		INITDIR=/etc/rc.d
		PANDORA_RC_VAR="pandora_server"
		TENTACLE_RC_VAR="tentacle_server"
		;;
	esac
}

#
# install_startup_script [options...] SRC
#	copy SRC into the $INITDIR and do additional required operation according to $DISTRO
#	if $INITDIR is not set or empty, do nothing.
#	If $DESTDIR is set, skip enabling service
#	OPTIONS:
#		-s SPRIO  specify startup priority for service
#
install_startup_script () {
	[ "$INITDIR" ] || return 1
	if [ "$1" = "-s" ]
	then
		SPRIO=$2
		shift;shift
	fi
	SRC=$1
	SCRIPT_NAME=`basename $SRC`

	echo "Copying the daemon script into $INITDIR"
	[ -d $DESTDIR$INITDIR ] || mkdir -p $DESTDIR$INITDIR
	cp $SRC $DESTDIR$INITDIR

	[ "$DESTDIR" ] && return

	case $DISTRO in
	UBUNTU|DEBIAN)
		echo "Linking startup script to /etc/rc2.d"
		update-rc.d $SCRIPT_NAME defaults
		;;
	SUSE)
		echo "Creating startup daemons"
		insserv $SCRIPT_NAME
		;;
	FeeBSD|NetBSD)
		chmod 555 $DESTDIR$INITDIR/$SCRIPT_NAME
		;;
	*)
		if [ "$LINUX" = YES ]
		then
			# Pandora FMS Server install (Other Distros)
			INITLV=`grep '[0-9]:initdefault' /etc/inittab | cut -f 2 -d ':'`
			: ${INITLV:=2}
			echo "Linking startup script to /etc/rc.d/rc$INITLV.d/S$SPRIO$SCRIPT_NAME"
			ln -s $INITDIR/$SCRIPT_NAME /etc/rc.d/rc$INITLV.d/S$SPRIO$SCRIPT_NAME
		fi
		;;
	esac
}

install () {
	set_global_vars

	FORCE=0
	BINARIES=0

	# parse options
	while :
	do
		case $1 in
		--force) FORCE=1;;
		--from-binary) BINARIES=1;;
		--no-tentacle) WITHOUT_TENTACLE=1;;
		--destdir) DESTDIR=$2;shift;;
		*) break;;
		esac
		shift
	done
	
	if [ "$LINUX" = YES ]
	then
		echo "$DISTRO distribution detected"
	else 
		echo "$DISTRO detected"
	fi
	
	if [ ! $BINARIES -eq 1 ]
	# Do not compile files if binary is distributed
	then
		$PERL Makefile.PL INSTALLMAN1DIR=none WITHOUT_TENTACLE=$WITHOUT_TENTACLE > output 2>&1
		#&& sleep 2 && cat output | grep "found" | wc -l 
		DEPENDENCIAS=`cat output | grep "found" | wc -l`

		if [ $DEPENDENCIAS -gt 0 ] && [ $FORCE -eq 0 ]
		then
			echo "You are missing the following dependencies"
			echo " "
			cat output | awk -F ": prerequisite" '{print $2}' | awk -F " " '{print $1}'
			echo "The complete installation guide is at: https://pandorafms.com/docs/"
			echo " "
			echo "Debian-based distribution do:"
			echo "	# apt-get install snmp snmpd libjson-perllibio-socket-inet6-perl libsocket6-perl libxml-simple-perl libxml-twig-perl libnetaddr-ip-perl libdbi-perl libnetaddr-ip-perl libhtml-parser-perl wmi-client xprobe2 snmp-mibs-downloader"
			echo " "
			echo "For CentOS / RHEL do: "
			echo " "
			echo "	# yum install perl-XML-Simple* perl-XML-Twig  perl-JSON perl-IO-Socket* perl-Socket6 perl-Time-modules* perl-NetAddr-IP* perl-DateTime* perl-ExtUtils perl-DBI nmap "
			echo " "
			echo "For OpenSUSE / SLES do : "
			echo " "
			echo "	# zypper install nmap perl-DBD-mysql perl-DBI perl-HTML-Parser perl-JSON
	perl-HTML-Encoding perl-HTML-Tree perl-NetAddr-IP perl-IO-Socket-INET6 perl-Socket6
	perl-TimeDate perl-XML-Simple perl-XML-Twig perl-libwww-perl mysql-client"
			echo " "
			echo "	You also will need to install (optionally) xprobe2 and wmiclient from rpm (download from our website)"
			echo " "
			echo "For FreeBSD do : "
			echo " "
			echo "  Install following tools from ports or packages."
			echo "  Recommended: p5-DBI p5-NetAddr-IP p5-XML-Simple p5-XML-Twig p5-HTML-Parser p5-DBD-mysql p5-Socket6 p5-IO-Socket-INET6 p5-JSON"
			echo "  Optional: nmap xprobe"
			echo " "
			echo "  And install Geo::IP manually."
			echo " "
			echo "To get them from source through CPAN do"
			echo " "
			echo "	$ cpan Time::Local DBI Socket6 XML::Simple XML::Twig IO::Socket Time::HiRes NetAddr::IP HTML::Entities IO::Socket::INET6 JSON Geo::IP"
			echo " "
			rm output
			exit 1
		fi
		rm output
			
		echo "Installing binaries and libraries"
		make
		make DESTDIR=$DESTDIR install
			
		echo "Checking binaries at /usr/local/bin -> /usr/bin"
		if [ ! -f "$DESTDIR/usr/bin/pandora_server" ] 
		then
			if [ ! -f "$DESTDIR/usr/local/bin/pandora_server" ]
			then
				echo "ERROR compiling Pandora FMS Server from sources. Aborting"
				exit 1
			fi
			if [ "$DISTRO" != "FreeBSD" ] && [ "$DISTRO" != "NetBSD" ]
			then
				[ -d $DESTDIR$PREFIX/bin ] || mkdir -p $DESTDIR$PREFIX/bin
				ln -s /usr/local/bin/pandora_server $DESTDIR$PREFIX/bin
				ln -s /usr/local/bin/pandora_exec $DESTDIR$PREFIX/bin
				ln -s /usr/local/bin/tentacle_server $DESTDIR$PREFIX/bin
				ln -s /usr/local/bin/tentacle_client $DESTDIR$PREFIX/bin
			fi
		fi
	fi

	echo "Creating common Pandora FMS directories"
	id pandora 2> /dev/null
	if [ $? -eq 0 ]; then
		echo " "
		echo "User pandora does exist, make sure the SSH directories are correct"
	elif [ "$DESTDIR" ]
	then
		# chown can fail with fakeroot installation
		echo "User 'pandora' does not exist. All chown operations may fail."
		echo "You should manualy set proper ownership to $DESTDIR$PANDORA_SPOOL if needed."
		echo
	else
		echo "Are you sure we can create a standard 'pandora' user locally? [y/N]"
		read AREYOUSURE
		if [ "$AREYOUSURE" = "y" ]; then
			if [ "$DISTRO" = "FreeBSD" ]
			then
				echo "pandora:41121:::::Pandora FMS:/home/pandora:/usr/sbin/nologin:" | adduser -f - -w no 2> /dev/null
			else
				useradd pandora 
				mkdir /home/pandora 2> /dev/null
				mkdir /home/pandora/.ssh 2> /dev/null
				chown -R pandora /home/pandora 
			fi
		else
			echo "Please create the 'pandora' user manually according to your authentication scheme, then start again the installation"
			echo "Aborting..."
			exit 1
		fi
	fi

	mkdir -p $DESTDIR$PANDORA_SPOOL/data_in 2> /dev/null
	chmod 2770 $DESTDIR$PANDORA_SPOOL/data_in
	mkdir $DESTDIR$PANDORA_SPOOL/data_in/conf 2> /dev/null
	chmod 2770 $DESTDIR$PANDORA_SPOOL/data_in/conf
	mkdir $DESTDIR$PANDORA_SPOOL/data_in/md5 2> /dev/null
	chmod 2770 $DESTDIR$PANDORA_SPOOL/data_in/md5
	mkdir $DESTDIR$PANDORA_SPOOL/data_in/collections 2> /dev/null
	chmod 2770 $DESTDIR$PANDORA_SPOOL/data_in/collections
	mkdir $DESTDIR$PANDORA_SPOOL/data_in/netflow 2> /dev/null
	chmod 2770 $DESTDIR$PANDORA_SPOOL/data_in/netflow
	mkdir $DESTDIR$PANDORA_SPOOL/data_in/trans 2> /dev/null
	chmod 2770 $DESTDIR$PANDORA_SPOOL/data_in/trans
	mkdir $DESTDIR$PANDORA_SPOOL/data_in/commands 2> /dev/null
	chmod 2770 $DESTDIR$PANDORA_SPOOL/data_in/commands
	mkdir -p $DESTDIR$PANDORA_LOG 2> /dev/null	
	chown -R pandora:apache $DESTDIR$PANDORA_LOG 2> /dev/null
	chmod 2774 $DESTDIR$PANDORA_LOG 2> /dev/null

	echo "Giving proper permission to /var/spool/pandora"
	for group in "www-data" wwwrun www apache
	do
		IDGROUP=`id -g "$group" 2> /dev/null`
		if [ $? -eq 0 ]
		then
			GROUPNAME=`grep ":$IDGROUP:" /etc/group | awk -F":" '{print $1}'`
			break
		fi
	done
	if [ -z "$GROUPNAME" ]
	then
		echo "No web server user found, some functionality might not perform correctly"
		GROUPNAME=0
	fi
	# when fakeroot installation, this can fail
	chown -R pandora:$GROUPNAME $DESTDIR$PANDORA_SPOOL 2>/dev/null
		
	echo "Creating setup directory in $PANDORA_CFG_DIR"
	mkdir -p $DESTDIR$PANDORA_CFG_DIR 2> /dev/null
	if [ -f "$DESTDIR$PANDORA_CFG_FILE" ]
	then
		echo cp $PANDORA_CFG_FILE_DIST $DESTDIR$PANDORA_CFG_DIR
		cp $PANDORA_CFG_FILE_DIST $DESTDIR$PANDORA_CFG_DIR
	else
		echo cp $PANDORA_CFG_FILE_DIST $DESTDIR$PANDORA_CFG_FILE
		cp $PANDORA_CFG_FILE_DIST $DESTDIR$PANDORA_CFG_FILE
		chmod 770 $DESTDIR$PANDORA_CFG_FILE
	fi

	echo "Installing Pandora Server manual"
	[ -d $DESTDIR$MANDIR ] || mkdir -p $DESTDIR$MANDIR
	cp man/man1/pandora_server.1.gz $DESTDIR$MANDIR

	install_startup_script -s 90 $PANDORA_INIT_SCRIPT

	if [ -d /etc/logrotate.d ]
	then
		if [ -f $DESTDIR/etc/logrotate.d/pandora_server ]
		then
			echo "A logrotate.d entry for Pandora FMS log management already exists, skipping creation"
		else
			echo "Creating logrotate.d entry for Pandora FMS log management"
			[ -d $DESTDIR/etc/logrotate.d ] || mkdir -p $DESTDIR/etc/logrotate.d
			cp util/pandora_server_logrotate $DESTDIR/etc/logrotate.d/pandora_server
		fi
	else
		echo "Please add a log rotation schedule manually to your log rotation daemon (if any)"
	fi
	
	if [ $WITHOUT_TENTACLE -eq 0 ]
	then
		# tentacle_server is already installed by "make install"
		install_startup_script -s 80 $TENTACLE_INIT_SCRIPT

		# Create the directory to locate the Tentacle configuration file
		echo "Creating setup Tentacle directory in $TENTACLE_CFG_DIR"
		mkdir -p $DESTDIR$TENTACLE_CFG_DIR 2> /dev/null
		if [ -f "$DESTDIR$TENTACLE_CFG_FILE" ]
		then
			echo cp $TENTACLE_CFG_FILE_DIST $DESTDIR$TENTACLE_CFG_DIR
			cp $TENTACLE_CFG_FILE_DIST $DESTDIR$TENTACLE_CFG_DIR
		else
			echo cp $TENTACLE_CFG_FILE_DIST $DESTDIR$TENTACLE_CFG_FILE
			cp $TENTACLE_CFG_FILE_DIST $DESTDIR$TENTACLE_CFG_FILE
			chmod 774 $DESTDIR$TENTACLE_CFG_FILE
		fi
		
		echo "Installing Tentacle Server manual"
		cp man/man1/tentacle_server.1.gz $DESTDIR$MANDIR
	fi

	echo "Creating Pandora FMS distribution directory in $PANDORA_HOME"
	mkdir -p $DESTDIR$PANDORA_HOME 2> /dev/null
	cp -R util $DESTDIR$PANDORA_HOME
	find $DESTDIR$PANDORA_HOME -type l -delete
	case $DISTRO in
	FreeBSD)
		# adjust shebang
		for pl_script in `find $DESTDIR$PANDORA_HOME/util -name "*.pl"`
		do
			cat $pl_script | sed 's/^#!\/usr\/bin\/perl/#!\/usr\/local\/bin\/perl/g' > ${pl_script}.new 
			mv ${pl_script}.new $pl_script
			chmod a+x $pl_script
		done
		for sh_script in `find $DESTDIR$PANDORA_HOME/util -name "*.sh"`
		do
			cat $sh_script | sed 's/^#!\/bin\/bash/#!\/usr\/local\/bin\/bash/g' > ${sh_script}.new
			mv ${sh_script}.new $sh_script
			chmod a+x $sh_script
		done
		# install pandora_ha
		INSTALL_DIR="$DESTDIR$PREFIX/bin/"
		echo ">Installing the pandora_ha binary to $INSTALL_DIR..."
		cp -f $DESTDIR$PANDORA_HOME/util/pandora_ha.pl "$INSTALL_DIR/pandora_ha"
		chmod +x "$INSTALL_DIR/pandora_ha"
		;;
	*)
		SYSTEMD_DIR=$DESTDIR/etc/systemd/system
		PID_DIR=$DESTDIR/var/run
		INSTALL_DIR="$DESTDIR$PREFIX/bin/"

		echo ">Installing the pandora_ha binary to $INSTALL_DIR..."
		cp -f util/pandora_ha.pl "$INSTALL_DIR/pandora_ha"
		chmod +x "$INSTALL_DIR/pandora_ha"
	
		echo ">Installing pandora_ha service to $INSTALL_DIR..."
		[ -d "$PID_DIR" ] || mkdir -p "$PID_DIR"
		[ -d "$SYSTEMD_DIR" ] || mkdir -p "$SYSTEMD_DIR"
		cat > $SYSTEMD_DIR/pandora_ha.service <<-EOF
[Unit]
Description=Pandora FMS Daemon Watchdog

[Service]
Type=forking

User=$USER
PIDFile=$PID_DIR/pandora_ha.pid
Restart=always
ExecStart=${INSTALL_DIR}pandora_ha -d -p $PID_DIR/pandora_ha.pid $PANDORA_CONF

[Install]
WantedBy=multi-user.target
EOF
		;;
	esac

	# install cron job
	if [ -d /etc/cron.hourly ]
	then
		[ ! -d $DESTDIR/etc/cron.hourly ] && mkdir -p $DESTDIR/etc/cron.hourly
		echo "Creating the Cron script to run Pandora DB tool each hour"
		echo "#!/bin/bash" > $DESTDIR/etc/cron.hourly/pandora_db	
		echo "perl $PANDORA_HOME/util/pandora_db.pl /etc/pandora/pandora_server.conf" >> $DESTDIR/etc/cron.hourly/pandora_db	
		chmod +x $DESTDIR/etc/cron.hourly/pandora_db
	elif [ "$DISTRO" = "FreeBSD" ] || [ "$DISTRO" = "NetBSD" ]
	then
		if [ "$DESTDIR" ]
		then
			echo "Skip adding cron entry for pandora_db.pl when performing fakeroot installation."
		else
			grep pandora_db.pl /etc/crontab > /dev/null 2>&1
			if [ $? -ne 0 ]
			then
				echo "# Pandora FMS" >> /etc/crontab
				echo "2	*	*	*	*	root	perl $PANDORA_HOME/util/pandora_db.pl $PANDORA_CFG_FILE" >> /etc/crontab
			else
				echo "The crontab for pandora_db.pl is already configured."
			fi
		fi
	else
		echo "You're probably not using cron for automatic scheduling. You should schedule the following command to run frequently (hourly) on your master server:"
		echo "	perl $PANDORA_HOME/util/pandora_db.pl $PANDORA_CFG_FILE"
	fi
	echo
	echo "Now you have to edit your $PANDORA_CFG_FILE file to change the database password (default is pandora) with the one set in include/config.php of your Pandora FMS Console."
	echo "After setting password you can start your Pandora FMS Server!!"

	if [ "$DISTRO" = "FreeBSD" ] || [ "$DISTRO" = "NetBSD" ]
	then
		echo " "
		echo "Define '$PANDORA_RC_VAR=\"YES\"' in /etc/rc.conf to enable pandora server daemon."
		[ "$WITHOUT_TENTACLE" = 0 ] && \
			echo "Define '$TENTACLE_RC_VAR=\"YES\"' in /etc/rc.conf to enable tentacle server daemon."
    fi
}

uninstall () {
	set_global_vars

	if [ "$LINUX" != "YES" ] && [ "$DISTRO" != "FreeBSD" ] && [ "$DISTRO" != "NetBSD" ]
	then
		echo "This is not a Linux-based distro. Uninstaller is currently not working for your OS"
		exit 1
	fi

	echo "Removing PERL libs and man files"
	
	PERL_SITELIB=/usr/lib/perl5
	if [ "$DISTRO" != "FreeBSD" ] || [ "$DISTRO" != "NetBSD" ]
	then
		PERL_SITELIB=$(eval $($PERL -V:sitelib);echo $sitelib);
	fi
	PERL_SITEMAN3DIR=`eval \`$PERL -V:siteman3dir\`;echo $siteman3dir`;

	[ -d $DESTDIR/$PERL_SITELIB/PandoraFMS ] && rm -rf $DESTDIR/$PERL_SITELIB/PandoraFMS
	rm -f $DESTDIR/$PERL_SITEMAN3DIR/PandoraFMS::* 2>/dev/null


	echo "Removing Pandora Servers"
	if [ -d $DESTDIR$PANDORA_SPOOL/data_out ]; then
		rm -Rf $DESTDIR$PANDORA_SPOOL/data_in
	else
		rm -Rf $DESTDIR$PANDORA_SPOOL
	fi

	echo "If the user Pandora is not being used for any other operations, please delete using the following commands:"
	if [ "$DISTRO" != "FreeBSD" ] || [ "$DISTRO" != "NetBSD" ]
	then
		echo "  rmuser pandora"
	else
		echo "	userdel pandora"
		echo "	rm -Rf /home/pandora/"
	fi

	## Just to clarify here. Some people (like me) are using the pandora user 
	## for other purposes and/or using an LDAP-based user management
	## I would hate to have a script clear out this users' information without any notification


	rm -Rf $DESTDIR$PANDORA_LOG 2> /dev/null 
	rm -f  $DESTDIR$PANDORA_CFG_FILE 2> /dev/null
	rm -f  "$DESTDIR$PANDORA_CFG_FILE.new" 2> /dev/null
	rm -f  $DESTDIR$TENTACLE_CFG_FILE 2> /dev/null
	rm -f  "$DESTDIR$TENTACLE_CFG_FILE.new" 2> /dev/null
	rm -f  $DESTDIR$PANDORA_SERVER 2> /dev/null 
	rm -f  $DESTDIR$PREFIX/bin/pandora_server 2> /dev/null
	rm -f  $DESTDIR$PREFIX/bin/pandora_exec 2> /dev/null
	# Do not remove tentacle files if agent is still installed...
	[ -e $DESTDIR$PREFIX/bin/pandora_agent ] || rm -f  $DESTDIR$PREFIX/bin/tentacle_server 2> /dev/null
	[ -e $DESTDIR$PREFIX/bin/pandora_agent ] || rm -f  $DESTDIR$PREFIX/bin/tentacle_client 2> /dev/null
	rm -Rf $DESTDIR$PANDORA_HOME
	rm -f  $DESTDIR/etc/cron.hourly/pandora_db
	rm -f  $DESTDIR/etc/logrotate.d/pandora_server
	if [ "$DESTDIR" ]
	then
		# do nothing with "fakeroot" uninstallation
		:
	elif [ "$DISTRO" = "UBUNTU" ] || [ "$DISTRO" = "DEBIAN" ]
	then
		update-rc.d -f pandora_server remove
		update-rc.d -f tentacle_serverd remove
	elif  [ "$DISTRO" != "FreeBSD" ] || [ "$DISTRO" != "NetBSD" ]
	then
		TMP_CRONTAB=/tmp/crontab.tmp
		egrep -v "Pandora FMS|pandora_db.pl" /etc/crontab > $TMP_CRONTAB
		cp $TMP_CRONTAB /etc/crontab
		rm $TMP_CRONTAB
	fi
	rm -f $DESTDIR/etc/rc2.d/S90pandora_server 2> /dev/null 
	rm -f $DESTDIR/etc/rc.d/rc3.d/S90pandora_server 2> /dev/null 
	rm -f $DESTDIR/etc/rc2.d/S80tentacle_serverd 2> /dev/null 
	rm -f $DESTDIR/etc/rc.d/rc3.d/S80tentacle_serverd 2> /dev/null 
	rm -f $DESTDIR$MANDIR/pandora_server.1.gz 2>/dev/null
	rm -f $DESTDIR$MANDIR/tentacle_server.1.gz 2>/dev/null
	echo "Done"
}

help () {
	echo "	--install	To install Pandora FMS Servers on this system (You have to be root)"
	echo "	--uninstall	To uninstall and remove Pandora FMS Servers on this System"
	echo " "
	echo " Additional second parameter (after --install) "
	echo " "
	echo "  --force         Ignore dependency problems and do the install"
	echo "	--no-tentacle	Skip tentacle server installation (by default tentacle server installed)"
	echo "	--destdir DIR	Specify root directory for \"fakeroot\" installation"
	echo "  --from-binary	No compile Pandora Server and not execute Makefiles"
	echo " "
}

# Script banner at start
echo " "
echo "Pandora FMS Server Installer $PI_VERSION $PI_BUILD (c) 2008-2016 Artica ST"
echo "This program is licensed under GPL2 Terms. http://pandorafms.com"
echo " "

case "$MODE" in

'--install')
	install "$@"
	exit 0
	;;

'--uninstall')
	uninstall "$@"
	exit 0
	;;

*)
	help
esac
<|MERGE_RESOLUTION|>--- conflicted
+++ resolved
@@ -8,13 +8,8 @@
 # This code is licensed under GPL 2.0 license.
 # **********************************************************************
 
-<<<<<<< HEAD
-PI_VERSION="7.0NG.758+alt"
-PI_BUILD="211111"
-=======
 PI_VERSION="7.0NG.759"
 PI_BUILD="211216"
->>>>>>> 9b96f119
 
 MODE=$1
 if [ $# -gt 1 ]; then
