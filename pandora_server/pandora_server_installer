#!/bin/sh

# Pandora FMS Server Installer (c) 2008-2013 Artica ST
# Linux/FreeBSD Version (generic), for SuSe, Debian/Ubuntu and FreeBSD only
# other Linux distros could not work properly without modifications
# Please see http://www.pandorafms.org
# v5.0 Build 130207
# This code is licensed under GPL 2.0 license.
# **********************************************************************

<<<<<<< HEAD
PI_VERSION="7.0NG.755+alt"
PI_BUILD="210624"
=======
PI_VERSION="7.0NG.757"
PI_BUILD="210915"
>>>>>>> 4cd17dca

MODE=$1
if [ $# -gt 1 ]; then
	shift
fi

# Defaults
PREFIX=/usr
PANDORA_SPOOL=/var/spool/pandora
PANDORA_HOME=$PREFIX/share/pandora_server
PANDORA_CFG_DIR=/etc/pandora
PANDORA_LOG=/var/log/pandora
PANDORA_SERVER=/etc/init.d/pandora_server
TENTACLE_SERVER=/etc/init.d/tentacle_serverd
PANDORA_CFG_FILE=$PANDORA_CFG_DIR/pandora_server.conf
PANDORA_CFG_FILE_DIST=conf/pandora_server.conf.new
PANDORA_INIT_SCRIPT=util/pandora_server
TENTACLE_CFG_DIR=/etc/tentacle
TENTACLE_CFG_FILE=$TENTACLE_CFG_DIR/tentacle_server.conf
TENTACLE_CFG_FILE_DIST=conf/tentacle_server.conf.new
TENTACLE_INIT_SCRIPT=util/tentacle_serverd
PERL=perl
MANDIR=$PREFIX/share/man/man1
INITDIR=/etc/init.d
WITHOUT_TENTACLE=0

#
# set_global_vars
#	Check platform and set DISTRO, OS_VERSION and LINUX.
#	Also, define some platform sepcific variables (e.g. PANDORA_RC_VAR for (Free|Net)BSD) 
#	and override some of defaults defined above if needed.
#
set_global_vars () {
	# Default
	LINUX=NO
	OS_VERSION=`uname -r`
	DISTRO=`uname -s`

	# set correct value for LINUX_DISTRO
	case $DISTRO in
	Linux)
		# Default for Linux
		LINUX=YES
		DISTRO="GENERIC"
		# Get Linux Distro type and version
		# We assume we are on Linux unless told otherwise
		if [ -f "/etc/SuSE-release" ]
		then
			OS_VERSION=`cat /etc/SuSE-release | grep VERSION | cut -f 3 -d " "`
			DISTRO=SUSE
		elif [ -f "/etc/lsb-release" ] && [ ! -f "/etc/redhat-release" ]
		then
			OS_VERSION=`cat /etc/lsb-release | grep DISTRIB_RELEASE | cut -f 2 -d "="`
			DISTRO=UBUNTU
			OS_VERSION="UBUNTU $OS_VERSION"
		elif [ -f "/etc/debian_version" ]
		then
			OS_VERSION=`cat /etc/debian_version`
			OS_VERSION="DEBIAN $OS_VERSION"
			DISTRO=DEBIAN
		elif [ -f "/etc/fedora-release" ]
		then
			OS_VERSION=`cat /etc/fedora-release | cut -f 4 -d " "`
			OS_VERSION="FEDORA $OS_VERSION"
			DISTRO=FEDORA
		fi
		;;
	Darwin|AIX)
		# For future reference, Darwin doesn't have /etc/init.d but uses LaunchDaemons.
		# AIX doesn't have /etc/init.d
		;;
	SunOS)
		# Some Solaris and other Unices don't have /etc/init.d, some have /usr/spool instead of /var/spool
		DISTRO="Solaris"
		;;
	FreeBSD)
		PREFIX=/usr/local
		PANDORA_HOME=$PREFIX/share/pandora_server
		PANDORA_CFG_DIR=$PREFIX/etc/pandora
		PANDORA_SERVER=$PREFIX/etc/rc.d/pandora_server
		TENTACLE_SERVER=$PREFIX/etc/rc.d/tentacle_server
		PANDORA_CFG_FILE=$PANDORA_CFG_DIR/pandora_server.conf
		PANDORA_CFG_FILE_DIST=$DISTRO/pandora_server.conf.new
		PANDORA_INIT_SCRIPT=$DISTRO/pandora_server
		TENTACLE_CFG_DIR=$PREFIX/etc/tentacle
		TENTACLE_CFG_FILE=$TENTACLE_CFG_DIR/tentacle_server.conf
		TENTACLE_INIT_SCRIPT=$DISTRO/tentacle_server
		MANDIR=$PREFIX/man/man1
		INITDIR=$PREFIX/etc/rc.d
		PERL=/usr/local/bin/perl
		PANDORA_RC_VAR="pandora_server_enable"
		TENTACLE_RC_VAR="tentacle_server_enable"
		;;
	NetBSD)
		PREFIX=/usr/local
		PANDORA_HOME=$PREFIX/share/pandora_server
		PANDORA_CFG_DIR=$PREFIX/etc/pandora
		PANDORA_SERVER=/etc/rc.d/pandora_server
		TENTACLE_CFG_DIR=$PREFIX/etc/tentacle
		TENTACLE_CFG_FILE=$TENTACLE_CFG_DIR/tentacle_server.conf
		TENTACLE_SERVER=/etc/rc.d/tentacle_server
		PANDORA_CFG_FILE=$PANDORA_CFG_DIR/pandora_server.conf
		PANDORA_CFG_FILE_DIST=$DISTRO/pandora_server.conf.new
		PANDORA_INIT_SCRIPT=$DISTRO/pandora_server
		TENTACLE_INIT_SCRIPT=$DISTRO/tentacle_server
		PERL=/usr/pkg/bin/perl
		INITDIR=/etc/rc.d
		PANDORA_RC_VAR="pandora_server"
		TENTACLE_RC_VAR="tentacle_server"
		;;
	esac
}

#
# install_startup_script [options...] SRC
#	copy SRC into the $INITDIR and do additional required operation according to $DISTRO
#	if $INITDIR is not set or empty, do nothing.
#	If $DESTDIR is set, skip enabling service
#	OPTIONS:
#		-s SPRIO  specify startup priority for service
#
install_startup_script () {
	[ "$INITDIR" ] || return 1
	if [ "$1" = "-s" ]
	then
		SPRIO=$2
		shift;shift
	fi
	SRC=$1
	SCRIPT_NAME=`basename $SRC`

	echo "Copying the daemon script into $INITDIR"
	[ -d $DESTDIR$INITDIR ] || mkdir -p $DESTDIR$INITDIR
	cp $SRC $DESTDIR$INITDIR

	[ "$DESTDIR" ] && return

	case $DISTRO in
	UBUNTU|DEBIAN)
		echo "Linking startup script to /etc/rc2.d"
		update-rc.d $SCRIPT_NAME defaults
		;;
	SUSE)
		echo "Creating startup daemons"
		insserv $SCRIPT_NAME
		;;
	FeeBSD|NetBSD)
		chmod 555 $DESTDIR$INITDIR/$SCRIPT_NAME
		;;
	*)
		if [ "$LINUX" = YES ]
		then
			# Pandora FMS Server install (Other Distros)
			INITLV=`grep '[0-9]:initdefault' /etc/inittab | cut -f 2 -d ':'`
			: ${INITLV:=2}
			echo "Linking startup script to /etc/rc.d/rc$INITLV.d/S$SPRIO$SCRIPT_NAME"
			ln -s $INITDIR/$SCRIPT_NAME /etc/rc.d/rc$INITLV.d/S$SPRIO$SCRIPT_NAME
		fi
		;;
	esac
}

install () {
	set_global_vars

	FORCE=0
	BINARIES=0

	# parse options
	while :
	do
		case $1 in
		--force) FORCE=1;;
		--from-binary) BINARIES=1;;
		--no-tentacle) WITHOUT_TENTACLE=1;;
		--destdir) DESTDIR=$2;shift;;
		*) break;;
		esac
		shift
	done
	
	if [ "$LINUX" = YES ]
	then
		echo "$DISTRO distribution detected"
	else 
		echo "$DISTRO detected"
	fi
	
	if [ ! $BINARIES -eq 1 ]
	# Do not compile files if binary is distributed
	then
		$PERL Makefile.PL INSTALLMAN1DIR=none WITHOUT_TENTACLE=$WITHOUT_TENTACLE > output 2>&1
		#&& sleep 2 && cat output | grep "found" | wc -l 
		DEPENDENCIAS=`cat output | grep "found" | wc -l`

		if [ $DEPENDENCIAS -gt 0 ] && [ $FORCE -eq 0 ]
		then
			echo "You are missing the following dependencies"
			echo " "
			cat output | awk -F ": prerequisite" '{print $2}' | awk -F " " '{print $1}'
			echo "The complete installation guide is at: https://pandorafms.com/docs/"
			echo " "
			echo "Debian-based distribution do:"
			echo "	# apt-get install snmp snmpd libjson-perllibio-socket-inet6-perl libsocket6-perl libxml-simple-perl libxml-twig-perl libnetaddr-ip-perl libdbi-perl libnetaddr-ip-perl libhtml-parser-perl wmi-client xprobe2 snmp-mibs-downloader"
			echo " "
			echo "For CentOS / RHEL do: "
			echo " "
			echo "	# yum install perl-XML-Simple* perl-XML-Twig  perl-JSON perl-IO-Socket* perl-Socket6 perl-Time-modules* perl-NetAddr-IP* perl-DateTime* perl-ExtUtils perl-DBI nmap "
			echo " "
			echo "For OpenSUSE / SLES do : "
			echo " "
			echo "	# zypper install nmap perl-DBD-mysql perl-DBI perl-HTML-Parser perl-JSON
	perl-HTML-Encoding perl-HTML-Tree perl-NetAddr-IP perl-IO-Socket-INET6 perl-Socket6
	perl-TimeDate perl-XML-Simple perl-XML-Twig perl-libwww-perl mysql-client"
			echo " "
			echo "	You also will need to install (optionally) xprobe2 and wmiclient from rpm (download from our website)"
			echo " "
			echo "For FreeBSD do : "
			echo " "
			echo "  Install following tools from ports or packages."
			echo "  Recommended: p5-DBI p5-NetAddr-IP p5-XML-Simple p5-XML-Twig p5-HTML-Parser p5-DBD-mysql p5-Socket6 p5-IO-Socket-INET6 p5-JSON"
			echo "  Optional: nmap xprobe"
			echo " "
			echo "  And install Geo::IP manually."
			echo " "
			echo "To get them from source through CPAN do"
			echo " "
			echo "	$ cpan Time::Local DBI Socket6 XML::Simple XML::Twig IO::Socket Time::HiRes NetAddr::IP HTML::Entities IO::Socket::INET6 JSON Geo::IP"
			echo " "
			rm output
			exit 1
		fi
		rm output
			
		echo "Installing binaries and libraries"
		make
		make DESTDIR=$DESTDIR install
			
		echo "Checking binaries at /usr/local/bin -> /usr/bin"
		if [ ! -f "$DESTDIR/usr/bin/pandora_server" ] 
		then
			if [ ! -f "$DESTDIR/usr/local/bin/pandora_server" ]
			then
				echo "ERROR compiling Pandora FMS Server from sources. Aborting"
				exit 1
			fi
			if [ "$DISTRO" != "FreeBSD" ] && [ "$DISTRO" != "NetBSD" ]
			then
				[ -d $DESTDIR$PREFIX/bin ] || mkdir -p $DESTDIR$PREFIX/bin
				ln -s /usr/local/bin/pandora_server $DESTDIR$PREFIX/bin
				ln -s /usr/local/bin/pandora_exec $DESTDIR$PREFIX/bin
				ln -s /usr/local/bin/tentacle_server $DESTDIR$PREFIX/bin
				ln -s /usr/local/bin/tentacle_client $DESTDIR$PREFIX/bin
			fi
		fi
	fi

	echo "Creating common Pandora FMS directories"
	id pandora 2> /dev/null
	if [ $? -eq 0 ]; then
		echo " "
		echo "User pandora does exist, make sure the SSH directories are correct"
	elif [ "$DESTDIR" ]
	then
		# chown can fail with fakeroot installation
		echo "User 'pandora' does not exist. All chown operations may fail."
		echo "You should manualy set proper ownership to $DESTDIR$PANDORA_SPOOL if needed."
		echo
	else
		echo "Are you sure we can create a standard 'pandora' user locally? [y/N]"
		read AREYOUSURE
		if [ "$AREYOUSURE" = "y" ]; then
			if [ "$DISTRO" = "FreeBSD" ]
			then
				echo "pandora:41121:::::Pandora FMS:/home/pandora:/usr/sbin/nologin:" | adduser -f - -w no 2> /dev/null
			else
				useradd pandora 
				mkdir /home/pandora 2> /dev/null
				mkdir /home/pandora/.ssh 2> /dev/null
				chown -R pandora /home/pandora 
			fi
		else
			echo "Please create the 'pandora' user manually according to your authentication scheme, then start again the installation"
			echo "Aborting..."
			exit 1
		fi
	fi

	mkdir -p $DESTDIR$PANDORA_SPOOL/data_in 2> /dev/null
	chmod 2770 $DESTDIR$PANDORA_SPOOL/data_in
	mkdir $DESTDIR$PANDORA_SPOOL/data_in/conf 2> /dev/null
	chmod 2770 $DESTDIR$PANDORA_SPOOL/data_in/conf
	mkdir $DESTDIR$PANDORA_SPOOL/data_in/md5 2> /dev/null
	chmod 2770 $DESTDIR$PANDORA_SPOOL/data_in/md5
	mkdir $DESTDIR$PANDORA_SPOOL/data_in/collections 2> /dev/null
	chmod 2770 $DESTDIR$PANDORA_SPOOL/data_in/collections
	mkdir $DESTDIR$PANDORA_SPOOL/data_in/netflow 2> /dev/null
	chmod 2770 $DESTDIR$PANDORA_SPOOL/data_in/netflow
	mkdir $DESTDIR$PANDORA_SPOOL/data_in/trans 2> /dev/null
	chmod 2770 $DESTDIR$PANDORA_SPOOL/data_in/trans
	mkdir $DESTDIR$PANDORA_SPOOL/data_in/commands 2> /dev/null
	chmod 2770 $DESTDIR$PANDORA_SPOOL/data_in/commands
	mkdir -p $DESTDIR$PANDORA_LOG 2> /dev/null	
	chown -R pandora:apache $DESTDIR$PANDORA_LOG 2> /dev/null
	chmod 2774 $DESTDIR$PANDORA_LOG 2> /dev/null

	echo "Giving proper permission to /var/spool/pandora"
	for group in "www-data" wwwrun www apache
	do
		IDGROUP=`id -g "$group" 2> /dev/null`
		if [ $? -eq 0 ]
		then
			GROUPNAME=`grep ":$IDGROUP:" /etc/group | awk -F":" '{print $1}'`
			break
		fi
	done
	if [ -z "$GROUPNAME" ]
	then
		echo "No web server user found, some functionality might not perform correctly"
		GROUPNAME=0
	fi
	# when fakeroot installation, this can fail
	chown -R pandora:$GROUPNAME $DESTDIR$PANDORA_SPOOL 2>/dev/null
		
	echo "Creating setup directory in $PANDORA_CFG_DIR"
	mkdir -p $DESTDIR$PANDORA_CFG_DIR 2> /dev/null
	if [ -f "$DESTDIR$PANDORA_CFG_FILE" ]
	then
		echo cp $PANDORA_CFG_FILE_DIST $DESTDIR$PANDORA_CFG_DIR
		cp $PANDORA_CFG_FILE_DIST $DESTDIR$PANDORA_CFG_DIR
	else
		echo cp $PANDORA_CFG_FILE_DIST $DESTDIR$PANDORA_CFG_FILE
		cp $PANDORA_CFG_FILE_DIST $DESTDIR$PANDORA_CFG_FILE
		chmod 770 $DESTDIR$PANDORA_CFG_FILE
	fi

	echo "Installing Pandora Server manual"
	[ -d $DESTDIR$MANDIR ] || mkdir -p $DESTDIR$MANDIR
	cp man/man1/pandora_server.1.gz $DESTDIR$MANDIR

	install_startup_script -s 90 $PANDORA_INIT_SCRIPT

	if [ -d /etc/logrotate.d ]
	then
		if [ -f $DESTDIR/etc/logrotate.d/pandora_server ]
		then
			echo "A logrotate.d entry for Pandora FMS log management already exists, skipping creation"
		else
			echo "Creating logrotate.d entry for Pandora FMS log management"
			[ -d $DESTDIR/etc/logrotate.d ] || mkdir -p $DESTDIR/etc/logrotate.d
			cp util/pandora_server_logrotate $DESTDIR/etc/logrotate.d/pandora_server
		fi
	else
		echo "Please add a log rotation schedule manually to your log rotation daemon (if any)"
	fi
	
	if [ $WITHOUT_TENTACLE -eq 0 ]
	then
		# tentacle_server is already installed by "make install"
		install_startup_script -s 80 $TENTACLE_INIT_SCRIPT

		# Create the directory to locate the Tentacle configuration file
		echo "Creating setup Tentacle directory in $TENTACLE_CFG_DIR"
		mkdir -p $DESTDIR$TENTACLE_CFG_DIR 2> /dev/null
		if [ -f "$DESTDIR$TENTACLE_CFG_FILE" ]
		then
			echo cp $TENTACLE_CFG_FILE_DIST $DESTDIR$TENTACLE_CFG_DIR
			cp $TENTACLE_CFG_FILE_DIST $DESTDIR$TENTACLE_CFG_DIR
		else
			echo cp $TENTACLE_CFG_FILE_DIST $DESTDIR$TENTACLE_CFG_FILE
			cp $TENTACLE_CFG_FILE_DIST $DESTDIR$TENTACLE_CFG_FILE
			chmod 774 $DESTDIR$TENTACLE_CFG_FILE
		fi
		
		echo "Installing Tentacle Server manual"
		cp man/man1/tentacle_server.1.gz $DESTDIR$MANDIR
	fi

	echo "Creating Pandora FMS distribution directory in $PANDORA_HOME"
	mkdir -p $DESTDIR$PANDORA_HOME 2> /dev/null
	cp -R util $DESTDIR$PANDORA_HOME
	find $DESTDIR$PANDORA_HOME -type l -delete
	case $DISTRO in
	FreeBSD)
		# adjust shebang
		for pl_script in `find $DESTDIR$PANDORA_HOME/util -name "*.pl"`
		do
			cat $pl_script | sed 's/^#!\/usr\/bin\/perl/#!\/usr\/local\/bin\/perl/g' > ${pl_script}.new 
			mv ${pl_script}.new $pl_script
			chmod a+x $pl_script
		done
		for sh_script in `find $DESTDIR$PANDORA_HOME/util -name "*.sh"`
		do
			cat $sh_script | sed 's/^#!\/bin\/bash/#!\/usr\/local\/bin\/bash/g' > ${sh_script}.new
			mv ${sh_script}.new $sh_script
			chmod a+x $sh_script
		done
		# install pandora_ha
		INSTALL_DIR="$DESTDIR$PREFIX/bin/"
		echo ">Installing the pandora_ha binary to $INSTALL_DIR..."
		cp -f $DESTDIR$PANDORA_HOME/util/pandora_ha.pl "$INSTALL_DIR/pandora_ha"
		chmod +x "$INSTALL_DIR/pandora_ha"
		;;
	*)
		SYSTEMD_DIR=$DESTDIR/etc/systemd/system
		PID_DIR=$DESTDIR/var/run
		INSTALL_DIR="$DESTDIR$PREFIX/bin/"

		echo ">Installing the pandora_ha binary to $INSTALL_DIR..."
		cp -f util/pandora_ha.pl "$INSTALL_DIR/pandora_ha"
		chmod +x "$INSTALL_DIR/pandora_ha"
	
		echo ">Installing pandora_ha service to $INSTALL_DIR..."
		[ -d "$PID_DIR" ] || mkdir -p "$PID_DIR"
		[ -d "$SYSTEMD_DIR" ] || mkdir -p "$SYSTEMD_DIR"
		cat > $SYSTEMD_DIR/pandora_ha.service <<-EOF
[Unit]
Description=Pandora FMS Daemon Watchdog

[Service]
Type=forking

User=$USER
PIDFile=$PID_DIR/pandora_ha.pid
Restart=always
ExecStart=${INSTALL_DIR}pandora_ha -d -p $PID_DIR/pandora_ha.pid $PANDORA_CONF

[Install]
WantedBy=multi-user.target
EOF
		;;
	esac

	# install cron job
	if [ -d /etc/cron.hourly ]
	then
		[ ! -d $DESTDIR/etc/cron.hourly ] && mkdir -p $DESTDIR/etc/cron.hourly
		echo "Creating the Cron script to run Pandora DB tool each hour"
		echo "#!/bin/bash" > $DESTDIR/etc/cron.hourly/pandora_db	
		echo "perl $PANDORA_HOME/util/pandora_db.pl /etc/pandora/pandora_server.conf" >> $DESTDIR/etc/cron.hourly/pandora_db	
		chmod +x $DESTDIR/etc/cron.hourly/pandora_db
	elif [ "$DISTRO" = "FreeBSD" ] || [ "$DISTRO" = "NetBSD" ]
	then
		if [ "$DESTDIR" ]
		then
			echo "Skip adding cron entry for pandora_db.pl when performing fakeroot installation."
		else
			grep pandora_db.pl /etc/crontab > /dev/null 2>&1
			if [ $? -ne 0 ]
			then
				echo "# Pandora FMS" >> /etc/crontab
				echo "2	*	*	*	*	root	perl $PANDORA_HOME/util/pandora_db.pl $PANDORA_CFG_FILE" >> /etc/crontab
			else
				echo "The crontab for pandora_db.pl is already configured."
			fi
		fi
	else
		echo "You're probably not using cron for automatic scheduling. You should schedule the following command to run frequently (hourly) on your master server:"
		echo "	perl $PANDORA_HOME/util/pandora_db.pl $PANDORA_CFG_FILE"
	fi
	echo
	echo "Now you have to edit your $PANDORA_CFG_FILE file to change the database password (default is pandora) with the one set in include/config.php of your Pandora FMS Console."
	echo "After setting password you can start your Pandora FMS Server!!"

	if [ "$DISTRO" = "FreeBSD" ] || [ "$DISTRO" = "NetBSD" ]
	then
		echo " "
		echo "Define '$PANDORA_RC_VAR=\"YES\"' in /etc/rc.conf to enable pandora server daemon."
		[ "$WITHOUT_TENTACLE" = 0 ] && \
			echo "Define '$TENTACLE_RC_VAR=\"YES\"' in /etc/rc.conf to enable tentacle server daemon."
    fi
}

uninstall () {
	set_global_vars

	if [ "$LINUX" != "YES" ] && [ "$DISTRO" != "FreeBSD" ] && [ "$DISTRO" != "NetBSD" ]
	then
		echo "This is not a Linux-based distro. Uninstaller is currently not working for your OS"
		exit 1
	fi

	echo "Removing PERL libs and man files"
	
	PERL_SITELIB=/usr/lib/perl5
	if [ "$DISTRO" != "FreeBSD" ] || [ "$DISTRO" != "NetBSD" ]
	then
		PERL_SITELIB=$(eval $($PERL -V:sitelib);echo $sitelib);
	fi
	PERL_SITEMAN3DIR=`eval \`$PERL -V:siteman3dir\`;echo $siteman3dir`;

	[ -d $DESTDIR/$PERL_SITELIB/PandoraFMS ] && rm -rf $DESTDIR/$PERL_SITELIB/PandoraFMS
	rm -f $DESTDIR/$PERL_SITEMAN3DIR/PandoraFMS::* 2>/dev/null


	echo "Removing Pandora Servers"
	if [ -d $DESTDIR$PANDORA_SPOOL/data_out ]; then
		rm -Rf $DESTDIR$PANDORA_SPOOL/data_in
	else
		rm -Rf $DESTDIR$PANDORA_SPOOL
	fi

	echo "If the user Pandora is not being used for any other operations, please delete using the following commands:"
	if [ "$DISTRO" != "FreeBSD" ] || [ "$DISTRO" != "NetBSD" ]
	then
		echo "  rmuser pandora"
	else
		echo "	userdel pandora"
		echo "	rm -Rf /home/pandora/"
	fi

	## Just to clarify here. Some people (like me) are using the pandora user 
	## for other purposes and/or using an LDAP-based user management
	## I would hate to have a script clear out this users' information without any notification


	rm -Rf $DESTDIR$PANDORA_LOG 2> /dev/null 
	rm -f  $DESTDIR$PANDORA_CFG_FILE 2> /dev/null
	rm -f  "$DESTDIR$PANDORA_CFG_FILE.new" 2> /dev/null
	rm -f  $DESTDIR$TENTACLE_CFG_FILE 2> /dev/null
	rm -f  "$DESTDIR$TENTACLE_CFG_FILE.new" 2> /dev/null
	rm -f  $DESTDIR$PANDORA_SERVER 2> /dev/null 
	rm -f  $DESTDIR$PREFIX/bin/pandora_server 2> /dev/null
	rm -f  $DESTDIR$PREFIX/bin/pandora_exec 2> /dev/null
	# Do not remove tentacle files if agent is still installed...
	[ -e $DESTDIR$PREFIX/bin/pandora_agent ] || rm -f  $DESTDIR$PREFIX/bin/tentacle_server 2> /dev/null
	[ -e $DESTDIR$PREFIX/bin/pandora_agent ] || rm -f  $DESTDIR$PREFIX/bin/tentacle_client 2> /dev/null
	rm -Rf $DESTDIR$PANDORA_HOME
	rm -f  $DESTDIR/etc/cron.hourly/pandora_db
	rm -f  $DESTDIR/etc/logrotate.d/pandora_server
	if [ "$DESTDIR" ]
	then
		# do nothing with "fakeroot" uninstallation
		:
	elif [ "$DISTRO" = "UBUNTU" ] || [ "$DISTRO" = "DEBIAN" ]
	then
		update-rc.d -f pandora_server remove
		update-rc.d -f tentacle_serverd remove
	elif  [ "$DISTRO" != "FreeBSD" ] || [ "$DISTRO" != "NetBSD" ]
	then
		TMP_CRONTAB=/tmp/crontab.tmp
		egrep -v "Pandora FMS|pandora_db.pl" /etc/crontab > $TMP_CRONTAB
		cp $TMP_CRONTAB /etc/crontab
		rm $TMP_CRONTAB
	fi
	rm -f $DESTDIR/etc/rc2.d/S90pandora_server 2> /dev/null 
	rm -f $DESTDIR/etc/rc.d/rc3.d/S90pandora_server 2> /dev/null 
	rm -f $DESTDIR/etc/rc2.d/S80tentacle_serverd 2> /dev/null 
	rm -f $DESTDIR/etc/rc.d/rc3.d/S80tentacle_serverd 2> /dev/null 
	rm -f $DESTDIR$MANDIR/pandora_server.1.gz 2>/dev/null
	rm -f $DESTDIR$MANDIR/tentacle_server.1.gz 2>/dev/null
	echo "Done"
}

help () {
	echo "	--install	To install Pandora FMS Servers on this system (You have to be root)"
	echo "	--uninstall	To uninstall and remove Pandora FMS Servers on this System"
	echo " "
	echo " Additional second parameter (after --install) "
	echo " "
	echo "  --force         Ignore dependency problems and do the install"
	echo "	--no-tentacle	Skip tentacle server installation (by default tentacle server installed)"
	echo "	--destdir DIR	Specify root directory for \"fakeroot\" installation"
	echo "  --from-binary	No compile Pandora Server and not execute Makefiles"
	echo " "
}

# Script banner at start
echo " "
echo "Pandora FMS Server Installer $PI_VERSION $PI_BUILD (c) 2008-2016 Artica ST"
echo "This program is licensed under GPL2 Terms. http://pandorafms.com"
echo " "

case "$MODE" in

'--install')
	install "$@"
	exit 0
	;;

'--uninstall')
	uninstall "$@"
	exit 0
	;;

*)
	help
esac
<|MERGE_RESOLUTION|>--- conflicted
+++ resolved
@@ -8,13 +8,8 @@
 # This code is licensed under GPL 2.0 license.
 # **********************************************************************
 
-<<<<<<< HEAD
-PI_VERSION="7.0NG.755+alt"
-PI_BUILD="210624"
-=======
 PI_VERSION="7.0NG.757"
 PI_BUILD="210915"
->>>>>>> 4cd17dca
 
 MODE=$1
 if [ $# -gt 1 ]; then
