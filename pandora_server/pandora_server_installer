#!/bin/sh

# Pandora FMS Server Installer (c) 2008-2013 Artica ST
# Linux/FreeBSD Version (generic), for SuSe, Debian/Ubuntu and FreeBSD only
# other Linux distros could not work properly without modifications
# Please see http://www.pandorafms.org
# v5.0 Build 130207
# This code is licensed under GPL 2.0 license.
# **********************************************************************

<<<<<<< HEAD
PI_VERSION="7.0NG.739"
PI_BUILD="191022"
=======
PI_VERSION="7.0NG.740"
PI_BUILD="191028"
>>>>>>> 3094d5af

MODE=$1
if [ $# -gt 1 ]; then
	shift
fi

# Defaults
PREFIX=/usr
PANDORA_SPOOL=/var/spool/pandora
PANDORA_HOME=$PREFIX/share/pandora_server
PANDORA_CFG_DIR=/etc/pandora
PANDORA_LOG=/var/log/pandora
PANDORA_SERVER=/etc/init.d/pandora_server
TENTACLE_SERVER=/etc/init.d/tentacle_serverd
PANDORA_CFG_FILE=$PANDORA_CFG_DIR/pandora_server.conf
PANDORA_CFG_FILE_DIST=conf/pandora_server.conf.new
PANDORA_INIT_SCRIPT=util/pandora_server
TENTACLE_CFG_DIR=/etc/tentacle
TENTACLE_CFG_FILE=$TENTACLE_CFG_DIR/tentacle_server.conf
TENTACLE_CFG_FILE_DIST=conf/tentacle_server.conf.new
TENTACLE_INIT_SCRIPT=util/tentacle_serverd
PERL=perl
MANDIR=$PREFIX/share/man/man1
INITDIR=/etc/init.d
WITHOUT_TENTACLE=0

#
# set_global_vars
#	Check platform and set DISTRO, OS_VERSION and LINUX.
#	Also, define some platform sepcific variables (e.g. PANDORA_RC_VAR for (Free|Net)BSD) 
#	and override some of defaults defined above if needed.
#
set_global_vars () {
	# Default
	LINUX=NO
	OS_VERSION=`uname -r`
	DISTRO=`uname -s`

	# set correct value for LINUX_DISTRO
	case $DISTRO in
	Linux)
		# Default for Linux
		LINUX=YES
		DISTRO="GENERIC"
		# Get Linux Distro type and version
		# We assume we are on Linux unless told otherwise
		if [ -f "/etc/SuSE-release" ]
		then
			OS_VERSION=`cat /etc/SuSE-release | grep VERSION | cut -f 3 -d " "`
			DISTRO=SUSE
		elif [ -f "/etc/lsb-release" ] && [ ! -f "/etc/redhat-release" ]
		then
			OS_VERSION=`cat /etc/lsb-release | grep DISTRIB_RELEASE | cut -f 2 -d "="`
			DISTRO=UBUNTU
			OS_VERSION="UBUNTU $OS_VERSION"
		elif [ -f "/etc/debian_version" ]
		then
			OS_VERSION=`cat /etc/debian_version`
			OS_VERSION="DEBIAN $OS_VERSION"
			DISTRO=DEBIAN
		elif [ -f "/etc/fedora-release" ]
		then
			OS_VERSION=`cat /etc/fedora-release | cut -f 4 -d " "`
			OS_VERSION="FEDORA $OS_VERSION"
			DISTRO=FEDORA
		fi
		;;
	Darwin|AIX)
		# For future reference, Darwin doesn't have /etc/init.d but uses LaunchDaemons.
		# AIX doesn't have /etc/init.d
		;;
	SunOS)
		# Some Solaris and other Unices don't have /etc/init.d, some have /usr/spool instead of /var/spool
		DISTRO="Solaris"
		;;
	FreeBSD)
		PREFIX=/usr/local
		PANDORA_HOME=$PREFIX/share/pandora_server
		PANDORA_CFG_DIR=$PREFIX/etc/pandora
		PANDORA_SERVER=$PREFIX/etc/rc.d/pandora_server
		TENTACLE_SERVER=$PREFIX/etc/rc.d/tentacle_server
		PANDORA_CFG_FILE=$PANDORA_CFG_DIR/pandora_server.conf
		PANDORA_CFG_FILE_DIST=$DISTRO/pandora_server.conf.new
		PANDORA_INIT_SCRIPT=$DISTRO/pandora_server
		TENTACLE_CFG_DIR=$PREFIX/etc/tentacle
		TENTACLE_CFG_FILE=$TENTACLE_CFG_DIR/tentacle_server.conf
		TENTACLE_INIT_SCRIPT=$DISTRO/tentacle_server
		MANDIR=$PREFIX/man/man1
		INITDIR=$PREFIX/etc/rc.d
		PERL=/usr/local/bin/perl
		PANDORA_RC_VAR="pandora_server_enable"
		TENTACLE_RC_VAR="tentacle_server_enable"
		;;
	NetBSD)
		PREFIX=/usr/local
		PANDORA_HOME=$PREFIX/share/pandora_server
		PANDORA_CFG_DIR=$PREFIX/etc/pandora
		PANDORA_SERVER=/etc/rc.d/pandora_server
		TENTACLE_CFG_DIR=$PREFIX/etc/tentacle
		TENTACLE_CFG_FILE=$TENTACLE_CFG_DIR/tentacle_server.conf
		TENTACLE_SERVER=/etc/rc.d/tentacle_server
		PANDORA_CFG_FILE=$PANDORA_CFG_DIR/pandora_server.conf
		PANDORA_CFG_FILE_DIST=$DISTRO/pandora_server.conf.new
		PANDORA_INIT_SCRIPT=$DISTRO/pandora_server
		TENTACLE_INIT_SCRIPT=$DISTRO/tentacle_server
		PERL=/usr/pkg/bin/perl
		INITDIR=/etc/rc.d
		PANDORA_RC_VAR="pandora_server"
		TENTACLE_RC_VAR="tentacle_server"
		;;
	esac
}

#
# install_startup_script [options...] SRC
#	copy SRC into the $INITDIR and do additional required operation according to $DISTRO
#	if $INITDIR is not set or empty, do nothing.
#	If $DESTDIR is set, skip enabling service
#	OPTIONS:
#		-s SPRIO  specify startup priority for service
#
install_startup_script () {
	[ "$INITDIR" ] || return 1
	if [ "$1" = "-s" ]
	then
		SPRIO=$2
		shift;shift
	fi
	SRC=$1
	SCRIPT_NAME=`basename $SRC`

	echo "Copying the daemon script into $INITDIR"
	[ -d $DESTDIR$INITDIR ] || mkdir -p $DESTDIR$INITDIR
	cp $SRC $DESTDIR$INITDIR

	[ "$DESTDIR" ] && return

	case $DISTRO in
	UBUNTU|DEBIAN)
		echo "Linking startup script to /etc/rc2.d"
		update-rc.d $SCRIPT_NAME defaults
		;;
	SUSE)
		echo "Creating startup daemons"
		insserv $SCRIPT_NAME
		;;
	FeeBSD|NetBSD)
		chmod 555 $DESTDIR$INITDIR/$SCRIPT_NAME
		;;
	*)
		if [ "$LINUX" = YES ]
		then
			# Pandora FMS Server install (Other Distros)
			INITLV=`grep '[0-9]:initdefault' /etc/inittab | cut -f 2 -d ':'`
			: ${INITLV:=2}
			echo "Linking startup script to /etc/rc.d/rc$INITLV.d/S$SPRIO$SCRIPT_NAME"
			ln -s $INITDIR/$SCRIPT_NAME /etc/rc.d/rc$INITLV.d/S$SPRIO$SCRIPT_NAME
		fi
		;;
	esac
}

install () {
	set_global_vars

	FORCE=0
	BINARIES=0

	# parse options
	while :
	do
		case $1 in
		--force) FORCE=1;;
		--from-binary) BINARIES=1;;
		--no-tentacle) WITHOUT_TENTACLE=1;;
		--destdir) DESTDIR=$2;shift;;
		*) break;;
		esac
		shift
	done
	
	if [ "$LINUX" = YES ]
	then
		echo "$DISTRO distribution detected"
	else 
		echo "$DISTRO detected"
	fi
	
	if [ ! $BINARIES -eq 1 ]
	# Do not compile files if binary is distributed
	then
		$PERL Makefile.PL INSTALLMAN1DIR=none WITHOUT_TENTACLE=$WITHOUT_TENTACLE > output 2>&1
		#&& sleep 2 && cat output | grep "found" | wc -l 
		DEPENDENCIAS=`cat output | grep "found" | wc -l`

		if [ $DEPENDENCIAS -gt 0 ] && [ $FORCE -eq 0 ]
		then
			echo "You are missing the following dependencies"
			echo " "
			cat output | awk -F ": prerequisite" '{print $2}' | awk -F " " '{print $1}'
			echo "The complete installation guide is at: http://openideas.info/wiki/index.php?title=Pandora"
			echo " "
			echo "Debian-based distribution do:"
			echo "	# apt-get install snmp snmpd libjson-perllibio-socket-inet6-perl libsocket6-perl libxml-simple-perl libxml-twig-perl libnetaddr-ip-perl libdbi-perl libnetaddr-ip-perl libhtml-parser-perl wmi-client xprobe2 snmp-mibs-downloader"
			echo " "
			echo "For CentOS / RHEL do: "
			echo " "
			echo "	# yum install perl-XML-Simple* perl-XML-Twig  perl-JSON perl-IO-Socket* perl-Socket6 perl-Time-modules* perl-NetAddr-IP* perl-DateTime* perl-ExtUtils perl-DBI nmap "
			echo " "
			echo "For OpenSUSE / SLES do : "
			echo " "
			echo "	# zypper install nmap perl-DBD-mysql perl-DBI perl-HTML-Parser perl-JSON
	perl-HTML-Encoding perl-HTML-Tree perl-NetAddr-IP perl-IO-Socket-INET6 perl-Socket6
	perl-TimeDate perl-XML-Simple perl-XML-Twig perl-libwww-perl mysql-client"
			echo " "
			echo "	You also will need to install (optionally) xprobe2 and wmiclient from rpm (download from our website)"
			echo " "
			echo "For FreeBSD do : "
			echo " "
			echo "  Install perl5.8 or later from ports with thread enabled."
			echo "  (perl-5.8.x.pkg can not be used.)"
			echo "  # cd /usr/ports/lang/perl5.8"
			echo "  # make config"
			echo "    -> Enable THREADS."
			echo "  # make"
			echo "  # make install"
			echo " "
			echo "  Install following tools from ports. Don't use packages."
			echo "  Recommended: p5-DBI p5-NetAddr-IP p5-XML-Simple p5-XML-Twig p5-HTML-Parser p5-DBD-mysql p5-Socket6 p5-IO-Socket-INET6 p5-JSON"
			echo "  Optional: nmap xprobe"
			echo " "
			echo "To get it from source through CPAN do"
			echo " "
			echo "	$ cpan Time::Local DBI Socket6 XML::Simple XML::Twig IO::Socket Time::HiRes NetAddr::IP HTML::Entities IO::Socket::INET6 JSON"
			echo " "
			rm output
			exit 1
		fi
		rm output
			
		echo "Installing binaries and libraries"
		make
		make DESTDIR=$DESTDIR install
			
		echo "Checking binaries at /usr/local/bin -> /usr/bin"
		if [ ! -f "$DESTDIR/usr/bin/pandora_server" ] 
		then
			if [ ! -f "$DESTDIR/usr/local/bin/pandora_server" ]
			then
				echo "ERROR compiling Pandora FMS Server from sources. Aborting"
				exit 1
			fi
			if [ "$DISTRO" != "FreeBSD" ] && [ "$DISTRO" != "NetBSD" ]
			then
				[ -d $DESTDIR$PREFIX/bin ] || mkdir -p $DESTDIR$PREFIX/bin
				ln -s /usr/local/bin/pandora_server $DESTDIR$PREFIX/bin
				ln -s /usr/local/bin/pandora_exec $DESTDIR$PREFIX/bin
				ln -s /usr/local/bin/tentacle_server $DESTDIR$PREFIX/bin
			fi
		fi
	fi

	echo "Creating common Pandora FMS directories"
	id pandora 2> /dev/null
	if [ $? -eq 0 ]; then
		echo " "
		echo "User pandora does exist, make sure the SSH directories are correct"
	elif [ "$DESTDIR" ]
	then
		# chown can fail with fakeroot installation
		echo "User 'pandora' does not exist. All chown operations may fail."
		echo "You should manualy set proper ownership to $DESTDIR$PANDORA_SPOOL if needed."
		echo
	else
		echo "Are you sure we can create a standard 'pandora' user locally? [y/N]"
		read AREYOUSURE
		if [ "$AREYOUSURE" = "y" ]; then
			if [ "$DISTRO" = "FreeBSD" ]
			then
				echo "pandora:41121:::::Pandora FMS:/home/pandora:/usr/sbin/nologin:" | adduser -f - -w no 2> /dev/null
			else
				useradd pandora 
				mkdir /home/pandora 2> /dev/null
				mkdir /home/pandora/.ssh 2> /dev/null
				chown -R pandora /home/pandora 
			fi
		else
			echo "Please create the 'pandora' user manually according to your authentication scheme, then start again the installation"
			echo "Aborting..."
			exit 1
		fi
	fi

	mkdir -p $DESTDIR$PANDORA_SPOOL/data_in 2> /dev/null
	chmod 2770 $DESTDIR$PANDORA_SPOOL/data_in
	mkdir $DESTDIR$PANDORA_SPOOL/data_in/conf 2> /dev/null
	chmod 2770 $DESTDIR$PANDORA_SPOOL/data_in/conf
	mkdir $DESTDIR$PANDORA_SPOOL/data_in/md5 2> /dev/null
	chmod 2770 $DESTDIR$PANDORA_SPOOL/data_in/md5
	mkdir $DESTDIR$PANDORA_SPOOL/data_in/collections 2> /dev/null
	chmod 2770 $DESTDIR$PANDORA_SPOOL/data_in/collections
	mkdir $DESTDIR$PANDORA_SPOOL/data_in/netflow 2> /dev/null
	chmod 2770 $DESTDIR$PANDORA_SPOOL/data_in/netflow
	mkdir $DESTDIR$PANDORA_SPOOL/data_in/trans 2> /dev/null
	chmod 2770 $DESTDIR$PANDORA_SPOOL/data_in/trans
	mkdir -p $DESTDIR$PANDORA_LOG 2> /dev/null	
	chown -R pandora $DESTDIR$PANDORA_LOG 2> /dev/null
	chmod 2774 $DESTDIR$PANDORA_LOG 2> /dev/null

	echo "Giving proper permission to /var/spool/pandora"
	for group in "www-data" wwwrun www apache
	do
		IDGROUP=`id -g "$group" 2> /dev/null`
		if [ $? -eq 0 ]
		then
			GROUPNAME=`grep ":$IDGROUP:" /etc/group | awk -F":" '{print $1}'`
			break
		fi
	done
	if [ -z "$GROUPNAME" ]
	then
		echo "No web server user found, some functionality might not perform correctly"
		GROUPNAME=0
	fi
	# when fakeroot installation, this can fail
	chown -R pandora:$GROUPNAME $DESTDIR$PANDORA_SPOOL 2>/dev/null
		
	echo "Creating setup directory in $PANDORA_CFG_DIR"
	mkdir -p $DESTDIR$PANDORA_CFG_DIR 2> /dev/null
	if [ -f "$DESTDIR$PANDORA_CFG_FILE" ]
	then
		echo cp $PANDORA_CFG_FILE_DIST $DESTDIR$PANDORA_CFG_DIR
		cp $PANDORA_CFG_FILE_DIST $DESTDIR$PANDORA_CFG_DIR
	else
		echo cp $PANDORA_CFG_FILE_DIST $DESTDIR$PANDORA_CFG_FILE
		cp $PANDORA_CFG_FILE_DIST $DESTDIR$PANDORA_CFG_FILE
		chmod 770 $DESTDIR$PANDORA_CFG_FILE
	fi

	echo "Installing Pandora Server manual"
	[ -d $DESTDIR$MANDIR ] || mkdir -p $DESTDIR$MANDIR
	cp man/man1/pandora_server.1.gz $DESTDIR$MANDIR

	install_startup_script -s 90 $PANDORA_INIT_SCRIPT

	if [ -d /etc/logrotate.d ]
	then
		[ -d $DESTDIR/etc/logrotate.d ] || mkdir -p $DESTDIR/etc/logrotate.d
		echo "Creating logrotate.d entry for Pandora FMS log management"
		cp util/pandora_server_logrotate $DESTDIR/etc/logrotate.d/pandora_server
	else
		echo "Please add a log rotation schedule manually to your log rotation daemon (if any)"
	fi
	
	if [ $WITHOUT_TENTACLE -eq 0 ]
	then
		# tentacle_server is already installed by "make install"
		install_startup_script -s 80 $TENTACLE_INIT_SCRIPT

		# Create the directory to locate the Tentacle configuration file
		echo "Creating setup Tentacle directory in $TENTACLE_CFG_DIR"
		mkdir -p $DESTDIR$TENTACLE_CFG_DIR 2> /dev/null
		if [ -f "$DESTDIR$TENTACLE_CFG_FILE" ]
		then
			echo cp $TENTACLE_CFG_FILE_DIST $DESTDIR$TENTACLE_CFG_DIR
			cp $TENTACLE_CFG_FILE_DIST $DESTDIR$TENTACLE_CFG_DIR
		else
			echo cp $TENTACLE_CFG_FILE_DIST $DESTDIR$TENTACLE_CFG_FILE
			cp $TENTACLE_CFG_FILE_DIST $DESTDIR$TENTACLE_CFG_FILE
			chmod 774 $DESTDIR$TENTACLE_CFG_FILE
		fi
		
		echo "Installing Tentacle Server manual"
		cp man/man1/tentacle_server.1.gz $DESTDIR$MANDIR
	fi

	echo "Creating Pandora FMS distribution directory in $PANDORA_HOME"
	mkdir -p $DESTDIR$PANDORA_HOME 2> /dev/null
	cp -R util $DESTDIR$PANDORA_HOME
	find $DESTDIR$PANDORA_HOME -type l -delete

	# install cron job
	if [ -d /etc/cron.hourly ]
	then
		[ ! -d $DESTDIR/etc/cron.hourly ] && mkdir -p $DESTDIR/etc/cron.hourly
		echo "Creating the Cron script to run Pandora DB tool each hour"
		echo "#!/bin/bash" > $DESTDIR/etc/cron.hourly/pandora_db	
		echo "perl $PANDORA_HOME/util/pandora_db.pl /etc/pandora/pandora_server.conf" >> $DESTDIR/etc/cron.hourly/pandora_db	
		chmod +x $DESTDIR/etc/cron.hourly/pandora_db
	elif [ "$DISTRO" = "FreeBSD" ] || [ "$DISTRO" = "NetBSD" ]
	then
		if [ "$DESTDIR" ]
		then
			echo "Skip adding cron entry for pandora_db.pl when performing fakeroot installation."
		else
			grep pandora_db.pl /etc/crontab > /dev/null 2>&1
			if [ $? -ne 0 ]
			then
				echo "# Pandora FMS" >> /etc/crontab
				echo "2	*	*	*	*	root	perl $PANDORA_HOME/util/pandora_db.pl $PANDORA_CFG_FILE" >> /etc/crontab
			else
				echo "The crontab for pandora_db.pl is already configured."
			fi
		fi
	else
		echo "You're probably not using cron for automatic scheduling. You should schedule the following command to run frequently (hourly) on your master server:"
		echo "	perl $PANDORA_HOME/util/pandora_db.pl $PANDORA_CFG_FILE"
	fi
	echo
	echo "Now you have to edit your $PANDORA_CFG_FILE file to change the database password (default is pandora) with the one set in include/config.php of your Pandora FMS Console."
	echo "After setting password you can start your Pandora FMS Server!!"

	if [ "$DISTRO" = "FreeBSD" ] || [ "$DISTRO" = "NetBSD" ]
	then
		echo " "
		echo "Define '$PANDORA_RC_VAR=\"YES\"' in /etc/rc.conf to enable pandora server daemon."
		[ "$WITHOUT_TENTACLE" = 0 ] && \
			echo "Define '$TENTACLE_RC_VAR=\"YES\"' in /etc/rc.conf to enable tentacle server daemon."
    fi
}

uninstall () {
	set_global_vars

	if [ "$LINUX" != "YES" ] && [ "$DISTRO" != "FreeBSD" ] && [ "$DISTRO" != "NetBSD" ]
	then
		echo "This is not a Linux-based distro. Uninstaller is currently not working for your OS"
		exit 1
	fi

	echo "Removing PERL libs and man files"
	
	PERL_SITELIB=/usr/lib/perl5
	if [ "$DISTRO" != "FreeBSD" ] || [ "$DISTRO" != "NetBSD" ]
	then
		PERL_SITELIB=$(eval $($PERL -V:sitelib);echo $sitelib);
	fi
	PERL_SITEMAN3DIR=`eval \`$PERL -V:siteman3dir\`;echo $siteman3dir`;

	[ -d $DESTDIR/$PERL_SITELIB/PandoraFMS ] && rm -rf $DESTDIR/$PERL_SITELIB/PandoraFMS
	rm -f $DESTDIR/$PERL_SITEMAN3DIR/PandoraFMS::* 2>/dev/null


	echo "Removing Pandora Servers"
	if [ -d $DESTDIR$PANDORA_SPOOL/data_out ]; then
		rm -Rf $DESTDIR$PANDORA_SPOOL/data_in
	else
		rm -Rf $DESTDIR$PANDORA_SPOOL
	fi

	echo "If the user Pandora is not being used for any other operations, please delete using the following commands:"
	if [ "$DISTRO" != "FreeBSD" ] || [ "$DISTRO" != "NetBSD" ]
	then
		echo "  rmuser pandora"
	else
		echo "	userdel pandora"
		echo "	rm -Rf /home/pandora/"
	fi

	## Just to clarify here. Some people (like me) are using the pandora user 
	## for other purposes and/or using an LDAP-based user management
	## I would hate to have a script clear out this users' information without any notification


	rm -Rf $DESTDIR$PANDORA_LOG 2> /dev/null 
	rm -f  $DESTDIR$PANDORA_CFG_FILE 2> /dev/null
	rm -f  "$DESTDIR$PANDORA_CFG_FILE.new" 2> /dev/null
	rm -f  $DESTDIR$TENTACLE_CFG_FILE 2> /dev/null
	rm -f  "$DESTDIR$TENTACLE_CFG_FILE.new" 2> /dev/null
	rm -f  $DESTDIR$PANDORA_SERVER 2> /dev/null 
	rm -f  $DESTDIR$PREFIX/bin/pandora_server 2> /dev/null
	rm -f  $DESTDIR$PREFIX/bin/pandora_exec 2> /dev/null
	rm -f  $DESTDIR$PREFIX/bin/tentacle_server 2> /dev/null
	rm -Rf $DESTDIR$PANDORA_HOME
	rm -f  $DESTDIR/etc/cron.hourly/pandora_db
	rm -f  $DESTDIR/etc/logrotate.d/pandora_server
	if [ "$DESTDIR" ]
	then
		# do nothing with "fakeroot" uninstallation
		:
	elif [ "$DISTRO" = "UBUNTU" ] || [ "$DISTRO" = "DEBIAN" ]
	then
		update-rc.d -f pandora_server remove
		update-rc.d -f tentacle_serverd remove
	elif  [ "$DISTRO" != "FreeBSD" ] || [ "$DISTRO" != "NetBSD" ]
	then
		TMP_CRONTAB=/tmp/crontab.tmp
		egrep -v "Pandora FMS|pandora_db.pl" /etc/crontab > $TMP_CRONTAB
		cp $TMP_CRONTAB /etc/crontab
		rm $TMP_CRONTAB
	fi
	rm -f $DESTDIR/etc/rc2.d/S90pandora_server 2> /dev/null 
	rm -f $DESTDIR/etc/rc.d/rc3.d/S90pandora_server 2> /dev/null 
	rm -f $DESTDIR/etc/rc2.d/S80tentacle_serverd 2> /dev/null 
	rm -f $DESTDIR/etc/rc.d/rc3.d/S80tentacle_serverd 2> /dev/null 
	rm -f $DESTDIR$MANDIR/pandora_server.1.gz 2>/dev/null
	rm -f $DESTDIR$MANDIR/tentacle_server.1.gz 2>/dev/null
	echo "Done"
}

help () {
	echo "	--install	To install Pandora FMS Servers on this system (You have to be root)"
	echo "	--uninstall	To uninstall and remove Pandora FMS Servers on this System"
	echo " "
	echo " Additional second parameter (after --install) "
	echo " "
	echo "  --force         Ignore dependency problems and do the install"
	echo "	--no-tentacle	Skip tentacle server installation (by default tentacle server installed)"
	echo "	--destdir DIR	Specify root directory for \"fakeroot\" installation"
	echo "  --from-binary	No compile Pandora Server and not execute Makefiles"
	echo " "
}

# Script banner at start
echo " "
echo "Pandora FMS Server Installer $PI_VERSION $PI_BUILD (c) 2008-2016 Artica ST"
echo "This program is licensed under GPL2 Terms. http://pandorafms.com"
echo " "

case "$MODE" in

'--install')
	install "$@"
	exit 0
	;;

'--uninstall')
	uninstall "$@"
	exit 0
	;;

*)
	help
esac
<|MERGE_RESOLUTION|>--- conflicted
+++ resolved
@@ -8,13 +8,8 @@
 # This code is licensed under GPL 2.0 license.
 # **********************************************************************
 
-<<<<<<< HEAD
-PI_VERSION="7.0NG.739"
-PI_BUILD="191022"
-=======
 PI_VERSION="7.0NG.740"
 PI_BUILD="191028"
->>>>>>> 3094d5af
 
 MODE=$1
 if [ $# -gt 1 ]; then
