#!/bin/sh

# Pandora FMS Server Installer (c) 2008-2013 Artica ST
# Linux/FreeBSD Version (generic), for SuSe, Debian/Ubuntu and FreeBSD only
# other Linux distros could not work properly without modifications
# Please see http://www.pandorafms.org
# v5.0 Build 130207
# This code is licensed under GPL 2.0 license.
# **********************************************************************

<<<<<<< HEAD
PI_VERSION="7.0NG.758.1"
PI_BUILD="211124"
=======
PI_VERSION="7.0NG.759"
PI_BUILD="211214"
>>>>>>> 6d054051

MODE=$1
if [ $# -gt 1 ]; then
	shift
fi

# Defaults
PREFIX=/usr
PANDORA_SPOOL=/var/spool/pandora
PANDORA_HOME=$PREFIX/share/pandora_server
PANDORA_CFG_DIR=/etc/pandora
PANDORA_LOG=/var/log/pandora
PANDORA_SERVER=/etc/init.d/pandora_server
TENTACLE_SERVER=/etc/init.d/tentacle_serverd
PANDORA_CFG_FILE=$PANDORA_CFG_DIR/pandora_server.conf
PANDORA_CFG_FILE_DIST=conf/pandora_server.conf.new
PANDORA_INIT_SCRIPT=util/pandora_server
TENTACLE_CFG_DIR=/etc/tentacle
TENTACLE_CFG_FILE=$TENTACLE_CFG_DIR/tentacle_server.conf
TENTACLE_CFG_FILE_DIST=conf/tentacle_server.conf.new
TENTACLE_INIT_SCRIPT=util/tentacle_serverd
PERL=perl
MANDIR=$PREFIX/share/man/man1
INITDIR=/etc/init.d
WITHOUT_TENTACLE=0

#
# set_global_vars
#	Check platform and set DISTRO, OS_VERSION and LINUX.
#	Also, define some platform sepcific variables (e.g. PANDORA_RC_VAR for (Free|Net)BSD) 
#	and override some of defaults defined above if needed.
#
set_global_vars () {
	# Default
	LINUX=NO
	OS_VERSION=`uname -r`
	DISTRO=`uname -s`

	# set correct value for LINUX_DISTRO
	case $DISTRO in
	Linux)
		# Default for Linux
		LINUX=YES
		DISTRO="GENERIC"
		# Get Linux Distro type and version
		# We assume we are on Linux unless told otherwise
		if [ -f "/etc/SuSE-release" ]
		then
			OS_VERSION=`cat /etc/SuSE-release | grep VERSION | cut -f 3 -d " "`
			DISTRO=SUSE
		elif [ -f "/etc/lsb-release" ] && [ ! -f "/etc/redhat-release" ]
		then
			OS_VERSION=`cat /etc/lsb-release | grep DISTRIB_RELEASE | cut -f 2 -d "="`
			DISTRO=UBUNTU
			OS_VERSION="UBUNTU $OS_VERSION"
		elif [ -f "/etc/debian_version" ]
		then
			OS_VERSION=`cat /etc/debian_version`
			OS_VERSION="DEBIAN $OS_VERSION"
			DISTRO=DEBIAN
		elif [ -f "/etc/fedora-release" ]
		then
			OS_VERSION=`cat /etc/fedora-release | cut -f 4 -d " "`
			OS_VERSION="FEDORA $OS_VERSION"
			DISTRO=FEDORA
		fi
		;;
	Darwin|AIX)
		# For future reference, Darwin doesn't have /etc/init.d but uses LaunchDaemons.
		# AIX doesn't have /etc/init.d
		;;
	SunOS)
		# Some Solaris and other Unices don't have /etc/init.d, some have /usr/spool instead of /var/spool
		DISTRO="Solaris"
		;;
	FreeBSD)
		PREFIX=/usr/local
		PANDORA_HOME=$PREFIX/share/pandora_server
		PANDORA_CFG_DIR=$PREFIX/etc/pandora
		PANDORA_SERVER=$PREFIX/etc/rc.d/pandora_server
		TENTACLE_SERVER=$PREFIX/etc/rc.d/tentacle_server
		PANDORA_CFG_FILE=$PANDORA_CFG_DIR/pandora_server.conf
		PANDORA_CFG_FILE_DIST=$DISTRO/pandora_server.conf.new
		PANDORA_INIT_SCRIPT=$DISTRO/pandora_server
		TENTACLE_CFG_DIR=$PREFIX/etc/tentacle
		TENTACLE_CFG_FILE=$TENTACLE_CFG_DIR/tentacle_server.conf
		TENTACLE_INIT_SCRIPT=$DISTRO/tentacle_server
		MANDIR=$PREFIX/man/man1
		INITDIR=$PREFIX/etc/rc.d
		PERL=/usr/local/bin/perl
		PANDORA_RC_VAR="pandora_server_enable"
		TENTACLE_RC_VAR="tentacle_server_enable"
		;;
	NetBSD)
		PREFIX=/usr/local
		PANDORA_HOME=$PREFIX/share/pandora_server
		PANDORA_CFG_DIR=$PREFIX/etc/pandora
		PANDORA_SERVER=/etc/rc.d/pandora_server
		TENTACLE_CFG_DIR=$PREFIX/etc/tentacle
		TENTACLE_CFG_FILE=$TENTACLE_CFG_DIR/tentacle_server.conf
		TENTACLE_SERVER=/etc/rc.d/tentacle_server
		PANDORA_CFG_FILE=$PANDORA_CFG_DIR/pandora_server.conf
		PANDORA_CFG_FILE_DIST=$DISTRO/pandora_server.conf.new
		PANDORA_INIT_SCRIPT=$DISTRO/pandora_server
		TENTACLE_INIT_SCRIPT=$DISTRO/tentacle_server
		PERL=/usr/pkg/bin/perl
		INITDIR=/etc/rc.d
		PANDORA_RC_VAR="pandora_server"
		TENTACLE_RC_VAR="tentacle_server"
		;;
	esac
}

#
# install_startup_script [options...] SRC
#	copy SRC into the $INITDIR and do additional required operation according to $DISTRO
#	if $INITDIR is not set or empty, do nothing.
#	If $DESTDIR is set, skip enabling service
#	OPTIONS:
#		-s SPRIO  specify startup priority for service
#
install_startup_script () {
	[ "$INITDIR" ] || return 1
	if [ "$1" = "-s" ]
	then
		SPRIO=$2
		shift;shift
	fi
	SRC=$1
	SCRIPT_NAME=`basename $SRC`

	echo "Copying the daemon script into $INITDIR"
	[ -d $DESTDIR$INITDIR ] || mkdir -p $DESTDIR$INITDIR
	cp $SRC $DESTDIR$INITDIR

	[ "$DESTDIR" ] && return

	case $DISTRO in
	UBUNTU|DEBIAN)
		echo "Linking startup script to /etc/rc2.d"
		update-rc.d $SCRIPT_NAME defaults
		;;
	SUSE)
		echo "Creating startup daemons"
		insserv $SCRIPT_NAME
		;;
	FeeBSD|NetBSD)
		chmod 555 $DESTDIR$INITDIR/$SCRIPT_NAME
		;;
	*)
		if [ "$LINUX" = YES ]
		then
			# Pandora FMS Server install (Other Distros)
			INITLV=`grep '[0-9]:initdefault' /etc/inittab | cut -f 2 -d ':'`
			: ${INITLV:=2}
			echo "Linking startup script to /etc/rc.d/rc$INITLV.d/S$SPRIO$SCRIPT_NAME"
			ln -s $INITDIR/$SCRIPT_NAME /etc/rc.d/rc$INITLV.d/S$SPRIO$SCRIPT_NAME
		fi
		;;
	esac
}

install () {
	set_global_vars

	FORCE=0
	BINARIES=0

	# parse options
	while :
	do
		case $1 in
		--force) FORCE=1;;
		--from-binary) BINARIES=1;;
		--no-tentacle) WITHOUT_TENTACLE=1;;
		--destdir) DESTDIR=$2;shift;;
		*) break;;
		esac
		shift
	done
	
	if [ "$LINUX" = YES ]
	then
		echo "$DISTRO distribution detected"
	else 
		echo "$DISTRO detected"
	fi
	
	if [ ! $BINARIES -eq 1 ]
	# Do not compile files if binary is distributed
	then
		$PERL Makefile.PL INSTALLMAN1DIR=none WITHOUT_TENTACLE=$WITHOUT_TENTACLE > output 2>&1
		#&& sleep 2 && cat output | grep "found" | wc -l 
		DEPENDENCIAS=`cat output | grep "found" | wc -l`

		if [ $DEPENDENCIAS -gt 0 ] && [ $FORCE -eq 0 ]
		then
			echo "You are missing the following dependencies"
			echo " "
			cat output | awk -F ": prerequisite" '{print $2}' | awk -F " " '{print $1}'
			echo "The complete installation guide is at: https://pandorafms.com/docs/"
			echo " "
			echo "Debian-based distribution do:"
			echo "	# apt-get install snmp snmpd libjson-perllibio-socket-inet6-perl libsocket6-perl libxml-simple-perl libxml-twig-perl libnetaddr-ip-perl libdbi-perl libnetaddr-ip-perl libhtml-parser-perl wmi-client xprobe2 snmp-mibs-downloader"
			echo " "
			echo "For CentOS / RHEL do: "
			echo " "
			echo "	# yum install perl-XML-Simple* perl-XML-Twig  perl-JSON perl-IO-Socket* perl-Socket6 perl-Time-modules* perl-NetAddr-IP* perl-DateTime* perl-ExtUtils perl-DBI nmap "
			echo " "
			echo "For OpenSUSE / SLES do : "
			echo " "
			echo "	# zypper install nmap perl-DBD-mysql perl-DBI perl-HTML-Parser perl-JSON
	perl-HTML-Encoding perl-HTML-Tree perl-NetAddr-IP perl-IO-Socket-INET6 perl-Socket6
	perl-TimeDate perl-XML-Simple perl-XML-Twig perl-libwww-perl mysql-client"
			echo " "
			echo "	You also will need to install (optionally) xprobe2 and wmiclient from rpm (download from our website)"
			echo " "
			echo "For FreeBSD do : "
			echo " "
			echo "  Install following tools from ports or packages."
			echo "  Recommended: p5-DBI p5-NetAddr-IP p5-XML-Simple p5-XML-Twig p5-HTML-Parser p5-DBD-mysql p5-Socket6 p5-IO-Socket-INET6 p5-JSON"
			echo "  Optional: nmap xprobe"
			echo " "
			echo "  And install Geo::IP manually."
			echo " "
			echo "To get them from source through CPAN do"
			echo " "
			echo "	$ cpan Time::Local DBI Socket6 XML::Simple XML::Twig IO::Socket Time::HiRes NetAddr::IP HTML::Entities IO::Socket::INET6 JSON Geo::IP"
			echo " "
			rm output
			exit 1
		fi
		rm output
			
		echo "Installing binaries and libraries"
		make
		make DESTDIR=$DESTDIR install
			
		echo "Checking binaries at /usr/local/bin -> /usr/bin"
		if [ ! -f "$DESTDIR/usr/bin/pandora_server" ] 
		then
			if [ ! -f "$DESTDIR/usr/local/bin/pandora_server" ]
			then
				echo "ERROR compiling Pandora FMS Server from sources. Aborting"
				exit 1
			fi
			if [ "$DISTRO" != "FreeBSD" ] && [ "$DISTRO" != "NetBSD" ]
			then
				[ -d $DESTDIR$PREFIX/bin ] || mkdir -p $DESTDIR$PREFIX/bin
				ln -s /usr/local/bin/pandora_server $DESTDIR$PREFIX/bin
				ln -s /usr/local/bin/pandora_exec $DESTDIR$PREFIX/bin
				ln -s /usr/local/bin/tentacle_server $DESTDIR$PREFIX/bin
				ln -s /usr/local/bin/tentacle_client $DESTDIR$PREFIX/bin
			fi
		fi
	fi

	echo "Creating common Pandora FMS directories"
	id pandora 2> /dev/null
	if [ $? -eq 0 ]; then
		echo " "
		echo "User pandora does exist, make sure the SSH directories are correct"
	elif [ "$DESTDIR" ]
	then
		# chown can fail with fakeroot installation
		echo "User 'pandora' does not exist. All chown operations may fail."
		echo "You should manualy set proper ownership to $DESTDIR$PANDORA_SPOOL if needed."
		echo
	else
		echo "Are you sure we can create a standard 'pandora' user locally? [y/N]"
		read AREYOUSURE
		if [ "$AREYOUSURE" = "y" ]; then
			if [ "$DISTRO" = "FreeBSD" ]
			then
				echo "pandora:41121:::::Pandora FMS:/home/pandora:/usr/sbin/nologin:" | adduser -f - -w no 2> /dev/null
			else
				useradd pandora 
				mkdir /home/pandora 2> /dev/null
				mkdir /home/pandora/.ssh 2> /dev/null
				chown -R pandora /home/pandora 
			fi
		else
			echo "Please create the 'pandora' user manually according to your authentication scheme, then start again the installation"
			echo "Aborting..."
			exit 1
		fi
	fi

	mkdir -p $DESTDIR$PANDORA_SPOOL/data_in 2> /dev/null
	chmod 2770 $DESTDIR$PANDORA_SPOOL/data_in
	mkdir $DESTDIR$PANDORA_SPOOL/data_in/conf 2> /dev/null
	chmod 2770 $DESTDIR$PANDORA_SPOOL/data_in/conf
	mkdir $DESTDIR$PANDORA_SPOOL/data_in/md5 2> /dev/null
	chmod 2770 $DESTDIR$PANDORA_SPOOL/data_in/md5
	mkdir $DESTDIR$PANDORA_SPOOL/data_in/collections 2> /dev/null
	chmod 2770 $DESTDIR$PANDORA_SPOOL/data_in/collections
	mkdir $DESTDIR$PANDORA_SPOOL/data_in/netflow 2> /dev/null
	chmod 2770 $DESTDIR$PANDORA_SPOOL/data_in/netflow
	mkdir $DESTDIR$PANDORA_SPOOL/data_in/trans 2> /dev/null
	chmod 2770 $DESTDIR$PANDORA_SPOOL/data_in/trans
	mkdir $DESTDIR$PANDORA_SPOOL/data_in/commands 2> /dev/null
	chmod 2770 $DESTDIR$PANDORA_SPOOL/data_in/commands
	mkdir -p $DESTDIR$PANDORA_LOG 2> /dev/null	
	chown -R pandora:apache $DESTDIR$PANDORA_LOG 2> /dev/null
	chmod 2774 $DESTDIR$PANDORA_LOG 2> /dev/null

	echo "Giving proper permission to /var/spool/pandora"
	for group in "www-data" wwwrun www apache
	do
		IDGROUP=`id -g "$group" 2> /dev/null`
		if [ $? -eq 0 ]
		then
			GROUPNAME=`grep ":$IDGROUP:" /etc/group | awk -F":" '{print $1}'`
			break
		fi
	done
	if [ -z "$GROUPNAME" ]
	then
		echo "No web server user found, some functionality might not perform correctly"
		GROUPNAME=0
	fi
	# when fakeroot installation, this can fail
	chown -R pandora:$GROUPNAME $DESTDIR$PANDORA_SPOOL 2>/dev/null
		
	echo "Creating setup directory in $PANDORA_CFG_DIR"
	mkdir -p $DESTDIR$PANDORA_CFG_DIR 2> /dev/null
	if [ -f "$DESTDIR$PANDORA_CFG_FILE" ]
	then
		echo cp $PANDORA_CFG_FILE_DIST $DESTDIR$PANDORA_CFG_DIR
		cp $PANDORA_CFG_FILE_DIST $DESTDIR$PANDORA_CFG_DIR
	else
		echo cp $PANDORA_CFG_FILE_DIST $DESTDIR$PANDORA_CFG_FILE
		cp $PANDORA_CFG_FILE_DIST $DESTDIR$PANDORA_CFG_FILE
		chmod 770 $DESTDIR$PANDORA_CFG_FILE
	fi

	echo "Installing Pandora Server manual"
	[ -d $DESTDIR$MANDIR ] || mkdir -p $DESTDIR$MANDIR
	cp man/man1/pandora_server.1.gz $DESTDIR$MANDIR

	install_startup_script -s 90 $PANDORA_INIT_SCRIPT

	if [ -d /etc/logrotate.d ]
	then
		if [ -f $DESTDIR/etc/logrotate.d/pandora_server ]
		then
			echo "A logrotate.d entry for Pandora FMS log management already exists, skipping creation"
		else
			echo "Creating logrotate.d entry for Pandora FMS log management"
			[ -d $DESTDIR/etc/logrotate.d ] || mkdir -p $DESTDIR/etc/logrotate.d
			cp util/pandora_server_logrotate $DESTDIR/etc/logrotate.d/pandora_server
		fi
	else
		echo "Please add a log rotation schedule manually to your log rotation daemon (if any)"
	fi
	
	if [ $WITHOUT_TENTACLE -eq 0 ]
	then
		# tentacle_server is already installed by "make install"
		install_startup_script -s 80 $TENTACLE_INIT_SCRIPT

		# Create the directory to locate the Tentacle configuration file
		echo "Creating setup Tentacle directory in $TENTACLE_CFG_DIR"
		mkdir -p $DESTDIR$TENTACLE_CFG_DIR 2> /dev/null
		if [ -f "$DESTDIR$TENTACLE_CFG_FILE" ]
		then
			echo cp $TENTACLE_CFG_FILE_DIST $DESTDIR$TENTACLE_CFG_DIR
			cp $TENTACLE_CFG_FILE_DIST $DESTDIR$TENTACLE_CFG_DIR
		else
			echo cp $TENTACLE_CFG_FILE_DIST $DESTDIR$TENTACLE_CFG_FILE
			cp $TENTACLE_CFG_FILE_DIST $DESTDIR$TENTACLE_CFG_FILE
			chmod 774 $DESTDIR$TENTACLE_CFG_FILE
		fi
		
		echo "Installing Tentacle Server manual"
		cp man/man1/tentacle_server.1.gz $DESTDIR$MANDIR
	fi

	echo "Creating Pandora FMS distribution directory in $PANDORA_HOME"
	mkdir -p $DESTDIR$PANDORA_HOME 2> /dev/null
	cp -R util $DESTDIR$PANDORA_HOME
	find $DESTDIR$PANDORA_HOME -type l -delete
	case $DISTRO in
	FreeBSD)
		# adjust shebang
		for pl_script in `find $DESTDIR$PANDORA_HOME/util -name "*.pl"`
		do
			cat $pl_script | sed 's/^#!\/usr\/bin\/perl/#!\/usr\/local\/bin\/perl/g' > ${pl_script}.new 
			mv ${pl_script}.new $pl_script
			chmod a+x $pl_script
		done
		for sh_script in `find $DESTDIR$PANDORA_HOME/util -name "*.sh"`
		do
			cat $sh_script | sed 's/^#!\/bin\/bash/#!\/usr\/local\/bin\/bash/g' > ${sh_script}.new
			mv ${sh_script}.new $sh_script
			chmod a+x $sh_script
		done
		# install pandora_ha
		INSTALL_DIR="$DESTDIR$PREFIX/bin/"
		echo ">Installing the pandora_ha binary to $INSTALL_DIR..."
		cp -f $DESTDIR$PANDORA_HOME/util/pandora_ha.pl "$INSTALL_DIR/pandora_ha"
		chmod +x "$INSTALL_DIR/pandora_ha"
		;;
	*)
		SYSTEMD_DIR=$DESTDIR/etc/systemd/system
		PID_DIR=$DESTDIR/var/run
		INSTALL_DIR="$DESTDIR$PREFIX/bin/"

		echo ">Installing the pandora_ha binary to $INSTALL_DIR..."
		cp -f util/pandora_ha.pl "$INSTALL_DIR/pandora_ha"
		chmod +x "$INSTALL_DIR/pandora_ha"
	
		echo ">Installing pandora_ha service to $INSTALL_DIR..."
		[ -d "$PID_DIR" ] || mkdir -p "$PID_DIR"
		[ -d "$SYSTEMD_DIR" ] || mkdir -p "$SYSTEMD_DIR"
		cat > $SYSTEMD_DIR/pandora_ha.service <<-EOF
[Unit]
Description=Pandora FMS Daemon Watchdog

[Service]
Type=forking

User=$USER
PIDFile=$PID_DIR/pandora_ha.pid
Restart=always
ExecStart=${INSTALL_DIR}pandora_ha -d -p $PID_DIR/pandora_ha.pid $PANDORA_CONF

[Install]
WantedBy=multi-user.target
EOF
		;;
	esac

	# install cron job
	if [ -d /etc/cron.hourly ]
	then
		[ ! -d $DESTDIR/etc/cron.hourly ] && mkdir -p $DESTDIR/etc/cron.hourly
		echo "Creating the Cron script to run Pandora DB tool each hour"
		echo "#!/bin/bash" > $DESTDIR/etc/cron.hourly/pandora_db	
		echo "perl $PANDORA_HOME/util/pandora_db.pl /etc/pandora/pandora_server.conf" >> $DESTDIR/etc/cron.hourly/pandora_db	
		chmod +x $DESTDIR/etc/cron.hourly/pandora_db
	elif [ "$DISTRO" = "FreeBSD" ] || [ "$DISTRO" = "NetBSD" ]
	then
		if [ "$DESTDIR" ]
		then
			echo "Skip adding cron entry for pandora_db.pl when performing fakeroot installation."
		else
			grep pandora_db.pl /etc/crontab > /dev/null 2>&1
			if [ $? -ne 0 ]
			then
				echo "# Pandora FMS" >> /etc/crontab
				echo "2	*	*	*	*	root	perl $PANDORA_HOME/util/pandora_db.pl $PANDORA_CFG_FILE" >> /etc/crontab
			else
				echo "The crontab for pandora_db.pl is already configured."
			fi
		fi
	else
		echo "You're probably not using cron for automatic scheduling. You should schedule the following command to run frequently (hourly) on your master server:"
		echo "	perl $PANDORA_HOME/util/pandora_db.pl $PANDORA_CFG_FILE"
	fi
	echo
	echo "Now you have to edit your $PANDORA_CFG_FILE file to change the database password (default is pandora) with the one set in include/config.php of your Pandora FMS Console."
	echo "After setting password you can start your Pandora FMS Server!!"

	if [ "$DISTRO" = "FreeBSD" ] || [ "$DISTRO" = "NetBSD" ]
	then
		echo " "
		echo "Define '$PANDORA_RC_VAR=\"YES\"' in /etc/rc.conf to enable pandora server daemon."
		[ "$WITHOUT_TENTACLE" = 0 ] && \
			echo "Define '$TENTACLE_RC_VAR=\"YES\"' in /etc/rc.conf to enable tentacle server daemon."
    fi
}

uninstall () {
	set_global_vars

	if [ "$LINUX" != "YES" ] && [ "$DISTRO" != "FreeBSD" ] && [ "$DISTRO" != "NetBSD" ]
	then
		echo "This is not a Linux-based distro. Uninstaller is currently not working for your OS"
		exit 1
	fi

	echo "Removing PERL libs and man files"
	
	PERL_SITELIB=/usr/lib/perl5
	if [ "$DISTRO" != "FreeBSD" ] || [ "$DISTRO" != "NetBSD" ]
	then
		PERL_SITELIB=$(eval $($PERL -V:sitelib);echo $sitelib);
	fi
	PERL_SITEMAN3DIR=`eval \`$PERL -V:siteman3dir\`;echo $siteman3dir`;

	[ -d $DESTDIR/$PERL_SITELIB/PandoraFMS ] && rm -rf $DESTDIR/$PERL_SITELIB/PandoraFMS
	rm -f $DESTDIR/$PERL_SITEMAN3DIR/PandoraFMS::* 2>/dev/null


	echo "Removing Pandora Servers"
	if [ -d $DESTDIR$PANDORA_SPOOL/data_out ]; then
		rm -Rf $DESTDIR$PANDORA_SPOOL/data_in
	else
		rm -Rf $DESTDIR$PANDORA_SPOOL
	fi

	echo "If the user Pandora is not being used for any other operations, please delete using the following commands:"
	if [ "$DISTRO" != "FreeBSD" ] || [ "$DISTRO" != "NetBSD" ]
	then
		echo "  rmuser pandora"
	else
		echo "	userdel pandora"
		echo "	rm -Rf /home/pandora/"
	fi

	## Just to clarify here. Some people (like me) are using the pandora user 
	## for other purposes and/or using an LDAP-based user management
	## I would hate to have a script clear out this users' information without any notification


	rm -Rf $DESTDIR$PANDORA_LOG 2> /dev/null 
	rm -f  $DESTDIR$PANDORA_CFG_FILE 2> /dev/null
	rm -f  "$DESTDIR$PANDORA_CFG_FILE.new" 2> /dev/null
	rm -f  $DESTDIR$TENTACLE_CFG_FILE 2> /dev/null
	rm -f  "$DESTDIR$TENTACLE_CFG_FILE.new" 2> /dev/null
	rm -f  $DESTDIR$PANDORA_SERVER 2> /dev/null 
	rm -f  $DESTDIR$PREFIX/bin/pandora_server 2> /dev/null
	rm -f  $DESTDIR$PREFIX/bin/pandora_exec 2> /dev/null
	# Do not remove tentacle files if agent is still installed...
	[ -e $DESTDIR$PREFIX/bin/pandora_agent ] || rm -f  $DESTDIR$PREFIX/bin/tentacle_server 2> /dev/null
	[ -e $DESTDIR$PREFIX/bin/pandora_agent ] || rm -f  $DESTDIR$PREFIX/bin/tentacle_client 2> /dev/null
	rm -Rf $DESTDIR$PANDORA_HOME
	rm -f  $DESTDIR/etc/cron.hourly/pandora_db
	rm -f  $DESTDIR/etc/logrotate.d/pandora_server
	if [ "$DESTDIR" ]
	then
		# do nothing with "fakeroot" uninstallation
		:
	elif [ "$DISTRO" = "UBUNTU" ] || [ "$DISTRO" = "DEBIAN" ]
	then
		update-rc.d -f pandora_server remove
		update-rc.d -f tentacle_serverd remove
	elif  [ "$DISTRO" != "FreeBSD" ] || [ "$DISTRO" != "NetBSD" ]
	then
		TMP_CRONTAB=/tmp/crontab.tmp
		egrep -v "Pandora FMS|pandora_db.pl" /etc/crontab > $TMP_CRONTAB
		cp $TMP_CRONTAB /etc/crontab
		rm $TMP_CRONTAB
	fi
	rm -f $DESTDIR/etc/rc2.d/S90pandora_server 2> /dev/null 
	rm -f $DESTDIR/etc/rc.d/rc3.d/S90pandora_server 2> /dev/null 
	rm -f $DESTDIR/etc/rc2.d/S80tentacle_serverd 2> /dev/null 
	rm -f $DESTDIR/etc/rc.d/rc3.d/S80tentacle_serverd 2> /dev/null 
	rm -f $DESTDIR$MANDIR/pandora_server.1.gz 2>/dev/null
	rm -f $DESTDIR$MANDIR/tentacle_server.1.gz 2>/dev/null
	echo "Done"
}

help () {
	echo "	--install	To install Pandora FMS Servers on this system (You have to be root)"
	echo "	--uninstall	To uninstall and remove Pandora FMS Servers on this System"
	echo " "
	echo " Additional second parameter (after --install) "
	echo " "
	echo "  --force         Ignore dependency problems and do the install"
	echo "	--no-tentacle	Skip tentacle server installation (by default tentacle server installed)"
	echo "	--destdir DIR	Specify root directory for \"fakeroot\" installation"
	echo "  --from-binary	No compile Pandora Server and not execute Makefiles"
	echo " "
}

# Script banner at start
echo " "
echo "Pandora FMS Server Installer $PI_VERSION $PI_BUILD (c) 2008-2016 Artica ST"
echo "This program is licensed under GPL2 Terms. http://pandorafms.com"
echo " "

case "$MODE" in

'--install')
	install "$@"
	exit 0
	;;

'--uninstall')
	uninstall "$@"
	exit 0
	;;

*)
	help
esac
<|MERGE_RESOLUTION|>--- conflicted
+++ resolved
@@ -8,13 +8,8 @@
 # This code is licensed under GPL 2.0 license.
 # **********************************************************************
 
-<<<<<<< HEAD
-PI_VERSION="7.0NG.758.1"
-PI_BUILD="211124"
-=======
 PI_VERSION="7.0NG.759"
 PI_BUILD="211214"
->>>>>>> 6d054051
 
 MODE=$1
 if [ $# -gt 1 ]; then
