--- conflicted
+++ resolved
@@ -14,11 +14,7 @@
 # MERCHANTABILITY or FITNESS FOR A PARTICULAR PURPOSE.  See the
 # GNU General Public License for more details.
 
-<<<<<<< HEAD
-pandora_version="7.0NG.758+alt"
-=======
 pandora_version="7.0NG.759-211216"
->>>>>>> 9b96f119
 
 package_cpan=0
 package_pandora=1
