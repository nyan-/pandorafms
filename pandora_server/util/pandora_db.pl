--- conflicted
+++ resolved
@@ -35,11 +35,7 @@
 use PandoraFMS::DB;
 
 # version: define current version
-<<<<<<< HEAD
-my $version = "7.0NG.754 Build 210510";
-=======
-my $version = "7.0NG.754 PS210511";
->>>>>>> 8a3d977e
+my $version = "7.0NG.754 Build 210511";
 
 # Pandora server configuration
 my %conf;
