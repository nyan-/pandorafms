--- conflicted
+++ resolved
@@ -33,11 +33,7 @@
 use PandoraFMS::DB;
 
 # version: define current version
-<<<<<<< HEAD
-my $version = "7.0NG.710 PS170816";
-=======
 my $version = "7.0NG.711 PS170822";
->>>>>>> 60757b0a
 
 # Pandora server configuration
 my %conf;
