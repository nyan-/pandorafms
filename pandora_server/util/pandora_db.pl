--- conflicted
+++ resolved
@@ -673,7 +673,7 @@
 	$conf->{'_metaconsole_events_history'} = get_db_value ($dbh, "SELECT value FROM tconfig WHERE token = 'metaconsole_events_history'");
 	$conf->{'_netflow_max_lifetime'} = get_db_value ($dbh, "SELECT value FROM tconfig WHERE token = 'netflow_max_lifetime'");
 	$conf->{'_netflow_nfexpire'} = get_db_value ($dbh, "SELECT value FROM tconfig WHERE token = 'netflow_nfexpire'");
-  $conf->{'_netflow_path'} = get_db_value ($dbh, "SELECT value FROM tconfig WHERE token = 'netflow_path'");
+ 	$conf->{'_netflow_path'} = get_db_value ($dbh, "SELECT value FROM tconfig WHERE token = 'netflow_path'");
 	$conf->{'_delete_notinit'} = get_db_value ($dbh, "SELECT value FROM tconfig WHERE token = 'delete_notinit'");
 	$conf->{'_session_timeout'} = get_db_value ($dbh, "SELECT value FROM tconfig WHERE token = 'session_timeout'");
 
@@ -748,11 +748,7 @@
 	# 1. Check for modules that do not have tagente_estado but have
 	#    tagente_module
 	#-------------------------------------------------------------------
-<<<<<<< HEAD
-	if (defined($conf->{'_delete_notinit'}) && $conf->{'_delete_notinit'} eq "1") {
-=======
-	if (defined($conf->{'_delete_notinit'}) && $conf->{'_delete_notinit'} ne "" && $conf->{'_delete_notinit'} == 1) {
->>>>>>> 1ff28001
+	if (defined($conf->{'_delete_notinit'}) && $conf->{'_delete_notinit'} ne "" && $conf->{'_delete_notinit'} eq "1") {
 		log_message ('CHECKDB', "Deleting not-init data.");
 		my @modules = get_db_rows ($dbh,
 			'SELECT id_agente_modulo, id_agente
@@ -1012,13 +1008,9 @@
 		$session_timeout *= 60;
 	}
 
-<<<<<<< HEAD
-	log_message ('PURGE', "Deleting old session data from tsessions_php");
-=======
 	$ulimit_timestamp = time() - $session_timeout;
 
 	log_message ('PURGE', "Deleting old session data from tsessions_php\n");
->>>>>>> 1ff28001
 	while(db_delete_limit ($dbh, 'tsessions_php', 'last_active < ?', $SMALL_OPERATION_STEP, $ulimit_timestamp) ne '0E0') {
 		usleep (10000);
 	};
