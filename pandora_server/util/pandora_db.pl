#!/usr/bin/perl

###############################################################################
# Pandora FMS DB Management
###############################################################################
# Copyright (c) 2005-2021 Artica Soluciones Tecnologicas S.L
#
# This program is free software; you can redistribute it and/or
# modify it under the terms of the GNU General Public License
# as published by the Free Software Foundation;  version 2
# This program is distributed in the hope that it will be useful,
# but WITHOUT ANY WARRANTY; without even the implied warranty of
# MERCHANTABILITY or FITNESS FOR A PARTICULAR PURPOSE.  See the
# GNU General Public License for more details.
# You should have received a copy of the GNU General Public License
# along with this program; if not, write to the Free Software
# Foundation, Inc., 51 Franklin Street, Fifth Floor, Boston, MA  02110-1301,USA
###############################################################################

# Includes list
use strict;
use warnings;
use Time::Local;		# DateTime basic manipulation
use DBI;				# DB interface with MySQL
use POSIX qw(strftime);
use File::Path qw(rmtree);
use Time::HiRes qw(usleep);

# Default lib dir for RPM and DEB packages
use lib '/usr/lib/perl5';

use PandoraFMS::Core;
use PandoraFMS::Tools;
use PandoraFMS::Config;
use PandoraFMS::DB;

# version: define current version
<<<<<<< HEAD
my $version = "7.0NG.754 Build 210511";
=======
my $version = "7.0NG.754 PS210512";
>>>>>>> 4e871ed2

# Pandora server configuration
my %conf;

# Long operations are divided in XX steps for performance
my $BIG_OPERATION_STEP = 100;	# 100 is default

# Each long operations has a LIMIT of SMALL_OPERATION_STEP to avoid locks. 
#Increate to 3000~5000 in fast systems decrease to 500 or 250 on systems with locks
my $SMALL_OPERATION_STEP = 1000;	# 1000 is default

# FLUSH in each IO 
$| = 1;

########################################################################
# Print the given message with a preceding timestamp.
########################################################################
sub log_message ($$;$) {
	my ($source, $message, $eol) = @_;
	
	# Set a default end of line
	$eol = "\n" unless defined ($eol);
	
	if ($source eq '') {
		print $message;
	}
	else {
		print strftime("%H:%M:%S", localtime()) . ' [' . $source . '] ' . $message . $eol;
	}
}

########################################################################
# Delete old data from the database.
########################################################################
sub pandora_purgedb ($$) {
	my ($conf, $dbh) = @_;
	
	# 1) Obtain last value for date limit
	# 2) Delete all elements below date limit
	# 3) Insert last value in date_limit position
	
	# Calculate limit for deletion, today - $conf->{'_days_purge'}
	
	my $timestamp = strftime ("%Y-%m-%d %H:%M:%S", localtime());
	my $ulimit_access_timestamp = time() - 86400;
	my $ulimit_timestamp = time() - (86400 * $conf->{'_days_purge'});
	my $first_mark;
	my $total_time;
	my $purge_steps;
	my $purge_count;
	
	# Delete extended session data
	if (enterprise_load (\%conf) != 0) {
		db_do ($dbh, "DELETE FROM tsesion_extended
			WHERE id_sesion NOT IN ( SELECT id_sesion FROM tsesion )");
		log_message ('PURGE', 'Deleting old extended session data.');
	}

	# Delete old inventory data
	if (defined ($conf->{'_inventory_purge'}) && $conf->{'_inventory_purge'} > 0) {
		if (enterprise_load (\%conf) != 0) {
			my $ulimit_timestamp_inventory = time() - (86400 * $conf->{'_inventory_purge'});

		    log_message ('PURGE', 'Deleting old inventory data.');

			# This could be very timing consuming, so make 
		    # this operation in $BIG_OPERATION_STEP 
			# steps (100 fixed by default)
			# Starting from the oldest record on the table

			$first_mark =  get_db_value_limit ($dbh, 'SELECT utimestamp FROM tagente_datos_inventory ORDER BY utimestamp ASC', 1);
			if (defined ($first_mark)) {
				$total_time = $ulimit_timestamp_inventory - $first_mark;
				$purge_steps = int($total_time / $BIG_OPERATION_STEP);
				if ($purge_steps > 0) {
					for (my $ax = 1; $ax <= $BIG_OPERATION_STEP; $ax++) {
						db_do ($dbh, "DELETE FROM tagente_datos_inventory WHERE utimestamp < ". ($first_mark + ($purge_steps * $ax)) . " AND utimestamp >= ". $first_mark );
						log_message ('PURGE', "Inventory data deletion Progress %$ax\r");
						# Do a nanosleep here for 0,01 sec
						usleep (10000);
					}
				    log_message ('', "\n");
				} else {
					log_message ('PURGE', 'No data to purge in tagente_datos_inventory.');
				}
			} else {
				log_message ('PURGE', 'No data in tagente_datos_inventory.');
			}
		}
	}
		
	# Delete old data
	if ($conf->{'_days_purge'} > 0) {

		# Delete old numeric data
		pandora_delete_old_module_data ($dbh, 'tagente_datos', $ulimit_access_timestamp, $ulimit_timestamp);

		# Delete old export data
		pandora_delete_old_export_data ($dbh, $ulimit_timestamp);
		
		# Delete sessions data
		pandora_delete_old_session_data (\%conf, $dbh, $ulimit_timestamp);
	
		# Delete old inventory data
	}
	else {
		log_message ('PURGE', 'days_purge is set to 0. Old data will not be deleted.');
	}

	# String data deletion
	if (!defined($conf->{'_string_purge'})){
		$conf->{'_string_purge'} = 7;
	}

	if ($conf->{'_string_purge'} > 0) {
		$ulimit_access_timestamp = time() - 86400;
		$ulimit_timestamp = time() - (86400 * $conf->{'_string_purge'});
		pandora_delete_old_module_data ($dbh, 'tagente_datos_string', $ulimit_access_timestamp, $ulimit_timestamp);
	}
	else {
		log_message ('PURGE', 'string_purge is set to 0. Old string data will not be deleted.');
	}

	# Delete event data
	if (!defined($conf->{'_event_purge'})){
		$conf->{'_event_purge'}= 10;
	}
	if ($conf->{'_event_purge'} > 0) {
		my $event_limit = time() - 86400 * $conf->{'_event_purge'};
		my $events_table = 'tevento';
		
		# If is installed enterprise version and enabled metaconsole, 
		# check the events history copy and set the name of the metaconsole events table
		if (defined($conf->{'_enterprise_installed'}) && $conf->{'_enterprise_installed'} eq '1' &&
			defined($conf->{'_metaconsole'}) && $conf->{'_metaconsole'} eq '1'){
		
			# If events history is enabled, save the new events (not validated or in process) to history database
			if(defined($conf->{'_metaconsole_events_history'}) && $conf->{'_metaconsole_events_history'} eq '1') {
				log_message ('PURGE', "Moving old not validated events to history table (More than " . $conf->{'_event_purge'} . " days).");

				my @events = get_db_rows ($dbh, 'SELECT * FROM tmetaconsole_event WHERE estado = 0 AND utimestamp < ?', $event_limit);
				foreach my $event (@events) {
					db_process_insert($dbh, 'id_evento', 'tmetaconsole_event_history', $event);
					db_do($dbh, "DELETE FROM tmetaconsole_event WHERE id_evento =".$event->{'id_evento'});
				}
			}
			
			$events_table = 'tmetaconsole_event';
		}
		
		log_message ('PURGE', "Deleting old event data at $events_table table (More than " . $conf->{'_event_purge'} . " days).", '');

		# Delete with buffer to avoid problems with performance
		my $events_to_delete = get_db_value ($dbh, "SELECT COUNT(*) FROM $events_table WHERE utimestamp < ?", $event_limit);
		while($events_to_delete > 0) {
			db_delete_limit($dbh, $events_table, "utimestamp < ?", $BIG_OPERATION_STEP, $event_limit);
			$events_to_delete = $events_to_delete - $BIG_OPERATION_STEP;
			
			# Mark the progress
			log_message ('', ".");
			
			# Do not overload the MySQL server
			usleep (10000);
		}
		log_message ('', "\n");

		if (defined($conf->{'_enterprise_installed'}) && $conf->{'_enterprise_installed'} eq '1' &&
			defined($conf->{'_metaconsole'}) && $conf->{'_metaconsole'} eq '1'){
			log_message ('PURGE', "Deleting validated events from tmetaconsole_event_history.", '');
			$events_to_delete = get_db_value ($dbh, "SELECT COUNT(*) FROM tmetaconsole_event_history WHERE estado = 1");
			while($events_to_delete > 0) {
				db_delete_limit($dbh, 'tmetaconsole_event_history',  'estado = 1', $BIG_OPERATION_STEP);
				$events_to_delete = $events_to_delete - $BIG_OPERATION_STEP;
			
				# Mark the progress
				log_message ('', ".");
			
				# Do not overload the MySQL server
				usleep (10000);
			}
			log_message ('', "\n");
		}
	}
	else {
		log_message ('PURGE', 'event_purge is set to 0. Old events will not be deleted.');
	}

	# Delete audit data
	$conf->{'_audit_purge'}= 7 if (!defined($conf->{'_audit_purge'}));
	if ($conf->{'_audit_purge'} > 0) {
		log_message ('PURGE', "Deleting old audit data (More than " . $conf->{'_audit_purge'} . " days).");
		my $audit_limit = time() - 86400 * $conf->{'_audit_purge'};
		db_do($dbh, "DELETE FROM tsesion WHERE utimestamp < $audit_limit");
	}
	else {
		log_message ('PURGE', 'audit_purge is set to 0. Old audit data will not be deleted.');
	}

	# Delete SNMP trap data
	$conf->{'_trap_purge'}= 7 if (!defined($conf->{'_trap_purge'}));
	if ($conf->{'_trap_purge'} > 0) {
		log_message ('PURGE', "Deleting old SNMP traps (More than " . $conf->{'_trap_purge'} . " days).");

		my $trap_limit = strftime ("%Y-%m-%d %H:%M:%S", localtime(time() - 86400 * $conf->{'_trap_purge'}));
		db_do($dbh, "DELETE FROM ttrap WHERE timestamp < '$trap_limit'");
	}
	else {
		log_message ('PURGE', 'trap_purge is set to 0. Old SNMP traps will not be deleted.');
	}
	
	# Delete policy queue data
	enterprise_hook("pandora_purge_policy_queue", [$dbh, $conf]);

	# Delete policy queue data
	enterprise_hook("pandora_purge_service_elements", [$dbh, $conf]);

	# Delete GIS  data
	$conf->{'_gis_purge'}= 15 if (!defined($conf->{'_gis_purge'}));
	if ($conf->{'_gis_purge'} > 0) {
		log_message ('PURGE', "Deleting old GIS data (More than " . $conf->{'_gis_purge'} . " days).");
		my $gis_limit = strftime ("%Y-%m-%d %H:%M:%S", localtime(time() - 86400 * $conf->{'_gis_purge'}));
		db_do($dbh, "DELETE FROM tgis_data_history WHERE end_timestamp < '$gis_limit'");
	}
	else {
		log_message ('PURGE', 'gis_purge is set to 0. Old GIS data will not be deleted.');
	}

	# Delete pending modules
	log_message ('PURGE', "Deleting pending delete modules (data table).", '');
	my @deleted_modules = get_db_rows ($dbh, 'SELECT id_agente_modulo FROM tagente_modulo WHERE delete_pending = 1');
	foreach my $module (@deleted_modules) {
	    
	    my $buffer = 1000;
	    my $id_module = $module->{'id_agente_modulo'};

		db_do ($dbh, 'UPDATE tagente_modulo SET parent_module_id=0 WHERE parent_module_id=?', $id_module);

		log_message ('', ".");
		
		while(1) {
			my $nstate = get_db_value ($dbh, 'SELECT count(id_agente_modulo) FROM tagente_estado WHERE id_agente_modulo=?', $id_module);			
			last if($nstate == 0);
			
			db_delete_limit ($dbh, 'tagente_estado', 'id_agente_modulo=?', $buffer, $id_module);
		}
	}
	log_message ('', "\n");

	log_message ('PURGE', "Deleting pending delete modules (status, module table).");
	db_do ($dbh, "DELETE FROM tagente_estado WHERE id_agente_modulo IN (SELECT id_agente_modulo FROM tagente_modulo WHERE delete_pending = 1)");
	db_do ($dbh, "DELETE FROM tagente_modulo WHERE delete_pending = 1");

	log_message ('PURGE', "Deleting old access data (More than 24hr)");

	$first_mark =  get_db_value_limit ($dbh, 'SELECT utimestamp FROM tagent_access ORDER BY utimestamp ASC', 1);
	if (defined ($first_mark)) {
		$total_time = $ulimit_access_timestamp - $first_mark;
		$purge_steps = int( $total_time / $BIG_OPERATION_STEP);
		if ($purge_steps > 0) {
			for (my $ax = 1; $ax <= $BIG_OPERATION_STEP; $ax++){ 
				db_do ($dbh, "DELETE FROM tagent_access WHERE utimestamp < ". ( $first_mark + ($purge_steps * $ax)) . " AND utimestamp >= ". $first_mark);
				log_message ('PURGE', "Agent access deletion progress %$ax", "\r");
				# Do a nanosleep here for 0,01 sec
				usleep (10000);
			}
			log_message ('', "\n");
		} else {
			log_message ('PURGE', "No agent access data to purge.");
		}
	} else {
		log_message ('PURGE', "No agent access data.");
	}
	
	
	
	# Purge the reports
   	if (defined($conf->{'_enterprise_installed'}) && $conf->{'_enterprise_installed'} eq '1' &&
		defined($conf->{'_metaconsole'}) && $conf->{'_metaconsole'} eq '1'){
		log_message ('PURGE', "Metaconsole enabled, ignoring reports.");
	} else {
		my @blacklist_types = ("'SLA_services'", "'custom_graph'", "'sql_graph_vbar'", "'sql_graph_hbar'",
			"'sql_graph_pie'", "'database_serialized'", "'sql'", "'inventory'", "'inventory_changes'",
			"'netflow_area'", "'netflow_data'", "'netflow_summary'");
		my $blacklist_types_str = join(',', @blacklist_types);
		
		# Deleted modules
		log_message ('PURGE', "Delete contents in report that have some deleted modules.");
		db_do ($dbh, "DELETE FROM treport_content
					  WHERE id_agent_module != 0
						AND id_agent_module NOT IN (SELECT id_agente_modulo FROM tagente_modulo)
						AND ${RDBMS_QUOTE}type${RDBMS_QUOTE} NOT IN ($blacklist_types_str)");
		db_do ($dbh, "DELETE FROM treport_content_item
					  WHERE id_agent_module != 0
						AND id_agent_module NOT IN (SELECT id_agente_modulo FROM tagente_modulo)
						AND id_report_content NOT IN (SELECT id_rc FROM treport_content WHERE ${RDBMS_QUOTE}type${RDBMS_QUOTE} IN ($blacklist_types_str))");
		db_do ($dbh, "DELETE FROM treport_content_sla_combined
					  WHERE id_agent_module != 0
						AND id_agent_module NOT IN (SELECT id_agente_modulo FROM tagente_modulo)
						AND id_report_content NOT IN (SELECT id_rc FROM treport_content WHERE ${RDBMS_QUOTE}type${RDBMS_QUOTE} = 'SLA_services')");
		
		# Deleted agents
		log_message ('PURGE', "Delete contents in report that have some deleted agents.");
		db_do ($dbh, "DELETE FROM treport_content
					  WHERE id_agent != 0
						AND id_agent NOT IN (SELECT id_agente FROM tagente)
						AND ${RDBMS_QUOTE}type${RDBMS_QUOTE} NOT IN ($blacklist_types_str)");
		
		# Empty contents
		log_message ('PURGE', "Delete empty contents in report (like SLA or Exception).");
		db_do ($dbh, "DELETE FROM treport_content
					  WHERE ${RDBMS_QUOTE}type${RDBMS_QUOTE} LIKE 'exception'
						AND id_rc NOT IN (SELECT id_report_content FROM treport_content_item)");
		db_do ($dbh, "DELETE FROM treport_content
					  WHERE ${RDBMS_QUOTE}type${RDBMS_QUOTE} IN ('SLA', 'SLA_monthly', 'SLA_services')
						AND id_rc NOT IN (SELECT id_report_content FROM treport_content_sla_combined)");
	}
	
    
    # Delete disabled autodisable agents after some period
    log_message ('PURGE', 'Delete autodisabled agents where last contact is bigger than ' . $conf->{'_days_autodisable_deletion'} . ' days.');
	db_do ($dbh, "DELETE FROM tagente 
				  WHERE UNIX_TIMESTAMP(ultimo_contacto) + ? < UNIX_TIMESTAMP(NOW())
				   AND disabled=1
				   AND modo=2", $conf->{'_days_autodisable_deletion'}*8600);
	
	
	# Delete old netflow data
	if ($conf->{'_netflow_max_lifetime'} > 0) {
		log_message ('PURGE', "Deleting old netflow data.");
		if (! defined ($conf->{'_netflow_path'}) || ! -d $conf->{'_netflow_path'}) {
			log_message ('!', "Netflow data directory does not exist, skipping.");
		}
		elsif (! -x $conf->{'_netflow_nfexpire'}) {
			log_message ('!', "Cannot execute " . $conf->{'_netflow_nfexpire'} . ", skipping.");
		}
		else {
			`yes 2>/dev/null | $conf->{'_netflow_nfexpire'} -e "$conf->{'_netflow_path'}" -t $conf->{'_netflow_max_lifetime'}d`;
		}
	}
	else {
		log_message ('PURGE', 'netflow_max_lifetime is set to 0. Old netflow data will not be deleted.');
	}
	
	# Delete old log data
	log_message ('PURGE', "Deleting old log data.");
	if (defined($conf->{'_days_purge_old_information'}) && $conf->{'_days_purge_old_information'} > 0) {
		log_message ('PURGE', 'Deleting log data older than ' . $conf->{'_days_purge_old_information'} . ' days.');
    enterprise_hook ('pandora_purge_logs', [$dbh, $conf]);
	}
	else {
		log_message ('PURGE', 'days_purge_old_data is set to 0. Old log data will not be deleted.');
	}

	# Delete old special days
	log_message ('PURGE', "Deleting old special days.");
	if ($conf->{'_num_past_special_days'} > 0) {
		log_message ('PURGE', 'Deleting special days older than ' . $conf->{'_num_past_special_days'} . ' days.');
		if (${RDBMS} eq 'oracle') {
			db_do ($dbh, "DELETE FROM talert_special_days
				WHERE \"date\" < SYSDATE - $conf->{'_num_past_special_days'} AND \"date\" > '0001-01-01'");
		}
		elsif (${RDBMS} eq 'mysql') { 
			db_do ($dbh, "DELETE FROM talert_special_days
				WHERE date < CURDATE() - $conf->{'_num_past_special_days'} AND date > '0001-01-01'");
		}
	}

	# Delete old tgraph_source data
	log_message ('PURGE', 'Deleting old tgraph_source data.');
	db_do ($dbh,"DELETE FROM tgraph_source WHERE id_graph NOT IN (SELECT id_graph FROM tgraph)");


	# Delete network traffic old data.
	log_message ('PURGE', 'Deleting old network matrix data.');
	if ($conf->{'_delete_old_network_matrix'} > 0) {
		my $matrix_limit = time() - 86400 * $conf->{'_delete_old_network_matrix'};
		db_do ($dbh, "DELETE FROM tnetwork_matrix WHERE utimestamp < ?", $matrix_limit);
	}

	# Delete old messages
	log_message ('PURGE', "Deleting old messages.");
	if ($conf->{'_delete_old_messages'} > 0) {
		my $message_limit = time() - 86400 * $conf->{'_delete_old_messages'};
		db_do ($dbh, "DELETE FROM tmensajes WHERE timestamp < ?", $message_limit);
	}

	# Delete old cache data
	log_message ('PURGE', "Deleting old cache data.");
	db_do ($dbh, "DELETE FROM `tvisual_console_elements_cache` WHERE (UNIX_TIMESTAMP(`created_at`) + `expiration`) < UNIX_TIMESTAMP()");
}

###############################################################################
# Compact agent data.
###############################################################################
sub pandora_compactdb ($$$) {
	my ($conf, $dbh, $dbh_conf) = @_;

	my %count_hash;
	my %id_agent_hash;
	my %value_hash;
	my %module_proc_hash;
	
	return if ($conf->{'_days_compact'} == 0 || $conf->{'_step_compact'} < 1);
	
	# Convert compact interval length from hours to seconds
	my $step = $conf->{'_step_compact'} * 3600;

	# The oldest timestamp will be the lower limit
	my $limit_utime = get_db_value ($dbh, 'SELECT min(utimestamp) as min FROM tagente_datos');
	return unless (defined ($limit_utime) && $limit_utime > 0);

	# Calculate the start date
	my $start_utime = time() - $conf->{'_days_compact'} * 24 * 60 * 60;
	my $last_compact = $start_utime;
	my $stop_utime;

	# Do not compact the same data twice!
	if (defined ($conf->{'_last_compact'}) && $conf->{'_last_compact'} > $limit_utime) {
		$limit_utime  = $conf->{'_last_compact'};
	}
	
	if ($start_utime <= $limit_utime || ( defined ($conf->{'_last_compact'}) && (($conf->{'_last_compact'} + 24 * 60 * 60) > $start_utime))) {
		log_message ('COMPACT', "Data already compacted.");
		return;
	}
	
	log_message ('COMPACT', "Compacting data from " . strftime ("%Y-%m-%d %H:%M:%S", localtime($limit_utime)) . " to " . strftime ("%Y-%m-%d %H:%M:%S", localtime($start_utime)) . '.', '');

	# Prepare the query to retrieve data from an interval
	while (1) {

			# Calculate the stop date for the interval
			$stop_utime = $start_utime - $step;

			# Out of limits
			last if ($start_utime < $limit_utime);

			# Mark the progress
			log_message ('', ".");
			
			my @data = get_db_rows ($dbh, 'SELECT * FROM tagente_datos WHERE utimestamp < ? AND utimestamp >= ?', $start_utime, $stop_utime);
			# No data, move to the next interval
			if ($#data == 0) {
				$start_utime = $stop_utime;
				next;
			}

			# Get interval data
			foreach my $data (@data) {
				my $id_module = $data->{'id_agente_modulo'};
				if (! defined($module_proc_hash{$id_module})) {
					my $module_type = get_db_value ($dbh, 'SELECT id_tipo_modulo FROM tagente_modulo WHERE id_agente_modulo = ?', $id_module);
					next unless defined ($module_type);

					# Mark proc modules.
					if ($module_type == 2 || $module_type == 6 || $module_type == 9 || $module_type == 18 || $module_type == 21 || $module_type == 31 || $module_type == 35 || $module_type == 100) {
						$module_proc_hash{$id_module} = 1;
					}
					else {
						$module_proc_hash{$id_module} = 0;
					}
				}

				# Skip proc modules!
				next if ($module_proc_hash{$id_module} == 1);

				if (! defined($value_hash{$id_module})) {
					$value_hash{$id_module} = 0;
					$count_hash{$id_module} = 0;

					if (! defined($id_agent_hash{$id_module})) {
						$id_agent_hash{$id_module} = $data->{'id_agente'};
					}
				}

				$value_hash{$id_module} += $data->{'datos'};
				$count_hash{$id_module}++;
			}

			# Delete interval from the database
			db_do ($dbh, 'DELETE ad FROM tagente_datos ad
				INNER JOIN tagente_modulo am ON ad.id_agente_modulo = am.id_agente_modulo AND am.id_tipo_modulo NOT IN (2,6,9,18,21,31,35,100)
				WHERE ad.utimestamp < ? AND ad.utimestamp >= ?', $start_utime, $stop_utime);

			# Insert interval average value
			foreach my $key (keys(%value_hash)) {
				$value_hash{$key} /= $count_hash{$key};
				db_do ($dbh, 'INSERT INTO tagente_datos (id_agente_modulo, datos, utimestamp) VALUES (?, ?, ?)', $key, $value_hash{$key}, $stop_utime);
				delete($value_hash{$key});
				delete($count_hash{$key});
			}

			usleep (1000); # Very small usleep, just to don't burn the DB
			# Move to the next interval
			$start_utime = $stop_utime;
	}
	log_message ('', "\n");

	# Mark the last compact date
	if (defined ($conf->{'_last_compact'})) {
		db_do ($dbh_conf, 'UPDATE tconfig SET value=? WHERE token=?', $last_compact, 'last_compact');
	} else {
		db_do ($dbh_conf, 'INSERT INTO tconfig (value, token) VALUES (?, ?)', $last_compact, 'last_compact');
	}
}

########################################################################
# Check command line parameters.
########################################################################
sub pandora_init_pdb ($) {
	my $conf = shift;
	
	log_message ('', "Pandora FMS DB Tool v$version\n\n");
	log_message ('', "This program is Free Software, licensed under the terms of GPL License v2\n");
	log_message ('', "You can download latest versions and documentation at official web\n\n");
	
	# Load config file from command line
	help_screen () if ($#ARGV < 0);
	
	$conf->{'_pandora_path'} = shift(@ARGV);
	$conf->{'_onlypurge'} = 0;
	$conf->{'_force'} = 0;
	
	# If there are valid parameters store it
	foreach my $param (@ARGV) {	
		# help!
		help_screen () if ($param =~ m/--*h\w*\z/i );
		if ($param =~ m/-p\z/i) {
			$conf->{'_onlypurge'} = 1;
		}
		elsif ($param =~ m/-v\z/i) {
			$conf->{'_verbose'} = 1;
		}
		elsif ($param =~ m/-q\z/i) {
			$conf->{'_quiet'} = 1;
		}
		elsif ($param =~ m/-d\z/i) {
			$conf->{'_debug'} = 1;
		}
		elsif ($param =~ m/-f\z/i) {
			$conf->{'_force'} = 1;
		}
	}
	
	help_screen () if ($conf->{'_pandora_path'} eq '');
}

########################################################################
# Prepares conf read from historical database settings.
########################################################################
sub pandoradb_load_history_conf($) {
	my $dbh = shift;

	my @options = get_db_rows($dbh, 'SELECT * FROM `tconfig`');

	my %options = map 
	{
		'_' . $_->{'token'} => $_->{'value'}
	} @options;

	$options{'_days_autodisable_deletion'} = 0 unless defined ($options{'_days_autodisable_deletion'});
	$options{'_num_past_special_days'} = 0 unless defined($options{'_num_past_special_days'});
	$options{'_delete_old_network_matrix'} = 0 unless defined($options{'_delete_old_network_matrix'});
	$options{'_delete_old_messages'} = 0 unless defined($options{'_delete_old_messages'});
	$options{'_netflow_max_lifetime'} = 0 unless defined($options{'_netflow_max_lifetime'});
	$options{'claim_back_snmp_modules'} = 0 unless defined($options{'claim_back_snmp_modules'});

	return \%options;
}

########################################################################
# Read external configuration file.
########################################################################
sub pandora_load_config_pdb ($) {
	my $conf = shift;

	# Read conf file
	open (CFG, '< ' . $conf->{'_pandora_path'}) or die ("[ERROR] Could not open configuration file: $!\n");
	while (my $line = <CFG>){
		next unless ($line =~ /^(\S+)\s+(.*)\s+$/);
		$conf->{$1} =  clean_blank($2);
	}
 	close (CFG);

	# Check conf tokens
 	foreach my $param ('dbuser', 'dbpass', 'dbname', 'dbhost', 'log_file') {
		die ("[ERROR] Bad config values. Make sure " . $conf->{'_pandora_path'} . " is a valid config file.\n\n") unless defined ($conf->{$param});
 	}
	$conf->{'dbengine'} = 'mysql' unless defined ($conf->{'dbengine'});
	$conf->{'dbport'} = '3306' unless defined ($conf->{'dbport'});
	$conf->{'claim_back_snmp_modules'} = '1' unless defined ($conf->{'claim_back_snmp_modules'});
    $conf->{'verbosity'} = '3' unless defined ($conf->{'verbosity'});

    # Dynamic interval configuration.                                                                                                                             
	$conf->{"dynamic_constant"} = 0.10 unless defined($conf->{"dynamic_constant"});
	$conf->{"dynamic_warning"} = 0.10 unless defined($conf->{"dynamic_warning"});
	$conf->{"dynamic_updates"} = 5 unless defined($conf->{"dynamic_updates"});

	$conf->{'servername'} = $conf->{'servername'};
    $conf->{'servername'} = `hostname` unless defined ($conf->{'servername'});
	$conf->{"servername"} =~ s/\s//g;

	# workaround for name unconsistency (corresponding entry at pandora_server.conf is 'errorlog_file')
	$conf->{'errorlogfile'} = $conf->{'errorlog_file'};
	$conf->{'errorlogfile'} = "/var/log/pandora_server.error" unless defined ($conf->{'errorlogfile'});

	# Read additional tokens from the DB
	my $dbh = db_connect ($conf->{'dbengine'}, $conf->{'dbname'}, $conf->{'dbhost'}, $conf->{'dbport'}, $conf->{'dbuser'}, $conf->{'dbpass'});

	$conf->{'_event_purge'} = get_db_value ($dbh, "SELECT value FROM tconfig WHERE token = 'event_purge'");
	$conf->{'_trap_purge'} = get_db_value ($dbh, "SELECT value FROM tconfig WHERE token = 'trap_purge'");
	$conf->{'_audit_purge'} = get_db_value ($dbh, "SELECT value FROM tconfig WHERE token = 'audit_purge'");
	$conf->{'_string_purge'} = get_db_value ($dbh, "SELECT value FROM tconfig WHERE token = 'string_purge'");
	$conf->{'_gis_purge'} = get_db_value ($dbh, "SELECT value FROM tconfig WHERE token = 'gis_purge'");

	$conf->{'_days_purge'} = get_db_value ($dbh, "SELECT value FROM tconfig WHERE token = 'days_purge'");
	$conf->{'_days_compact'} = get_db_value ($dbh, "SELECT value FROM tconfig WHERE token = 'days_compact'");
	$conf->{'_last_compact'} = get_db_value ($dbh, "SELECT value FROM tconfig WHERE token = 'last_compact'");
	$conf->{'_step_compact'} = get_db_value ($dbh, "SELECT value FROM tconfig WHERE token = 'step_compact'");
	$conf->{'_history_db_enabled'} = get_db_value ($dbh, "SELECT value FROM tconfig WHERE token = 'history_db_enabled'");
	$conf->{'_history_event_enabled'} = get_db_value ($dbh, "SELECT value FROM tconfig WHERE token = 'history_event_enabled'");
	$conf->{'_history_db_host'} = get_db_value ($dbh, "SELECT value FROM tconfig WHERE token = 'history_db_host'");
	$conf->{'_history_db_port'} = get_db_value ($dbh, "SELECT value FROM tconfig WHERE token = 'history_db_port'");
	$conf->{'_history_db_name'} = get_db_value ($dbh, "SELECT value FROM tconfig WHERE token = 'history_db_name'");
	$conf->{'_history_db_user'} = get_db_value ($dbh, "SELECT value FROM tconfig WHERE token = 'history_db_user'");
	$conf->{'_history_db_pass'} = get_db_value ($dbh, "SELECT value FROM tconfig WHERE token = 'history_db_pass'");
	$conf->{'_history_db_days'} = get_db_value ($dbh, "SELECT value FROM tconfig WHERE token = 'history_db_days'");
	$conf->{'_history_event_days'} = get_db_value ($dbh, "SELECT value FROM tconfig WHERE token = 'history_event_days'");
	$conf->{'_history_db_step'} = get_db_value ($dbh, "SELECT value FROM tconfig WHERE token = 'history_db_step'");
	$conf->{'_history_db_delay'} = get_db_value ($dbh, "SELECT value FROM tconfig WHERE token = 'history_db_delay'");
	$conf->{'_days_delete_unknown'} = get_db_value ($dbh, "SELECT value FROM tconfig WHERE token = 'days_delete_unknown'");
	$conf->{'_inventory_purge'} = get_db_value ($dbh, "SELECT value FROM tconfig WHERE token = 'inventory_purge'");
	$conf->{'_delete_old_messages'} = get_db_value ($dbh, "SELECT value FROM tconfig WHERE token = 'delete_old_messages'");
	$conf->{'_delete_old_network_matrix'} = get_db_value ($dbh, "SELECT value FROM tconfig WHERE token = 'delete_old_network_matrix'");
	$conf->{'_enterprise_installed'} = get_db_value ($dbh, "SELECT value FROM tconfig WHERE token = 'enterprise_installed'");
	$conf->{'_metaconsole'} = get_db_value ($dbh, "SELECT value FROM tconfig WHERE token = 'metaconsole'");
	$conf->{'_metaconsole_events_history'} = get_db_value ($dbh, "SELECT value FROM tconfig WHERE token = 'metaconsole_events_history'");
	$conf->{'_netflow_max_lifetime'} = get_db_value ($dbh, "SELECT value FROM tconfig WHERE token = 'netflow_max_lifetime'");
	$conf->{'_netflow_nfexpire'} = get_db_value ($dbh, "SELECT value FROM tconfig WHERE token = 'netflow_nfexpire'");
 	$conf->{'_netflow_path'} = get_db_value ($dbh, "SELECT value FROM tconfig WHERE token = 'netflow_path'");
	$conf->{'_delete_notinit'} = get_db_value ($dbh, "SELECT value FROM tconfig WHERE token = 'delete_notinit'");
	$conf->{'_session_timeout'} = get_db_value ($dbh, "SELECT value FROM tconfig WHERE token = 'session_timeout'");

	$conf->{'_big_operation_step_datos_purge'} = get_db_value ($dbh, "SELECT value FROM tconfig WHERE token = 'big_operation_step_datos_purge'");
	$conf->{'_small_operation_step_datos_purge'} = get_db_value ($dbh, "SELECT value FROM tconfig WHERE token = 'small_operation_step_datos_purge'");
	$conf->{'_days_autodisable_deletion'} = get_db_value ($dbh, "SELECT value FROM tconfig WHERE token = 'days_autodisable_deletion'");
	$conf->{'_days_purge_old_information'} = get_db_value ($dbh, "SELECT value FROM tconfig WHERE token = 'Days_purge_old_information'");
	$conf->{'_elasticsearch_ip'} = get_db_value ($dbh, "SELECT value FROM tconfig WHERE token = 'elasticsearch_ip'");
	$conf->{'_elasticsearch_port'} = get_db_value ($dbh, "SELECT value FROM tconfig WHERE token = 'elasticsearch_port'");
	$conf->{'_server_unique_identifier'} = get_db_value ($dbh, "SELECT value FROM tconfig WHERE token = 'server_unique_identifier'");

	$BIG_OPERATION_STEP = $conf->{'_big_operation_step_datos_purge'}
					if ( $conf->{'_big_operation_step_datos_purge'} );
	$SMALL_OPERATION_STEP = $conf->{'_small_operation_step_datos_purge'}
					if ( $conf->{'_small_operation_step_datos_purge'} );

	$conf->{'_num_past_special_days'} = get_db_value ($dbh, "SELECT value FROM tconfig WHERE token = 'num_past_special_days'");
   	
	db_disconnect ($dbh);

	log_message ('', "DB Tool now initialized and running (PURGE=" . $conf->{'_days_purge'} . " days, COMPACT=$conf->{'_days_compact'} days, STEP=" . $conf->{'_step_compact'} . ") . \n\n");
}


###############################################################################
# Check database integrity
###############################################################################

sub pandora_checkdb_integrity {
	my ($conf, $dbh) = @_;

    log_message ('INTEGRITY', "Cleaning up group stats.");

    # Delete all records on tgroup_stats
    db_do ($dbh, 'DELETE FROM tgroup_stat');

	
    #print "[INTEGRITY] Deleting non-used IP addresses \n";
    # DISABLED - Takes too much time and benefits of this are unclear..
    # Delete all non-used IP addresses from taddress
    #db_do ($dbh, 'DELETE FROM taddress WHERE id_a NOT IN (SELECT id_a FROM taddress_agent)');

    log_message ('INTEGRITY', "Deleting orphan alerts.");

    # Delete alerts assigned to inexistant modules
    db_do ($dbh, 'DELETE FROM talert_template_modules WHERE id_agent_module NOT IN (SELECT id_agente_modulo FROM tagente_modulo)');

    log_message ('INTEGRITY', "Deleting orphan modules.");
    
    # Delete orphan modules in tagente_modulo
    db_do ($dbh, 'DELETE FROM tagente_modulo WHERE id_agente NOT IN (SELECT id_agente FROM tagente)');

    # Delete orphan modules in tagente_estado
     while (defined (get_db_value ($dbh, 'SELECT id_agente FROM tagente_estado WHERE id_agente NOT IN (SELECT id_agente FROM tagente)'))) {
		db_delete_limit ($dbh, 'tagente_estado', 'id_agente NOT IN (SELECT id_agente FROM tagente)', $BIG_OPERATION_STEP);
	}

    # Delete orphan data_inc reference records
    db_do ($dbh, 'DELETE FROM tagente_datos_inc WHERE id_agente_modulo NOT IN (SELECT id_agente_modulo FROM tagente_modulo)');
    
    # Check enterprise tables
    enterprise_hook ('pandora_checkdb_integrity_enterprise', [$conf, $dbh]);
}

###############################################################################
# Check database consistency.
###############################################################################
sub pandora_checkdb_consistency {
	my ($conf, $dbh) = @_;
	
	#-------------------------------------------------------------------
	# 1. Check for modules that do not have tagente_estado but have
	#    tagente_module
	#-------------------------------------------------------------------
	if (defined($conf->{'_delete_notinit'}) && $conf->{'_delete_notinit'} ne "" && $conf->{'_delete_notinit'} eq "1") {
		log_message ('CHECKDB', "Deleting not-init data.");
		my @modules = get_db_rows ($dbh,
			'SELECT id_agente_modulo, id_agente
			FROM tagente_estado
			WHERE estado = 4');
		
		foreach my $module (@modules) {
			my $id_agente_modulo = $module->{'id_agente_modulo'};
			my $id_agente = $module->{'id_agente'};
			
			# Skip policy modules
			my $is_policy_module = enterprise_hook('is_policy_module',
				[$dbh, $id_agente_modulo]);
			next if (defined($is_policy_module) && $is_policy_module);
			
			# Skip if agent is disabled
			my $is_agent_disabled = get_db_value ($dbh,
				'SELECT disabled
				FROM tagente
				WHERE id_agente = ?', $module->{'id_agente'});
			next if (defined($is_agent_disabled) && $is_agent_disabled);
			
			# Skip if module is disabled
			my $is_module_disabled = get_db_value ($dbh,
				'SELECT disabled
				FROM tagente_modulo
				WHERE id_agente_modulo = ?', $module->{'id_agente_modulo'});
			next if (defined($is_module_disabled) && $is_module_disabled);
			
			
			#---------------------------------------------------------------
			# Delete the module
			#---------------------------------------------------------------
			# Mark the agent for module and alert counters update
			db_do ($dbh,
				'UPDATE tagente
				SET update_module_count = 1, update_alert_count = 1
				WHERE id_agente = ?', $id_agente);
			
			# Delete the module
			db_do ($dbh,
				'DELETE FROM tagente_modulo
				WHERE id_agente_modulo = ?', $id_agente_modulo);
			
			# Do a nanosleep here for 0,001 sec
			usleep (100000);
			
			# Delete any alerts associated to the module
			db_do ($dbh,
				'DELETE FROM talert_template_modules
				WHERE id_agent_module = ?', $id_agente_modulo);
		}
	} else {
		log_message ('CHECKDB', "Ignoring not-init data.");
	}
	
	if (defined($conf{'_days_delete_unknown'}) && $conf{'_days_delete_unknown'} > 0) {
	    log_message ('CHECKDB',
		    "Deleting unknown data (More than " . $conf{'_days_delete_unknown'} . " days).");
	
		my @modules = get_db_rows($dbh,
			'SELECT tagente_modulo.id_agente_modulo, tagente_modulo.id_agente
			FROM tagente_modulo, tagente_estado
			WHERE tagente_modulo.id_agente_modulo = tagente_estado.id_agente_modulo
				AND estado = 3
				AND utimestamp < UNIX_TIMESTAMP() - ?',
			86400 * $conf{'_days_delete_unknown'});
		
		foreach my $module (@modules) {
			my $id_agente = $module->{'id_agente'};
			my $id_agente_modulo = $module->{'id_agente_modulo'};
			
			# Skip policy modules
			my $is_policy_module = enterprise_hook('is_policy_module',
				[$dbh, $id_agente_modulo]);
			next if (defined($is_policy_module) && $is_policy_module);
			
			# Mark the agent for module and alert counters update
			db_do ($dbh,
				'UPDATE tagente
				SET update_module_count = 1, update_alert_count = 1
				WHERE id_agente = ?', $id_agente);

			# Delete the module
			db_do ($dbh,
				'DELETE FROM tagente_modulo
				WHERE disabled = 0
					AND id_agente_modulo = ?', $id_agente_modulo);
			
			# Do a nanosleep here for 0,001 sec
			usleep (100000);
			
			# Delete any alerts associated to the module
			db_do ($dbh, 'DELETE FROM talert_template_modules
				WHERE id_agent_module = ?
					AND NOT EXISTS (SELECT id_agente_modulo
						FROM tagente_modulo
						WHERE id_agente_modulo = ?)',
				$id_agente_modulo, $id_agente_modulo);
			
			# Do a nanosleep here for 0,001 sec
			usleep (100000);
		}
	}
	log_message ('CHECKDB',
		"Checking database consistency (Missing status).");
	
	my @modules = get_db_rows ($dbh, 'SELECT * FROM tagente_modulo');
	foreach my $module (@modules) {
		my $id_agente_modulo = $module->{'id_agente_modulo'};
		my $id_agente = $module->{'id_agente'};
		
		# check if exist in tagente_estado and create if not
		my $count = get_db_value ($dbh,
			'SELECT COUNT(*)
			FROM tagente_estado
			WHERE id_agente_modulo = ?', $id_agente_modulo);
		next if (defined ($count) && $count > 0);
		
		db_do ($dbh,
			'INSERT INTO tagente_estado (id_agente_modulo, datos, timestamp, estado, id_agente, last_try, utimestamp, current_interval, running_by, last_execution_try) VALUES (?, ?, ?, ?, ?, ?, ?, ?, ?, ?)', $id_agente_modulo, 0, '1970-01-01 00:00:00', 1, $id_agente, '1970-01-01 00:00:00', 0, 0, 0, 0);
		log_message ('CHECKDB',
			"Inserting module $id_agente_modulo in state table.");
	}
	
	log_message ('CHECKDB',
		"Checking database consistency (Missing module).");
	
	#-------------------------------------------------------------------
	# 2. Check for modules in tagente_estado that do not have
	#    tagente_modulo, if there is any, delete it
	#-------------------------------------------------------------------
	
	@modules = get_db_rows ($dbh, 'SELECT * FROM tagente_estado');
	foreach my $module (@modules) {
		my $id_agente_modulo = $module->{'id_agente_modulo'};
		
		# check if exist in tagente_estado and create if not
		my $count = get_db_value ($dbh,
			'SELECT COUNT(*)
			FROM tagente_modulo
			WHERE id_agente_modulo = ?', $id_agente_modulo);
		next if (defined ($count) && $count > 0);
		
		db_do ($dbh, 'DELETE FROM tagente_estado
			WHERE id_agente_modulo = ?', $id_agente_modulo);
		
		# Do a nanosleep here for 0,001 sec
		usleep (100000);
		
		log_message ('CHECKDB',
			"Deleting non-existing module $id_agente_modulo in state table.");
	}

	#-------------------------------------------------------------------
	# 3. Update empty aliases.
	#-------------------------------------------------------------------
	log_message ('CHECKDB', "Updating empty aliases.");
	db_do ($dbh, "UPDATE tagente SET alias=nombre WHERE alias=''");
}

##############################################################################
# Print a help screen and exit.
##############################################################################
sub help_screen{
	log_message ('', "Usage: $0 <path to configuration file> [options]\n\n");
	log_message ('', "\t\t-p   Only purge and consistency check, skip compact.\n");
	log_message ('', "\t\t-f   Force execution event if another instance of $0 is running.\n\n");
	exit -1;
}

##############################################################################
# Delete old module data.
##############################################################################
sub pandora_delete_old_module_data {
	my ($dbh, $table, $ulimit_access_timestamp, $ulimit_timestamp) = @_;
	
	my $first_mark;
	my $total_time;
	my $purge_steps;
	my $purge_count;

	my $mark1;
	my $mark2;

	# This could be very timing consuming, so make this operation in $BIG_OPERATION_STEP 
	# steps (100 fixed by default)
	# Starting from the oldest record on the table

	# WARNING. This code is EXTREMELLY important. This block (data deletion) could KILL a database if 
	# you alter code and you don't know exactly what are you doing. Please take in mind this code executes each hour
	# and has been patches MANY times. Before altering anything, think twice !

	$first_mark =  get_db_value_limit ($dbh, "SELECT utimestamp FROM $table ORDER BY utimestamp ASC", 1);
	if (defined ($first_mark)) {
		$total_time = $ulimit_timestamp - $first_mark;
		$purge_steps = int($total_time / $BIG_OPERATION_STEP);
		if ($purge_steps > 0) {
			for (my $ax = 1; $ax <= $BIG_OPERATION_STEP; $ax++){
	
				$mark1 = $first_mark + ($purge_steps * $ax);
				$mark2 = $first_mark + ($purge_steps * ($ax -1));	

				# Let's split the intervals in $SMALL_OPERATION_STEP deletes each
				$purge_count = get_db_value ($dbh, "SELECT COUNT(id_agente_modulo) FROM $table WHERE utimestamp < $mark1 AND utimestamp >= $mark2");
				while ($purge_count > 0){
					db_delete_limit ($dbh, $table,  'utimestamp < ? AND utimestamp >= ?', $SMALL_OPERATION_STEP, $mark1, $mark2);
					# Do a nanosleep here for 0,001 sec
					usleep (10000);
					$purge_count = $purge_count - $SMALL_OPERATION_STEP;
				}
				
				log_message ('PURGE', "Deleting old data from $table. $ax%", "\r");
			}
			log_message ('', "\n");
		} else {
			log_message ('PURGE', "No data to purge in $table.");
		}
	} else {
		log_message ('PURGE', "No data in $table.");
	}
}

##############################################################################
# Delete old export data.
##############################################################################
sub pandora_delete_old_export_data {
	my ($dbh, $ulimit_timestamp) = @_;

	log_message ('PURGE', "Deleting old export data from tserver_export_data");
	while((my $rc = db_delete_limit ($dbh, 'tserver_export_data', 'UNIX_TIMESTAMP(timestamp) < ?', $SMALL_OPERATION_STEP, $ulimit_timestamp)) ne '0E0') {
		print "RC:$rc\n";
		usleep (10000);
	};
}

##############################################################################
# Delete old session data.
##############################################################################
sub pandora_delete_old_session_data {
	my ($conf, $dbh, $ulimit_timestamp) = @_;

	my $session_timeout = $conf->{'_session_timeout'};

	# DO not erase anything if session_timeout is not set.
	return unless (defined($session_timeout) && $session_timeout ne '');

	if ($session_timeout == 0) {
		# As defined in console.
		$session_timeout = 90;
	}

	if ($session_timeout == -1) {
		# The session expires in 10 years
		$session_timeout = 315576000;
	} else {
		$session_timeout *= 60;
	}

	$ulimit_timestamp = time() - $session_timeout;

	log_message ('PURGE', "Deleting old session data from tsessions_php\n");
	while(db_delete_limit ($dbh, 'tsessions_php', 'last_active < ?', $SMALL_OPERATION_STEP, $ulimit_timestamp) ne '0E0') {
		usleep (10000);
	};

	db_do ($dbh, "DELETE FROM tsessions_php WHERE data IS NULL OR id_session REGEXP '^cron-'");
}

###############################################################################
# Main
###############################################################################
sub pandoradb_main ($$$;$) {
	my ($conf, $dbh, $history_dbh, $running_in_history) = @_;

	log_message ('', "Starting at ". strftime ("%Y-%m-%d %H:%M:%S", localtime()) . "\n");

	# Purge
	pandora_purgedb ($conf, $dbh);

	# Consistency check
	pandora_checkdb_consistency ($conf, $dbh);

	# Maintain Referential integrity and other stuff
	pandora_checkdb_integrity ($conf, $dbh);

	# Move old data to the history DB
	if (defined ($history_dbh)) {
		undef ($history_dbh) unless defined (enterprise_hook ('pandora_historydb', [$dbh, $history_dbh, $conf->{'_history_db_days'}, $conf->{'_history_db_step'}, $conf->{'_history_db_delay'}]));
		if (defined($conf{'_history_event_enabled'}) && $conf->{'_history_event_enabled'} ne "" && $conf->{'_history_event_enabled'} == 1) {
			undef ($history_dbh) unless defined (enterprise_hook ('pandora_history_event', [$dbh, $history_dbh, $conf->{'_history_event_days'}, $conf->{'_history_db_step'}, $conf->{'_history_db_delay'}]));
		}
	}

	# Only active database should be compacted. Disabled for historical database.
	# Compact on if enable and DaysCompact are below DaysPurge 
	if (!$running_in_history
		&& ($conf->{'_onlypurge'} == 0)
		&& ($conf->{'_days_compact'} < $conf->{'_days_purge'})
	) {
		pandora_compactdb ($conf, defined ($history_dbh) ? $history_dbh : $dbh, $dbh);
	}

	# Update tconfig with last time of database maintance time (now)
	db_do ($dbh, "DELETE FROM tconfig WHERE token = 'db_maintance'");
	db_do ($dbh, "INSERT INTO tconfig (token, value) VALUES ('db_maintance', '".time()."')");

	# Move SNMP modules back to the Enterprise server
	enterprise_hook("claim_back_snmp_modules", [$dbh, $conf]);

	# Check if there are discovery tasks with wrong id_recon_server
	pandora_check_forgotten_discovery_tasks ($conf, $dbh);

	# Recalculating dynamic intervals.
	enterprise_hook("update_min_max", [$dbh, $conf]);

	# Metaconsole database cleanup.
	enterprise_hook("metaconsole_database_cleanup", [$dbh, $conf]);

	log_message ('', "Ending at ". strftime ("%Y-%m-%d %H:%M:%S", localtime()) . "\n");
}

###############################################################################
# Check for discovery tasks configured with servers down
###############################################################################

sub pandora_check_forgotten_discovery_tasks {
	my ($conf, $dbh) = @_;

    log_message ('FORGOTTEN DISCOVERY TASKS', "Check for discovery tasks bound to inactive servers.");

		my @discovery_tasks = get_db_rows ($dbh, 'SELECT id_rt, id_recon_server, name FROM trecon_task');
		my $discovery_tasks_count = @discovery_tasks;

		# End of the check (this server has not discovery tasks!).
		if ($discovery_tasks_count eq 0) {
			log_message('FORGOTTEN DISCOVERY TASKS', 'There are not defined discovery tasks. Skipping.');
			return;
		}

		my $master_server = get_db_value ($dbh, 'SELECT id_server FROM tserver WHERE server_type = ? AND status != -1', DISCOVERYSERVER);

		# Goes through all the tasks to check if any have the server down.
		foreach my $task (@discovery_tasks) {
			if ($task->{'id_recon_server'} ne $master_server) {
				my $this_server_status = get_db_value ($dbh, 'SELECT status FROM tserver WHERE id_server = ?', $task->{'id_recon_server'});
				if (!defined($this_server_status) || $this_server_status eq -1) {
					my $updated_task = db_process_update ($dbh, 'trecon_task', { 'id_recon_server' => $master_server }, { 'id_rt' => $task->{'id_rt'} });
					log_message('FORGOTTEN DISCOVERY TASKS', 'Updated discovery task '.$task->{'name'});
				}
			}
		}

		log_message('FORGOTTEN DISCOVERY TASKS', 'Step ended');
}


# Init
pandora_init_pdb(\%conf);

# Read config file
pandora_load_config_pdb (\%conf);

# Load enterprise module
if (enterprise_load (\%conf) == 0) {
	log_message ('', " [*] " . pandora_get_initial_product_name() . " Enterprise module not available.\n\n");
}
else {
	log_message ('', " [*] " . pandora_get_initial_product_name() . " Enterprise module loaded.\n\n");
}

# Connect to the DB
my $dbh = db_connect ($conf{'dbengine'}, $conf{'dbname'}, $conf{'dbhost'}, $conf{'dbport'}, $conf{'dbuser'}, $conf{'dbpass'});
my $history_dbh = undef;
is_metaconsole(\%conf);
if (defined($conf{'_history_db_enabled'}) && $conf{'_history_db_enabled'} eq '1') {
	eval {
		$conf{'encryption_key'} = enterprise_hook('pandora_get_encryption_key', [\%conf, $conf{'encryption_passphrase'}]);
		$history_dbh = db_connect ($conf{'dbengine'}, $conf{'_history_db_name'}, $conf{'_history_db_host'}, $conf{'_history_db_port'}, $conf{'_history_db_user'}, pandora_output_password(\%conf, $conf{'_history_db_pass'}));
	};
	if ($@) {
		if (is_offline(\%conf)) {
			log_message ('!', "Cannot connect to the history database. Skipping.");
		} else {
			die ("$@\n");
		}
	}
}

# Only run on master servers.
pandora_set_master(\%conf, $dbh);
if ($conf{'_force'} == 0 && pandora_is_master(\%conf) == 0) { 
	log_message ('', " [*] Not a master server.\n\n");
	exit 1;
}

# Get a lock on dbname.
my $lock_name = $conf{'dbname'};
my $lock = db_get_lock ($dbh, $lock_name);
if ($lock == 0 && $conf{'_force'} == 0) { 
	log_message ('', " [*] Another instance of DB Tool seems to be running.\n\n");
	exit 1;
}

# Main
pandoradb_main(\%conf, $dbh, $history_dbh);

# history_dbh is unset in pandoradb_main if not in use.
if (defined($history_dbh)) {
	log_message('', " [>] DB Tool running on historical database.\n");
	my $h_conf = pandoradb_load_history_conf($history_dbh);

	# Keep base settings.
	$h_conf->{'_onlypurge'} = $conf{'_onlypurge'};

	# Re-launch maintenance process for historical database.
	pandoradb_main(
		$h_conf,
		$history_dbh,
		undef,
		1 # Disable certain funcionality while runningn in historical database.
	);

	# Handle partitions.
	enterprise_hook('handle_partitions', [$h_conf, $history_dbh]);
	
}

# Keep integrity between PandoraFMS agents and IntegriaIMS inventory objects.
pandora_sync_agents_integria($dbh);

# Get Integria IMS ticket types for alert commands.
my @types = pandora_get_integria_ticket_types($dbh);

if (scalar(@types) != 0) {
	my $query_string = '';
	foreach my $type (@types) {
	        $query_string .= $type->{'id'} . ',' . $type->{'name'} . ';';
	}

	$query_string = substr $query_string, 0, -1;

	db_do($dbh, "UPDATE talert_commands SET fields_descriptions='[\"Ticket&#x20;title\",\"Ticket&#x20;group&#x20;ID\",\"Ticket&#x20;priority\",\"Ticket&#x20;owner\",\"Ticket&#x20;type\",\"Ticket&#x20;status\",\"Ticket&#x20;description\",\"_integria_type_custom_field_\",\"_integria_type_custom_field_\",\"_integria_type_custom_field_\",\"_integria_type_custom_field_\",\"_integria_type_custom_field_\",\"_integria_type_custom_field_\",\"_integria_type_custom_field_\",\"_integria_type_custom_field_\",\"_integria_type_custom_field_\",\"_integria_type_custom_field_\",\"_integria_type_custom_field_\",\"_integria_type_custom_field_\",\"_integria_type_custom_field_\"]' WHERE name=\"Integria&#x20;IMS&#x20;Ticket\"");
	db_do($dbh, "UPDATE talert_commands SET fields_values='[\"\", \"\", \"\",\"\",\"" . $query_string . "\",\"\",\"\",\"_integria_type_custom_field_\",\"_integria_type_custom_field_\",\"_integria_type_custom_field_\",\"_integria_type_custom_field_\",\"_integria_type_custom_field_\",\"_integria_type_custom_field_\",\"_integria_type_custom_field_\",\"_integria_type_custom_field_\",\"_integria_type_custom_field_\",\"_integria_type_custom_field_\",\"_integria_type_custom_field_\",\"_integria_type_custom_field_\",\"_integria_type_custom_field_\"]' WHERE name=\"Integria&#x20;IMS&#x20;Ticket\"");
}

# Release the lock
if ($lock == 1) {
	db_release_lock ($dbh, $lock_name);
}

# Cleanup and exit
db_disconnect ($history_dbh) if defined ($history_dbh);
db_disconnect ($dbh);

exit 0;<|MERGE_RESOLUTION|>--- conflicted
+++ resolved
@@ -35,11 +35,7 @@
 use PandoraFMS::DB;
 
 # version: define current version
-<<<<<<< HEAD
-my $version = "7.0NG.754 Build 210511";
-=======
-my $version = "7.0NG.754 PS210512";
->>>>>>> 4e871ed2
+my $version = "7.0NG.754 Build 210512";
 
 # Pandora server configuration
 my %conf;
