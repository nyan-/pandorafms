#!/usr/bin/perl

###############################################################################
# Pandora FMS DB Management
###############################################################################
# Copyright (c) 2005-2023 Pandora FMS
#
# This program is free software; you can redistribute it and/or
# modify it under the terms of the GNU General Public License
# as published by the Free Software Foundation;  version 2
# This program is distributed in the hope that it will be useful,
# but WITHOUT ANY WARRANTY; without even the implied warranty of
# MERCHANTABILITY or FITNESS FOR A PARTICULAR PURPOSE.  See the
# GNU General Public License for more details.
# You should have received a copy of the GNU General Public License
# along with this program; if not, write to the Free Software
# Foundation, Inc., 51 Franklin Street, Fifth Floor, Boston, MA  02110-1301,USA
###############################################################################

# Includes list
use strict;
use warnings;
use Time::Local;		# DateTime basic manipulation
use DBI;				# DB interface with MySQL
use POSIX qw(strftime);
use File::Path qw(rmtree);
use Time::HiRes qw(usleep);

# Default lib dir for RPM and DEB packages
BEGIN { push @INC, '/usr/lib/perl5'; }

use PandoraFMS::Core;
use PandoraFMS::Tools;
use PandoraFMS::Config;
use PandoraFMS::DB;

# version: define current version
<<<<<<< HEAD
my $version = "7.0NG.773.3 Build 230913";
=======
my $version = "7.0NG.773.3 Build 230918";
>>>>>>> b85d622d

# Pandora server configuration
my %conf;

# History DB configuration
my $h_conf;

# Long operations are divided in XX steps for performance
my $BIG_OPERATION_STEP = 100;	# 100 is default

# Each long operations has a LIMIT of SMALL_OPERATION_STEP to avoid locks. 
#Increate to 3000~5000 in fast systems decrease to 500 or 250 on systems with locks
my $SMALL_OPERATION_STEP = 1000;	# 1000 is default

# Timeout for lock acquisition.
my $LOCK_TIMEOUT = 60;

# Cron cookies file.
my $COOKIES_FILE = '/tmp/cron-session-cookies';

# FLUSH in each IO 
$| = 1;

########################################################################
# Print the given message with a preceding timestamp.
########################################################################
sub log_message ($$;$) {
	my ($source, $message, $eol) = @_;
	
	# Set a default end of line
	$eol = "\n" unless defined ($eol);
	
	if ($source eq '') {
		print $message;
	}
	else {
		print strftime("%H:%M:%S", localtime()) . ' [' . $source . '] ' . $message . $eol;
	}
}

########################################################################
# Delete old data from the database.
########################################################################
sub pandora_purgedb ($$$) {
	my ($conf, $dbh, $h_conf) = @_;
	
	# 1) Obtain last value for date limit
	# 2) Delete all elements below date limit
	# 3) Insert last value in date_limit position
	
	# Calculate limit for deletion, today - $conf->{'_days_purge'}
	
	my $timestamp = strftime ("%Y-%m-%d %H:%M:%S", localtime());
	my $ulimit_access_timestamp = time() - 86400;
	my $ulimit_timestamp = time() - (86400 * $conf->{'_days_purge'});
	my $first_mark;
	my $total_time;
	my $purge_steps;
	my $purge_count;
	
	# Delete extended session data
	if (enterprise_load (\%conf) != 0) {
		db_do ($dbh, "DELETE FROM tsesion_extended
			WHERE id_sesion NOT IN ( SELECT id_sesion FROM tsesion )");
		log_message ('PURGE', 'Deleting old extended session data.');
	}

	# Delete old inventory data
	if (defined ($conf->{'_inventory_purge'}) && $conf->{'_inventory_purge'} > 0) {
		if (enterprise_load (\%conf) != 0) {
			my $ulimit_timestamp_inventory = time() - (86400 * $conf->{'_inventory_purge'});

		    log_message ('PURGE', 'Deleting old inventory data.');

			# This could be very timing consuming, so make 
		    # this operation in $BIG_OPERATION_STEP 
			# steps (100 fixed by default)
			# Starting from the oldest record on the table

			$first_mark =  get_db_value_limit ($dbh, 'SELECT utimestamp FROM tagente_datos_inventory ORDER BY utimestamp ASC', 1);
			if (defined ($first_mark)) {
				$total_time = $ulimit_timestamp_inventory - $first_mark;
				$purge_steps = int($total_time / $BIG_OPERATION_STEP);
				if ($purge_steps > 0) {
					for (my $ax = 1; $ax <= $BIG_OPERATION_STEP; $ax++) {
						db_do ($dbh, "DELETE FROM tagente_datos_inventory WHERE utimestamp < ". ($first_mark + ($purge_steps * $ax)) . " AND utimestamp >= ". $first_mark );
						log_message ('PURGE', "Inventory data deletion Progress %$ax\r");
						# Do a nanosleep here for 0,01 sec
						usleep (10000);
					}
				    log_message ('', "\n");
				} else {
					log_message ('PURGE', 'No data to purge in tagente_datos_inventory.');
				}
			} else {
				log_message ('PURGE', 'No data in tagente_datos_inventory.');
			}
		}
	}

	# Delete manually disabled  agents after some period
	if (defined ($conf->{'_delete_disabled_agents'}) && $conf->{'_delete_disabled_agents'} > 0) {
		log_message('PURGE', "Deleting old disabled agents (More than " . $conf->{'_delete_disabled_agents'} . " days).");
		db_do ($dbh, "DELETE FROM tagente 
				  	  WHERE UNIX_TIMESTAMP(ultimo_contacto) + ? < UNIX_TIMESTAMP(NOW())
				   	  AND disabled = 1
				   	  AND modo != 2", $conf->{'_delete_disabled_agents'} * 8600);
	}

	# Delete old data
	if (!defined($conf->{'_days_purge'})){
		log_message ('PURGE', 'days_purge is not defined. Old data will not be deleted.');
	}
	elsif ($conf->{'_days_purge'} > 0) {

		# Delete old numeric data
		pandora_delete_old_module_data ($dbh, 'tagente_datos', $ulimit_access_timestamp, $ulimit_timestamp);

		# Delete old export data
		pandora_delete_old_export_data ($dbh, $ulimit_timestamp);
		
		# Delete sessions data
		pandora_delete_old_session_data (\%conf, $dbh, $ulimit_timestamp);
	}
	else {
		log_message ('PURGE', 'days_purge is set to 0. Old data will not be deleted.');
	}

	pandora_delete_old_tplanned_downtime(\%conf, $dbh, $h_conf);

	# String data deletion
	$conf->{'_string_purge'} //= 7;

	if ($conf->{'_string_purge'} > 0) {
		$ulimit_access_timestamp = time() - 86400;
		$ulimit_timestamp = time() - (86400 * $conf->{'_string_purge'});
		pandora_delete_old_module_data ($dbh, 'tagente_datos_string', $ulimit_access_timestamp, $ulimit_timestamp);
	}
	else {
		log_message ('PURGE', 'string_purge is set to 0. Old string data will not be deleted.');
	}

	# Delete event data
	$conf->{'_event_purge'} //= 10;

	if ($conf->{'_event_purge'} > 0) {
		my $event_limit = time() - 86400 * $conf->{'_event_purge'};
		
		log_message ('PURGE', "Deleting old event data from tevento (More than " . $conf->{'_event_purge'} . " days).", '');

		# Delete with buffer to avoid problems with performance
		my $events_to_delete = get_db_value ($dbh, "SELECT COUNT(*) FROM tevento WHERE utimestamp < ?", $event_limit);
		while($events_to_delete > 0) {
			db_delete_limit($dbh, 'tevento', "utimestamp < ?", $BIG_OPERATION_STEP, $event_limit);
			$events_to_delete = $events_to_delete - $BIG_OPERATION_STEP;
			
			# Mark the progress
			log_message ('', ".");
			
			# Do not overload the MySQL server
			usleep (10000);
		}
		log_message ('', "\n");
	}
	else {
		log_message ('PURGE', 'event_purge is set to 0. Old events will not be deleted.');
	}

	# Delete audit data
	$conf->{'_audit_purge'} //= 7;
	if ($conf->{'_audit_purge'} > 0) {
		log_message ('PURGE', "Deleting old audit data (More than " . $conf->{'_audit_purge'} . " days).");
		my $audit_limit = time() - 86400 * $conf->{'_audit_purge'};
		db_do($dbh, "DELETE FROM tsesion WHERE utimestamp < $audit_limit");
	}
	else {
		log_message ('PURGE', 'audit_purge is set to 0. Old audit data will not be deleted.');
	}

	# Delete SNMP trap data
	$conf->{'_trap_purge'} //= 7;
	
	if ($conf->{'_trap_purge'} > 0) {
		log_message ('PURGE', "Deleting old SNMP traps (More than " . $conf->{'_trap_purge'} . " days).");

		my $trap_limit = strftime ("%Y-%m-%d %H:%M:%S", localtime(time() - 86400 * $conf->{'_trap_purge'}));
		db_do($dbh, "DELETE FROM ttrap WHERE timestamp < '$trap_limit'");
	}
	else {
		log_message ('PURGE', 'trap_purge is set to 0. Old SNMP traps will not be deleted.');
	}

	# Cleanup policy groups pointing to non-existing policies.
	enterprise_hook('pandora_policy_group_cleanup', [$dbh]);
	
	# Delete policy queue data
	enterprise_hook("pandora_purge_policy_queue", [$dbh, $conf]);

	# Delete policy queue data
	enterprise_hook("pandora_purge_service_elements", [$dbh, $conf]);

	# Delete GIS  data
	$conf->{'_gis_purge'} //= 15;
	
	if ($conf->{'_gis_purge'} > 0) {
		log_message ('PURGE', "Deleting old GIS data (More than " . $conf->{'_gis_purge'} . " days).");
		my $gis_limit = strftime ("%Y-%m-%d %H:%M:%S", localtime(time() - 86400 * $conf->{'_gis_purge'}));
		db_do($dbh, "DELETE FROM tgis_data_history WHERE end_timestamp < '$gis_limit'");
	}
	else {
		log_message ('PURGE', 'gis_purge is set to 0. Old GIS data will not be deleted.');
	}

	# Delete pending modules
	log_message ('PURGE', "Deleting pending delete modules (data table).", '');
	my @deleted_modules = get_db_rows ($dbh, 'SELECT id_agente_modulo FROM tagente_modulo WHERE delete_pending = 1');
	foreach my $module (@deleted_modules) {
	    
	    my $buffer = 1000;
	    my $id_module = $module->{'id_agente_modulo'};

		db_do ($dbh, 'UPDATE tagente_modulo SET parent_module_id=0 WHERE parent_module_id=?', $id_module);

		log_message ('', ".");
		
		while(1) {
			my $nstate = get_db_value ($dbh, 'SELECT count(id_agente_modulo) FROM tagente_estado WHERE id_agente_modulo=?', $id_module);			
			last if($nstate == 0);
			
			db_delete_limit ($dbh, 'tagente_estado', 'id_agente_modulo=?', $buffer, $id_module);
		}
	}
	log_message ('', "\n");

	log_message ('PURGE', "Deleting pending delete modules (status, module table).");
	db_do ($dbh, "DELETE FROM tagente_estado WHERE id_agente_modulo IN (SELECT id_agente_modulo FROM tagente_modulo WHERE delete_pending = 1)");
	db_do ($dbh, "DELETE FROM tagente_modulo WHERE delete_pending = 1");

	log_message ('PURGE', "Deleting old access data (More than 24hr)");

	$first_mark =  get_db_value_limit ($dbh, 'SELECT utimestamp FROM tagent_access ORDER BY utimestamp ASC', 1);
	if (defined ($first_mark)) {
		$total_time = $ulimit_access_timestamp - $first_mark;
		$purge_steps = int( $total_time / $BIG_OPERATION_STEP);
		if ($purge_steps > 0) {
			for (my $ax = 1; $ax <= $BIG_OPERATION_STEP; $ax++){ 
				db_do ($dbh, "DELETE FROM tagent_access WHERE utimestamp < ". ( $first_mark + ($purge_steps * $ax)) . " AND utimestamp >= ". $first_mark);
				log_message ('PURGE', "Agent access deletion progress %$ax", "\r");
				# Do a nanosleep here for 0,01 sec
				usleep (10000);
			}
			log_message ('', "\n");
		} else {
			log_message ('PURGE', "No agent access data to purge.");
		}
	} else {
		log_message ('PURGE', "No agent access data.");
	}
	
	# Purge the reports
   	if (defined($conf->{'_enterprise_installed'}) && $conf->{'_enterprise_installed'} eq '1' &&
		defined($conf->{'_metaconsole'}) && $conf->{'_metaconsole'} eq '1'){
		log_message ('PURGE', "Metaconsole enabled, ignoring reports.");
	} else {
		my @blacklist_types = ("'SLA_services'", "'custom_graph'", "'sql_graph_vbar'", "'sql_graph_hbar'",
			"'sql_graph_pie'", "'database_serialized'", "'sql'", "'inventory'", "'inventory_changes'",
			"'netflow_area'", "'netflow_data'", "'netflow_summary'", "'netflow_top_N'");
		my $blacklist_types_str = join(',', @blacklist_types);
		
		# Deleted modules
		log_message ('PURGE', "Delete contents in report that have some deleted modules.");
		db_do ($dbh, "DELETE FROM treport_content
					  WHERE id_agent_module != 0
						AND id_agent_module NOT IN (SELECT id_agente_modulo FROM tagente_modulo)
						AND ${RDBMS_QUOTE}type${RDBMS_QUOTE} NOT IN ($blacklist_types_str)");
		db_do ($dbh, "DELETE FROM treport_content_item
					  WHERE id_agent_module != 0
						AND id_agent_module NOT IN (SELECT id_agente_modulo FROM tagente_modulo)
						AND id_report_content NOT IN (SELECT id_rc FROM treport_content WHERE ${RDBMS_QUOTE}type${RDBMS_QUOTE} IN ($blacklist_types_str))");
		db_do ($dbh, "DELETE FROM treport_content_sla_combined
					  WHERE id_agent_module != 0
						AND id_agent_module NOT IN (SELECT id_agente_modulo FROM tagente_modulo)
						AND id_report_content NOT IN (SELECT id_rc FROM treport_content WHERE ${RDBMS_QUOTE}type${RDBMS_QUOTE} = 'SLA_services')");
		
		# Deleted agents
		log_message ('PURGE', "Delete contents in report that have some deleted agents.");
		db_do ($dbh, "DELETE FROM treport_content
					  WHERE id_agent != 0
						AND id_agent NOT IN (SELECT id_agente FROM tagente)
						AND ${RDBMS_QUOTE}type${RDBMS_QUOTE} NOT IN ($blacklist_types_str)");
		
		# Empty contents
		log_message ('PURGE', "Delete empty contents in report (like SLA or Exception).");
		db_do ($dbh, "DELETE FROM treport_content
					  WHERE ${RDBMS_QUOTE}type${RDBMS_QUOTE} LIKE 'exception'
						AND id_rc NOT IN (SELECT id_report_content FROM treport_content_item)");
		db_do ($dbh, "DELETE FROM treport_content
					  WHERE ${RDBMS_QUOTE}type${RDBMS_QUOTE} IN ('SLA', 'SLA_monthly', 'SLA_services')
						AND id_rc NOT IN (SELECT id_report_content FROM treport_content_sla_combined)");
	}
	
    
    # Delete disabled autodisable agents after some period
    log_message ('PURGE', 'Delete autodisabled agents where last contact is bigger than ' . $conf->{'_days_autodisable_deletion'} . ' days.');
	db_do ($dbh, "DELETE FROM tagente 
				  WHERE UNIX_TIMESTAMP(ultimo_contacto) + ? < UNIX_TIMESTAMP(NOW())
				   AND disabled=1
				   AND modo=2", $conf->{'_days_autodisable_deletion'}*8600);
	
	
	# Delete old netflow data
	if (!defined($conf->{'_netflow_max_lifetime'})){
		log_message ('PURGE', 'netflow_max_lifetime is not defined. Old netflow data will not be deleted.');
	}
	elsif ($conf->{'_netflow_max_lifetime'} > 0) {
		log_message ('PURGE', "Deleting old netflow data.");
		if (! defined ($conf->{'_netflow_path'}) || ! -d $conf->{'_netflow_path'}) {
			log_message ('!', "Netflow data directory does not exist, skipping.");
		}
		elsif (! -x $conf->{'_netflow_nfexpire'}) {
			log_message ('!', "Cannot execute " . $conf->{'_netflow_nfexpire'} . ", skipping.");
		}
		else {
			# Update stats file with max lifetime.
			`yes 2>/dev/null | $conf->{'_netflow_nfexpire'} -u "$conf->{'_netflow_path'}" -t $conf->{'_netflow_max_lifetime'}d -w 100`;
			# Rescan directory.
			`yes 2>/dev/null | $conf->{'_netflow_nfexpire'} -r "$conf->{'_netflow_path'}"`;
			# Expire files
			`yes 2>/dev/null | $conf->{'_netflow_nfexpire'} -e "$conf->{'_netflow_path'}"`;
		}
	}
	else {
		log_message ('PURGE', 'netflow_max_lifetime is set to 0. Old netflow data will not be deleted.');
	}

	# Delete old sflow data
	if (!defined($conf->{'_sflow_max_lifetime'})){
		log_message ('PURGE', 'sflow_max_lifetime is not defined. Old sflow data will not be deleted.');
	}
	elsif ($conf->{'_sflow_max_lifetime'} > 0) {
		log_message ('PURGE', "Deleting old sflow data.");
		if (! defined ($conf->{'_sflow_path'}) || ! -d $conf->{'_sflow_path'}) {
			log_message ('!', "sflow data directory does not exist, skipping.");
		}
		elsif (! -x $conf->{'_sflow_nfexpire'}) {
			log_message ('!', "Cannot execute " . $conf->{'_sflow_nfexpire'} . ", skipping.");
		}
		else {
			`yes 2>/dev/null | $conf->{'_sflow_nfexpire'} -r "$conf->{'_sflow_path'}" -t $conf->{'_sflow_max_lifetime'}d`;
		}
	}
	else {
		log_message ('PURGE', 'sflow_max_lifetime is set to 0. Old sflow data will not be deleted.');
	}
	
	# Delete old log data
	log_message ('PURGE', "Deleting old log data.");
	if (defined($conf->{'_days_purge_old_information'}) && $conf->{'_days_purge_old_information'} > 0) {
		log_message ('PURGE', 'Deleting log data older than ' . $conf->{'_days_purge_old_information'} . ' days.');
    	enterprise_hook ('pandora_purge_logs', [$dbh, $conf]);
	}
	else {
		log_message ('PURGE', 'days_purge_old_data is set to 0. Old log data will not be deleted.');
	}

	# Delete old log data
	log_message ('PURGE', "Deleting old network configuration manager data.");
	if (defined($conf->{'_days_purge'}) && $conf->{'_days_purge'} > 0) {
		log_message ('PURGE', 'Deleting NCM data older than ' . $conf->{'_days_purge'} . ' days.');
    enterprise_hook ('pandora_purge_ncm', [$dbh, \&log_message, $conf->{'_days_purge'}, $conf->{'_history_db_step'}, $conf->{'_history_db_delay'}]);
	} else {
		log_message ('PURGE', '_days_purge is set to 0. Old network configuration manager data will not be deleted.');
	}

	# Delete old special days
	log_message ('PURGE', "Deleting old special days.");
	if (defined($conf->{'_num_past_special_days'}) && $conf->{'_num_past_special_days'} > 0) {
		log_message ('PURGE', 'Deleting special days older than ' . $conf->{'_num_past_special_days'} . ' days.');
		if (${RDBMS} eq 'oracle') {
			db_do ($dbh, "DELETE FROM talert_special_days
				WHERE \"date\" < SYSDATE - $conf->{'_num_past_special_days'} AND \"date\" > '0001-01-01'");
		}
		elsif (${RDBMS} eq 'mysql') { 
			db_do ($dbh, "DELETE FROM talert_special_days
				WHERE date < CURDATE() - $conf->{'_num_past_special_days'} AND date > '0001-01-01'");
		}
	}

	# Delete old tgraph_source data
	log_message ('PURGE', 'Deleting old tgraph_source data.');
	db_do ($dbh,"DELETE FROM tgraph_source WHERE id_graph NOT IN (SELECT id_graph FROM tgraph)");

	# Delete old messages
	log_message ('PURGE', "Deleting old messages.");
	if (defined($conf->{'_delete_old_messages'}) && $conf->{'_delete_old_messages'} > 0) {
		my $message_limit = time() - 86400 * $conf->{'_delete_old_messages'};
		db_do ($dbh, "DELETE FROM tmensajes WHERE timestamp < ?", $message_limit);
	}

	# Delete old cache data
	log_message ('PURGE', "Deleting old cache data.");
	db_do ($dbh, "DELETE FROM `tvisual_console_elements_cache` WHERE (UNIX_TIMESTAMP(`created_at`) + `expiration`) < UNIX_TIMESTAMP()");
}

###############################################################################
# Compact agent data.
###############################################################################
sub pandora_compactdb ($$$) {
	my ($conf, $dbh, $dbh_conf) = @_;

	my %count_hash;
	my %id_agent_hash;
	my %value_hash;
	my %module_proc_hash;
	
	return if ($conf->{'_days_compact'} == 0 || $conf->{'_step_compact'} < 1);
	
	# Convert compact interval length from hours to seconds
	my $step = $conf->{'_step_compact'} * 3600;

	# The oldest timestamp will be the lower limit
	my $limit_utime = get_db_value ($dbh, 'SELECT min(utimestamp) as min FROM tagente_datos');
	return unless (defined ($limit_utime) && $limit_utime > 0);

	# Calculate the start date
	my $start_utime = time() - $conf->{'_days_compact'} * 24 * 60 * 60;
	my $last_compact = $start_utime;
	my $stop_utime;

	# Do not compact the same data twice!
	if (defined ($conf->{'_last_compact'}) && $conf->{'_last_compact'} > $limit_utime) {
		$limit_utime  = $conf->{'_last_compact'};
	}
	
	if ($start_utime <= $limit_utime || ( defined ($conf->{'_last_compact'}) && (($conf->{'_last_compact'} + 24 * 60 * 60) > $start_utime))) {
		log_message ('COMPACT', "Data already compacted.");
		return;
	}
	
	log_message ('COMPACT', "Compacting data from " . strftime ("%Y-%m-%d %H:%M:%S", localtime($limit_utime)) . " to " . strftime ("%Y-%m-%d %H:%M:%S", localtime($start_utime)) . '.', '');

	# Prepare the query to retrieve data from an interval
	while (1) {

			# Calculate the stop date for the interval
			$stop_utime = $start_utime - $step;

			# Out of limits
			last if ($start_utime < $limit_utime);

			# Mark the progress
			log_message ('', ".");
			
			my @data = get_db_rows ($dbh, 'SELECT * FROM tagente_datos WHERE utimestamp < ? AND utimestamp >= ?', $start_utime, $stop_utime);
			# No data, move to the next interval
			if ($#data == 0) {
				$start_utime = $stop_utime;
				next;
			}

			# Get interval data
			foreach my $data (@data) {
				my $id_module = $data->{'id_agente_modulo'};
				if (! defined($module_proc_hash{$id_module})) {
					my $module_type = get_db_value ($dbh, 'SELECT id_tipo_modulo FROM tagente_modulo WHERE id_agente_modulo = ?', $id_module);
					next unless defined ($module_type);

					# Mark proc modules.
					if ($module_type == 2 || $module_type == 6 || $module_type == 9 || $module_type == 18 || $module_type == 21 || $module_type == 31 || $module_type == 35 || $module_type == 100) {
						$module_proc_hash{$id_module} = 1;
					}
					else {
						$module_proc_hash{$id_module} = 0;
					}
				}

				# Skip proc modules!
				next if ($module_proc_hash{$id_module} == 1);

				if (! defined($value_hash{$id_module})) {
					$value_hash{$id_module} = 0;
					$count_hash{$id_module} = 0;

					if (! defined($id_agent_hash{$id_module})) {
						$id_agent_hash{$id_module} = $data->{'id_agente'};
					}
				}

				$value_hash{$id_module} += $data->{'datos'};
				$count_hash{$id_module}++;
			}

			# Delete interval from the database
			db_do ($dbh, 'DELETE ad FROM tagente_datos ad
				INNER JOIN tagente_modulo am ON ad.id_agente_modulo = am.id_agente_modulo AND am.id_tipo_modulo NOT IN (2,6,9,18,21,31,35,100)
				WHERE ad.utimestamp < ? AND ad.utimestamp >= ?', $start_utime, $stop_utime);

			# Insert interval average value
			foreach my $key (keys(%value_hash)) {
				$value_hash{$key} /= $count_hash{$key};
				db_do ($dbh, 'INSERT INTO tagente_datos (id_agente_modulo, datos, utimestamp) VALUES (?, ?, ?)', $key, $value_hash{$key}, $stop_utime);
				delete($value_hash{$key});
				delete($count_hash{$key});
			}

			usleep (1000); # Very small usleep, just to don't burn the DB
			# Move to the next interval
			$start_utime = $stop_utime;
	}
	log_message ('', "\n");

	# Mark the last compact date
	if (defined ($conf->{'_last_compact'})) {
		db_do ($dbh_conf, 'UPDATE tconfig SET value=? WHERE token=?', $last_compact, 'last_compact');
	} else {
		db_do ($dbh_conf, 'INSERT INTO tconfig (value, token) VALUES (?, ?)', $last_compact, 'last_compact');
	}
}

########################################################################
# Check command line parameters.
########################################################################
sub pandora_init_pdb ($) {
	my $conf = shift;
	
	log_message ('', "Pandora FMS DB Tool v$version\n\n");
	log_message ('', "This program is Free Software, licensed under the terms of GPL License v2\n");
	log_message ('', "You can download latest versions and documentation at official web\n\n");
	
	# Load config file from command line
	help_screen () if ($#ARGV < 0);
	
	$conf->{'_pandora_path'} = shift(@ARGV);
	$conf->{'_onlypurge'} = 0;
	$conf->{'_force'} = 0;
	
	# If there are valid parameters store it
	foreach my $param (@ARGV) {	
		# help!
		help_screen () if ($param =~ m/--*h\w*\z/i );
		if ($param =~ m/-p\z/i) {
			$conf->{'_onlypurge'} = 1;
		}
		elsif ($param =~ m/-v\z/i) {
			$conf->{'_verbose'} = 1;
		}
		elsif ($param =~ m/-q\z/i) {
			$conf->{'_quiet'} = 1;
		}
		elsif ($param =~ m/-d\z/i) {
			$conf->{'_debug'} = 1;
		}
		elsif ($param =~ m/-f\z/i) {
			$conf->{'_force'} = 1;
		}
	}
	
	help_screen () if ($conf->{'_pandora_path'} eq '');
}

########################################################################
# Prepares conf read from historical database settings.
########################################################################
sub pandoradb_load_history_conf($) {
	my $dbh = shift;

	my @options = get_db_rows($dbh, 'SELECT * FROM `tconfig`');

	my %options = map 
	{
		'_' . $_->{'token'} => $_->{'value'}
	} @options;

	$options{'_days_autodisable_deletion'} = 0 unless defined ($options{'_days_autodisable_deletion'});
	$options{'_num_past_special_days'} = 0 unless defined($options{'_num_past_special_days'});
	$options{'_delete_old_messages'} = 0 unless defined($options{'_delete_old_messages'});
	$options{'_netflow_max_lifetime'} = 0 unless defined($options{'_netflow_max_lifetime'});
	$options{'claim_back_snmp_modules'} = 0 unless defined($options{'claim_back_snmp_modules'});

	return \%options;
}

########################################################################
# Read external configuration file.
########################################################################
sub pandora_load_config_pdb ($) {
	my $conf = shift;

	# Read conf file
	open (CFG, '< ' . $conf->{'_pandora_path'}) or die ("[ERROR] Could not open configuration file: $!\n");
	while (my $line = <CFG>){
		next unless ($line =~ /^(\S+)\s+(.*)\s+$/);
		$conf->{$1} =  clean_blank($2);
	}
 	close (CFG);

	# Check conf tokens
 	foreach my $param ('dbuser', 'dbpass', 'dbname', 'dbhost', 'log_file') {
		die ("[ERROR] Bad config values. Make sure " . $conf->{'_pandora_path'} . " is a valid config file.\n\n") unless defined ($conf->{$param});
 	}
	$conf->{'dbengine'} = 'mysql' unless defined ($conf->{'dbengine'});
	$conf->{'dbport'} = '3306' unless defined ($conf->{'dbport'});
	$conf->{'claim_back_snmp_modules'} = '1' unless defined ($conf->{'claim_back_snmp_modules'});
    $conf->{'verbosity'} = '3' unless defined ($conf->{'verbosity'});

	# Configure SSL.
	set_ssl_opts($conf);

    # Dynamic interval configuration.                                                                                                                             
	$conf->{"dynamic_constant"} = 0.10 unless defined($conf->{"dynamic_constant"});
	$conf->{"dynamic_warning"} = 0.10 unless defined($conf->{"dynamic_warning"});
	$conf->{"dynamic_updates"} = 5 unless defined($conf->{"dynamic_updates"});

	$conf->{'servername'} = $conf->{'servername'};
    $conf->{'servername'} = `hostname` unless defined ($conf->{'servername'});
	$conf->{"servername"} =~ s/\s//g;

	# workaround for name unconsistency (corresponding entry at pandora_server.conf is 'errorlog_file')
	$conf->{'errorlogfile'} = $conf->{'errorlog_file'};
	$conf->{'errorlogfile'} = "/var/log/pandora_server.error" unless defined ($conf->{'errorlogfile'});

	# The DB host was overridden by pandora_ha.
	$conf->{'ha_hosts_file'} = '/var/spool/pandora/data_in/conf/pandora_ha_hosts.conf' unless defined($conf->{'ha_hosts_file'});
	if (-f $conf->{'ha_hosts_file'}) {
		eval {
			open(my $fh, '<', $conf->{'ha_hosts_file'}) or return;
			my $dbhost = <$fh>;
			chomp($dbhost);
			if (defined($dbhost) && $dbhost ne '') {
				$conf->{'dbhost'} = $dbhost;
			}
			close($fh);
		};
	}
	print " [*] DB Host is " . $conf->{'dbhost'} . "\n";

	# Read additional tokens from the DB
	my $dbh = db_connect ($conf->{'dbengine'}, $conf->{'dbname'}, $conf->{'dbhost'}, $conf->{'dbport'}, $conf->{'dbuser'}, $conf->{'dbpass'});

	$conf->{'_event_purge'} = get_db_value ($dbh, "SELECT value FROM tconfig WHERE token = 'event_purge'");
	$conf->{'_trap_purge'} = get_db_value ($dbh, "SELECT value FROM tconfig WHERE token = 'trap_purge'");
	$conf->{'_trap_history_purge'} = get_db_value ($dbh, "SELECT value FROM tconfig WHERE token = 'trap_purge'");
	$conf->{'_audit_purge'} = get_db_value ($dbh, "SELECT value FROM tconfig WHERE token = 'audit_purge'");
	$conf->{'_string_purge'} = get_db_value ($dbh, "SELECT value FROM tconfig WHERE token = 'string_purge'");
	$conf->{'_gis_purge'} = get_db_value ($dbh, "SELECT value FROM tconfig WHERE token = 'gis_purge'");

	$conf->{'_days_purge'} = get_db_value ($dbh, "SELECT value FROM tconfig WHERE token = 'days_purge'");
	$conf->{'_days_compact'} = get_db_value ($dbh, "SELECT value FROM tconfig WHERE token = 'days_compact'");
	$conf->{'_last_compact'} = get_db_value ($dbh, "SELECT value FROM tconfig WHERE token = 'last_compact'");
	$conf->{'_step_compact'} = get_db_value ($dbh, "SELECT value FROM tconfig WHERE token = 'step_compact'");
	$conf->{'_history_db_enabled'} = get_db_value ($dbh, "SELECT value FROM tconfig WHERE token = 'history_db_enabled'");
	$conf->{'_history_event_enabled'} = get_db_value ($dbh, "SELECT value FROM tconfig WHERE token = 'history_event_enabled'");
	$conf->{'_history_trap_enabled'} = get_db_value ($dbh, "SELECT value FROM tconfig WHERE token = 'history_trap_enabled'");
	$conf->{'_history_db_host'} = get_db_value ($dbh, "SELECT value FROM tconfig WHERE token = 'history_db_host'");
	$conf->{'_history_db_port'} = get_db_value ($dbh, "SELECT value FROM tconfig WHERE token = 'history_db_port'");
	$conf->{'_history_db_name'} = get_db_value ($dbh, "SELECT value FROM tconfig WHERE token = 'history_db_name'");
	$conf->{'_history_db_user'} = get_db_value ($dbh, "SELECT value FROM tconfig WHERE token = 'history_db_user'");
	$conf->{'_history_db_pass'} = get_db_value ($dbh, "SELECT value FROM tconfig WHERE token = 'history_db_pass'");
	$conf->{'_history_db_days'} = get_db_value ($dbh, "SELECT value FROM tconfig WHERE token = 'history_db_days'");
	$conf->{'_history_db_adv'} = get_db_value ($dbh, "SELECT value FROM tconfig WHERE token = 'history_db_adv'");
	$conf->{'_history_db_string_days'} = get_db_value ($dbh, "SELECT value FROM tconfig WHERE token = 'history_db_string_days'");
	$conf->{'_history_event_days'} = get_db_value ($dbh, "SELECT value FROM tconfig WHERE token = 'history_event_days'");
	$conf->{'_history_trap_days'} = get_db_value ($dbh, "SELECT value FROM tconfig WHERE token = 'history_trap_days'");
	$conf->{'_history_db_step'} = get_db_value ($dbh, "SELECT value FROM tconfig WHERE token = 'history_db_step'");
	$conf->{'_history_db_delay'} = get_db_value ($dbh, "SELECT value FROM tconfig WHERE token = 'history_db_delay'");
	$conf->{'_days_delete_unknown'} = get_db_value ($dbh, "SELECT value FROM tconfig WHERE token = 'days_delete_unknown'");
	$conf->{'_days_delete_not_initialized'} = get_db_value ($dbh, "SELECT value FROM tconfig WHERE token = 'days_delete_not_initialized'");
	$conf->{'_delete_notinit'} = get_db_value ($dbh, "SELECT value FROM tconfig WHERE token = 'delete_notinit'");
	$conf->{'_inventory_purge'} = get_db_value ($dbh, "SELECT value FROM tconfig WHERE token = 'inventory_purge'");
	$conf->{'_delete_disabled_agents'} = get_db_value ($dbh, "SELECT value FROM tconfig WHERE token = 'delete_disabled_agents'");
	$conf->{'_delete_old_messages'} = get_db_value ($dbh, "SELECT value FROM tconfig WHERE token = 'delete_old_messages'");
	$conf->{'_enterprise_installed'} = get_db_value ($dbh, "SELECT value FROM tconfig WHERE token = 'enterprise_installed'");
	$conf->{'_metaconsole'} = get_db_value ($dbh, "SELECT value FROM tconfig WHERE token = 'metaconsole'");
	$conf->{'_netflow_max_lifetime'} = get_db_value ($dbh, "SELECT value FROM tconfig WHERE token = 'netflow_max_lifetime'");
	$conf->{'_netflow_nfexpire'} = get_db_value ($dbh, "SELECT value FROM tconfig WHERE token = 'netflow_nfexpire'");
 	$conf->{'_netflow_path'} = get_db_value ($dbh, "SELECT value FROM tconfig WHERE token = 'netflow_path'");
	$conf->{'_delete_notinit'} = get_db_value ($dbh, "SELECT value FROM tconfig WHERE token = 'delete_notinit'");
	$conf->{'_session_timeout'} = get_db_value ($dbh, "SELECT value FROM tconfig WHERE token = 'session_timeout'");

	$conf->{'_big_operation_step_datos_purge'} = get_db_value ($dbh, "SELECT value FROM tconfig WHERE token = 'big_operation_step_datos_purge'");
	$conf->{'_small_operation_step_datos_purge'} = get_db_value ($dbh, "SELECT value FROM tconfig WHERE token = 'small_operation_step_datos_purge'");
	$conf->{'_days_autodisable_deletion'} = get_db_value ($dbh, "SELECT value FROM tconfig WHERE token = 'days_autodisable_deletion'");
	$conf->{'_days_purge_old_information'} = get_db_value ($dbh, "SELECT value FROM tconfig WHERE token = 'Days_purge_old_information'");
	$conf->{'_elasticsearch_ip'} = get_db_value ($dbh, "SELECT value FROM tconfig WHERE token = 'elasticsearch_ip'");
	$conf->{'_elasticsearch_port'} = get_db_value ($dbh, "SELECT value FROM tconfig WHERE token = 'elasticsearch_port'");
	$conf->{'_server_unique_identifier'} = get_db_value ($dbh, "SELECT value FROM tconfig WHERE token = 'server_unique_identifier'");

	$BIG_OPERATION_STEP = $conf->{'_big_operation_step_datos_purge'}
					if ( $conf->{'_big_operation_step_datos_purge'} );
	$SMALL_OPERATION_STEP = $conf->{'_small_operation_step_datos_purge'}
					if ( $conf->{'_small_operation_step_datos_purge'} );

	$conf->{'_num_past_special_days'} = get_db_value ($dbh, "SELECT value FROM tconfig WHERE token = 'num_past_special_days'");
   	
	db_disconnect ($dbh);

	log_message ('', "DB Tool now initialized and running (PURGE=" . $conf->{'_days_purge'} . " days, COMPACT=$conf->{'_days_compact'} days, STEP=" . $conf->{'_step_compact'} . ") . \n\n");
}


###############################################################################
# Check database integrity
###############################################################################

sub pandora_checkdb_integrity {
	my ($conf, $dbh) = @_;

    log_message ('INTEGRITY', "Cleaning up group stats.");

    # Delete all records on tgroup_stats
    db_do ($dbh, 'DELETE FROM tgroup_stat');

	
    #print "[INTEGRITY] Deleting non-used IP addresses \n";
    # DISABLED - Takes too much time and benefits of this are unclear..
    # Delete all non-used IP addresses from taddress
    #db_do ($dbh, 'DELETE FROM taddress WHERE id_a NOT IN (SELECT id_a FROM taddress_agent)');

    log_message ('INTEGRITY', "Deleting orphan alerts.");

    # Delete alerts assigned to inexistant modules
    db_do ($dbh, 'DELETE FROM talert_template_modules WHERE id_agent_module NOT IN (SELECT id_agente_modulo FROM tagente_modulo)');

    log_message ('INTEGRITY', "Deleting orphan modules.");
    
    # Delete orphan modules in tagente_modulo
    db_do ($dbh, 'DELETE FROM tagente_modulo WHERE id_agente NOT IN (SELECT id_agente FROM tagente)');

    # Delete orphan modules in tagente_estado
     while (defined (get_db_value ($dbh, 'SELECT id_agente FROM tagente_estado WHERE id_agente NOT IN (SELECT id_agente FROM tagente)'))) {
		db_delete_limit ($dbh, 'tagente_estado', 'id_agente NOT IN (SELECT id_agente FROM tagente)', $BIG_OPERATION_STEP);
	}

    # Delete orphan data_inc reference records
    db_do ($dbh, 'DELETE FROM tagente_datos_inc WHERE id_agente_modulo NOT IN (SELECT id_agente_modulo FROM tagente_modulo)');

    # Check enterprise tables
    enterprise_hook ('pandora_checkdb_integrity_enterprise', [$conf, $dbh]);
}

###############################################################################
# Check database consistency.
###############################################################################
sub pandora_checkdb_consistency {
	my ($conf, $dbh) = @_;
	
	#-------------------------------------------------------------------
	# 1. Check for modules that do not have tagente_estado but have
	#    tagente_module
	#-------------------------------------------------------------------
	if (defined($conf->{'_delete_notinit'}) && $conf->{'_delete_notinit'} ne "" && $conf->{'_delete_notinit'} eq "1") {
		log_message ('CHECKDB', "Deleting not-init data.");
		my @modules = get_db_rows ($dbh,
			'SELECT id_agente_modulo, id_agente
			FROM tagente_estado
			WHERE estado = 4');
		
		foreach my $module (@modules) {
			my $id_agente_modulo = $module->{'id_agente_modulo'};
			my $id_agente = $module->{'id_agente'};
			
			# Skip policy modules
			my $is_policy_module = enterprise_hook('is_policy_module',
				[$dbh, $id_agente_modulo]);
			next if (defined($is_policy_module) && $is_policy_module);
			
			# Skip if agent is disabled
			my $is_agent_disabled = get_db_value ($dbh,
				'SELECT disabled
				FROM tagente
				WHERE id_agente = ?', $module->{'id_agente'});
			next if (defined($is_agent_disabled) && $is_agent_disabled);
			
			# Skip if module is disabled
			my $is_module_disabled = get_db_value ($dbh,
				'SELECT disabled
				FROM tagente_modulo
				WHERE id_agente_modulo = ?', $module->{'id_agente_modulo'});
			next if (defined($is_module_disabled) && $is_module_disabled);
			
			
			#---------------------------------------------------------------
			# Delete the module
			#---------------------------------------------------------------
			# Mark the agent for module and alert counters update
			db_do ($dbh,
				'UPDATE tagente
				SET update_module_count = 1, update_alert_count = 1
				WHERE id_agente = ?', $id_agente);
			
			# Delete the module
			db_do ($dbh,
				'DELETE FROM tagente_modulo
				WHERE id_agente_modulo = ?', $id_agente_modulo);
			
			# Do a nanosleep here for 0,001 sec
			usleep (100000);
			
			# Delete any alerts associated to the module
			db_do ($dbh,
				'DELETE FROM talert_template_modules
				WHERE id_agent_module = ?', $id_agente_modulo);
		}
	} else {
		log_message ('CHECKDB', "Ignoring not-init data.");
	}
	
	if (defined($conf{'_days_delete_unknown'}) && $conf{'_days_delete_unknown'} > 0) {
	    log_message ('CHECKDB',
		    "Deleting unknown data (More than " . $conf{'_days_delete_unknown'} . " days).");
	
		my @modules = get_db_rows($dbh,
			'SELECT tagente_modulo.id_agente_modulo, tagente_modulo.id_agente
			FROM tagente_modulo, tagente_estado
			WHERE tagente_modulo.id_agente_modulo = tagente_estado.id_agente_modulo
				AND estado = 3
				AND utimestamp < UNIX_TIMESTAMP() - ?',
			86400 * $conf{'_days_delete_unknown'});
		
		foreach my $module (@modules) {
			my $id_agente = $module->{'id_agente'};
			my $id_agente_modulo = $module->{'id_agente_modulo'};
			
			# Skip policy modules
			my $is_policy_module = enterprise_hook('is_policy_module',
				[$dbh, $id_agente_modulo]);
			next if (defined($is_policy_module) && $is_policy_module);
			
			# Mark the agent for module and alert counters update
			db_do ($dbh,
				'UPDATE tagente
				SET update_module_count = 1, update_alert_count = 1
				WHERE id_agente = ?', $id_agente);

			# Delete the module
			db_do ($dbh,
				'DELETE FROM tagente_modulo
				WHERE disabled = 0
					AND id_agente_modulo = ?', $id_agente_modulo);
			
			# Do a nanosleep here for 0,001 sec
			usleep (100000);
			
			# Delete any alerts associated to the module
			db_do ($dbh, 'DELETE FROM talert_template_modules
				WHERE id_agent_module = ?
					AND NOT EXISTS (SELECT id_agente_modulo
						FROM tagente_modulo
						WHERE id_agente_modulo = ?)',
				$id_agente_modulo, $id_agente_modulo);
			
			# Do a nanosleep here for 0,001 sec
			usleep (100000);
		}
	}

	# Perform a clean of not initialized modules.
	if (defined($conf{'_days_delete_not_initialized'}) && $conf{'_days_delete_not_initialized'} > 0 && $conf->{'_delete_notinit'} eq "1") {
	    log_message ('CHECKDB',
		    "Deleting not initialized modules (More than " . $conf{'_days_delete_not_initialized'} . " days).");

		my @modules = get_db_rows($dbh,
			'SELECT tagente_modulo.id_agente_modulo, tagente_modulo.id_agente
			FROM tagente_modulo, tagente_estado
			WHERE tagente_modulo.id_agente_modulo = tagente_estado.id_agente_modulo
				AND (estado = 4 OR estado = 5)
				AND utimestamp < UNIX_TIMESTAMP() - ?',
			86400 * $conf{'_days_delete_not_initialized'});

		foreach my $module (@modules) {
			my $id_agente = $module->{'id_agente'};
			my $id_agente_modulo = $module->{'id_agente_modulo'};

			# Skip policy modules
			my $is_policy_module = enterprise_hook('is_policy_module',
				[$dbh, $id_agente_modulo]);
			next if (defined($is_policy_module) && $is_policy_module);

			# Mark the agent for module and alert counters update
			db_do ($dbh,
				'UPDATE tagente
				SET update_module_count = 1, update_alert_count = 1
				WHERE id_agente = ?', $id_agente);

			# Delete the module
			db_do ($dbh,
				'DELETE FROM tagente_modulo
				WHERE disabled = 0
					AND id_agente_modulo = ?', $id_agente_modulo);

			# Do a nanosleep here for 0,001 sec
			usleep (100000);

			# Delete any alerts associated to the module
			db_do ($dbh, 'DELETE FROM talert_template_modules
				WHERE id_agent_module = ?
					AND NOT EXISTS (SELECT id_agente_modulo
						FROM tagente_modulo
						WHERE id_agente_modulo = ?)',
				$id_agente_modulo, $id_agente_modulo);

			# Do a nanosleep here for 0,001 sec
			usleep (100000);
		}
	}


	log_message ('CHECKDB',
		"Checking database consistency (Missing status).");
	
	my @modules = get_db_rows ($dbh, 'SELECT m.id_agente, m.id_agente_modulo, e.id_agente_estado FROM tagente_modulo AS m LEFT JOIN tagente_estado AS e ON m.id_agente_modulo = e.id_agente_modulo WHERE e.id_agente_estado IS NULL');
	foreach my $module (@modules) {
		my $id_agente_modulo = $module->{'id_agente_modulo'};
		my $id_agente = $module->{'id_agente'};
		
		db_do ($dbh,
			'INSERT INTO tagente_estado (id_agente_modulo, datos, timestamp, estado, id_agente, last_try, utimestamp, current_interval, running_by, last_execution_try) VALUES (?, ?, ?, ?, ?, ?, ?, ?, ?, ?)', $id_agente_modulo, 0, '1970-01-01 00:00:00', 1, $id_agente, '1970-01-01 00:00:00', 0, 0, 0, 0);
		log_message ('CHECKDB',
			"Inserting module $id_agente_modulo in state table.");
	}
	
	log_message ('CHECKDB',
		"Checking database consistency (Missing module).");
	
	#-------------------------------------------------------------------
	# 2. Check for modules in tagente_estado that do not have
	#    tagente_modulo, if there is any, delete it
	#-------------------------------------------------------------------
	
	@modules = get_db_rows ($dbh, 'SELECT e.id_agente_modulo, m.id_agente FROM tagente_estado AS e LEFT JOIN tagente_modulo AS m ON e.id_agente_modulo = m.id_agente_modulo WHERE m.id_agente IS NULL');
	foreach my $module (@modules) {
		my $id_agente_modulo = $module->{'id_agente_modulo'};
		
		db_do ($dbh, 'DELETE FROM tagente_estado
			WHERE id_agente_modulo = ?', $id_agente_modulo);
		
		# Do a nanosleep here for 0,001 sec
		usleep (100000);
		
		log_message ('CHECKDB',
			"Deleting non-existing module $id_agente_modulo in state table.");
	}

	#-------------------------------------------------------------------
	# 3. Update empty aliases.
	#-------------------------------------------------------------------
	log_message ('CHECKDB', "Updating empty aliases.");
	db_do ($dbh, "UPDATE tagente SET alias=nombre WHERE alias=''");
}

##############################################################################
# Print a help screen and exit.
##############################################################################
sub help_screen{
	log_message ('', "Usage: $0 <path to configuration file> [options]\n\n");
	log_message ('', "\t\t-p   Only purge and consistency check, skip compact.\n");
	log_message ('', "\t\t-f   Force execution event if another instance of $0 is running.\n\n");
	exit -1;
}

##############################################################################
# Delete old module data.
##############################################################################
sub pandora_delete_old_module_data {
	my ($dbh, $table, $ulimit_access_timestamp, $ulimit_timestamp) = @_;
	
	my $first_mark;
	my $total_time;
	my $purge_steps;
	my $purge_count;

	my $mark1;
	my $mark2;

	# This could be very timing consuming, so make this operation in $BIG_OPERATION_STEP 
	# steps (100 fixed by default)
	# Starting from the oldest record on the table

	# WARNING. This code is EXTREMELLY important. This block (data deletion) could KILL a database if 
	# you alter code and you don't know exactly what are you doing. Please take in mind this code executes each hour
	# and has been patches MANY times. Before altering anything, think twice !

	$first_mark =  get_db_value_limit ($dbh, "SELECT utimestamp FROM $table ORDER BY utimestamp ASC", 1);
	if (defined ($first_mark)) {
		$total_time = $ulimit_timestamp - $first_mark;
		$purge_steps = int($total_time / $BIG_OPERATION_STEP);
		if ($purge_steps > 0) {
			for (my $ax = 1; $ax <= $BIG_OPERATION_STEP; $ax++){
	
				$mark1 = $first_mark + ($purge_steps * $ax);
				$mark2 = $first_mark + ($purge_steps * ($ax -1));	

				# Let's split the intervals in $SMALL_OPERATION_STEP deletes each
				$purge_count = get_db_value ($dbh, "SELECT COUNT(id_agente_modulo) FROM $table WHERE utimestamp < $mark1 AND utimestamp >= $mark2");
				while ($purge_count > 0){
					db_delete_limit ($dbh, $table,  'utimestamp < ? AND utimestamp >= ?', $SMALL_OPERATION_STEP, $mark1, $mark2);
					# Do a nanosleep here for 0,001 sec
					usleep (10000);
					$purge_count = $purge_count - $SMALL_OPERATION_STEP;
				}
				
				log_message ('PURGE', "Deleting old data from $table. $ax%", "\r");
			}
			log_message ('', "\n");
		} else {
			log_message ('PURGE', "No data to purge in $table.");
		}
	} else {
		log_message ('PURGE', "No data in $table.");
	}
}

##############################################################################
# Delete old export data.
##############################################################################
sub pandora_delete_old_export_data {
	my ($dbh, $ulimit_timestamp) = @_;

	log_message ('PURGE', "Deleting old export data from tserver_export_data");
	while((my $rc = db_delete_limit ($dbh, 'tserver_export_data', 'UNIX_TIMESTAMP(timestamp) < ?', $SMALL_OPERATION_STEP, $ulimit_timestamp)) ne '0E0') {
		print "RC:$rc\n";
		usleep (10000);
	};
}

##############################################################################
# Delete old data from tplanned_downtime.
##############################################################################
sub pandora_delete_old_tplanned_downtime {
	my ($conf, $dbh, $h_conf) = @_;

	# Use the configuration from the history DB if available, which should be
	# less restrictive.
	my $days_purge = $conf->{'_days_purge'};
	if (defined($h_conf) &&
	    defined($h_conf->{'_days_purge'}) &&
		$h_conf->{'_days_purge'} > 0) {
		$days_purge = $h_conf->{'_days_purge'};
	}

	# _days_purge was not configured.
	return unless $days_purge > 0;

	my $ulimit_timestamp = time() - (86400 * $days_purge);

	log_message ('PURGE', "Deleting data older than $days_purge days from tplanned_downtime.");

	db_do($dbh, "DELETE FROM tplanned_downtime
	             WHERE type_execution = 'once'
	             AND date_to < ?", $ulimit_timestamp);
}

##############################################################################
# Delete old session data.
##############################################################################
sub pandora_delete_old_session_data {
	my ($conf, $dbh, $ulimit_timestamp) = @_;

	my $session_timeout = $conf->{'_session_timeout'};

	# DO not erase anything if session_timeout is not set.
	return unless (defined($session_timeout) && $session_timeout ne '');

	if ($session_timeout == 0) {
		# As defined in console.
		$session_timeout = 90;
	}

	if ($session_timeout == -1) {
		# The session expires in 10 years
		$session_timeout = 315576000;
	} else {
		$session_timeout *= 60;
	}

	$ulimit_timestamp = time() - $session_timeout;

	log_message ('PURGE', "Deleting old session data from tsessions_php");
	while(db_delete_limit ($dbh, 'tsessions_php', 'last_active < ?', $SMALL_OPERATION_STEP, $ulimit_timestamp) ne '0E0') {
		usleep (10000);
	};

	db_do ($dbh, "DELETE FROM tsessions_php WHERE data IS NULL OR id_session REGEXP '^cron-'");

	# Delete cron cookies file
	log_message ('PURGE', "Deleting cron session file");
	unlink($COOKIES_FILE);
 
}

###############################################################################
# Delete old data from the history database.
###############################################################################
sub pandoradb_history ($$) {
	my ($conf, $dbh) = @_;
	my $timestamp = strftime ("%Y-%m-%d %H:%M:%S", localtime());
	my $ulimit_access_timestamp = time() - 86400;
	my $ulimit_timestamp = time() - (86400 * $conf->{'_days_purge'});

	log_message ('', "Starting at ". strftime ("%Y-%m-%d %H:%M:%S", localtime()) . "\n");

	# Delete old numeric data.
	if ($conf->{'_days_purge'} > 0) {
		pandora_delete_old_module_data ($dbh, 'tagente_datos', $ulimit_access_timestamp, $ulimit_timestamp);
	} else {
		log_message ('PURGE', 'days_purge is set to 0. Old data will not be deleted.');
	}

	# Delete old string data.
	$conf->{'_string_purge'} = 7 unless defined($conf->{'_string_purge'});
	if ($conf->{'_string_purge'} > 0) {
		$ulimit_access_timestamp = time() - 86400;
		$ulimit_timestamp = time() - (86400 * $conf->{'_string_purge'});
		pandora_delete_old_module_data ($dbh, 'tagente_datos_string', $ulimit_access_timestamp, $ulimit_timestamp);
	} else {
		log_message ('PURGE', 'string_purge is set to 0. Old string data will not be deleted.');
	}

	# Delete old events.
	if ($conf->{'_event_purge'} > 0) {
		log_message ('PURGE', "Deleting events older than " . $conf->{'_event_purge'} . " days from tevento.", '');

		my $event_limit = time() - 86400 * $conf->{'_event_purge'};
		my $events_to_delete = get_db_value ($dbh, "SELECT COUNT(*) FROM tevento WHERE utimestamp < ?", $event_limit);
		while($events_to_delete > 0) {
			db_delete_limit($dbh, 'tevento', "utimestamp < ?", $BIG_OPERATION_STEP, $event_limit);
			$events_to_delete = $events_to_delete - $BIG_OPERATION_STEP;
				
			# Mark the progress.
			log_message ('', ".");
				
			# Do not overload the MySQL server.
			usleep (10000);
		}
		log_message ('', "\n");
	}

	# Delete old traps.
	if ($conf->{'_trap_history_purge'} > 0) {
		log_message ('PURGE', "Deleting traps older than " . $conf->{'_trap_history_purge'} . " days from ttrap (history).", '');

		my $trap_limit = strftime ("%Y-%m-%d %H:%M:%S", localtime(time() - 86400 * $conf->{'_trap_history_purge'}));

		my $traps_to_delete = get_db_value ($dbh, "SELECT COUNT(*) FROM ttrap WHERE timestamp < ?", $trap_limit);
		while($traps_to_delete > 0) {
			db_delete_limit($dbh, 'ttrap', "timestamp < ?", $BIG_OPERATION_STEP, $trap_limit);
			$traps_to_delete = $traps_to_delete - $BIG_OPERATION_STEP;

			# Mark the progress.
			log_message ('', ".");
				
			# Do not overload the MySQL server.
			usleep (10000);
		}
		log_message ('', "\n");
	}

	# Update tconfig with last time of database maintance time (now)
	db_do ($dbh, "DELETE FROM tconfig WHERE token = 'db_maintance'");
	db_do ($dbh, "INSERT INTO tconfig (token, value) VALUES ('db_maintance', '".time()."')");

	log_message ('', "Ending at ". strftime ("%Y-%m-%d %H:%M:%S", localtime()) . "\n");
}

###############################################################################
# Main
###############################################################################
sub pandoradb_main {
	my ($conf, $dbh, $h_conf, $history_dbh) = @_;

	log_message ('', "Starting at ". strftime ("%Y-%m-%d %H:%M:%S", localtime()) . "\n");

	# Purge
	pandora_purgedb ($conf, $dbh, $h_conf);

	# Consistency check
	pandora_checkdb_consistency ($conf, $dbh);

	# Maintain Referential integrity and other stuff
	pandora_checkdb_integrity ($conf, $dbh);

	# Close and open error log blocks
	handle_error_log_block($conf, $dbh);

	# Move old data to the history DB
	if (defined ($history_dbh)) {
		undef ($history_dbh) unless defined (enterprise_hook ('pandora_historydb', [$dbh, $history_dbh, $conf->{'_history_db_days'}, $conf->{'_history_db_step'}, $conf->{'_history_db_delay'}, $conf->{'_history_db_string_days'}, $conf->{'_history_db_adv'}]));
		if (defined($conf{'_history_event_enabled'}) && $conf->{'_history_event_enabled'} ne "" && $conf->{'_history_event_enabled'} == 1) {
			undef ($history_dbh) unless defined (enterprise_hook ('pandora_history_event', [$dbh, $history_dbh, $conf->{'_history_event_days'}, $conf->{'_history_db_step'}, $conf->{'_history_db_delay'}]));
		}
		if (defined($conf{'_history_trap_enabled'}) && $conf->{'_history_trap_enabled'} ne "" && $conf->{'_history_trap_enabled'} == 1) {
			undef ($history_dbh) unless defined (enterprise_hook ('pandora_history_trap', [$dbh, $history_dbh, $conf->{'_history_trap_days'}, $conf->{'_history_db_step'}, $conf->{'_history_db_delay'}]));
		}
	}

	# Only active database should be compacted. Disabled for historical database.
	# Compact on if enable and DaysCompact are below DaysPurge 
	if (($conf->{'_onlypurge'} == 0)
		&& ($conf->{'_days_compact'} < $conf->{'_days_purge'})
	) {
		pandora_compactdb ($conf, defined ($history_dbh) ? $history_dbh : $dbh, $dbh);
	}

	# Update tconfig with last time of database maintance time (now)
	db_do ($dbh, "DELETE FROM tconfig WHERE token = 'db_maintance'");
	db_do ($dbh, "INSERT INTO tconfig (token, value) VALUES ('db_maintance', '".time()."')");

	# Move SNMP modules back to the Enterprise server
	enterprise_hook("claim_back_snmp_modules", [$dbh, $conf]);

	# Check if there are discovery tasks with wrong id_recon_server
	pandora_check_forgotten_discovery_tasks ($conf, $dbh);

	# Recalculating dynamic intervals.
	enterprise_hook("update_min_max", [$dbh, $conf]);

	# Metaconsole database cleanup.
	enterprise_hook("metaconsole_database_cleanup", [$dbh, $conf]);

	# NCM cleanup.
	enterprise_hook("ncm_database_cleanup", [$dbh, $conf]);

	log_message ('', "Ending at ". strftime ("%Y-%m-%d %H:%M:%S", localtime()) . "\n");
}

###############################################################################
# Check for discovery tasks configured with servers down
###############################################################################

sub pandora_check_forgotten_discovery_tasks {
	my ($conf, $dbh) = @_;

    log_message ('FORGOTTEN DISCOVERY TASKS', "Check for discovery tasks bound to inactive servers.");

		my @discovery_tasks = get_db_rows ($dbh, 'SELECT id_rt, id_recon_server, name FROM trecon_task');
		my $discovery_tasks_count = @discovery_tasks;

		# End of the check (this server has not discovery tasks!).
		if ($discovery_tasks_count eq 0) {
			log_message('FORGOTTEN DISCOVERY TASKS', 'There are not defined discovery tasks. Skipping.');
			return;
		}

		my $master_server = get_db_value ($dbh, 'SELECT id_server FROM tserver WHERE server_type = ? AND status != -1', DISCOVERYSERVER);

		# Goes through all the tasks to check if any have the server down.
		foreach my $task (@discovery_tasks) {
			if ($task->{'id_recon_server'} ne $master_server) {
				my $this_server_status = get_db_value ($dbh, 'SELECT status FROM tserver WHERE id_server = ?', $task->{'id_recon_server'});
				if (!defined($this_server_status) || $this_server_status eq -1) {
					my $updated_task = db_process_update ($dbh, 'trecon_task', { 'id_recon_server' => $master_server }, { 'id_rt' => $task->{'id_rt'} });
					log_message('FORGOTTEN DISCOVERY TASKS', 'Updated discovery task '.$task->{'name'});
				}
			}
		}

		log_message('FORGOTTEN DISCOVERY TASKS', 'Step ended');
}

###############################################################################
# Opening and closing of error log blocks 
###############################################################################
sub handle_error_log_block {
    my ($conf, $dbh) = @_;
	my $is_open = get_db_value ($dbh,"SELECT `value` FROM `tconfig` WHERE `token` = 'open_error_log'");
	open (STDERR, ">> " . $conf->{'errorlog_file'}) or die " [ERROR] " . pandora_get_initial_product_name() . " can't write to Errorlog. Aborting : \n $! \n";
	
	if (!defined ($is_open)) {
		db_do($dbh, "INSERT INTO `tconfig`(`token`, `value`) VALUES ('open_error_log', 1)");
	} elsif ($is_open eq 1){
		print STDERR strftime ("%Y-%m-%d %H:%M:%S", localtime()) . ' - ' . $conf->{'servername'} . " pandora_db: pandora_db maintenance tasks ends\n";
	}

	print STDERR strftime ("%Y-%m-%d %H:%M:%S", localtime()) . ' - ' . $conf->{'servername'} . " pandora_db: pandora_db maintenance tasks starts\n"; 
	close (STDERR);
}

# Init
pandora_init_pdb(\%conf);

# Read config file
pandora_load_config_pdb (\%conf);

# Load enterprise module
if (enterprise_load (\%conf) == 0) {
	log_message ('', " [*] " . pandora_get_initial_product_name() . " Enterprise module not available.\n\n");
}
else {
	log_message ('', " [*] " . pandora_get_initial_product_name() . " Enterprise module loaded.\n\n");
}

# Connect to the DB
my $dbh = db_connect ($conf{'dbengine'}, $conf{'dbname'}, $conf{'dbhost'}, $conf{'dbport'}, $conf{'dbuser'}, $conf{'dbpass'});
my $history_dbh = undef;
is_metaconsole(\%conf);
if (defined($conf{'_history_db_enabled'}) && $conf{'_history_db_enabled'} eq '1') {
	eval {
		$conf{'encryption_key'} = enterprise_hook('pandora_get_encryption_key', [\%conf, $conf{'encryption_passphrase'}]);
		$history_dbh = db_connect ($conf{'dbengine'}, $conf{'_history_db_name'}, $conf{'_history_db_host'}, $conf{'_history_db_port'}, $conf{'_history_db_user'}, pandora_output_password(\%conf, $conf{'_history_db_pass'}));
	 	$h_conf = pandoradb_load_history_conf($history_dbh);
	};
	if ($@) {
		if (is_offline(\%conf)) {
			log_message ('!', "Cannot connect to the history database. Skipping.");
		} else {
			die ("$@\n");
		}
	}
}

# Only run on master servers.
pandora_set_master(\%conf, $dbh);
if ($conf{'_force'} == 0 && pandora_is_master(\%conf) == 0) { 
	log_message ('', " [*] Not a master server.\n\n");
	exit 1;
}

# Get a lock on the main database.
my $db_lock = db_get_lock ($dbh, $conf{'dbname'} . '_pandora_db', $LOCK_TIMEOUT, 1);
if ($db_lock == 0) { 
	log_message ('', " [*] Another instance of DB Tool seems to be running on the main database.\n\n");
	exit 1;
}

# Get a lock on the history database.
if (defined($history_dbh)) {
	my $history_lock = db_get_lock ($history_dbh, $conf{'_history_db_name'} . '_pandora_db', $LOCK_TIMEOUT, 1);
	if ($history_lock == 0) { 
		log_message ('', " [*] Another instance of DB Tool seems to be running on the history database.\n\n");
		exit 1;
	}
}

# Get a lock merging.
my $lock_merge = db_get_lock ($dbh, 'merge-working', $LOCK_TIMEOUT, 1);
if ($lock_merge == 0) { 
	log_message ('', " [*] Merge is running.\n\n");
	exit 1;
}

# Get a lock on merging events.
my $lock_merge_events = db_get_lock ($dbh, 'merging-events', $LOCK_TIMEOUT, 1);
if ($lock_merge_events == 0) { 
	log_message ('', " [*] Merge events is running.\n\n");
	exit 1;
}

# Main
pandoradb_main(\%conf, $dbh, $h_conf, $history_dbh);

# history_dbh is unset in pandoradb_main if not in use.
if (defined($history_dbh)) {
	log_message('', " [>] DB Tool running on historical database.\n");

	# Keep base settings.
	$h_conf->{'_onlypurge'} = $conf{'_onlypurge'};

	# Launch maintenance process for historical database.
	pandoradb_history($h_conf, $history_dbh);

	# Handle partitions.
	enterprise_hook('handle_partitions', [$h_conf, $history_dbh]);
	
}

# Keep integrity between PandoraFMS agents and IntegriaIMS inventory objects.
pandora_sync_agents_integria($dbh);

# Get Integria IMS ticket types for alert commands.
my @types = pandora_get_integria_ticket_types($dbh);

if (scalar(@types) != 0) {
	my $query_string = '';
	foreach my $type (@types) {
	        $query_string .= $type->{'id'} . ',' . $type->{'name'} . ';';
	}

	$query_string = substr $query_string, 0, -1;

	db_do($dbh, "UPDATE talert_commands SET fields_descriptions='[\"Ticket&#x20;title\",\"Ticket&#x20;group&#x20;ID\",\"Ticket&#x20;priority\",\"Ticket&#x20;owner\",\"Ticket&#x20;type\",\"Ticket&#x20;status\",\"Ticket&#x20;description\",\"_integria_type_custom_field_\",\"_integria_type_custom_field_\",\"_integria_type_custom_field_\",\"_integria_type_custom_field_\",\"_integria_type_custom_field_\",\"_integria_type_custom_field_\",\"_integria_type_custom_field_\",\"_integria_type_custom_field_\",\"_integria_type_custom_field_\",\"_integria_type_custom_field_\",\"_integria_type_custom_field_\",\"_integria_type_custom_field_\",\"_integria_type_custom_field_\"]' WHERE name=\"Integria&#x20;IMS&#x20;Ticket\"");
	db_do($dbh, "UPDATE talert_commands SET fields_values='[\"\", \"\", \"\",\"\",\"" . $query_string . "\",\"\",\"\",\"_integria_type_custom_field_\",\"_integria_type_custom_field_\",\"_integria_type_custom_field_\",\"_integria_type_custom_field_\",\"_integria_type_custom_field_\",\"_integria_type_custom_field_\",\"_integria_type_custom_field_\",\"_integria_type_custom_field_\",\"_integria_type_custom_field_\",\"_integria_type_custom_field_\",\"_integria_type_custom_field_\",\"_integria_type_custom_field_\",\"_integria_type_custom_field_\"]' WHERE name=\"Integria&#x20;IMS&#x20;Ticket\"");
}

# Cleanup and exit
db_disconnect ($history_dbh) if defined ($history_dbh);
db_disconnect ($dbh);

exit 0;<|MERGE_RESOLUTION|>--- conflicted
+++ resolved
@@ -35,11 +35,7 @@
 use PandoraFMS::DB;
 
 # version: define current version
-<<<<<<< HEAD
-my $version = "7.0NG.773.3 Build 230913";
-=======
 my $version = "7.0NG.773.3 Build 230918";
->>>>>>> b85d622d
 
 # Pandora server configuration
 my %conf;
