#!/usr/bin/perl

###############################################################################
# Pandora FMS DB Management
###############################################################################
# Copyright (c) 2005-2013 Artica Soluciones Tecnologicas S.L
#
# This program is free software; you can redistribute it and/or
# modify it under the terms of the GNU General Public License
# as published by the Free Software Foundation;  version 2
# This program is distributed in the hope that it will be useful,
# but WITHOUT ANY WARRANTY; without even the implied warranty of
# MERCHANTABILITY or FITNESS FOR A PARTICULAR PURPOSE.  See the
# GNU General Public License for more details.
# You should have received a copy of the GNU General Public License
# along with this program; if not, write to the Free Software
# Foundation, Inc., 51 Franklin Street, Fifth Floor, Boston, MA  02110-1301,USA
###############################################################################

# Includes list
use strict;
use warnings;
use Time::Local;		# DateTime basic manipulation
use DBI;				# DB interface with MySQL
use POSIX qw(strftime);
use File::Path qw(rmtree);
use Time::HiRes qw(usleep);

# Default lib dir for RPM and DEB packages
use lib '/usr/lib/perl5';

use PandoraFMS::Core;
use PandoraFMS::Tools;
use PandoraFMS::Config;
use PandoraFMS::DB;

# version: define current version
<<<<<<< HEAD
my $version = "7.0NG.744 PS200414";
=======
my $version = "7.0NG.744 PS200421";
>>>>>>> b3d7c56d

# Pandora server configuration
my %conf;

# Long operations are divided in XX steps for performance
my $BIG_OPERATION_STEP = 100;	# 100 is default

# Each long operations has a LIMIT of SMALL_OPERATION_STEP to avoid locks. 
#Increate to 3000~5000 in fast systems decrease to 500 or 250 on systems with locks
my $SMALL_OPERATION_STEP = 1000;	# 1000 is default

# FLUSH in each IO 
$| = 1;

########################################################################
# Print the given message with a preceding timestamp.
########################################################################
sub log_message ($$;$) {
	my ($source, $message, $eol) = @_;
	
	# Set a default end of line
	$eol = "\n" unless defined ($eol);
	
	if ($source eq '') {
		print $message;
	}
	else {
		print strftime("%H:%M:%S", localtime()) . ' [' . $source . '] ' . $message . $eol;
	}
}

########################################################################
# Delete old data from the database.
########################################################################
sub pandora_purgedb ($$) {
	my ($conf, $dbh) = @_;
	
	# 1) Obtain last value for date limit
	# 2) Delete all elements below date limit
	# 3) Insert last value in date_limit position
	
	# Calculate limit for deletion, today - $conf->{'_days_purge'}
	
	my $timestamp = strftime ("%Y-%m-%d %H:%M:%S", localtime());
	my $ulimit_access_timestamp = time() - 86400;
	my $ulimit_timestamp = time() - (86400 * $conf->{'_days_purge'});
	my $first_mark;
	my $total_time;
	my $purge_steps;
	my $purge_count;
	
	# Delete extended session data
	if (enterprise_load (\%conf) != 0) {
		db_do ($dbh, "DELETE FROM tsesion_extended
			WHERE id_sesion NOT IN ( SELECT id_sesion FROM tsesion )");
		log_message ('PURGE', 'Deleting old extended session data.');
	}

	# Delete old inventory data
	if (defined ($conf->{'_inventory_purge'}) && $conf->{'_inventory_purge'} > 0) {
		if (enterprise_load (\%conf) != 0) {
			my $ulimit_timestamp_inventory = time() - (86400 * $conf->{'_inventory_purge'});

		    log_message ('PURGE', 'Deleting old inventory data.');

			# This could be very timing consuming, so make 
		    # this operation in $BIG_OPERATION_STEP 
			# steps (100 fixed by default)
			# Starting from the oldest record on the table

			$first_mark =  get_db_value_limit ($dbh, 'SELECT utimestamp FROM tagente_datos_inventory ORDER BY utimestamp ASC', 1);
			if (defined ($first_mark)) {
				$total_time = $ulimit_timestamp_inventory - $first_mark;
				$purge_steps = int($total_time / $BIG_OPERATION_STEP);
				if ($purge_steps > 0) {
					for (my $ax = 1; $ax <= $BIG_OPERATION_STEP; $ax++) {
						db_do ($dbh, "DELETE FROM tagente_datos_inventory WHERE utimestamp < ". ($first_mark + ($purge_steps * $ax)) . " AND utimestamp >= ". $first_mark );
						log_message ('PURGE', "Inventory data deletion Progress %$ax\r");
						# Do a nanosleep here for 0,01 sec
						usleep (10000);
					}
				    log_message ('', "\n");
				} else {
					log_message ('PURGE', 'No data to purge in tagente_datos_inventory.');
				}
			} else {
				log_message ('PURGE', 'No data in tagente_datos_inventory.');
			}
		}
	}
		
	# Delete old data
	if ($conf->{'_days_purge'} > 0) {

		# Delete old numeric data
		pandora_delete_old_module_data ($dbh, 'tagente_datos', $ulimit_access_timestamp, $ulimit_timestamp);

		# Delete old export data
		pandora_delete_old_export_data ($dbh, $ulimit_timestamp);
		
		# Delete sessions data
		pandora_delete_old_session_data (\%conf, $dbh, $ulimit_timestamp);
	
		# Delete old inventory data
		
		#
		# Now the log4x data
		#
		$first_mark =  get_db_value_limit ($dbh, 'SELECT utimestamp FROM tagente_datos_log4x ORDER BY utimestamp ASC', 1);
		if (defined ($first_mark)) {
			$total_time = $ulimit_timestamp - $first_mark;
			$purge_steps = int($total_time / $BIG_OPERATION_STEP);
			if ($purge_steps > 0) {
				for (my $ax = 1; $ax <= $BIG_OPERATION_STEP; $ax++){
					db_do ($dbh, "DELETE FROM tagente_datos_log4x WHERE utimestamp < ". ($first_mark + ($purge_steps * $ax)) . " AND utimestamp >= ". $first_mark );
					log_message ('PURGE', "Log4x data deletion progress %$ax\r");
					# Do a nanosleep here for 0,01 sec
					usleep (10000);
				}
				log_message ('', "\n");
			} else {
				log_message ('PURGE', 'No data to purge in tagente_datos_log4x.');
			}
		}
		else {
			log_message ('PURGE', 'No data in tagente_datos_log4x.');
		}
	}
	else {
		log_message ('PURGE', 'days_purge is set to 0. Old data will not be deleted.');
	}

	# String data deletion
	if (!defined($conf->{'_string_purge'})){
		$conf->{'_string_purge'} = 7;
	}

	if ($conf->{'_string_purge'} > 0) {
		$ulimit_access_timestamp = time() - 86400;
		$ulimit_timestamp = time() - (86400 * $conf->{'_string_purge'});
		pandora_delete_old_module_data ($dbh, 'tagente_datos_string', $ulimit_access_timestamp, $ulimit_timestamp);
	}
	else {
		log_message ('PURGE', 'string_purge is set to 0. Old string data will not be deleted.');
	}

	# Delete event data
	if (!defined($conf->{'_event_purge'})){
		$conf->{'_event_purge'}= 10;
	}
	if ($conf->{'_event_purge'} > 0) {
		my $event_limit = time() - 86400 * $conf->{'_event_purge'};
		my $events_table = 'tevento';
		
		# If is installed enterprise version and enabled metaconsole, 
		# check the events history copy and set the name of the metaconsole events table
		if (defined($conf->{'_enterprise_installed'}) && $conf->{'_enterprise_installed'} eq '1' &&
			defined($conf->{'_metaconsole'}) && $conf->{'_metaconsole'} eq '1'){
		
			# If events history is enabled, save the new events (not validated or in process) to history database
			if(defined($conf->{'_metaconsole_events_history'}) && $conf->{'_metaconsole_events_history'} eq '1') {
				log_message ('PURGE', "Moving old not validated events to history table (More than " . $conf->{'_event_purge'} . " days).");

				my @events = get_db_rows ($dbh, 'SELECT * FROM tmetaconsole_event WHERE estado = 0 AND utimestamp < ?', $event_limit);
				foreach my $event (@events) {
					db_process_insert($dbh, 'id_evento', 'tmetaconsole_event_history', $event);
					db_do($dbh, "DELETE FROM tmetaconsole_event WHERE id_evento =".$event->{'id_evento'});
				}
			}
			
			$events_table = 'tmetaconsole_event';
		}
		
		log_message ('PURGE', "Deleting old event data at $events_table table (More than " . $conf->{'_event_purge'} . " days).", '');

		# Delete with buffer to avoid problems with performance
		my $events_to_delete = get_db_value ($dbh, "SELECT COUNT(*) FROM $events_table WHERE utimestamp < ?", $event_limit);
		while($events_to_delete > 0) {
			db_delete_limit($dbh, $events_table, "utimestamp < ?", $BIG_OPERATION_STEP, $event_limit);
			$events_to_delete = $events_to_delete - $BIG_OPERATION_STEP;
			
			# Mark the progress
			log_message ('', ".");
			
			# Do not overload the MySQL server
			usleep (10000);
		}
		log_message ('', "\n");

		if (defined($conf->{'_enterprise_installed'}) && $conf->{'_enterprise_installed'} eq '1' &&
			defined($conf->{'_metaconsole'}) && $conf->{'_metaconsole'} eq '1'){
			log_message ('PURGE', "Deleting validated events from tmetaconsole_event_history.", '');
			$events_to_delete = get_db_value ($dbh, "SELECT COUNT(*) FROM tmetaconsole_event_history WHERE estado = 1");
			while($events_to_delete > 0) {
				db_delete_limit($dbh, 'tmetaconsole_event_history',  'estado = 1', $BIG_OPERATION_STEP);
				$events_to_delete = $events_to_delete - $BIG_OPERATION_STEP;
			
				# Mark the progress
				log_message ('', ".");
			
				# Do not overload the MySQL server
				usleep (10000);
			}
			log_message ('', "\n");
		}
	}
	else {
		log_message ('PURGE', 'event_purge is set to 0. Old events will not be deleted.');
	}

	# Delete audit data
	$conf->{'_audit_purge'}= 7 if (!defined($conf->{'_audit_purge'}));
	if ($conf->{'_audit_purge'} > 0) {
		log_message ('PURGE', "Deleting old audit data (More than " . $conf->{'_audit_purge'} . " days).");
		my $audit_limit = time() - 86400 * $conf->{'_audit_purge'};
		db_do($dbh, "DELETE FROM tsesion WHERE utimestamp < $audit_limit");
	}
	else {
		log_message ('PURGE', 'audit_purge is set to 0. Old audit data will not be deleted.');
	}

	# Delete SNMP trap data
	$conf->{'_trap_purge'}= 7 if (!defined($conf->{'_trap_purge'}));
	if ($conf->{'_trap_purge'} > 0) {
		log_message ('PURGE', "Deleting old SNMP traps (More than " . $conf->{'_trap_purge'} . " days).");

		my $trap_limit = strftime ("%Y-%m-%d %H:%M:%S", localtime(time() - 86400 * $conf->{'_trap_purge'}));
		db_do($dbh, "DELETE FROM ttrap WHERE timestamp < '$trap_limit'");
	}
	else {
		log_message ('PURGE', 'trap_purge is set to 0. Old SNMP traps will not be deleted.');
	}
	
	# Delete policy queue data
	enterprise_hook("pandora_purge_policy_queue", [$dbh, $conf]);

	# Delete policy queue data
	enterprise_hook("pandora_purge_service_elements", [$dbh, $conf]);

	# Delete GIS  data
	$conf->{'_gis_purge'}= 15 if (!defined($conf->{'_gis_purge'}));
	if ($conf->{'_gis_purge'} > 0) {
		log_message ('PURGE', "Deleting old GIS data (More than " . $conf->{'_gis_purge'} . " days).");
		my $gis_limit = strftime ("%Y-%m-%d %H:%M:%S", localtime(time() - 86400 * $conf->{'_gis_purge'}));
		db_do($dbh, "DELETE FROM tgis_data_history WHERE end_timestamp < '$gis_limit'");
	}
	else {
		log_message ('PURGE', 'gis_purge is set to 0. Old GIS data will not be deleted.');
	}

	# Delete pending modules
	log_message ('PURGE', "Deleting pending delete modules (data table).", '');
	my @deleted_modules = get_db_rows ($dbh, 'SELECT id_agente_modulo FROM tagente_modulo WHERE delete_pending = 1');
	foreach my $module (@deleted_modules) {
	    
	    my $buffer = 1000;
	    my $id_module = $module->{'id_agente_modulo'};

		db_do ($dbh, 'UPDATE tagente_modulo SET parent_module_id=0 WHERE parent_module_id=?', $id_module);

		log_message ('', ".");
		
		while(1) {
			my $nstate = get_db_value ($dbh, 'SELECT count(id_agente_modulo) FROM tagente_estado WHERE id_agente_modulo=?', $id_module);			
			last if($nstate == 0);
			
			db_delete_limit ($dbh, 'tagente_estado', 'id_agente_modulo=?', $buffer, $id_module);
		}
	}
	log_message ('', "\n");

	log_message ('PURGE', "Deleting pending delete modules (status, module table).");
	db_do ($dbh, "DELETE FROM tagente_estado WHERE id_agente_modulo IN (SELECT id_agente_modulo FROM tagente_modulo WHERE delete_pending = 1)");
	db_do ($dbh, "DELETE FROM tagente_modulo WHERE delete_pending = 1");

	log_message ('PURGE', "Deleting old access data (More than 24hr)");

	$first_mark =  get_db_value_limit ($dbh, 'SELECT utimestamp FROM tagent_access ORDER BY utimestamp ASC', 1);
	if (defined ($first_mark)) {
		$total_time = $ulimit_access_timestamp - $first_mark;
		$purge_steps = int( $total_time / $BIG_OPERATION_STEP);
		if ($purge_steps > 0) {
			for (my $ax = 1; $ax <= $BIG_OPERATION_STEP; $ax++){ 
				db_do ($dbh, "DELETE FROM tagent_access WHERE utimestamp < ". ( $first_mark + ($purge_steps * $ax)) . " AND utimestamp >= ". $first_mark);
				log_message ('PURGE', "Agent access deletion progress %$ax", "\r");
				# Do a nanosleep here for 0,01 sec
				usleep (10000);
			}
			log_message ('', "\n");
		} else {
			log_message ('PURGE', "No agent access data to purge.");
		}
	} else {
		log_message ('PURGE', "No agent access data.");
	}
	
	
	
	# Purge the reports
   	if (defined($conf->{'_enterprise_installed'}) && $conf->{'_enterprise_installed'} eq '1' &&
		defined($conf->{'_metaconsole'}) && $conf->{'_metaconsole'} eq '1'){
		log_message ('PURGE', "Metaconsole enabled, ignoring reports.");
	} else {
		my @blacklist_types = ("'SLA_services'", "'custom_graph'", "'sql_graph_vbar'", "'sql_graph_hbar'",
			"'sql_graph_pie'", "'database_serialized'", "'sql'", "'inventory'", "'inventory_changes'",
			"'netflow_area'", "'netflow_data'", "'netflow_summary'");
		my $blacklist_types_str = join(',', @blacklist_types);
		
		# Deleted modules
		log_message ('PURGE', "Delete contents in report that have some deleted modules.");
		db_do ($dbh, "DELETE FROM treport_content
					  WHERE id_agent_module != 0
						AND id_agent_module NOT IN (SELECT id_agente_modulo FROM tagente_modulo)
						AND ${RDBMS_QUOTE}type${RDBMS_QUOTE} NOT IN ($blacklist_types_str)");
		db_do ($dbh, "DELETE FROM treport_content_item
					  WHERE id_agent_module != 0
						AND id_agent_module NOT IN (SELECT id_agente_modulo FROM tagente_modulo)
						AND id_report_content NOT IN (SELECT id_rc FROM treport_content WHERE ${RDBMS_QUOTE}type${RDBMS_QUOTE} IN ($blacklist_types_str))");
		db_do ($dbh, "DELETE FROM treport_content_sla_combined
					  WHERE id_agent_module != 0
						AND id_agent_module NOT IN (SELECT id_agente_modulo FROM tagente_modulo)
						AND id_report_content NOT IN (SELECT id_rc FROM treport_content WHERE ${RDBMS_QUOTE}type${RDBMS_QUOTE} = 'SLA_services')");
		
		# Deleted agents
		log_message ('PURGE', "Delete contents in report that have some deleted agents.");
		db_do ($dbh, "DELETE FROM treport_content
					  WHERE id_agent != 0
						AND id_agent NOT IN (SELECT id_agente FROM tagente)
						AND ${RDBMS_QUOTE}type${RDBMS_QUOTE} NOT IN ($blacklist_types_str)");
		
		# Empty contents
		log_message ('PURGE', "Delete empty contents in report (like SLA or Exception).");
		db_do ($dbh, "DELETE FROM treport_content
					  WHERE ${RDBMS_QUOTE}type${RDBMS_QUOTE} LIKE 'exception'
						AND id_rc NOT IN (SELECT id_report_content FROM treport_content_item)");
		db_do ($dbh, "DELETE FROM treport_content
					  WHERE ${RDBMS_QUOTE}type${RDBMS_QUOTE} IN ('SLA', 'SLA_monthly', 'SLA_services')
						AND id_rc NOT IN (SELECT id_report_content FROM treport_content_sla_combined)");
	}
	
    
    # Delete disabled autodisable agents after some period
    log_message ('PURGE', 'Delete autodisabled agents where last contact is bigger than ' . $conf->{'_days_autodisable_deletion'} . ' days.');
	db_do ($dbh, "DELETE FROM tagente 
				  WHERE UNIX_TIMESTAMP(ultimo_contacto) + ? < UNIX_TIMESTAMP(NOW())
				   AND disabled=1
				   AND modo=2", $conf->{'_days_autodisable_deletion'}*8600);
	
	
	# Delete old netflow data
	if ($conf->{'_netflow_max_lifetime'} > 0) {
		log_message ('PURGE', "Deleting old netflow data.");
		if (! defined ($conf->{'_netflow_path'}) || ! -d $conf->{'_netflow_path'}) {
			log_message ('!', "Netflow data directory does not exist, skipping.");
		}
		elsif (! -x $conf->{'_netflow_nfexpire'}) {
			log_message ('!', "Cannot execute " . $conf->{'_netflow_nfexpire'} . ", skipping.");
		}
		else {
			`yes 2>/dev/null | $conf->{'_netflow_nfexpire'} -e "$conf->{'_netflow_path'}" -t $conf->{'_netflow_max_lifetime'}d`;
		}
	}
	else {
		log_message ('PURGE', 'netflow_max_lifetime is set to 0. Old netflow data will not be deleted.');
	}
	
	# Delete old log data
	log_message ('PURGE', "Deleting old log data.");
	if (defined($conf->{'_days_purge_old_information'}) && $conf->{'_days_purge_old_information'} > 0) {
		log_message ('PURGE', 'Deleting log data older than ' . $conf->{'_days_purge_old_information'} . ' days.');
    enterprise_hook ('pandora_purge_logs', [$dbh, $conf]);
	}
	else {
		log_message ('PURGE', 'days_purge_old_data is set to 0. Old log data will not be deleted.');
	}

	# Delete old special days
	log_message ('PURGE', "Deleting old special days.");
	if ($conf->{'_num_past_special_days'} > 0) {
		log_message ('PURGE', 'Deleting special days older than ' . $conf->{'_num_past_special_days'} . ' days.');
		if (${RDBMS} eq 'oracle') {
			db_do ($dbh, "DELETE FROM talert_special_days
				WHERE \"date\" < SYSDATE - $conf->{'_num_past_special_days'} AND \"date\" > '0001-01-01'");
		}
		elsif (${RDBMS} eq 'mysql') { 
			db_do ($dbh, "DELETE FROM talert_special_days
				WHERE date < CURDATE() - $conf->{'_num_past_special_days'} AND date > '0001-01-01'");
		}
	}

	# Delete old tgraph_source data
	db_do ($dbh,"DELETE FROM tgraph_source WHERE id_graph NOT IN (SELECT id_graph FROM tgraph)");

	# Delete network traffic old data.
	log_message ('PURGE', 'Deleting old network matrix data.');
	if ($conf->{'_delete_old_network_matrix'} > 0) {
		my $matrix_limit = time() - 86400 * $conf->{'_delete_old_network_matrix'};
		db_do ($dbh, "DELETE FROM tnetwork_matrix WHERE utimestamp < ?", $matrix_limit);
	}

	# Delete old messages
	log_message ('PURGE', "Deleting old messages.");
	if ($conf->{'_delete_old_messages'} > 0) {
		my $message_limit = time() - 86400 * $conf->{'_delete_old_messages'};
		db_do ($dbh, "DELETE FROM tmensajes WHERE timestamp < ?", $message_limit);
	}

	# Delete old cache data
	log_message ('PURGE', "Deleting old cache data.");
	db_do ($dbh, "DELETE FROM `tvisual_console_elements_cache` WHERE (UNIX_TIMESTAMP(`created_at`) + `expiration`) < UNIX_TIMESTAMP()");
}

###############################################################################
# Compact agent data.
###############################################################################
sub pandora_compactdb ($$) {
	my ($conf, $dbh) = @_;

	my %count_hash;
	my %id_agent_hash;
	my %value_hash;
	my %module_proc_hash;
	
	return if ($conf->{'_days_compact'} == 0 || $conf->{'_step_compact'} < 1);
	
	# Convert compact interval length from hours to seconds
	my $step = $conf->{'_step_compact'} * 3600;

	# The oldest timestamp will be the lower limit
	my $limit_utime = get_db_value ($dbh, 'SELECT min(utimestamp) as min FROM tagente_datos');
	return unless (defined ($limit_utime) && $limit_utime > 0);

	# Calculate the start date
	my $start_utime = time() - $conf->{'_days_compact'} * 24 * 60 * 60;
	my $last_compact = $start_utime;
	my $stop_utime;

	# Do not compact the same data twice!
	if (defined ($conf->{'_last_compact'}) && $conf->{'_last_compact'} > $limit_utime) {
		$limit_utime  = $conf->{'_last_compact'};
	}
	
	if ($start_utime <= $limit_utime) {
		log_message ('COMPACT', "Data already compacted.");
		return;
	}
	
	log_message ('COMPACT', "Compacting data from " . strftime ("%Y-%m-%d %H:%M:%S", localtime($limit_utime)) . " to " . strftime ("%Y-%m-%d %H:%M:%S", localtime($start_utime)) . '.', '');

	# Prepare the query to retrieve data from an interval
	while (1) {

			# Calculate the stop date for the interval
			$stop_utime = $start_utime - $step;

			# Out of limits
			last if ($start_utime < $limit_utime);

			# Mark the progress
			log_message ('', ".");
			
			my @data = get_db_rows ($dbh, 'SELECT * FROM tagente_datos WHERE utimestamp < ? AND utimestamp >= ?', $start_utime, $stop_utime);
			# No data, move to the next interval
			if ($#data == 0) {
				$start_utime = $stop_utime;
				next;
			}

			# Get interval data
			foreach my $data (@data) {
				my $id_module = $data->{'id_agente_modulo'};
				if (! defined($module_proc_hash{$id_module})) {
					my $module_type = get_db_value ($dbh, 'SELECT id_tipo_modulo FROM tagente_modulo WHERE id_agente_modulo = ?', $id_module);
					next unless defined ($module_type);

					# Mark proc modules.
					if ($module_type == 2 || $module_type == 6 || $module_type == 9 || $module_type == 18 || $module_type == 21 || $module_type == 31) {
						$module_proc_hash{$id_module} = 1;
					}
					else {
						$module_proc_hash{$id_module} = 0;
					}
				}

				# Skip proc modules!
				next if ($module_proc_hash{$id_module} == 1);

				if (! defined($value_hash{$id_module})) {
					$value_hash{$id_module} = 0;
					$count_hash{$id_module} = 0;

					if (! defined($id_agent_hash{$id_module})) {
						$id_agent_hash{$id_module} = $data->{'id_agente'};
					}
				}

				$value_hash{$id_module} += $data->{'datos'};
				$count_hash{$id_module}++;
			}

			# Delete interval from the database
			db_do ($dbh, 'DELETE FROM tagente_datos WHERE utimestamp < ? AND utimestamp >= ?', $start_utime, $stop_utime);

			# Insert interval average value
			foreach my $key (keys(%value_hash)) {
				$value_hash{$key} /= $count_hash{$key};
				db_do ($dbh, 'INSERT INTO tagente_datos (id_agente_modulo, datos, utimestamp) VALUES (?, ?, ?)', $key, $value_hash{$key}, $stop_utime);
				delete($value_hash{$key});
				delete($count_hash{$key});
			}

			usleep (1000); # Very small usleep, just to don't burn the DB
			# Move to the next interval
			$start_utime = $stop_utime;
	}
	log_message ('', "\n");

	# Mark the last compact date
	if (defined ($conf->{'_last_compact'})) {
		db_do ($dbh, 'UPDATE tconfig SET value=? WHERE token=?', $last_compact, 'last_compact');
	} else {
		db_do ($dbh, 'INSERT INTO tconfig (value, token) VALUES (?, ?)', $last_compact, 'last_compact');
	}
}

########################################################################
# Check command line parameters.
########################################################################
sub pandora_init_pdb ($) {
	my $conf = shift;
	
	log_message ('', "\nDB Tool $version Copyright (c) 2004-2018 " . pandora_get_initial_copyright_notice() . "\n");
	log_message ('', "This program is Free Software, licensed under the terms of GPL License v2\n");
	log_message ('', "You can download latest versions and documentation at official web\n\n");
	
	# Load config file from command line
	help_screen () if ($#ARGV < 0);
	
	$conf->{'_pandora_path'} = shift(@ARGV);
	$conf->{'_onlypurge'} = 0;
	$conf->{'_force'} = 0;
	
	# If there are valid parameters store it
	foreach my $param (@ARGV) {	
		# help!
		help_screen () if ($param =~ m/--*h\w*\z/i );
		if ($param =~ m/-p\z/i) {
			$conf->{'_onlypurge'} = 1;
		}
		elsif ($param =~ m/-v\z/i) {
			$conf->{'_verbose'} = 1;
		}
		elsif ($param =~ m/-q\z/i) {
			$conf->{'_quiet'} = 1;
		}
		elsif ($param =~ m/-d\z/i) {
			$conf->{'_debug'} = 1;
		}
		elsif ($param =~ m/-f\z/i) {
			$conf->{'_force'} = 1;
		}
	}
	
	help_screen () if ($conf->{'_pandora_path'} eq '');
}


########################################################################
# Read external configuration file.
########################################################################
sub pandora_load_config_pdb ($) {
	my $conf = shift;

	# Read conf file
	open (CFG, '< ' . $conf->{'_pandora_path'}) or die ("[ERROR] Could not open configuration file: $!\n");
	while (my $line = <CFG>){
		next unless ($line =~ /^(\S+)\s+(.*)\s+$/);
		$conf->{$1} =  clean_blank($2);
	}
 	close (CFG);

	# Check conf tokens
 	foreach my $param ('dbuser', 'dbpass', 'dbname', 'dbhost', 'log_file') {
		die ("[ERROR] Bad config values. Make sure " . $conf->{'_pandora_path'} . " is a valid config file.\n\n") unless defined ($conf->{$param});
 	}
	$conf->{'dbengine'} = 'mysql' unless defined ($conf->{'dbengine'});
	$conf->{'dbport'} = '3306' unless defined ($conf->{'dbport'});
	$conf->{'claim_back_snmp_modules'} = '1' unless defined ($conf->{'claim_back_snmp_modules'});
    $conf->{'verbosity'} = '3' unless defined ($conf->{'verbosity'});

    # Dynamic interval configuration.                                                                                                                             
	$conf->{"dynamic_constant"} = 0.10 unless defined($conf->{"dynamic_constant"});
	$conf->{"dynamic_warning"} = 0.10 unless defined($conf->{"dynamic_warning"});
	$conf->{"dynamic_updates"} = 5 unless defined($conf->{"dynamic_updates"});

	$conf->{'servername'} = $conf->{'servername'};
    $conf->{'servername'} = `hostname` unless defined ($conf->{'servername'});
	$conf->{"servername"} =~ s/\s//g;

	# workaround for name unconsistency (corresponding entry at pandora_server.conf is 'errorlog_file')
	$conf->{'errorlogfile'} = $conf->{'errorlog_file'};
	$conf->{'errorlogfile'} = "/var/log/pandora_server.error" unless defined ($conf->{'errorlogfile'});

	# Read additional tokens from the DB
	my $dbh = db_connect ($conf->{'dbengine'}, $conf->{'dbname'}, $conf->{'dbhost'}, $conf->{'dbport'}, $conf->{'dbuser'}, $conf->{'dbpass'});

	$conf->{'_event_purge'} = get_db_value ($dbh, "SELECT value FROM tconfig WHERE token = 'event_purge'");
	$conf->{'_trap_purge'} = get_db_value ($dbh, "SELECT value FROM tconfig WHERE token = 'trap_purge'");
	$conf->{'_audit_purge'} = get_db_value ($dbh, "SELECT value FROM tconfig WHERE token = 'audit_purge'");
	$conf->{'_string_purge'} = get_db_value ($dbh, "SELECT value FROM tconfig WHERE token = 'string_purge'");
	$conf->{'_gis_purge'} = get_db_value ($dbh, "SELECT value FROM tconfig WHERE token = 'gis_purge'");

	$conf->{'_days_purge'} = get_db_value ($dbh, "SELECT value FROM tconfig WHERE token = 'days_purge'");
	$conf->{'_days_compact'} = get_db_value ($dbh, "SELECT value FROM tconfig WHERE token = 'days_compact'");
	$conf->{'_last_compact'} = get_db_value ($dbh, "SELECT value FROM tconfig WHERE token = 'last_compact'");
	$conf->{'_step_compact'} = get_db_value ($dbh, "SELECT value FROM tconfig WHERE token = 'step_compact'");
	$conf->{'_history_db_enabled'} = get_db_value ($dbh, "SELECT value FROM tconfig WHERE token = 'history_db_enabled'");
	$conf->{'_history_event_enabled'} = get_db_value ($dbh, "SELECT value FROM tconfig WHERE token = 'history_event_enabled'");
	$conf->{'_history_db_host'} = get_db_value ($dbh, "SELECT value FROM tconfig WHERE token = 'history_db_host'");
	$conf->{'_history_db_port'} = get_db_value ($dbh, "SELECT value FROM tconfig WHERE token = 'history_db_port'");
	$conf->{'_history_db_name'} = get_db_value ($dbh, "SELECT value FROM tconfig WHERE token = 'history_db_name'");
	$conf->{'_history_db_user'} = get_db_value ($dbh, "SELECT value FROM tconfig WHERE token = 'history_db_user'");
	$conf->{'_history_db_pass'} = get_db_value ($dbh, "SELECT value FROM tconfig WHERE token = 'history_db_pass'");
	$conf->{'_history_db_days'} = get_db_value ($dbh, "SELECT value FROM tconfig WHERE token = 'history_db_days'");
	$conf->{'_history_event_days'} = get_db_value ($dbh, "SELECT value FROM tconfig WHERE token = 'history_event_days'");
	$conf->{'_history_db_step'} = get_db_value ($dbh, "SELECT value FROM tconfig WHERE token = 'history_db_step'");
	$conf->{'_history_db_delay'} = get_db_value ($dbh, "SELECT value FROM tconfig WHERE token = 'history_db_delay'");
	$conf->{'_days_delete_unknown'} = get_db_value ($dbh, "SELECT value FROM tconfig WHERE token = 'days_delete_unknown'");
	$conf->{'_inventory_purge'} = get_db_value ($dbh, "SELECT value FROM tconfig WHERE token = 'inventory_purge'");
	$conf->{'_delete_old_messages'} = get_db_value ($dbh, "SELECT value FROM tconfig WHERE token = 'delete_old_messages'");
	$conf->{'_delete_old_network_matrix'} = get_db_value ($dbh, "SELECT value FROM tconfig WHERE token = 'delete_old_network_matrix'");
	$conf->{'_enterprise_installed'} = get_db_value ($dbh, "SELECT value FROM tconfig WHERE token = 'enterprise_installed'");
	$conf->{'_metaconsole'} = get_db_value ($dbh, "SELECT value FROM tconfig WHERE token = 'metaconsole'");
	$conf->{'_metaconsole_events_history'} = get_db_value ($dbh, "SELECT value FROM tconfig WHERE token = 'metaconsole_events_history'");
	$conf->{'_netflow_max_lifetime'} = get_db_value ($dbh, "SELECT value FROM tconfig WHERE token = 'netflow_max_lifetime'");
	$conf->{'_netflow_nfexpire'} = get_db_value ($dbh, "SELECT value FROM tconfig WHERE token = 'netflow_nfexpire'");
   	$conf->{'_netflow_path'} = get_db_value ($dbh, "SELECT value FROM tconfig WHERE token = 'netflow_path'");
	$conf->{'_delete_notinit'} = get_db_value ($dbh, "SELECT value FROM tconfig WHERE token = 'delete_notinit'");
	$conf->{'_session_timeout'} = get_db_value ($dbh, "SELECT value FROM tconfig WHERE token = 'session_timeout'");

	$conf->{'_big_operation_step_datos_purge'} = get_db_value ($dbh, "SELECT value FROM tconfig WHERE token = 'big_operation_step_datos_purge'");
	$conf->{'_small_operation_step_datos_purge'} = get_db_value ($dbh, "SELECT value FROM tconfig WHERE token = 'small_operation_step_datos_purge'");
	$conf->{'_days_autodisable_deletion'} = get_db_value ($dbh, "SELECT value FROM tconfig WHERE token = 'days_autodisable_deletion'");
	$conf->{'_days_purge_old_information'} = get_db_value ($dbh, "SELECT value FROM tconfig WHERE token = 'Days_purge_old_information'");
	$conf->{'_elasticsearch_ip'} = get_db_value ($dbh, "SELECT value FROM tconfig WHERE token = 'elasticsearch_ip'");
	$conf->{'_elasticsearch_port'} = get_db_value ($dbh, "SELECT value FROM tconfig WHERE token = 'elasticsearch_port'");
	$conf->{'_server_unique_identifier'} = get_db_value ($dbh, "SELECT value FROM tconfig WHERE token = 'server_unique_identifier'");

	$BIG_OPERATION_STEP = $conf->{'_big_operation_step_datos_purge'}
					if ( $conf->{'_big_operation_step_datos_purge'} );
	$SMALL_OPERATION_STEP = $conf->{'_small_operation_step_datos_purge'}
					if ( $conf->{'_small_operation_step_datos_purge'} );

	$conf->{'_num_past_special_days'} = get_db_value ($dbh, "SELECT value FROM tconfig WHERE token = 'num_past_special_days'");
   	
	db_disconnect ($dbh);

	log_message ('', "DB Tool now initialized and running (PURGE=" . $conf->{'_days_purge'} . " days, COMPACT=$conf->{'_days_compact'} days, STEP=" . $conf->{'_step_compact'} . ") . \n\n");
}


###############################################################################
# Check database integrity
###############################################################################

sub pandora_checkdb_integrity {
	my ($conf, $dbh) = @_;

    log_message ('INTEGRITY', "Cleaning up group stats.");

    # Delete all records on tgroup_stats
    db_do ($dbh, 'DELETE FROM tgroup_stat');

	
    #print "[INTEGRITY] Deleting non-used IP addresses \n";
    # DISABLED - Takes too much time and benefits of this are unclear..
    # Delete all non-used IP addresses from taddress
    #db_do ($dbh, 'DELETE FROM taddress WHERE id_a NOT IN (SELECT id_a FROM taddress_agent)');

    log_message ('INTEGRITY', "Deleting orphan alerts.");

    # Delete alerts assigned to inexistant modules
    db_do ($dbh, 'DELETE FROM talert_template_modules WHERE id_agent_module NOT IN (SELECT id_agente_modulo FROM tagente_modulo)');

    log_message ('INTEGRITY', "Deleting orphan modules.");
    
    # Delete orphan modules in tagente_modulo
    db_do ($dbh, 'DELETE FROM tagente_modulo WHERE id_agente NOT IN (SELECT id_agente FROM tagente)');

    # Delete orphan modules in tagente_estado
     while (defined (get_db_value ($dbh, 'SELECT id_agente FROM tagente_estado WHERE id_agente NOT IN (SELECT id_agente FROM tagente)'))) {
		db_delete_limit ($dbh, 'tagente_estado', 'id_agente NOT IN (SELECT id_agente FROM tagente)', $BIG_OPERATION_STEP);
	}

    # Delete orphan data_inc reference records
    db_do ($dbh, 'DELETE FROM tagente_datos_inc WHERE id_agente_modulo NOT IN (SELECT id_agente_modulo FROM tagente_modulo)');
    
    # Check enterprise tables
    enterprise_hook ('pandora_checkdb_integrity_enterprise', [$conf, $dbh]);
}

###############################################################################
# Check database consistency.
###############################################################################
sub pandora_checkdb_consistency {
	my ($conf, $dbh) = @_;
	
	#-------------------------------------------------------------------
	# 1. Check for modules that do not have tagente_estado but have
	#    tagente_module
	#-------------------------------------------------------------------
	if (defined($conf->{'_delete_notinit'}) && $conf->{'_delete_notinit'} == 1) {
		log_message ('CHECKDB', "Deleting not-init data.");
		my @modules = get_db_rows ($dbh,
			'SELECT id_agente_modulo, id_agente
			FROM tagente_estado
			WHERE estado = 4');
		
		foreach my $module (@modules) {
			my $id_agente_modulo = $module->{'id_agente_modulo'};
			my $id_agente = $module->{'id_agente'};
			
			# Skip policy modules
			my $is_policy_module = enterprise_hook('is_policy_module',
				[$dbh, $id_agente_modulo]);
			next if (defined($is_policy_module) && $is_policy_module);
			
			# Skip if agent is disabled
			my $is_agent_disabled = get_db_value ($dbh,
				'SELECT disabled
				FROM tagente
				WHERE id_agente = ?', $module->{'id_agente'});
			next if (defined($is_agent_disabled) && $is_agent_disabled);
			
			# Skip if module is disabled
			my $is_module_disabled = get_db_value ($dbh,
				'SELECT disabled
				FROM tagente_modulo
				WHERE id_agente_modulo = ?', $module->{'id_agente_modulo'});
			next if (defined($is_module_disabled) && $is_module_disabled);
			
			
			#---------------------------------------------------------------
			# Delete the module
			#---------------------------------------------------------------
			# Mark the agent for module and alert counters update
			db_do ($dbh,
				'UPDATE tagente
				SET update_module_count = 1, update_alert_count = 1
				WHERE id_agente = ?', $id_agente);
			
			# Delete the module
			db_do ($dbh,
				'DELETE FROM tagente_modulo
				WHERE id_agente_modulo = ?', $id_agente_modulo);
			
			# Do a nanosleep here for 0,001 sec
			usleep (100000);
			
			# Delete any alerts associated to the module
			db_do ($dbh,
				'DELETE FROM talert_template_modules
				WHERE id_agent_module = ?', $id_agente_modulo);
		}
	} else {
		log_message ('CHECKDB', "Ignoring not-init data.");
	}
	
	if (defined($conf{'_days_delete_unknown'}) && $conf{'_days_delete_unknown'} > 0) {
	    log_message ('CHECKDB',
		    "Deleting unknown data (More than " . $conf{'_days_delete_unknown'} . " days).");
	
		my @modules = get_db_rows($dbh,
			'SELECT tagente_modulo.id_agente_modulo, tagente_modulo.id_agente
			FROM tagente_modulo, tagente_estado
			WHERE tagente_modulo.id_agente_modulo = tagente_estado.id_agente_modulo
				AND estado = 3
				AND utimestamp < UNIX_TIMESTAMP() - ?',
			86400 * $conf{'_days_delete_unknown'});
		
		foreach my $module (@modules) {
			my $id_agente = $module->{'id_agente'};
			my $id_agente_modulo = $module->{'id_agente_modulo'};
			
			# Skip policy modules
			my $is_policy_module = enterprise_hook('is_policy_module',
				[$dbh, $id_agente_modulo]);
			next if (defined($is_policy_module) && $is_policy_module);
			
			# Mark the agent for module and alert counters update
			db_do ($dbh,
				'UPDATE tagente
				SET update_module_count = 1, update_alert_count = 1
				WHERE id_agente = ?', $id_agente);

			# Delete the module
			db_do ($dbh,
				'DELETE FROM tagente_modulo
				WHERE disabled = 0
					AND id_agente_modulo = ?', $id_agente_modulo);
			
			# Do a nanosleep here for 0,001 sec
			usleep (100000);
			
			# Delete any alerts associated to the module
			db_do ($dbh, 'DELETE FROM talert_template_modules
				WHERE id_agent_module = ?
					AND NOT EXISTS (SELECT id_agente_modulo
						FROM tagente_modulo
						WHERE id_agente_modulo = ?)',
				$id_agente_modulo, $id_agente_modulo);
			
			# Do a nanosleep here for 0,001 sec
			usleep (100000);
		}
	}
	log_message ('CHECKDB',
		"Checking database consistency (Missing status).");
	
	my @modules = get_db_rows ($dbh, 'SELECT * FROM tagente_modulo');
	foreach my $module (@modules) {
		my $id_agente_modulo = $module->{'id_agente_modulo'};
		my $id_agente = $module->{'id_agente'};
		
		# check if exist in tagente_estado and create if not
		my $count = get_db_value ($dbh,
			'SELECT COUNT(*)
			FROM tagente_estado
			WHERE id_agente_modulo = ?', $id_agente_modulo);
		next if (defined ($count) && $count > 0);
		
		db_do ($dbh,
			'INSERT INTO tagente_estado (id_agente_modulo, datos, timestamp, estado, id_agente, last_try, utimestamp, current_interval, running_by, last_execution_try) VALUES (?, ?, ?, ?, ?, ?, ?, ?, ?, ?)', $id_agente_modulo, 0, '1970-01-01 00:00:00', 1, $id_agente, '1970-01-01 00:00:00', 0, 0, 0, 0);
		log_message ('CHECKDB',
			"Inserting module $id_agente_modulo in state table.");
	}
	
	log_message ('CHECKDB',
		"Checking database consistency (Missing module).");
	
	#-------------------------------------------------------------------
	# 2. Check for modules in tagente_estado that do not have
	#    tagente_modulo, if there is any, delete it
	#-------------------------------------------------------------------
	
	@modules = get_db_rows ($dbh, 'SELECT * FROM tagente_estado');
	foreach my $module (@modules) {
		my $id_agente_modulo = $module->{'id_agente_modulo'};
		
		# check if exist in tagente_estado and create if not
		my $count = get_db_value ($dbh,
			'SELECT COUNT(*)
			FROM tagente_modulo
			WHERE id_agente_modulo = ?', $id_agente_modulo);
		next if (defined ($count) && $count > 0);
		
		db_do ($dbh, 'DELETE FROM tagente_estado
			WHERE id_agente_modulo = ?', $id_agente_modulo);
		
		# Do a nanosleep here for 0,001 sec
		usleep (100000);
		
		log_message ('CHECKDB',
			"Deleting non-existing module $id_agente_modulo in state table.");
	}

	#-------------------------------------------------------------------
	# 3. Update empty aliases.
	#-------------------------------------------------------------------
	log_message ('CHECKDB', "Updating empty aliases.");
	db_do ($dbh, "UPDATE tagente SET alias=nombre WHERE alias=''");
}

##############################################################################
# Print a help screen and exit.
##############################################################################
sub help_screen{
	log_message ('', "Usage: $0 <path to configuration file> [options]\n\n");
	log_message ('', "\t\t-p   Only purge and consistency check, skip compact.\n");
	log_message ('', "\t\t-f   Force execution event if another instance of $0 is running.\n\n");
	exit -1;
}

##############################################################################
# Delete old module data.
##############################################################################
sub pandora_delete_old_module_data {
	my ($dbh, $table, $ulimit_access_timestamp, $ulimit_timestamp) = @_;
	
	my $first_mark;
	my $total_time;
	my $purge_steps;
	my $purge_count;

	my $mark1;
	my $mark2;

	# This could be very timing consuming, so make this operation in $BIG_OPERATION_STEP 
	# steps (100 fixed by default)
	# Starting from the oldest record on the table

	# WARNING. This code is EXTREMELLY important. This block (data deletion) could KILL a database if 
	# you alter code and you don't know exactly what are you doing. Please take in mind this code executes each hour
	# and has been patches MANY times. Before altering anything, think twice !

	$first_mark =  get_db_value_limit ($dbh, "SELECT utimestamp FROM $table ORDER BY utimestamp ASC", 1);
	if (defined ($first_mark)) {
		$total_time = $ulimit_timestamp - $first_mark;
		$purge_steps = int($total_time / $BIG_OPERATION_STEP);
		if ($purge_steps > 0) {
			for (my $ax = 1; $ax <= $BIG_OPERATION_STEP; $ax++){
	
				$mark1 = $first_mark + ($purge_steps * $ax);
				$mark2 = $first_mark + ($purge_steps * ($ax -1));	

				# Let's split the intervals in $SMALL_OPERATION_STEP deletes each
				$purge_count = get_db_value ($dbh, "SELECT COUNT(id_agente_modulo) FROM $table WHERE utimestamp < $mark1 AND utimestamp >= $mark2");
				while ($purge_count > 0){
					db_delete_limit ($dbh, $table,  'utimestamp < ? AND utimestamp >= ?', $SMALL_OPERATION_STEP, $mark1, $mark2);
					# Do a nanosleep here for 0,001 sec
					usleep (10000);
					$purge_count = $purge_count - $SMALL_OPERATION_STEP;
				}
				
				log_message ('PURGE', "Deleting old data from $table. $ax%", "\r");
			}
			log_message ('', "\n");
		} else {
			log_message ('PURGE', "No data to purge in $table.");
		}
	} else {
		log_message ('PURGE', "No data in $table.");
	}
}

##############################################################################
# Delete old export data.
##############################################################################
sub pandora_delete_old_export_data {
	my ($dbh, $ulimit_timestamp) = @_;

	log_message ('PURGE', "Deleting old export data from tserver_export_data\n");
	while((my $rc = db_delete_limit ($dbh, 'tserver_export_data', 'UNIX_TIMESTAMP(timestamp) < ?', $SMALL_OPERATION_STEP, $ulimit_timestamp)) ne '0E0') {
		print "RC:$rc\n";
		usleep (10000);
	};
}

##############################################################################
# Delete old session data.
##############################################################################
sub pandora_delete_old_session_data {
    my ($conf, $dbh, $ulimit_timestamp) = @_;

    my $session_timeout = $conf->{'_session_timeout'};

	if ($session_timeout ne '') {
		if ($session_timeout == -1) {
			# The session expires in 10 years
			$session_timeout = 315576000;
		} else {
			$session_timeout *= 60;
		}

		$ulimit_timestamp = time() - $session_timeout;
	}

	log_message ('PURGE', "Deleting old session data from tsessions_php\n");
	while(db_delete_limit ($dbh, 'tsessions_php', 'last_active < ?', $SMALL_OPERATION_STEP, $ulimit_timestamp) ne '0E0') {
		usleep (10000);
	};

	db_do ($dbh, "DELETE FROM tsessions_php WHERE
	data IS NULL OR id_session REGEXP '^cron-'");
}

###############################################################################
# Main
###############################################################################
sub pandoradb_main ($$$) {
	my ($conf, $dbh, $history_dbh) = @_;

	log_message ('', "Starting at ". strftime ("%Y-%m-%d %H:%M:%S", localtime()) . "\n");

	# Purge
	pandora_purgedb ($conf, $dbh);

	# Consistency check
	pandora_checkdb_consistency ($conf, $dbh);

	# Maintain Referential integrity and other stuff
	pandora_checkdb_integrity ($conf, $dbh);

	# Move old data to the history DB
	if (defined ($history_dbh)) {
		undef ($history_dbh) unless defined (enterprise_hook ('pandora_historydb', [$dbh, $history_dbh, $conf->{'_history_db_days'}, $conf->{'_history_db_step'}, $conf->{'_history_db_delay'}]));
		if (defined($conf{'_history_event_enabled'})) {
			undef ($history_dbh) unless defined (enterprise_hook ('pandora_history_event', [$dbh, $history_dbh, $conf->{'_history_event_days'}, $conf->{'_history_db_step'}, $conf->{'_history_db_delay'}]));
		}
	}

	# Compact on if enable and DaysCompact are below DaysPurge 
	if (($conf->{'_onlypurge'} == 0) && ($conf->{'_days_compact'} < $conf->{'_days_purge'})) {
		pandora_compactdb ($conf, defined ($history_dbh) ? $history_dbh : $dbh);
	}

	# Update tconfig with last time of database maintance time (now)
	db_do ($dbh, "DELETE FROM tconfig WHERE token = 'db_maintance'");
	db_do ($dbh, "INSERT INTO tconfig (token, value) VALUES ('db_maintance', '".time()."')");

	# Move SNMP modules back to the Enterprise server
	enterprise_hook("claim_back_snmp_modules", [$dbh, $conf]);

	# Recalculating dynamic intervals.
	enterprise_hook("update_min_max", [$dbh, $conf]);

	log_message ('', "Ending at ". strftime ("%Y-%m-%d %H:%M:%S", localtime()) . "\n");
}

# Init
pandora_init_pdb(\%conf);

# Read config file
pandora_load_config_pdb (\%conf);

# Load enterprise module
if (enterprise_load (\%conf) == 0) {
	log_message ('', " [*] " . pandora_get_initial_product_name() . " Enterprise module not available.\n\n");
}
else {
	log_message ('', " [*] " . pandora_get_initial_product_name() . " Enterprise module loaded.\n\n");
}

# Connect to the DB
my $dbh = db_connect ($conf{'dbengine'}, $conf{'dbname'}, $conf{'dbhost'}, $conf{'dbport'}, $conf{'dbuser'}, $conf{'dbpass'});
my $history_dbh = undef;
is_metaconsole(\%conf);
if ($conf{'_history_db_enabled'} eq '1') {
	eval {
		$conf{'encryption_key'} = enterprise_hook('pandora_get_encryption_key', [\%conf, $conf{'encryption_passphrase'}]);
		$history_dbh = db_connect ($conf{'dbengine'}, $conf{'_history_db_name'}, $conf{'_history_db_host'}, $conf{'_history_db_port'}, $conf{'_history_db_user'}, pandora_output_password(\%conf, $conf{'_history_db_pass'}));
	};
	if ($@) {
		if (is_offline(\%conf)) {
			log_message ('!', "Cannot connect to the history database. Skipping.");
		} else {
			die ("$@\n");
		}
	}
}

# Get a lock
my $lock = db_get_lock ($dbh, 'pandora_db');
if ($lock == 0 && $conf{'_force'} == 0) { 
	log_message ('', " [*] Another instance of DB Tool seems to be running.\n\n");
	exit 1;
}

# Main
pandoradb_main(\%conf, $dbh, $history_dbh);

# Release the lock
if ($lock == 1) {
	db_release_lock ($dbh, 'pandora_db');
}

# Cleanup and exit
db_disconnect ($history_dbh) if defined ($history_dbh);
db_disconnect ($dbh);

exit 0;<|MERGE_RESOLUTION|>--- conflicted
+++ resolved
@@ -35,11 +35,7 @@
 use PandoraFMS::DB;
 
 # version: define current version
-<<<<<<< HEAD
-my $version = "7.0NG.744 PS200414";
-=======
 my $version = "7.0NG.744 PS200421";
->>>>>>> b3d7c56d
 
 # Pandora server configuration
 my %conf;
