--- conflicted
+++ resolved
@@ -33,11 +33,7 @@
 use PandoraFMS::DB;
 
 # version: define current version
-<<<<<<< HEAD
-my $version = "7.0NG PS170316";
-=======
 my $version = "7.0NG PS170317";
->>>>>>> 25fb6bd8
 
 # Pandora server configuration
 my %conf;
