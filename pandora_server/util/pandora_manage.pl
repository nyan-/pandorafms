--- conflicted
+++ resolved
@@ -599,22 +599,17 @@
 		safe_input($name),
 		safe_input($name),
 		$password,
-		safe_input($comments),
-		$is_admin
+		decode_entities($comments),
+		$is_admin ? '1' : '0'
 	);
 
 	my $res = db_insert($dbh, 'id_user', $query, @values);
 
-<<<<<<< HEAD
 	if(is_metaconsole($conf) == 1 && $centralized) {
 		db_synch_insert($dbh, $conf, 'tusuario', $query, $res, @values);
 	}
 	
 	return $res;
-=======
-	return db_insert ($dbh, 'id_user', 'INSERT INTO tusuario (id_user, fullname, password, is_admin, comments)
-                         VALUES (?, ?, ?, ?, ?)', safe_input($name), safe_input($name), $password, $is_admin ? '1' : '0', decode_entities($comments));
->>>>>>> 9d912c2a
 }
 
 ##########################################################################
