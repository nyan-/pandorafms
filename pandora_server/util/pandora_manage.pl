--- conflicted
+++ resolved
@@ -35,11 +35,7 @@
 Encode::Locale::decode_argv;
 
 # version: define current version
-<<<<<<< HEAD
-my $version = "7.0NG PS170406";
-=======
 my $version = "7.0NG PS170418";
->>>>>>> e6a8f6af
 
 # save program name for logging
 my $progname = basename($0);
