--- conflicted
+++ resolved
@@ -36,11 +36,7 @@
 Encode::Locale::decode_argv;
 
 # version: define current version
-<<<<<<< HEAD
-my $version = "7.0NG.744 PS200414";
-=======
 my $version = "7.0NG.744 PS200421";
->>>>>>> b3d7c56d
 
 # save program name for logging
 my $progname = basename($0);
