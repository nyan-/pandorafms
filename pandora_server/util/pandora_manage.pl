--- conflicted
+++ resolved
@@ -35,11 +35,7 @@
 Encode::Locale::decode_argv;
 
 # version: define current version
-<<<<<<< HEAD
-my $version = "7.0NG PS170316";
-=======
 my $version = "7.0NG PS170317";
->>>>>>> 25fb6bd8
 
 # save program name for logging
 my $progname = basename($0);
