#!/usr/bin/perl

###############################################################################
# Pandora FMS General Management Tool
###############################################################################
# Copyright (c) 2015 Artica Soluciones Tecnologicas S.L
#
# This program is free software; you can redistribute it and/or
# modify it under the terms of the GNU General Public License version 2
###############################################################################

# Includes list
use strict;
use Time::Local;		# DateTime basic manipulation
use DBI;				# DB interface with MySQL
use POSIX qw(strftime);
use POSIX;
use HTML::Entities;		# Encode or decode strings with HTML entities
use File::Basename;
use JSON qw(decode_json encode_json);
use MIME::Base64;
use Encode qw(decode encode_utf8);
use LWP::Simple;
use Data::Dumper;

# Default lib dir for RPM and DEB packages
use lib '/usr/lib/perl5';

use PandoraFMS::Tools;
use PandoraFMS::DB;
use PandoraFMS::Core;
use PandoraFMS::Config;

# To handle 'UTF-8' encoded string in command like arguments (similar to "-CA" option for perl)
use Encode::Locale;
Encode::Locale::decode_argv;

# version: define current version
<<<<<<< HEAD
my $version = "7.0NG.720 PS180405";
=======
my $version = "7.0NG.720 PS180409";
>>>>>>> 6bf0371a

# save program name for logging
my $progname = basename($0);

# Parameter
my $param;

# Initialize MD5 variables
md5_init ();

# Pandora server configuration
my %conf;

# FLUSH in each IO
$| = 0;

# Init
pandora_manage_init(\%conf);

# Read config file
pandora_load_config (\%conf);

# Load enterprise module
my $enterprise_msg;
if (enterprise_load (\%conf) == 0) {
	$enterprise_msg = "[*] Pandora FMS Enterprise module not available.";
} else {
	$enterprise_msg = "[*] Pandora FMS Enterprise module loaded.";
}

# Connect to the DB
my $dbh = db_connect ($conf{'dbengine'}, $conf{'dbname'}, $conf{'dbhost'}, $conf{'dbport'}, $conf{'dbuser'}, $conf{'dbpass'});
my $history_dbh = ($conf{'_history_db_enabled'} eq '1') ? db_connect ('mysql', $conf{'_history_db_name'},
		$conf{'_history_db_host'}, '3306', $conf{'_history_db_user'}, $conf{'_history_db_pass'}) : undef;

# Read shared config file
pandora_get_sharedconfig (\%conf, $dbh);

my $conf = \%conf;

# Main
pandora_manage_main(\%conf, $dbh, $history_dbh);

# Cleanup and exit
db_disconnect ($history_dbh) if defined ($history_dbh);
db_disconnect ($dbh);
exit;

########################################################################
########################################################################
# GENERAL FUNCTIONS
########################################################################
########################################################################

########################################################################
# Print a help screen and exit.
########################################################################
sub help_screen{
	print "\nPandora FMS CLI $version Copyright (c) 2013-2015 Artica ST\n";
	print "This program is Free Software, licensed under the terms of GPL License v2\n";
	print "You can download latest versions and documentation at http://www.pandorafms.org\n\n";
	print "$enterprise_msg\n\n";
	print "Usage: $0 <path to pandora_server.conf> [options] \n\n" unless $param ne '';
	print "Available options by category:\n\n" unless $param ne '';
	print "Available options for $param:\n\n" unless $param eq '';
	print "AGENTS:\n\n" unless $param ne '';
	help_screen_line('--create_agent', "<agent_name> <operating_system> <group> <server_name> \n\t  [<address> <description> <interval>]", 'Create agent');
	help_screen_line('--update_agent', '<agent_name> <field_to_change> <new_value>', "Update an agent field. The fields can be \n\t  the following: agent_name, address, description, group_name, interval, os_name, disabled (0-1), \n\t  parent_name, cascade_protection (0-1), icon_path, update_gis_data (0-1), custom_id");
	help_screen_line('--delete_agent', '<agent_name>', 'Delete agent');
	help_screen_line('--disable_group', '<group_name>', 'Disable agents from an entire group');
	help_screen_line('--enable_group', '<group_name>', 'Enable agents from an entire group');
	help_screen_line('--create_group', '<group_name> [<parent_group_name> <icon> <description>]', 'Create an agent group');
	help_screen_line('--delete_group', '<group_name>', 'Delete an agent group');
	help_screen_line('--update_group', '<group_id>','[<group_name> <parent_group_name> <icon> <description>]', 'Update an agent group');
	help_screen_line('--stop_downtime', '<downtime_name>', 'Stop a planned downtime');
	help_screen_line('--create_downtime', "<downtime_name> <description> <date_from> <date_to> <id_group> <monday> <tuesday>\n\t <wednesday> <thursday> <friday> <saturday> <sunday> <periodically_time_from>\n\t <periodically_time_to> <periodically_day_from> <periodically_day_to> <type_downtime> <type_execution> <type_periodicity>", 'Create a planned downtime');
	help_screen_line('--add_item_planned_downtime', "<id_downtime> <id_agente1,id_agente2,id_agente3...id_agenteN> <name_module1,name_module2,name_module3...name_moduleN> ", 'Add a items planned downtime');
	help_screen_line('--get_all_planned_downtimes', '<name> [<id_group> <type_downtime> <type_execution> <type_periodicity>]', 'Get all planned downtime');
	help_screen_line('--get_planned_downtimes_items', '<name> [<id_group> <type_downtime> <type_execution> <type_periodicity>]', 'Get all items of planned downtimes');
	help_screen_line('--set_planned_downtimes_deleted', '<name> ', 'Deleted a planned downtime');
	help_screen_line('--get_module_id', '<agent_id> <module_name>', 'Get the id of an module');
	help_screen_line('--get_agent_group', '<agent_name>', 'Get the group name of an agent');
	help_screen_line('--get_agent_group_id', '<agent_name>', 'Get the group ID of an agent');
	help_screen_line('--get_agent_modules', '<agent_name>', 'Get the modules of an agent');
	help_screen_line('--get_agents', '[<group_name> <os_name> <status> <max_modules> <filter_substring> <policy_name>]', "Get \n\t  list of agents with optative filter parameters");
	help_screen_line('--delete_conf_file', '<agent_name>', 'Delete a local conf of a given agent');
	help_screen_line('--clean_conf_file', '<agent_name>', "Clean a local conf of a given agent deleting all modules, \n\t  policies, file collections and comments");
	help_screen_line('--get_bad_conf_files', '', 'Get the files bad configured (without essential tokens)');
	help_screen_line('--locate_agent', '<agent_name>', 'Search a agent into of nodes of metaconsole. Only Enterprise.');
	help_screen_line('--migration_agent_queue', '<id_node> <source_node_name> <target_node_name> [<db_only>]', 'Migrate agent only metaconsole');
	help_screen_line('--migration_agent', '<id_node> ', 'Is migrating the agent only metaconsole');
	help_screen_line('--apply_module_template', '<id_template> <id_agent>', 'Apply module template to agent');	
	print "\nMODULES:\n\n" unless $param ne '';
	help_screen_line('--create_data_module', "<module_name> <module_type> <agent_name> [<description> <module_group> \n\t  <min> <max> <post_process> <interval> <warning_min> <warning_max> <critical_min> <critical_max> \n\t <history_data> <definition_file> <warning_str> <critical_str>\n\t  <unknown_events> <ff_threshold> <each_ff> <ff_threshold_normal>\n\t  <ff_threshold_warning> <ff_threshold_critical> <ff_timeout> <warning_inverse> <critical_inverse>\n\t <critical_instructions> <warning_instructions> <unknown_instructions>]", 'Add data server module to agent');
	help_screen_line('--create_web_module', "<module_name> <module_type> <agent_name> [<description> <module_group> \n\t  <min> <max> <post_process> <interval> <warning_min> <warning_max> <critical_min> <critical_max> \n\t <history_data> <retries> <requests> <agent_browser_id> <auth_server> <auth_realm> <definition_file>\n\t <proxy_url> <proxy_auth_login> <proxy_auth_password> <warning_str> <critical_str>\n\t  <unknown_events> <ff_threshold> <each_ff> <ff_threshold_normal>\n\t  <ff_threshold_warning> <ff_threshold_critical> <ff_timeout> <warning_inverse> <critical_inverse>\n\t <critical_instructions> <warning_instructions> <unknown_instructions>].\n\t The valid data types are web_data, web_proc, web_content_data or web_content_string", 'Add web server module to agent');
	help_screen_line('--create_network_module', "<module_name> <module_type> <agent_name> <module_address> \n\t  [<module_port> <description> <module_group> <min> <max> <post_process> <interval> \n\t  <warning_min> <warning_max> <critical_min> <critical_max> <history_data> <ff_threshold>\n\t  <warning_str> <critical_str> <unknown_events> <each_ff>\n\t  <ff_threshold_normal> <ff_threshold_warning> <ff_threshold_critical> <timeout> <retries>\n\t <critical_instructions> <warning_instructions> <unknown_instructions>\n\t <warning_inverse> <critical_inverse>]", 'Add not snmp network module to agent');
	help_screen_line('--create_snmp_module', "<module_name> <module_type> <agent_name> <module_address> <module_port>\n\t  <version> [<community> <oid> <description> <module_group> <min> <max> <post_process> <interval>\n\t   <warning_min> <warning_max> <critical_min> <critical_max> <history_data> \n\t  <snmp3_priv_method> <snmp3_priv_pass> <snmp3_sec_level> <snmp3_auth_method> \n\t  <snmp3_auth_user> <snmp3_auth_pass> <ff_threshold> <warning_str> \n\t  <critical_str> <unknown_events> <each_ff> <ff_threshold_normal>\n\t  <ff_threshold_warning> <ff_threshold_critical> <timeout> <retries>
	\n\t <critical_instructions> <warning_instructions> <unknown_instructions>\n\t <warning_inverse> <critical_inverse>]", 'Add snmp network module to agent');
	help_screen_line('--create_plugin_module', "<module_name> <module_type> <agent_name> <module_address> \n\t  <module_port> <plugin_name> <user> <password> <parameters> [<description> \n\t  <module_group> <min> <max> <post_process> <interval> <warning_min> <warning_max> <critical_min> \n\t  <critical_max> <history_data> <ff_threshold> <warning_str> <critical_str>\n\t  <unknown_events> <each_ff> <ff_threshold_normal> <ff_threshold_warning>\n\t  <ff_threshold_critical> <timeout> \n\t <critical_instructions> <warning_instructions> <unknown_instructions>\n\t <warning_inverse> <critical_inverse>]", 'Add plug-in module to agent');
    help_screen_line('--create_module_group', '<module_group_name>');
	help_screen_line('--delete_module', 'Delete module from agent', '<module_name> <agent_name>');
    help_screen_line('--data_module', "<server_name> <agent_name> <module_name> \n\t  <module_type> <module_new_data> [<datetime>]", 'Insert data to module');
    help_screen_line('--get_module_data', "<agent_name> <module_name> <interval> [<csv_separator>]", "\n\t  Show the data of a module in the last X seconds (interval) in CSV format");
    help_screen_line('--delete_data', '-m <module_name> <agent_name> | -a <agent_name> | -g <group_name>', "Delete historic \n\t  data of a module, the modules of an agent or the modules of the agents of a group");
	help_screen_line('--update_module', '<module_name> <agent_name> <field_to_change> <new_value>', 'Update a module field');
    help_screen_line('--get_agents_module_current_data', '<module_name>', "Get the agent and current data \n\t  of all the modules with a given name");
	help_screen_line('--create_network_module_from_component', '<agent_name> <component_name>', "Create a new network \n\t  module from a network component");
	help_screen_line('--create_synthetic', "<module_name> <synthetic_type> <agent_name> <source_agent1>,<operation>,<source_module1>|<source_agent1>,<source_module1> \n\t [ <operation>,<fixed_value> | <source agent2>,<operation>,<source_module2> ]", "Create a new Synthetic module");
	print "\nALERTS:\n\n" unless $param ne '';
    help_screen_line('--create_template_module', '<template_name> <module_name> <agent_name>', 'Add alert template to module');
    help_screen_line('--delete_template_module', '<template_name> <module_name> <agent_name>', 'Delete alert template from module');
    help_screen_line('--create_template_action', "<action_name> <template_name> <module_name> \n\t  <agent_name> [<fires_min> <fires_max>]', 'Add alert action to module-template");
    help_screen_line('--delete_template_action', "<action_name> <template_name> <module_name> \n\t  <agent_name>", 'Delete alert action from module-template');
	help_screen_line('--disable_alerts', '', 'Disable alerts in all groups (system wide)');
	help_screen_line('--enable_alerts', '', 'Enable alerts in all groups (system wide)');
	help_screen_line('--create_alert_template', "<template_name> <condition_type_serialized>\n\t   <time_from> <time_to> [<description> <group_name> <field1> <field2> \n\t  <field3> <priority>  <default_action> <days> <time_threshold> <min_alerts> \n\t  <max_alerts> <alert_recovery> <field2_recovery> <field3_recovery> \n\t  <condition_type_separator>]", 'Create alert template');
	help_screen_line('--delete_alert_template', '<template_name>', 'Delete alert template');
	help_screen_line('--update_alert_template', "<template_name> <field_to_change> \n\t  <new_value>", 'Update a field of an alert template');
	help_screen_line('--validate_all_alerts', '', 'Validate all the alerts');
	help_screen_line('--create_special_day', "<special_day> <same_day> <description> <group>", 'Create special day');
	help_screen_line('--delete_special_day', '<special_day>', 'Delete special day');
	help_screen_line('--update_special_day', "<special_day> <field_to_change> <new_value>", 'Update a field of a special day');
	help_screen_line('--create_data_module_from_local_component', '<agent_name> <component_name>', "Create a new data \n\t  module from a local component");
	help_screen_line('--create_local_component', "<component_name> <data> [<description> <id_os> <os_version> \n\t  <id_network_component_group> <type> <min> <max> <module_interval> <id_module_group> <history_data> <min_warning> \n\t <max_warning> <str_warning> <min_critical> <max_critical>\n\t  <str_critical> <min_ff_event> <post_process> <unit>\n\t  <wizard_level> <critical_instructions>\n\t  <warning_instructions> <unknown_instructions> <critical_inverse>\n\t  <warning_inverse> <id_category> <disabled_types_event>\n\t  <tags> <min_ff_event_normal> <min_ff_event_warning>\n\t  <min_ff_event_critical> <each_ff> <ff_timeout>]", 'Create local component');
	
	print "\nUSERS:\n\n" unless $param ne '';
	help_screen_line('--create_user', '<user_name> <user_password> <is_admin> [<comments>]', 'Create user');
	help_screen_line('--delete_user', '<user_name>', 'Delete user');
	help_screen_line('--update_user', '<user_id> <field_to_change> <new_value>', "Update a user field. The fields\n\t   can be the following: email, phone, is_admin (0-1), language, id_skin, flash_chart (0-1)\n\t  , comments, fullname, password");
	help_screen_line('--enable_user', '<user_id>', 'Enable a given user');
	help_screen_line('--disable_user', '<user_id>', 'Disable a given user');
	help_screen_line('--add_profile', '<user_name> <profile_name> <group_name>', 'Add perfil to user');
	help_screen_line('--delete_profile', '<user_name> <profile_name> <group_name>', 'Delete perfil from user');
	help_screen_line('--add_profile_to_user', '<user_id> <profile_name> [<group_name>]', 'Add a profile in group to a user');
	help_screen_line('--create_profile', "<profile_name> <incident_view> <incident_edit> <incident_management> <agent_view>\n\t   <agent_edit> <agent_disable> <alert_edit> <alert_management> <user_management> <db_management>\n\t   <event_view> <event_edit> <event_management> <report_view> <report_edit> <report_management>\n\t   <map_view> <map_edit> <map_management> <vconsole_view> <vconsole_edit> <vconsole_management>\n\t   <pandora_management>", 'Create profile');
	help_screen_line('--disable_eacl', '', 'Disable enterprise ACL system');
	help_screen_line('--enable_eacl', '', 'Enable enterprise ACL system');
	help_screen_line('--disable_double_auth', '<user_name>', 'Disable the double authentication for the specified user');
	print "\nEVENTS:\n\n" unless $param ne '';
	help_screen_line('--create_event', "<event> <event_type> <group_name> [<agent_name> <module_name>\n\t   <event_status> <severity> <template_name> <user_name> <comment> \n\t  <source> <id_extra> <tags> <critical_instructions> <warning_instructions> <unknown_instructions> \n\t <custom_data_json> <force_create_agent>]", 'Add event');
  help_screen_line('--validate_event', "<agent_name> <module_name> <datetime_min> <datetime_max>\n\t   <user_name> <criticity> <template_name>", 'Validate events');
  help_screen_line('--validate_event_id', '<event_id>', 'Validate event given a event id');
  help_screen_line('--get_event_info', '<event_id>[<csv_separator>]', 'Show info about a event given a event id');
  help_screen_line('--add_event_comment', '<event_id> <user_name> <comment>', 'Add event\'s comment');
	print "\nINCIDENTS:\n\n" unless $param ne '';
	help_screen_line('--create_incident', "<title> <description> <origin> <status> <priority 0 for Informative, \n\t  1 for Low, 2 for Medium, 3 for Serious, 4 for Very serious or 5 for Maintenance>\n\t   <group> [<owner>]", 'Create incidents');
	print "\nPOLICIES:\n\n" unless $param ne '';
	help_screen_line('--apply_policy', '<policy_name>', 'Force apply a policy');
	help_screen_line('--apply_all_policies', '', 'Force apply to all the policies');
	help_screen_line('--add_agent_to_policy', '<agent_name> <policy_name>', 'Add an agent to a policy');
	help_screen_line('--delete_not_policy_modules', '', 'Delete all modules without policy from configuration file');
	help_screen_line('--disable_policy_alerts', '<policy_name>', 'Disable all the alerts of a policy');
	help_screen_line('--create_policy', '<policy_name> <group_name> <description>');
	help_screen_line('--create_policy_data_module', "<policy_name> <module_name> <module_type> [<description> \n\t  <module_group> <min> <max> <post_process> <interval> <warning_min> <warning_max> \n\t  <critical_min> <critical_max> <history_data> <data_configuration> <warning_str> \n\t  <critical_str> <unknown_events> <ff_threshold> <each_ff>\n\t  <ff_threshold_normal> <ff_threshold_warning> <ff_threshold_critical>\n\t  <ff_timeout> <critical_instructions> <warning_instructions> <unknown_instructions>\n\t <warning_inverse> <critical_inverse>]", 'Add data server module to policy');
	help_screen_line('--create_policy_web_module', "<policy_name> <module_name> <module_type> [<description> \n\t  <module_group> <min> <max> <post_process> <interval> <warning_min> <warning_max> \n\t  <critical_min> <critical_max> <history_data> <retries> <requests> <agent_browser_id> <auth_server> <auth_realm> <data_configuration> <proxy_url> <proxy_auth_login> <proxy_auth_password> <warning_str> \n\t  <critical_str> <unknown_events> <ff_threshold> <each_ff>\n\t  <ff_threshold_normal> <ff_threshold_warning> <ff_threshold_critical>\n\t  <ff_timeout> <warning_inverse> <critical_inverse> <critical_instructions> <warning_instructions> <unknown_instructions>].\n\t The valid data types are web_data, web_proc, web_content_data or web_content_string", 'Add web server module to policy');
	help_screen_line('--create_policy_network_module', "<policy_name> <module_name> <module_type> [<module_port> \n\t  <description> <module_group> <min> <max> <post_process> <interval> \n\t  <warning_min> <warning_max> <critical_min> <critical_max> <history_data> <ff_threshold> \n\t  <warning_str> <critical_str> <unknown_events> <each_ff>\n\t  <ff_threshold_normal> <ff_threshold_warning> <ff_threshold_critical>\n\t <critical_instructions> <warning_instructions> <unknown_instructions>\n\t <warning_inverse> <critical_inverse>]", "Add not snmp network module to policy");
	help_screen_line('--create_policy_snmp_module', "<policy_name> <module_name> <module_type> <module_port> \n\t  <version> [<community> <oid> <description> <module_group> <min> <max> \n\t  <post_process> <interval> <warning_min> <warning_max> <critical_min> <critical_max> <history_data>\n\t   <snmp3_priv_method> <snmp3_priv_pass> <snmp3_sec_level> <snmp3_auth_method> <snmp3_auth_user> \n\t  <snmp3_priv_pass> <ff_threshold> <warning_str> <critical_str>\n\t  <unknown_events> <each_ff> <ff_threshold_normal>\n\t  <ff_threshold_warning> <ff_threshold_critical>\n\t 
	<critical_instructions> <warning_instructions> <unknown_instructions>\n\t <warning_inverse> <critical_inverse>]", 'Add snmp network module to policy');
	help_screen_line('--create_policy_plugin_module', "<policy_name> <module_name> <module_type> \n\t  <module_port> <plugin_name> <user> <password> <parameters> [<description> <module_group> <min> \n\t  <max> <post_process> <interval> <warning_min> <warning_max> <critical_min> <critical_max>\n\t  <history_data> <ff_threshold> <warning_str> <critical_str>\n\t  <unknown_events> <each_ff> <ff_threshold_normal>\n\t  <ff_threshold_warning> <ff_threshold_critical>\n\t <critical_instructions> <warning_instructions> <unknown_instructions>\n\t <warning_inverse> <critical_inverse>]", 'Add plug-in module to policy');
	help_screen_line('--create_policy_data_module_from_local_component', '<policy_name> <component_name>');
	help_screen_line('--add_collection_to_policy', "<policy_name> <collection_name>");
	help_screen_line('--validate_policy_alerts', '<policy_name>', 'Validate the alerts of a given policy');
	help_screen_line('--get_policy_modules', '<policy_name>', 'Get the modules of a policy');
	help_screen_line('--get_policies', '[<agent_name>]', "Get all the policies (without parameters) or \n\tthe policies of a given agent (agent name as parameter)");
	help_screen_line('--recreate_collection', '<collection_id>', 'Recreate the files of a collection');
	
	print "\nNETFLOW:\n\n" unless $param ne '';
	help_screen_line('--create_netflow_filter', "<filter_name> <group_name> <filter> \n\t  <aggregate_by dstip|dstport|none|proto|srcip|srcport> <output_format kilobytes|kilobytespersecond|\n\t  megabytes|megabytespersecond>", "Create a new netflow filter");
	print "\nTOOLS:\n\n" unless $param ne '';
	help_screen_line('--exec_from_file', '<file_path> <option_to_execute> <option_params>', "Execute any CLI option \n\t  with macros from CSV file");
    help_screen_line('--create_snmp_trap', '<name> <oid> <description> <severity>', "Create a new trap definition. \n\tSeverity 0 (Maintenance), 1(Info) , 2 (Normal), 3 (Warning), 4 (Critical), 5 (Minor) and 6 (Major)");
    print "\nSETUP:\n\n" unless $param ne '';
	help_screen_line('--set_event_storm_protection', '<value>', "Enable (1) or disable (0) event \n\t  storm protection");
	
    print "\nTAGS\n\n" unless $param ne '';
    help_screen_line('--create_tag', '<tag_name> <tag_description> [<tag_url>] [<tag_email>]', 'Create a new tag');
    help_screen_line('--add_tag_to_user_profile', '<user_id> <tag_name> <group_name> <profile_name>', 'Add a tag to the given user profile');
    help_screen_line('--add_tag_to_module', '<agent_name> <module_name> <tag_name>', 'Add a tag to the given module');

	print "\nVISUAL CONSOLES\n\n" unless $param ne '';
	help_screen_line('--create_visual_console', '<name> <background> <width> <height> <group> <mode> [<position_to_locate_elements>] [<background_color>] [<elements>]', 'Create a new visual console');
	help_screen_line('--edit_visual_console', '<id> [<name>] [<background>] [<width>] [<height>] [<group>] [<mode>] [<position_to_locate_elements>] [<background_color>] [<elements>]', 'Edit a visual console');
	help_screen_line('--delete_visual_console', '<id>', 'Delete a visual console');
	help_screen_line('--delete_visual_console_objects', '<id> <mode> <id_mode>', 'Delete a visual console elements');
	help_screen_line('--duplicate_visual_console', '<id> <times> [<prefix>]', 'Duplicate a visual console');
	help_screen_line('--export_json_visual_console', '<id> [<path>] [<with_element_id>]', 'Creates a json with the visual console elements information');


	print "\n";
	exit;
}

########################################################################
# 
########################################################################
sub api_call($$$;$$$) {
	my ($pa_config, $op, $op2, $id, $id2, $other) = @_;
	my $content = undef;
	
	eval {
		# Set the parameters for the POST request.
		my $params = {};
		$params->{"apipass"} = $pa_config->{"console_api_pass"};
		$params->{"user"} = $pa_config->{"console_user"};
		$params->{"pass"} = $pa_config->{"console_pass"};
		$params->{"op"} = $op;
		$params->{"op2"} = $op2;
		$params->{"id"} = $id;
		$params->{"id2"} = $id2;
		$params->{"other"} = $other;
		$params->{"other_mode"} = "url_encode_separator_|";
		
		# Call the API.
		my $ua = new LWP::UserAgent;
		my $url = $pa_config->{"console_api_url"};
		my $response = $ua->post($url, $params);
		
		if ($response->is_success) {
			$content = $response->decoded_content();
		}
		else {
			$content = $response->decoded_content();
		}
	};
	
	return $content;
}

###############################################################################
# Disable a entire group
###############################################################################
sub pandora_disable_group ($$$) {
    my ($conf, $dbh, $group) = @_;

	if ($group == 0){
		db_do ($dbh, "UPDATE tagente SET disabled = 1");
	}
	else {
		db_do ($dbh, "UPDATE tagente SET disabled = 1 WHERE id_grupo = $group");
	}
    exit;
}

###############################################################################
# Enable a entire group
###############################################################################
sub pandora_enable_group ($$$) {
    my ($conf, $dbh, $group) = @_;

	if ($group == 0){
			db_do ($dbh, "UPDATE tagente SET disabled = 0");
	}
	else {
			db_do ($dbh, "UPDATE tagente SET disabled = 0 WHERE id_grupo = $group");
	}
    exit;
}

##############################################################################
# Init screen
##############################################################################
sub pandora_manage_init ($) {
    my $conf = shift;
	
    $conf->{"verbosity"}=0;	# Verbose 1 by default
	$conf->{"daemon"}=0;	# Daemon 0 by default
	$conf->{'PID'}="";	# PID file not exist by default
	$conf->{"quiet"}=0;	# Daemon 0 by default
	

	# Load config file from command line
	help_screen () if ($#ARGV < 0);
   
        $conf->{'pandora_path'} = $ARGV[0];

	help_screen () if ($conf->{'pandora_path'} =~ m/--*h\w*\z/i );
}

##########################################################################
## Delete a template module.
##########################################################################
sub pandora_delete_template_module ($$) {
	my ($dbh, $template_module_id) = @_;

	# Delete the template module
	db_do ($dbh, 'DELETE FROM talert_template_modules WHERE id = ?', $template_module_id);
	
	# 
	db_do ($dbh, 'DELETE FROM talert_template_module_actions WHERE id_alert_template_module = ?', $template_module_id);
}

##########################################################################
## Delete a policy template module action.
##########################################################################
sub pandora_delete_template_module_action ($$$) {
        my ($dbh, $template_module_id, $action_id) = @_;

        return db_do ($dbh, 'DELETE FROM talert_template_module_actions WHERE id_alert_template_module = ? AND id_alert_action = ?', $template_module_id, $action_id);
}

##########################################################################
## Create an alert template from hash
##########################################################################
sub pandora_create_alert_template_from_hash ($$$) {
	my ($pa_config, $parameters, $dbh) = @_;

 	logger($pa_config, "Creating alert_template '$parameters->{'name'}'", 10);

	my $template_id = db_process_insert($dbh, 'id', 'talert_templates', $parameters);

	return $template_id;
}

##########################################################################
# Assign a profile in a group to user 
##########################################################################
sub pandora_add_profile_to_user ($$$;$) {
	my ($dbh, $user_id, $profile_id, $group_id) = @_;
	
	$group_id = 0 unless defined($group_id);
	
	db_do ($dbh, 'INSERT INTO tusuario_perfil (id_usuario, id_perfil, id_grupo)
				  VALUES (?, ?, ?)', safe_input($user_id), $profile_id, $group_id);
}


##########################################################################
## Create a SNMP trap, given OID name description
##########################################################################

sub cli_create_snmp_trap ($$) {
	my ($conf, $dbh) = @_;

	my ($name, $oid, $description, $severity);

	($name, $oid, $description, $severity) = @ARGV[2..5];

    db_do ($dbh, 'INSERT INTO ttrap_custom_values (`oid`, `text`, `description`, `severity`)
				  VALUES (?, ?, ?, ?)', $oid, $name, $description, $severity);

	print "Creando $name $oid $description $severity \n";
	exit;
}

##########################################################################
## Create a user.
##########################################################################
sub pandora_create_user ($$$$$) {
	my ($dbh, $name, $password, $is_admin, $comments) = @_;


return db_insert ($dbh, 'id_user', 'INSERT INTO tusuario (id_user, fullname, password, comments, is_admin)
                         VALUES (?, ?, ?, ?, ?)', safe_input($name), safe_input($name), $password, safe_input($comments), $is_admin);
}

##########################################################################
## Delete a user.
##########################################################################
sub pandora_delete_user ($$) {
my ($dbh, $name) = @_;

# Delete user profiles
db_do ($dbh, 'DELETE FROM tusuario_perfil WHERE id_usuario = ?', $name);

# Delete the user
my $return = db_do ($dbh, 'DELETE FROM tusuario WHERE id_user = ?', $name);

if($return eq '0E0') {
	return -1;
}
else {
	return 0;
}
}

##########################################################################
## Delete an alert template.
##########################################################################
sub pandora_delete_alert_template ($$) {
my ($dbh, $template_name) = @_;

# Delete the alert_template
my $return = db_do ($dbh, 'DELETE FROM talert_templates WHERE name = ?', safe_input($template_name));

if($return eq '0E0') {
	return -1;
}
else {
	return 0;
}
}

##########################################################################
## Assign a profile to the given user/group.
##########################################################################
sub pandora_create_user_profile ($$$$) {
        my ($dbh, $user_id, $profile_id, $group_id) = @_;
        
        return db_insert ($dbh, 'id_up', 'INSERT INTO tusuario_perfil (id_usuario, id_perfil, id_grupo) VALUES (?, ?, ?)', $user_id, $profile_id, $group_id);
}

##########################################################################
## Create profile.
##########################################################################
sub pandora_create_profile ($$$$$$$$$$$$$$$$$$$$$$$$$) {
        my ($dbh, $profile_name, $incident_view,$incident_edit, $incident_management, $agent_view,
		$agent_edit, $agent_disable, $alert_edit, $alert_management, $user_management, $db_management,
		$event_view, $event_edit, $event_management, $report_view, $report_edit, $report_management,
		$map_view, $map_edit, $map_management, $vconsole_view, $vconsole_edit, $vconsole_management, $pandora_management) = @_;

		return db_insert ($dbh, 'id_up', 'INSERT INTO tperfil (name,incident_edit,incident_view,incident_management,agent_view,agent_edit,alert_edit,user_management,db_management,alert_management,pandora_management,report_view,report_edit,report_management,event_view,event_edit,event_management,agent_disable,map_view,map_edit,map_management,vconsole_view,vconsole_edit,vconsole_management) VALUES (?, ?, ?, ?, ?, ?, ?, ?, ?, ?, ?, ?, ?, ?, ?, ?, ?, ?, ?, ?, ?, ?, ?, ?);',
		$profile_name, $incident_view,$incident_edit, $incident_management, $agent_view,
		$agent_edit, $agent_disable, $alert_edit, $alert_management, $user_management, $db_management,
		$event_view, $event_edit, $event_management, $report_view, $report_edit, $report_management,
		$map_view, $map_edit, $map_management, $vconsole_view, $vconsole_edit, $vconsole_management, $pandora_management);
}

##########################################################################
## Delete a profile from the given user/group.
##########################################################################
sub pandora_delete_user_profile ($$$$) {
	my ($dbh, $user_id, $profile_id, $group_id) = @_;
	
	return db_do ($dbh, 'DELETE FROM tusuario_perfil WHERE id_usuario=? AND id_perfil=? AND id_grupo=?', $user_id, $profile_id, $group_id);
}

##########################################################################
## Delete a planned downtime
##########################################################################
sub pandora_delete_planned_downtime ($$) {
	my ($dbh, $id_downtime) = @_;
	
	my $execute = get_db_single_row($dbh, 'SELECT executed FROM tplanned_downtime WHERE id = ? ', $id_downtime);
	
	if ( !$execute->{'executed'} ) {
		my $result = db_do ($dbh, 'DELETE FROM tplanned_downtime WHERE id = ? ', $id_downtime);
		
		if ($result) {
			return "This planned downtime is deleted";
		}	
		else {
			return "Problems with this planned downtime";
		}
	}
	else {
		return "The scheduled downtime is still being executed";
	}
}

##########################################################################
## Delete all the data of module, agent's modules or group's agent's modules
##########################################################################
sub pandora_delete_data ($$$) {
	my ($dbh, $type, $id) = @_;
	
	if($type eq 'group') {
		my @delete_agents = get_db_rows ($dbh, 'SELECT id_agente FROM tagente WHERE id_grupo = ?', $id);
		foreach my $agent (@delete_agents) {
			my @delete_modules = get_db_rows ($dbh, 'SELECT id_agente_modulo FROM tagente_modulo WHERE id_agente = ?', $agent->{'id_agente'});
			foreach my $module (@delete_modules) {
				pandora_delete_module_data($dbh, $module->{'id_agente_modulo'});
			}
		}
	}
	elsif ($type eq 'agent') {
		my @delete_modules = get_db_rows ($dbh, 'SELECT id_agente_modulo FROM tagente_modulo WHERE id_agente = ?', $id);
		foreach my $module (@delete_modules) {
			pandora_delete_module_data($dbh, $module->{'id_agente_modulo'});
		}
	}
	elsif ($type eq 'module'){
		pandora_delete_module_data($dbh, $id);
	}
	else {
		return 0;
	}
}

##########################################################################
## Delete all the data of module
##########################################################################
sub pandora_delete_module_data ($$) {
	my ($dbh, $id_module) = @_;
	my $buffer = 1000;
	
	while(1) {
		my $nd = get_db_value ($dbh, 'SELECT count(id_agente_modulo) FROM tagente_datos_string WHERE id_agente_modulo=?', $id_module);
		my $ndinc = get_db_value ($dbh, 'SELECT count(id_agente_modulo) FROM tagente_datos_string WHERE id_agente_modulo=?', $id_module);
		my $ndlog4x = get_db_value ($dbh, 'SELECT count(id_agente_modulo) FROM tagente_datos_string WHERE id_agente_modulo=?', $id_module);
		my $ndstring = get_db_value ($dbh, 'SELECT count(id_agente_modulo) FROM tagente_datos_string WHERE id_agente_modulo=?', $id_module);
		
		my $ntot = $nd + $ndinc + $ndlog4x + $ndstring;

		if($ntot == 0) {
			last;
		}
		
		if($nd > 0) {
			db_do ($dbh, 'DELETE FROM tagente_datos WHERE id_agente_modulo=? LIMIT ?', $id_module, $buffer);
		}
		
		if($ndinc > 0) {
			db_do ($dbh, 'DELETE FROM tagente_datos_inc WHERE id_agente_modulo=? LIMIT ?', $id_module, $buffer);
		}
	
		if($ndlog4x > 0) {
			db_do ($dbh, 'DELETE FROM tagente_datos_log4x WHERE id_agente_modulo=? LIMIT ?', $id_module, $buffer);
		}
		
		if($ndstring > 0) {
			db_do ($dbh, 'DELETE FROM tagente_datos_string WHERE id_agente_modulo=? LIMIT ?', $id_module, $buffer);
		}
	}
		
	return 1;
}

##########################################################################
# Validate event.
# This validates all events pending to ACK for the same id_agent_module
##########################################################################
sub pandora_validate_event_filter ($$$$$$$$$) {
	my ($pa_config, $id_agentmodule, $id_agent, $timestamp_min, $timestamp_max, $id_user, $id_alert_agent_module, $criticity, $dbh) = @_;
	my $filter = '';
		
	if ($id_agentmodule ne ''){
		$filter .= " AND id_agentmodule = $id_agentmodule";
	}
	if ($id_agent ne ''){
		$filter .= " AND id_agente = $id_agent";
	}
	if ($timestamp_min ne ''){
		$filter .= " AND timestamp >= '$timestamp_min'";
	}
	if ($timestamp_max ne ''){
		$filter .= " AND timestamp <= '$timestamp_max'";
	}
	if ($id_user ne ''){
		$filter .= " AND id_usuario = '$id_user'";
	}
	
	if ($id_alert_agent_module ne ''){
		$filter .= " AND id_alert_am = $id_alert_agent_module";
	}	
	
	if ($criticity ne ''){
		$filter .= " AND criticity = $criticity";
	}

	logger($pa_config, "Validating events", 10);
	db_do ($dbh, "UPDATE tevento SET estado = 1 WHERE estado = 0".$filter);
}

##########################################################################
# Validate event given a event id
##########################################################################
sub pandora_validate_event_id ($$$) {
	my ($pa_config, $id_event, $dbh) = @_;
	my $filter = '';
	
	if ($id_event ne ''){
		$filter .= " AND id_evento = $id_event";
	}	

	logger($pa_config, "Validating events", 10);
	db_do ($dbh, "UPDATE tevento SET estado = 1 WHERE estado = 0".$filter);
}

##########################################################################
## Update a user from hash
##########################################################################
sub pandora_update_user_from_hash ($$$$) {
	my ($parameters, $where_column, $where_value, $dbh) = @_;
	
	my $user_id = db_process_update($dbh, 'tusuario', $parameters, {$where_column => $where_value});
	return $user_id;
}

##########################################################################
## Update an alert template from hash
##########################################################################
sub pandora_update_alert_template_from_hash ($$$$) {
	my ($parameters, $where_column, $where_value, $dbh) = @_;
	
	my $template_id = db_process_update($dbh, 'talert_templates', $parameters, {$where_column => $where_value});
	return $template_id;
}

###############################################################################
# Get list of all downed agents
###############################################################################
sub pandora_get_downed_agents () {    	
	my @downed_agents = get_db_rows ($dbh, "SELECT tagente.id_agente, tagente.nombre, truncate((NOW() - tagente.ultimo_contacto/60),0) as downed_time, tagente.server_name from tagente
where  UNIX_TIMESTAMP(NOW()) - UNIX_TIMESTAMP(tagente.ultimo_contacto)>(tagente.intervalo*2)
OR tagente.ultimo_contacto=0");
	
	return \@downed_agents;
}

###############################################################################
# Get the agent (id of agent and module and agent name) list with a given module
###############################################################################
sub pandora_get_module_agents ($$) {
	my ($dbh,$module_name) = @_;
	    	
	my @agents = get_db_rows ($dbh, "SELECT tagente_modulo.id_agente_modulo, tagente.id_agente, tagente.nombre FROM tagente, tagente_modulo 
	WHERE tagente.id_agente = tagente_modulo.id_agente AND tagente_modulo.nombre = ?", safe_input($module_name));
	
	return \@agents;
}

###############################################################################
# Get agent status (critical, warning, unknown or normal)
###############################################################################
sub pandora_get_agent_status ($$) {
	my ($dbh,$agent_id) = @_;
	
	my $critical = get_db_value ($dbh, "SELECT COUNT(tagente_estado.id_agente_estado) FROM tagente_estado, tagente, tagente_modulo WHERE tagente.id_agente = $agent_id AND tagente.disabled = 0 AND tagente_estado.id_agente = tagente.id_agente AND tagente_estado.id_agente_modulo = tagente_modulo.id_agente_modulo AND tagente_modulo.disabled = 0 AND estado = 1 AND (utimestamp >= ( UNIX_TIMESTAMP() - (current_interval * 2)) OR tagente_modulo.id_tipo_modulo IN (21,22,23,100))");
	return 'critical' unless $critical == 0;
	
	my $warning = get_db_value ($dbh, "SELECT COUNT(tagente_estado.id_agente_estado) FROM tagente_estado, tagente, tagente_modulo WHERE tagente.id_agente = $agent_id AND tagente.disabled = 0 AND tagente_estado.id_agente = tagente.id_agente AND tagente_estado.id_agente_modulo = tagente_modulo.id_agente_modulo AND tagente_modulo.disabled = 0 AND estado = 2 AND (utimestamp >= ( UNIX_TIMESTAMP() - (current_interval * 2)) OR tagente_modulo.id_tipo_modulo IN (21,22,23,100))");
	return 'warning' unless $warning == 0;
	
	my $unknown = get_db_value ($dbh, "SELECT COUNT(tagente_estado.id_agente_estado) FROM tagente_estado, tagente, tagente_modulo WHERE tagente.id_agente = $agent_id AND tagente.disabled = 0 AND tagente.id_agente = tagente_estado.id_agente AND tagente_estado.id_agente_modulo = tagente_modulo.id_agente_modulo AND tagente_modulo.disabled = 0 AND tagente_modulo.id_tipo_modulo NOT IN (21,22,23,100) AND utimestamp < ( UNIX_TIMESTAMP() - (current_interval * 2)) AND utimestamp != 0");
	return 'unknown' unless $unknown == 0;
	
	my $normal = get_db_value ($dbh, "SELECT COUNT(tagente_estado.id_agente_estado) FROM tagente_estado, tagente, tagente_modulo WHERE tagente.id_agente = $agent_id AND tagente.disabled = 0 AND tagente_estado.id_agente = tagente.id_agente AND tagente_estado.id_agente_modulo = tagente_modulo.id_agente_modulo AND tagente_modulo.disabled = 0 AND estado = 0 AND (utimestamp != 0 OR tagente_modulo.id_tipo_modulo IN (21,22,23)) AND (utimestamp >= ( UNIX_TIMESTAMP() - (current_interval * 2)) OR tagente_modulo.id_tipo_modulo IN (21,22,23,100))");
	return 'normal' unless $normal == 0;
	return 'normal' unless $normal == 0;
		
	return '';
}

##########################################################################
## Return the modules of a given agent
##########################################################################
sub pandora_get_agent_modules ($$) {
	my ($dbh, $agent_id) = @_;
	
	my @modules = get_db_rows ($dbh, "SELECT id_agente_modulo, nombre FROM tagente_modulo WHERE delete_pending = 0 AND id_agente = ?", $agent_id);

	return \@modules;
}

###############################################################################
# Get module current data
###############################################################################
sub pandora_get_module_current_data ($$) {
	my ($dbh,$id_agent_module) = @_;
	    	
	my $current_data = get_db_value ($dbh, "SELECT datos FROM tagente_estado WHERE id_agente_modulo = ?", $id_agent_module);
	
	return $current_data;
}

##########################################################################
## SUB get_alert_template_id(id)
## Return the alert template id, given "template_name"
##########################################################################
sub pandora_get_alert_template_id ($$) {
	my ($dbh, $template_name) = @_;
	
	my $template_id = get_db_value ($dbh, "SELECT id FROM talert_templates WHERE name = ?", safe_input($template_name));

	return defined ($template_id) ? $template_id : -1;
}

##########################################################################
## SUB get_planned_downtime_id(id)
## Return the planned downtime id, given "downtime_name"
##########################################################################
sub pandora_get_planned_downtime_id ($$) {
	my ($dbh, $downtime_name) = @_;
	
	my $downtime_id = get_db_value ($dbh, "SELECT id FROM tplanned_downtime WHERE name = ?", safe_input($downtime_name));

	return defined ($downtime_id) ? $downtime_id : -1;
}

##########################################################################
## SUB get_all_planned_downtime
## Return the planned downtime id, given "downtime_name"
##########################################################################
sub pandora_get_all_planned_downtime ($$$$$$) {
	my ($dbh, $downtime_name, $id_group, $type_downtime, $type_execution, $type_periodicity) = @_;
	my $sql = "SELECT * FROM tplanned_downtime WHERE  name LIKE '%".safe_input($downtime_name)."%' ";
	my $text_sql = '';
	
	if (defined($id_group) && $id_group ne '') {
		$text_sql .= " id_group = $id_group ";
	}
	if ( defined($type_downtime) && $type_downtime ne '' ) {
		$text_sql .= " type_downtime = $type_downtime ";
	}
	if (defined($type_execution) && $type_execution ne '') {
		$text_sql .= " type_execution = $type_execution ";
	}
	if (defined($type_periodicity) && $type_periodicity ne '') {
		$text_sql .= " type_periodicity = $type_periodicity ";
	}
	
	if ($text_sql eq '') {
		$text_sql = '';
	}
	
	$sql .= $text_sql;
	my @downtimes = get_db_rows ($dbh, $sql);
	
	return @downtimes;
}

##########################################################################
## SUB get_planned_downtimes_items
## Return the planned downtime id, given "downtime_name"
##########################################################################
sub pandora_get_planned_downtimes_items ($$) {
	my ($dbh, $downtime) = @_;
	my $sql = "SELECT * FROM tplanned_downtime_agents WHERE id_downtime = ?";
	my @agents_items = get_db_rows ($dbh, $sql, $downtime->{"id"});
	my @modules_downtime;
	my @return;
	my $text_modules;
	foreach my $agents_item (@agents_items) {
		
		if ( $downtime->{"type_downtime"} eq 'quiet' ) {
			if ( !$agents_item->{'all_modules'} ) {
				$sql = "SELECT id_agent_module FROM tplanned_downtime_modules WHERE id_downtime = ? AND id_agent = ?";
				my @modules_items = get_db_rows ($dbh, $sql, $downtime->{"id"}, $agents_item->{"id_agent"});
				foreach my $modules_item (@modules_items) {
					push(@modules_downtime,$modules_item->{"id_agent_module"});
				}
			}
		}
		
		if ( @modules_downtime != undef ) {
			$text_modules = join(",", @modules_downtime);
			$agents_item->{"modules"} = $text_modules;
			@modules_downtime = undef;
			
		}
		push (@return,$agents_item);
	}
	return @return;
}

##########################################################################
## Create a special day from hash
##########################################################################
sub pandora_create_special_day_from_hash ($$$) {
	my ($pa_config, $parameters, $dbh) = @_;

 	logger($pa_config, "Creating special_day '$parameters->{'date'}'", 10);

	my $template_id = db_process_insert($dbh, 'id', 'talert_special_days', $parameters);

	return $template_id;
}

##########################################################################
## Update a special day from hash
##########################################################################
sub pandora_update_special_day_from_hash ($$$$) {
	my ($parameters, $where_column, $where_value, $dbh) = @_;
	
	my $special_day_id = db_process_update($dbh, 'talert_special_days', $parameters, {$where_column => $where_value});
	return $special_day_id;
}

##########################################################################
## SUB get_special_day_id(id)
## Return the special day id, given "special_day"
##########################################################################
sub pandora_get_special_day_id ($$) {
	my ($dbh, $special_day) = @_;
	
	my $special_day_id = get_db_value ($dbh, "SELECT id FROM talert_special_days WHERE ${RDBMS_QUOTE}date${RDBMS_QUOTE} = ?", $special_day);

	return defined ($special_day_id) ? $special_day_id : -1;
}

##########################################################################
## Delete a special day.
##########################################################################
sub pandora_delete_special_day ($$) {
	my ($dbh, $date) = @_;

	# Delete the special_day
	my $return = db_do ($dbh, 'DELETE FROM talert_special_days WHERE date = ?', safe_input($date));
        
	if($return eq '0E0') {
		return -1;
	}
	else {
		return 0;
	}
}


###############################################################################
###############################################################################
# PRINT HELP AND CHECK ERRORS FUNCTIONS
###############################################################################
###############################################################################

###############################################################################
# log wrapper
###############################################################################
sub print_log ($) {
	my ($msg) = @_;

	print $msg;					# show message

	$msg =~ s/\n+$//;
	logger( $conf, "($progname) $msg", 10);		# save to logging file
}

###############################################################################
# Print a parameter error and exit the program.
###############################################################################
sub param_error ($$) {
    print (STDERR "[ERROR] Parameters error: $_[1] received | $_[0] necessary.\n\n");
    logger( $conf, "($progname) [ERROR] Parameters error: $_[1] received | $_[0] necessary.", 10);
    
    help_screen ();
    exit 1;
}

###############################################################################
# Print a 'not exists' error and exit the program.
###############################################################################
sub notexists_error ($$) {
    print (STDERR "[ERROR] Error: The $_[0] '$_[1]' not exists.\n\n");
    logger( $conf, "($progname) [ERROR] Error: The $_[0] '$_[1]' not exists.", 10);
    exit 1;
}

###############################################################################
# Print a 'exists' error and exit the program.
###############################################################################
sub exists_error ($$) {
    print (STDERR "[ERROR] Error: The $_[0] '$_[1]' already exists.\n\n");
    logger( $conf, "($progname) [ERROR] Error: The $_[0] '$_[1]' already exists.", 10);
    exit 1;
}

###############################################################################
# Check the return of 'get id' and call the error if its equal to -1.
###############################################################################
sub exist_check ($$$) {
    if($_[0] == -1) {
		notexists_error($_[1],$_[2]);
	}
}

###############################################################################
# Check the return of 'get id' and call the error if its not equal to -1.
###############################################################################
sub non_exist_check ($$$) {
    if($_[0] != -1) {
		exists_error($_[1],$_[2]);
	}
}

###############################################################################
# Check the parameters.
# Param 0: # of received parameters
# Param 1: # of acceptable parameters
# Param 2: # of optional parameters
###############################################################################
sub param_check ($$;$) {
	my ($ltotal, $laccept, $lopt) = @_;
	$ltotal = $ltotal - 1;
	
	if(!defined($lopt)){
		$lopt = 0;
	}

	if( $ltotal < $laccept - $lopt || $ltotal > $laccept) {
		if( $lopt == 0 ) {
			param_error ($laccept, $ltotal);
		}
		else {
			param_error (($laccept-$lopt)."-".$laccept, $ltotal);
		}
	}
}

##############################################################################
# Print a help line.
##############################################################################
sub help_screen_line($$$){
	my ($option, $parameters, $help) = @_;
	print "\n\t$option $parameters : $help.\n" unless ($param ne '' && $param ne $option);
}

###############################################################################
###############################################################################
# CLI FUNCTIONS
###############################################################################
###############################################################################

##############################################################################
# Disable group
# Related option: --disable_group
##############################################################################

sub cli_disable_group() {
	my $group_name = @ARGV[2];
	my $id_group;
	
	if($group_name eq "All") {
		print_log "[INFO] Disabling all groups\n\n";
		$id_group = 0;
	}
	else {
		$id_group = get_group_id($dbh, $group_name);
		exist_check($id_group,'group',$group_name);
		print_log "[INFO] Disabling group '$group_name'\n\n";
	}
	
	pandora_disable_group ($conf, $dbh, $id_group);
}

##############################################################################
# Enable group
# Related option: --enable_group
##############################################################################

sub cli_enable_group() {
	my $group_name = @ARGV[2];
	my $id_group;
	
	if($group_name eq "All") {
		$id_group = 0;
		print_log "[INFO] Enabling all groups\n\n";
	}
	else {
		$id_group = get_group_id($dbh, $group_name);
		exist_check($id_group,'group',$group_name);
		print_log "[INFO] Enabling group '$group_name'\n\n";
	}
	
	pandora_enable_group ($conf, $dbh, $id_group);
}

##############################################################################
# Create an agent.
# Related option: --created_agent
##############################################################################

sub cli_create_agent() {
	my ($agent_name,$os_name,$group_name,$server_name,$address,$description,$interval) = @ARGV[2..8];
	
	print_log "[INFO] Creating agent '$agent_name'\n\n";
	
	$address = '' unless defined ($address);
	$description = (defined ($description) ? safe_input($description)  : '' );	# safe_input() might be better at pandora_create_agent() (when passing 'description' to db_insert())
	$interval = 300 unless defined ($interval);
	
	my $id_group = get_group_id($dbh,$group_name);
	exist_check($id_group,'group',$group_name);
	my $os_id = get_os_id($dbh,$os_name);
	exist_check($id_group,'operating system',$group_name);
	my $agent_exists = get_agent_id($dbh,$agent_name);
	non_exist_check($agent_exists, 'agent name', $agent_name);
	pandora_create_agent ($conf, $server_name, $agent_name, $address, $id_group, 0, $os_id, $description, $interval, $dbh);
}

##############################################################################
# Delete an agent.
# Related option: --delete_agent
##############################################################################

sub cli_delete_agent() {
	my $agent_name = @ARGV[2];
	
	$agent_name = decode_entities($agent_name);
	
	if (is_metaconsole($conf) == 1) {
		my $agents_groups = enterprise_hook('get_metaconsole_agent',[$dbh, $agent_name]);
		
		if (scalar(@{$agents_groups}) != 0) {
			foreach my $agent (@{$agents_groups}) {
				my $return = enterprise_hook('delete_metaconsole_agent',[$dbh,$agent->{'id_agente'}]);
				print_log "[INFO] Deleting agent '$agent_name' \n\n";
			}
		}
		my $servers = enterprise_hook('get_metaconsole_setup_servers',[$dbh]);
		my @servers_id = split(',',$servers);
		my @list_servers;
		my $list_names_servers;
		foreach my $server (@servers_id) {
			my $dbh_metaconsole = enterprise_hook('get_node_dbh',[$conf, $server, $dbh]);
			
			my $id_agent = get_agent_id($dbh_metaconsole,$agent_name);
			
			if ($id_agent == -1) {
				next;
			}
			else {
				print_log "[INFO] Deleting agent '$agent_name' in ID server: '$server'\n\n";
				pandora_delete_agent($dbh_metaconsole,$id_agent,$conf);
			}
		}
	}
	else {
	
		my $id_agent = get_agent_id($dbh,$agent_name);
		exist_check($id_agent,'agent',$agent_name);
		
		print_log "[INFO] Deleting agent '$agent_name'\n\n";
		pandora_delete_agent($dbh,$id_agent,$conf);
	}
}


##############################################################################
# Create alert template
# Related option: --create_alert_template
##############################################################################

sub cli_create_alert_template() {
	my ($template_name, $condition_type_serialized, $time_from, $time_to, 
		$description,$group_name,$field1, $field2, $field3, $priority, $default_action, $days, $time_threshold, 
		$min_alerts, $max_alerts, $alert_recovery, $field2_recovery, $field3_recovery, $condition_type_separator) = @ARGV[2..20];
	
	my $template_exists = pandora_get_alert_template_id ($dbh, $template_name);
	non_exist_check($template_exists,'alert template',$template_name);

	my $id_alert_action = 0;
	
	$id_alert_action = get_action_id ($dbh, safe_input($default_action)) unless $default_action eq '';

	my $group_id = 0;
	
	# If group name is not defined, we assign group All (0)
	if(defined($group_name)) {
		$group_id = get_group_id($dbh, $group_name);
		exist_check($group_id,'group',$group_name);
	}
	else {
		$group_name = 'All';
	}
	
	$condition_type_separator = ';' unless defined $condition_type_separator;
	
	my %parameters;
	
	my @condition_array = split($condition_type_separator, $condition_type_serialized);
	
	my $type = $condition_array[0];
	
	if($type eq 'regex') {
		$parameters{'matches_value'} = $condition_array[1];
		$parameters{'value'} = $condition_array[1];
	}
	elsif($type eq 'max_min') {
		$parameters{'matches_value'} = $condition_array[1];
		$parameters{'min_value'} = $condition_array[2];
		$parameters{'max_value'} = $condition_array[3];
	}
	elsif($type eq 'max') {
		$parameters{'max_value'} = $condition_array[1];
	}
	elsif($type eq 'min') {
		$parameters{'min_value'} = $condition_array[1];
	}
	elsif($type eq 'equal') {
		$parameters{'value'} = $condition_array[1];
	}
	elsif($type eq 'not_equal') {
		$parameters{'value'} = $condition_array[1];
	}
	elsif($type eq 'onchange') {
		$parameters{'matches_value'} = $condition_array[1];
	}
	elsif($type eq 'warning' || $type eq 'critical' || $type eq 'unknown' || $type eq 'always') {
		# Only type is stored
	}
	else {
		$type = 'always';
	}
	
	$parameters{'name'} = $template_name;
	$parameters{'type'} = $type;
	$parameters{'time_from'} = $time_from;
	$parameters{'time_to'} = $time_to;
	
	$parameters{'id_alert_action'} = $id_alert_action unless $id_alert_action <= 0;
	
	$parameters{'id_group'} = $group_id;
	$parameters{'field1'} = defined ($field1) ? safe_input($field1) : '';
	$parameters{'field2'} = defined ($field2) ? safe_input($field2) : '';
	$parameters{'field3'} = defined ($field3) ? safe_input($field3) : '';
	$parameters{'priority'} = defined ($priority) ? $priority : 1; # Informational by default
	$parameters{'description'} = defined ($description) ? safe_input($description) : '';
	$parameters{'time_threshold'} = defined ($time_threshold) ? $time_threshold : 86400;
	$parameters{'min_alerts'} = defined ($min_alerts) ? $min_alerts : 0;
	$parameters{'max_alerts'} = defined ($max_alerts) ? $max_alerts : 1;
	$parameters{'recovery_notify'} = defined ($alert_recovery) ? $alert_recovery : 0;
	$parameters{'field2_recovery'} = defined ($field2_recovery) ? safe_input($field2_recovery) : '';
	$parameters{'field3_recovery'} = defined ($field3_recovery) ? safe_input($field3_recovery) : '';
	
	$days = '1111111' unless defined($days); # Al days actived by default
	
	my @days_array = split('',$days);
	
	$parameters{'monday'} = $days_array[0];
	$parameters{'tuesday'} = $days_array[1];
	$parameters{'wednesday'} = $days_array[2];
	$parameters{'thursday'} = $days_array[3];
	$parameters{'friday'} = $days_array[4];
	$parameters{'saturday'} = $days_array[5];
	$parameters{'sunday'} = $days_array[6];

	pandora_create_alert_template_from_hash ($conf, \%parameters, $dbh);
}

##############################################################################
# Create data module.
# Related option: --create_data_module
##############################################################################

sub cli_create_data_module($) {
	my $in_policy = shift;
	my ($policy_name, $module_name, $module_type, $agent_name, $description, $module_group, 
		$min,$max,$post_process, $interval, $warning_min, $warning_max, $critical_min,
		$critical_max, $history_data, $definition_file, $configuration_data, $warning_str, $critical_str, $enable_unknown_events,
	    $ff_threshold, $each_ff, $ff_threshold_normal, $ff_threshold_warning, $ff_threshold_critical, $ff_timeout, 
	    $warning_inverse, $critical_inverse, $critical_instructions, $warning_instructions, $unknown_instructions);
	
	if ($in_policy == 0) {
		($module_name, $module_type, $agent_name, $description, $module_group, 
		$min,$max,$post_process, $interval, $warning_min, $warning_max, $critical_min,
		$critical_max, $history_data, $definition_file, $warning_str, $critical_str, $enable_unknown_events, $ff_threshold,
		$each_ff, $ff_threshold_normal, $ff_threshold_warning, $ff_threshold_critical, $ff_timeout, 
	    $warning_inverse, $critical_inverse, $critical_instructions, $warning_instructions, $unknown_instructions) = @ARGV[2..30];
	}
	else {
		($policy_name, $module_name, $module_type, $description, $module_group, 
		$min,$max,$post_process, $interval, $warning_min, $warning_max, $critical_min,
		$critical_max, $history_data, $configuration_data, $warning_str, $critical_str, $enable_unknown_events, $ff_threshold,
		$each_ff, $ff_threshold_normal, $ff_threshold_warning, $ff_threshold_critical, $ff_timeout, 
	    $warning_inverse, $critical_inverse, $critical_instructions, $warning_instructions, $unknown_instructions) = @ARGV[2..31];
	}
	
	my $module_name_def;
	my $module_type_def;
	
	my $agent_id;
	my $policy_id;
	
	my $disabled_types_event = {};
	if ($enable_unknown_events) {
		$disabled_types_event->{'going_unknown'} = 0;
	}
	else {
		$disabled_types_event->{'going_unknown'} = 1;
	}
	my $disabled_types_event_json = encode_json($disabled_types_event);
	
	if ($in_policy == 0) {
		$agent_id = get_agent_id($dbh,$agent_name);
		exist_check($agent_id,'agent',$agent_name);
		
		my $module_exists = get_agent_module_id($dbh, $module_name, $agent_id);
		non_exist_check($module_exists, 'module name', $module_name);
		
		#~ print_log "[INFO] Adding module '$module_name' to agent '$agent_name'\n\n";
	}
	else {
		$policy_id = enterprise_hook('get_policy_id',[$dbh, safe_input($policy_name)]);
		exist_check($policy_id,'policy',$policy_name);
		
		my $policy_module_exist = enterprise_hook('get_policy_module_id',[$dbh, $policy_id, $module_name]);
		non_exist_check($policy_module_exist,'policy module',$module_name);
		
		#~ print_log "[INFO] Adding module '$module_name' to policy '$policy_name'\n\n";
	}
	
	$module_name_def = $module_name;
	$module_type_def = $module_type;
	# If the module is local and is not to policy, we add it to the conf file
	if (defined($definition_file) && (-e $definition_file) && (-e $conf->{incomingdir}.'/conf/'.md5($agent_name).'.conf')){
		open (FILE, $definition_file);
		my @file = <FILE>;
		my $definition = join("", @file);
		close (FILE);
		
		# If the parameter name or type and the definition file name or type 
		# dont match will be set the file definitions
		open (FILE, $definition_file);
		while (<FILE>) {
			chomp;
			my ($key, $val) = split / /,2;
			if ($key eq 'module_name') {
				$module_name_def =  $val;
			}
			if ($key eq 'module_type') {
				$module_type_def =  $val;
			}
		}
		close (FILE);
		
		open (FILE, $conf->{incomingdir}.'/conf/'.md5($agent_name).'.conf');
		my @file = <FILE>;
		my $conf_file = join("", @file);
		close(FILE);
		
		open FILE, "> ".$conf->{incomingdir}.'/conf/'.md5($agent_name).'.conf';
		print FILE "$conf_file\n$definition";
		close(FILE);
		
		enterprise_hook('pandora_update_md5_file', [$conf, $agent_name]);
	}
	
	if ($in_policy == 0) {
		my $module_exists = get_agent_module_id($dbh, $module_name_def, $agent_id);
		non_exist_check($module_exists, 'module name', $module_name_def);
		print_log "[INFO] Adding module '$module_name' to agent '$agent_name'\n\n";
	}
	else {
		my $policy_module_exist = enterprise_hook('get_policy_module_id',[$dbh, $policy_id, $module_name_def]);
		non_exist_check($policy_module_exist,'policy module',$module_name_def);
		print_log "[INFO] Adding module '$module_name' to policy '$policy_name'\n\n";
	}
	
	if (defined($definition_file) && $module_type ne $module_type_def) {
		$module_type = $module_type_def;
		print_log "[INFO] The module type has been forced to '$module_type' by the definition file\n\n";
	}
	
	if (defined($definition_file) && $module_name ne $module_name_def) {
		$module_name = $module_name_def;
		print_log "[INFO] The module name has been forced to '$module_name' by the definition file\n\n";
	}
	
	# The get_module_id has wrong name. Change in future
	my $module_type_id = get_module_id($dbh,$module_type);
	exist_check($module_type_id,'module type',$module_type);
	
	if ($module_type !~ m/.?generic.?/ && $module_type !~ m/.?async.?/ && $module_type ne 'log4x' && $module_type ne 'keep_alive') {
			print_log "[ERROR] '$module_type' is not valid type for data modules. Try with generic, asyncronous, keep alive or log4x types\n\n";
			exit;
	}
	
	my $module_group_id = 0;
	
	if (defined($module_group)) {
		$module_group_id = get_module_group_id($dbh,$module_group);
		exist_check($module_group_id,'module group',$module_group);
	}
	
	my %parameters;
	
	$parameters{'id_tipo_modulo'} = $module_type_id;
	
	if ($in_policy == 0) {
		$parameters{'nombre'} = safe_input($module_name);
		$parameters{'id_agente'} = $agent_id;
	}
	else {
		$parameters{'name'} = safe_input($module_name);
		$parameters{'id_policy'} = $policy_id;
	}
	
	# Optional parameters
	$parameters{'id_module_group'} = $module_group_id unless !defined ($module_group);
	$parameters{'min_warning'} = $warning_min unless !defined ($warning_min);
	$parameters{'max_warning'} = $warning_max unless !defined ($warning_max);
	$parameters{'min_critical'} = $critical_min unless !defined ($critical_min);
	$parameters{'max_critical'} = $critical_max unless !defined ($critical_max);
	$parameters{'history_data'} = $history_data unless !defined ($history_data);
	if ($in_policy == 0) {
		$parameters{'descripcion'} = safe_input($description) unless !defined ($description);
		$parameters{'id_modulo'} = 1;	
	}
	else {
		$parameters{'description'} = safe_input($description) unless !defined ($description);
		$parameters{'id_module'} = 1;
		$configuration_data !~ s/\\n/\n/g;
		$parameters{'configuration_data'} = safe_input($configuration_data);	
	}
	$parameters{'min'} = $min unless !defined ($min);
	$parameters{'max'} = $max unless !defined ($max);
	$parameters{'post_process'} = $post_process unless !defined ($post_process);
	$parameters{'module_interval'} = $interval unless !defined ($interval);
	$parameters{'str_warning'}  = safe_input($warning_str)  unless !defined ($warning_str);
	$parameters{'str_critical'} = safe_input($critical_str) unless !defined ($critical_str);
	$parameters{'disabled_types_event'} = $disabled_types_event_json;
	$parameters{'min_ff_event'} = $ff_threshold unless !defined ($ff_threshold);
	$parameters{'each_ff'} = $each_ff unless !defined ($each_ff);
	$parameters{'min_ff_event_normal'} = $ff_threshold_normal unless !defined ($ff_threshold_normal);
	$parameters{'min_ff_event_warning'} = $ff_threshold_warning unless !defined ($ff_threshold_warning);
	$parameters{'min_ff_event_critical'} = $ff_threshold_critical unless !defined ($ff_threshold_critical);
	$parameters{'ff_timeout'} = $ff_timeout unless !defined ($ff_timeout);
	$parameters{'critical_inverse'} = $critical_inverse unless !defined ($critical_inverse);
	$parameters{'warning_inverse'} = $warning_inverse unless !defined ($warning_inverse);
	$parameters{'critical_instructions'} = $critical_instructions unless !defined ($critical_instructions);
	$parameters{'warning_instructions'} = $warning_instructions unless !defined ($warning_instructions);
	$parameters{'unknown_instructions'} = $unknown_instructions unless !defined ($unknown_instructions);
	
	if ($in_policy == 0) {
		pandora_create_module_from_hash ($conf, \%parameters, $dbh);
	}
	else {
		enterprise_hook('pandora_create_policy_module_from_hash', [$conf, \%parameters, $dbh]);
	}
}

##############################################################################
# Create web module.
# Related option: --create_web_module
##############################################################################

sub cli_create_web_module($) {
	my $in_policy = shift;
	my ($policy_name, $module_name, $module_type, $agent_name, $description, $module_group, 
		$min,$max,$post_process, $interval, $warning_min, $warning_max, $critical_min,
		$critical_max, $history_data, $retries, $requests, $agent_browser_id, $auth_server, $auth_realm, 
		$definition_file, $proxy_url, $proxy_auth_login, $proxy_auth_password, $configuration_data, $warning_str, $critical_str, $enable_unknown_events,
	    $ff_threshold, $each_ff, $ff_threshold_normal, $ff_threshold_warning, $ff_threshold_critical, $ff_timeout, 
	    $warning_inverse, $critical_inverse, $critical_instructions, $warning_instructions, $unknown_instructions);
	
	if ($in_policy == 0) {
		($module_name, $module_type, $agent_name, $description, $module_group, 
		$min,$max,$post_process, $interval, $warning_min, $warning_max, $critical_min,
		$critical_max, $history_data, $retries, $requests, $agent_browser_id, $auth_server, $auth_realm, 
		$definition_file, $proxy_url, $proxy_auth_login, $proxy_auth_password, $warning_str, $critical_str, 
		$enable_unknown_events, $ff_threshold, $each_ff, $ff_threshold_normal, $ff_threshold_warning, $ff_threshold_critical, $ff_timeout, 
	    $warning_inverse, $critical_inverse, $critical_instructions, $warning_instructions, $unknown_instructions) = @ARGV[2..38];
	}
	else {
		($policy_name, $module_name, $module_type, $description, $module_group, 
		$min,$max,$post_process, $interval, $warning_min, $warning_max, $critical_min,
		$critical_max, $history_data, $retries, $requests, $agent_browser_id, $auth_server, $auth_realm, $configuration_data, $proxy_url,
		 $proxy_auth_login, $proxy_auth_password, $warning_str, $critical_str, 
		$enable_unknown_events, $ff_threshold, $each_ff, $ff_threshold_normal, $ff_threshold_warning, $ff_threshold_critical, $ff_timeout, 
	    $warning_inverse, $critical_inverse, $critical_instructions, $warning_instructions, $unknown_instructions) = @ARGV[2..38];
	}
	
	my $module_name_def;
	my $module_type_def;
	
	my $agent_id;
	my $policy_id;
	
	my $disabled_types_event = {};
	if ($enable_unknown_events) {
		$disabled_types_event->{'going_unknown'} = 0;
	}
	else {
		$disabled_types_event->{'going_unknown'} = 1;
	}
	my $disabled_types_event_json = encode_json($disabled_types_event);
	
	if ($in_policy == 0) {
		$agent_id = get_agent_id($dbh,$agent_name);
		exist_check($agent_id,'agent',$agent_name);
		
		my $module_exists = get_agent_module_id($dbh, $module_name, $agent_id);
		non_exist_check($module_exists, 'module name', $module_name);
		
		#~ print_log "[INFO] Adding module '$module_name' to agent '$agent_name'\n\n";
	}
	else {
		$policy_id = enterprise_hook('get_policy_id',[$dbh, safe_input($policy_name)]);
		exist_check($policy_id,'policy',$policy_name);
		
		my $policy_module_exist = enterprise_hook('get_policy_module_id',[$dbh, $policy_id, $module_name]);
		non_exist_check($policy_module_exist,'policy module',$module_name);
		
		#~ print_log "[INFO] Adding module '$module_name' to policy '$policy_name'\n\n";
	}
	
	$module_name_def = $module_name;
	$module_type_def = $module_type;
	# If the module is local and is not to policy, we add it to the conf file
	if (defined($definition_file) && (-e $definition_file) && (-e $conf->{incomingdir}.'/conf/'.md5($agent_name).'.conf')){
		open (FILE, $definition_file);
		my @file = <FILE>;
		my $definition = join("", @file);
		close (FILE);
		
		# If the parameter name or type and the definition file name or type 
		# dont match will be set the file definitions
		open (FILE, $definition_file);
		while (<FILE>) {
			chomp;
			my ($key, $val) = split / /;
			if ($key eq 'module_name') {
				$module_name_def =  $val;
			}
			if ($key eq 'module_type') {
				$module_type_def =  $val;
			}
		}
		close (FILE);
		
		#open (FILE, $conf->{incomingdir}.'/conf/'.md5($agent_name).'.conf');
		#my @file = <FILE>;
		#my $conf_file = join("", @file);
		#close(FILE);
		
		#open FILE, "> ".$conf->{incomingdir}.'/conf/'.md5($agent_name).'.conf';
		#print FILE "$conf_file\n$definition";
		#close(FILE);
		
		enterprise_hook('pandora_update_md5_file', [$conf, $agent_name]);
	}
	
	if ($in_policy == 0) {
		my $module_exists = get_agent_module_id($dbh, $module_name_def, $agent_id);
		non_exist_check($module_exists, 'module name', $module_name_def);
		print_log "[INFO] Adding module '$module_name' to agent '$agent_name'\n\n";
	}
	else {
		my $policy_module_exist = enterprise_hook('get_policy_module_id',[$dbh, $policy_id, $module_name_def]);
		non_exist_check($policy_module_exist,'policy module',$module_name_def);
		print_log "[INFO] Adding module '$module_name' to policy '$policy_name'\n\n";
	}
	
	if (defined($definition_file) && $module_type ne $module_type_def) {
		$module_type = $module_type_def;
		print_log "[INFO] The module type has been forced to '$module_type' by the definition file\n\n";
	}
	
	if (defined($definition_file) && $module_name ne $module_name_def) {
		$module_name = $module_name_def;
		print_log "[INFO] The module name has been forced to '$module_name' by the definition file\n\n";
	}
	
	# The get_module_id has wrong name. Change in future
	my $module_type_id = get_module_id($dbh,$module_type);
	exist_check($module_type_id,'module type',$module_type);
	
	if ($module_type !~ m/.?web.?/) {
			print_log "[ERROR] '$module_type' is not valid type for web modules. Try with web_data, web_proc, web_content_data or web_content_string types\n\n";
			exit;
	}
	
	my $module_group_id = 0;
	
	if (defined($module_group)) {
		$module_group_id = get_module_group_id($dbh,$module_group);
		exist_check($module_group_id,'module group',$module_group);
	}
	
	my %parameters;
	
	$parameters{'id_tipo_modulo'} = $module_type_id;
	
	if ($in_policy == 0) {
		$parameters{'nombre'} = safe_input($module_name);
		$parameters{'id_agente'} = $agent_id;
	}
	else {
		$parameters{'name'} = safe_input($module_name);
		$parameters{'id_policy'} = $policy_id;
	}
	
	# Optional parameters
	$parameters{'id_module_group'} = $module_group_id unless !defined ($module_group);
	$parameters{'min_warning'} = $warning_min unless !defined ($warning_min);
	$parameters{'max_warning'} = $warning_max unless !defined ($warning_max);
	$parameters{'min_critical'} = $critical_min unless !defined ($critical_min);
	$parameters{'max_critical'} = $critical_max unless !defined ($critical_max);
	$parameters{'history_data'} = $history_data unless !defined ($history_data);
	if ($in_policy == 0) {
		$parameters{'descripcion'} = safe_input($description) unless !defined ($description);
		$parameters{'id_modulo'} = 7;	
	}
	else {
		$parameters{'description'} = safe_input($description) unless !defined ($description);
		$parameters{'id_module'} = 7;
		$configuration_data !~ s/\\n/\n/g;
		$parameters{'configuration_data'} = safe_input($configuration_data);	
	}
	$parameters{'min'} = $min unless !defined ($min);
	$parameters{'max'} = $max unless !defined ($max);
	$parameters{'post_process'} = $post_process unless !defined ($post_process);
	$parameters{'module_interval'} = $interval unless !defined ($interval);
	$parameters{'str_warning'}  = safe_input($warning_str)  unless !defined ($warning_str);
	$parameters{'str_critical'} = safe_input($critical_str) unless !defined ($critical_str);
	$parameters{'disabled_types_event'} = $disabled_types_event_json;
	$parameters{'min_ff_event'} = $ff_threshold unless !defined ($ff_threshold);
	$parameters{'each_ff'} = $each_ff unless !defined ($each_ff);
	$parameters{'min_ff_event_normal'} = $ff_threshold_normal unless !defined ($ff_threshold_normal);
	$parameters{'min_ff_event_warning'} = $ff_threshold_warning unless !defined ($ff_threshold_warning);
	$parameters{'min_ff_event_critical'} = $ff_threshold_critical unless !defined ($ff_threshold_critical);
	$parameters{'ff_timeout'} = $ff_timeout unless !defined ($ff_timeout);
	$parameters{'critical_inverse'} = $critical_inverse unless !defined ($critical_inverse);
	$parameters{'warning_inverse'} = $warning_inverse unless !defined ($warning_inverse);
	$parameters{'critical_instructions'} = $critical_instructions unless !defined ($critical_instructions);
	$parameters{'warning_instructions'} = $warning_instructions unless !defined ($warning_instructions);
	$parameters{'unknown_instructions'} = $unknown_instructions unless !defined ($unknown_instructions);
	
	$parameters{'max_retries'} = $retries unless !defined ($retries);
	$parameters{'plugin_pass'} = $requests unless !defined ($requests);
	$parameters{'plugin_user'} = $agent_browser_id unless !defined ($agent_browser_id);
	# $parameters{'http_user'} = $http_auth_login unless !defined ($http_auth_login);
	# $parameters{'http_pass'} = $http_auth_password unless !defined ($http_auth_password);
	$parameters{'snmp_oid'} = defined ($proxy_url) ? $proxy_url : '';
	$parameters{'tcp_send'} = $proxy_auth_login unless !defined ($proxy_auth_login);
	$parameters{'tcp_rcv'} = $proxy_auth_password unless !defined ($proxy_auth_password);
	$parameters{'ip_target'} = $auth_server unless !defined ($auth_server);
	$parameters{'snmp_community'} = $auth_realm unless !defined ($auth_realm);
	
	
	
	if ($in_policy == 0) {
		pandora_create_module_from_hash ($conf, \%parameters, $dbh);
	}
	else {
		enterprise_hook('pandora_create_policy_module_from_hash', [$conf, \%parameters, $dbh]);
	}
	
	#Begin Insert module definition from file_definition in bd
	if (defined($definition_file)){	
		
				open(my $fh, '<', $definition_file) or die($!);
				my @lines = <$fh>;
				close ($fh);
		
				my $sql = get_db_value ($dbh, "SELECT MAX(id_agente_modulo) FROM tagente_modulo");
				my $sql2 = "UPDATE tagente_modulo SET plugin_parameter = '".join("",@lines)."' WHERE id_agente_modulo = ".$sql;
				my $create = $dbh->do($sql2);
				if($create){
				print "Success";
				}
				else{
					print "Failure<br/>$DBI::errstr";
				}
			}
		#End Insert module definition from file_definition in bd
		
}

##############################################################################
# Create module group.
# Related option: --create_module_group
##############################################################################
sub cli_create_module_group () {
	my $module_group_name = @ARGV[2];
	
	my $id_module_group = get_module_group_id($dbh, $module_group_name);
	non_exist_check($id_module_group,'group',$module_group_name);
	
	db_insert ($dbh, 'id_mg', 'INSERT INTO tmodule_group (name) VALUES (?)', safe_input($module_group_name));
}

##############################################################################
# Create network module from component.
# Related option: --create_network_module_from_component
##############################################################################

sub cli_create_network_module_from_component() {
	my ($agent_name, $component_name) = @ARGV[2..3];
	
	my $agent_id = get_agent_id($dbh,$agent_name);
	exist_check($agent_id,'agent',$agent_name);
		
	my $nc_id = pandora_get_network_component_id($dbh, $component_name);
	exist_check($nc_id,'network component',$component_name);
	
	my $module_exists = get_agent_module_id($dbh, $component_name, $agent_id);
	non_exist_check($module_exists, 'module name', $component_name);
	
	# Get network component data
	my $component = get_db_single_row ($dbh, 'SELECT * FROM tnetwork_component WHERE id_nc = ?', $nc_id);
	
	pandora_create_module_from_network_component ($conf, $component, $agent_id, $dbh);
}

##############################################################################
# Create netflow filter
# Related option: --create_netflow_filter
##############################################################################

sub cli_create_netflow_filter() {
	my ($filter_name, $group_name, $filter, $aggregate_by, $output_format) = @ARGV[2..6];
	
	my $group_id = get_group_id($dbh, $group_name);
	exist_check($group_id,'group',$group_name);
	
	logger($conf, 'Creating netflow filter "' . $filter_name . '"', 10);

	# Create the module
	my $module_id = db_insert ($dbh, 'id_sg', 'INSERT INTO tnetflow_filter (id_name, id_group, advanced_filter, filter_args, aggregate, output)
												VALUES (?, ?, ?, ?, ?, ?)',
												safe_input($filter_name), $group_id, safe_input($filter), 
												'"(' . $filter . ')"', $aggregate_by, $output_format);
}

##############################################################################
# Create network module.
# Related option: --create_network_module
##############################################################################

sub cli_create_network_module($) {
	my $in_policy = shift;
	my ($policy_name, $module_name, $module_type, $agent_name, $module_address, $module_port, $description, 
	$module_group, $min, $max, $post_process, $interval, $warning_min, $warning_max, $critical_min,
	$critical_max, $history_data, $ff_threshold, $warning_str, $critical_str, $enable_unknown_events, $each_ff,
	$ff_threshold_normal, $ff_threshold_warning, $ff_threshold_critical, $timeout, $retries, $critical_instructions, 
	$warning_instructions, $unknown_instructions, $warning_inverse, $critical_inverse);
	
	if ($in_policy == 0) {
		($module_name, $module_type, $agent_name, $module_address, $module_port, $description, 
		$module_group, $min, $max, $post_process, $interval, $warning_min, $warning_max, $critical_min,
		$critical_max, $history_data, $ff_threshold, $warning_str, $critical_str, $enable_unknown_events,
		$each_ff, $ff_threshold_normal, $ff_threshold_warning,
		$ff_threshold_critical, $timeout, $retries,$critical_instructions, $warning_instructions, $unknown_instructions,
		$warning_inverse, $critical_inverse) = @ARGV[2..32];
	}
	else {
		($policy_name, $module_name, $module_type, $module_port, $description, 
		$module_group, $min, $max, $post_process, $interval, $warning_min, $warning_max, $critical_min,
		$critical_max, $history_data, $ff_threshold, $warning_str, $critical_str, $enable_unknown_events,
		$each_ff, $ff_threshold_normal, $ff_threshold_warning,
		$ff_threshold_critical, $timeout, $retries, $critical_instructions, $warning_instructions, $unknown_instructions,
		$warning_inverse, $critical_inverse) = @ARGV[2..31];
	}
	
	my $module_name_def;
	my $module_type_def;
	my $agent_id;
	my $policy_id;
	
	my $disabled_types_event = {};
	if ($enable_unknown_events) {
		$disabled_types_event->{'going_unknown'} = 0;
	}
	else {
		$disabled_types_event->{'going_unknown'} = 1;
	}
	my $disabled_types_event_json = encode_json($disabled_types_event);
	
	if ($in_policy == 0) {
		$agent_id = get_agent_id($dbh,$agent_name);
		exist_check($agent_id,'agent',$agent_name);
		
		my $module_exists = get_agent_module_id($dbh, $module_name, $agent_id);
		non_exist_check($module_exists, 'module name', $module_name);
		
		print_log "[INFO] Adding module '$module_name' to agent '$agent_name'\n\n";
	}
	else {
		$policy_id = enterprise_hook('get_policy_id',[$dbh, safe_input($policy_name)]);
		exist_check($policy_id,'policy',$policy_name);

		my $policy_module_exist = enterprise_hook('get_policy_module_id',[$dbh, $policy_id, $module_name]);
		non_exist_check($policy_module_exist,'policy module',$module_name);
		
		print_log "[INFO] Adding module '$module_name' to policy '$policy_name'\n\n";
	}

	if ($module_type =~ m/.?snmp.?/) {
		print_log "[ERROR] '$module_type' is not a valid type. For snmp modules use --create_snmp_module parameter\n\n";
		$param = '--create_snmp_module';
		help_screen ();
		exit 1;
	}
	if ($module_type !~ m/.?icmp.?/ && $module_type !~ m/.?tcp.?/) {
			print_log "[ERROR] '$module_type' is not valid type for (not snmp) network modules. Try with icmp or tcp types\n\n";
			exit;
	}
	
	# The get_module_id has wrong name. Change in future
	my $module_type_id = get_module_id($dbh,$module_type);
	exist_check($module_type_id,'module type',$module_type);
	
	my $module_group_id = 0;
	
	if(defined($module_group)) {
		$module_group_id = get_module_group_id($dbh,$module_group);
		exist_check($module_group_id,'module group',$module_group);
	}
	
	if ($module_type !~ m/.?icmp.?/) {
		if (not defined($module_port)) {
			print_log "[ERROR] Port error. Agents of type distinct of icmp need port\n\n";
			exit;
		}
		if ($module_port > 65535 || $module_port < 1) {
			print_log "[ERROR] Port error. Port must into [1-65535]\n\n";
			exit;
		}
	}
	my %parameters;
	
	$parameters{'id_tipo_modulo'} = $module_type_id;
	
	if ($in_policy == 0) {
		$parameters{'nombre'} = safe_input($module_name);
		$parameters{'id_agente'} = $agent_id;
		$parameters{'ip_target'} = $module_address;
	}
	else {
		$parameters{'name'} = safe_input($module_name);
		$parameters{'id_policy'} = $policy_id;
	}
	
	# Optional parameters
	$parameters{'id_module_group'} = $module_group_id unless !defined ($module_group);
	$parameters{'min_warning'} = $warning_min unless !defined ($warning_min);
	$parameters{'max_warning'} = $warning_max unless !defined ($warning_max);
	$parameters{'min_critical'} = $critical_min unless !defined ($critical_min);
	$parameters{'max_critical'} = $critical_max unless !defined ($critical_max);
	$parameters{'history_data'} = $history_data unless !defined ($history_data);
	$parameters{'tcp_port'} = $module_port unless !defined ($module_port);
	if ($in_policy == 0) {
		$parameters{'descripcion'} = safe_input($description) unless !defined ($description);
		$parameters{'id_modulo'} = 2;
	}
	else {
		$parameters{'description'} = safe_input($description) unless !defined ($description);
		$parameters{'id_module'} = 2;
	}
	$parameters{'min'} = $min unless !defined ($min);
	$parameters{'max'} = $max unless !defined ($max);
	$parameters{'post_process'} = $post_process unless !defined ($post_process);
	$parameters{'module_interval'} = $interval unless !defined ($interval);	
	$parameters{'min_ff_event'} = $ff_threshold unless !defined ($ff_threshold);	
	$parameters{'str_warning'}  = safe_input($warning_str)  unless !defined ($warning_str);
	$parameters{'str_critical'} = safe_input($critical_str) unless !defined ($critical_str);
	$parameters{'disabled_types_event'} = $disabled_types_event_json;
	$parameters{'each_ff'} = $each_ff unless !defined ($each_ff);
	$parameters{'min_ff_event_normal'} = $ff_threshold_normal unless !defined ($ff_threshold_normal);
	$parameters{'min_ff_event_warning'} = $ff_threshold_warning unless !defined ($ff_threshold_warning);
	$parameters{'min_ff_event_critical'} = $ff_threshold_critical unless !defined ($ff_threshold_critical);
	$parameters{'max_timeout'} = $timeout unless !defined ($timeout);
	$parameters{'max_retries'} = $retries unless !defined ($retries);
	$parameters{'critical_instructions'} = $critical_instructions unless !defined ($critical_instructions);
	$parameters{'warning_instructions'} = $warning_instructions unless !defined ($warning_instructions);
	$parameters{'unknown_instructions'} = $unknown_instructions unless !defined ($unknown_instructions);
	$parameters{'critical_inverse'} = $critical_inverse unless !defined ($critical_inverse);
	$parameters{'warning_inverse'} = $warning_inverse unless !defined ($warning_inverse);
	
	if ($in_policy == 0) {
		pandora_create_module_from_hash ($conf, \%parameters, $dbh);
	}
	else {
		enterprise_hook('pandora_create_policy_module_from_hash', [$conf, \%parameters, $dbh]);
	}
}

##############################################################################
# Create snmp module.
# Related option: --create_snmp_module
##############################################################################

sub cli_create_snmp_module($) {
	my $in_policy = shift;
	my ($policy_name, $module_name, $module_type, $agent_name, $module_address, $module_port, $version, $community, 
		$oid, $description, $module_group, $min, $max, $post_process, $interval, $warning_min, 
		$warning_max, $critical_min, $critical_max, $history_data, $snmp3_priv_method, $snmp3_priv_pass,
		$snmp3_sec_level, $snmp3_auth_method, $snmp3_auth_user, $snmp3_auth_pass, $ff_threshold, $warning_str, $critical_str, $enable_unknown_events,
	    $each_ff, $ff_threshold_normal, $ff_threshold_warning, $ff_threshold_critical, $timeout, $retries,
		$critical_instructions, $warning_instructions, $unknown_instructions, $warning_inverse, $critical_inverse);
	
	if ($in_policy == 0) {
		($module_name, $module_type, $agent_name, $module_address, $module_port, $version, $community, 
		$oid, $description, $module_group, $min, $max, $post_process, $interval, $warning_min, 
		$warning_max, $critical_min, $critical_max, $history_data, $snmp3_priv_method, $snmp3_priv_pass,
		$snmp3_sec_level, $snmp3_auth_method, $snmp3_auth_user, $snmp3_auth_pass, $ff_threshold, $warning_str, $critical_str, $enable_unknown_events,
		$each_ff, $ff_threshold_normal, $ff_threshold_warning, $ff_threshold_critical, $timeout, $retries,
		$critical_instructions, $warning_instructions, $unknown_instructions, $warning_inverse, $critical_inverse) = @ARGV[2..41];
	}
	else {
		($policy_name, $module_name, $module_type, $module_port, $version, $community, 
		$oid, $description, $module_group, $min, $max, $post_process, $interval, $warning_min, 
		$warning_max, $critical_min, $critical_max, $history_data, $snmp3_priv_method, $snmp3_priv_pass,
		$snmp3_sec_level, $snmp3_auth_method, $snmp3_auth_user, $snmp3_auth_pass, $ff_threshold, $warning_str, $critical_str, $enable_unknown_events,
		$each_ff, $ff_threshold_normal, $ff_threshold_warning, $ff_threshold_critical, $timeout, $retries,
		$critical_instructions, $warning_instructions, $unknown_instructions, $warning_inverse, $critical_inverse) = @ARGV[2..40];
	}
	
	my $module_name_def;
	my $module_type_def;
	my $agent_id;
	my $policy_id;
	
	my $disabled_types_event = {};
	if ($enable_unknown_events) {
		$disabled_types_event->{'going_unknown'} = 0;
	}
	else {
		$disabled_types_event->{'going_unknown'} = 1;
	}
	my $disabled_types_event_json = encode_json($disabled_types_event);
	
	if ($in_policy == 0) {
		$agent_id = get_agent_id($dbh,$agent_name);
		exist_check($agent_id,'agent',$agent_name);
		
		my $module_exists = get_agent_module_id($dbh, $module_name, $agent_id);
		non_exist_check($module_exists, 'module name', $module_name);
		
		print_log "[INFO] Adding module '$module_name' to agent '$agent_name'\n\n";
	}
	else {
		$policy_id = enterprise_hook('get_policy_id',[$dbh, safe_input($policy_name)]);
		exist_check($policy_id,'policy',$policy_name);
	
		my $policy_module_exist = enterprise_hook('get_policy_module_id',[$dbh, $policy_id, $module_name]);
		non_exist_check($policy_module_exist,'policy module',$module_name);
		
		print_log "[INFO] Adding module '$module_name' to policy '$policy_name'\n\n";
	}
	
	# The get_module_id has wrong name. Change in future
	my $module_type_id = get_module_id($dbh,$module_type);
	exist_check($module_type_id,'module type',$module_type);
	
	my $module_group_id = 0;
	
	if (defined($module_group)) {
		$module_group_id = get_module_group_id($dbh,$module_group);
		exist_check($module_group_id,'module group',$module_group);
	}
	
	if ($module_type !~ m/.?snmp.?/) {
		print_log "[ERROR] '$module_type' is not a valid snmp type\n\n";
		exit;
	}
	
	if ($module_port > 65535 || $module_port < 1) {
		print_log "[ERROR] Port error. Port must into [1-65535]\n\n";
		exit;
	}
	
	my %parameters;
	
	$parameters{'id_tipo_modulo'} = $module_type_id;
	
	if ($in_policy == 0) {
		$parameters{'nombre'} = safe_input($module_name);
		$parameters{'id_agente'} = $agent_id;
		$parameters{'ip_target'} = $module_address;
	}
	else {
		$parameters{'name'} = safe_input($module_name);
		$parameters{'id_policy'} = $policy_id;
	}
	
	$parameters{'tcp_port'} = $module_port;
	$parameters{'tcp_send'} = $version;
	
	# Optional parameters
	$parameters{'id_module_group'} = $module_group_id unless !defined ($module_group);
	$parameters{'min_warning'} = $warning_min unless !defined ($warning_min);
	$parameters{'max_warning'} = $warning_max unless !defined ($warning_max);
	$parameters{'min_critical'} = $critical_min unless !defined ($critical_min);
	$parameters{'max_critical'} = $critical_max unless !defined ($critical_max);
	$parameters{'history_data'} = $history_data unless !defined ($history_data);
	if ($in_policy == 0) {
		$parameters{'descripcion'} = safe_input($description) unless !defined ($description);
		#2 for snmp modules
		$parameters{'id_modulo'} = 2;
	}
	else {
		$parameters{'description'} = safe_input($description) unless !defined ($description);
		#2 for snmp modules
		$parameters{'id_module'} = 2;
	}
	$parameters{'min'} = $min unless !defined ($min);
	$parameters{'max'} = $max unless !defined ($max);
	$parameters{'post_process'} = $post_process unless !defined ($post_process);
	$parameters{'module_interval'} = $interval unless !defined ($interval);
	$parameters{'snmp_community'} = $community unless !defined ($community);
	$parameters{'snmp_oid'} = $oid unless !defined ($oid);
	$parameters{'min_ff_event'} = $ff_threshold unless !defined ($ff_threshold);	
	$parameters{'str_warning'}  = safe_input($warning_str)  unless !defined ($warning_str);
	$parameters{'str_critical'} = safe_input($critical_str) unless !defined ($critical_str);
	
	if ($version == 3) {
		$parameters{'custom_string_1'} = $snmp3_priv_method;
		$parameters{'custom_string_2'} = $snmp3_priv_pass;
		$parameters{'custom_string_3'} = $snmp3_sec_level;
		$parameters{'plugin_parameter'} = $snmp3_auth_method;
		$parameters{'plugin_user'} = $snmp3_auth_user; 
		$parameters{'plugin_pass'} = $snmp3_auth_pass;
	}
	
	$parameters{'disabled_types_event'} = $disabled_types_event_json;
	$parameters{'each_ff'} = $each_ff unless !defined ($each_ff);
	$parameters{'min_ff_event_normal'} = $ff_threshold_normal unless !defined ($ff_threshold_normal);
	$parameters{'min_ff_event_warning'} = $ff_threshold_warning unless !defined ($ff_threshold_warning);
	$parameters{'min_ff_event_critical'} = $ff_threshold_critical unless !defined ($ff_threshold_critical);
	$parameters{'max_timeout'} = $timeout unless !defined ($timeout);
	$parameters{'max_retries'} = $retries unless !defined ($retries);
	$parameters{'critical_instructions'} = $critical_instructions unless !defined ($critical_instructions);
	$parameters{'warning_instructions'} = $warning_instructions unless !defined ($warning_instructions);
	$parameters{'unknown_instructions'} = $unknown_instructions unless !defined ($unknown_instructions);
	$parameters{'critical_inverse'} = $critical_inverse unless !defined ($critical_inverse);
	$parameters{'warning_inverse'} = $warning_inverse unless !defined ($warning_inverse);
	
	if ($in_policy == 0) {
		pandora_create_module_from_hash ($conf, \%parameters, $dbh);
	}
	else {
		enterprise_hook('pandora_create_policy_module_from_hash', [$conf, \%parameters, $dbh]);
	}
}

##############################################################################
# Create plugin module.
# Related option: --create_plugin_module
##############################################################################

sub cli_create_plugin_module($) {
	my $in_policy = shift;
	my ($policy_name, $module_name, $module_type, $agent_name, $module_address, $module_port, $plugin_name,
		$user, $password, $params, $description, $module_group, $min, $max, $post_process, 
		$interval, $warning_min, $warning_max, $critical_min, $critical_max, $history_data, 
		$ff_threshold, $warning_str, $critical_str, $enable_unknown_events,
	    $each_ff, $ff_threshold_normal, $ff_threshold_warning, $ff_threshold_critical, $timeout,
		$critical_instructions, $warning_instructions, $unknown_instructions, $warning_inverse, $critical_inverse);
	
	if ($in_policy == 0) {
		($module_name, $module_type, $agent_name, $module_address, $module_port, $plugin_name,
			$user, $password, $params, $description, $module_group, $min, $max, $post_process, 
			$interval, $warning_min, $warning_max, $critical_min, $critical_max, $history_data, 
			$ff_threshold, $warning_str, $critical_str, $enable_unknown_events,
		$each_ff, $ff_threshold_normal, $ff_threshold_warning, $ff_threshold_critical, $timeout,
		$critical_instructions, $warning_instructions, $unknown_instructions, $warning_inverse, $critical_inverse) = @ARGV[2..35];
	}
	else {
		($policy_name, $module_name, $module_type, $module_port, $plugin_name,
			$user, $password, $params, $description, $module_group, $min, $max, $post_process, 
			$interval, $warning_min, $warning_max, $critical_min, $critical_max, $history_data, 
			$ff_threshold, $warning_str, $critical_str, $enable_unknown_events,
		$each_ff, $ff_threshold_normal, $ff_threshold_warning, $ff_threshold_critical, $timeout,
		$critical_instructions, $warning_instructions, $unknown_instructions, $warning_inverse, $critical_inverse) = @ARGV[2..34];
	}
	
	my $module_name_def;
	my $module_type_def;
	my $agent_id;
	my $policy_id;
	
	my $disabled_types_event = {};
	if ($enable_unknown_events) {
		$disabled_types_event->{'going_unknown'} = 0;
	}
	else {
		$disabled_types_event->{'going_unknown'} = 1;
	}
	my $disabled_types_event_json = encode_json($disabled_types_event);
	
	if ($in_policy == 0) {
		$agent_id = get_agent_id($dbh,$agent_name);
		exist_check($agent_id,'agent',$agent_name);
		
		my $module_exists = get_agent_module_id($dbh, $module_name, $agent_id);
		non_exist_check($module_exists, 'module name', $module_name);
		
		print_log "[INFO] Adding module '$module_name' to agent '$agent_name'\n\n";
	}
	else {
		$policy_id = enterprise_hook('get_policy_id',[$dbh, safe_input($policy_name)]);
		exist_check($policy_id,'policy',$policy_name);
	
		my $policy_module_exist = enterprise_hook('get_policy_module_id',[$dbh, $policy_id, $module_name]);
		non_exist_check($policy_module_exist,'policy module',$module_name);
		
		print_log "[INFO] Adding module '$module_name' to policy '$policy_name'\n\n";
	}
	
	# The get_module_id has wrong name. Change in future
	my $module_type_id = get_module_id($dbh,$module_type);
	exist_check($module_type_id,'module type',$module_type);
	
	if ($module_type !~ m/.?generic.?/ && $module_type ne 'log4x') {
			print_log "[ERROR] '$module_type' is not valid type for plugin modules. Try with generic or log4x types\n\n";
			exit;
	}
	
	my $module_group_id = get_module_group_id($dbh,$module_group);
	exist_check($module_group_id,'module group',$module_group);
	
	my $plugin_id = get_plugin_id($dbh,$plugin_name);
	exist_check($plugin_id,'plugin',$plugin_name);
	
	if ($module_port > 65535 || $module_port < 1) {
		print_log "[ERROR] Port error. Port must into [1-65535]\n\n";
		exit;
	}
	
	my %parameters;
	
	$parameters{'id_tipo_modulo'} = $module_type_id;
	
	if ($in_policy == 0) {
		$parameters{'nombre'} = safe_input($module_name);
		$parameters{'id_agente'} = $agent_id;
		$parameters{'ip_target'} = $module_address;
	}
	else {
		$parameters{'name'} = safe_input($module_name);
		$parameters{'id_policy'} = $policy_id;
	}
	
	$parameters{'tcp_port'} = $module_port;
	$parameters{'id_plugin'} = $plugin_id;
	$parameters{'plugin_user'} = $user;
	$parameters{'plugin_pass'} = $password;
	#$parameters{'plugin_parameter'} = safe_input($params);

	my @user_params = split(/\s+/, $params);

	my $plug_params = get_db_value ($dbh, 'SELECT macros FROM tplugin WHERE id =?', $plugin_id);

	if ($plug_params eq undef) {
   		print "[ERROR] Error to create module\n\n";
  		help_screen();
	}
	
	if (${RDBMS} eq 'oracle') {
		$plug_params =~ s/\\//g;
	}
	
	my $decode_params = decode_json($plug_params);

	my $user_params_size = scalar(@user_params);

	foreach (my $i=1; $i <= $user_params_size; $i++){
		$decode_params->{$i}->{'value'} = $user_params[$i-1];
	}

	my $p_params = encode_json($decode_params);

	$parameters{'macros'} = $p_params;

	# Optional parameters
	$parameters{'id_module_group'} = $module_group_id unless !defined ($module_group);
	$parameters{'min_warning'} = $warning_min unless !defined ($warning_min);
	$parameters{'max_warning'} = $warning_max unless !defined ($warning_max);
	$parameters{'min_critical'} = $critical_min unless !defined ($critical_min);
	$parameters{'max_critical'} = $critical_max unless !defined ($critical_max);
	$parameters{'history_data'} = $history_data unless !defined ($history_data);
	if ($in_policy == 0) {
		$parameters{'descripcion'} = safe_input($description) unless !defined ($description);
		#4 for plugin modules
		$parameters{'id_modulo'} = 4;	
	}
	else {
		$parameters{'description'} = safe_input($description) unless !defined ($description);
		#4 for plugin modules
		$parameters{'id_module'} = 4;
	}
	$parameters{'min'} = $min unless !defined ($min);
	$parameters{'max'} = $max unless !defined ($max);
	$parameters{'post_process'} = $post_process unless !defined ($post_process);
	$parameters{'module_interval'} = $interval unless !defined ($interval);	
	$parameters{'min_ff_event'} = $ff_threshold unless !defined ($ff_threshold);	
	$parameters{'str_warning'}  = safe_input($warning_str)  unless !defined ($warning_str);
	$parameters{'str_critical'} = safe_input($critical_str) unless !defined ($critical_str);
	
	$parameters{'disabled_types_event'} = $disabled_types_event_json;
	$parameters{'each_ff'} = $each_ff unless !defined ($each_ff);
	$parameters{'min_ff_event_normal'} = $ff_threshold_normal unless !defined ($ff_threshold_normal);
	$parameters{'min_ff_event_warning'} = $ff_threshold_warning unless !defined ($ff_threshold_warning);
	$parameters{'min_ff_event_critical'} = $ff_threshold_critical unless !defined ($ff_threshold_critical);
	$parameters{'max_timeout'} = $timeout unless !defined ($timeout);
	$parameters{'critical_instructions'} = $critical_instructions unless !defined ($critical_instructions);
	$parameters{'warning_instructions'} = $warning_instructions unless !defined ($warning_instructions);
	$parameters{'unknown_instructions'} = $unknown_instructions unless !defined ($unknown_instructions);
	$parameters{'critical_inverse'} = $critical_inverse unless !defined ($critical_inverse);
	$parameters{'warning_inverse'} = $warning_inverse unless !defined ($warning_inverse);
	
	if ($in_policy == 0) {
		pandora_create_module_from_hash ($conf, \%parameters, $dbh);
	}
	else {
		enterprise_hook('pandora_create_policy_module_from_hash', [$conf, \%parameters, $dbh]);
	}
}

##############################################################################
# Delete module.
# Related option: --delete_module
##############################################################################

sub cli_delete_module() {
	my ($module_name,$agent_name) = @ARGV[2..3];
	
	print_log "[INFO] Deleting module '$module_name' from agent '$agent_name' \n\n";
	
	my $id_agent = get_agent_id($dbh,$agent_name);
	exist_check($id_agent,'agent',$agent_name);
	my $id_module = get_agent_module_id($dbh,$module_name,$id_agent);
	exist_check($id_module,'module',$module_name);
	
	pandora_delete_module($dbh,$id_module,$conf);
}

##############################################################################
# Delete not policy modules.
# Related option: --delete_not_policy_modules
##############################################################################

sub cli_delete_not_policy_modules() {
	my $incomingdir;
	my $incomingdirmd5;

	$incomingdir = $conf->{incomingdir}.'/conf/';
	$incomingdirmd5 = $conf->{incomingdir}.'/md5/';

	# Open the folder
	opendir FOLDER, $incomingdir || die "[ERROR] Opening incoming directory";
	
	# Store the list of files
	my @files = readdir(FOLDER);
	my $file;
	my $filemd5;
	
	print_log "[INFO] Deleting modules without policy from conf files \n\n";
	foreach $file (@files)
	{
		if($file ne '.' && $file ne '..') {
			# Creates md5 filename of agent
			$filemd5 = $file;
			$filemd5 =~ s/\.conf/\.md5/g;

			my $ret = enterprise_hook('pandora_delete_not_policy_modules', [$incomingdir.$file, $incomingdirmd5.$filemd5]);
		}
	}
	
	my @local_modules_without_policies = get_db_rows ($dbh, 'SELECT * FROM tagente_modulo WHERE id_policy_module = 0 AND id_tipo_modulo = 1');
	
	
	foreach my $module (@local_modules_without_policies) {
		pandora_delete_module ($dbh, $module->{'id_agente_modulo'});
	}
}

##############################################################################
# Create template module.
# Related option: --create_template_module
##############################################################################

sub cli_create_template_module() {
	my ($template_name,$module_name,$agent_name) = @ARGV[2..4];
	
	print_log "[INFO] Adding template '$template_name' to module '$module_name' from agent '$agent_name' \n\n";
	
	my $id_agent = get_agent_id($dbh,$agent_name);
	exist_check($id_agent,'agent',$agent_name);
	my $module_id = get_agent_module_id($dbh,$module_name,$id_agent);
	exist_check($module_id,'module',$module_name);
	my $template_id = get_template_id($dbh,$template_name);
	exist_check($template_id,'template',$template_name);
	
	pandora_create_template_module ($conf, $dbh, $module_id, $template_id);
}

##############################################################################
# Delete template module.
# Related option: --delete_template_module
##############################################################################

sub cli_delete_template_module() {
	my ($template_name,$module_name,$agent_name) = @ARGV[2..4];

	print_log "[INFO] Delete template '$template_name' from module '$module_name' from agent '$agent_name' \n\n";

	my $id_agent = get_agent_id($dbh,$agent_name);
	exist_check($id_agent,'agent',$agent_name);
	my $module_id = get_agent_module_id($dbh,$module_name,$id_agent);
	exist_check($module_id,'module',$module_name);
	my $template_id = get_template_id($dbh,$template_name);
	exist_check($template_id,'template',$template_name);

	my $template_module_id = get_template_module_id($dbh, $module_id, $template_id);
	exist_check($template_module_id,"template '$template_name' on module",$module_name);
		
	pandora_delete_template_module ($dbh, $template_module_id);
}

##############################################################################
# Create template action.
# Related option: --create_template_action
##############################################################################

sub cli_create_template_action() {
	my ($action_name,$template_name,$module_name,$agent_name,$fires_min,$fires_max) = @ARGV[2..7];
	
	print_log "[INFO] Adding action '$action_name' to template '$template_name' in module '$module_name' from agent '$agent_name' with $fires_min min. fires and $fires_max max. fires\n\n";
	
	my $id_agent = get_agent_id($dbh,$agent_name);
	exist_check($id_agent,'agent',$agent_name);
	my $module_id = get_agent_module_id($dbh,$module_name,$id_agent);
	exist_check($module_id,'module',$module_name);
	my $template_id = get_template_id($dbh,$template_name);
	exist_check($template_id,'template',$template_name);
	my $template_module_id = get_template_module_id($dbh,$module_id,$template_id);
	exist_check($template_module_id,'template module',$template_name);
	my $action_id = get_action_id($dbh,safe_input($action_name));
	exist_check($action_id,'action',$action_name);
	
	$fires_min = 0 unless defined ($fires_min);
	$fires_max = 0 unless defined ($fires_max);
	
	my %parameters;						
	
	$parameters{'id_alert_template_module'} = $template_module_id;
	$parameters{'id_alert_action'} = $action_id;
	$parameters{'fires_min'} = $fires_min;
	$parameters{'fires_max'} = $fires_max;
	
	pandora_create_template_module_action ($conf, \%parameters, $dbh);
}

##############################################################################
# Delete template action.
# Related option: --delete_template_action
##############################################################################

sub cli_delete_template_action() {
	my ($action_name,$template_name,$module_name,$agent_name) = @ARGV[2..5];
	
	print_log "[INFO] Deleting action '$action_name' from template '$template_name' in module '$module_name' from agent '$agent_name')\n\n";

	my $id_agent = get_agent_id($dbh,$agent_name);
	exist_check($id_agent,'agent',$agent_name);
	my $module_id = get_agent_module_id($dbh,$module_name,$id_agent);
	exist_check($module_id,'module',$module_name);
	my $template_id = get_template_id($dbh,$template_name);
	exist_check($template_id,'template',$template_name);
	my $template_module_id = get_template_module_id($dbh,$module_id,$template_id);
	exist_check($template_module_id,'template module',$template_name);
	my $action_id = get_action_id($dbh,safe_input($action_name));
	exist_check($action_id,'action',$action_name);

	pandora_delete_template_module_action ($dbh, $template_module_id, $action_id);
}

##############################################################################
# Insert data to module.
# Related option: --data_module
##############################################################################

sub cli_data_module() {
	my ($server_name,$agent_name,$module_name,$module_type,$module_new_data,$datetime) = @ARGV[2..7];
	my $utimestamp;
	
	if(defined($datetime)) {
		if ($datetime !~ /([0-9]{2,4})\-([0-1][0-9])\-([0-3][0-9]) +([0-2][0-9]):([0-5][0-9])/) {
			print_log "[ERROR] Invalid datetime $datetime. (Correct format: YYYY-MM-DD HH:mm)\n";
			exit;
		}
		# Add the seconds
		$datetime .= ":00";
		$utimestamp = dateTimeToTimestamp($datetime);
	}
	else {
		$utimestamp = time();
	}

	# The get_module_id has wrong name. Change in future
	my $module_type_id = get_module_id($dbh,$module_type);
	exist_check($module_type_id,'module type',$module_type);
	
	my $id_agent = get_agent_id($dbh,$agent_name);
	exist_check($id_agent,'agent',$agent_name);
	
	my $id_module = get_agent_module_id($dbh, $module_name, $id_agent);
	exist_check($id_module, 'module name', $module_name);
		
	# Server_type 0 is dataserver
	my $server_id = get_server_id($dbh,$server_name,0);
	exist_check($server_id,'data server',$server_name);
	
	my $module = get_db_single_row ($dbh, 'SELECT * FROM tagente_modulo WHERE id_agente_modulo = ? AND id_tipo_modulo = ?', $id_module, $id_agent, $module_type_id);
	
	if(not defined($module->{'module_interval'})) {
		print_log "[ERROR] No module found with this type. \n\n";
		exit;
	}
	
	my %data = ('data' => $module_new_data);
	
	pandora_process_module ($conf, \%data, '', $module, $module_type, '', $utimestamp, $server_id, $dbh);
	
	print_log "[INFO] Inserting data to module '$module_name'\n\n";
}

##############################################################################
# Create a user.
# Related option: --create_user
##############################################################################

sub cli_create_user() {
	my ($user_name,$password,$is_admin,$comments) = @ARGV[2..5];
	
	$comments = (defined ($comments) ? safe_input($comments)  : '' );
	
	my $user_exists = get_user_exists ($dbh, $user_name);
	non_exist_check($user_exists,'user',$user_name);
	
	print_log "[INFO] Creating user '$user_name'\n\n";
	
	pandora_create_user ($dbh, $user_name, md5($password), $is_admin, $comments);
}

##############################################################################
# Update a user.
# Related option: --update_user
##############################################################################

sub cli_user_update() {
	my ($user_id,$field,$new_value) = @ARGV[2..4];
	
	my $user_exists = get_user_exists ($dbh, $user_id);
	exist_check($user_exists,'user',$user_id);
	
	if($field eq 'email' || $field eq 'phone' || $field eq 'is_admin' || $field eq 'language' || $field eq 'id_skin' || $field eq 'flash_chart') {
		# Fields admited, no changes
	}
	elsif($field eq 'comments' || $field eq 'fullname') {
		$new_value = safe_input($new_value);
	}
	elsif($field eq 'password') {
		if($new_value eq '') {
			print_log "[ERROR] Field '$field' cannot be empty\n\n";
			exit;
		}
		
		$new_value = md5($new_value);
	}
	else {
		print_log "[ERROR] Field '$field' doesnt exist\n\n";
		exit;
	}
		
	print_log "[INFO] Updating field '$field' in user '$user_id'\n\n";
	
	my $update;
	
	$update->{$field} = $new_value;
	
	pandora_update_user_from_hash ($update, 'id_user', safe_input($user_id), $dbh);
}

##############################################################################
# Update an agent field.
# Related option: --update_agent
##############################################################################

sub cli_agent_update() {
	my ($agent_name,$field,$new_value) = @ARGV[2..4];
	
	my $id_agent = get_agent_id($dbh,$agent_name);
	exist_check($id_agent,'agent',$agent_name);
	
	# agent_name, address, description, group_name, interval, os_name, disabled, parent_name, cascade_protection, icon_path, update_gis_data, custom_id
	
	if($field eq 'disabled' || $field eq 'cascade_protection' || $field eq 'icon_path' || 
	$field eq 'update_gis_data' || $field eq 'custom_id') {
		# Fields admited, no changes
	}
	elsif($field eq 'interval') {
		$field = 'intervalo';
	}
	elsif($field eq 'description') {
		$field = 'comentarios';
		$new_value = safe_input($new_value);
	}
	elsif($field eq 'parent_name') {
		my $id_parent = get_agent_id($dbh,$new_value);
		exist_check($id_parent,'agent',$new_value);
		$field = 'id_parent';
		$new_value = $id_parent;
	}
	elsif($field eq 'agent_name') {
		my $agent_exists = get_agent_id($dbh,$new_value);
		non_exist_check($agent_exists,'agent',$new_value);
		$field = 'nombre';
	}
	elsif($field eq 'group_name') {
		my $id_group = get_group_id($dbh, $new_value);
		exist_check($id_group,'group',$new_value);
		$new_value = $id_group;
		$field = 'id_grupo';
	}
	elsif($field eq 'os_name') {
		my $id_os = get_os_id($dbh, $new_value);
		exist_check($id_os,'operating system',$new_value);
		$new_value = $id_os;
		$field = 'id_os';
	}
	elsif($field eq 'address') {
		# Check if the address already exist
		my $address_id = get_addr_id($dbh,$new_value);
		
		# If the addres doesnt exist, we add it to the addresses list
		if($address_id == -1) {
			$address_id = add_address($dbh,$new_value);
		}
		
		# Add the address to the agent
		add_new_address_agent ($dbh, $address_id, $id_agent);
		
		$field = 'direccion';
	}
	else {
		print_log "[ERROR] Field '$field' doesnt exist\n\n";
		exit;
	}
		
	print_log "[INFO] Updating field '$field' in agent '$agent_name'\n\n";
	
	my $update;
	
	$update->{$field} = $new_value;

	pandora_update_table_from_hash ($conf, $update, 'id_agente', safe_input($id_agent), 'tagente', $dbh);
}

##############################################################################
# Update an alert template.
# Related option: --update_alert_template
##############################################################################

sub cli_alert_template_update() {
	my ($template_name,$field,$new_value) = @ARGV[2..4];
	
	my $template_id = pandora_get_alert_template_id ($dbh, $template_name);
	exist_check($template_id,'alert template',$template_name);
	
	if($field eq 'matches_value' || $field eq 'value' || $field eq 'min_value' || 
		$field eq 'max_value' || $field eq 'type' || $field eq 'time_threshold' || 
		$field eq 'time_from' || $field eq 'time_to' || $field eq 'monday' || 
		$field eq 'tuesday' || $field eq 'wednesday' || $field eq 'thursday' || 
		$field eq 'friday' || $field eq 'saturday' || $field eq 'sunday' || 
		$field eq 'min_alerts' || $field eq 'max_alerts' || $field eq 'recovery_notify') {
		# Fields admited, no changes
	}
	elsif($field eq 'name' || $field eq 'description' || $field eq 'field1' || $field eq 'field2' || $field eq 'field3' || $field eq 'recovery_field2' || $field eq 'recovery_field3') {
		$new_value = safe_input($new_value);
	}
	elsif($field eq 'priority') {
		if($new_value < 0 || $new_value > 4) {
			print_log "[ERROR] Field '$field' is out of interval (0-4)\n\n";
			exit;
		}
	}
	elsif($field eq 'default_action') {
		# Check if exist
		my $id_alert_action = get_action_id ($dbh, safe_input($new_value));
		exist_check($id_alert_action,'alert action',$new_value);
		$new_value = $id_alert_action;
		$field = 'id_alert_action';
	}
	elsif($field eq 'group_name') {
		# Check if exist
		my $id_group = get_group_id($dbh, $new_value);
		exist_check($id_group,'group',$new_value);
		$new_value = $id_group;
		$field = 'id_group';
	}
	else {
		print_log "[ERROR] Field '$field' doesnt exist\n\n";
		exit;
	}
		
	print_log "[INFO] Updating field '$field' in alert template '$template_name'\n\n";
	
	my $update;
	
	$update->{$field} = $new_value;
	
	pandora_update_alert_template_from_hash ($update, 'id', $template_id, $dbh);
}

##############################################################################
# Check the specific fields of data module when update
##############################################################################

sub pandora_check_data_module_fields($) {
	my $field_value = shift;

	if($field_value->{'field'} eq 'ff_timeout') {
		$field_value->{'field'} = 'ff_timeout';
	}
	else {
		print_log "[ERROR] The field '".$field_value->{'field'}."' is not available for data modules\n\n";
		exit;
	}

}

##############################################################################
# Check the specific fields of network module when update
##############################################################################

sub pandora_check_network_module_fields($) {
	my $field_value = shift;
		
	if($field_value->{'field'} eq 'module_address') {
		my $agent_name = @ARGV[3];
		
		my $id_agent = get_agent_id($dbh,$agent_name);
	
		$field_value->{'field'} = 'ip_target';
		
		# Check if the address already exist
		my $address_id = get_addr_id($dbh,$field_value->{'new_value'});
		
		# If the addres doesnt exist, we add it to the addresses list
		if($address_id == -1) {
			$address_id = add_address($dbh,$field_value->{'new_value'});
		}
		
		# Add the address to the agent
		add_new_address_agent ($dbh, $address_id, $id_agent);
		
		# Only pending set as main address (Will be done at the end of the function)
	}
	elsif($field_value->{'field'} eq 'module_port') {
		if ($field_value->{'new_value'} > 65535 || $field_value->{'new_value'} < 1) {
			print_log "[ERROR] Port error. Port must into [1-65535]\n\n";
			exit;
		}
		$field_value->{'field'} = 'tcp_port';
	}
	elsif($field_value->{'field'} eq 'timeout') {
		$field_value->{'field'} = 'max_timeout';
	}
	elsif($field_value->{'field'} eq 'retries') {
		$field_value->{'field'} = 'max_retries';
	}
	else {
		print_log "[ERROR] The field '".$field_value->{'field'}."' is not available for network modules\n\n";
		exit;
	}
}

##############################################################################
# Check the specific fields of snmp module when update
##############################################################################

sub pandora_check_snmp_module_fields($) {
	my $field_value = shift;
		
	if($field_value->{'field'} eq 'version') {
		$field_value->{'field'} = 'tcp_send';
	}
	elsif($field_value->{'field'} eq 'community') {
		$field_value->{'field'} = 'snmp_community';
	}
	elsif($field_value->{'field'} eq 'oid') {
		$field_value->{'field'} = 'snmp_oid';
	}
	elsif($field_value->{'field'} eq 'snmp3_priv_method') {
		$field_value->{'field'} = 'custom_string_1';
	}
	elsif($field_value->{'field'} eq 'snmp3_priv_pass') {
		$field_value->{'field'} = 'custom_string_2';
	}
	elsif($field_value->{'field'} eq 'snmp3_sec_level') {
		$field_value->{'field'} = 'custom_string_3';
	}
	elsif($field_value->{'field'} eq 'snmp3_auth_method') {
		$field_value->{'field'} = 'plugin_parameter';
	}
	elsif($field_value->{'field'} eq 'snmp3_auth_user') {
		$field_value->{'field'} = 'plugin_user';
	}
	elsif($field_value->{'field'} eq 'snmp3_auth_pass') {
		$field_value->{'field'} = 'plugin_pass';
	}
	elsif($field_value->{'field'} eq 'module_address') {
		my $agent_name = @ARGV[3];
		
		my $id_agent = get_agent_id($dbh,$agent_name);
	
		$field_value->{'field'} = 'ip_target';
		
		# Check if the address already exist
		my $address_id = get_addr_id($dbh,$field_value->{'new_value'});
		
		# If the addres doesnt exist, we add it to the addresses list
		if($address_id == -1) {
			$address_id = add_address($dbh,$field_value->{'new_value'});
		}
		
		# Add the address to the agent
		add_new_address_agent ($dbh, $address_id, $id_agent);
		
		# Only pending set as main address (Will be done at the end of the function)
	}
	elsif($field_value->{'field'} eq 'module_port') {
		if ($field_value->{'new_value'} > 65535 || $field_value->{'new_value'} < 1) {
			print_log "[ERROR] Port error. Port must into [1-65535]\n\n";
			exit;
		}
		$field_value->{'field'} = 'tcp_port';
	}
	elsif($field_value->{'field'} eq 'timeout') {
		$field_value->{'field'} = 'max_timeout';
	}
	elsif($field_value->{'field'} eq 'retries') {
		$field_value->{'field'} = 'max_retries';
	}
	else {
		print_log "[ERROR] The field '".$field_value->{'field'}."' is not available for SNMP modules\n\n";
		exit;
	}
}

##############################################################################
# Check the specific fields of plugin module when update
##############################################################################

sub pandora_check_plugin_module_fields($) {
	my $field_value = shift;
		
	if($field_value->{'field'} eq 'plugin_name') {
		my $plugin_id = get_plugin_id($dbh,$field_value->{'new_value'});
		exist_check($plugin_id,'plugin',$field_value->{'new_value'});
		
		$field_value->{'new_value'} = $plugin_id;
		$field_value->{'field'} = 'id_plugin';
	}
	elsif($field_value->{'field'} eq 'user') {
		$field_value->{'field'} = 'plugin_user';
	}
	elsif($field_value->{'field'} eq 'password') {
		$field_value->{'field'} = 'plugin_pass';
	}
	elsif($field_value->{'field'} eq 'parameters') {
		$field_value->{'field'} = 'plugin_parameter';
		$field_value->{'new_value'} = safe_input($field_value->{'new_value'});
	}
	elsif($field_value->{'field'} eq 'module_address') {
		my $agent_name = @ARGV[3];
		
		my $id_agent = get_agent_id($dbh,$agent_name);
		
		$field_value->{'field'} = 'ip_target';
		
		# Check if the address already exist
		my $address_id = get_addr_id($dbh,$field_value->{'new_value'});
		
		# If the addres doesnt exist, we add it to the addresses list
		if($address_id == -1) {
			$address_id = add_address($dbh,$field_value->{'new_value'});
		}
		
		# Add the address to the agent
		add_new_address_agent ($dbh, $address_id, $id_agent);
		
		# Only pending set as main address (Will be done at the end of the function)
	}
	elsif($field_value->{'field'} eq 'module_port') {
		$field_value->{'field'} = 'tcp_port';
	}
	elsif($field_value->{'field'} eq 'timeout') {
		$field_value->{'field'} = 'max_timeout';
	}
	else {
		print_log "[ERROR] The field '".$field_value->{'field'}."' is not available for plugin modules\n\n";
		exit;
	}
}

##############################################################################
# Add a profile to a User in a Group
# Related option: --update_module
##############################################################################

sub cli_module_update() {
	my ($module_name,$agent_name,$field,$new_value) = @ARGV[2..5];
	
	my $id_agent = get_agent_id($dbh,$agent_name);
	exist_check($id_agent,'agent',$agent_name);
	my $id_agent_module = get_agent_module_id ($dbh, $module_name, $id_agent);
	exist_check($id_agent_module,'agent module',$module_name);
	
	# Check and adjust parameters in common values
	
	if($field eq 'min' || $field eq 'max' || $field eq 'post_process' || $field eq 'history_data') {
		# Fields admited, no changes
	}
	elsif($field eq 'interval') {
		$field = 'module_interval';
	}
	elsif($field eq 'warning_min') {
		$field = 'min_warning';
	}
	elsif($field eq 'warning_max') {
		$field = 'max_warning';
	}
	elsif($field eq 'critical_min') {
		$field = 'min_critical';
	}
	elsif($field eq 'critical_max') {
		$field = 'max_critical';
	}
	elsif($field eq 'warning_str') {
		$field = 'str_warning';
		$new_value = safe_input($new_value);
	}
	elsif($field eq 'critical_str') {
		$field = 'str_critical';
		$new_value = safe_input($new_value);
	}
	elsif($field eq 'agent_name') {
		my $id_agent_change = get_agent_id($dbh,$new_value);
		exist_check($id_agent_change,'agent',$new_value);
		my $id_agent_module_exist = get_agent_module_id ($dbh, $module_name, $id_agent_change);
		if($id_agent_module_exist != -1) {
			print_log "[ERROR] A module called '$module_name' already exist in the agent '$new_value'\n\n";
			exit;
		}
		$field = 'id_agente';
		$new_value = $id_agent_change;
	}
	elsif ($field eq 'module_name') {
		my $id_agent_module_change = get_agent_module_id ($dbh, $new_value, $id_agent);
		if ($id_agent_module_change != -1) {
			print_log "[ERROR] A module called '$new_value' already exist in the agent '$agent_name'\n\n";
			exit;
		}
		$field = 'nombre';
		$new_value = safe_input($new_value);
	}
	elsif ($field eq 'description') {
		$field = 'descripcion';
		$new_value = safe_input($new_value);
	}
	elsif ($field eq 'module_group') {
		my $module_group_id = get_module_group_id($dbh,$new_value);
		
		if ($module_group_id == -1) {
			print_log "[ERROR] Module group '$new_value' doesnt exist\n\n";
			exit;
		}
		$field = 'id_module_group';
		$new_value = $module_group_id;
	}
	elsif ($field eq 'enable_unknown_events') {
		my $disabled_types_event = {};
		if ($new_value) {
			$disabled_types_event->{'going_unknown'} = 0;
		}
		else {
			$disabled_types_event->{'going_unknown'} = 1;
		}
		$field = 'disabled_types_event';
		$new_value = encode_json($disabled_types_event);
	}
	elsif ($field eq 'ff_threshold') {
		$field = 'min_ff_event';
	}
	elsif ($field eq 'each_ff') {
		$field = 'each_ff';
	}
	elsif ($field eq 'ff_threshold_normal') {
		$field = 'min_ff_event_normal';
	}
	elsif ($field eq 'ff_threshold_warning') {
		$field = 'min_ff_event_warning';
	}
	elsif ($field eq 'ff_threshold_critical') {
		$field = 'min_ff_event_critical';
	}
	elsif ($field eq 'critical_instructions') {
		$field = 'critical_instructions';
	}
	elsif ($field eq 'warning_instructions') {
		$field = 'warning_instructions';
	}
	elsif ($field eq 'unknown_instructions') {
		$field = 'unknown_instructions';
	}
	else {
		# If is not a common value, check type and call type update funtion
		my $type = pandora_get_module_type($dbh,$id_agent_module);
		
		my %field_value;
		$field_value{'field'} = $field;
		$field_value{'new_value'} = $new_value;
		
		if($type eq 'data') {
			pandora_check_data_module_fields(\%field_value);
		}
		elsif($type eq 'network') {
			pandora_check_network_module_fields(\%field_value);
		}
		elsif($type eq 'snmp') {
			pandora_check_snmp_module_fields(\%field_value);
		}
		elsif($type eq 'plugin') {
			pandora_check_plugin_module_fields(\%field_value);
		}
		else {
			print_log "[ERROR] The field '$field' is not available for this type of module\n\n";
		}
		
		$field = $field_value{'field'};
		$new_value = $field_value{'new_value'};
	}
	
	print_log "[INFO] Updating field '$field' in module '$module_name' of agent '$agent_name' with new value '$new_value'\n\n";
	
	my $update;
	
	$update->{$field} = $new_value;

	my $policy_id = enterprise_hook('get_id_policy_module_agent_module',[$dbh, safe_input($id_agent_module)]);
	if ( $policy_id > 0) {
		$update->{policy_linked} = 0;
	}
	
	pandora_update_module_from_hash ($conf, $update, 'id_agente_modulo', $id_agent_module, $dbh);
}

##############################################################################
# Exec a CLI option from file
# Related option: --exec_from_file
##############################################################################

sub cli_exec_from_file() {
	my $c = 0;
	my $command = $0;
	my $file;
	foreach my $opt (@ARGV) {
		$c++;

		# First and second are the script and conf paths
		if($c < 2) {
			$command = "$command $opt";
		}	
		# Third param is ignored, because is --exec_from_file
		# Fourth param is the file path
		elsif($c == 3) {
			$file = $opt;
			if(!(-e $file)) {
				print_log "[ERROR] File '$file' not exists or cannot be opened\n\n";
				exit;
			}
		}
		# Fifth parameter is the option (we add -- before it)
		elsif($c == 4) {
			$command = "$command --$opt";
		}
		# Next parameters are the option params, we add quotes to them to avoid errors
		elsif($c > 4) {
			if($opt =~ m/\s/g) {
				$command = $command . ' "' . $opt .'"';
			}
			else {
				$command = $command . ' ' . $opt;
			}
		}
	}
	
	open (FILE, $file);
	while (<FILE>) {
		my $command_tr = $command;
		chomp;
		my @fields = split(',',$_);
		$c = 0;
		foreach my $field (@fields) {
			$c++;
			my $macro_name = "__FIELD".$c."__";
			if($field =~ m/\s/g && $field !~ m/^"/) {
				$field = '"'.$field.'"';
			}
			$command_tr !~ s/$macro_name/$field/g;
		}
		print `./$command_tr`;
	}
	close (FILE);
	
	exit;
}

##############################################################################
# Return the type of given module (data, network, snmp or plugin)
##############################################################################

sub pandora_get_module_type($$) {
	my ($dbh,$id_agent_module) = @_;
	
	my $id_modulo = get_db_value($dbh, 'SELECT id_modulo FROM tagente_modulo WHERE id_agente_modulo = ?',$id_agent_module);
	
	if($id_modulo == 1) {
		return 'data';
	}
	if($id_modulo == 2) {
		my $id_module_type = get_db_value($dbh, 'SELECT id_tipo_modulo FROM tagente_modulo WHERE id_agente_modulo = ?',$id_agent_module);
		if($id_module_type >= 15 && $id_module_type <= 18) {
			return 'snmp';
		}
		else {
			return 'network';
		}
	}
	elsif($id_modulo == 4) {
		return 'plugin';
	}
	elsif($id_modulo == 6) {
		return 'wmi';
	}
	elsif($id_modulo == 7) {
		return 'web';
	}
	else {
		return 'unknown';
	}
}

##############################################################################
# Add a profile to a User in a Group
# Related option: --add_profile_to_user
##############################################################################

sub cli_user_add_profile() {
	my ($user_id,$profile_name,$group_name) = @ARGV[2..4];
	
	my $user_exists = get_user_exists ($dbh, $user_id);
	exist_check($user_exists,'user',$user_id);
	
	my $profile_id = get_profile_id($dbh, $profile_name);
	exist_check($profile_id,'profile',$profile_name);
	
	my $group_id = 0;
	
	# If group name is not defined, we assign group All (0)
	if(defined($group_name)) {
		$group_id = get_group_id($dbh, $group_name);
		exist_check($group_id,'group',$group_name);
	}
	else {
		$group_name = 'All';
	}
		
	print_log "[INFO] Adding profile '$profile_name' to user '$user_id' in group '$group_name'\n\n";
		
	pandora_add_profile_to_user ($dbh, $user_id, $profile_id, $group_id);
}

##############################################################################
# Delete a user.
# Related option: --delete_user
##############################################################################

sub cli_delete_user() {
	my $user_name = @ARGV[2];
	
	print_log "[INFO] Deleting user '$user_name' \n\n";
	
	my $result = pandora_delete_user($dbh,$user_name);
	exist_check($result,'user',$user_name);
}

##############################################################################
# Delete an alert_template.
# Related option: --delete_user
##############################################################################

sub cli_delete_alert_template() {
	my $template_name = @ARGV[2];
	
	print_log "[INFO] Deleting template '$template_name' \n\n";
	
	my $result = pandora_delete_alert_template($dbh,$template_name);
	exist_check($result,'alert template',$template_name);
}

##############################################################################
# Add profile.
# Related option: --add_profile
##############################################################################

sub cli_add_profile() {
	my ($user_name,$profile_name,$group_name) = @ARGV[2..4];
	
	my $id_profile = get_profile_id($dbh,$profile_name);
	exist_check($id_profile,'profile',$profile_name);
	
	my $id_group;
	
	if($group_name eq "All") {
		$id_group = 0;
		print_log "[INFO] Adding profile '$profile_name' to all groups for user '$user_name') \n\n";
	}
	else {
		$id_group = get_group_id($dbh,$group_name);
		exist_check($id_group,'group',$group_name);
		print_log "[INFO] Adding profile '$profile_name' to group '$group_name' for user '$user_name') \n\n";
	}
	
	pandora_create_user_profile ($dbh, $user_name, $id_profile, $id_group);
}

##############################################################################
# Create profile.
# Related option: --create_profile
##############################################################################

sub cli_create_profile() {
	my ($profile_name,$incident_view,$incident_edit,$incident_management,$agent_view,
	$agent_edit,$agent_disable,$alert_edit,$alert_management,$user_management,$db_management,
	$event_view,$event_edit,$event_management,$report_view,$report_edit,$report_management,
	$map_view,$map_edit,$map_management,$vconsole_view,$vconsole_edit,$vconsole_management,$pandora_management) = @ARGV[2..25];

	my $id_profile = get_profile_id($dbh,$profile_name);
	non_exist_check($id_profile,'profile',$profile_name);

	pandora_create_profile ($dbh, $profile_name, $incident_view, $incident_edit, $incident_management, $agent_view,
	$agent_edit, $agent_disable, $alert_edit, $alert_management, $user_management, $db_management,
	$event_view, $event_edit, $event_management, $report_view, $report_edit, $report_management,
	$map_view, $map_edit, $map_management, $vconsole_view, $vconsole_edit, $vconsole_management, $pandora_management);
}

##############################################################################
# Delete profile.
# Related option: --delete_profile
##############################################################################

sub cli_delete_profile() {
	my ($user_name,$profile_name,$group_name) = @ARGV[2..4];
	
	my $id_profile = get_profile_id($dbh,$profile_name);
	exist_check($id_profile,'profile',$profile_name);
	
	my $id_group;
	
	if($group_name eq "All") {
		$id_group = 0;
		print_log "[INFO] Deleting profile '$profile_name' from all groups for user '$user_name') \n\n";
	}
	else {
		$id_group = get_group_id($dbh,$group_name);
		exist_check($id_group,'group',$group_name);
		print_log "[INFO] Deleting profile '$profile_name' from group '$group_name' for user '$user_name') \n\n";
	}
	
	pandora_delete_user_profile ($dbh, $user_name, $id_profile, $id_group);
}

##############################################################################
# Create event
# Related option: --create_event
##############################################################################

sub cli_create_event() {
	my ($event,$event_type,$group_name,$agent_name,$module_name,$event_status,$severity,$template_name, $user_name, $comment, $source, $id_extra, $tags, $custom_data,$force_create_agent,$c_instructions,$w_instructions,$u_instructions) = @ARGV[2..19];

	$event_status = 0 unless defined($event_status);
	$severity = 0 unless defined($severity);

	my $id_user;
	
	if (!defined($user_name) || $user_name eq '') {
		$id_user = 0;
	}
	else {
		$id_user = pandora_get_user_id($dbh,$user_name);
		exist_check($id_user,'user',$user_name);
	}
	
	my $id_group;
	
	if (! $group_name || $group_name eq "All") {
		$id_group = 0;
	}
	else {
		$id_group = get_group_id($dbh,$group_name);
		exist_check($id_group,'group',$group_name);
	}
	
	my $id_agent;
	
	if (! $agent_name) {
		$id_agent = 0;
	}
	else {
		$id_agent = get_agent_id($dbh,$agent_name);
		# exist_check($id_agent,'agent',$agent_name);
		if($id_agent == -1){
			if($force_create_agent == 1){
				pandora_create_agent ($conf, '', $agent_name, '', '', '', '', 'Created by cli_create_event', '', $dbh);
				print_log "[INFO] Adding agent '$agent_name' \n\n";
				$id_agent = get_agent_id($dbh,$agent_name);
			}
			else{
				exist_check($id_agent,'agent',$agent_name);
			}
		}

	}
	
	my $id_agentmodule;
	
	if (! $module_name) {
		$id_agentmodule = 0;
	}
	else {
		$id_agentmodule = get_agent_module_id($dbh,$module_name,$id_agent);
		exist_check($id_agentmodule,'module',$module_name);
	}
	
	my $id_alert_agent_module;
				
	if(defined($template_name) && $template_name ne '') {
		my $id_template = get_template_id($dbh,$template_name);
		exist_check($id_template,'template',$template_name);
		$id_alert_agent_module = get_template_module_id($dbh,$id_agentmodule,$id_template);
		exist_check($id_alert_agent_module,'alert template module',$template_name);
	}
	else {
		$id_alert_agent_module = 0;
	}
	
	if (defined($comment) && $comment ne '') {
		$comment = '<b>-- Added comment by '.$user_name. ' ['. localtime(time).'] --</b><br>'.$comment.'<br>';
	}
	print_log "[INFO] Adding event '$event' for agent '$agent_name' \n\n";

	# Base64 encode custom data
	$custom_data = encode_base64 ($custom_data);

	pandora_event ($conf, $event, $id_group, $id_agent, $severity,
		$id_alert_agent_module, $id_agentmodule, $event_type, $event_status, $dbh, $source, $user_name, $comment, $id_extra, $tags, $c_instructions, $w_instructions, $u_instructions, $custom_data);
}

##############################################################################
# Validate event.
# Related option: --validate_event
##############################################################################

sub cli_validate_event() {
	my ($agent_name, $module_name, $datetime_min, $datetime_max, $user_name, $criticity, $template_name) = @ARGV[2..8];
	my $id_agent = '';
	my $id_agentmodule = '';

	if(defined($agent_name) && $agent_name ne '') {
		$id_agent = get_agent_id($dbh,$agent_name);
		exist_check($id_agent,'agent',$agent_name);
		
		if($module_name ne '') {
			$id_agentmodule = get_agent_module_id($dbh, $module_name, $id_agent);
			exist_check($id_agentmodule,'module',$module_name);
		}
	}

	if(defined($datetime_min) && $datetime_min ne '') {
		if ($datetime_min !~ /([0-9]{2,4})\-([0-1][0-9])\-([0-3][0-9]) +([0-2][0-9]):([0-5][0-9])/) {
			print_log "[ERROR] Invalid datetime_min format. (Correct format: YYYY-MM-DD HH:mm)\n";
			exit;
		}
		# Add the seconds
		$datetime_min .= ":00";
	}
	
	if(defined($datetime_max) && $datetime_max ne '') {
		if ($datetime_max !~ /([0-9]{2,4})\-([0-1][0-9])\-([0-3][0-9]) +([0-2][0-9]):([0-5][0-9])/) {
			print_log "[ERROR] Invalid datetime_max $datetime_max. (Correct format: YYYY-MM-DD HH:mm)\n";
			exit;
		}
		# Add the seconds
		$datetime_max .= ":00";
	}

	my $id_alert_agent_module = '';
	
	if(defined($template_name) && $template_name ne '') {
		my $id_template = get_template_id($dbh,$template_name);
		exist_check($id_template,'template',$template_name);
		$id_alert_agent_module = get_template_module_id($dbh,$id_agentmodule,$id_template);
		exist_check($id_alert_agent_module,'template module',$template_name);
	}
				
	pandora_validate_event_filter ($conf, $id_agentmodule, $id_agent, $datetime_min, $datetime_max, $user_name, $id_alert_agent_module, $criticity, $dbh);
	print_log "[INFO] Validating event for agent '$agent_name'\n\n";
}

##############################################################################
# Validate event.
# Related option: --validate_event_id
##############################################################################

sub cli_validate_event_id() {
	my $id_event = @ARGV[2];

	my $event_name = pandora_get_event_name($dbh, $id_event);
	exist_check($event_name,'event',$id_event);
	
	print_log "[INFO] Validating event '$id_event'\n\n";
				
	my $result = pandora_validate_event_id ($conf, $id_event, $dbh);
	exist_check($result,'event',$id_event);
	
}

###############################################################################
# Get event info
# Related option: --get_event_info
###############################################################################
sub cli_get_event_info () {
	my ($id_event,$csv_separator) = @ARGV[2..3];
	
	my $event_name = pandora_get_event_name($dbh, $id_event);
	exist_check($event_name,'event',$id_event);
	
	$csv_separator = '|' unless defined($csv_separator);

	my $event_table = "tevento";
	if (is_metaconsole($conf) == 1) {
		$event_table = "tmetaconsole_event";
	}
	
	my $query = "SELECT * FROM " . $event_table . " where id_evento=" . $id_event;

	my $header = "Event ID".$csv_separator."Event name".$csv_separator."Agent ID".$csv_separator."User ID".$csv_separator.
				"Group ID".$csv_separator."Status".$csv_separator."Timestamp".$csv_separator."Event type".$csv_separator.
				"Agent module ID".$csv_separator."Alert module ID".$csv_separator."Criticity".$csv_separator.
				"Comment".$csv_separator."Tags".$csv_separator."Source".$csv_separator."Extra ID"."\n";
	print $header;
	
	my @result = get_db_single_row($dbh, $query);
	foreach my $event_data (@result) {
		print $event_data->{'id_evento'};
		print $csv_separator;
		print $event_data->{'evento'};
		print $csv_separator;
		print $event_data->{'id_agente'};
		print $csv_separator;
		print $event_data->{'id_usuario'};
		print $csv_separator;
		print $event_data->{'id_grupo'};
		print $csv_separator;
		print $event_data->{'estado'};
		print $csv_separator;
		print $event_data->{'timestamp'};
		print $csv_separator;
		print $event_data->{'event_type'};
		print $csv_separator;
		print $event_data->{'id_agentmodule'};
		print $csv_separator;
		print $event_data->{'id_alert_am'};
		print $csv_separator;
		print $event_data->{'criticity'};
		print $csv_separator;
		print $event_data->{'user_comment'};
		print $csv_separator;
		print $event_data->{'tags'};
		print $csv_separator;
		print $event_data->{'source'};
		print $csv_separator;
		print $event_data->{'id_extra'};
		print "\n";
	}
	
    exit;
}

###############################################################################
# Add event comment
# Related option: --add_event_comment
###############################################################################
sub cli_add_event_comment() {
	my ($id_event, $user_name, $comment) = @ARGV[2..4];
	
	my $id_user;
	if (!defined($user_name) || $user_name eq '') {
		$id_user = 'admin';
	}
	else {
		$id_user = pandora_get_user_id($dbh,$user_name);
		exist_check($id_user,'user',$user_name);
	}
	
	my $event_name = pandora_get_event_name($dbh, $id_event);
	exist_check($event_name,'event',$id_event);
	
	my $current_comment = encode_utf8(pandora_get_event_comment($dbh, $id_event)); 
	my $utimestamp = time ();
	my @additional_comment = ({ comment => $comment, action => "Added comment", id_user => $id_user, utimestamp => $utimestamp});
	
	print_log "[INFO] Adding event comment for event '$id_event'. \n\n";
	
	my $decoded_comment;
	my $update;
	if ($current_comment eq '') {
		$update->{'user_comment'} = encode_json \@additional_comment;
	}
	else {
		$decoded_comment = decode_json($current_comment);
		
		push(@{$decoded_comment}, @additional_comment);
		
		$update->{'user_comment'} = encode_json($decoded_comment);
	}
	
	pandora_update_event_from_hash ($update, 'id_evento', $id_event, $dbh);
}

##############################################################################
# Create incident.
# Related option: --create_incident
##############################################################################

sub cli_create_incident() {
	my ($title, $description, $origin, $status, $priority, $group_name, $owner) = @ARGV[2..8];
	
	my $id_group = get_group_id($dbh,$group_name);
	exist_check($id_group,'group',$group_name);
	
	pandora_create_incident ($conf, $dbh, $title, $description, $priority, $status, $origin, $id_group, $owner);
	print_log "[INFO] Creating incident '$title'\n\n";
}

##############################################################################
# Delete data.
# Related option: --delete_data
##############################################################################

sub cli_delete_data($) {
	my $ltotal = shift;
	my ($opt, $name, $name2) = @ARGV[2..4];

	if($opt eq '-m' || $opt eq '--m') {
		# Delete module data
		param_check($ltotal, 3) unless ($name2 ne '');
		my $id_agent = get_agent_id($dbh,$name2);
		exist_check($id_agent,'agent',$name2);
		
		my $id_module = get_agent_module_id($dbh,$name,$id_agent);
		exist_check($id_module,'module',$name);
	
		print_log "DELETING THE DATA OF THE MODULE $name OF THE AGENT $name2\n\n";
		
		pandora_delete_data($dbh, 'module', $id_module);
	}
	elsif($opt eq '-a' || $opt eq '--a') {
		# Delete agent's modules data
		my $id_agent = get_agent_id($dbh,$name);
		exist_check($id_agent,'agent',$name);
		
		print_log "DELETING THE DATA OF THE AGENT $name\n\n";
		
		pandora_delete_data($dbh, 'module', $id_agent);
	}
	elsif($opt eq '-g' || $opt eq '--g') {
		# Delete group's modules data
		my $id_group = get_group_id($dbh,$name);
		exist_check($id_group,'group',$name);
		
		print_log "DELETING THE DATA OF THE GROUP $name\n\n";
		
		pandora_delete_data($dbh, 'group', $id_group);
	}
	else {
		print_log "[ERROR] Invalid parameter '$opt'.\n\n";
		help_screen ();
		exit;
	}
}

##############################################################################
# Add policy to apply queue.
# Related option: --apply_policy
##############################################################################

sub cli_apply_policy() {
	my $policy_name = @ARGV[2];
	
	my $policy_id = enterprise_hook('get_policy_id',[$dbh, safe_input($policy_name)]);
	exist_check($policy_id,'policy',$policy_name);
	
	my $ret = enterprise_hook('pandora_add_policy_queue', [$dbh, $conf, $policy_id, 'apply']);
	
	if($ret == -1) {
		print_log "[ERROR] Operation 'apply' cannot be added to policy '$policy_name' because is duplicated in queue or incompatible with others operations\n\n";
		exit;
	}
	
	print_log "[INFO] Added operation 'apply' to policy '$policy_name'\n\n";
}

##############################################################################
# Add all policies to apply queue.
# Related option: --apply_all_policies
##############################################################################

sub cli_apply_all_policies() {
	my $policies = enterprise_hook('get_policies', [$dbh, 0]);
	
	my $npolicies = scalar(@{$policies});
	
	print_log "[INFO] $npolicies policies found\n\n";
	
	my $added = 0;
	foreach my $policy (@{$policies}) {
		my $ret = enterprise_hook('pandora_add_policy_queue', [$dbh, $conf, $policy->{'id'}, 'apply']);
		if($ret != -1) {
			$added++;
			print_log "[INFO] Added operation 'apply' to policy '".safe_output($policy->{'name'})."'\n";
		}
	}
		
	if($npolicies > $added) {
		my $failed = $npolicies - $added;
		print_log "[ERROR] $failed policies cannot be added to apply queue. Maybe the queue already contains these operations.\n";
	}
}

##############################################################################
# Recreate the files of a collection.
# Related option: --recreate_collection
##############################################################################

sub cli_recreate_collection () {
	my $collection_id = @ARGV[2];

	my $result = enterprise_hook('pandora_recreate_collection', [$conf, $collection_id, $dbh]);
	
	if ($result == 1) {
		print_log "[INFO] Collection recreated successfully.\n";
	}
	elsif ($result == 0) {
		print_log "[ERROR] Collection not recreated.\n";
	}
}

##############################################################################
# Validate all the alerts
# Related option: --validate_all_alerts
##############################################################################

sub cli_validate_all_alerts() {
	print_log "[INFO] Validating all the alerts\n\n";
		
	my $res = db_update ($dbh, "UPDATE talert_template_modules SET times_fired = 0, internal_counter = 0");
	
	if($res == -1) {
		print_log "[ERROR] Alerts cannot be validated\n\n";
	}
	else {
		# Update fired alerts count in agents
		db_update ($dbh, "UPDATE tagente SET fired_count = 0");
	}
}

##############################################################################
# Validate the alerts of a given policy
# Related option: --validate_policy_alerts
##############################################################################

sub cli_validate_policy_alerts() {
	my $policy_name = @ARGV[2];
	
	my $policy_id = enterprise_hook('get_policy_id',[$dbh, safe_input($policy_name)]);
	exist_check($policy_id,'policy',$policy_name);
	
	my $policy_alerts = enterprise_hook('get_policy_alerts',[$dbh, $policy_id]);
	
	my @policy_alerts_id_array;
	my $policy_alerts_id = '';
	
	my $cont = 0;
	foreach my $alert (@{$policy_alerts}) {
		$policy_alerts_id_array[$cont] = $alert->{'id'};
		$cont++;
	}
	
	if($#policy_alerts_id_array == -1) {
		print_log "[INFO] No alerts found in the policy '$policy_name'\n\n";
		return;
	}
	
	$policy_alerts_id = join(',',@policy_alerts_id_array);
	
	#Get the fired alerts that match with the filter to update counts after validate it
	my @fired_alerts = get_db_rows ($dbh, "SELECT id_agent_module, count(id) alerts FROM talert_template_modules WHERE id_policy_alerts IN (?) AND times_fired > 0 GROUP BY id_agent_module", $policy_alerts_id);

	print_log "[INFO] Validating the alerts of the policy '$policy_name'\n\n";
		
	my $res = db_update ($dbh, "UPDATE talert_template_modules SET times_fired = 0, internal_counter = 0 WHERE id_policy_alerts IN (?)", $policy_alerts_id);
		
	if($res == -1) {
		print_log "[ERROR] Alerts cannot be validated\n\n";
	}
	else {
		# Update fired alerts count in agents if necessary
		if($#fired_alerts > -1) {
			foreach my $fired_alert (@fired_alerts) {
				my $id_agent = get_module_agent_id($dbh,  $fired_alert->{'id_agent_module'});
				db_update ($dbh, 'UPDATE tagente SET fired_count=fired_count-? WHERE id_agente=?', $fired_alert->{'alerts'}, $id_agent);
			}
		}
	}
}


##############################################################################
# Show the module id where is a given agent
# Related option: --get_module_id
# perl pandora_manage.pl /etc/pandora/pandora_server.conf --get_module_id 4 'host alive'
##############################################################################

sub cli_get_module_id() {
	(my $agent_id,my $module_name) = @ARGV[2..3];

	exist_check($agent_id,'agent',$agent_id);

	my $module_id = get_agent_module_id($dbh, $module_name, $agent_id);
	exist_check($module_id, 'module name', $module_name);

	print $module_id;

}


##############################################################################
# Show the group name where is a given agent
# Related option: --get_agent_group
##############################################################################

sub cli_get_agent_group() {
	my $agent_name = @ARGV[2];
	
	if (is_metaconsole($conf) == 1) {
		
		my $agents_groups = enterprise_hook('get_metaconsole_agent',[$dbh, $agent_name]);
		
		if (scalar(@{$agents_groups}) != 0) {
			foreach my $agent (@{$agents_groups}) {
				my @test =  $agent;
				print Dumper $test[0];
				my $group_name = get_group_name ($dbh, $agent->{'id_grupo'});
				print "Server: $agent->{'server_name'} Agent: $agent->{'nombre'} Name Group: $group_name \n\n";
			}
		}
		else {
			my $servers = enterprise_hook('get_metaconsole_setup_servers',[$dbh]);
			my @servers_id = split(',',$servers);
			my @list_servers;
			my $list_names_servers;
			foreach my $server (@servers_id) {
				my $dbh_metaconsole = enterprise_hook('get_node_dbh',[$conf, $server, $dbh]);
				
				my $id_agent = get_agent_id($dbh_metaconsole,$agent_name);
				
				if ($id_agent == -1) {
					next;
				}
				else {
					my $id_group = get_agent_group ($dbh_metaconsole, $id_agent);
					my $group_name = get_group_name ($dbh_metaconsole, $id_group);
					my $metaconsole_name = enterprise_hook('get_metaconsole_setup_server_name',[$dbh, $server]);
					$agent_name = safe_output($agent_name);
					print "[INFO] Server: $metaconsole_name Agent: $agent_name Name Group: $group_name\n\n";
				}
			}
		}
	}
	else {
		my $id_agent = get_agent_id($dbh,$agent_name);
		exist_check($id_agent,'agent',$agent_name);
		
		my $id_group = get_agent_group ($dbh, $id_agent);
		
		my $group_name = get_group_name ($dbh, $id_group);
		print $group_name;
	}
}

##############################################################################
# Show the group id where is a given agent
# Related option: --get_agent_group_id
##############################################################################
sub cli_get_agent_group_id() {
	my $agent_name = @ARGV[2];
	
	if (is_metaconsole($conf) == 1) {
		my $agents_groups = enterprise_hook('get_metaconsole_agent',[$dbh, $agent_name]);
		
		if (scalar(@{$agents_groups}) != 0) {
			
			foreach my $agent (@{$agents_groups}) {
				print "Server: $agent->{'server_name'} Agent: $agent->{'nombre'} ID Group: $agent->{'id_grupo'}\n\n";
			}
		}
		else {
			my $servers = enterprise_hook('get_metaconsole_setup_servers',[$dbh]);
			my @servers_id = split(',',$servers);
			my @list_servers;
			my $list_names_servers;
			foreach my $server (@servers_id) {
				my $dbh_metaconsole = enterprise_hook('get_node_dbh',[$conf, $server, $dbh]);
				
				my $metaconsole_name = enterprise_hook('get_metaconsole_setup_server_name',[$dbh, $server]);
				my $id_agent = get_agent_id($dbh_metaconsole,$agent_name);
				
				if ($id_agent == -1) {
					next;
				}
				else {
					my $id_group = get_agent_group ($dbh_metaconsole, $id_agent);
					$agent_name = safe_output($agent_name);
					print "Server: $metaconsole_name Agent: $agent_name ID Group: $id_group\n\n";
				}
			}
		}
	}
	else {
		my $id_agent = get_agent_id($dbh,$agent_name);
		exist_check($id_agent,'agent',$agent_name);
		
		my $id_group = get_agent_group ($dbh, $id_agent);

		print $id_group;
	}
}

##############################################################################
# Show the agent and current data of all the modules with the same name
# Related option: --get_agents_module_current_data
##############################################################################

sub cli_get_agents_module_current_data() {
	my $module_name = @ARGV[2];
	
	my $agents = pandora_get_module_agents($dbh, $module_name);
	exist_check(scalar(@{$agents})-1,'data of module',$module_name);
	
	print "id_agent,agent_name,module_data\n";
	foreach my $agent (@{$agents}) {
		my $current_data = pandora_get_module_current_data($dbh, $agent->{'id_agente_modulo'});
		print $agent->{'id_agente'}.",".$agent->{'nombre'}.",$current_data\n";
	}
}

##############################################################################
# Show all the modules of an agent
# Related option: --get_agent_modules
##############################################################################

sub cli_get_agent_modules() {
	my $agent_name = @ARGV[2];
	
	my $id_agent = get_agent_id($dbh,$agent_name);
	exist_check($id_agent,'agent',$agent_name);
	
	my $modules = pandora_get_agent_modules ($dbh, $id_agent);
	
	if(scalar(@{$modules}) == 0) {
		print_log "[INFO] The agent '$agent_name' have not modules\n\n";
	}
	
	print "id_module, module_name\n";
	foreach my $module (@{$modules}) {
		print $module->{'id_agente_modulo'}.",".safe_output($module->{'nombre'})."\n";
	}
}

sub cli_create_synthetic() {
	my $name_module = @ARGV[2];
	my $synthetic_type = @ARGV[3];
	
	my $agent_name = @ARGV[4];
	my @module_data = @ARGV[5..$#ARGV];
	my $module;
	my (@filterdata,@data_module);
	
	if ($synthetic_type ne 'arithmetic' && $synthetic_type ne 'average') {
		print("[ERROR] Type of syntethic module doesn't exists \n\n");
		exit 1;
	}
	if (scalar(@{module_data}) == 0) {
		print("[ERROR] No modules data \n\n");
		exit 1;
	}
	if ($name_module eq '') {
		print("[ERROR] No module name \n\n");
		exit 1;
	}
	
	$module->{'custom_integer_1'} = 0;
	$module->{'custom_integer_2'} = 0;
	$module->{'prediction_module'} = 3; # Synthetic code is 3
	$module->{'flag'} = 1;

	my $id_agent = int(get_agent_id($dbh,$agent_name));
	
	if ($id_agent > 0) {
		foreach my $i (0 .. $#module_data) {
			my @split_data = split(',',$module_data[$i]);
			if (@split_data[0] =~ m/(x|\/|\+|\*|\-)/ && length(@split_data[0]) == 1 ) {
				if ( @split_data[0] =~ m/(\/|\+|\*|\-)/ && $synthetic_type eq 'average' ) {
					print("[ERROR] With this type: $synthetic_type only be allow use this operator: 'x' \n\n");
					exit 1;
				}
				if (is_numeric(@split_data[1]) == 0) {
					next;
				}
				@data_module = ("",@split_data[0],@split_data[1]);
				my $text_data = join(',',@data_module);
				push (@filterdata,$text_data);
			}
			else {
				if (scalar(@split_data) == 2) {
					@data_module = (safe_output(@split_data[0]),'',safe_output(@split_data[1]));
					my $text_data = join(',',@data_module);
					push (@filterdata,$text_data);
				}
				else {
					if (length(@split_data[1]) > 1 ) {
						print("[ERROR] You can only use +, -, *, / or x, and you use this: @split_data[1] \n\n");
						exit 1;
					}
					if ( @split_data[1] =~ m/(\/|\+|\*|\-)/ && $synthetic_type eq 'average' ) {
						print("[ERROR] With this type: $synthetic_type only be allow use this operator: 'x' \n\n");
						exit 1;
					}
					if ( $synthetic_type eq 'arithmetic' && $i == 0) {
						@data_module = (safe_output(@split_data[0]),'',safe_output(@split_data[2]));
					}
					else {
						@data_module = (safe_output(@split_data[0]),@split_data[1],safe_output(@split_data[2]));
					}
					
					my $text_data = join(',',@data_module);
					push (@filterdata,$text_data);
				}
			}
		}

		my $module_exists = get_agent_module_id($dbh, $name_module, $id_agent);
		non_exist_check($module_exists, 'module name', $name_module);
		
		$module->{'id_agente'} = $id_agent;
		$module->{'nombre'} = safe_input($name_module);
		my $id_tipo_modulo = get_db_value ($dbh, "SELECT id_tipo FROM ttipo_modulo WHERE nombre = ?", "generic_data");
		$module->{'id_modulo'} = 5;
		$module->{'id_tipo_modulo'} = $id_tipo_modulo;
		
		my $id_module = db_process_insert($dbh, 'id_agente_modulo', 'tagente_modulo', $module);
		
		if ($id_module) {
			my $result = enterprise_hook('create_synthetic_operations',
				[$dbh,int($id_module), @filterdata]);
			if ($result) {
				db_do ($dbh, 'INSERT INTO tagente_estado (id_agente_modulo, id_agente, estado,
				 known_status, last_status, last_known_status, last_try, datos) 
				 VALUES (?, ?, ?, ?, ?, ?, \'1970-01-01 00:00:00\', \'\')', $id_module, $id_agent, 4, 4, 4, 4);
				# Update the module status count. When the module is created disabled dont do it
				pandora_mark_agent_for_module_update ($dbh, $id_agent);
				print("[OK] The modules are creating ID: $id_module \n\n");
			}
			else {
				db_do ($dbh, 'DELETE FROM tagente_modulo WHERE id_agente_modulo = ?', $id_module);
				print("[ERROR] Problems with creating data module. \n\n");
			}
		}
		else {
			db_do ($dbh, 'DELETE FROM tagente_modulo WHERE nombre = ? AND id_agente = ?', $name_module, $id_agent);
			print("[INFO] Problems with creating module \n\n");
		}
	}
	else { 
		print( "[INFO] The agent '$agent_name' doesn't exists\n\n");
	}
}


########################################################################
# Show all the modules of a policy
# Related option: --get_policy_modules
########################################################################

sub cli_get_policy_modules() {
	my $policy_name = @ARGV[2];
	
	my $policy_id = enterprise_hook('get_policy_id',
		[$dbh, safe_input($policy_name)]);
	exist_check($policy_id, 'policy', $policy_name);
	
	my $policy_modules = enterprise_hook(
		'get_policy_modules', [$dbh, $policy_id]);
	
	if (defined($policy_modules)) {
		exist_check(scalar(@{$policy_modules}) - 1, 'modules in policy',
			$policy_name);
	}
	
	print "id_policy_module, module_name\n";
	foreach my $module (@{$policy_modules}) {
		print $module->{'id'} . "," . safe_output($module->{'name'}) . "\n";
	}
}

########################################################################
# Show all the policies (without parameters) or the policies of given
# agent.
# Related option: --get_policies
########################################################################

sub cli_get_policies() {
	my $agent_name = @ARGV[2];
	my $policies;
	
	if (defined($agent_name)) {
		my $id_agent = get_agent_id($dbh,$agent_name);
		exist_check($id_agent,'agent',$agent_name);
		
		$policies = enterprise_hook('get_agent_policies', [$dbh,$id_agent]);
		
		if (scalar(@{$policies}) == 0) {
			print_log "[INFO] No policies found on agent '$agent_name'\n\n";
			exit;
		}
	}
	else {
		$policies = enterprise_hook('get_policies', [$dbh]);
		if (scalar(@{$policies}) == 0) {
			print_log "[INFO] No policies found\n\n";
			exit;
		}
	}
	
	print "id_policy, policy_name\n";
	foreach my $module (@{$policies}) {
		print $module->{'id'}.",".safe_output($module->{'name'})."\n";
	}
}

##############################################################################
# Show all the agents (without parameters) or the agents with a filter parameters
# Related option: --get_agents
##############################################################################

sub cli_get_agents() {
	my ($group_name, $os_name, $status, $max_modules, $filter_substring, $policy_name) = @ARGV[2..7];

	my $condition = ' disabled=0';

	my $id_group;
	my $id_os;
	my $policy_id;

	if($group_name ne '') {
		$id_group = get_group_id($dbh, $group_name);
		exist_check($id_group,'group',$group_name);
		
		$condition .= " AND id_grupo = $id_group ";
	}
	
	if($os_name ne '') {
		$id_os = get_os_id($dbh, $os_name);
		exist_check($id_os,'operative system',$os_name);
		
		$condition .= " AND id_os = $id_os ";
	}
	
	if($policy_name ne '') {
		$policy_id = enterprise_hook('get_policy_id',[$dbh, safe_input($policy_name)]);
		exist_check($policy_id,'policy',$policy_name);
		
		$condition .= " AND id_agente IN (SELECT id_agent FROM tpolicy_agents 
		WHERE id_policy = $policy_id )";
	}
	
	if($max_modules ne '') {	
		$condition .= " AND id_agente NOT IN (SELECT id_agente FROM tagente_modulo t1 
		WHERE (SELECT count(*) FROM tagente_modulo WHERE id_agente = t1.id_agente) > $max_modules)";
	}
	
	if($filter_substring ne '') {
		$condition .= " AND nombre LIKE '%".safe_input($filter_substring)."%'";
	}
		
	my @agents = get_db_rows ($dbh, "SELECT * FROM tagente WHERE $condition");	

	if(scalar(@agents) == 0) {
		print_log "[INFO] No agents found\n\n";
		exit;
	}
	
	my $agent_status;
	
	my $head_print = 0;
	foreach my $agent (@agents) {
		if($status ne '') {
			$agent_status = pandora_get_agent_status($dbh,$agent->{'id_agente'});
			if($status ne $agent_status || $agent_status eq '') {
				next;
			}
		}
		if($head_print == 0) {
			$head_print = 1;
			print "id_agent, agent_name\n";
		}
		print $agent->{'id_agente'}.",".safe_output($agent->{'nombre'})."\n";
	}
	
	if($head_print == 0) {
		print_log "[INFO] No agents found\n\n";
	}
}

##############################################################################
# Delete agent conf.
# Related option: --delete_conf_file
##############################################################################

sub cli_delete_conf_file() {
	my $agent_name = @ARGV[2];
	
	my $conf_deleted = 0;
	my $md5_deleted = 0;
	
	if (-e $conf->{incomingdir}.'/conf/'.md5($agent_name).'.conf') {
		unlink($conf->{incomingdir}.'/conf/'.md5($agent_name).'.conf');
		$conf_deleted = 1;
	}
	if (-e $conf->{incomingdir}.'/md5/'.md5($agent_name).'.md5') {
		unlink($conf->{incomingdir}.'/md5/'.md5($agent_name).'.md5');
		$md5_deleted = 1;
	}
	
	if($conf_deleted == 1 || $md5_deleted == 1) {
		print_log "[INFO] Local conf files of the agent '$agent_name' has been deleted succesfully\n\n";
	}
	else {
		print_log "[ERROR] Local conf file of the agent '$agent_name' didn't found\n\n";
		exit;
	}
}

##############################################################################
# Delete modules from all conf files (without parameters) or of the conf file of the given agent.
# Related option: --clean_conf_file
##############################################################################

sub cli_clean_conf_file() {
	my $agent_name = @ARGV[2];
	my $result;
	
	if(defined($agent_name)) {
		if (-e $conf->{incomingdir}.'/conf/'.md5($agent_name).'.conf') {
			$result = enterprise_hook('pandora_clean_conf_file',[$conf, md5($agent_name)]);
			if($result != -1) {
				print_log "[INFO] Conf file '".$conf->{incomingdir}.'/conf/'.md5($agent_name).".conf has been cleaned'\n\n";
			}
		}
	}
	else {
		my $list_command = 'ls '.$conf->{incomingdir}.'/conf/';
		my $out = `$list_command`;
		my @files = split('\n',$out);
		# TODO: FINISH OPTION! NOW ONLY SHOW FILES
		foreach my $file (@files) {
			# Get the md5 hash
			my @filesplit = split('.',$file);
			$result = enterprise_hook('pandora_clean_conf_file',[$conf,$filesplit[0]]);
			if($result != -1) {
				print_log "[INFO] Conf file '".$conf->{incomingdir}.'/conf/'.$filesplit[0].".conf has been cleaned'\n\n";
			}
		}
	}
}

##############################################################################
# Get the files bad configured (without essential tokens)
# Related option: --get_bad_conf_files
##############################################################################

sub cli_get_bad_conf_files() {
	my $list_command = 'ls '.$conf->{incomingdir}.'/conf/';
	my $out = `$list_command`;
	my @files = split('\n',$out);
	my $bad_files = 0;

	foreach my $file (@files) {
		# Check important tokens
		my $missings = 0;
		my @tokens = ("server_ip","server_path","temporal","log_file");
		
		if ($file !~ /.srv./) {
			foreach my $token (@tokens) {
				if(enterprise_hook('pandora_check_conf_token',[$conf->{incomingdir}.'/conf/'.$file, $token]) == 0) {
					$missings++;
				}
			}
			
			# If any token of checked is missed we print the file path
			if($missings > 0) {
				print $conf->{incomingdir}.'/conf/'.$file."\n";
				$bad_files++;
			}
		}
	}
	
	if($bad_files == 0) {
		print_log "[INFO] No bad files found\n\n";
	}
}

##############################################################################
# Disable policy alerts.
# Related option: --disable_policy_alerts
##############################################################################

sub cli_disable_policy_alerts() {
	my $policy_name = @ARGV[2];
	
	my $policy_id = enterprise_hook('get_policy_id',[$dbh, safe_input($policy_name)]);
	exist_check($policy_id,'policy',$policy_name);
	
	# Flag as disabled the policy alerts
	my $array_pointer_ag = enterprise_hook('pandora_disable_policy_alerts',[$dbh, $policy_id]);
}

##############################################################################
# Add an agent to a policy
# Related option: --add_agent_to_policy
##############################################################################

sub cli_policy_add_agent() {
	my ($agent_name, $policy_name) = @ARGV[2..3];
	
	my $agent_id = get_agent_id($dbh,$agent_name);
	exist_check($agent_id,'agent',$agent_name);
	
	my $policy_id = enterprise_hook('get_policy_id',[$dbh, safe_input($policy_name)]);
	exist_check($policy_id,'policy',$policy_name);
		
	# Add the agent to policy
	my $policy_agent_id = enterprise_hook('pandora_policy_add_agent',[$policy_id, $agent_id, $dbh]);
	
	if($policy_agent_id == -1) {
		print_log "[ERROR] A problem has been ocurred adding agent '$agent_name' to policy '$policy_name'\n\n";
	}
	else {
		print_log "[INFO] Added agent '$agent_name' to policy '$policy_name'. Is necessary to apply the policy in order to changes take effect.\n\n";
	}
}

sub cli_create_planned_downtime() {
	my $name = @ARGV[2];
	my @todo = @ARGV[3..20];
	my $other = join('|', @todo);
	
	my $result = api_call(\%conf,'set', 'planned_downtimes_created', $name, undef, "$other");
	print "$result \n\n ";
}

sub cli_add_item_planned_downtime() {
	my $id = @ARGV[2];
	my $agent = @ARGV[3];
	my $moduls = @ARGV[4];
	my @agents = split /,/, $agent;
	my @modules = split /,/, $moduls;
	my $other_agents = join(';', @agents);
	my $other_modules = join(';', @modules);
	my $other = $other_agents . "|" . $other_modules;
	
	my $result = api_call(\%conf,'set', 'planned_downtimes_additem', $id, undef, "$other");
	print_log "$result \n\n";
}

sub cli_set_delete_planned_downtime() {
	my $name_downtime = @ARGV[2];
	my $id_downtime = pandora_get_planned_downtime_id($dbh,$name_downtime);
	
	my $result = pandora_delete_planned_downtime ($dbh,$id_downtime);
	
	print_log "$result \n\n";
}

sub cli_get_all_planned_downtime() {
	my $name_downtime = @ARGV[2];
	my ($id_group, $type_downtime, $type_execution, $type_periodicity) = @ARGV[3..6];
	
	my @results = pandora_get_all_planned_downtime($dbh, $name_downtime, $id_group, $type_downtime, $type_execution, $type_periodicity);
	
	if (!defined($results[0])) {
		print_log "[ERROR] No data found with this parameters. Please check and launch again\n\n";
	}	
	else {
		foreach my $result (@results) {
			print("\nID: " . $result->{'id'} . ", NAME: " . $result->{'name'} . ", DESC: " . safe_output($result->{'description'}) . ", DATE FROM: " .
						localtime($result->{'date_from'}) . " DATE TO: " . localtime($result->{'date_to'}) .
						" \nID GROUP: " .  $result->{'id_group'} . ", MONDAY:  " . $result->{'monday'} . ", TUESDAY: " . $result->{'tuesday'}  .
						", WEDNESDAY: " .  $result->{'wednesday'} . ", THURSDAY: " .  $result->{'thursday'} . ", FRIDAY: " . $result->{'friday'}  .
						", SATURDAY: " . $result->{'saturday'} .", SUNDAY: " . $result->{'sunday'} .", PEDIODICALLY TIME FROM: " . $result->{'periodically_time_from'} .
						" \nPEDIODICALLY TIME TO: " . $result->{'periodically_time_to'} . ", PEDIODICALLY DAY FROM: " . $result->{'periodically_day_from'} .
						"PEDIODICALLY DAY TO: " . $result->{'periodically_day_to'} . ", TYPE DOWNTIME: " . $result->{'type_downtime'} .
						", TYPE OF EXECUTION: " . $result->{'type_execution'} . "\nTYPE OF PERIODICITY:  " . $result->{'type_periodicity'} .
						", USER: " . $result->{'id_user'} ."\n\n");
		}
	}
}

sub cli_get_planned_downtimes_items() {
	my $name_downtime = @ARGV[2];
	my ($id_group, $type_downtime, $type_execution, $type_periodicity) = @ARGV[3..6];
	my $text;
	my @results = pandora_get_all_planned_downtime($dbh, $name_downtime, $id_group, $type_downtime, $type_execution, $type_periodicity);
	
	if (!defined($results[0])) {
		print_log "[ERROR] No data found with this parameters. Please check and launch again\n\n";
	}	
	else {
		my @items;
		foreach my $result (@results) {
			print(" ITEMS OF $result->{'name'} \n ");
			@items = pandora_get_planned_downtimes_items($dbh,$result);
			foreach my $item (@items) {
				if ( $item->{'modules'} != '' ){
					$text = " This Agent have this MODULES ID: " . $item->{"modules"};
				}else{
					$text = " All modules quiet of this agent";
				}
				print("AGENT ID: " . $item->{"id_agent"} . $text ."\n ");
			}
		}
	}
}


##############################################################################
# Create group
# Related option: --create_group
##############################################################################

sub cli_create_group() {
	my ($group_name,$parent_group_name,$icon,$description) = @ARGV[2..5];
		
	my $group_id = get_group_id($dbh,$group_name);
	non_exist_check($group_id, 'group name', $group_name);
	
	my $parent_group_id = 0;
	
	if(defined($parent_group_name) && $parent_group_name ne 'All') {
		$parent_group_id = get_group_id($dbh,$parent_group_name);
		exist_check($parent_group_id, 'group name', $parent_group_name);
	}

	$icon = '' unless defined($icon);
	$description = '' unless defined($description);

	$group_id = pandora_create_group ($group_name, $icon, $parent_group_id, 0, 0, '', 0, $description, $dbh);
	
	if($group_id == -1) {
		print_log "[ERROR] A problem has been ocurred creating group '$group_name'\n\n";
	}
	else {		
		if (is_metaconsole($conf) == 1) {
			my $servers = enterprise_hook('get_metaconsole_setup_servers',[$dbh]);
			my @servers_id = split(',',$servers);
			my $count_error = 0;
			my $count_success = 0;
			foreach my $server (@servers_id) {
				my $dbh_metaconsole = enterprise_hook('get_node_dbh',[$conf, $server, $dbh]);
				my $group_id_nodo;
				
				my $group_id = get_group_id($dbh_metaconsole,$group_name);
				
				if ($group_id != -1) {
					$count_error++;
					next;
				}
				
				eval {
					$group_id_nodo = db_insert ($dbh_metaconsole, 'id_grupo', 'INSERT INTO tgrupo (id_grupo, nombre, icon, parent, propagate, disabled,
							custom_id, id_skin, description) VALUES (?, ?, ?, ?, ?, ?, ?, ?, ?)', $group_name, safe_input($group_name), $icon, 
							$parent_group_id, 0, 0, '', 0, $description);
				};
				if ($@) {
					print_log "[ERROR] Problems with IDS and doesnt created group\n\n";
					$count_error++;
					next;
				}
				
				if ($group_id_nodo == -1) {
					$count_error++;
				}
				else {
					$count_success++;
				}
			}
			
			print_log "[INFO] Created group success: $count_success error: $count_error\n\n";
		}
		else {
			print_log "[INFO] Created group '$group_name'\n\n";
		}
	}
}


##############################################################################
# Delete group
# Related option: --delete_group
##############################################################################

sub cli_delete_group() {
	my ($group_name) = @ARGV[2];

	my $group_id = get_group_id($dbh,$group_name);
	exist_check($group_id, 'group name', $group_name);

	$group_id = db_do ($dbh, 'DELETE FROM tgrupo WHERE nombre=?', $group_name);

	if($group_id == -1) {
		print_log "[ERROR] A problem has been ocurred deleting group '$group_name'\n\n";
	}else{
		print_log "[INFO] Deleted group '$group_name'\n\n";
	}


}


##############################################################################
# Update group
# Related option: --update_group
##############################################################################

sub cli_update_group() {
	my ($group_id,$group_name,$parent_group_name,$icon,$description) = @ARGV[2..6];
	my $result;
	$result = db_do ($dbh, 'SELECT * FROM tgrupo WHERE id_grupo=?', $group_id);

	if($result == "0E0"){
		print_log "[ERROR] Group '$group_id' doesn`t exist \n\n";
	}else{
		if(defined($group_name)){
			if(defined($parent_group_name)){
				my $parent_group_id = get_group_id($dbh,$parent_group_name);
				exist_check($parent_group_id, 'group name', $parent_group_name);

				if(defined($icon)){
					if(defined($description)){
						db_do ($dbh,'UPDATE tgrupo SET nombre=? , parent=? , icon=? , description=? WHERE id_grupo=?',$group_name,$parent_group_id,$icon,$description,$group_id);
					}else{
						db_do ($dbh,'UPDATE tgrupo SET nombre=? , parent=? , icon=? WHERE id_grupo=?',$group_name,$parent_group_id,$icon,$group_id);
					}
				}else{
					db_do ($dbh,'UPDATE tgrupo SET nombre=? , parent=? WHERE id_grupo=?',$group_name,$parent_group_id,$group_id);
				}
			}else{
				db_do ($dbh,'UPDATE tgrupo SET nombre=? WHERE id_grupo=?',$group_name,$group_id);
			}
			print_log "[INFO] Updated group '$group_id'\n\n";
		}
	}





}


###############################################################################
# Returns the Nodes ID where the agent is defined (Metaconsole only)
# Related option: --locate_agent
###############################################################################
sub cli_locate_agent () {
	my ($agent_name) = @ARGV[2];

	if (is_metaconsole($conf) == 1) {

		my $agents_server = enterprise_hook('get_metaconsole_agent',[$dbh, $agent_name]);

		if (scalar(@{$agents_server}) != 0) {
			foreach my $agent (@{$agents_server}) {
				#my $server = enterprise_hook('get_metaconsole_setup_server_id',[$dbh, $agent->{'server_name'}]);
				print $agent->{'id_tmetaconsole_setup'} . "\n";
			}
		}
		else {
			my $servers = enterprise_hook('get_metaconsole_setup_servers',[$dbh]);
			my @servers_id = split(',',$servers);
			my @list_servers;
			my $list_names_servers;
			foreach my $server (@servers_id) {
				my $dbh_metaconsole = enterprise_hook('get_node_dbh',[$conf, $server, $dbh]);
				
				my $agent_id = get_agent_id($dbh_metaconsole,$agent_name);
				
				if ($agent_id == -1) {
					next;
				}
				else {
					push @list_servers,$server;
				}
			}
			
			if (scalar(@list_servers) > 0) {
				$list_names_servers = join(',',@list_servers);
				print_log "[INFO] The agent: $agent_name find in server with IDS: $list_names_servers\n\n";
			}
			else {
				print_log "[ERROR] This agent: $agent_name not  find in any node\n\n";
			}
		}
	}
	else {
		print_log "[ERROR] This functions only working in metaconsole system\n\n";
	}
}

###############################################################################
# Disable alert system globally
# Related option: --disable_alerts
###############################################################################
sub cli_disable_alerts ($$) {
	my ($conf, $dbh) = @_;

	print_log "[INFO] Disabling all alerts \n\n";

	# This works by disabling alerts in each defined group
    # If you have previously a group with alert disabled, and you disable 
    # alerts globally, when enabled it again, it will enabled also !

	db_do ($dbh, "UPDATE tgrupo SET disabled = 1");

    exit;
}

###############################################################################
# Enable alert system globally
# Related option: --enable_alerts
###############################################################################
sub cli_enable_alerts ($$) {
	my ($conf, $dbh) = @_;

	print_log "[INFO] Enabling all alerts \n\n";

	db_do ($dbh, "UPDATE tgrupo SET disabled = 0");

    exit;
}

###############################################################################
# Disable enterprise ACL
# Related option: --disable_eacl
###############################################################################
sub cli_disable_eacl ($$) {
	my ($conf, $dbh) = @_;
			
	print_log "[INFO] Disabling Enterprise ACL system (system wide)\n\n";

	db_do ($dbh, "UPDATE tconfig SET `value` ='0' WHERE `token` = 'acl_enterprise'");

    exit;
}

###############################################################################
# Enable enterprise ACL
# Related option: --enable_eacl
###############################################################################
sub cli_enable_eacl ($$) {
	my ($conf, $dbh) = @_;

	print_log "[INFO] Enabling Enterprise ACL system (system wide)\n\n";

    db_do ($dbh, "UPDATE tconfig SET `value` ='1' WHERE `token` = 'acl_enterprise'");
    	
    exit;
}

###############################################################################
# Disable double authentication
# Related option: --disable_double_auth
###############################################################################
sub cli_disable_double_auth () {
	my $user_id = @ARGV[2];

	print_log "[INFO] Disabling double authentication for the user '$user_id'\n\n";

	$user_id = safe_input($user_id);
	
	# Delete the user secret
	my $result = db_do ($dbh, 'DELETE FROM tuser_double_auth WHERE id_user = ?', $user_id);
	
	exit;
}

###############################################################################
# Enable user
# Related option: --enable_user
###############################################################################
sub cli_user_enable () {
	my $user_id = @ARGV[2];

	my $user_disabled = get_user_disabled ($dbh, $user_id);
	
	exist_check($user_disabled,'user',$user_id);

	if($user_disabled == 0) {
		print_log "[INFO] The user '$user_id' is already enabled. Nothing to do.\n\n";
		exit;
	}
	
	print_log "[INFO] Enabling user '$user_id'\n\n";

	$user_id = safe_input($user_id);

    db_do ($dbh, "UPDATE tusuario SET disabled = '0' WHERE id_user = '$user_id'");
    	
    exit;
}

###############################################################################
# Disable user
# Related option: --disable_user
###############################################################################
sub cli_user_disable () {
	my $user_id = @ARGV[2];

	my $user_disabled = get_user_disabled ($dbh, $user_id);
	
	exist_check($user_disabled,'user',$user_id);

	if($user_disabled == 1) {
		print_log "[INFO] The user '$user_id' is already disabled. Nothing to do.\n\n";
		exit;
	}
	
	print_log "[INFO] Disabling user '$user_id'\n\n";

	$user_id = safe_input($user_id);
	
    db_do ($dbh, "UPDATE tusuario SET disabled = '1' WHERE id_user = '$user_id'");
    	
    exit;
}

###############################################################################
# Stop Planned downtime
# Related option: --stop_downtime
###############################################################################
sub cli_stop_downtime () {
	my $downtime_name = @ARGV[2];

	my $downtime_id = pandora_get_planned_downtime_id ($dbh, $downtime_name);
	exist_check($downtime_id,'planned downtime',$downtime_id);
	
	my $current_time = time;
	my $downtime_date_to = get_db_value ($dbh, 'SELECT date_to FROM tplanned_downtime WHERE id=?', $downtime_id);
	
	if($current_time >= $downtime_date_to) {
		print_log "[INFO] Planned_downtime '$downtime_name' is already stopped\n\n";
		exit;
	}

	print_log "[INFO] Stopping planned downtime '$downtime_name'\n\n";
		
	my $parameters->{'date_to'} = time;
		
	db_process_update($dbh, 'tplanned_downtime', $parameters, {'id' => $downtime_id});
}

###############################################################################
# Get module data
# Related option: --get_module_data
###############################################################################
sub cli_module_get_data () {
	my ($agent_name, $module_name, $interval, $csv_separator) = @ARGV[2..5];
	
	$csv_separator = '|' unless defined($csv_separator);
	
	if ($interval <= 0) {
		print_log "[ERROR] Interval must be a possitive value\n\n";
		exit;
	}
	
	
	
	my $agent_id = get_agent_id($dbh,$agent_name);
	exist_check($agent_id, 'agent name', $agent_name);
	
	my $module_id = get_agent_module_id($dbh, $module_name, $agent_id);
	exist_check($module_id, 'module name', $module_name);
	
	my $id_agent_module = get_agent_module_id ($dbh, $module_name, $agent_id);
	
	my $module_type_id = get_db_value($dbh,
		"SELECT id_tipo_modulo FROM tagente_modulo WHERE id_agente_modulo = ?",
		$id_agent_module);
	
	my $module_type = get_db_value($dbh,
		"SELECT nombre FROM ttipo_modulo WHERE id_tipo = ?",
		$module_type_id);
	
	my @data = NULL;
	if ($module_type eq "log4x") {
		@data = get_db_rows ($dbh, "SELECT utimestamp, datos 
			FROM tagente_datos_log4x 
			WHERE id_agente_modulo = $id_agent_module 
			AND utimestamp > (UNIX_TIMESTAMP(NOW()) - $interval) 
			ORDER BY utimestamp DESC");
	}
	elsif ($module_type =~ m/_string/) {
		print("aaaa\n");
		@data = get_db_rows ($dbh, "SELECT utimestamp, datos 
			FROM tagente_datos_string 
			WHERE id_agente_modulo = $id_agent_module 
			AND utimestamp > (UNIX_TIMESTAMP(NOW()) - $interval) 
			ORDER BY utimestamp DESC");
	}
	else {
		@data = get_db_rows ($dbh, "SELECT utimestamp, datos 
			FROM tagente_datos 
			WHERE id_agente_modulo = $id_agent_module 
			AND utimestamp > (UNIX_TIMESTAMP(NOW()) - $interval) 
			ORDER BY utimestamp DESC");
	}
	
	
	
	foreach my $data_timestamp (@data) {
		print $data_timestamp->{'utimestamp'};
		print $csv_separator;
		print $data_timestamp->{'datos'};
		print "\n";
	}
	
	exit;
}

##############################################################################
# Enable or disable event flow protection
# Related option: --create_netflow_filter
##############################################################################
sub cli_set_event_storm_protection () {
	my $value = @ARGV[2];
	
	# Check for a valid value
	if ($value != 0 && $value != 1) {
		print_log "[ERROR] Invalid value: $value. Value must be either 0 or 1\n\n";
		return;
	}

	# Set the value of event
	db_do ($dbh, 'UPDATE tconfig SET value=? WHERE token=?', $value, 'event_storm_protection');
}

##############################################################################
# Return event name given a event id
##############################################################################

sub pandora_get_event_name($$) {
	my ($dbh,$id_event) = @_;
	
	my $event_table = "tevento";
	if (is_metaconsole($conf) == 1) {
		$event_table = "tmetaconsole_event";
	}

	my $event_name = get_db_value($dbh, 'SELECT evento FROM ' . $event_table . ' WHERE id_evento = ?',$id_event);
	
	return defined ($event_name) ? $event_name : -1;
}

##########################################################################
## Update event from hash
##########################################################################
sub pandora_update_event_from_hash ($$$$) {
	my ($parameters, $where_column, $where_value, $dbh) = @_;
	
	my $event_table = "tevento";
	if (is_metaconsole($conf) == 1) {
		$event_table = "tmetaconsole_event";
	}

	my $event_id = db_process_update($dbh, $event_table, $parameters, {$where_column => $where_value});
	return $event_id;
}

##############################################################################
# Return event comment given a event id
##############################################################################

sub pandora_get_event_comment($$) {
	my ($dbh,$id_event) = @_;

	my $event_table = "tevento";
	if (is_metaconsole($conf) == 1) {
		$event_table = "tmetaconsole_event";
	}

	my $event_name = get_db_value($dbh, 'SELECT user_comment FROM ' . $event_table . ' WHERE id_evento = ?',$id_event);

	return defined ($event_name) ? $event_name : -1;
}

##############################################################################
# Return user id given a user name
##############################################################################

sub pandora_get_user_id($$) {
	my ($dbh,$user_name) = @_;
	
	my $user_id = get_db_value($dbh, 'SELECT id_user FROM tusuario WHERE id_user = ? or fullname = ?',$user_name, $user_name);
	
	return defined ($user_id) ? $user_id : -1;
}

##############################################################################
# Return network component id given the name
##############################################################################

sub pandora_get_network_component_id($$) {
	my ($dbh,$name) = @_;
	
	my $nc_id = get_db_value($dbh, 'SELECT id_nc FROM tnetwork_component WHERE name = ?',safe_input($name));
	
	return defined ($nc_id) ? $nc_id : -1;
}

##############################################################################
# Create special day
# Related option: --create_special_day
##############################################################################

sub cli_create_special_day() {
	my ($special_day, $same_day, $description, $group_name) = @ARGV[2..5];
	my $special_day_exists = pandora_get_special_day_id ($dbh, $special_day);
	non_exist_check($special_day_exists,'special day',$special_day);

	my $group_id = 0;
	
	# If group name is not defined, we assign group All (0)
	if(defined($group_name)) {
		$group_id = get_group_id($dbh, decode('UTF-8', $group_name));
		exist_check($group_id,'group',$group_name);
	}
	else {
		$group_name = 'All';
	}

	if ($special_day !~ /^[0-9]{4}-[0-9]{2}-[0-9]{2}$/) {
		print_log "[ERROR] '$special_day' is invalid date format.\n\n";
		$param = '--create_special_day';
		help_screen ();
		exit 1;
	}
	if ($same_day !~ /monday|tuesday|wednesday|thursday|friday|saturday|sunday/) {
		print_log "[ERROR] '$same_day' is invalid day.\n\n";
		$param = '--create_special_day';
		help_screen ();
		exit 1;
	}
	
	my %parameters;
	
	$parameters{"${RDBMS_QUOTE}date${RDBMS_QUOTE}"} = $special_day;
	$parameters{'same_day'} = $same_day;
	$parameters{'description'} = decode('UTF-8', $description);
	$parameters{'id_group'} = $group_id;

	pandora_create_special_day_from_hash ($conf, \%parameters, $dbh);
}

##############################################################################
# Update a special day.
# Related option: --update_special_day
##############################################################################

sub cli_update_special_day() {
	my ($special_day,$field,$new_value) = @ARGV[2..4];
	
	my $special_day_id = pandora_get_special_day_id ($dbh, $special_day);
	exist_check($special_day_id,'special day',$special_day);
	
	if($field eq 'date') {
		if ($new_value !~ /^[0-9]{4}-[0-9]{2}-[0-9]{2}$/) {
			print_log "[ERROR] '$new_value' is invalid date format.\n\n";
			$param = '--update_special_day';
			help_screen ();
			exit 1;
		}
	}
	elsif($field eq 'same_day') {
		if ($new_value !~ /monday|tuesday|wednesday|thursday|friday|saturday|sunday/) {
			print_log "[ERROR] '$new_value' is invalid day.\n\n";
			$param = '--update_special_day';
			help_screen ();
			exit 1;
		}
	}
	elsif($field eq 'description') {
		$new_value = decode('UTF-8', $new_value);
	}
	elsif($field eq 'group') {
		my $group_id = 0;

		$group_id = get_group_id($dbh, decode('UTF-8', $new_value));
		exist_check($group_id,'group',$new_value);

		$new_value = $group_id;
		$field = 'id_group';
	}
	else {
		print_log "[ERROR] Field '$field' doesnt exist\n\n";
		exit;
	}
		
	print_log "[INFO] Updating field '$field' in special day '$special_day'\n\n";
	
	my $update;
	
	$update->{$field} = $new_value;
	
	pandora_update_special_day_from_hash ($update, 'id', $special_day_id, $dbh);
}

##############################################################################
# Delete a special_day.
# Related option: --delete_special_day
##############################################################################

sub cli_delete_special_day() {
	my $special_day = @ARGV[2];
	
	print_log "[INFO] Deleting special day '$special_day' \n\n";
	
	my $result = pandora_delete_special_day($dbh,$special_day);
	exist_check($result,'special day',$special_day);
}

##############################################################################
# Creates a new visual console.
# Related option: --create_visual_console
##############################################################################

sub cli_create_visual_console() {
	my ($name,$background,$width,$height,$group,$mode,$element_square_positions,$background_color,$elements) = @ARGV[2..10];

	if($name eq '') {
		print_log "[ERROR] Name field cannot be empty.\n\n";
		exit 1;
	}
	elsif ($background eq '') {
		print_log "[ERROR] Background field cannot be empty.\n\n";
		exit 1;
	}
	elsif (($width eq '') || ($height eq '')) {
		print_log "[ERROR] Please specify size.\n\n";
		exit 1;
	}
	elsif ($group eq '') {
		print_log "[ERROR] Group field cannot be empty.\n\n";
		exit 1;
	}
	elsif ($mode eq '') {
		print_log "[ERROR] Mode parameter must be 'static_objects' or 'auto_creation'.\n\n";
		exit 1;
	}

	if ($background_color eq '') {
		$background_color = '#FFF';
	}

	print_log "[INFO] Creating visual console '$name' \n\n";

	my $vc_id = db_insert ($dbh, 'id', 'INSERT INTO tlayout (name, id_group, background, width, height, background_color)
                         VALUES (?, ?, ?, ?, ?, ?)', safe_input($name), $group, $background, $width, $height, $background_color);

	print_log "[INFO] The visual console id is '$vc_id' \n\n";

	if ($elements ne '') {
		my $elements_in_array = decode_json($elements);

		if ($mode eq 'static_objects') {
			my $elem_count = 1;

			foreach my $elem (@$elements_in_array) {
				my $pos_x = $elem->{'pos_x'};
				my $pos_y = $elem->{'pos_y'};
				my $width = $elem->{'width'};
				my $height = $elem->{'height'};
				my $label = $elem->{'label'};
				my $image = $elem->{'image'};
				my $type = $elem->{'type'};
				my $period = $elem->{'period'};
				my $id_agente_modulo = $elem->{'id_agente_modulo'};
				my $id_agent = $elem->{'id_agent'};
				my $id_layout_linked = $elem->{'id_layout_linked'};
				my $parent_item = 0;
				my $enable_link = $elem->{'enable_link'};
				my $id_metaconsole = $elem->{'id_metaconsole'};
				my $id_group = $elem->{'id_group'};
				my $id_custom_graph = $elem->{'id_custom_graph'};
				my $border_width = $elem->{'border_width'};
				my $type_graph = $elem->{'type_graph'};
				my $label_position = $elem->{'label_position'};
				my $border_color = $elem->{'border_color'};
				my $fill_color = $elem->{'fill_color'};
				my $show_statistics = $elem->{'fill_color'};
				my $id_layout_linked_weight = $elem->{'id_layout_linked_weight'};
				my $element_group = $elem->{'element_group'};
				my $show_on_top = $elem->{'show_on_top'};

				my $elem_id = db_insert ($dbh, 'id', 'INSERT INTO tlayout_data (id_layout, pos_x, pos_y, height, width, label, image, type, period, id_agente_modulo, id_agent, id_layout_linked, parent_item, enable_link, id_metaconsole, id_group, id_custom_graph, border_width, type_graph, label_position, border_color, fill_color, show_statistics, id_layout_linked_weight, element_group, show_on_top)
							VALUES (?, ?, ?, ?, ?, ?, ?, ?, ?, ?, ?, ?, ?, ?, ?, ?, ?, ?, ?, ?, ?, ?, ?, ?, ?, ?)', $vc_id, $pos_x, $pos_y, $height, $width, $label, $image, $type, $period, $id_agente_modulo, $id_agent, $id_layout_linked, $parent_item, $enable_link, $id_metaconsole, $id_group, $id_custom_graph, $border_width, $type_graph, $label_position, $border_color, $fill_color, 0, $id_layout_linked_weight, $element_group, $show_on_top);

				print_log "[INFO] The element id in position $elem_count is '$elem_id' \n\n";

				$elem_count++;
			}
		}
		elsif ($mode eq 'auto_creation') {
			if ($element_square_positions eq '') {
				print_log "[ERROR] With this mode, square positions is obligatory'.\n\n";
				exit 1;
			}
			else {
				my $positions = decode_json($element_square_positions);

				my $pos1X = $positions->{'pos1x'};
				my $pos1Y = $positions->{'pos1y'};
				my $pos2X = $positions->{'pos2x'};
				my $pos2Y = $positions->{'pos2y'};

				my $number_of_elements = scalar(@$elements_in_array);
				
				my $x_divider = 8;
				my $y_divider = 1;

				for (my $i = 1; $i <= 1000; $i++) {
					if (($i * 8) < $number_of_elements) {
						$y_divider++;
					}
					else {
						last;
					}
				}

				my $elem_width = ($pos2X - $pos1X) / $x_divider;
				my $elem_height = ($pos2Y - $pos1Y) / $y_divider;

				if ($number_of_elements <= 8) {
					$elem_height = ($pos2Y - $pos1Y) / 4;
				}

				my $elem_count = 1;
				my $pos_aux_count = 0;
				my $pos_helper_x = $pos1X;
				my $pos_helper_y = $pos1Y;
				foreach my $elem (@$elements_in_array) {
					my $pos_x = $pos_helper_x;
					my $pos_y = $pos_helper_y;
					my $width = $elem_width;
					my $height = $elem_height;
					my $label = $elem->{'label'};
					my $image = $elem->{'image'};
					my $type = $elem->{'type'};
					my $period = $elem->{'period'};
					my $id_agente_modulo = $elem->{'id_agente_modulo'};
					my $id_agent = $elem->{'id_agent'};
					my $id_layout_linked = $elem->{'id_layout_linked'};
					my $parent_item = $elem->{'parent_item'};
					my $enable_link = $elem->{'enable_link'};
					my $id_metaconsole = $elem->{'id_metaconsole'};
					my $id_group = $elem->{'id_group'};
					my $id_custom_graph = $elem->{'id_custom_graph'};
					my $border_width = $elem->{'border_width'};
					my $type_graph = $elem->{'type_graph'};
					my $label_position = $elem->{'label_position'};
					my $border_color = $elem->{'border_color'};
					my $fill_color = $elem->{'fill_color'};
					my $id_layout_linked_weight = $elem->{'id_layout_linked_weight'};
					my $element_group = $elem->{'element_group'};
					my $show_on_top = $elem->{'show_on_top'};
					

					my $elem_id = db_insert ($dbh, 'id', 'INSERT INTO tlayout_data (id_layout, pos_x, pos_y, height, width, label, image, type, period, id_agente_modulo, id_agent, id_layout_linked, parent_item, enable_link, id_metaconsole, id_group, id_custom_graph, border_width, type_graph, label_position, border_color, fill_color, show_statistics, id_layout_linked_weight, element_group, show_on_top)
								VALUES (?, ?, ?, ?, ?, ?, ?, ?, ?, ?, ?, ?, ?, ?, ?, ?, ?, ?, ?, ?, ?, ?, ?, ?, ?, ?)', $vc_id, $pos_x, $pos_y, $height, $width, $label, $image, $type, $period, $id_agente_modulo, $id_agent, $id_layout_linked, $parent_item, $enable_link, $id_metaconsole, $id_group, $id_custom_graph, $border_width, $type_graph, $label_position, $border_color, $fill_color, 0, $id_layout_linked_weight, $element_group, $show_on_top);

					print_log "[INFO] The element id in position $elem_count is '$elem_id' \n\n";

					$elem_count++;

					if ($pos_aux_count == 7) {
						$pos_helper_x = $pos1X;
						$pos_helper_y += $elem_height;
						$pos_aux_count = 0;
					}
					else {
						$pos_aux_count++;
						$pos_helper_x += $elem_width;
					}
				}
			}
		}
		else {
			print_log "[ERROR] Mode parameter must be 'static_objects' or 'auto_creation'.\n\n";
			exit 1;
		}
	}
}

##############################################################################
# Edit a visual console.
# Related option: --edit_visual_console
##############################################################################

sub cli_edit_visual_console() {
	my ($id,$name,$background,$width,$height,$group,$mode,$element_square_positions,$background_color,$elements) = @ARGV[2..11];

	if($id eq '') {
		print_log "[ERROR] ID field cannot be empty.\n\n";
		exit 1;
	}

	my $console = get_db_single_row ($dbh, "SELECT * 
			FROM tlayout 
			WHERE id = $id");

	my $new_name = $console->{'name'};
	my $new_background = $console->{'background'};
	my $new_console_width = $console->{'width'};
	my $new_console_height = $console->{'height'};
	my $new_console_id_group = $console->{'id_group'};
	my $new_background_color = $console->{'background_color'};

	if($name ne '') {
		$new_name = $name;
	}
	if ($background ne '') {
		$new_background = $background;
	}
	if ($width ne '') {
		$new_console_width = $width;
	}
	if ($height ne '') {
		$new_console_height = $height;
	}
	if ($group ne '') {
		$new_console_id_group = $group;
	}
	if ($background_color ne '') {
		$new_background_color = $background_color;
	}

	print_log "[INFO] The visual console with id $id is updated \n\n";

	db_update ($dbh, "UPDATE tlayout SET name = '" . $new_name . "', background = '" . $new_background . "', width = " . $new_console_width . ", height = " . $new_console_height . ", id_group = " . $new_console_id_group . ", background_color = '" . $new_background_color . "' WHERE id = " . $id);

	if ($elements ne '') {
		my $elements_in_array = decode_json($elements);

		if ($mode eq 'static_objects') {
			foreach my $elem (@$elements_in_array) {
				if (defined($elem->{'id'})) {

					print_log "[INFO] Edit element with id " . $elem->{'id'} . " \n\n";

					my $element_in_db = get_db_single_row ($dbh, "SELECT * 
						FROM tlayout_data 
						WHERE id = " . $elem->{'id'});

					my $new_pos_x = $element_in_db->{'pos_x'};
					my $new_pos_y = $element_in_db->{'pos_y'};
					my $new_width = $element_in_db->{'width'};
					my $new_height = $element_in_db->{'height'};
					my $new_label = $element_in_db->{'label'};
					my $new_image = $element_in_db->{'image'};
					my $new_type = $element_in_db->{'type'};
					my $new_period = $element_in_db->{'period'};
					my $new_id_agente_modulo = $element_in_db->{'id_agente_modulo'};
					my $new_id_agent = $element_in_db->{'id_agent'};
					my $new_id_layout_linked = $element_in_db->{'id_layout_linked'};
					my $new_parent_item = $element_in_db->{'parent_item'};
					my $new_enable_link = $element_in_db->{'enable_link'};
					my $new_id_metaconsole = $element_in_db->{'id_metaconsole'};
					my $new_id_group = $element_in_db->{'id_group'};
					my $new_id_custom_graph = $element_in_db->{'id_custom_graph'};
					my $new_border_width = $element_in_db->{'border_width'};
					my $new_type_graph = $element_in_db->{'type_graph'};
					my $new_label_position = $element_in_db->{'label_position'};
					my $new_border_color = $element_in_db->{'border_color'};
					my $new_fill_color = $element_in_db->{'fill_color'};
					my $new_id_layout_linked_weight = $elem->{'id_layout_linked_weight'};
					my $new_element_group = $elem->{'element_group'};
					my $new_show_on_top = $elem->{'show_on_top'};

					if(defined($elem->{'pos_x'})) {
						$new_pos_x = $elem->{'pos_x'};
					}
					if(defined($elem->{'pos_y'})) {
						$new_pos_y = $elem->{'pos_y'};
					}
					if(defined($elem->{'width'})) {
						$new_width = $elem->{'width'};
					}
					if(defined($elem->{'height'})) {
						$new_height = $elem->{'height'};
					}
					if(defined($elem->{'label'})) {
						$new_label = $elem->{'label'};
					}
					if(defined($elem->{'image'})) {
						$new_image = $elem->{'image'};
					}
					if(defined($elem->{'type'})) {
						$new_type = $elem->{'type'};
					}
					if(defined($elem->{'period'})) {
						$new_period = $elem->{'period'};
					}
					if(defined($elem->{'id_agente_modulo'})) {
						$new_id_agente_modulo = $elem->{'id_agente_modulo'};
					}
					if(defined($elem->{'id_agent'})) {
						$new_id_agent = $elem->{'id_agent'};
					}
					if(defined($elem->{'id_layout_linked'})) {
						$new_id_layout_linked = $elem->{'id_layout_linked'};
					}
					if(defined($elem->{'parent_item'})) {
						$new_parent_item = $elem->{'parent_item'};
					}
					if(defined($elem->{'enable_link'})) {
						$new_enable_link = $elem->{'enable_link'};
					}
					if(defined($elem->{'id_metaconsole'})) {
						$new_id_metaconsole = $elem->{'id_metaconsole'};
					}
					if(defined($elem->{'id_group'})) {
						$new_id_group = $elem->{'id_group'};
					}
					if(defined($elem->{'id_custom_graph'})) {
						$new_id_custom_graph = $elem->{'id_custom_graph'};
					}
					if(defined($elem->{'border_width'})) {
						$new_border_width = $elem->{'border_width'};
					}
					if(defined($elem->{'type_graph'})) {
						$new_type_graph = $elem->{'type_graph'};
					}
					if(defined($elem->{'label_position'})) {
						$new_label_position = $elem->{'label_position'};
					}
					if(defined($elem->{'border_color'})) {
						$new_border_color = $elem->{'border_color'};
					}
					if(defined($elem->{'fill_color'})) {
						$new_fill_color = $elem->{'fill_color'};
					}
					if(defined($elem->{'id_layout_linked_weight'})) {
						$new_id_layout_linked_weight = $elem->{'id_layout_linked_weight'};
					}
					if(defined($elem->{'element_group'})) {
						$new_element_group = $elem->{'element_group'};
					}
					if(defined($elem->{'show_on_top'})) {
						$new_show_on_top = $elem->{'show_on_top'};
					}

					db_update ($dbh, "UPDATE tlayout_data SET pos_x = " . $new_pos_x . ", pos_y = " . $new_pos_y . ", width = " . $new_width . 
						", height = " . $new_height . ", label = '" . $new_label . "', image = '" . $new_image . 
						"', type = " . $new_type . ", period = " . $new_period . ", id_agente_modulo = " . $new_id_agente_modulo . 
						", id_agent = " . $new_id_agent . ", id_layout_linked = " . $new_id_layout_linked . ", parent_item = " . $new_parent_item . 
						", enable_link = " . $new_enable_link . ", id_metaconsole = " . $new_id_metaconsole . ", id_group = " . $new_id_group . 
						", id_custom_graph = " . $new_id_custom_graph . ", border_width = " . $new_border_width . ", type_graph = '" . $new_type_graph . 
						"', label_position = '" . $new_label_position . "', border_color = '" . $new_border_color . "', fill_color = '" . $new_fill_color . 
						"', id_layout_linked_weight = '" . $new_id_layout_linked_weight . "', element_group = '" . $new_element_group . "', show_on_top = '" . $new_show_on_top . 
						"' WHERE id = " . $elem->{'id'});
					
					print_log "[INFO] Element with id " . $elem->{'id'} . " has been updated \n\n";
				}
				else {
					my $pos_x = $elem->{'pos_x'};
					my $pos_y = $elem->{'pos_y'};
					my $width = $elem->{'width'};
					my $height = $elem->{'height'};
					my $label = $elem->{'label'};
					my $image = $elem->{'image'};
					my $type = $elem->{'type'};
					my $period = $elem->{'period'};
					my $id_agente_modulo = $elem->{'id_agente_modulo'};
					my $id_agent = $elem->{'id_agent'};
					my $id_layout_linked = $elem->{'id_layout_linked'};
					my $parent_item = $elem->{'parent_item'};
					my $enable_link = $elem->{'enable_link'};
					my $id_metaconsole = $elem->{'id_metaconsole'};
					my $id_group = $elem->{'id_group'};
					my $id_custom_graph = $elem->{'id_custom_graph'};
					my $border_width = $elem->{'border_width'};
					my $type_graph = $elem->{'type_graph'};
					my $label_position = $elem->{'label_position'};
					my $border_color = $elem->{'border_color'};
					my $fill_color = $elem->{'fill_color'};
					my $id_layout_linked_weight = $elem->{'id_layout_linked_weight'};
					my $element_group = $elem->{'element_group'};
					my $show_on_top = $elem->{'show_on_top'};

					my $new_elem_id = db_insert ($dbh, 'id', 'INSERT INTO tlayout_data (id_layout, pos_x, pos_y, height, width, label, image, type, period, id_agente_modulo, id_agent, id_layout_linked, parent_item, enable_link, id_metaconsole, id_group, id_custom_graph, border_width, type_graph, label_position, border_color, fill_color, show_statistics, id_layout_linked_weight, element_group, show_on_top)
						VALUES (?, ?, ?, ?, ?, ?, ?, ?, ?, ?, ?, ?, ?, ?, ?, ?, ?, ?, ?, ?, ?, ?, ?, ?, ?, ?)', $id, $pos_x, $pos_y, $height, $width, $label, $image, $type, $period, $id_agente_modulo, $id_agent, $id_layout_linked, $parent_item, $enable_link, $id_metaconsole, $id_group, $id_custom_graph, $border_width, $type_graph, $label_position, $border_color, $fill_color, 0, $id_layout_linked_weight, $element_group, $show_on_top);
				
					print_log "[INFO] New element with id $new_elem_id has been created \n\n";
				}
			}
		}
		elsif ($mode eq 'auto_creation') {
			if ($element_square_positions eq '') {
				print_log "[ERROR] With this mode, square positions is obligatory'.\n\n";
				exit 1;
			}
			else {
				foreach my $elem (@$elements_in_array) {
					if (defined($elem->{'id'})) {
						print_log "[INFO] Edit element with id " . $elem->{'id'} . " \n\n";

						my $element_in_db = get_db_single_row ($dbh, "SELECT * 
							FROM tlayout_data 
							WHERE id = " . $elem->{'id'});

						my $new_pos_x = $element_in_db->{'pos_x'};
						my $new_pos_y = $element_in_db->{'pos_y'};
						my $new_width = $element_in_db->{'width'};
						my $new_height = $element_in_db->{'height'};
						my $new_label = $element_in_db->{'label'};
						my $new_image = $element_in_db->{'image'};
						my $new_type = $element_in_db->{'type'};
						my $new_period = $element_in_db->{'period'};
						my $new_id_agente_modulo = $element_in_db->{'id_agente_modulo'};
						my $new_id_agent = $element_in_db->{'id_agent'};
						my $new_id_layout_linked = $element_in_db->{'id_layout_linked'};
						my $new_parent_item = $element_in_db->{'parent_item'};
						my $new_enable_link = $element_in_db->{'enable_link'};
						my $new_id_metaconsole = $element_in_db->{'id_metaconsole'};
						my $new_id_group = $element_in_db->{'id_group'};
						my $new_id_custom_graph = $element_in_db->{'id_custom_graph'};
						my $new_border_width = $element_in_db->{'border_width'};
						my $new_type_graph = $element_in_db->{'type_graph'};
						my $new_label_position = $element_in_db->{'label_position'};
						my $new_border_color = $element_in_db->{'border_color'};
						my $new_fill_color = $element_in_db->{'fill_color'};
						my $new_id_layout_linked_weight = $elem->{'id_layout_linked_weight'};
						my $new_element_group = $elem->{'element_group'};
						my $new_show_on_top = $elem->{'show_on_top'};

						if(defined($elem->{'width'})) {
							$new_width = $elem->{'width'};
						}
						if(defined($elem->{'height'})) {
							$new_height = $elem->{'height'};
						}
						if(defined($elem->{'label'})) {
							$new_label = $elem->{'label'};
						}
						if(defined($elem->{'image'})) {
							$new_image = $elem->{'image'};
						}
						if(defined($elem->{'type'})) {
							$new_type = $elem->{'type'};
						}
						if(defined($elem->{'period'})) {
							$new_period = $elem->{'period'};
						}
						if(defined($elem->{'id_agente_modulo'})) {
							$new_id_agente_modulo = $elem->{'id_agente_modulo'};
						}
						if(defined($elem->{'id_agent'})) {
							$new_id_agent = $elem->{'id_agent'};
						}
						if(defined($elem->{'id_layout_linked'})) {
							$new_id_layout_linked = $elem->{'id_layout_linked'};
						}
						if(defined($elem->{'parent_item'})) {
							$new_parent_item = $elem->{'parent_item'};
						}
						if(defined($elem->{'enable_link'})) {
							$new_enable_link = $elem->{'enable_link'};
						}
						if(defined($elem->{'id_metaconsole'})) {
							$new_id_metaconsole = $elem->{'id_metaconsole'};
						}
						if(defined($elem->{'id_group'})) {
							$new_id_group = $elem->{'id_group'};
						}
						if(defined($elem->{'id_custom_graph'})) {
							$new_id_custom_graph = $elem->{'id_custom_graph'};
						}
						if(defined($elem->{'border_width'})) {
							$new_border_width = $elem->{'border_width'};
						}
						if(defined($elem->{'type_graph'})) {
							$new_type_graph = $elem->{'type_graph'};
						}
						if(defined($elem->{'label_position'})) {
							$new_label_position = $elem->{'label_position'};
						}
						if(defined($elem->{'border_color'})) {
							$new_border_color = $elem->{'border_color'};
						}
						if(defined($elem->{'fill_color'})) {
							$new_fill_color = $elem->{'fill_color'};
						}
						if(defined($elem->{'id_layout_linked_weight'})) {
							$new_id_layout_linked_weight = $elem->{'id_layout_linked_weight'};
						}
						if(defined($elem->{'element_group'})) {
							$new_element_group = $elem->{'element_group'};
						}
						if(defined($elem->{'show_on_top'})) {
							$new_show_on_top = $elem->{'show_on_top'};
						}

						db_update ($dbh, "UPDATE tlayout_data SET pos_x = " . $new_pos_x . ", pos_y = " . $new_pos_y . ", width = " . $new_width . 
							", height = " . $new_height . ", label = '" . $new_label . "', image = '" . $new_image . 
							"', type = " . $new_type . ", period = " . $new_period . ", id_agente_modulo = " . $new_id_agente_modulo . 
							", id_agent = " . $new_id_agent . ", id_layout_linked = " . $new_id_layout_linked . ", parent_item = " . $new_parent_item . 
							", enable_link = " . $new_enable_link . ", id_metaconsole = " . $new_id_metaconsole . ", id_group = " . $new_id_group . 
							", id_custom_graph = " . $new_id_custom_graph . ", border_width = " . $new_border_width . ", type_graph = '" . $new_type_graph . 
							"', label_position = '" . $new_label_position . "', border_color = '" . $new_border_color . "', fill_color = '" . $new_fill_color . 
							"', id_layout_linked_weight = '" . $new_id_layout_linked_weight . "', element_group = '" . $new_element_group . "', show_on_top = '" . $new_show_on_top . 
							"' WHERE id = " . $elem->{'id'});
						
						print_log "[INFO] Element with id " . $elem->{'id'} . " has been updated \n\n";
					}
					else {
						my $pos_x = 0;
						my $pos_y = 0;
						my $width = $elem->{'width'};
						my $height = $elem->{'height'};
						my $label = $elem->{'label'};
						my $image = $elem->{'image'};
						my $type = $elem->{'type'};
						my $period = $elem->{'period'};
						my $id_agente_modulo = $elem->{'id_agente_modulo'};
						my $id_agent = $elem->{'id_agent'};
						my $id_layout_linked = $elem->{'id_layout_linked'};
						my $parent_item = $elem->{'parent_item'};
						my $enable_link = $elem->{'enable_link'};
						my $id_metaconsole = $elem->{'id_metaconsole'};
						my $id_group = $elem->{'id_group'};
						my $id_custom_graph = $elem->{'id_custom_graph'};
						my $border_width = $elem->{'border_width'};
						my $type_graph = $elem->{'type_graph'};
						my $label_position = $elem->{'label_position'};
						my $border_color = $elem->{'border_color'};
						my $fill_color = $elem->{'fill_color'};
						my $id_layout_linked_weight = $elem->{'id_layout_linked_weight'};
						my $element_group = $elem->{'element_group'};
						my $show_on_top = $elem->{'show_on_top'};

						my $new_elem_id = db_insert ($dbh, 'id', 'INSERT INTO tlayout_data (id_layout, pos_x, pos_y, height, width, label, image, type, period, id_agente_modulo, id_agent, id_layout_linked, parent_item, enable_link, id_metaconsole, id_group, id_custom_graph, border_width, type_graph, label_position, border_color, fill_color, show_statistics, id_layout_linked_weight, element_group, show_on_top)
							VALUES (?, ?, ?, ?, ?, ?, ?, ?, ?, ?, ?, ?, ?, ?, ?, ?, ?, ?, ?, ?, ?, ?, ?, ?, ?, ?)', $id, $pos_x, $pos_y, $height, $width, $label, $image, $type, $period, $id_agente_modulo, $id_agent, $id_layout_linked, $parent_item, $enable_link, $id_metaconsole, $id_group, $id_custom_graph, $border_width, $type_graph, $label_position, $border_color, $fill_color, 0, $id_layout_linked_weight, $element_group, $show_on_top);
					
						print_log "[INFO] New element with id $new_elem_id has been created \n\n";
					}
				}

				my $positions = decode_json($element_square_positions);

				my $pos1X = $positions->{'pos1x'};
				my $pos1Y = $positions->{'pos1y'};
				my $pos2X = $positions->{'pos2x'};
				my $pos2Y = $positions->{'pos2y'};

				my @console_elements = get_db_rows ($dbh, "SELECT * 
						FROM tlayout_data 
						WHERE id_layout = $id");

				my $number_of_elements = scalar(@console_elements);

				my $x_divider = 4;
				my $y_divider = 1;

				for (my $i = 1; $i <= 1000; $i++) {
					if (($i * 4) < $number_of_elements) {
						$y_divider++;
					}
					else {
						last;
					}
				}

				my $elem_width = ($pos2X - $pos1X) / $x_divider;
				my $elem_height = ($pos2Y - $pos1Y) / $y_divider;

				if ($number_of_elements < 4) {
					$elem_height = ($pos2Y - $pos1Y) / 3;
				}

				my $elem_count = 1;
				my $pos_helper_x = 0;
				my $pos_helper_y = 0;
				foreach my $elem (@console_elements) {
					my $new_pos_x = $pos_helper_x * $elem_width;
					my $new_pos_y = $pos_helper_y * $elem_height;
					my $new_elem_width = $elem_width;
					my $new_elem_height = $elem_height;

					db_update ($dbh, "UPDATE tlayout_data SET pos_x = " . $new_pos_x . ", pos_y = " . $new_pos_y . 
							", width = " . $new_elem_width . ", height = " . $new_elem_height . 
							" WHERE id = " . $elem->{'id'});

					print_log "[INFO] Recolocate element with id " . $elem->{'id'} . " \n\n";

					$elem_count++;

					if ($pos_helper_x == 3) {
						$pos_helper_x = 0;
						$pos_helper_y++;
					}
					else {
						$pos_helper_x++;
					}
				}
			}
		}
		else {
			print_log "[ERROR] Mode parameter must be 'static_objects' or 'auto_creation'.\n\n";
			exit 1;
		}
	}
}

##############################################################################
# Delete a visual console.
# Related option: --delete_visual_console
##############################################################################

sub cli_delete_visual_console() {
	my ($id) = @ARGV[2];

	if($id eq '') {
		print_log "[ERROR] ID field cannot be empty.\n\n";
		exit 1;
	}

	print_log "[INFO] Delete visual console with ID '$id' \n\n";

	my $delete_layout = db_do($dbh, 'DELETE FROM tlayout WHERE id = ?', $id);

	if ($delete_layout eq 1) {
		db_do($dbh, 'DELETE FROM tlayout_data WHERE id_layout = ?', $id);

		print_log "[INFO] Delete visual console elements with console ID '$id' \n\n";
	}
	else {
		print_log "[ERROR] Error at remove the visual console.\n\n";
		exit 1;
	}
}

##############################################################################
# Delete a visual console objects.
# Related option: --delete_visual_console_objects
##############################################################################

sub cli_delete_visual_console_objects() {
	my ($id_console,$mode,$id_mode) = @ARGV[2..4];

	if($id_console eq '') {
		print_log "[ERROR] Console ID field cannot be empty.\n\n";
		exit 1;
	}
	elsif ($mode eq '') {
		print_log "[ERROR] Mode field cannot be empty.\n\n";
		exit 1;
	}
	elsif ($id_mode eq '') {
		print_log "[ERROR] Mode index field cannot be empty.\n\n";
		exit 1;
	}

	if (($mode eq 'type') || ($mode eq 'image') || ($mode eq 'id_agent') || 
		($mode eq 'id_agente_modulo') || ($mode eq 'id_group') || ($mode eq 'type_graph')) {
		print_log "[INFO] Removind objects with mode '$mode' and id '$id_mode' \n\n";
		
		db_do($dbh, 'DELETE FROM tlayout_data WHERE id_layout = ' . $id_console . ' AND ' . $mode . ' = "' . $id_mode . '"');
	}
	else {
		print_log "[ERROR] Mode is not correct.\n\n";
		exit 1;
	}
}

##############################################################################
# Duplicate a visual console.
# Related option: --duplicate_visual_console
##############################################################################

sub cli_duplicate_visual_console () {
	my ($id_console,$times,$prefix) = @ARGV[2..4];

	if($id_console eq '') {
		print_log "[ERROR] Console ID field cannot be empty.\n\n";
		exit 1;
	}

	my $console = get_db_single_row ($dbh, "SELECT * 
			FROM tlayout 
			WHERE id = $id_console");

	my $name_to_compare = $console->{'name'};
	my $new_name = $console->{'name'} . "_1";
	my $name_count = 2;

	if ($prefix ne '') {
		$new_name = $prefix;
		$name_to_compare = $prefix;
		$name_count = 1;
	}

	for (my $iteration = 0; $iteration < $times; $iteration++) {
		my $exist = 1;
		while ($exist == 1) {
			my $name_in_db = get_db_single_row ($dbh, "SELECT name FROM tlayout WHERE name = '$new_name'");
			
			if (defined($name_in_db->{'name'}) && ($name_in_db->{'name'} eq $new_name)) {
				$new_name = $name_to_compare . "_" . $name_count;
				$name_count++;
			}
			else {
				$exist = 0;
			}
		}

		my $new_console_id = db_insert ($dbh, 'id', 'INSERT INTO tlayout (name, id_group, background, width, height, background_color)
							VALUES (?, ?, ?, ?, ?, ?)', $new_name, $console->{'id_group'}, $console->{'background'}, $console->{'width'}, $console->{'height'}, $console->{'background_color'});
		
		print_log "[INFO] The new visual console '$new_name' has been created. The new ID is '$new_console_id' \n\n";

		my @console_elements = get_db_rows ($dbh, "SELECT * 
				FROM tlayout_data 
				WHERE id_layout = $id_console");

		foreach my $element (@console_elements) {
			my $pos_x = $element->{'pos_x'};
			my $pos_y = $element->{'pos_y'};
			my $width = $element->{'width'};
			my $height = $element->{'height'};
			my $label = $element->{'label'};
			my $image = $element->{'image'};
			my $type = $element->{'type'};
			my $period = $element->{'period'};
			my $id_agente_modulo = $element->{'id_agente_modulo'};
			my $id_agent = $element->{'id_agent'};
			my $id_layout_linked = $element->{'id_layout_linked'};
			my $parent_item = $element->{'parent_item'};
			my $enable_link = $element->{'enable_link'};
			my $id_metaconsole = $element->{'id_metaconsole'};
			my $id_group = $element->{'id_group'};
			my $id_custom_graph = $element->{'id_custom_graph'};
			my $border_width = $element->{'border_width'};
			my $type_graph = $element->{'type_graph'};
			my $label_position = $element->{'label_position'};
			my $border_color = $element->{'border_color'};
			my $fill_color = $element->{'fill_color'};
			my $id_layout_linked_weight = $element->{'id_layout_linked_weight'};
			my $element_group = $element->{'element_group'};
			my $show_on_top = $element->{'show_on_top'};

			my $element_id = db_insert ($dbh, 'id', 'INSERT INTO tlayout_data (id_layout, pos_x, pos_y, height, width, label, image, type, period, id_agente_modulo, id_agent, id_layout_linked, parent_item, enable_link, id_metaconsole, id_group, id_custom_graph, border_width, type_graph, label_position, border_color, fill_color, show_statistics, id_layout_linked_weight, element_group, show_on_top)
						VALUES (?, ?, ?, ?, ?, ?, ?, ?, ?, ?, ?, ?, ?, ?, ?, ?, ?, ?, ?, ?, ?, ?, ?, ?, ?, ?)', $new_console_id, $pos_x, $pos_y, $height, $width, $label, $image, $type, $period, $id_agente_modulo, $id_agent, $id_layout_linked, $parent_item, $enable_link, $id_metaconsole, $id_group, $id_custom_graph, $border_width, $type_graph, $label_position, $border_color, $fill_color, 0, $id_layout_linked_weight, $element_group, $show_on_top);
		
			print_log "[INFO] Element with ID " . $element->{"id"} . " has been duplicated to the new console \n\n";
		}
	}
}

##############################################################################
# Export a visual console elements to json.
# Related option: --export_json_visual_console
##############################################################################

sub cli_export_visual_console() {
	my ($id,$path,$with_id) = @ARGV[2..4];

	if($id eq '') {
		print_log "[ERROR] ID field cannot be empty.\n\n";
		exit 1;
	}

	my $data_to_json = '';
	my $first = 1;

	print_log "[INFO] Exporting visual console elements with ID '$id' \n\n";

	my $console = get_db_single_row ($dbh, "SELECT * 
			FROM tlayout 
			WHERE id = $id");

	$data_to_json .= '"' . safe_output($console->{'name'}) . '"';
	$data_to_json .= ' "' . $console->{'background'} . '"';
	$data_to_json .= ' ' . $console->{'width'};
	$data_to_json .= ' ' . $console->{'height'};
	$data_to_json .= ' ' . $console->{'id_group'};
	$data_to_json .= ' "static_objects"';
	$data_to_json .= ' ""';
	$data_to_json .= ' "' . $console->{'background_color'} . '" ';

	my @console_elements = get_db_rows ($dbh, "SELECT * 
			FROM tlayout_data 
			WHERE id_layout = $id");

	$data_to_json .= "'[";
	foreach my $element (@console_elements) {
		my $id_layout_data = $element->{'id'};
		my $pos_x = $element->{'pos_x'};
		my $pos_y = $element->{'pos_y'};
		my $width = $element->{'width'};
		my $height = $element->{'height'};
		my $label = $element->{'label'};
		my $image = $element->{'image'};
		my $type = $element->{'type'};
		my $period = $element->{'period'};
		my $id_agente_modulo = $element->{'id_agente_modulo'};
		my $id_agent = $element->{'id_agent'};
		my $id_layout_linked = $element->{'id_layout_linked'};
		my $parent_item = $element->{'parent_item'};
		my $enable_link = $element->{'enable_link'};
		my $id_metaconsole = $element->{'id_metaconsole'};
		my $id_group = $element->{'id_group'};
		my $id_custom_graph = $element->{'id_custom_graph'};
		my $border_width = $element->{'border_width'};
		my $type_graph = $element->{'type_graph'};
		my $label_position = $element->{'label_position'};
		my $border_color = $element->{'border_color'};
		my $fill_color = $element->{'fill_color'};
		my $id_layout_linked_weight = $element->{'id_layout_linked_weight'};
		my $element_group = $element->{'element_group'};
		my $show_on_top = $element->{'show_on_top'};

		if ($first == 0) {
			$data_to_json .= ','
		}
		else {
			$first = 0;
		}

		$label =~ s/"/\\"/g;

		if ($with_id == 1) {
			$data_to_json .= '{"id":' . $id_layout_data;
			$data_to_json .= ',"image":"' . $image . '"';
		}
		else {
			$data_to_json .= '{"image":"' . $image . '"';
		}
		$data_to_json .= ',"pos_y":' . $pos_y;
		$data_to_json .= ',"pos_x":' . $pos_x;
		$data_to_json .= ',"width":' . $width;
		$data_to_json .= ',"height":' . $height;
		$data_to_json .= ',"label":"' . $label . '"';
		$data_to_json .= ',"type":' . $type;
		$data_to_json .= ',"period":' . $period;
		$data_to_json .= ',"id_agente_modulo":' . $id_agente_modulo;
		$data_to_json .= ',"id_agent":' . $id_agent;
		$data_to_json .= ',"id_layout_linked":' . $id_layout_linked;
		$data_to_json .= ',"parent_item":' . $parent_item;
		$data_to_json .= ',"enable_link":' . $enable_link;
		$data_to_json .= ',"id_metaconsole":' . $id_metaconsole;
		$data_to_json .= ',"id_group":' . $id_group;
		$data_to_json .= ',"id_custom_graph":' . $id_custom_graph;
		$data_to_json .= ',"border_width":' . $border_width;
		$data_to_json .= ',"type_graph":"' . $type_graph . '"';
		$data_to_json .= ',"label_position":"' . $label_position . '"';
		$data_to_json .= ',"border_color":"' . $border_color . '"';
		$data_to_json .= ',"fill_color":"' . $fill_color . '"';
		$data_to_json .= ',"id_layout_linked_weight":' . $id_layout_linked_weight;
		$data_to_json .= ',"element_group":' . $element_group;
		$data_to_json .= ',"show_on_top":' . $show_on_top;
		$data_to_json .= '}';
	}

	$data_to_json .= "]'";

	if ($path eq '') {
		open(FicheroJSON, ">console_" . $id . "_elements");
	}
	else {
		open(FicheroJSON, ">" . $path . "/console_" . $id . "_elements");
	}

	print FicheroJSON $data_to_json;

	print_log "[INFO] JSON file now contents: \n" . $data_to_json . "\n\n";
}




###############################################################################
###############################################################################
# MAIN
###############################################################################
###############################################################################

sub pandora_manage_main ($$$) {
	my ($conf, $dbh, $history_dbh) = @_;

	my @args = @ARGV;
 	my $ltotal=$#args; 
	my $ax;

 	# Has read setup file ok ?
 	if ( $ltotal == 0 ) {
		print_log "[ERROR] No valid arguments\n\n";
		help_screen();
		exit;
 	}
	else {
		$param = $args[1];

		# help!
		if ($param =~ m/--*h\w*\z/i ) {
			$param = '';
			help_screen () ;
			exit;
		}
		elsif ($param eq '--disable_alerts') {
			param_check($ltotal, 0);
			cli_disable_alerts ($conf, $dbh);
		}
		elsif ($param eq '--enable_alerts') {
			param_check($ltotal, 0);
			cli_enable_alerts ($conf, $dbh);
		}
		elsif ($param eq '--disable_eacl') {
			param_check($ltotal, 0);
			cli_disable_eacl ($conf, $dbh);
		}
		elsif ($param eq '--enable_eacl') {
			param_check($ltotal, 0);
			cli_enable_eacl ($conf, $dbh);
		}
		elsif ($param eq '--disable_double_auth') {
			param_check($ltotal, 1);
			cli_disable_double_auth();
		}
		elsif ($param eq '--disable_group') {
			param_check($ltotal, 1);
			cli_disable_group();
		}
		elsif ($param eq '--enable_group') {
			param_check($ltotal, 1);
			cli_enable_group();
		}
		elsif ($param eq '--create_agent') {
			param_check($ltotal, 7, 3);
			cli_create_agent();
		}
		elsif ($param eq '--delete_agent') {
			param_check($ltotal, 1);
			cli_delete_agent();
		}
		elsif ($param eq '--create_data_module') {
			param_check($ltotal, 30, 24);
			cli_create_data_module(0);
		}
		elsif ($param eq '--create_web_module') {
			param_check($ltotal, 38, 35);
			cli_create_web_module(0);
		}
		elsif ($param eq '--create_module_group') {
			param_check($ltotal, 1, 1);
			cli_create_module_group();
		}
		elsif ($param eq '--create_network_module') {
			param_check($ltotal, 32, 20);
			cli_create_network_module(0);
		}
		elsif ($param eq '--create_snmp_module') {
			param_check($ltotal, 40, 28);
			cli_create_snmp_module(0);
		}
		elsif ($param eq '--create_plugin_module') {
			param_check($ltotal, 34, 19);
			cli_create_plugin_module(0);
		}
		elsif ($param eq '--delete_module') {
			param_check($ltotal, 2);
			cli_delete_module();
		}
		elsif ($param eq '--delete_not_policy_modules') {
			param_check($ltotal, 0);
			cli_delete_not_policy_modules();
		}
		elsif ($param eq '--create_template_module') {
			param_check($ltotal, 3);
			cli_create_template_module();
		}
		elsif ($param eq '--delete_template_module') {
			param_check($ltotal, 3);
			cli_delete_template_module();
		}
		elsif ($param eq '--create_template_action') {
			param_check($ltotal, 6, 2);
			cli_create_template_action();
		}
		elsif ($param eq '--delete_template_action') {
			param_check($ltotal, 4);
			cli_delete_template_action();
		}
		elsif ($param eq '--data_module') {
			param_check($ltotal, 6, 1);
			cli_data_module();
		}
		elsif ($param eq '--create_user') {
			param_check($ltotal, 4, 1);
			cli_create_user();
		}
		elsif ($param eq '--delete_user') {
			param_check($ltotal, 1);
			cli_delete_user();
		}
		elsif ($param eq '--add_profile') {
			param_check($ltotal, 3);
			cli_add_profile();
		}
		elsif ($param eq '--create_profile') {
			param_check($ltotal, 24);
			cli_create_profile();
		}
		elsif ($param eq '--delete_profile') {
			param_check($ltotal, 3);
			cli_delete_profile();
		}
		elsif ($param eq '--create_event') {
			param_check($ltotal, 18, 15);
			cli_create_event();
		}		
		elsif ($param eq '--validate_event') {
			param_check($ltotal, 7, 6);
			cli_validate_event();
		}
		elsif ($param eq '--validate_event_id') {
			param_check($ltotal, 1);
			cli_validate_event_id();
		}
		elsif ($param eq '--get_event_info') {
			param_check($ltotal, 2,1);
			cli_get_event_info();
		}
		elsif ($param eq '--add_event_comment') {
			param_check($ltotal, 3);
			cli_add_event_comment();
		}
		elsif ($param eq '--create_incident') {
			param_check($ltotal, 7, 1);
			cli_create_incident();
		}
		elsif ($param eq '--delete_data') {
			param_check($ltotal, 3, 1);
			cli_delete_data($ltotal);
		}
		elsif ($param eq '--apply_policy') {
			param_check($ltotal, 1);
			cli_apply_policy();
		}
		elsif ($param eq '--disable_policy_alerts') {
			param_check($ltotal, 1);
			cli_disable_policy_alerts();
		}
		elsif ($param eq '--create_group') {
			param_check($ltotal, 4, 3);
			cli_create_group();
		}
		elsif ($param eq '--delete_group') {
			param_check($ltotal, 1);
			cli_delete_group();
		}
		elsif ($param eq '--update_group') {
			param_check($ltotal, 5,4);
			cli_update_group();
		}
		elsif ($param eq '--add_agent_to_policy') {
			param_check($ltotal, 2);
			cli_policy_add_agent();
		}
		elsif ($param eq '--enable_user') {
			param_check($ltotal, 1);
			cli_user_enable();
		}
		elsif ($param eq '--disable_user') {
			param_check($ltotal, 1);
			cli_user_disable();
		}
		elsif ($param eq '--update_user') {
			param_check($ltotal, 3);
			cli_user_update();
		}
		elsif ($param eq '--add_profile_to_user') {
			param_check($ltotal, 3, 1);
			cli_user_add_profile();
		}
		elsif ($param eq '--get_module_data') {
			param_check($ltotal, 4, 1);
			cli_module_get_data();
		}
		elsif ($param eq '--add_collection_to_policy') {
			param_check($ltotal, 2, 2);
			cli_add_collection_to_policy();
		}
		elsif ($param eq '--create_policy_data_module_from_local_component') {
			param_check($ltotal, 2, 2);
			cli_create_policy_data_module_from_local_component();
		}
		elsif ($param eq '--create_policy') {
			param_check($ltotal, 3, 2);
			cli_create_policy();
		}
		elsif ($param eq '--create_policy_data_module') {
			param_check($ltotal, 28, 20);
			cli_create_data_module(1);
		}
		elsif ($param eq '--create_policy_web_module') {
			param_check($ltotal, 37, 33);
			cli_create_web_module(1);
		}
		elsif ($param eq '--create_policy_network_module') {
			param_check($ltotal, 30, 20);
			cli_create_network_module(1);
		}
		elsif ($param eq '--create_policy_snmp_module') {
			param_check($ltotal, 39, 27);
			cli_create_snmp_module(1);
		}
		elsif ($param eq '--create_policy_plugin_module') {
			param_check($ltotal, 33, 19);
			cli_create_plugin_module(1);
		}
		elsif ($param eq '--create_alert_template') {
			param_check($ltotal, 19, 15);
			cli_create_alert_template();
		}
		elsif ($param eq '--delete_alert_template') {
			param_check($ltotal, 1);
			cli_delete_alert_template();
		}
		elsif ($param eq '--update_alert_template') {
			param_check($ltotal, 3);
			cli_alert_template_update();
		}
		elsif ($param eq '--update_module') {
			param_check($ltotal, 4);
			cli_module_update();
		}
		elsif ($param eq '--exec_from_file') {
			cli_exec_from_file();
		}
		elsif ($param eq '--stop_downtime') {
			cli_stop_downtime();
		}
		elsif ($param eq '--apply_all_policies') {
			param_check($ltotal, 0);
			cli_apply_all_policies();
		}
		elsif ($param eq '--validate_all_alerts') {
			param_check($ltotal, 0);
			cli_validate_all_alerts();
		}
		elsif ($param eq '--validate_policy_alerts') {
			param_check($ltotal, 1);
			cli_validate_policy_alerts();
		}
		elsif ($param eq '--get_module_id') {
			param_check($ltotal, 2);
			cli_get_module_id();
		}
		elsif ($param eq '--get_agent_group') {
			param_check($ltotal, 1);
			cli_get_agent_group();
		}
		elsif ($param eq '--get_agent_group_id') {
			param_check($ltotal, 1);
			cli_get_agent_group_id();
		}
		elsif ($param eq '--get_agents_module_current_data') {
			param_check($ltotal, 1);
			cli_get_agents_module_current_data();
		}
		elsif ($param eq '--get_agent_modules') {
			param_check($ltotal, 1);
			cli_get_agent_modules();
		}
		elsif ($param eq '--get_policy_modules') {
			param_check($ltotal, 1);
			cli_get_policy_modules();
		}
		elsif ($param eq '--get_policies') {
			param_check($ltotal, 1, 1);
			cli_get_policies();
		}
		elsif ($param eq '--get_agents') {
			param_check($ltotal, 6, 6);
			cli_get_agents();
		}
		elsif ($param eq '--delete_conf_file') {
			param_check($ltotal, 1);
			cli_delete_conf_file();
		}
		elsif ($param eq '--clean_conf_file') {
			param_check($ltotal, 1, 1);
			cli_clean_conf_file();
		}
		elsif ($param eq '--update_agent') {
			param_check($ltotal, 3);
			cli_agent_update();
		}
		elsif ($param eq '--get_bad_conf_files') {
			param_check($ltotal, 0);
			cli_get_bad_conf_files();
		}
		elsif ($param eq '--create_network_module_from_component') {
			param_check($ltotal, 2);
			cli_create_network_module_from_component();
		}
		elsif ($param eq '--create_netflow_filter') {
			param_check($ltotal, 5);
			cli_create_netflow_filter();
		}
		elsif ($param eq '--create_snmp_trap') {
			param_check($ltotal, 4);
			cli_create_snmp_trap ($conf, $dbh);
		}
		elsif ($param eq '--set_event_storm_protection') {
			param_check($ltotal, 1);
			cli_set_event_storm_protection();
		} 
		elsif ($param eq '--create_custom_graph') {
			param_check($ltotal, 11);
			cli_create_custom_graph();
		}
		elsif ($param eq '--delete_custom_graph') {
			param_check($ltotal, 1);
			cli_delete_custom_graph();
		}
		elsif ($param eq '--edit_custom_graph') {
			param_check($ltotal, 10);
			cli_edit_custom_graph();
		}
		elsif ($param eq '--add_modules_to_graph') {
			param_check($ltotal, 3);
			cli_add_modules_to_graph();
		}
		elsif ($param eq '--delete_modules_to_graph') {
			param_check($ltotal, 3);
			cli_delete_modules_to_graph();
		}
		elsif ($param eq '--create_special_day') {
			param_check($ltotal, 4);
			cli_create_special_day();
		}
		elsif ($param eq '--update_special_day') {
			param_check($ltotal, 3);
			cli_update_special_day();
		}
		elsif ($param eq '--delete_special_day') {
			param_check($ltotal, 1);
			cli_delete_special_day();
		}
		elsif ($param eq '--create_data_module_from_local_component') {
			param_check($ltotal, 2);
			cli_create_data_module_from_local_component();
		}
		elsif ($param eq '--create_local_component') {
			param_check($ltotal, 35, 33);
			cli_create_local_component();
		}
		elsif ($param eq '--recreate_collection') {
			param_check($ltotal, 1);
			cli_recreate_collection();
		}
		elsif ($param eq '--create_tag') {
			param_check($ltotal, 4, 2);
			cli_create_tag();
		} 
		elsif ($param eq '--add_tag_to_user_profile') {
			param_check($ltotal, 4);
			cli_add_tag_to_user_profile();
		} 
		elsif ($param eq '--add_tag_to_module') {
			param_check($ltotal, 3);
			cli_add_tag_to_module();
		} 
		elsif ($param eq '--create_downtime') {
			param_check($ltotal, 19);
			cli_create_planned_downtime();
		}
		elsif ($param eq '--add_item_downtime') {
			param_check($ltotal, 3);
			cli_add_item_planned_downtime();
		}
		elsif ($param eq '--get_all_planned_downtimes') {
			param_check($ltotal, 5, 4);
			cli_get_all_planned_downtime();
		}
		elsif ($param eq '--get_planned_downtimes_items') {
			param_check($ltotal, 5, 4);
			cli_get_planned_downtimes_items();
		}
		elsif ($param eq '--create_synthetic') {
			#aram_check($ltotal, 1);
			cli_create_synthetic();
		}
		elsif ($param eq '--set_planned_downtimes_deleted') {
			param_check($ltotal, 1);
			cli_set_delete_planned_downtime();
		}
		elsif ($param eq '--locate_agent') {
			param_check($ltotal, 1);
			cli_locate_agent();
		}
		elsif ($param eq '--create_visual_console') {
			param_check($ltotal, 9, 3);
			cli_create_visual_console();
		}
		elsif ($param eq '--edit_visual_console') {
			param_check($ltotal, 10, 9);
			cli_edit_visual_console();
		}
		elsif ($param eq '--delete_visual_console') {
			param_check($ltotal, 1);
			cli_delete_visual_console();
		}
		elsif ($param eq '--delete_visual_console_objects') {
			param_check($ltotal, 3);
			cli_delete_visual_console_objects();
		}
		elsif ($param eq '--duplicate_visual_console') {
			param_check($ltotal, 3, 2);
			cli_duplicate_visual_console();
		}
		elsif ($param eq '--export_json_visual_console') {
			param_check($ltotal, 3, 2);
			cli_export_visual_console();
		}
		elsif ($param eq '--apply_module_template') {
			param_check($ltotal, 2, 2);
			cli_apply_module_template();
		}
		elsif ($param eq '--migration_agent_queue') {
			param_check($ltotal, 4, 1);
			cli_migration_agent_queue();
		}
		elsif ($param eq '--migration_agent') {
			param_check($ltotal, 1, 0);
			cli_migration_agent();
		}
		else {
			print_log "[ERROR] Invalid option '$param'.\n\n";
			$param = '';
			help_screen ();
			exit;
		}
	}

    exit;
}

##############################################################################
# Create a custom graph.
# Related option: --create_custom_graph
##############################################################################

sub cli_create_custom_graph() {
	
	my ($name,$description,$user,$idGroup,$width,$height,$events,$stacked,$period,$modules,$separator) = @ARGV[2..12];
	
	$separator = ($separator ne '') ? $separator : ';';
	
	my @module_array = split($separator, $modules);
	
	$description = ($description ne '') ? safe_input($description) : '';
	$width = ($width ne '') ? $width : 550;
	$height = ($height ne '') ? $height : 210;
	$period = ($period ne '') ? $period : 86400;
	$events = ($events ne '') ? $events : 0;
	$stacked = ($stacked ne '') ? $stacked : 0;
	$idGroup = ($idGroup ne '') ? $idGroup : 0;
	
	my $id_graph = pandora_create_custom_graph($name,$description,$user,$idGroup,$width,$height,$events,$stacked,$period,$dbh);
	
	if ($id_graph != 0) { #~ insert source
		if ($modules ne '') {
			foreach my $module (@module_array) {
				pandora_insert_graph_source($id_graph,$module,1,$dbh);
			}
		}
	}
}

##############################################################################
# Delete a custom graph.
# Related option: --delete_custom_graph
##############################################################################
sub cli_delete_custom_graph () {
	
	my ($id_graph) = @ARGV[2];
	
	my $result = pandora_delete_graph_source($id_graph, $dbh);
	
	pandora_delete_custom_graph($id_graph, $dbh);
}

##############################################################################
# Edit a custom graph.
# Related option: --edit_custom_graph
##############################################################################
sub cli_edit_custom_graph() {
	
	my ($id_graph,$name,$description,$user,$idGroup,$width,$height,$events,$stacked,$period) = @ARGV[2..12];

	pandora_edit_custom_graph($id_graph,$name,$description,$user,$idGroup,$width,$height,$events,$stacked,$period,$dbh);
	
}

sub cli_add_modules_to_graph () {
	
	my ($id_graph,$modules,$separator) = @ARGV[2..4];
	
	$separator = ($separator ne '') ? $separator : ';';
	
	my @module_array = split($separator, $modules);
	
	foreach my $module (@module_array) {
		pandora_insert_graph_source($id_graph,$module,1,$dbh);
	}
}

sub cli_delete_modules_to_graph () {
	
	my ($id_graph,$modules,$separator) = @ARGV[2..4];
	
	$separator = ($separator ne '') ? $separator : ';';
	
	my @module_array = split($separator, $modules);
	
	foreach my $module (@module_array) {
		pandora_delete_graph_source($id_graph, $dbh, $module);
	}
}

##############################################################################
# Return local component id given the name
##############################################################################

sub pandora_get_local_component_id($$) {
	my ($dbh,$name) = @_;
	
	my $lc_id = get_db_value($dbh, 'SELECT id FROM tlocal_component WHERE name = ?',safe_input($name));
	
	return defined ($lc_id) ? $lc_id : -1;
}

##############################################################################
# Create policy
# Related option: --create_policy
##############################################################################
sub cli_create_policy () {
	my ($policy_name, $group_name, $description) = @ARGV[2..4];
	
	my $policy_id = enterprise_hook('get_policy_id',[$dbh, safe_input($policy_name)]);
	
	non_exist_check($policy_id,'policy',$policy_name);
	
	my $id_group = get_group_id($dbh,$group_name);
	exist_check($id_group,'group',$group_name);
	
	my $id = enterprise_hook('create_policy',[$dbh, $policy_name, $description, $id_group]);
	
	return $id;
}

##############################################################################
# Add collection to a policy
# Related option: --add_collection_to_policy
##############################################################################
sub cli_add_collection_to_policy () {
	my ($policy_name, $collection_name) = @ARGV[2..3];
	
	my $policy_id = enterprise_hook('get_policy_id',[$dbh, safe_input($policy_name)]);
	exist_check($policy_id,'policy',$policy_name);
	
	my $collection_id = enterprise_hook('get_collection_id',[$dbh, safe_input($collection_name)]);
	exist_check($collection_id,'group',$collection_name);
	
	my $id = enterprise_hook('add_collection_to_policy_db',[$dbh, $policy_id, $collection_id]);
	
	return $id;
}

##############################################################################
# Create data module from local component.
# Related option: --create_data_module_from_local_component
##############################################################################

sub cli_create_data_module_from_local_component() {
	my ($agent_name, $component_name) = @ARGV[2..3];
	
	my $agent_id = get_agent_id($dbh,$agent_name);
	exist_check($agent_id,'agent',$agent_name);
		
	my $lc_id = pandora_get_local_component_id($dbh, $component_name);
	exist_check($lc_id,'local component',$component_name);
	
	my $module_exists = get_agent_module_id($dbh, $component_name, $agent_id);
	non_exist_check($module_exists, 'module name', $component_name);
	
	# Get local component data
	my $component = get_db_single_row ($dbh, 'SELECT * FROM tlocal_component WHERE id = ?', $lc_id);
	
	#~ pandora_create_module_from_local_component ($conf, $component, $agent_id, $dbh);
	enterprise_hook('pandora_create_module_from_local_component',[$conf, $component, $agent_id, $dbh]);
}
##############################################################################
# Create policy data module from local component.
# Related option: --create_policy_data_module_from_local_component
##############################################################################
sub cli_create_policy_data_module_from_local_component() {
	my ($policy_name, $component_name) = @ARGV[2..3];
	
	my $policy_id = enterprise_hook('get_policy_id',[$dbh, safe_input($policy_name)]);
	exist_check($policy_id,'policy',$policy_name);
	
	my $lc_id = pandora_get_local_component_id($dbh, $component_name);
	exist_check($lc_id,'local component',$component_name);
	
	# Get local component data
	my $component = get_db_single_row ($dbh, 'SELECT * FROM tlocal_component WHERE id = ?', $lc_id);
	
	enterprise_hook('pandora_create_policy_data_module_from_local_component',[$conf, $component, $policy_id, $dbh]);
}

##############################################################################
# Create local component.
# Related option: --create_local_component
##############################################################################

sub cli_create_local_component() {

	my ($component_name, $data, $description, $id_os, $os_version, $id_network_component_group, $type,
		$min,$max,$module_interval, $id_module_group, $history_data, $min_warning, $max_warning, $str_warning,
		$min_critical, $max_critical, $str_critical, $min_ff_event, $post_process, $unit, $wizard_level,
	    $critical_instructions, $warning_instructions, $unknown_instructions, $critical_inverse, $warning_inverse,
	    $id_category, $tags, $disabled_types_event, $min_ff_event_normal, $min_ff_event_warning, $min_ff_event_critical,
	    $each_ff, $ff_timeout) = @ARGV[2..37];
	
	my %parameters;
	
	$parameters{'name'} = safe_input($component_name);
	my $data_aux = safe_input($data);
	$data_aux =~ s/&#92;n/&#x0a;/g;
	$parameters{'data'} = $data_aux;
	$parameters{'description'} = safe_input($description) unless !defined ($description);
	$parameters{'id_os'} = $id_os unless !defined ($id_os);
	$parameters{'type'} = $type unless !defined ($type);
	if (defined $id_network_component_group) {
		$parameters{'id_network_component_group'} = $id_network_component_group;
	} else {
		$parameters{'id_network_component_group'} = 1;
	}
	$parameters{'max'} = $max unless !defined ($max);
	$parameters{'min'} = $min unless !defined ($min);
	$parameters{'module_interval'} = $module_interval unless !defined ($module_interval);
	$parameters{'id_module_group'} = $id_module_group unless !defined ($id_module_group);
	$parameters{'history_data'} = safe_input($history_data) unless !defined ($history_data);
	$parameters{'min_warning'} = $min_warning unless !defined ($min_warning);
	$parameters{'max_warning'} = $max_warning unless !defined ($max_warning);
	$parameters{'str_warning'} = $str_warning unless !defined ($str_warning);
	$parameters{'min_critical'} = $min_critical unless !defined ($min_critical);
	$parameters{'max_critical'} = $max_critical unless !defined ($max_critical);
	$parameters{'str_critical'} = $str_critical unless !defined ($str_critical);
	$parameters{'min_ff_event'} = $min_ff_event unless !defined ($min_ff_event);
	$parameters{'post_process'} = $post_process unless !defined ($post_process);
	$parameters{'unit'} = $unit  unless !defined ($unit);
	$parameters{'wizard_level'} = $wizard_level unless !defined ($wizard_level);
	$parameters{'critical_instructions'} = safe_input($critical_instructions) unless !defined ($critical_instructions);
	$parameters{'warning_instructions'} = safe_input($warning_instructions) unless !defined ($warning_instructions);
	$parameters{'unknown_instructions'} = safe_input($unknown_instructions) unless !defined ($unknown_instructions);
	$parameters{'critical_inverse'} = $critical_inverse unless !defined ($critical_inverse);
	$parameters{'warning_inverse'} = $warning_inverse unless !defined ($warning_inverse);
	$parameters{'id_category'} = $id_category unless !defined ($id_category);
	$parameters{'tags'} = safe_input($tags) unless !defined ($tags);

	my $disabled_types_event_hash = {};
	if ($disabled_types_event) {
		$disabled_types_event_hash->{'going_unknown'} = 0;
	}
	else {
		$disabled_types_event_hash->{'going_unknown'} = 1;
	}
	my $disabled_types_event_json = encode_json($disabled_types_event_hash);
	$parameters{'disabled_types_event'} = $disabled_types_event_json unless !defined ($disabled_types_event);
	
	$parameters{'min_ff_event_normal'} = $min_ff_event_normal unless !defined ($min_ff_event_normal);
	$parameters{'min_ff_event_warning'} = $min_ff_event_warning unless !defined ($min_ff_event_warning);
	$parameters{'min_ff_event_critical'} = $min_ff_event_critical unless !defined ($min_ff_event_critical);
	$parameters{'each_ff'} = $each_ff unless !defined ($each_ff);
	$parameters{'ff_timeout'} = $ff_timeout unless !defined ($ff_timeout);
	
	my $component_id = enterprise_hook('pandora_create_local_component_from_hash',[$conf, \%parameters, $dbh]);
}

##############################################################################
# Create a new tag.
##############################################################################

sub cli_create_tag() {
	my ($tag_name, $tag_description, $tag_url, $tag_email) = @ARGV[2..5];

	# Call the API.
	my $result = api_call(\%conf, 'set', 'create_tag', undef, undef, "$tag_name|$tag_description|$tag_url|$tag_email");
	print "\n$result\n";
}

##############################################################################
# Add a tag to the specified profile and group. 
##############################################################################

sub cli_add_tag_to_user_profile() {
	my ($user_id, $tag_name, $group_name, $profile_name) = @ARGV[2..5];

	# Check the user.
	my $user_exists = get_user_exists($dbh, $user_id);
	exist_check($user_exists, 'user', $user_id);

	# Check the group.
	my $group_id;
	if ($group_name eq 'All') {
		$group_id = 0;
	} else {
		$group_id = get_group_id($dbh, $group_name);
		exist_check($group_id, 'group', $group_name);
	}

	# Check the profile.
	my $profile_id = get_profile_id($dbh, $profile_name);
	exist_check($profile_id, 'profile', $profile_name);

	# Make sure the tag exists.
	my $tag_id = get_tag_id($dbh, $tag_name);
	exist_check($tag_id, 'tag', $tag_name);

	# Make sure the profile is associated to the user.
	my $user_profile_id = get_user_profile_id($dbh, $user_id, $profile_id, $group_id);
	exist_check($user_profile_id, 'given profile and group combination for user', $user_id);

	# Call the API.
	my $result = api_call(\%conf, 'set', 'tag_user_profile', $user_id, $tag_id, "$group_id|$profile_id");
	print "\n$result\n";
}

##############################################################################
# Add a tag to the specified profile and group. 
##############################################################################

sub cli_add_tag_to_module() {
	my ($agent_name, $module_name, $tag_name) = @ARGV[2..4];

	# Check the tag.
	my $tag_id = get_tag_id($dbh, $tag_name);
	exist_check($tag_id, 'tag', $tag_name);

	# Check the agent.
	my $agent_id = get_agent_id($dbh, $agent_name);
	exist_check($agent_id, 'agent', $agent_name);

	# Check the module.
	my $module_id = get_agent_module_id($dbh, $module_name, $agent_id);
	exist_check($module_id, 'module name', $module_name);

	# Call the API.
	my $result = api_call(\%conf, 'set', 'add_tag_module', $module_id, $tag_id);
	print "\n$result\n";
}

##############################################################################
# Only meta migrate agent
##############################################################################
sub cli_migration_agent_queue() {
	my ($id_agent, $source_name, $target_name, $only_db) = @ARGV[2..5];

	if( !defined($id_agent) || !defined($source_name) || !defined($target_name) ){
		print "\n0\n";
	}

	if(!defined($only_db)){
		$only_db = 0;
	}

	# Call the API.
	my $result = api_call( $conf, 'set', 'migrate_agent', $id_agent, 0, "$source_name|$target_name|$only_db" );
	print "\n$result\n";
}

##############################################################################
# Only meta is migrate agent
##############################################################################
sub cli_migration_agent() {
	my ($id_agent) = @ARGV[2];

	if( !defined($id_agent) ){
		print "\n0\n";
	}

	# Call the API.
	my $result = api_call( $conf, 'get', 'migrate_agent', $id_agent);

	if( defined($result) && "$result" ne "" ){
		print "\n1\n";
	}
	else{
		print "\n0\n";
	}
}

sub cli_apply_module_template() {
	my ($id_template, $id_agent) = @ARGV[2..3];
	
	my @row = get_db_rows ($dbh,"select * from tagente where id_agente = ".$id_agent);
	
	return if (scalar (@row) == 0);
	
	my $name_template = get_db_value ($dbh,'select name from tnetwork_profile where id_np = '.$id_template);
	
	my @npc = get_db_rows($dbh,"select * from tnetwork_profile_component where id_np = ".$id_template);
		
	foreach my $component (@npc) {
		
		my @template_values = get_db_rows ($dbh,"SELECT * FROM tnetwork_component where id_nc = ".$component->{'id_nc'});
		
		return if (scalar (@template_values) == 0);
		
		foreach my $element (@template_values) {
			my $agent_values;
			$agent_values->{'id_agente'} = $id_agent;
			$agent_values->{'id_tipo_modulo'} = $element->{"type"};
			$agent_values->{'descripcion'} = 'Created by template '.$name_template.' '.$element->{"description"};
			$agent_values->{'max'} = $element->{"max"};
			$agent_values->{'min'} = $element->{"min"};
			$agent_values->{'module_interval'} = $element->{"module_interval"};
			$agent_values->{'tcp_port'} = $element->{"tcp_port"};
			$agent_values->{'tcp_send'} = $element->{"tcp_send"};
			$agent_values->{'tcp_rcv'} = $element->{"tcp_rcv"};
			$agent_values->{'snmp_community'} = $element->{"snmp_community"};
			$agent_values->{'snmp_oid'} = $element->{"snmp_oid"};
			$agent_values->{'ip_target'} = $row[0]->{"direccion"};
			$agent_values->{'id_module_group'} = $element->{"id_module_group"};
			$agent_values->{'id_modulo'} = $element->{"id_modulo"};
			$agent_values->{'plugin_user'} = $element->{"plugin_user"};
			$agent_values->{'plugin_pass'} = $element->{"plugin_pass"};
			$agent_values->{'plugin_parameter'} = $element->{"plugin_parameter"};
			$agent_values->{'unit'} = $element->{"unit"};
			$agent_values->{'max_timeout'} = $element->{"max_timeout"};
			$agent_values->{'max_retries'} = $element->{"max_retries"};
			$agent_values->{'id_plugin'} = $element->{"id_plugin"};
			$agent_values->{'post_process'} = $element->{"post_process"};
			$agent_values->{'dynamic_interval'} = $element->{"dynamic_interval"};
			$agent_values->{'dynamic_max'} = $element->{"dynamic_max"};
			$agent_values->{'dynamic_min'} = $element->{"dynamic_min"};
			$agent_values->{'dynamic_two_tailed'} = $element->{"dynamic_two_tailed"};
			$agent_values->{'min_warning'} = $element->{"min_warning"};
			$agent_values->{'max_warning'} = $element->{"max_warning"};
			$agent_values->{'str_warning'} = $element->{"str_warning"};
			$agent_values->{'min_critical'} = $element->{"min_critical"};
			$agent_values->{'max_critical'} = $element->{"max_critical"};
			$agent_values->{'str_critical'} = $element->{"str_critical"};
			$agent_values->{'critical_inverse'} = $element->{"critical_inverse"};
			$agent_values->{'warning_inverse'} = $element->{"warning_inverse"};
			$agent_values->{'critical_instructions'} = $element->{"critical_instructions"};
			$agent_values->{'warning_instructions'} = $element->{"warning_instructions"};
			$agent_values->{'unknown_instructions'} = $element->{"unknown_instructions"};
			$agent_values->{'id_category'} = $element->{"id_category"};
			$agent_values->{'macros'} = $element->{"macros"};
			$agent_values->{'each_ff'} = $element->{"each_ff"};
			$agent_values->{'min_ff_event'} = $element->{"min_ff_event"};
			$agent_values->{'min_ff_event_normal'} = $element->{"min_ff_event_normal"};
			$agent_values->{'min_ff_event_warning'} = $element->{"min_ff_event_warning"};
			$agent_values->{'min_ff_event_critical'} = $element->{"min_ff_event_critical"};
			$agent_values->{'nombre'} = $element->{"name"};
						
			my @tags;
			if($element->{"tags"} ne '') {
				@tags = split(',', $element->{"tags"});
			}
			
			my $module_name_check = get_db_value ($dbh,'select id_agente_modulo from tagente_modulo where delete_pending = 0 and nombre ="'.$agent_values->{'nombre'}.'" and id_agente = '.$id_agent);
				
			if (!defined($module_name_check)) {
				
				my $id_agente_modulo = pandora_create_module_from_hash(\%conf,$agent_values,$dbh);
				 
				if ($id_agente_modulo != -1) {
					
					foreach my $tag_name (@tags) {
						
						my $tag_id = get_db_value($dbh,'select id_tag from ttag where name = "'.$tag_name.'"');
							
						db_do($dbh,'insert into ttag_module (id_tag,id_agente_modulo) values ("'.$tag_id.'","'.$id_agente_modulo.'")');
					
					}
				}
			}
		}
	}
}
<|MERGE_RESOLUTION|>--- conflicted
+++ resolved
@@ -36,11 +36,7 @@
 Encode::Locale::decode_argv;
 
 # version: define current version
-<<<<<<< HEAD
-my $version = "7.0NG.720 PS180405";
-=======
 my $version = "7.0NG.720 PS180409";
->>>>>>> 6bf0371a
 
 # save program name for logging
 my $progname = basename($0);
