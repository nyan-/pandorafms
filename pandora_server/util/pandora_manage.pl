--- conflicted
+++ resolved
@@ -36,11 +36,7 @@
 Encode::Locale::decode_argv;
 
 # version: define current version
-<<<<<<< HEAD
-my $version = "7.0NG.739 PS191022";
-=======
 my $version = "7.0NG.740 PS191028";
->>>>>>> 3094d5af
 
 # save program name for logging
 my $progname = basename($0);
