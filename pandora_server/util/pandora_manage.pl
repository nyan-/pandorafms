--- conflicted
+++ resolved
@@ -35,11 +35,7 @@
 Encode::Locale::decode_argv;
 
 # version: define current version
-<<<<<<< HEAD
-my $version = "7.0NG.710 PS170816";
-=======
 my $version = "7.0NG.711 PS170822";
->>>>>>> 60757b0a
 
 # save program name for logging
 my $progname = basename($0);
@@ -133,7 +129,7 @@
 	help_screen_line('--create_data_module', "<module_name> <module_type> <agent_name> [<description> <module_group> \n\t  <min> <max> <post_process> <interval> <warning_min> <warning_max> <critical_min> <critical_max> \n\t <history_data> <definition_file> <warning_str> <critical_str>\n\t  <unknown_events> <ff_threshold> <each_ff> <ff_threshold_normal>\n\t  <ff_threshold_warning> <ff_threshold_critical> <ff_timeout> <warning_inverse> <critical_inverse>\n\t <critical_instructions> <warning_instructions> <unknown_instructions>]", 'Add data server module to agent');
 	help_screen_line('--create_web_module', "<module_name> <module_type> <agent_name> [<description> <module_group> \n\t  <min> <max> <post_process> <interval> <warning_min> <warning_max> <critical_min> <critical_max> \n\t <history_data> <definition_file> <warning_str> <critical_str>\n\t  <unknown_events> <ff_threshold> <each_ff> <ff_threshold_normal>\n\t  <ff_threshold_warning> <ff_threshold_critical> <ff_timeout> <warning_inverse> <critical_inverse>\n\t <critical_instructions> <warning_instructions> <unknown_instructions>].\n\t The valid data types are web_data, web_proc, web_content_data or web_content_string", 'Add web server module to agent');
 	help_screen_line('--create_network_module', "<module_name> <module_type> <agent_name> <module_address> \n\t  [<module_port> <description> <module_group> <min> <max> <post_process> <interval> \n\t  <warning_min> <warning_max> <critical_min> <critical_max> <history_data> <ff_threshold>\n\t  <warning_str> <critical_str> <unknown_events> <each_ff>\n\t  <ff_threshold_normal> <ff_threshold_warning> <ff_threshold_critical> <timeout> <retries>\n\t <critical_instructions> <warning_instructions> <unknown_instructions>\n\t <warning_inverse> <critical_inverse>]", 'Add not snmp network module to agent');
-	help_screen_line('--create_snmp_module', "<module_name> <module_type> <agent_name> <module_address> <module_port>\n\t  <version> [<community> <oid> <description> <module_group> <min> <max> <post_process> <interval>\n\t   <warning_min> <warning_max> <critical_min> <critical_max> <history_data> \n\t  <snmp3_priv_method> <snmp3_priv_pass> <snmp3_sec_level> <snmp3_auth_method> \n\t  <snmp3_auth_user> <snmp3_auth_pass> <ff_threshold> <warning_str> \n\t  <critical_str> <unknown_events> <each_ff> <ff_threshold_normal>\n\t  <ff_threshold_warning> <ff_threshold_critical> <timeout> <retries>
+	help_screen_line('--create_snmp_module', "<module_name> <module_type> <agent_name> <module_address> <module_port>\n\t  <version> [<community> <oid> <description> <module_group> <min> <max> <post_process> <interval>\n\t   <warning_min> <warning_max> <critical_min> <critical_max> <history_data> \n\t  <snmp3_priv_method> <snmp3_priv_pass> <snmp3_sec_level> <snmp3_auth_method> \n\t  <snmp3_auth_user> <snmp3_priv_pass> <ff_threshold> <warning_str> \n\t  <critical_str> <unknown_events> <each_ff> <ff_threshold_normal>\n\t  <ff_threshold_warning> <ff_threshold_critical> <timeout> <retries>
 	\n\t <critical_instructions> <warning_instructions> <unknown_instructions>\n\t <warning_inverse> <critical_inverse>]", 'Add snmp network module to agent');
 	help_screen_line('--create_plugin_module', "<module_name> <module_type> <agent_name> <module_address> \n\t  <module_port> <plugin_name> <user> <password> <parameters> [<description> \n\t  <module_group> <min> <max> <post_process> <interval> <warning_min> <warning_max> <critical_min> \n\t  <critical_max> <history_data> <ff_threshold> <warning_str> <critical_str>\n\t  <unknown_events> <each_ff> <ff_threshold_normal> <ff_threshold_warning>\n\t  <ff_threshold_critical> <timeout> \n\t <critical_instructions> <warning_instructions> <unknown_instructions>\n\t <warning_inverse> <critical_inverse>]", 'Add plug-in module to agent');
     help_screen_line('--create_module_group', '<module_group_name>');
@@ -3216,13 +3212,8 @@
 	exist_check($event_name,'event',$id_event);
 	
 	$csv_separator = '|' unless defined($csv_separator);
-
-	my $event_table = "tevento";
-	if (is_metaconsole($conf) == 1) {
-		$event_table = "tmetaconsole_event";
-	}
-	
-	my $query = "SELECT * FROM " . $event_table . " where id_evento=" . $id_event;
+	
+	my $query = "SELECT * FROM tevento where id_evento=".$id_event;
 
 	my $header = "Event ID".$csv_separator."Event name".$csv_separator."Agent ID".$csv_separator."User ID".$csv_separator.
 				"Group ID".$csv_separator."Status".$csv_separator."Timestamp".$csv_separator."Event type".$csv_separator.
@@ -4569,12 +4560,7 @@
 sub pandora_get_event_name($$) {
 	my ($dbh,$id_event) = @_;
 	
-	my $event_table = "tevento";
-	if (is_metaconsole($conf) == 1) {
-		$event_table = "tmetaconsole_event";
-	}
-
-	my $event_name = get_db_value($dbh, 'SELECT evento FROM ' . $event_table . ' WHERE id_evento = ?',$id_event);
+	my $event_name = get_db_value($dbh, 'SELECT evento FROM tevento WHERE id_evento = ?',$id_event);
 	
 	return defined ($event_name) ? $event_name : -1;
 }
@@ -4585,12 +4571,7 @@
 sub pandora_update_event_from_hash ($$$$) {
 	my ($parameters, $where_column, $where_value, $dbh) = @_;
 	
-	my $event_table = "tevento";
-	if (is_metaconsole($conf) == 1) {
-		$event_table = "tmetaconsole_event";
-	}
-
-	my $event_id = db_process_update($dbh, $event_table, $parameters, {$where_column => $where_value});
+	my $event_id = db_process_update($dbh, 'tevento', $parameters, {$where_column => $where_value});
 	return $event_id;
 }
 
@@ -4601,12 +4582,7 @@
 sub pandora_get_event_comment($$) {
 	my ($dbh,$id_event) = @_;
 
-	my $event_table = "tevento";
-	if (is_metaconsole($conf) == 1) {
-		$event_table = "tmetaconsole_event";
-	}
-
-	my $event_name = get_db_value($dbh, 'SELECT user_comment FROM ' . $event_table . ' WHERE id_evento = ?',$id_event);
+	my $event_name = get_db_value($dbh, 'SELECT user_comment FROM tevento WHERE id_evento = ?',$id_event);
 
 	return defined ($event_name) ? $event_name : -1;
 }
