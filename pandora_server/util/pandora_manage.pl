#!/usr/bin/perl

###############################################################################
# Pandora FMS General Management Tool
###############################################################################
# Copyright (c) 2015 Artica Soluciones Tecnologicas S.L
#
# This program is free software; you can redistribute it and/or
# modify it under the terms of the GNU General Public License version 2
###############################################################################

# Includes list
use strict;
use Time::Local;		# DateTime basic manipulation
use DBI;				# DB interface with MySQL
use POSIX qw(strftime);
use POSIX;
use HTML::Entities;		# Encode or decode strings with HTML entities
use File::Basename;
use JSON qw(decode_json encode_json);
use MIME::Base64;
use Encode qw(decode encode_utf8);
use LWP::Simple;

# Default lib dir for RPM and DEB packages
use lib '/usr/lib/perl5';

use PandoraFMS::Tools;
use PandoraFMS::DB;
use PandoraFMS::Core;
use PandoraFMS::Config;

# To handle 'UTF-8' encoded string in command like arguments (similar to "-CA" option for perl)
use Encode::Locale;
Encode::Locale::decode_argv;

# version: define current version
<<<<<<< HEAD
my $version = "7.0NG.710 PS170816";
=======
my $version = "7.0NG.711 PS170901";
>>>>>>> 53e61715

# save program name for logging
my $progname = basename($0);

# Parameter
my $param;

# Initialize MD5 variables
md5_init ();

# Pandora server configuration
my %conf;

# FLUSH in each IO
$| = 0;

# Init
pandora_manage_init(\%conf);

# Read config file
pandora_load_config (\%conf);

# Load enterprise module
my $enterprise_msg;
if (enterprise_load (\%conf) == 0) {
	$enterprise_msg = "[*] Pandora FMS Enterprise module not available.";
} else {
	$enterprise_msg = "[*] Pandora FMS Enterprise module loaded.";
}

# Connect to the DB
my $dbh = db_connect ($conf{'dbengine'}, $conf{'dbname'}, $conf{'dbhost'}, $conf{'dbport'}, $conf{'dbuser'}, $conf{'dbpass'});
my $history_dbh = ($conf{'_history_db_enabled'} eq '1') ? db_connect ('mysql', $conf{'_history_db_name'},
		$conf{'_history_db_host'}, '3306', $conf{'_history_db_user'}, $conf{'_history_db_pass'}) : undef;

# Read shared config file
pandora_get_sharedconfig (\%conf, $dbh);

my $conf = \%conf;

# Main
pandora_manage_main(\%conf, $dbh, $history_dbh);

# Cleanup and exit
db_disconnect ($history_dbh) if defined ($history_dbh);
db_disconnect ($dbh);
exit;

########################################################################
########################################################################
# GENERAL FUNCTIONS
########################################################################
########################################################################

########################################################################
# Print a help screen and exit.
########################################################################
sub help_screen{
	print "\nPandora FMS CLI $version Copyright (c) 2013-2015 Artica ST\n";
	print "This program is Free Software, licensed under the terms of GPL License v2\n";
	print "You can download latest versions and documentation at http://www.pandorafms.org\n\n";
	print "$enterprise_msg\n\n";
	print "Usage: $0 <path to pandora_server.conf> [options] \n\n" unless $param ne '';
	print "Available options by category:\n\n" unless $param ne '';
	print "Available options for $param:\n\n" unless $param eq '';
	print "AGENTS:\n\n" unless $param ne '';
	help_screen_line('--create_agent', "<agent_name> <operating_system> <group> <server_name> \n\t  [<address> <description> <interval>]", 'Create agent');
	help_screen_line('--update_agent', '<agent_name> <field_to_change> <new_value>', "Update an agent field. The fields can be \n\t  the following: agent_name, address, description, group_name, interval, os_name, disabled (0-1), \n\t  parent_name, cascade_protection (0-1), icon_path, update_gis_data (0-1), custom_id");
	help_screen_line('--delete_agent', '<agent_name>', 'Delete agent');
	help_screen_line('--disable_group', '<group_name>', 'Disable agents from an entire group');
	help_screen_line('--enable_group', '<group_name>', 'Enable agents from an entire group');
	help_screen_line('--create_group', '<group_name> [<parent_group_name> <icon> <description>]', 'Create an agent group');
	help_screen_line('--delete_group', '<group_name>', 'Delete an agent group');
	help_screen_line('--update_group', '<group_id>','[<group_name> <parent_group_name> <icon> <description>]', 'Update an agent group');
	help_screen_line('--stop_downtime', '<downtime_name>', 'Stop a planned downtime');
	help_screen_line('--create_downtime', "<downtime_name> <description> <date_from> <date_to> <id_group> <monday> <tuesday>\n\t <wednesday> <thursday> <friday> <saturday> <sunday> <periodically_time_from>\n\t <periodically_time_to> <periodically_day_from> <periodically_day_to> <type_downtime> <type_execution> <type_periodicity>", 'Create a planned downtime');
	help_screen_line('--add_item_planned_downtime', "<id_downtime> <id_agente1,id_agente2,id_agente3...id_agenteN> <name_module1,name_module2,name_module3...name_moduleN> ", 'Add a items planned downtime');
	help_screen_line('--get_all_planned_downtimes', '<name> [<id_group> <type_downtime> <type_execution> <type_periodicity>]', 'Get all planned downtime');
	help_screen_line('--get_planned_downtimes_items', '<name> [<id_group> <type_downtime> <type_execution> <type_periodicity>]', 'Get all items of planned downtimes');
	help_screen_line('--set_planned_downtimes_deleted', '<name> ', 'Deleted a planned downtime');
	help_screen_line('--get_module_id', '<agent_id> <module_name>', 'Get the id of an module');
	help_screen_line('--get_agent_group', '<agent_name>', 'Get the group name of an agent');
	help_screen_line('--get_agent_group_id', '<agent_name>', 'Get the group ID of an agent');
	help_screen_line('--get_agent_modules', '<agent_name>', 'Get the modules of an agent');
	help_screen_line('--get_agents', '[<group_name> <os_name> <status> <max_modules> <filter_substring> <policy_name>]', "Get \n\t  list of agents with optative filter parameters");
	help_screen_line('--delete_conf_file', '<agent_name>', 'Delete a local conf of a given agent');
	help_screen_line('--clean_conf_file', '<agent_name>', "Clean a local conf of a given agent deleting all modules, \n\t  policies, file collections and comments");
	help_screen_line('--get_bad_conf_files', '', 'Get the files bad configured (without essential tokens)');
	help_screen_line('--locate_agent', '<agent_name>', 'Search a agent into of nodes of metaconsole. Only Enterprise.');
	print "\nMODULES:\n\n" unless $param ne '';
	help_screen_line('--create_data_module', "<module_name> <module_type> <agent_name> [<description> <module_group> \n\t  <min> <max> <post_process> <interval> <warning_min> <warning_max> <critical_min> <critical_max> \n\t <history_data> <definition_file> <warning_str> <critical_str>\n\t  <unknown_events> <ff_threshold> <each_ff> <ff_threshold_normal>\n\t  <ff_threshold_warning> <ff_threshold_critical> <ff_timeout> <warning_inverse> <critical_inverse>\n\t <critical_instructions> <warning_instructions> <unknown_instructions>]", 'Add data server module to agent');
	help_screen_line('--create_web_module', "<module_name> <module_type> <agent_name> [<description> <module_group> \n\t  <min> <max> <post_process> <interval> <warning_min> <warning_max> <critical_min> <critical_max> \n\t <history_data> <definition_file> <warning_str> <critical_str>\n\t  <unknown_events> <ff_threshold> <each_ff> <ff_threshold_normal>\n\t  <ff_threshold_warning> <ff_threshold_critical> <ff_timeout> <warning_inverse> <critical_inverse>\n\t <critical_instructions> <warning_instructions> <unknown_instructions>].\n\t The valid data types are web_data, web_proc, web_content_data or web_content_string", 'Add web server module to agent');
	help_screen_line('--create_network_module', "<module_name> <module_type> <agent_name> <module_address> \n\t  [<module_port> <description> <module_group> <min> <max> <post_process> <interval> \n\t  <warning_min> <warning_max> <critical_min> <critical_max> <history_data> <ff_threshold>\n\t  <warning_str> <critical_str> <unknown_events> <each_ff>\n\t  <ff_threshold_normal> <ff_threshold_warning> <ff_threshold_critical> <timeout> <retries>\n\t <critical_instructions> <warning_instructions> <unknown_instructions>\n\t <warning_inverse> <critical_inverse>]", 'Add not snmp network module to agent');
	help_screen_line('--create_snmp_module', "<module_name> <module_type> <agent_name> <module_address> <module_port>\n\t  <version> [<community> <oid> <description> <module_group> <min> <max> <post_process> <interval>\n\t   <warning_min> <warning_max> <critical_min> <critical_max> <history_data> \n\t  <snmp3_priv_method> <snmp3_priv_pass> <snmp3_sec_level> <snmp3_auth_method> \n\t  <snmp3_auth_user> <snmp3_auth_pass> <ff_threshold> <warning_str> \n\t  <critical_str> <unknown_events> <each_ff> <ff_threshold_normal>\n\t  <ff_threshold_warning> <ff_threshold_critical> <timeout> <retries>
	\n\t <critical_instructions> <warning_instructions> <unknown_instructions>\n\t <warning_inverse> <critical_inverse>]", 'Add snmp network module to agent');
	help_screen_line('--create_plugin_module', "<module_name> <module_type> <agent_name> <module_address> \n\t  <module_port> <plugin_name> <user> <password> <parameters> [<description> \n\t  <module_group> <min> <max> <post_process> <interval> <warning_min> <warning_max> <critical_min> \n\t  <critical_max> <history_data> <ff_threshold> <warning_str> <critical_str>\n\t  <unknown_events> <each_ff> <ff_threshold_normal> <ff_threshold_warning>\n\t  <ff_threshold_critical> <timeout> \n\t <critical_instructions> <warning_instructions> <unknown_instructions>\n\t <warning_inverse> <critical_inverse>]", 'Add plug-in module to agent');
    help_screen_line('--create_module_group', '<module_group_name>');
	help_screen_line('--delete_module', 'Delete module from agent', '<module_name> <agent_name>');
    help_screen_line('--data_module', "<server_name> <agent_name> <module_name> \n\t  <module_type> <module_new_data> [<datetime>]", 'Insert data to module');
    help_screen_line('--get_module_data', "<agent_name> <module_name> <interval> [<csv_separator>]", "\n\t  Show the data of a module in the last X seconds (interval) in CSV format");
    help_screen_line('--delete_data', '-m <module_name> <agent_name> | -a <agent_name> | -g <group_name>', "Delete historic \n\t  data of a module, the modules of an agent or the modules of the agents of a group");
	help_screen_line('--update_module', '<module_name> <agent_name> <field_to_change> <new_value>', 'Update a module field');
    help_screen_line('--get_agents_module_current_data', '<module_name>', "Get the agent and current data \n\t  of all the modules with a given name");
	help_screen_line('--create_network_module_from_component', '<agent_name> <component_name>', "Create a new network \n\t  module from a network component");
	help_screen_line('--create_synthetic', "<module_name> <synthetic_type> <agent_name> <source_agent1>,<operation>,<source_module1>|<source_agent1>,<source_module1> \n\t [ <operation>,<fixed_value> | <source agent2>,<operation>,<source_module2> ]", "Create a new Synthetic module");
	print "\nALERTS:\n\n" unless $param ne '';
    help_screen_line('--create_template_module', '<template_name> <module_name> <agent_name>', 'Add alert template to module');
    help_screen_line('--delete_template_module', '<template_name> <module_name> <agent_name>', 'Delete alert template from module');
    help_screen_line('--create_template_action', "<action_name> <template_name> <module_name> \n\t  <agent_name> [<fires_min> <fires_max>]', 'Add alert action to module-template");
    help_screen_line('--delete_template_action', "<action_name> <template_name> <module_name> \n\t  <agent_name>", 'Delete alert action from module-template');
	help_screen_line('--disable_alerts', '', 'Disable alerts in all groups (system wide)');
	help_screen_line('--enable_alerts', '', 'Enable alerts in all groups (system wide)');
	help_screen_line('--create_alert_template', "<template_name> <condition_type_serialized>\n\t   <time_from> <time_to> [<description> <group_name> <field1> <field2> \n\t  <field3> <priority>  <default_action> <days> <time_threshold> <min_alerts> \n\t  <max_alerts> <alert_recovery> <field2_recovery> <field3_recovery> \n\t  <condition_type_separator>]", 'Create alert template');
	help_screen_line('--delete_alert_template', '<template_name>', 'Delete alert template');
	help_screen_line('--update_alert_template', "<template_name> <field_to_change> \n\t  <new_value>", 'Update a field of an alert template');
	help_screen_line('--validate_all_alerts', '', 'Validate all the alerts');
	help_screen_line('--create_special_day', "<special_day> <same_day> <description> <group>", 'Create special day');
	help_screen_line('--delete_special_day', '<special_day>', 'Delete special day');
	help_screen_line('--update_special_day', "<special_day> <field_to_change> <new_value>", 'Update a field of a special day');
	help_screen_line('--create_data_module_from_local_component', '<agent_name> <component_name>', "Create a new data \n\t  module from a local component");
	help_screen_line('--create_web_module_from_local_component', '<agent_name> <component_name>', "Create a new web \n\t  module from a local component");
	help_screen_line('--create_local_component', "<component_name> <data> [<description> <id_os> <os_version> \n\t  <id_network_component_group> <type> <min> <max> <module_interval> <id_module_group> <history_data> <min_warning> \n\t <max_warning> <str_warning> <min_critical> <max_critical>\n\t  <str_critical> <min_ff_event> <post_process> <unit>\n\t  <wizard_level> <critical_instructions>\n\t  <warning_instructions> <unknown_instructions> <critical_inverse>\n\t  <warning_inverse> <id_category> <disabled_types_event>\n\t  <tags> <min_ff_event_normal> <min_ff_event_warning>\n\t  <min_ff_event_critical> <each_ff> <ff_timeout>]", 'Create local component');
	
	print "\nUSERS:\n\n" unless $param ne '';
	help_screen_line('--create_user', '<user_name> <user_password> <is_admin> [<comments>]', 'Create user');
	help_screen_line('--delete_user', '<user_name>', 'Delete user');
	help_screen_line('--update_user', '<user_id> <field_to_change> <new_value>', "Update a user field. The fields\n\t   can be the following: email, phone, is_admin (0-1), language, id_skin, flash_chart (0-1)\n\t  , comments, fullname, password");
	help_screen_line('--enable_user', '<user_id>', 'Enable a given user');
	help_screen_line('--disable_user', '<user_id>', 'Disable a given user');
	help_screen_line('--add_profile', '<user_name> <profile_name> <group_name>', 'Add perfil to user');
	help_screen_line('--delete_profile', '<user_name> <profile_name> <group_name>', 'Delete perfil from user');
	help_screen_line('--add_profile_to_user', '<user_id> <profile_name> [<group_name>]', 'Add a profile in group to a user');
	help_screen_line('--create_profile', "<profile_name> <incident_view> <incident_edit> <incident_management> <agent_view>\n\t   <agent_edit> <agent_disable> <alert_edit> <alert_management> <user_management> <db_management>\n\t   <event_view> <event_edit> <event_management> <report_view> <report_edit> <report_management>\n\t   <map_view> <map_edit> <map_management> <vconsole_view> <vconsole_edit> <vconsole_management>\n\t   <pandora_management>", 'Create profile');
	help_screen_line('--disable_eacl', '', 'Disable enterprise ACL system');
	help_screen_line('--enable_eacl', '', 'Enable enterprise ACL system');
	help_screen_line('--disable_double_auth', '<user_name>', 'Disable the double authentication for the specified user');
	print "\nEVENTS:\n\n" unless $param ne '';
	help_screen_line('--create_event', "<event> <event_type> <group_name> [<agent_name> <module_name>\n\t   <event_status> <severity> <template_name> <user_name> <comment> \n\t  <source> <id_extra> <tags> <critical_instructions> <warning_instructions> <unknown_instructions> \n\t <custom_data_json> <force_create_agent>]", 'Add event');
  help_screen_line('--validate_event', "<agent_name> <module_name> <datetime_min> <datetime_max>\n\t   <user_name> <criticity> <template_name>", 'Validate events');
  help_screen_line('--validate_event_id', '<event_id>', 'Validate event given a event id');
  help_screen_line('--get_event_info', '<event_id>[<csv_separator>]', 'Show info about a event given a event id');
  help_screen_line('--add_event_comment', '<event_id> <user_name> <comment>', 'Add event\'s comment');
	print "\nINCIDENTS:\n\n" unless $param ne '';
	help_screen_line('--create_incident', "<title> <description> <origin> <status> <priority 0 for Informative, \n\t  1 for Low, 2 for Medium, 3 for Serious, 4 for Very serious or 5 for Maintenance>\n\t   <group> [<owner>]", 'Create incidents');
	print "\nPOLICIES:\n\n" unless $param ne '';
	help_screen_line('--apply_policy', '<policy_name>', 'Force apply a policy');
	help_screen_line('--apply_all_policies', '', 'Force apply to all the policies');
	help_screen_line('--add_agent_to_policy', '<agent_name> <policy_name>', 'Add an agent to a policy');
	help_screen_line('--delete_not_policy_modules', '', 'Delete all modules without policy from configuration file');
	help_screen_line('--disable_policy_alerts', '<policy_name>', 'Disable all the alerts of a policy');
	help_screen_line('--create_policy', '<policy_name> <group_name> <description>');
	help_screen_line('--create_policy_data_module', "<policy_name> <module_name> <module_type> [<description> \n\t  <module_group> <min> <max> <post_process> <interval> <warning_min> <warning_max> \n\t  <critical_min> <critical_max> <history_data> <data_configuration> <warning_str> \n\t  <critical_str> <unknown_events> <ff_threshold> <each_ff>\n\t  <ff_threshold_normal> <ff_threshold_warning> <ff_threshold_critical>\n\t  <ff_timeout> <critical_instructions> <warning_instructions> <unknown_instructions>\n\t <warning_inverse> <critical_inverse>]", 'Add data server module to policy');
	help_screen_line('--create_policy_web_module', "<policy_name> <module_name> <module_type> [<description> \n\t  <module_group> <min> <max> <post_process> <interval> <warning_min> <warning_max> \n\t  <critical_min> <critical_max> <history_data> <data_configuration> <warning_str> \n\t  <critical_str> <unknown_events> <ff_threshold> <each_ff>\n\t  <ff_threshold_normal> <ff_threshold_warning> <ff_threshold_critical>\n\t  <ff_timeout> <critical_instructions> <warning_instructions> <unknown_instructions>\n\t <warning_inverse> <critical_inverse>].\n\t The valid data types are web_data, web_proc, web_content_data or web_content_string", 'Add web server module to policy');
	help_screen_line('--create_policy_network_module', "<policy_name> <module_name> <module_type> [<module_port> \n\t  <description> <module_group> <min> <max> <post_process> <interval> \n\t  <warning_min> <warning_max> <critical_min> <critical_max> <history_data> <ff_threshold> \n\t  <warning_str> <critical_str> <unknown_events> <each_ff>\n\t  <ff_threshold_normal> <ff_threshold_warning> <ff_threshold_critical>\n\t <critical_instructions> <warning_instructions> <unknown_instructions>\n\t <warning_inverse> <critical_inverse>]", "Add not snmp network module to policy");
	help_screen_line('--create_policy_snmp_module', "<policy_name> <module_name> <module_type> <module_port> \n\t  <version> [<community> <oid> <description> <module_group> <min> <max> \n\t  <post_process> <interval> <warning_min> <warning_max> <critical_min> <critical_max> <history_data>\n\t   <snmp3_priv_method> <snmp3_priv_pass> <snmp3_sec_level> <snmp3_auth_method> <snmp3_auth_user> \n\t  <snmp3_priv_pass> <ff_threshold> <warning_str> <critical_str>\n\t  <unknown_events> <each_ff> <ff_threshold_normal>\n\t  <ff_threshold_warning> <ff_threshold_critical>\n\t 
	<critical_instructions> <warning_instructions> <unknown_instructions>\n\t <warning_inverse> <critical_inverse>]", 'Add snmp network module to policy');
	help_screen_line('--create_policy_plugin_module', "<policy_name> <module_name> <module_type> \n\t  <module_port> <plugin_name> <user> <password> <parameters> [<description> <module_group> <min> \n\t  <max> <post_process> <interval> <warning_min> <warning_max> <critical_min> <critical_max>\n\t  <history_data> <ff_threshold> <warning_str> <critical_str>\n\t  <unknown_events> <each_ff> <ff_threshold_normal>\n\t  <ff_threshold_warning> <ff_threshold_critical>\n\t <critical_instructions> <warning_instructions> <unknown_instructions>\n\t <warning_inverse> <critical_inverse>]", 'Add plug-in module to policy');
	help_screen_line('--create_policy_data_module_from_local_component', '<policy_name> <component_name>');
	help_screen_line('--create_policy_web_module_from_local_component', '<policy_name> <component_name>');
	help_screen_line('--add_collection_to_policy', "<policy_name> <collection_name>");
	help_screen_line('--validate_policy_alerts', '<policy_name>', 'Validate the alerts of a given policy');
	help_screen_line('--get_policy_modules', '<policy_name>', 'Get the modules of a policy');
	help_screen_line('--get_policies', '[<agent_name>]', "Get all the policies (without parameters) or \n\tthe policies of a given agent (agent name as parameter)");
	help_screen_line('--recreate_collection', '<collection_id>', 'Recreate the files of a collection');
	
	print "\nNETFLOW:\n\n" unless $param ne '';
	help_screen_line('--create_netflow_filter', "<filter_name> <group_name> <filter> \n\t  <aggregate_by dstip|dstport|none|proto|srcip|srcport> <output_format kilobytes|kilobytespersecond|\n\t  megabytes|megabytespersecond>", "Create a new netflow filter");
	print "\nTOOLS:\n\n" unless $param ne '';
	help_screen_line('--exec_from_file', '<file_path> <option_to_execute> <option_params>', "Execute any CLI option \n\t  with macros from CSV file");
    help_screen_line('--create_snmp_trap', '<name> <oid> <description> <severity>', "Create a new trap definition. \n\tSeverity 0 (Maintenance), 1(Info) , 2 (Normal), 3 (Warning), 4 (Critical), 5 (Minor) and 6 (Major)");
    print "\nSETUP:\n\n" unless $param ne '';
	help_screen_line('--set_event_storm_protection', '<value>', "Enable (1) or disable (0) event \n\t  storm protection");
	
    print "\nTAGS\n\n" unless $param ne '';
    help_screen_line('--create_tag', '<tag_name> <tag_description> [<tag_url>] [<tag_email>]', 'Create a new tag');
    help_screen_line('--add_tag_to_user_profile', '<user_id> <tag_name> <group_name> <profile_name>', 'Add a tag to the given user profile');
    help_screen_line('--add_tag_to_module', '<agent_name> <module_name> <tag_name>', 'Add a tag to the given module');
	
	print "\n";
	exit;
}

########################################################################
# 
########################################################################
sub api_call($$$;$$$) {
	my ($pa_config, $op, $op2, $id, $id2, $other) = @_;
	my $content = undef;
	
	eval {
		# Set the parameters for the POST request.
		my $params = {};
		$params->{"apipass"} = $pa_config->{"console_api_pass"};
		$params->{"user"} = $pa_config->{"console_user"};
		$params->{"pass"} = $pa_config->{"console_pass"};
		$params->{"op"} = $op;
		$params->{"op2"} = $op2;
		$params->{"id"} = $id;
		$params->{"id2"} = $id2;
		$params->{"other"} = $other;
		$params->{"other_mode"} = "url_encode_separator_|";
		
		# Call the API.
		my $ua = new LWP::UserAgent;
		my $url = $pa_config->{"console_api_url"};
		my $response = $ua->post($url, $params);
		
		if ($response->is_success) {
			$content = $response->decoded_content();
		}
		else {
			$content = $response->decoded_content();
		}
	};
	
	return $content;
}

###############################################################################
# Disable a entire group
###############################################################################
sub pandora_disable_group ($$$) {
    my ($conf, $dbh, $group) = @_;

	if ($group == 0){
		db_do ($dbh, "UPDATE tagente SET disabled = 1");
	}
	else {
		db_do ($dbh, "UPDATE tagente SET disabled = 1 WHERE id_grupo = $group");
	}
    exit;
}

###############################################################################
# Enable a entire group
###############################################################################
sub pandora_enable_group ($$$) {
    my ($conf, $dbh, $group) = @_;

	if ($group == 0){
			db_do ($dbh, "UPDATE tagente SET disabled = 0");
	}
	else {
			db_do ($dbh, "UPDATE tagente SET disabled = 0 WHERE id_grupo = $group");
	}
    exit;
}

##############################################################################
# Init screen
##############################################################################
sub pandora_manage_init ($) {
    my $conf = shift;
	
    $conf->{"verbosity"}=0;	# Verbose 1 by default
	$conf->{"daemon"}=0;	# Daemon 0 by default
	$conf->{'PID'}="";	# PID file not exist by default
	$conf->{"quiet"}=0;	# Daemon 0 by default
	

	# Load config file from command line
	help_screen () if ($#ARGV < 0);
   
        $conf->{'pandora_path'} = $ARGV[0];

	help_screen () if ($conf->{'pandora_path'} =~ m/--*h\w*\z/i );
}

##########################################################################
## Delete a template module.
##########################################################################
sub pandora_delete_template_module ($$) {
	my ($dbh, $template_module_id) = @_;

	# Delete the template module
	db_do ($dbh, 'DELETE FROM talert_template_modules WHERE id = ?', $template_module_id);
	
	# 
	db_do ($dbh, 'DELETE FROM talert_template_module_actions WHERE id_alert_template_module = ?', $template_module_id);
}

##########################################################################
## Delete a policy template module action.
##########################################################################
sub pandora_delete_template_module_action ($$$) {
        my ($dbh, $template_module_id, $action_id) = @_;

        return db_do ($dbh, 'DELETE FROM talert_template_module_actions WHERE id_alert_template_module = ? AND id_alert_action = ?', $template_module_id, $action_id);
}

##########################################################################
## Create an alert template from hash
##########################################################################
sub pandora_create_alert_template_from_hash ($$$) {
	my ($pa_config, $parameters, $dbh) = @_;

 	logger($pa_config, "Creating alert_template '$parameters->{'name'}'", 10);

	my $template_id = db_process_insert($dbh, 'id', 'talert_templates', $parameters);

	return $template_id;
}

##########################################################################
# Assign a profile in a group to user 
##########################################################################
sub pandora_add_profile_to_user ($$$;$) {
	my ($dbh, $user_id, $profile_id, $group_id) = @_;
	
	$group_id = 0 unless defined($group_id);
	
	db_do ($dbh, 'INSERT INTO tusuario_perfil (id_usuario, id_perfil, id_grupo)
				  VALUES (?, ?, ?)', safe_input($user_id), $profile_id, $group_id);
}


##########################################################################
## Create a SNMP trap, given OID name description
##########################################################################

sub cli_create_snmp_trap ($$) {
	my ($conf, $dbh) = @_;

	my ($name, $oid, $description, $severity);

	($name, $oid, $description, $severity) = @ARGV[2..5];

    db_do ($dbh, 'INSERT INTO ttrap_custom_values (`oid`, `text`, `description`, `severity`)
				  VALUES (?, ?, ?, ?)', $oid, $name, $description, $severity);

	print "Creando $name $oid $description $severity \n";
	exit;
}

##########################################################################
## Create a user.
##########################################################################
sub pandora_create_user ($$$$$) {
	my ($dbh, $name, $password, $is_admin, $comments) = @_;


return db_insert ($dbh, 'id_user', 'INSERT INTO tusuario (id_user, fullname, password, comments, is_admin)
                         VALUES (?, ?, ?, ?, ?)', safe_input($name), safe_input($name), $password, safe_input($comments), $is_admin);
}

##########################################################################
## Delete a user.
##########################################################################
sub pandora_delete_user ($$) {
my ($dbh, $name) = @_;

# Delete user profiles
db_do ($dbh, 'DELETE FROM tusuario_perfil WHERE id_usuario = ?', $name);

# Delete the user
my $return = db_do ($dbh, 'DELETE FROM tusuario WHERE id_user = ?', $name);

if($return eq '0E0') {
	return -1;
}
else {
	return 0;
}
}

##########################################################################
## Delete an alert template.
##########################################################################
sub pandora_delete_alert_template ($$) {
my ($dbh, $template_name) = @_;

# Delete the alert_template
my $return = db_do ($dbh, 'DELETE FROM talert_templates WHERE name = ?', safe_input($template_name));

if($return eq '0E0') {
	return -1;
}
else {
	return 0;
}
}

##########################################################################
## Assign a profile to the given user/group.
##########################################################################
sub pandora_create_user_profile ($$$$) {
        my ($dbh, $user_id, $profile_id, $group_id) = @_;
        
        return db_insert ($dbh, 'id_up', 'INSERT INTO tusuario_perfil (id_usuario, id_perfil, id_grupo) VALUES (?, ?, ?)', $user_id, $profile_id, $group_id);
}

##########################################################################
## Create profile.
##########################################################################
sub pandora_create_profile ($$$$$$$$$$$$$$$$$$$$$$$$$) {
        my ($dbh, $profile_name, $incident_view,$incident_edit, $incident_management, $agent_view,
		$agent_edit, $agent_disable, $alert_edit, $alert_management, $user_management, $db_management,
		$event_view, $event_edit, $event_management, $report_view, $report_edit, $report_management,
		$map_view, $map_edit, $map_management, $vconsole_view, $vconsole_edit, $vconsole_management, $pandora_management) = @_;

		return db_insert ($dbh, 'id_up', 'INSERT INTO tperfil (name,incident_edit,incident_view,incident_management,agent_view,agent_edit,alert_edit,user_management,db_management,alert_management,pandora_management,report_view,report_edit,report_management,event_view,event_edit,event_management,agent_disable,map_view,map_edit,map_management,vconsole_view,vconsole_edit,vconsole_management) VALUES (?, ?, ?, ?, ?, ?, ?, ?, ?, ?, ?, ?, ?, ?, ?, ?, ?, ?, ?, ?, ?, ?, ?, ?);',
		$profile_name, $incident_view,$incident_edit, $incident_management, $agent_view,
		$agent_edit, $agent_disable, $alert_edit, $alert_management, $user_management, $db_management,
		$event_view, $event_edit, $event_management, $report_view, $report_edit, $report_management,
		$map_view, $map_edit, $map_management, $vconsole_view, $vconsole_edit, $vconsole_management, $pandora_management);
}

##########################################################################
## Delete a profile from the given user/group.
##########################################################################
sub pandora_delete_user_profile ($$$$) {
	my ($dbh, $user_id, $profile_id, $group_id) = @_;
	
	return db_do ($dbh, 'DELETE FROM tusuario_perfil WHERE id_usuario=? AND id_perfil=? AND id_grupo=?', $user_id, $profile_id, $group_id);
}

##########################################################################
## Delete a planned downtime
##########################################################################
sub pandora_delete_planned_downtime ($$) {
	my ($dbh, $id_downtime) = @_;
	
	my $execute = get_db_single_row($dbh, 'SELECT executed FROM tplanned_downtime WHERE id = ? ', $id_downtime);
	
	if ( !$execute->{'executed'} ) {
		my $result = db_do ($dbh, 'DELETE FROM tplanned_downtime WHERE id = ? ', $id_downtime);
		
		if ($result) {
			return "This planned downtime is deleted";
		}	
		else {
			return "Problems with this planned downtime";
		}
	}
	else {
		return "The scheduled downtime is still being executed";
	}
}

##########################################################################
## Delete all the data of module, agent's modules or group's agent's modules
##########################################################################
sub pandora_delete_data ($$$) {
	my ($dbh, $type, $id) = @_;
	
	if($type eq 'group') {
		my @delete_agents = get_db_rows ($dbh, 'SELECT id_agente FROM tagente WHERE id_grupo = ?', $id);
		foreach my $agent (@delete_agents) {
			my @delete_modules = get_db_rows ($dbh, 'SELECT id_agente_modulo FROM tagente_modulo WHERE id_agente = ?', $agent->{'id_agente'});
			foreach my $module (@delete_modules) {
				pandora_delete_module_data($dbh, $module->{'id_agente_modulo'});
			}
		}
	}
	elsif ($type eq 'agent') {
		my @delete_modules = get_db_rows ($dbh, 'SELECT id_agente_modulo FROM tagente_modulo WHERE id_agente = ?', $id);
		foreach my $module (@delete_modules) {
			pandora_delete_module_data($dbh, $module->{'id_agente_modulo'});
		}
	}
	elsif ($type eq 'module'){
		pandora_delete_module_data($dbh, $id);
	}
	else {
		return 0;
	}
}

##########################################################################
## Delete all the data of module
##########################################################################
sub pandora_delete_module_data ($$) {
	my ($dbh, $id_module) = @_;
	my $buffer = 1000;
	
	while(1) {
		my $nd = get_db_value ($dbh, 'SELECT count(id_agente_modulo) FROM tagente_datos_string WHERE id_agente_modulo=?', $id_module);
		my $ndinc = get_db_value ($dbh, 'SELECT count(id_agente_modulo) FROM tagente_datos_string WHERE id_agente_modulo=?', $id_module);
		my $ndlog4x = get_db_value ($dbh, 'SELECT count(id_agente_modulo) FROM tagente_datos_string WHERE id_agente_modulo=?', $id_module);
		my $ndstring = get_db_value ($dbh, 'SELECT count(id_agente_modulo) FROM tagente_datos_string WHERE id_agente_modulo=?', $id_module);
		
		my $ntot = $nd + $ndinc + $ndlog4x + $ndstring;

		if($ntot == 0) {
			last;
		}
		
		if($nd > 0) {
			db_do ($dbh, 'DELETE FROM tagente_datos WHERE id_agente_modulo=? LIMIT ?', $id_module, $buffer);
		}
		
		if($ndinc > 0) {
			db_do ($dbh, 'DELETE FROM tagente_datos_inc WHERE id_agente_modulo=? LIMIT ?', $id_module, $buffer);
		}
	
		if($ndlog4x > 0) {
			db_do ($dbh, 'DELETE FROM tagente_datos_log4x WHERE id_agente_modulo=? LIMIT ?', $id_module, $buffer);
		}
		
		if($ndstring > 0) {
			db_do ($dbh, 'DELETE FROM tagente_datos_string WHERE id_agente_modulo=? LIMIT ?', $id_module, $buffer);
		}
	}
		
	return 1;
}

##########################################################################
# Validate event.
# This validates all events pending to ACK for the same id_agent_module
##########################################################################
sub pandora_validate_event_filter ($$$$$$$$$) {
	my ($pa_config, $id_agentmodule, $id_agent, $timestamp_min, $timestamp_max, $id_user, $id_alert_agent_module, $criticity, $dbh) = @_;
	my $filter = '';
		
	if ($id_agentmodule ne ''){
		$filter .= " AND id_agentmodule = $id_agentmodule";
	}
	if ($id_agent ne ''){
		$filter .= " AND id_agente = $id_agent";
	}
	if ($timestamp_min ne ''){
		$filter .= " AND timestamp >= '$timestamp_min'";
	}
	if ($timestamp_max ne ''){
		$filter .= " AND timestamp <= '$timestamp_max'";
	}
	if ($id_user ne ''){
		$filter .= " AND id_usuario = '$id_user'";
	}
	
	if ($id_alert_agent_module ne ''){
		$filter .= " AND id_alert_am = $id_alert_agent_module";
	}	
	
	if ($criticity ne ''){
		$filter .= " AND criticity = $criticity";
	}

	logger($pa_config, "Validating events", 10);
	db_do ($dbh, "UPDATE tevento SET estado = 1 WHERE estado = 0".$filter);
}

##########################################################################
# Validate event given a event id
##########################################################################
sub pandora_validate_event_id ($$$) {
	my ($pa_config, $id_event, $dbh) = @_;
	my $filter = '';
	
	if ($id_event ne ''){
		$filter .= " AND id_evento = $id_event";
	}	

	logger($pa_config, "Validating events", 10);
	db_do ($dbh, "UPDATE tevento SET estado = 1 WHERE estado = 0".$filter);
}

##########################################################################
## Update a user from hash
##########################################################################
sub pandora_update_user_from_hash ($$$$) {
	my ($parameters, $where_column, $where_value, $dbh) = @_;
	
	my $user_id = db_process_update($dbh, 'tusuario', $parameters, {$where_column => $where_value});
	return $user_id;
}

##########################################################################
## Update an alert template from hash
##########################################################################
sub pandora_update_alert_template_from_hash ($$$$) {
	my ($parameters, $where_column, $where_value, $dbh) = @_;
	
	my $template_id = db_process_update($dbh, 'talert_templates', $parameters, {$where_column => $where_value});
	return $template_id;
}

###############################################################################
# Get list of all downed agents
###############################################################################
sub pandora_get_downed_agents () {    	
	my @downed_agents = get_db_rows ($dbh, "SELECT tagente.id_agente, tagente.nombre, truncate((NOW() - tagente.ultimo_contacto/60),0) as downed_time, tagente.server_name from tagente
where  UNIX_TIMESTAMP(NOW()) - UNIX_TIMESTAMP(tagente.ultimo_contacto)>(tagente.intervalo*2)
OR tagente.ultimo_contacto=0");
	
	return \@downed_agents;
}

###############################################################################
# Get the agent (id of agent and module and agent name) list with a given module
###############################################################################
sub pandora_get_module_agents ($$) {
	my ($dbh,$module_name) = @_;
	    	
	my @agents = get_db_rows ($dbh, "SELECT tagente_modulo.id_agente_modulo, tagente.id_agente, tagente.nombre FROM tagente, tagente_modulo 
	WHERE tagente.id_agente = tagente_modulo.id_agente AND tagente_modulo.nombre = ?", safe_input($module_name));
	
	return \@agents;
}

###############################################################################
# Get agent status (critical, warning, unknown or normal)
###############################################################################
sub pandora_get_agent_status ($$) {
	my ($dbh,$agent_id) = @_;
	
	my $critical = get_db_value ($dbh, "SELECT COUNT(tagente_estado.id_agente_estado) FROM tagente_estado, tagente, tagente_modulo WHERE tagente.id_agente = $agent_id AND tagente.disabled = 0 AND tagente_estado.id_agente = tagente.id_agente AND tagente_estado.id_agente_modulo = tagente_modulo.id_agente_modulo AND tagente_modulo.disabled = 0 AND estado = 1 AND (utimestamp >= ( UNIX_TIMESTAMP() - (current_interval * 2)) OR tagente_modulo.id_tipo_modulo IN (21,22,23,100))");
	return 'critical' unless $critical == 0;
	
	my $warning = get_db_value ($dbh, "SELECT COUNT(tagente_estado.id_agente_estado) FROM tagente_estado, tagente, tagente_modulo WHERE tagente.id_agente = $agent_id AND tagente.disabled = 0 AND tagente_estado.id_agente = tagente.id_agente AND tagente_estado.id_agente_modulo = tagente_modulo.id_agente_modulo AND tagente_modulo.disabled = 0 AND estado = 2 AND (utimestamp >= ( UNIX_TIMESTAMP() - (current_interval * 2)) OR tagente_modulo.id_tipo_modulo IN (21,22,23,100))");
	return 'warning' unless $warning == 0;
	
	my $unknown = get_db_value ($dbh, "SELECT COUNT(tagente_estado.id_agente_estado) FROM tagente_estado, tagente, tagente_modulo WHERE tagente.id_agente = $agent_id AND tagente.disabled = 0 AND tagente.id_agente = tagente_estado.id_agente AND tagente_estado.id_agente_modulo = tagente_modulo.id_agente_modulo AND tagente_modulo.disabled = 0 AND tagente_modulo.id_tipo_modulo NOT IN (21,22,23,100) AND utimestamp < ( UNIX_TIMESTAMP() - (current_interval * 2)) AND utimestamp != 0");
	return 'unknown' unless $unknown == 0;
	
	my $normal = get_db_value ($dbh, "SELECT COUNT(tagente_estado.id_agente_estado) FROM tagente_estado, tagente, tagente_modulo WHERE tagente.id_agente = $agent_id AND tagente.disabled = 0 AND tagente_estado.id_agente = tagente.id_agente AND tagente_estado.id_agente_modulo = tagente_modulo.id_agente_modulo AND tagente_modulo.disabled = 0 AND estado = 0 AND (utimestamp != 0 OR tagente_modulo.id_tipo_modulo IN (21,22,23)) AND (utimestamp >= ( UNIX_TIMESTAMP() - (current_interval * 2)) OR tagente_modulo.id_tipo_modulo IN (21,22,23,100))");
	return 'normal' unless $normal == 0;
	return 'normal' unless $normal == 0;
		
	return '';
}

##########################################################################
## Return the modules of a given agent
##########################################################################
sub pandora_get_agent_modules ($$) {
	my ($dbh, $agent_id) = @_;
	
	my @modules = get_db_rows ($dbh, "SELECT id_agente_modulo, nombre FROM tagente_modulo WHERE delete_pending = 0 AND id_agente = ?", $agent_id);

	return \@modules;
}

###############################################################################
# Get module current data
###############################################################################
sub pandora_get_module_current_data ($$) {
	my ($dbh,$id_agent_module) = @_;
	    	
	my $current_data = get_db_value ($dbh, "SELECT datos FROM tagente_estado WHERE id_agente_modulo = ?", $id_agent_module);
	
	return $current_data;
}

##########################################################################
## SUB get_alert_template_id(id)
## Return the alert template id, given "template_name"
##########################################################################
sub pandora_get_alert_template_id ($$) {
	my ($dbh, $template_name) = @_;
	
	my $template_id = get_db_value ($dbh, "SELECT id FROM talert_templates WHERE name = ?", safe_input($template_name));

	return defined ($template_id) ? $template_id : -1;
}

##########################################################################
## SUB get_planned_downtime_id(id)
## Return the planned downtime id, given "downtime_name"
##########################################################################
sub pandora_get_planned_downtime_id ($$) {
	my ($dbh, $downtime_name) = @_;
	
	my $downtime_id = get_db_value ($dbh, "SELECT id FROM tplanned_downtime WHERE name = ?", safe_input($downtime_name));

	return defined ($downtime_id) ? $downtime_id : -1;
}

##########################################################################
## SUB get_all_planned_downtime
## Return the planned downtime id, given "downtime_name"
##########################################################################
sub pandora_get_all_planned_downtime ($$$$$$) {
	my ($dbh, $downtime_name, $id_group, $type_downtime, $type_execution, $type_periodicity) = @_;
	my $sql = "SELECT * FROM tplanned_downtime WHERE  name LIKE '%".safe_input($downtime_name)."%' ";
	my $text_sql = '';
	
	if (defined($id_group) && $id_group ne '') {
		$text_sql .= " id_group = $id_group ";
	}
	if ( defined($type_downtime) && $type_downtime ne '' ) {
		$text_sql .= " type_downtime = $type_downtime ";
	}
	if (defined($type_execution) && $type_execution ne '') {
		$text_sql .= " type_execution = $type_execution ";
	}
	if (defined($type_periodicity) && $type_periodicity ne '') {
		$text_sql .= " type_periodicity = $type_periodicity ";
	}
	
	if ($text_sql eq '') {
		$text_sql = '';
	}
	
	$sql .= $text_sql;
	my @downtimes = get_db_rows ($dbh, $sql);
	
	return @downtimes;
}

##########################################################################
## SUB get_planned_downtimes_items
## Return the planned downtime id, given "downtime_name"
##########################################################################
sub pandora_get_planned_downtimes_items ($$) {
	my ($dbh, $downtime) = @_;
	my $sql = "SELECT * FROM tplanned_downtime_agents WHERE id_downtime = ?";
	my @agents_items = get_db_rows ($dbh, $sql, $downtime->{"id"});
	my @modules_downtime;
	my @return;
	my $text_modules;
	foreach my $agents_item (@agents_items) {
		
		if ( $downtime->{"type_downtime"} eq 'quiet' ) {
			if ( !$agents_item->{'all_modules'} ) {
				$sql = "SELECT id_agent_module FROM tplanned_downtime_modules WHERE id_downtime = ? AND id_agent = ?";
				my @modules_items = get_db_rows ($dbh, $sql, $downtime->{"id"}, $agents_item->{"id_agent"});
				foreach my $modules_item (@modules_items) {
					push(@modules_downtime,$modules_item->{"id_agent_module"});
				}
			}
		}
		
		if ( @modules_downtime != undef ) {
			$text_modules = join(",", @modules_downtime);
			$agents_item->{"modules"} = $text_modules;
			@modules_downtime = undef;
			
		}
		push (@return,$agents_item);
	}
	return @return;
}

##########################################################################
## Create a special day from hash
##########################################################################
sub pandora_create_special_day_from_hash ($$$) {
	my ($pa_config, $parameters, $dbh) = @_;

 	logger($pa_config, "Creating special_day '$parameters->{'date'}'", 10);

	my $template_id = db_process_insert($dbh, 'id', 'talert_special_days', $parameters);

	return $template_id;
}

##########################################################################
## Update a special day from hash
##########################################################################
sub pandora_update_special_day_from_hash ($$$$) {
	my ($parameters, $where_column, $where_value, $dbh) = @_;
	
	my $special_day_id = db_process_update($dbh, 'talert_special_days', $parameters, {$where_column => $where_value});
	return $special_day_id;
}

##########################################################################
## SUB get_special_day_id(id)
## Return the special day id, given "special_day"
##########################################################################
sub pandora_get_special_day_id ($$) {
	my ($dbh, $special_day) = @_;
	
	my $special_day_id = get_db_value ($dbh, "SELECT id FROM talert_special_days WHERE ${RDBMS_QUOTE}date${RDBMS_QUOTE} = ?", $special_day);

	return defined ($special_day_id) ? $special_day_id : -1;
}

##########################################################################
## Delete a special day.
##########################################################################
sub pandora_delete_special_day ($$) {
	my ($dbh, $date) = @_;

	# Delete the special_day
	my $return = db_do ($dbh, 'DELETE FROM talert_special_days WHERE date = ?', safe_input($date));
        
	if($return eq '0E0') {
		return -1;
	}
	else {
		return 0;
	}
}


###############################################################################
###############################################################################
# PRINT HELP AND CHECK ERRORS FUNCTIONS
###############################################################################
###############################################################################

###############################################################################
# log wrapper
###############################################################################
sub print_log ($) {
	my ($msg) = @_;

	print $msg;					# show message

	$msg =~ s/\n+$//;
	logger( $conf, "($progname) $msg", 10);		# save to logging file
}

###############################################################################
# Print a parameter error and exit the program.
###############################################################################
sub param_error ($$) {
    print (STDERR "[ERROR] Parameters error: $_[1] received | $_[0] necessary.\n\n");
    logger( $conf, "($progname) [ERROR] Parameters error: $_[1] received | $_[0] necessary.", 10);
    
    help_screen ();
    exit 1;
}

###############################################################################
# Print a 'not exists' error and exit the program.
###############################################################################
sub notexists_error ($$) {
    print (STDERR "[ERROR] Error: The $_[0] '$_[1]' not exists.\n\n");
    logger( $conf, "($progname) [ERROR] Error: The $_[0] '$_[1]' not exists.", 10);
    exit 1;
}

###############################################################################
# Print a 'exists' error and exit the program.
###############################################################################
sub exists_error ($$) {
    print (STDERR "[ERROR] Error: The $_[0] '$_[1]' already exists.\n\n");
    logger( $conf, "($progname) [ERROR] Error: The $_[0] '$_[1]' already exists.", 10);
    exit 1;
}

###############################################################################
# Check the return of 'get id' and call the error if its equal to -1.
###############################################################################
sub exist_check ($$$) {
    if($_[0] == -1) {
		notexists_error($_[1],$_[2]);
	}
}

###############################################################################
# Check the return of 'get id' and call the error if its not equal to -1.
###############################################################################
sub non_exist_check ($$$) {
    if($_[0] != -1) {
		exists_error($_[1],$_[2]);
	}
}

###############################################################################
# Check the parameters.
# Param 0: # of received parameters
# Param 1: # of acceptable parameters
# Param 2: # of optional parameters
###############################################################################
sub param_check ($$;$) {
	my ($ltotal, $laccept, $lopt) = @_;
	$ltotal = $ltotal - 1;
	
	if(!defined($lopt)){
		$lopt = 0;
	}

	if( $ltotal < $laccept - $lopt || $ltotal > $laccept) {
		if( $lopt == 0 ) {
			param_error ($laccept, $ltotal);
		}
		else {
			param_error (($laccept-$lopt)."-".$laccept, $ltotal);
		}
	}
}

##############################################################################
# Print a help line.
##############################################################################
sub help_screen_line($$$){
	my ($option, $parameters, $help) = @_;
	print "\n\t$option $parameters : $help.\n" unless ($param ne '' && $param ne $option);
}

###############################################################################
###############################################################################
# CLI FUNCTIONS
###############################################################################
###############################################################################

##############################################################################
# Disable group
# Related option: --disable_group
##############################################################################

sub cli_disable_group() {
	my $group_name = @ARGV[2];
	my $id_group;
	
	if($group_name eq "All") {
		print_log "[INFO] Disabling all groups\n\n";
		$id_group = 0;
	}
	else {
		$id_group = get_group_id($dbh, $group_name);
		exist_check($id_group,'group',$group_name);
		print_log "[INFO] Disabling group '$group_name'\n\n";
	}
	
	pandora_disable_group ($conf, $dbh, $id_group);
}

##############################################################################
# Enable group
# Related option: --enable_group
##############################################################################

sub cli_enable_group() {
	my $group_name = @ARGV[2];
	my $id_group;
	
	if($group_name eq "All") {
		$id_group = 0;
		print_log "[INFO] Enabling all groups\n\n";
	}
	else {
		$id_group = get_group_id($dbh, $group_name);
		exist_check($id_group,'group',$group_name);
		print_log "[INFO] Enabling group '$group_name'\n\n";
	}
	
	pandora_enable_group ($conf, $dbh, $id_group);
}

##############################################################################
# Create an agent.
# Related option: --created_agent
##############################################################################

sub cli_create_agent() {
	my ($agent_name,$os_name,$group_name,$server_name,$address,$description,$interval) = @ARGV[2..8];
	
	print_log "[INFO] Creating agent '$agent_name'\n\n";
	
	$address = '' unless defined ($address);
	$description = (defined ($description) ? safe_input($description)  : '' );	# safe_input() might be better at pandora_create_agent() (when passing 'description' to db_insert())
	$interval = 300 unless defined ($interval);
	
	my $id_group = get_group_id($dbh,$group_name);
	exist_check($id_group,'group',$group_name);
	my $os_id = get_os_id($dbh,$os_name);
	exist_check($id_group,'operating system',$group_name);
	my $agent_exists = get_agent_id($dbh,$agent_name);
	non_exist_check($agent_exists, 'agent name', $agent_name);
	pandora_create_agent ($conf, $server_name, $agent_name, $address, $id_group, 0, $os_id, $description, $interval, $dbh);
}

##############################################################################
# Delete an agent.
# Related option: --delete_agent
##############################################################################

sub cli_delete_agent() {
	my $agent_name = @ARGV[2];
	
	$agent_name = decode_entities($agent_name);
	
	if (is_metaconsole($conf) == 1) {
		my $agents_groups = enterprise_hook('get_metaconsole_agent',[$dbh, $agent_name]);
		
		if (scalar(@{$agents_groups}) != 0) {
			foreach my $agent (@{$agents_groups}) {
				my $return = enterprise_hook('delete_metaconsole_agent',[$dbh,$agent->{'id_agente'}]);
				print_log "[INFO] Deleting agent '$agent_name' \n\n";
			}
		}
		my $servers = enterprise_hook('get_metaconsole_setup_servers',[$dbh]);
		my @servers_id = split(',',$servers);
		my @list_servers;
		my $list_names_servers;
		foreach my $server (@servers_id) {
			my $dbh_metaconsole = enterprise_hook('get_node_dbh',[$conf, $server, $dbh]);
			
			my $id_agent = get_agent_id($dbh_metaconsole,$agent_name);
			
			if ($id_agent == -1) {
				next;
			}
			else {
				print_log "[INFO] Deleting agent '$agent_name' in ID server: '$server'\n\n";
				pandora_delete_agent($dbh_metaconsole,$id_agent,$conf);
			}
		}
	}
	else {
	
		my $id_agent = get_agent_id($dbh,$agent_name);
		exist_check($id_agent,'agent',$agent_name);
		
		print_log "[INFO] Deleting agent '$agent_name'\n\n";
		pandora_delete_agent($dbh,$id_agent,$conf);
	}
}


##############################################################################
# Create alert template
# Related option: --create_alert_template
##############################################################################

sub cli_create_alert_template() {
	my ($template_name, $condition_type_serialized, $time_from, $time_to, 
		$description,$group_name,$field1, $field2, $field3, $priority, $default_action, $days, $time_threshold, 
		$min_alerts, $max_alerts, $alert_recovery, $field2_recovery, $field3_recovery, $condition_type_separator) = @ARGV[2..20];
	
	my $template_exists = pandora_get_alert_template_id ($dbh, $template_name);
	non_exist_check($template_exists,'alert template',$template_name);

	my $id_alert_action = 0;
	
	$id_alert_action = get_action_id ($dbh, safe_input($default_action)) unless $default_action eq '';

	my $group_id = 0;
	
	# If group name is not defined, we assign group All (0)
	if(defined($group_name)) {
		$group_id = get_group_id($dbh, $group_name);
		exist_check($group_id,'group',$group_name);
	}
	else {
		$group_name = 'All';
	}
	
	$condition_type_separator = ';' unless defined $condition_type_separator;
	
	my %parameters;
	
	my @condition_array = split($condition_type_separator, $condition_type_serialized);
	
	my $type = $condition_array[0];
	
	if($type eq 'regex') {
		$parameters{'matches_value'} = $condition_array[1];
		$parameters{'value'} = $condition_array[1];
	}
	elsif($type eq 'max_min') {
		$parameters{'matches_value'} = $condition_array[1];
		$parameters{'min_value'} = $condition_array[2];
		$parameters{'max_value'} = $condition_array[3];
	}
	elsif($type eq 'max') {
		$parameters{'max_value'} = $condition_array[1];
	}
	elsif($type eq 'min') {
		$parameters{'min_value'} = $condition_array[1];
	}
	elsif($type eq 'equal') {
		$parameters{'value'} = $condition_array[1];
	}
	elsif($type eq 'not_equal') {
		$parameters{'value'} = $condition_array[1];
	}
	elsif($type eq 'onchange') {
		$parameters{'matches_value'} = $condition_array[1];
	}
	elsif($type eq 'warning' || $type eq 'critical' || $type eq 'unknown' || $type eq 'always') {
		# Only type is stored
	}
	else {
		$type = 'always';
	}
	
	$parameters{'name'} = $template_name;
	$parameters{'type'} = $type;
	$parameters{'time_from'} = $time_from;
	$parameters{'time_to'} = $time_to;
	
	$parameters{'id_alert_action'} = $id_alert_action unless $id_alert_action <= 0;
	
	$parameters{'id_group'} = $group_id;
	$parameters{'field1'} = defined ($field1) ? safe_input($field1) : '';
	$parameters{'field2'} = defined ($field2) ? safe_input($field2) : '';
	$parameters{'field3'} = defined ($field3) ? safe_input($field3) : '';
	$parameters{'priority'} = defined ($priority) ? $priority : 1; # Informational by default
	$parameters{'description'} = defined ($description) ? safe_input($description) : '';
	$parameters{'time_threshold'} = defined ($time_threshold) ? $time_threshold : 86400;
	$parameters{'min_alerts'} = defined ($min_alerts) ? $min_alerts : 0;
	$parameters{'max_alerts'} = defined ($max_alerts) ? $max_alerts : 1;
	$parameters{'recovery_notify'} = defined ($alert_recovery) ? $alert_recovery : 0;
	$parameters{'field2_recovery'} = defined ($field2_recovery) ? safe_input($field2_recovery) : '';
	$parameters{'field3_recovery'} = defined ($field3_recovery) ? safe_input($field3_recovery) : '';
	
	$days = '1111111' unless defined($days); # Al days actived by default
	
	my @days_array = split('',$days);
	
	$parameters{'monday'} = $days_array[0];
	$parameters{'tuesday'} = $days_array[1];
	$parameters{'wednesday'} = $days_array[2];
	$parameters{'thursday'} = $days_array[3];
	$parameters{'friday'} = $days_array[4];
	$parameters{'saturday'} = $days_array[5];
	$parameters{'sunday'} = $days_array[6];

	pandora_create_alert_template_from_hash ($conf, \%parameters, $dbh);
}

##############################################################################
# Create data module.
# Related option: --create_data_module
##############################################################################

sub cli_create_data_module($) {
	my $in_policy = shift;
	my ($policy_name, $module_name, $module_type, $agent_name, $description, $module_group, 
		$min,$max,$post_process, $interval, $warning_min, $warning_max, $critical_min,
		$critical_max, $history_data, $definition_file, $configuration_data, $warning_str, $critical_str, $enable_unknown_events,
	    $ff_threshold, $each_ff, $ff_threshold_normal, $ff_threshold_warning, $ff_threshold_critical, $ff_timeout, 
	    $warning_inverse, $critical_inverse, $critical_instructions, $warning_instructions, $unknown_instructions);
	
	if ($in_policy == 0) {
		($module_name, $module_type, $agent_name, $description, $module_group, 
		$min,$max,$post_process, $interval, $warning_min, $warning_max, $critical_min,
		$critical_max, $history_data, $definition_file, $warning_str, $critical_str, $enable_unknown_events, $ff_threshold,
		$each_ff, $ff_threshold_normal, $ff_threshold_warning, $ff_threshold_critical, $ff_timeout, 
	    $warning_inverse, $critical_inverse, $critical_instructions, $warning_instructions, $unknown_instructions) = @ARGV[2..30];
	}
	else {
		($policy_name, $module_name, $module_type, $description, $module_group, 
		$min,$max,$post_process, $interval, $warning_min, $warning_max, $critical_min,
		$critical_max, $history_data, $configuration_data, $warning_str, $critical_str, $enable_unknown_events, $ff_threshold,
		$each_ff, $ff_threshold_normal, $ff_threshold_warning, $ff_threshold_critical, $ff_timeout, 
	    $warning_inverse, $critical_inverse, $critical_instructions, $warning_instructions, $unknown_instructions) = @ARGV[2..31];
	}
	
	my $module_name_def;
	my $module_type_def;
	
	my $agent_id;
	my $policy_id;
	
	my $disabled_types_event = {};
	if ($enable_unknown_events) {
		$disabled_types_event->{'going_unknown'} = 0;
	}
	else {
		$disabled_types_event->{'going_unknown'} = 1;
	}
	my $disabled_types_event_json = encode_json($disabled_types_event);
	
	if ($in_policy == 0) {
		$agent_id = get_agent_id($dbh,$agent_name);
		exist_check($agent_id,'agent',$agent_name);
		
		my $module_exists = get_agent_module_id($dbh, $module_name, $agent_id);
		non_exist_check($module_exists, 'module name', $module_name);
		
		#~ print_log "[INFO] Adding module '$module_name' to agent '$agent_name'\n\n";
	}
	else {
		$policy_id = enterprise_hook('get_policy_id',[$dbh, safe_input($policy_name)]);
		exist_check($policy_id,'policy',$policy_name);
		
		my $policy_module_exist = enterprise_hook('get_policy_module_id',[$dbh, $policy_id, $module_name]);
		non_exist_check($policy_module_exist,'policy module',$module_name);
		
		#~ print_log "[INFO] Adding module '$module_name' to policy '$policy_name'\n\n";
	}
	
	$module_name_def = $module_name;
	$module_type_def = $module_type;
	# If the module is local and is not to policy, we add it to the conf file
	if (defined($definition_file) && (-e $definition_file) && (-e $conf->{incomingdir}.'/conf/'.md5($agent_name).'.conf')){
		open (FILE, $definition_file);
		my @file = <FILE>;
		my $definition = join("", @file);
		close (FILE);
		
		# If the parameter name or type and the definition file name or type 
		# dont match will be set the file definitions
		open (FILE, $definition_file);
		while (<FILE>) {
			chomp;
			my ($key, $val) = split / /,2;
			if ($key eq 'module_name') {
				$module_name_def =  $val;
			}
			if ($key eq 'module_type') {
				$module_type_def =  $val;
			}
		}
		close (FILE);
		
		open (FILE, $conf->{incomingdir}.'/conf/'.md5($agent_name).'.conf');
		my @file = <FILE>;
		my $conf_file = join("", @file);
		close(FILE);
		
		open FILE, "> ".$conf->{incomingdir}.'/conf/'.md5($agent_name).'.conf';
		print FILE "$conf_file\n$definition";
		close(FILE);
		
		enterprise_hook('pandora_update_md5_file', [$conf, $agent_name]);
	}
	
	if ($in_policy == 0) {
		my $module_exists = get_agent_module_id($dbh, $module_name_def, $agent_id);
		non_exist_check($module_exists, 'module name', $module_name_def);
		print_log "[INFO] Adding module '$module_name' to agent '$agent_name'\n\n";
	}
	else {
		my $policy_module_exist = enterprise_hook('get_policy_module_id',[$dbh, $policy_id, $module_name_def]);
		non_exist_check($policy_module_exist,'policy module',$module_name_def);
		print_log "[INFO] Adding module '$module_name' to policy '$policy_name'\n\n";
	}
	
	if (defined($definition_file) && $module_type ne $module_type_def) {
		$module_type = $module_type_def;
		print_log "[INFO] The module type has been forced to '$module_type' by the definition file\n\n";
	}
	
	if (defined($definition_file) && $module_name ne $module_name_def) {
		$module_name = $module_name_def;
		print_log "[INFO] The module name has been forced to '$module_name' by the definition file\n\n";
	}
	
	# The get_module_id has wrong name. Change in future
	my $module_type_id = get_module_id($dbh,$module_type);
	exist_check($module_type_id,'module type',$module_type);
	
	if ($module_type !~ m/.?generic.?/ && $module_type !~ m/.?async.?/ && $module_type ne 'log4x' && $module_type ne 'keep_alive') {
			print_log "[ERROR] '$module_type' is not valid type for data modules. Try with generic, asyncronous, keep alive or log4x types\n\n";
			exit;
	}
	
	my $module_group_id = 0;
	
	if (defined($module_group)) {
		$module_group_id = get_module_group_id($dbh,$module_group);
		exist_check($module_group_id,'module group',$module_group);
	}
	
	my %parameters;
	
	$parameters{'id_tipo_modulo'} = $module_type_id;
	
	if ($in_policy == 0) {
		$parameters{'nombre'} = safe_input($module_name);
		$parameters{'id_agente'} = $agent_id;
	}
	else {
		$parameters{'name'} = safe_input($module_name);
		$parameters{'id_policy'} = $policy_id;
	}
	
	# Optional parameters
	$parameters{'id_module_group'} = $module_group_id unless !defined ($module_group);
	$parameters{'min_warning'} = $warning_min unless !defined ($warning_min);
	$parameters{'max_warning'} = $warning_max unless !defined ($warning_max);
	$parameters{'min_critical'} = $critical_min unless !defined ($critical_min);
	$parameters{'max_critical'} = $critical_max unless !defined ($critical_max);
	$parameters{'history_data'} = $history_data unless !defined ($history_data);
	if ($in_policy == 0) {
		$parameters{'descripcion'} = safe_input($description) unless !defined ($description);
		$parameters{'id_modulo'} = 1;	
	}
	else {
		$parameters{'description'} = safe_input($description) unless !defined ($description);
		$parameters{'id_module'} = 1;
		$configuration_data !~ s/\\n/\n/g;
		$parameters{'configuration_data'} = safe_input($configuration_data);	
	}
	$parameters{'min'} = $min unless !defined ($min);
	$parameters{'max'} = $max unless !defined ($max);
	$parameters{'post_process'} = $post_process unless !defined ($post_process);
	$parameters{'module_interval'} = $interval unless !defined ($interval);
	$parameters{'str_warning'}  = safe_input($warning_str)  unless !defined ($warning_str);
	$parameters{'str_critical'} = safe_input($critical_str) unless !defined ($critical_str);
	$parameters{'disabled_types_event'} = $disabled_types_event_json;
	$parameters{'min_ff_event'} = $ff_threshold unless !defined ($ff_threshold);
	$parameters{'each_ff'} = $each_ff unless !defined ($each_ff);
	$parameters{'min_ff_event_normal'} = $ff_threshold_normal unless !defined ($ff_threshold_normal);
	$parameters{'min_ff_event_warning'} = $ff_threshold_warning unless !defined ($ff_threshold_warning);
	$parameters{'min_ff_event_critical'} = $ff_threshold_critical unless !defined ($ff_threshold_critical);
	$parameters{'ff_timeout'} = $ff_timeout unless !defined ($ff_timeout);
	$parameters{'critical_inverse'} = $critical_inverse unless !defined ($critical_inverse);
	$parameters{'warning_inverse'} = $warning_inverse unless !defined ($warning_inverse);
	$parameters{'critical_instructions'} = $critical_instructions unless !defined ($critical_instructions);
	$parameters{'warning_instructions'} = $warning_instructions unless !defined ($warning_instructions);
	$parameters{'unknown_instructions'} = $unknown_instructions unless !defined ($unknown_instructions);
	
	if ($in_policy == 0) {
		pandora_create_module_from_hash ($conf, \%parameters, $dbh);
	}
	else {
		enterprise_hook('pandora_create_policy_module_from_hash', [$conf, \%parameters, $dbh]);
	}
}

##############################################################################
# Create web module.
# Related option: --create_web_module
##############################################################################

sub cli_create_web_module($) {
	my $in_policy = shift;
	my ($policy_name, $module_name, $module_type, $agent_name, $description, $module_group, 
		$min,$max,$post_process, $interval, $warning_min, $warning_max, $critical_min,
		$critical_max, $history_data, $definition_file, $configuration_data, $warning_str, $critical_str, $enable_unknown_events,
	    $ff_threshold, $each_ff, $ff_threshold_normal, $ff_threshold_warning, $ff_threshold_critical, $ff_timeout, 
	    $warning_inverse, $critical_inverse, $critical_instructions, $warning_instructions, $unknown_instructions);
	
	if ($in_policy == 0) {
		($module_name, $module_type, $agent_name, $description, $module_group, 
		$min,$max,$post_process, $interval, $warning_min, $warning_max, $critical_min,
		$critical_max, $history_data, $definition_file, $warning_str, $critical_str, $enable_unknown_events, $ff_threshold,
		$each_ff, $ff_threshold_normal, $ff_threshold_warning, $ff_threshold_critical, $ff_timeout, 
	    $warning_inverse, $critical_inverse, $critical_instructions, $warning_instructions, $unknown_instructions) = @ARGV[2..30];
	}
	else {
		($policy_name, $module_name, $module_type, $description, $module_group, 
		$min,$max,$post_process, $interval, $warning_min, $warning_max, $critical_min,
		$critical_max, $history_data, $configuration_data, $warning_str, $critical_str, $enable_unknown_events, $ff_threshold,
		$each_ff, $ff_threshold_normal, $ff_threshold_warning, $ff_threshold_critical, $ff_timeout, 
	    $warning_inverse, $critical_inverse, $critical_instructions, $warning_instructions, $unknown_instructions) = @ARGV[2..31];
	}
	
	my $module_name_def;
	my $module_type_def;
	
	my $agent_id;
	my $policy_id;
	
	my $disabled_types_event = {};
	if ($enable_unknown_events) {
		$disabled_types_event->{'going_unknown'} = 0;
	}
	else {
		$disabled_types_event->{'going_unknown'} = 1;
	}
	my $disabled_types_event_json = encode_json($disabled_types_event);
	
	if ($in_policy == 0) {
		$agent_id = get_agent_id($dbh,$agent_name);
		exist_check($agent_id,'agent',$agent_name);
		
		my $module_exists = get_agent_module_id($dbh, $module_name, $agent_id);
		non_exist_check($module_exists, 'module name', $module_name);
		
		#~ print_log "[INFO] Adding module '$module_name' to agent '$agent_name'\n\n";
	}
	else {
		$policy_id = enterprise_hook('get_policy_id',[$dbh, safe_input($policy_name)]);
		exist_check($policy_id,'policy',$policy_name);
		
		my $policy_module_exist = enterprise_hook('get_policy_module_id',[$dbh, $policy_id, $module_name]);
		non_exist_check($policy_module_exist,'policy module',$module_name);
		
		#~ print_log "[INFO] Adding module '$module_name' to policy '$policy_name'\n\n";
	}
	
	$module_name_def = $module_name;
	$module_type_def = $module_type;
	# If the module is local and is not to policy, we add it to the conf file
	if (defined($definition_file) && (-e $definition_file) && (-e $conf->{incomingdir}.'/conf/'.md5($agent_name).'.conf')){
		open (FILE, $definition_file);
		my @file = <FILE>;
		my $definition = join("", @file);
		close (FILE);
		
		# If the parameter name or type and the definition file name or type 
		# dont match will be set the file definitions
		open (FILE, $definition_file);
		while (<FILE>) {
			chomp;
			my ($key, $val) = split / /;
			if ($key eq 'module_name') {
				$module_name_def =  $val;
			}
			if ($key eq 'module_type') {
				$module_type_def =  $val;
			}
		}
		close (FILE);
		
		#open (FILE, $conf->{incomingdir}.'/conf/'.md5($agent_name).'.conf');
		#my @file = <FILE>;
		#my $conf_file = join("", @file);
		#close(FILE);
		
		#open FILE, "> ".$conf->{incomingdir}.'/conf/'.md5($agent_name).'.conf';
		#print FILE "$conf_file\n$definition";
		#close(FILE);
		
		enterprise_hook('pandora_update_md5_file', [$conf, $agent_name]);
	}
	
	if ($in_policy == 0) {
		my $module_exists = get_agent_module_id($dbh, $module_name_def, $agent_id);
		non_exist_check($module_exists, 'module name', $module_name_def);
		print_log "[INFO] Adding module '$module_name' to agent '$agent_name'\n\n";
	}
	else {
		my $policy_module_exist = enterprise_hook('get_policy_module_id',[$dbh, $policy_id, $module_name_def]);
		non_exist_check($policy_module_exist,'policy module',$module_name_def);
		print_log "[INFO] Adding module '$module_name' to policy '$policy_name'\n\n";
	}
	
	if (defined($definition_file) && $module_type ne $module_type_def) {
		$module_type = $module_type_def;
		print_log "[INFO] The module type has been forced to '$module_type' by the definition file\n\n";
	}
	
	if (defined($definition_file) && $module_name ne $module_name_def) {
		$module_name = $module_name_def;
		print_log "[INFO] The module name has been forced to '$module_name' by the definition file\n\n";
	}
	
	# The get_module_id has wrong name. Change in future
	my $module_type_id = get_module_id($dbh,$module_type);
	exist_check($module_type_id,'module type',$module_type);
	
	if ($module_type !~ m/.?web.?/) {
			print_log "[ERROR] '$module_type' is not valid type for web modules. Try with web_data, web_proc, web_content_data or web_content_string types\n\n";
			exit;
	}
	
	my $module_group_id = 0;
	
	if (defined($module_group)) {
		$module_group_id = get_module_group_id($dbh,$module_group);
		exist_check($module_group_id,'module group',$module_group);
	}
	
	my %parameters;
	
	$parameters{'id_tipo_modulo'} = $module_type_id;
	
	if ($in_policy == 0) {
		$parameters{'nombre'} = safe_input($module_name);
		$parameters{'id_agente'} = $agent_id;
	}
	else {
		$parameters{'name'} = safe_input($module_name);
		$parameters{'id_policy'} = $policy_id;
	}
	
	# Optional parameters
	$parameters{'id_module_group'} = $module_group_id unless !defined ($module_group);
	$parameters{'min_warning'} = $warning_min unless !defined ($warning_min);
	$parameters{'max_warning'} = $warning_max unless !defined ($warning_max);
	$parameters{'min_critical'} = $critical_min unless !defined ($critical_min);
	$parameters{'max_critical'} = $critical_max unless !defined ($critical_max);
	$parameters{'history_data'} = $history_data unless !defined ($history_data);
	if ($in_policy == 0) {
		$parameters{'descripcion'} = safe_input($description) unless !defined ($description);
		$parameters{'id_modulo'} = 7;	
	}
	else {
		$parameters{'description'} = safe_input($description) unless !defined ($description);
		$parameters{'id_module'} = 7;
		$configuration_data !~ s/\\n/\n/g;
		$parameters{'configuration_data'} = safe_input($configuration_data);	
	}
	$parameters{'min'} = $min unless !defined ($min);
	$parameters{'max'} = $max unless !defined ($max);
	$parameters{'post_process'} = $post_process unless !defined ($post_process);
	$parameters{'module_interval'} = $interval unless !defined ($interval);
	$parameters{'str_warning'}  = safe_input($warning_str)  unless !defined ($warning_str);
	$parameters{'str_critical'} = safe_input($critical_str) unless !defined ($critical_str);
	$parameters{'disabled_types_event'} = $disabled_types_event_json;
	$parameters{'min_ff_event'} = $ff_threshold unless !defined ($ff_threshold);
	$parameters{'each_ff'} = $each_ff unless !defined ($each_ff);
	$parameters{'min_ff_event_normal'} = $ff_threshold_normal unless !defined ($ff_threshold_normal);
	$parameters{'min_ff_event_warning'} = $ff_threshold_warning unless !defined ($ff_threshold_warning);
	$parameters{'min_ff_event_critical'} = $ff_threshold_critical unless !defined ($ff_threshold_critical);
	$parameters{'ff_timeout'} = $ff_timeout unless !defined ($ff_timeout);
	$parameters{'critical_inverse'} = $critical_inverse unless !defined ($critical_inverse);
	$parameters{'warning_inverse'} = $warning_inverse unless !defined ($warning_inverse);
	$parameters{'critical_instructions'} = $critical_instructions unless !defined ($critical_instructions);
	$parameters{'warning_instructions'} = $warning_instructions unless !defined ($warning_instructions);
	$parameters{'unknown_instructions'} = $unknown_instructions unless !defined ($unknown_instructions);
	
	if ($in_policy == 0) {
		pandora_create_module_from_hash ($conf, \%parameters, $dbh);
	}
	else {
		enterprise_hook('pandora_create_policy_module_from_hash', [$conf, \%parameters, $dbh]);
	}
	
	#Begin Insert module definition from file_definition in bd
	if (defined($definition_file)){	
		
				open(my $fh, '<', $definition_file) or die($!);
				my @lines = <$fh>;
				close ($fh);
		
				my $sql = get_db_value ($dbh, "SELECT MAX(id_agente_modulo) FROM tagente_modulo");
				my $sql2 = "UPDATE tagente_modulo SET plugin_parameter = '".join("",@lines)."' WHERE id_agente_modulo = ".$sql;
				my $create = $dbh->do($sql2);
				if($create){
				print "Success";
				}
				else{
					print "Failure<br/>$DBI::errstr";
				}
			}
		#End Insert module definition from file_definition in bd
		
}

##############################################################################
# Create module group.
# Related option: --create_module_group
##############################################################################
sub cli_create_module_group () {
	my $module_group_name = @ARGV[2];
	
	my $id_module_group = get_module_group_id($dbh, $module_group_name);
	non_exist_check($id_module_group,'group',$module_group_name);
	
	db_insert ($dbh, 'id_mg', 'INSERT INTO tmodule_group (name) VALUES (?)', safe_input($module_group_name));
}

##############################################################################
# Create network module from component.
# Related option: --create_network_module_from_component
##############################################################################

sub cli_create_network_module_from_component() {
	my ($agent_name, $component_name) = @ARGV[2..3];
	
	my $agent_id = get_agent_id($dbh,$agent_name);
	exist_check($agent_id,'agent',$agent_name);
		
	my $nc_id = pandora_get_network_component_id($dbh, $component_name);
	exist_check($nc_id,'network component',$component_name);
	
	my $module_exists = get_agent_module_id($dbh, $component_name, $agent_id);
	non_exist_check($module_exists, 'module name', $component_name);
	
	# Get network component data
	my $component = get_db_single_row ($dbh, 'SELECT * FROM tnetwork_component WHERE id_nc = ?', $nc_id);
	
	pandora_create_module_from_network_component ($conf, $component, $agent_id, $dbh);
}

##############################################################################
# Create netflow filter
# Related option: --create_netflow_filter
##############################################################################

sub cli_create_netflow_filter() {
	my ($filter_name, $group_name, $filter, $aggregate_by, $output_format) = @ARGV[2..6];
	
	my $group_id = get_group_id($dbh, $group_name);
	exist_check($group_id,'group',$group_name);
	
	logger($conf, 'Creating netflow filter "' . $filter_name . '"', 10);

	# Create the module
	my $module_id = db_insert ($dbh, 'id_sg', 'INSERT INTO tnetflow_filter (id_name, id_group, advanced_filter, filter_args, aggregate, output)
												VALUES (?, ?, ?, ?, ?, ?)',
												safe_input($filter_name), $group_id, safe_input($filter), 
												'"(' . $filter . ')"', $aggregate_by, $output_format);
}

##############################################################################
# Create network module.
# Related option: --create_network_module
##############################################################################

sub cli_create_network_module($) {
	my $in_policy = shift;
	my ($policy_name, $module_name, $module_type, $agent_name, $module_address, $module_port, $description, 
	$module_group, $min, $max, $post_process, $interval, $warning_min, $warning_max, $critical_min,
	$critical_max, $history_data, $ff_threshold, $warning_str, $critical_str, $enable_unknown_events, $each_ff,
	$ff_threshold_normal, $ff_threshold_warning, $ff_threshold_critical, $timeout, $retries, $critical_instructions, 
	$warning_instructions, $unknown_instructions, $warning_inverse, $critical_inverse);
	
	if ($in_policy == 0) {
		($module_name, $module_type, $agent_name, $module_address, $module_port, $description, 
		$module_group, $min, $max, $post_process, $interval, $warning_min, $warning_max, $critical_min,
		$critical_max, $history_data, $ff_threshold, $warning_str, $critical_str, $enable_unknown_events,
		$each_ff, $ff_threshold_normal, $ff_threshold_warning,
		$ff_threshold_critical, $timeout, $retries,$critical_instructions, $warning_instructions, $unknown_instructions,
		$warning_inverse, $critical_inverse) = @ARGV[2..32];
	}
	else {
		($policy_name, $module_name, $module_type, $module_port, $description, 
		$module_group, $min, $max, $post_process, $interval, $warning_min, $warning_max, $critical_min,
		$critical_max, $history_data, $ff_threshold, $warning_str, $critical_str, $enable_unknown_events,
		$each_ff, $ff_threshold_normal, $ff_threshold_warning,
		$ff_threshold_critical, $timeout, $retries, $critical_instructions, $warning_instructions, $unknown_instructions,
		$warning_inverse, $critical_inverse) = @ARGV[2..31];
	}
	
	my $module_name_def;
	my $module_type_def;
	my $agent_id;
	my $policy_id;
	
	my $disabled_types_event = {};
	if ($enable_unknown_events) {
		$disabled_types_event->{'going_unknown'} = 0;
	}
	else {
		$disabled_types_event->{'going_unknown'} = 1;
	}
	my $disabled_types_event_json = encode_json($disabled_types_event);
	
	if ($in_policy == 0) {
		$agent_id = get_agent_id($dbh,$agent_name);
		exist_check($agent_id,'agent',$agent_name);
		
		my $module_exists = get_agent_module_id($dbh, $module_name, $agent_id);
		non_exist_check($module_exists, 'module name', $module_name);
		
		print_log "[INFO] Adding module '$module_name' to agent '$agent_name'\n\n";
	}
	else {
		$policy_id = enterprise_hook('get_policy_id',[$dbh, safe_input($policy_name)]);
		exist_check($policy_id,'policy',$policy_name);

		my $policy_module_exist = enterprise_hook('get_policy_module_id',[$dbh, $policy_id, $module_name]);
		non_exist_check($policy_module_exist,'policy module',$module_name);
		
		print_log "[INFO] Adding module '$module_name' to policy '$policy_name'\n\n";
	}

	if ($module_type =~ m/.?snmp.?/) {
		print_log "[ERROR] '$module_type' is not a valid type. For snmp modules use --create_snmp_module parameter\n\n";
		$param = '--create_snmp_module';
		help_screen ();
		exit 1;
	}
	if ($module_type !~ m/.?icmp.?/ && $module_type !~ m/.?tcp.?/) {
			print_log "[ERROR] '$module_type' is not valid type for (not snmp) network modules. Try with icmp or tcp types\n\n";
			exit;
	}
	
	# The get_module_id has wrong name. Change in future
	my $module_type_id = get_module_id($dbh,$module_type);
	exist_check($module_type_id,'module type',$module_type);
	
	my $module_group_id = 0;
	
	if(defined($module_group)) {
		$module_group_id = get_module_group_id($dbh,$module_group);
		exist_check($module_group_id,'module group',$module_group);
	}
	
	if ($module_type !~ m/.?icmp.?/) {
		if (not defined($module_port)) {
			print_log "[ERROR] Port error. Agents of type distinct of icmp need port\n\n";
			exit;
		}
		if ($module_port > 65535 || $module_port < 1) {
			print_log "[ERROR] Port error. Port must into [1-65535]\n\n";
			exit;
		}
	}
	my %parameters;
	
	$parameters{'id_tipo_modulo'} = $module_type_id;
	
	if ($in_policy == 0) {
		$parameters{'nombre'} = safe_input($module_name);
		$parameters{'id_agente'} = $agent_id;
		$parameters{'ip_target'} = $module_address;
	}
	else {
		$parameters{'name'} = safe_input($module_name);
		$parameters{'id_policy'} = $policy_id;
	}
	
	# Optional parameters
	$parameters{'id_module_group'} = $module_group_id unless !defined ($module_group);
	$parameters{'min_warning'} = $warning_min unless !defined ($warning_min);
	$parameters{'max_warning'} = $warning_max unless !defined ($warning_max);
	$parameters{'min_critical'} = $critical_min unless !defined ($critical_min);
	$parameters{'max_critical'} = $critical_max unless !defined ($critical_max);
	$parameters{'history_data'} = $history_data unless !defined ($history_data);
	$parameters{'tcp_port'} = $module_port unless !defined ($module_port);
	if ($in_policy == 0) {
		$parameters{'descripcion'} = safe_input($description) unless !defined ($description);
		$parameters{'id_modulo'} = 2;
	}
	else {
		$parameters{'description'} = safe_input($description) unless !defined ($description);
		$parameters{'id_module'} = 2;
	}
	$parameters{'min'} = $min unless !defined ($min);
	$parameters{'max'} = $max unless !defined ($max);
	$parameters{'post_process'} = $post_process unless !defined ($post_process);
	$parameters{'module_interval'} = $interval unless !defined ($interval);	
	$parameters{'min_ff_event'} = $ff_threshold unless !defined ($ff_threshold);	
	$parameters{'str_warning'}  = safe_input($warning_str)  unless !defined ($warning_str);
	$parameters{'str_critical'} = safe_input($critical_str) unless !defined ($critical_str);
	$parameters{'disabled_types_event'} = $disabled_types_event_json;
	$parameters{'each_ff'} = $each_ff unless !defined ($each_ff);
	$parameters{'min_ff_event_normal'} = $ff_threshold_normal unless !defined ($ff_threshold_normal);
	$parameters{'min_ff_event_warning'} = $ff_threshold_warning unless !defined ($ff_threshold_warning);
	$parameters{'min_ff_event_critical'} = $ff_threshold_critical unless !defined ($ff_threshold_critical);
	$parameters{'max_timeout'} = $timeout unless !defined ($timeout);
	$parameters{'max_retries'} = $retries unless !defined ($retries);
	$parameters{'critical_instructions'} = $critical_instructions unless !defined ($critical_instructions);
	$parameters{'warning_instructions'} = $warning_instructions unless !defined ($warning_instructions);
	$parameters{'unknown_instructions'} = $unknown_instructions unless !defined ($unknown_instructions);
	$parameters{'critical_inverse'} = $critical_inverse unless !defined ($critical_inverse);
	$parameters{'warning_inverse'} = $warning_inverse unless !defined ($warning_inverse);
	
	if ($in_policy == 0) {
		pandora_create_module_from_hash ($conf, \%parameters, $dbh);
	}
	else {
		enterprise_hook('pandora_create_policy_module_from_hash', [$conf, \%parameters, $dbh]);
	}
}

##############################################################################
# Create snmp module.
# Related option: --create_snmp_module
##############################################################################

sub cli_create_snmp_module($) {
	my $in_policy = shift;
	my ($policy_name, $module_name, $module_type, $agent_name, $module_address, $module_port, $version, $community, 
		$oid, $description, $module_group, $min, $max, $post_process, $interval, $warning_min, 
		$warning_max, $critical_min, $critical_max, $history_data, $snmp3_priv_method, $snmp3_priv_pass,
		$snmp3_sec_level, $snmp3_auth_method, $snmp3_auth_user, $snmp3_auth_pass, $ff_threshold, $warning_str, $critical_str, $enable_unknown_events,
	    $each_ff, $ff_threshold_normal, $ff_threshold_warning, $ff_threshold_critical, $timeout, $retries,
		$critical_instructions, $warning_instructions, $unknown_instructions, $warning_inverse, $critical_inverse);
	
	if ($in_policy == 0) {
		($module_name, $module_type, $agent_name, $module_address, $module_port, $version, $community, 
		$oid, $description, $module_group, $min, $max, $post_process, $interval, $warning_min, 
		$warning_max, $critical_min, $critical_max, $history_data, $snmp3_priv_method, $snmp3_priv_pass,
		$snmp3_sec_level, $snmp3_auth_method, $snmp3_auth_user, $snmp3_auth_pass, $ff_threshold, $warning_str, $critical_str, $enable_unknown_events,
		$each_ff, $ff_threshold_normal, $ff_threshold_warning, $ff_threshold_critical, $timeout, $retries,
		$critical_instructions, $warning_instructions, $unknown_instructions, $warning_inverse, $critical_inverse) = @ARGV[2..41];
	}
	else {
		($policy_name, $module_name, $module_type, $module_port, $version, $community, 
		$oid, $description, $module_group, $min, $max, $post_process, $interval, $warning_min, 
		$warning_max, $critical_min, $critical_max, $history_data, $snmp3_priv_method, $snmp3_priv_pass,
		$snmp3_sec_level, $snmp3_auth_method, $snmp3_auth_user, $snmp3_auth_pass, $ff_threshold, $warning_str, $critical_str, $enable_unknown_events,
		$each_ff, $ff_threshold_normal, $ff_threshold_warning, $ff_threshold_critical, $timeout, $retries,
		$critical_instructions, $warning_instructions, $unknown_instructions, $warning_inverse, $critical_inverse) = @ARGV[2..40];
	}
	
	my $module_name_def;
	my $module_type_def;
	my $agent_id;
	my $policy_id;
	
	my $disabled_types_event = {};
	if ($enable_unknown_events) {
		$disabled_types_event->{'going_unknown'} = 0;
	}
	else {
		$disabled_types_event->{'going_unknown'} = 1;
	}
	my $disabled_types_event_json = encode_json($disabled_types_event);
	
	if ($in_policy == 0) {
		$agent_id = get_agent_id($dbh,$agent_name);
		exist_check($agent_id,'agent',$agent_name);
		
		my $module_exists = get_agent_module_id($dbh, $module_name, $agent_id);
		non_exist_check($module_exists, 'module name', $module_name);
		
		print_log "[INFO] Adding module '$module_name' to agent '$agent_name'\n\n";
	}
	else {
		$policy_id = enterprise_hook('get_policy_id',[$dbh, safe_input($policy_name)]);
		exist_check($policy_id,'policy',$policy_name);
	
		my $policy_module_exist = enterprise_hook('get_policy_module_id',[$dbh, $policy_id, $module_name]);
		non_exist_check($policy_module_exist,'policy module',$module_name);
		
		print_log "[INFO] Adding module '$module_name' to policy '$policy_name'\n\n";
	}
	
	# The get_module_id has wrong name. Change in future
	my $module_type_id = get_module_id($dbh,$module_type);
	exist_check($module_type_id,'module type',$module_type);
	
	my $module_group_id = 0;
	
	if (defined($module_group)) {
		$module_group_id = get_module_group_id($dbh,$module_group);
		exist_check($module_group_id,'module group',$module_group);
	}
	
	if ($module_type !~ m/.?snmp.?/) {
		print_log "[ERROR] '$module_type' is not a valid snmp type\n\n";
		exit;
	}
	
	if ($module_port > 65535 || $module_port < 1) {
		print_log "[ERROR] Port error. Port must into [1-65535]\n\n";
		exit;
	}
	
	my %parameters;
	
	$parameters{'id_tipo_modulo'} = $module_type_id;
	
	if ($in_policy == 0) {
		$parameters{'nombre'} = safe_input($module_name);
		$parameters{'id_agente'} = $agent_id;
		$parameters{'ip_target'} = $module_address;
	}
	else {
		$parameters{'name'} = safe_input($module_name);
		$parameters{'id_policy'} = $policy_id;
	}
	
	$parameters{'tcp_port'} = $module_port;
	$parameters{'tcp_send'} = $version;
	
	# Optional parameters
	$parameters{'id_module_group'} = $module_group_id unless !defined ($module_group);
	$parameters{'min_warning'} = $warning_min unless !defined ($warning_min);
	$parameters{'max_warning'} = $warning_max unless !defined ($warning_max);
	$parameters{'min_critical'} = $critical_min unless !defined ($critical_min);
	$parameters{'max_critical'} = $critical_max unless !defined ($critical_max);
	$parameters{'history_data'} = $history_data unless !defined ($history_data);
	if ($in_policy == 0) {
		$parameters{'descripcion'} = safe_input($description) unless !defined ($description);
		#2 for snmp modules
		$parameters{'id_modulo'} = 2;
	}
	else {
		$parameters{'description'} = safe_input($description) unless !defined ($description);
		#2 for snmp modules
		$parameters{'id_module'} = 2;
	}
	$parameters{'min'} = $min unless !defined ($min);
	$parameters{'max'} = $max unless !defined ($max);
	$parameters{'post_process'} = $post_process unless !defined ($post_process);
	$parameters{'module_interval'} = $interval unless !defined ($interval);
	$parameters{'snmp_community'} = $community unless !defined ($community);
	$parameters{'snmp_oid'} = $oid unless !defined ($oid);
	$parameters{'min_ff_event'} = $ff_threshold unless !defined ($ff_threshold);	
	$parameters{'str_warning'}  = safe_input($warning_str)  unless !defined ($warning_str);
	$parameters{'str_critical'} = safe_input($critical_str) unless !defined ($critical_str);
	
	if ($version == 3) {
		$parameters{'custom_string_1'} = $snmp3_priv_method;
		$parameters{'custom_string_2'} = $snmp3_priv_pass;
		$parameters{'custom_string_3'} = $snmp3_sec_level;
		$parameters{'plugin_parameter'} = $snmp3_auth_method;
		$parameters{'plugin_user'} = $snmp3_auth_user; 
		$parameters{'plugin_pass'} = $snmp3_auth_pass;
	}
	
	$parameters{'disabled_types_event'} = $disabled_types_event_json;
	$parameters{'each_ff'} = $each_ff unless !defined ($each_ff);
	$parameters{'min_ff_event_normal'} = $ff_threshold_normal unless !defined ($ff_threshold_normal);
	$parameters{'min_ff_event_warning'} = $ff_threshold_warning unless !defined ($ff_threshold_warning);
	$parameters{'min_ff_event_critical'} = $ff_threshold_critical unless !defined ($ff_threshold_critical);
	$parameters{'max_timeout'} = $timeout unless !defined ($timeout);
	$parameters{'max_retries'} = $retries unless !defined ($retries);
	$parameters{'critical_instructions'} = $critical_instructions unless !defined ($critical_instructions);
	$parameters{'warning_instructions'} = $warning_instructions unless !defined ($warning_instructions);
	$parameters{'unknown_instructions'} = $unknown_instructions unless !defined ($unknown_instructions);
	$parameters{'critical_inverse'} = $critical_inverse unless !defined ($critical_inverse);
	$parameters{'warning_inverse'} = $warning_inverse unless !defined ($warning_inverse);
	
	if ($in_policy == 0) {
		pandora_create_module_from_hash ($conf, \%parameters, $dbh);
	}
	else {
		enterprise_hook('pandora_create_policy_module_from_hash', [$conf, \%parameters, $dbh]);
	}
}

##############################################################################
# Create plugin module.
# Related option: --create_plugin_module
##############################################################################

sub cli_create_plugin_module($) {
	my $in_policy = shift;
	my ($policy_name, $module_name, $module_type, $agent_name, $module_address, $module_port, $plugin_name,
		$user, $password, $params, $description, $module_group, $min, $max, $post_process, 
		$interval, $warning_min, $warning_max, $critical_min, $critical_max, $history_data, 
		$ff_threshold, $warning_str, $critical_str, $enable_unknown_events,
	    $each_ff, $ff_threshold_normal, $ff_threshold_warning, $ff_threshold_critical, $timeout,
		$critical_instructions, $warning_instructions, $unknown_instructions, $warning_inverse, $critical_inverse);
	
	if ($in_policy == 0) {
		($module_name, $module_type, $agent_name, $module_address, $module_port, $plugin_name,
			$user, $password, $params, $description, $module_group, $min, $max, $post_process, 
			$interval, $warning_min, $warning_max, $critical_min, $critical_max, $history_data, 
			$ff_threshold, $warning_str, $critical_str, $enable_unknown_events,
		$each_ff, $ff_threshold_normal, $ff_threshold_warning, $ff_threshold_critical, $timeout,
		$critical_instructions, $warning_instructions, $unknown_instructions, $warning_inverse, $critical_inverse) = @ARGV[2..35];
	}
	else {
		($policy_name, $module_name, $module_type, $module_port, $plugin_name,
			$user, $password, $params, $description, $module_group, $min, $max, $post_process, 
			$interval, $warning_min, $warning_max, $critical_min, $critical_max, $history_data, 
			$ff_threshold, $warning_str, $critical_str, $enable_unknown_events,
		$each_ff, $ff_threshold_normal, $ff_threshold_warning, $ff_threshold_critical, $timeout,
		$critical_instructions, $warning_instructions, $unknown_instructions, $warning_inverse, $critical_inverse) = @ARGV[2..34];
	}
	
	my $module_name_def;
	my $module_type_def;
	my $agent_id;
	my $policy_id;
	
	my $disabled_types_event = {};
	if ($enable_unknown_events) {
		$disabled_types_event->{'going_unknown'} = 0;
	}
	else {
		$disabled_types_event->{'going_unknown'} = 1;
	}
	my $disabled_types_event_json = encode_json($disabled_types_event);
	
	if ($in_policy == 0) {
		$agent_id = get_agent_id($dbh,$agent_name);
		exist_check($agent_id,'agent',$agent_name);
		
		my $module_exists = get_agent_module_id($dbh, $module_name, $agent_id);
		non_exist_check($module_exists, 'module name', $module_name);
		
		print_log "[INFO] Adding module '$module_name' to agent '$agent_name'\n\n";
	}
	else {
		$policy_id = enterprise_hook('get_policy_id',[$dbh, safe_input($policy_name)]);
		exist_check($policy_id,'policy',$policy_name);
	
		my $policy_module_exist = enterprise_hook('get_policy_module_id',[$dbh, $policy_id, $module_name]);
		non_exist_check($policy_module_exist,'policy module',$module_name);
		
		print_log "[INFO] Adding module '$module_name' to policy '$policy_name'\n\n";
	}
	
	# The get_module_id has wrong name. Change in future
	my $module_type_id = get_module_id($dbh,$module_type);
	exist_check($module_type_id,'module type',$module_type);
	
	if ($module_type !~ m/.?generic.?/ && $module_type ne 'log4x') {
			print_log "[ERROR] '$module_type' is not valid type for plugin modules. Try with generic or log4x types\n\n";
			exit;
	}
	
	my $module_group_id = get_module_group_id($dbh,$module_group);
	exist_check($module_group_id,'module group',$module_group);
	
	my $plugin_id = get_plugin_id($dbh,$plugin_name);
	exist_check($plugin_id,'plugin',$plugin_name);
	
	if ($module_port > 65535 || $module_port < 1) {
		print_log "[ERROR] Port error. Port must into [1-65535]\n\n";
		exit;
	}
	
	my %parameters;
	
	$parameters{'id_tipo_modulo'} = $module_type_id;
	
	if ($in_policy == 0) {
		$parameters{'nombre'} = safe_input($module_name);
		$parameters{'id_agente'} = $agent_id;
		$parameters{'ip_target'} = $module_address;
	}
	else {
		$parameters{'name'} = safe_input($module_name);
		$parameters{'id_policy'} = $policy_id;
	}
	
	$parameters{'tcp_port'} = $module_port;
	$parameters{'id_plugin'} = $plugin_id;
	$parameters{'plugin_user'} = $user;
	$parameters{'plugin_pass'} = $password;
	#$parameters{'plugin_parameter'} = safe_input($params);

	my @user_params = split(/\s+/, $params);

	my $plug_params = get_db_value ($dbh, 'SELECT macros FROM tplugin WHERE id =?', $plugin_id);

	if ($plug_params eq undef) {
   		print "[ERROR] Error to create module\n\n";
  		help_screen();
	}
	
	if (${RDBMS} eq 'oracle') {
		$plug_params =~ s/\\//g;
	}
	
	my $decode_params = decode_json($plug_params);

	my $user_params_size = scalar(@user_params);

	foreach (my $i=1; $i <= $user_params_size; $i++){
		$decode_params->{$i}->{'value'} = $user_params[$i-1];
	}

	my $p_params = encode_json($decode_params);

	$parameters{'macros'} = $p_params;

	# Optional parameters
	$parameters{'id_module_group'} = $module_group_id unless !defined ($module_group);
	$parameters{'min_warning'} = $warning_min unless !defined ($warning_min);
	$parameters{'max_warning'} = $warning_max unless !defined ($warning_max);
	$parameters{'min_critical'} = $critical_min unless !defined ($critical_min);
	$parameters{'max_critical'} = $critical_max unless !defined ($critical_max);
	$parameters{'history_data'} = $history_data unless !defined ($history_data);
	if ($in_policy == 0) {
		$parameters{'descripcion'} = safe_input($description) unless !defined ($description);
		#4 for plugin modules
		$parameters{'id_modulo'} = 4;	
	}
	else {
		$parameters{'description'} = safe_input($description) unless !defined ($description);
		#4 for plugin modules
		$parameters{'id_module'} = 4;
	}
	$parameters{'min'} = $min unless !defined ($min);
	$parameters{'max'} = $max unless !defined ($max);
	$parameters{'post_process'} = $post_process unless !defined ($post_process);
	$parameters{'module_interval'} = $interval unless !defined ($interval);	
	$parameters{'min_ff_event'} = $ff_threshold unless !defined ($ff_threshold);	
	$parameters{'str_warning'}  = safe_input($warning_str)  unless !defined ($warning_str);
	$parameters{'str_critical'} = safe_input($critical_str) unless !defined ($critical_str);
	
	$parameters{'disabled_types_event'} = $disabled_types_event_json;
	$parameters{'each_ff'} = $each_ff unless !defined ($each_ff);
	$parameters{'min_ff_event_normal'} = $ff_threshold_normal unless !defined ($ff_threshold_normal);
	$parameters{'min_ff_event_warning'} = $ff_threshold_warning unless !defined ($ff_threshold_warning);
	$parameters{'min_ff_event_critical'} = $ff_threshold_critical unless !defined ($ff_threshold_critical);
	$parameters{'max_timeout'} = $timeout unless !defined ($timeout);
	$parameters{'critical_instructions'} = $critical_instructions unless !defined ($critical_instructions);
	$parameters{'warning_instructions'} = $warning_instructions unless !defined ($warning_instructions);
	$parameters{'unknown_instructions'} = $unknown_instructions unless !defined ($unknown_instructions);
	$parameters{'critical_inverse'} = $critical_inverse unless !defined ($critical_inverse);
	$parameters{'warning_inverse'} = $warning_inverse unless !defined ($warning_inverse);
	
	if ($in_policy == 0) {
		pandora_create_module_from_hash ($conf, \%parameters, $dbh);
	}
	else {
		enterprise_hook('pandora_create_policy_module_from_hash', [$conf, \%parameters, $dbh]);
	}
}

##############################################################################
# Delete module.
# Related option: --delete_module
##############################################################################

sub cli_delete_module() {
	my ($module_name,$agent_name) = @ARGV[2..3];
	
	print_log "[INFO] Deleting module '$module_name' from agent '$agent_name' \n\n";
	
	my $id_agent = get_agent_id($dbh,$agent_name);
	exist_check($id_agent,'agent',$agent_name);
	my $id_module = get_agent_module_id($dbh,$module_name,$id_agent);
	exist_check($id_module,'module',$module_name);
	
	pandora_delete_module($dbh,$id_module,$conf);
}

##############################################################################
# Delete not policy modules.
# Related option: --delete_not_policy_modules
##############################################################################

sub cli_delete_not_policy_modules() {
	my $incomingdir;
	my $incomingdirmd5;

	$incomingdir = $conf->{incomingdir}.'/conf/';
	$incomingdirmd5 = $conf->{incomingdir}.'/md5/';

	# Open the folder
	opendir FOLDER, $incomingdir || die "[ERROR] Opening incoming directory";
	
	# Store the list of files
	my @files = readdir(FOLDER);
	my $file;
	my $filemd5;
	
	print_log "[INFO] Deleting modules without policy from conf files \n\n";
	foreach $file (@files)
	{
		if($file ne '.' && $file ne '..') {
			# Creates md5 filename of agent
			$filemd5 = $file;
			$filemd5 =~ s/\.conf/\.md5/g;

			my $ret = enterprise_hook('pandora_delete_not_policy_modules', [$incomingdir.$file, $incomingdirmd5.$filemd5]);
		}
	}
	
	my @local_modules_without_policies = get_db_rows ($dbh, 'SELECT * FROM tagente_modulo WHERE id_policy_module = 0 AND id_tipo_modulo = 1');
	
	
	foreach my $module (@local_modules_without_policies) {
		pandora_delete_module ($dbh, $module->{'id_agente_modulo'});
	}
}

##############################################################################
# Create template module.
# Related option: --create_template_module
##############################################################################

sub cli_create_template_module() {
	my ($template_name,$module_name,$agent_name) = @ARGV[2..4];
	
	print_log "[INFO] Adding template '$template_name' to module '$module_name' from agent '$agent_name' \n\n";
	
	my $id_agent = get_agent_id($dbh,$agent_name);
	exist_check($id_agent,'agent',$agent_name);
	my $module_id = get_agent_module_id($dbh,$module_name,$id_agent);
	exist_check($module_id,'module',$module_name);
	my $template_id = get_template_id($dbh,$template_name);
	exist_check($template_id,'template',$template_name);
	
	pandora_create_template_module ($conf, $dbh, $module_id, $template_id);
}

##############################################################################
# Delete template module.
# Related option: --delete_template_module
##############################################################################

sub cli_delete_template_module() {
	my ($template_name,$module_name,$agent_name) = @ARGV[2..4];

	print_log "[INFO] Delete template '$template_name' from module '$module_name' from agent '$agent_name' \n\n";

	my $id_agent = get_agent_id($dbh,$agent_name);
	exist_check($id_agent,'agent',$agent_name);
	my $module_id = get_agent_module_id($dbh,$module_name,$id_agent);
	exist_check($module_id,'module',$module_name);
	my $template_id = get_template_id($dbh,$template_name);
	exist_check($template_id,'template',$template_name);

	my $template_module_id = get_template_module_id($dbh, $module_id, $template_id);
	exist_check($template_module_id,"template '$template_name' on module",$module_name);
		
	pandora_delete_template_module ($dbh, $template_module_id);
}

##############################################################################
# Create template action.
# Related option: --create_template_action
##############################################################################

sub cli_create_template_action() {
	my ($action_name,$template_name,$module_name,$agent_name,$fires_min,$fires_max) = @ARGV[2..7];
	
	print_log "[INFO] Adding action '$action_name' to template '$template_name' in module '$module_name' from agent '$agent_name' with $fires_min min. fires and $fires_max max. fires\n\n";
	
	my $id_agent = get_agent_id($dbh,$agent_name);
	exist_check($id_agent,'agent',$agent_name);
	my $module_id = get_agent_module_id($dbh,$module_name,$id_agent);
	exist_check($module_id,'module',$module_name);
	my $template_id = get_template_id($dbh,$template_name);
	exist_check($template_id,'template',$template_name);
	my $template_module_id = get_template_module_id($dbh,$module_id,$template_id);
	exist_check($template_module_id,'template module',$template_name);
	my $action_id = get_action_id($dbh,safe_input($action_name));
	exist_check($action_id,'action',$action_name);
	
	$fires_min = 0 unless defined ($fires_min);
	$fires_max = 0 unless defined ($fires_max);
	
	my %parameters;						
	
	$parameters{'id_alert_template_module'} = $template_module_id;
	$parameters{'id_alert_action'} = $action_id;
	$parameters{'fires_min'} = $fires_min;
	$parameters{'fires_max'} = $fires_max;
	
	pandora_create_template_module_action ($conf, \%parameters, $dbh);
}

##############################################################################
# Delete template action.
# Related option: --delete_template_action
##############################################################################

sub cli_delete_template_action() {
	my ($action_name,$template_name,$module_name,$agent_name) = @ARGV[2..5];
	
	print_log "[INFO] Deleting action '$action_name' from template '$template_name' in module '$module_name' from agent '$agent_name')\n\n";

	my $id_agent = get_agent_id($dbh,$agent_name);
	exist_check($id_agent,'agent',$agent_name);
	my $module_id = get_agent_module_id($dbh,$module_name,$id_agent);
	exist_check($module_id,'module',$module_name);
	my $template_id = get_template_id($dbh,$template_name);
	exist_check($template_id,'template',$template_name);
	my $template_module_id = get_template_module_id($dbh,$module_id,$template_id);
	exist_check($template_module_id,'template module',$template_name);
	my $action_id = get_action_id($dbh,safe_input($action_name));
	exist_check($action_id,'action',$action_name);

	pandora_delete_template_module_action ($dbh, $template_module_id, $action_id);
}

##############################################################################
# Insert data to module.
# Related option: --data_module
##############################################################################

sub cli_data_module() {
	my ($server_name,$agent_name,$module_name,$module_type,$module_new_data,$datetime) = @ARGV[2..7];
	my $utimestamp;
	
	if(defined($datetime)) {
		if ($datetime !~ /([0-9]{2,4})\-([0-1][0-9])\-([0-3][0-9]) +([0-2][0-9]):([0-5][0-9])/) {
			print_log "[ERROR] Invalid datetime $datetime. (Correct format: YYYY-MM-DD HH:mm)\n";
			exit;
		}
		# Add the seconds
		$datetime .= ":00";
		$utimestamp = dateTimeToTimestamp($datetime);
	}
	else {
		$utimestamp = time();
	}

	# The get_module_id has wrong name. Change in future
	my $module_type_id = get_module_id($dbh,$module_type);
	exist_check($module_type_id,'module type',$module_type);
	
	my $id_agent = get_agent_id($dbh,$agent_name);
	exist_check($id_agent,'agent',$agent_name);
	
	my $id_module = get_agent_module_id($dbh, $module_name, $id_agent);
	exist_check($id_module, 'module name', $module_name);
		
	# Server_type 0 is dataserver
	my $server_id = get_server_id($dbh,$server_name,0);
	exist_check($server_id,'data server',$server_name);
	
	my $module = get_db_single_row ($dbh, 'SELECT * FROM tagente_modulo WHERE id_agente_modulo = ? AND id_tipo_modulo = ?', $id_module, $id_agent, $module_type_id);
	
	if(not defined($module->{'module_interval'})) {
		print_log "[ERROR] No module found with this type. \n\n";
		exit;
	}
	
	my %data = ('data' => $module_new_data);
	
	pandora_process_module ($conf, \%data, '', $module, $module_type, '', $utimestamp, $server_id, $dbh);
	
	print_log "[INFO] Inserting data to module '$module_name'\n\n";
}

##############################################################################
# Create a user.
# Related option: --create_user
##############################################################################

sub cli_create_user() {
	my ($user_name,$password,$is_admin,$comments) = @ARGV[2..5];
	
	$comments = (defined ($comments) ? safe_input($comments)  : '' );
	
	my $user_exists = get_user_exists ($dbh, $user_name);
	non_exist_check($user_exists,'user',$user_name);
	
	print_log "[INFO] Creating user '$user_name'\n\n";
	
	pandora_create_user ($dbh, $user_name, md5($password), $is_admin, $comments);
}

##############################################################################
# Update a user.
# Related option: --update_user
##############################################################################

sub cli_user_update() {
	my ($user_id,$field,$new_value) = @ARGV[2..4];
	
	my $user_exists = get_user_exists ($dbh, $user_id);
	exist_check($user_exists,'user',$user_id);
	
	if($field eq 'email' || $field eq 'phone' || $field eq 'is_admin' || $field eq 'language' || $field eq 'id_skin' || $field eq 'flash_chart') {
		# Fields admited, no changes
	}
	elsif($field eq 'comments' || $field eq 'fullname') {
		$new_value = safe_input($new_value);
	}
	elsif($field eq 'password') {
		if($new_value eq '') {
			print_log "[ERROR] Field '$field' cannot be empty\n\n";
			exit;
		}
		
		$new_value = md5($new_value);
	}
	else {
		print_log "[ERROR] Field '$field' doesnt exist\n\n";
		exit;
	}
		
	print_log "[INFO] Updating field '$field' in user '$user_id'\n\n";
	
	my $update;
	
	$update->{$field} = $new_value;
	
	pandora_update_user_from_hash ($update, 'id_user', safe_input($user_id), $dbh);
}

##############################################################################
# Update an agent field.
# Related option: --update_agent
##############################################################################

sub cli_agent_update() {
	my ($agent_name,$field,$new_value) = @ARGV[2..4];
	
	my $id_agent = get_agent_id($dbh,$agent_name);
	exist_check($id_agent,'agent',$agent_name);
	
	# agent_name, address, description, group_name, interval, os_name, disabled, parent_name, cascade_protection, icon_path, update_gis_data, custom_id
	
	if($field eq 'disabled' || $field eq 'cascade_protection' || $field eq 'icon_path' || 
	$field eq 'update_gis_data' || $field eq 'custom_id') {
		# Fields admited, no changes
	}
	elsif($field eq 'interval') {
		$field = 'intervalo';
	}
	elsif($field eq 'description') {
		$field = 'comentarios';
		$new_value = safe_input($new_value);
	}
	elsif($field eq 'parent_name') {
		my $id_parent = get_agent_id($dbh,$new_value);
		exist_check($id_parent,'agent',$new_value);
		$field = 'id_parent';
		$new_value = $id_parent;
	}
	elsif($field eq 'agent_name') {
		my $agent_exists = get_agent_id($dbh,$new_value);
		non_exist_check($agent_exists,'agent',$new_value);
		$field = 'nombre';
	}
	elsif($field eq 'group_name') {
		my $id_group = get_group_id($dbh, $new_value);
		exist_check($id_group,'group',$new_value);
		$new_value = $id_group;
		$field = 'id_grupo';
	}
	elsif($field eq 'os_name') {
		my $id_os = get_os_id($dbh, $new_value);
		exist_check($id_os,'operating system',$new_value);
		$new_value = $id_os;
		$field = 'id_os';
	}
	elsif($field eq 'address') {
		# Check if the address already exist
		my $address_id = get_addr_id($dbh,$new_value);
		
		# If the addres doesnt exist, we add it to the addresses list
		if($address_id == -1) {
			$address_id = add_address($dbh,$new_value);
		}
		
		# Add the address to the agent
		add_new_address_agent ($dbh, $address_id, $id_agent);
		
		$field = 'direccion';
	}
	else {
		print_log "[ERROR] Field '$field' doesnt exist\n\n";
		exit;
	}
		
	print_log "[INFO] Updating field '$field' in agent '$agent_name'\n\n";
	
	my $update;
	
	$update->{$field} = $new_value;

	pandora_update_table_from_hash ($conf, $update, 'id_agente', safe_input($id_agent), 'tagente', $dbh);
}

##############################################################################
# Update an alert template.
# Related option: --update_alert_template
##############################################################################

sub cli_alert_template_update() {
	my ($template_name,$field,$new_value) = @ARGV[2..4];
	
	my $template_id = pandora_get_alert_template_id ($dbh, $template_name);
	exist_check($template_id,'alert template',$template_name);
	
	if($field eq 'matches_value' || $field eq 'value' || $field eq 'min_value' || 
		$field eq 'max_value' || $field eq 'type' || $field eq 'time_threshold' || 
		$field eq 'time_from' || $field eq 'time_to' || $field eq 'monday' || 
		$field eq 'tuesday' || $field eq 'wednesday' || $field eq 'thursday' || 
		$field eq 'friday' || $field eq 'saturday' || $field eq 'sunday' || 
		$field eq 'min_alerts' || $field eq 'max_alerts' || $field eq 'recovery_notify') {
		# Fields admited, no changes
	}
	elsif($field eq 'name' || $field eq 'description' || $field eq 'field1' || $field eq 'field2' || $field eq 'field3' || $field eq 'recovery_field2' || $field eq 'recovery_field3') {
		$new_value = safe_input($new_value);
	}
	elsif($field eq 'priority') {
		if($new_value < 0 || $new_value > 4) {
			print_log "[ERROR] Field '$field' is out of interval (0-4)\n\n";
			exit;
		}
	}
	elsif($field eq 'default_action') {
		# Check if exist
		my $id_alert_action = get_action_id ($dbh, safe_input($new_value));
		exist_check($id_alert_action,'alert action',$new_value);
		$new_value = $id_alert_action;
		$field = 'id_alert_action';
	}
	elsif($field eq 'group_name') {
		# Check if exist
		my $id_group = get_group_id($dbh, $new_value);
		exist_check($id_group,'group',$new_value);
		$new_value = $id_group;
		$field = 'id_group';
	}
	else {
		print_log "[ERROR] Field '$field' doesnt exist\n\n";
		exit;
	}
		
	print_log "[INFO] Updating field '$field' in alert template '$template_name'\n\n";
	
	my $update;
	
	$update->{$field} = $new_value;
	
	pandora_update_alert_template_from_hash ($update, 'id', $template_id, $dbh);
}

##############################################################################
# Check the specific fields of data module when update
##############################################################################

sub pandora_check_data_module_fields($) {
	my $field_value = shift;

	if($field_value->{'field'} eq 'ff_timeout') {
		$field_value->{'field'} = 'ff_timeout';
	}
	else {
		print_log "[ERROR] The field '".$field_value->{'field'}."' is not available for data modules\n\n";
		exit;
	}

}

##############################################################################
# Check the specific fields of network module when update
##############################################################################

sub pandora_check_network_module_fields($) {
	my $field_value = shift;
		
	if($field_value->{'field'} eq 'module_address') {
		my $agent_name = @ARGV[3];
		
		my $id_agent = get_agent_id($dbh,$agent_name);
	
		$field_value->{'field'} = 'ip_target';
		
		# Check if the address already exist
		my $address_id = get_addr_id($dbh,$field_value->{'new_value'});
		
		# If the addres doesnt exist, we add it to the addresses list
		if($address_id == -1) {
			$address_id = add_address($dbh,$field_value->{'new_value'});
		}
		
		# Add the address to the agent
		add_new_address_agent ($dbh, $address_id, $id_agent);
		
		# Only pending set as main address (Will be done at the end of the function)
	}
	elsif($field_value->{'field'} eq 'module_port') {
		if ($field_value->{'new_value'} > 65535 || $field_value->{'new_value'} < 1) {
			print_log "[ERROR] Port error. Port must into [1-65535]\n\n";
			exit;
		}
		$field_value->{'field'} = 'tcp_port';
	}
	elsif($field_value->{'field'} eq 'timeout') {
		$field_value->{'field'} = 'max_timeout';
	}
	elsif($field_value->{'field'} eq 'retries') {
		$field_value->{'field'} = 'max_retries';
	}
	else {
		print_log "[ERROR] The field '".$field_value->{'field'}."' is not available for network modules\n\n";
		exit;
	}
}

##############################################################################
# Check the specific fields of snmp module when update
##############################################################################

sub pandora_check_snmp_module_fields($) {
	my $field_value = shift;
		
	if($field_value->{'field'} eq 'version') {
		$field_value->{'field'} = 'tcp_send';
	}
	elsif($field_value->{'field'} eq 'community') {
		$field_value->{'field'} = 'snmp_community';
	}
	elsif($field_value->{'field'} eq 'oid') {
		$field_value->{'field'} = 'snmp_oid';
	}
	elsif($field_value->{'field'} eq 'snmp3_priv_method') {
		$field_value->{'field'} = 'custom_string_1';
	}
	elsif($field_value->{'field'} eq 'snmp3_priv_pass') {
		$field_value->{'field'} = 'custom_string_2';
	}
	elsif($field_value->{'field'} eq 'snmp3_sec_level') {
		$field_value->{'field'} = 'custom_string_3';
	}
	elsif($field_value->{'field'} eq 'snmp3_auth_method') {
		$field_value->{'field'} = 'plugin_parameter';
	}
	elsif($field_value->{'field'} eq 'snmp3_auth_user') {
		$field_value->{'field'} = 'plugin_user';
	}
	elsif($field_value->{'field'} eq 'snmp3_auth_pass') {
		$field_value->{'field'} = 'plugin_pass';
	}
	elsif($field_value->{'field'} eq 'module_address') {
		my $agent_name = @ARGV[3];
		
		my $id_agent = get_agent_id($dbh,$agent_name);
	
		$field_value->{'field'} = 'ip_target';
		
		# Check if the address already exist
		my $address_id = get_addr_id($dbh,$field_value->{'new_value'});
		
		# If the addres doesnt exist, we add it to the addresses list
		if($address_id == -1) {
			$address_id = add_address($dbh,$field_value->{'new_value'});
		}
		
		# Add the address to the agent
		add_new_address_agent ($dbh, $address_id, $id_agent);
		
		# Only pending set as main address (Will be done at the end of the function)
	}
	elsif($field_value->{'field'} eq 'module_port') {
		if ($field_value->{'new_value'} > 65535 || $field_value->{'new_value'} < 1) {
			print_log "[ERROR] Port error. Port must into [1-65535]\n\n";
			exit;
		}
		$field_value->{'field'} = 'tcp_port';
	}
	elsif($field_value->{'field'} eq 'timeout') {
		$field_value->{'field'} = 'max_timeout';
	}
	elsif($field_value->{'field'} eq 'retries') {
		$field_value->{'field'} = 'max_retries';
	}
	else {
		print_log "[ERROR] The field '".$field_value->{'field'}."' is not available for SNMP modules\n\n";
		exit;
	}
}

##############################################################################
# Check the specific fields of plugin module when update
##############################################################################

sub pandora_check_plugin_module_fields($) {
	my $field_value = shift;
		
	if($field_value->{'field'} eq 'plugin_name') {
		my $plugin_id = get_plugin_id($dbh,$field_value->{'new_value'});
		exist_check($plugin_id,'plugin',$field_value->{'new_value'});
		
		$field_value->{'new_value'} = $plugin_id;
		$field_value->{'field'} = 'id_plugin';
	}
	elsif($field_value->{'field'} eq 'user') {
		$field_value->{'field'} = 'plugin_user';
	}
	elsif($field_value->{'field'} eq 'password') {
		$field_value->{'field'} = 'plugin_pass';
	}
	elsif($field_value->{'field'} eq 'parameters') {
		$field_value->{'field'} = 'plugin_parameter';
		$field_value->{'new_value'} = safe_input($field_value->{'new_value'});
	}
	elsif($field_value->{'field'} eq 'module_address') {
		my $agent_name = @ARGV[3];
		
		my $id_agent = get_agent_id($dbh,$agent_name);
		
		$field_value->{'field'} = 'ip_target';
		
		# Check if the address already exist
		my $address_id = get_addr_id($dbh,$field_value->{'new_value'});
		
		# If the addres doesnt exist, we add it to the addresses list
		if($address_id == -1) {
			$address_id = add_address($dbh,$field_value->{'new_value'});
		}
		
		# Add the address to the agent
		add_new_address_agent ($dbh, $address_id, $id_agent);
		
		# Only pending set as main address (Will be done at the end of the function)
	}
	elsif($field_value->{'field'} eq 'module_port') {
		$field_value->{'field'} = 'tcp_port';
	}
	elsif($field_value->{'field'} eq 'timeout') {
		$field_value->{'field'} = 'max_timeout';
	}
	else {
		print_log "[ERROR] The field '".$field_value->{'field'}."' is not available for plugin modules\n\n";
		exit;
	}
}

##############################################################################
# Add a profile to a User in a Group
# Related option: --update_module
##############################################################################

sub cli_module_update() {
	my ($module_name,$agent_name,$field,$new_value) = @ARGV[2..5];
	
	my $id_agent = get_agent_id($dbh,$agent_name);
	exist_check($id_agent,'agent',$agent_name);
	my $id_agent_module = get_agent_module_id ($dbh, $module_name, $id_agent);
	exist_check($id_agent_module,'agent module',$module_name);
	
	# Check and adjust parameters in common values
	
	if($field eq 'min' || $field eq 'max' || $field eq 'post_process' || $field eq 'history_data') {
		# Fields admited, no changes
	}
	elsif($field eq 'interval') {
		$field = 'module_interval';
	}
	elsif($field eq 'warning_min') {
		$field = 'min_warning';
	}
	elsif($field eq 'warning_max') {
		$field = 'max_warning';
	}
	elsif($field eq 'critical_min') {
		$field = 'min_critical';
	}
	elsif($field eq 'critical_max') {
		$field = 'max_critical';
	}
	elsif($field eq 'warning_str') {
		$field = 'str_warning';
		$new_value = safe_input($new_value);
	}
	elsif($field eq 'critical_str') {
		$field = 'str_critical';
		$new_value = safe_input($new_value);
	}
	elsif($field eq 'agent_name') {
		my $id_agent_change = get_agent_id($dbh,$new_value);
		exist_check($id_agent_change,'agent',$new_value);
		my $id_agent_module_exist = get_agent_module_id ($dbh, $module_name, $id_agent_change);
		if($id_agent_module_exist != -1) {
			print_log "[ERROR] A module called '$module_name' already exist in the agent '$new_value'\n\n";
			exit;
		}
		$field = 'id_agente';
		$new_value = $id_agent_change;
	}
	elsif ($field eq 'module_name') {
		my $id_agent_module_change = get_agent_module_id ($dbh, $new_value, $id_agent);
		if ($id_agent_module_change != -1) {
			print_log "[ERROR] A module called '$new_value' already exist in the agent '$agent_name'\n\n";
			exit;
		}
		$field = 'nombre';
		$new_value = safe_input($new_value);
	}
	elsif ($field eq 'description') {
		$field = 'descripcion';
		$new_value = safe_input($new_value);
	}
	elsif ($field eq 'module_group') {
		my $module_group_id = get_module_group_id($dbh,$new_value);
		
		if ($module_group_id == -1) {
			print_log "[ERROR] Module group '$new_value' doesnt exist\n\n";
			exit;
		}
		$field = 'id_module_group';
		$new_value = $module_group_id;
	}
	elsif ($field eq 'enable_unknown_events') {
		my $disabled_types_event = {};
		if ($new_value) {
			$disabled_types_event->{'going_unknown'} = 0;
		}
		else {
			$disabled_types_event->{'going_unknown'} = 1;
		}
		$field = 'disabled_types_event';
		$new_value = encode_json($disabled_types_event);
	}
	elsif ($field eq 'ff_threshold') {
		$field = 'min_ff_event';
	}
	elsif ($field eq 'each_ff') {
		$field = 'each_ff';
	}
	elsif ($field eq 'ff_threshold_normal') {
		$field = 'min_ff_event_normal';
	}
	elsif ($field eq 'ff_threshold_warning') {
		$field = 'min_ff_event_warning';
	}
	elsif ($field eq 'ff_threshold_critical') {
		$field = 'min_ff_event_critical';
	}
	elsif ($field eq 'critical_instructions') {
		$field = 'critical_instructions';
	}
	elsif ($field eq 'warning_instructions') {
		$field = 'warning_instructions';
	}
	elsif ($field eq 'unknown_instructions') {
		$field = 'unknown_instructions';
	}
	else {
		# If is not a common value, check type and call type update funtion
		my $type = pandora_get_module_type($dbh,$id_agent_module);
		
		my %field_value;
		$field_value{'field'} = $field;
		$field_value{'new_value'} = $new_value;
		
		if($type eq 'data') {
			pandora_check_data_module_fields(\%field_value);
		}
		elsif($type eq 'network') {
			pandora_check_network_module_fields(\%field_value);
		}
		elsif($type eq 'snmp') {
			pandora_check_snmp_module_fields(\%field_value);
		}
		elsif($type eq 'plugin') {
			pandora_check_plugin_module_fields(\%field_value);
		}
		else {
			print_log "[ERROR] The field '$field' is not available for this type of module\n\n";
		}
		
		$field = $field_value{'field'};
		$new_value = $field_value{'new_value'};
	}
	
	print_log "[INFO] Updating field '$field' in module '$module_name' of agent '$agent_name' with new value '$new_value'\n\n";
	
	my $update;
	
	$update->{$field} = $new_value;

	my $policy_id = enterprise_hook('get_id_policy_module_agent_module',[$dbh, safe_input($id_agent_module)]);
	if ( $policy_id > 0) {
		$update->{policy_linked} = 0;
	}
	
	pandora_update_module_from_hash ($conf, $update, 'id_agente_modulo', $id_agent_module, $dbh);
}

##############################################################################
# Exec a CLI option from file
# Related option: --exec_from_file
##############################################################################

sub cli_exec_from_file() {
	my $c = 0;
	my $command = $0;
	my $file;
	foreach my $opt (@ARGV) {
		$c++;

		# First and second are the script and conf paths
		if($c < 2) {
			$command = "$command $opt";
		}	
		# Third param is ignored, because is --exec_from_file
		# Fourth param is the file path
		elsif($c == 3) {
			$file = $opt;
			if(!(-e $file)) {
				print_log "[ERROR] File '$file' not exists or cannot be opened\n\n";
				exit;
			}
		}
		# Fifth parameter is the option (we add -- before it)
		elsif($c == 4) {
			$command = "$command --$opt";
		}
		# Next parameters are the option params, we add quotes to them to avoid errors
		elsif($c > 4) {
			if($opt =~ m/\s/g) {
				$command = $command . ' "' . $opt .'"';
			}
			else {
				$command = $command . ' ' . $opt;
			}
		}
	}
	
	open (FILE, $file);
	while (<FILE>) {
		my $command_tr = $command;
		chomp;
		my @fields = split(',',$_);
		$c = 0;
		foreach my $field (@fields) {
			$c++;
			my $macro_name = "__FIELD".$c."__";
			if($field =~ m/\s/g && $field !~ m/^"/) {
				$field = '"'.$field.'"';
			}
			$command_tr !~ s/$macro_name/$field/g;
		}
		print `./$command_tr`;
	}
	close (FILE);
	
	exit;
}

##############################################################################
# Return the type of given module (data, network, snmp or plugin)
##############################################################################

sub pandora_get_module_type($$) {
	my ($dbh,$id_agent_module) = @_;
	
	my $id_modulo = get_db_value($dbh, 'SELECT id_modulo FROM tagente_modulo WHERE id_agente_modulo = ?',$id_agent_module);
	
	if($id_modulo == 1) {
		return 'data';
	}
	if($id_modulo == 2) {
		my $id_module_type = get_db_value($dbh, 'SELECT id_tipo_modulo FROM tagente_modulo WHERE id_agente_modulo = ?',$id_agent_module);
		if($id_module_type >= 15 && $id_module_type <= 18) {
			return 'snmp';
		}
		else {
			return 'network';
		}
	}
	elsif($id_modulo == 4) {
		return 'plugin';
	}
	elsif($id_modulo == 6) {
		return 'wmi';
	}
	elsif($id_modulo == 7) {
		return 'web';
	}
	else {
		return 'unknown';
	}
}

##############################################################################
# Add a profile to a User in a Group
# Related option: --add_profile_to_user
##############################################################################

sub cli_user_add_profile() {
	my ($user_id,$profile_name,$group_name) = @ARGV[2..4];
	
	my $user_exists = get_user_exists ($dbh, $user_id);
	exist_check($user_exists,'user',$user_id);
	
	my $profile_id = get_profile_id($dbh, $profile_name);
	exist_check($profile_id,'profile',$profile_name);
	
	my $group_id = 0;
	
	# If group name is not defined, we assign group All (0)
	if(defined($group_name)) {
		$group_id = get_group_id($dbh, $group_name);
		exist_check($group_id,'group',$group_name);
	}
	else {
		$group_name = 'All';
	}
		
	print_log "[INFO] Adding profile '$profile_name' to user '$user_id' in group '$group_name'\n\n";
		
	pandora_add_profile_to_user ($dbh, $user_id, $profile_id, $group_id);
}

##############################################################################
# Delete a user.
# Related option: --delete_user
##############################################################################

sub cli_delete_user() {
	my $user_name = @ARGV[2];
	
	print_log "[INFO] Deleting user '$user_name' \n\n";
	
	my $result = pandora_delete_user($dbh,$user_name);
	exist_check($result,'user',$user_name);
}

##############################################################################
# Delete an alert_template.
# Related option: --delete_user
##############################################################################

sub cli_delete_alert_template() {
	my $template_name = @ARGV[2];
	
	print_log "[INFO] Deleting template '$template_name' \n\n";
	
	my $result = pandora_delete_alert_template($dbh,$template_name);
	exist_check($result,'alert template',$template_name);
}

##############################################################################
# Add profile.
# Related option: --add_profile
##############################################################################

sub cli_add_profile() {
	my ($user_name,$profile_name,$group_name) = @ARGV[2..4];
	
	my $id_profile = get_profile_id($dbh,$profile_name);
	exist_check($id_profile,'profile',$profile_name);
	
	my $id_group;
	
	if($group_name eq "All") {
		$id_group = 0;
		print_log "[INFO] Adding profile '$profile_name' to all groups for user '$user_name') \n\n";
	}
	else {
		$id_group = get_group_id($dbh,$group_name);
		exist_check($id_group,'group',$group_name);
		print_log "[INFO] Adding profile '$profile_name' to group '$group_name' for user '$user_name') \n\n";
	}
	
	pandora_create_user_profile ($dbh, $user_name, $id_profile, $id_group);
}

##############################################################################
# Create profile.
# Related option: --create_profile
##############################################################################

sub cli_create_profile() {
	my ($profile_name,$incident_view,$incident_edit,$incident_management,$agent_view,
	$agent_edit,$agent_disable,$alert_edit,$alert_management,$user_management,$db_management,
	$event_view,$event_edit,$event_management,$report_view,$report_edit,$report_management,
	$map_view,$map_edit,$map_management,$vconsole_view,$vconsole_edit,$vconsole_management,$pandora_management) = @ARGV[2..25];

	my $id_profile = get_profile_id($dbh,$profile_name);
	non_exist_check($id_profile,'profile',$profile_name);

	pandora_create_profile ($dbh, $profile_name, $incident_view, $incident_edit, $incident_management, $agent_view,
	$agent_edit, $agent_disable, $alert_edit, $alert_management, $user_management, $db_management,
	$event_view, $event_edit, $event_management, $report_view, $report_edit, $report_management,
	$map_view, $map_edit, $map_management, $vconsole_view, $vconsole_edit, $vconsole_management, $pandora_management);
}

##############################################################################
# Delete profile.
# Related option: --delete_profile
##############################################################################

sub cli_delete_profile() {
	my ($user_name,$profile_name,$group_name) = @ARGV[2..4];
	
	my $id_profile = get_profile_id($dbh,$profile_name);
	exist_check($id_profile,'profile',$profile_name);
	
	my $id_group;
	
	if($group_name eq "All") {
		$id_group = 0;
		print_log "[INFO] Deleting profile '$profile_name' from all groups for user '$user_name') \n\n";
	}
	else {
		$id_group = get_group_id($dbh,$group_name);
		exist_check($id_group,'group',$group_name);
		print_log "[INFO] Deleting profile '$profile_name' from group '$group_name' for user '$user_name') \n\n";
	}
	
	pandora_delete_user_profile ($dbh, $user_name, $id_profile, $id_group);
}

##############################################################################
# Create event
# Related option: --create_event
##############################################################################

sub cli_create_event() {
	my ($event,$event_type,$group_name,$agent_name,$module_name,$event_status,$severity,$template_name, $user_name, $comment, $source, $id_extra, $tags, $custom_data,$force_create_agent,$c_instructions,$w_instructions,$u_instructions) = @ARGV[2..19];

	$event_status = 0 unless defined($event_status);
	$severity = 0 unless defined($severity);

	my $id_user;
	
	if (!defined($user_name) || $user_name eq '') {
		$id_user = 0;
	}
	else {
		$id_user = pandora_get_user_id($dbh,$user_name);
		exist_check($id_user,'user',$user_name);
	}
	
	my $id_group;
	
	if (! $group_name || $group_name eq "All") {
		$id_group = 0;
	}
	else {
		$id_group = get_group_id($dbh,$group_name);
		exist_check($id_group,'group',$group_name);
	}
	
	my $id_agent;
	
	if (! $agent_name) {
		$id_agent = 0;
	}
	else {
		$id_agent = get_agent_id($dbh,$agent_name);
		# exist_check($id_agent,'agent',$agent_name);
		if($id_agent == -1){
			if($force_create_agent == 1){
				pandora_create_agent ($conf, '', $agent_name, '', '', '', '', 'Created by cli_create_event', '', $dbh);
				print_log "[INFO] Adding agent '$agent_name' \n\n";
				$id_agent = get_agent_id($dbh,$agent_name);
			}
			else{
				exist_check($id_agent,'agent',$agent_name);
			}
		}

	}
	
	my $id_agentmodule;
	
	if (! $module_name) {
		$id_agentmodule = 0;
	}
	else {
		$id_agentmodule = get_agent_module_id($dbh,$module_name,$id_agent);
		exist_check($id_agentmodule,'module',$module_name);
	}
	
	my $id_alert_agent_module;
				
	if(defined($template_name) && $template_name ne '') {
		my $id_template = get_template_id($dbh,$template_name);
		exist_check($id_template,'template',$template_name);
		$id_alert_agent_module = get_template_module_id($dbh,$id_agentmodule,$id_template);
		exist_check($id_alert_agent_module,'alert template module',$template_name);
	}
	else {
		$id_alert_agent_module = 0;
	}
	
	if (defined($comment) && $comment ne '') {
		$comment = '<b>-- Added comment by '.$user_name. ' ['. localtime(time).'] --</b><br>'.$comment.'<br>';
	}
	print_log "[INFO] Adding event '$event' for agent '$agent_name' \n\n";

	# Base64 encode custom data
	$custom_data = encode_base64 ($custom_data);

	pandora_event ($conf, $event, $id_group, $id_agent, $severity,
		$id_alert_agent_module, $id_agentmodule, $event_type, $event_status, $dbh, $source, $user_name, $comment, $id_extra, $tags, $c_instructions, $w_instructions, $u_instructions, $custom_data);
}

##############################################################################
# Validate event.
# Related option: --validate_event
##############################################################################

sub cli_validate_event() {
	my ($agent_name, $module_name, $datetime_min, $datetime_max, $user_name, $criticity, $template_name) = @ARGV[2..8];
	my $id_agent = '';
	my $id_agentmodule = '';

	if(defined($agent_name) && $agent_name ne '') {
		$id_agent = get_agent_id($dbh,$agent_name);
		exist_check($id_agent,'agent',$agent_name);
		
		if($module_name ne '') {
			$id_agentmodule = get_agent_module_id($dbh, $module_name, $id_agent);
			exist_check($id_agentmodule,'module',$module_name);
		}
	}

	if(defined($datetime_min) && $datetime_min ne '') {
		if ($datetime_min !~ /([0-9]{2,4})\-([0-1][0-9])\-([0-3][0-9]) +([0-2][0-9]):([0-5][0-9])/) {
			print_log "[ERROR] Invalid datetime_min format. (Correct format: YYYY-MM-DD HH:mm)\n";
			exit;
		}
		# Add the seconds
		$datetime_min .= ":00";
	}
	
	if(defined($datetime_max) && $datetime_max ne '') {
		if ($datetime_max !~ /([0-9]{2,4})\-([0-1][0-9])\-([0-3][0-9]) +([0-2][0-9]):([0-5][0-9])/) {
			print_log "[ERROR] Invalid datetime_max $datetime_max. (Correct format: YYYY-MM-DD HH:mm)\n";
			exit;
		}
		# Add the seconds
		$datetime_max .= ":00";
	}

	my $id_alert_agent_module = '';
	
	if(defined($template_name) && $template_name ne '') {
		my $id_template = get_template_id($dbh,$template_name);
		exist_check($id_template,'template',$template_name);
		$id_alert_agent_module = get_template_module_id($dbh,$id_agentmodule,$id_template);
		exist_check($id_alert_agent_module,'template module',$template_name);
	}
				
	pandora_validate_event_filter ($conf, $id_agentmodule, $id_agent, $datetime_min, $datetime_max, $user_name, $id_alert_agent_module, $criticity, $dbh);
	print_log "[INFO] Validating event for agent '$agent_name'\n\n";
}

##############################################################################
# Validate event.
# Related option: --validate_event_id
##############################################################################

sub cli_validate_event_id() {
	my $id_event = @ARGV[2];

	my $event_name = pandora_get_event_name($dbh, $id_event);
	exist_check($event_name,'event',$id_event);
	
	print_log "[INFO] Validating event '$id_event'\n\n";
				
	my $result = pandora_validate_event_id ($conf, $id_event, $dbh);
	exist_check($result,'event',$id_event);
	
}

###############################################################################
# Get event info
# Related option: --get_event_info
###############################################################################
sub cli_get_event_info () {
	my ($id_event,$csv_separator) = @ARGV[2..3];
	
	my $event_name = pandora_get_event_name($dbh, $id_event);
	exist_check($event_name,'event',$id_event);
	
	$csv_separator = '|' unless defined($csv_separator);
	
	my $query = "SELECT * FROM tevento where id_evento=".$id_event;

	my $header = "Event ID".$csv_separator."Event name".$csv_separator."Agent ID".$csv_separator."User ID".$csv_separator.
				"Group ID".$csv_separator."Status".$csv_separator."Timestamp".$csv_separator."Event type".$csv_separator.
				"Agent module ID".$csv_separator."Alert module ID".$csv_separator."Criticity".$csv_separator.
				"Comment".$csv_separator."Tags".$csv_separator."Source".$csv_separator."Extra ID"."\n";
	print $header;
	
	my @result = get_db_single_row($dbh, $query);
	foreach my $event_data (@result) {
		print $event_data->{'id_evento'};
		print $csv_separator;
		print $event_data->{'evento'};
		print $csv_separator;
		print $event_data->{'id_agente'};
		print $csv_separator;
		print $event_data->{'id_usuario'};
		print $csv_separator;
		print $event_data->{'id_grupo'};
		print $csv_separator;
		print $event_data->{'estado'};
		print $csv_separator;
		print $event_data->{'timestamp'};
		print $csv_separator;
		print $event_data->{'event_type'};
		print $csv_separator;
		print $event_data->{'id_agentmodule'};
		print $csv_separator;
		print $event_data->{'id_alert_am'};
		print $csv_separator;
		print $event_data->{'criticity'};
		print $csv_separator;
		print $event_data->{'user_comment'};
		print $csv_separator;
		print $event_data->{'tags'};
		print $csv_separator;
		print $event_data->{'source'};
		print $csv_separator;
		print $event_data->{'id_extra'};
		print "\n";
	}
	
    exit;
}

###############################################################################
# Add event comment
# Related option: --add_event_comment
###############################################################################
sub cli_add_event_comment() {
	my ($id_event, $user_name, $comment) = @ARGV[2..4];
	
	my $id_user;
	if (!defined($user_name) || $user_name eq '') {
		$id_user = 'admin';
	}
	else {
		$id_user = pandora_get_user_id($dbh,$user_name);
		exist_check($id_user,'user',$user_name);
	}
	
	my $event_name = pandora_get_event_name($dbh, $id_event);
	exist_check($event_name,'event',$id_event);
	
	my $current_comment = encode_utf8(pandora_get_event_comment($dbh, $id_event)); 
	my $utimestamp = time ();
	my @additional_comment = ({ comment => $comment, action => "Added comment", id_user => $id_user, utimestamp => $utimestamp});
	
	print_log "[INFO] Adding event comment for event '$id_event'. \n\n";
	
	my $decoded_comment;
	my $update;
	if ($current_comment eq '') {
		$update->{'user_comment'} = encode_json \@additional_comment;
	}
	else {
		$decoded_comment = decode_json($current_comment);
		
		push(@{$decoded_comment}, @additional_comment);
		
		$update->{'user_comment'} = encode_json($decoded_comment);
	}
	
	pandora_update_event_from_hash ($update, 'id_evento', $id_event, $dbh);
}

##############################################################################
# Create incident.
# Related option: --create_incident
##############################################################################

sub cli_create_incident() {
	my ($title, $description, $origin, $status, $priority, $group_name, $owner) = @ARGV[2..8];
	
	my $id_group = get_group_id($dbh,$group_name);
	exist_check($id_group,'group',$group_name);
	
	pandora_create_incident ($conf, $dbh, $title, $description, $priority, $status, $origin, $id_group, $owner);
	print_log "[INFO] Creating incident '$title'\n\n";
}

##############################################################################
# Delete data.
# Related option: --delete_data
##############################################################################

sub cli_delete_data($) {
	my $ltotal = shift;
	my ($opt, $name, $name2) = @ARGV[2..4];

	if($opt eq '-m' || $opt eq '--m') {
		# Delete module data
		param_check($ltotal, 3) unless ($name2 ne '');
		my $id_agent = get_agent_id($dbh,$name2);
		exist_check($id_agent,'agent',$name2);
		
		my $id_module = get_agent_module_id($dbh,$name,$id_agent);
		exist_check($id_module,'module',$name);
	
		print_log "DELETING THE DATA OF THE MODULE $name OF THE AGENT $name2\n\n";
		
		pandora_delete_data($dbh, 'module', $id_module);
	}
	elsif($opt eq '-a' || $opt eq '--a') {
		# Delete agent's modules data
		my $id_agent = get_agent_id($dbh,$name);
		exist_check($id_agent,'agent',$name);
		
		print_log "DELETING THE DATA OF THE AGENT $name\n\n";
		
		pandora_delete_data($dbh, 'module', $id_agent);
	}
	elsif($opt eq '-g' || $opt eq '--g') {
		# Delete group's modules data
		my $id_group = get_group_id($dbh,$name);
		exist_check($id_group,'group',$name);
		
		print_log "DELETING THE DATA OF THE GROUP $name\n\n";
		
		pandora_delete_data($dbh, 'group', $id_group);
	}
	else {
		print_log "[ERROR] Invalid parameter '$opt'.\n\n";
		help_screen ();
		exit;
	}
}

##############################################################################
# Add policy to apply queue.
# Related option: --apply_policy
##############################################################################

sub cli_apply_policy() {
	my $policy_name = @ARGV[2];
	
	my $policy_id = enterprise_hook('get_policy_id',[$dbh, safe_input($policy_name)]);
	exist_check($policy_id,'policy',$policy_name);
	
	my $ret = enterprise_hook('pandora_add_policy_queue', [$dbh, $conf, $policy_id, 'apply']);
	
	if($ret == -1) {
		print_log "[ERROR] Operation 'apply' cannot be added to policy '$policy_name' because is duplicated in queue or incompatible with others operations\n\n";
		exit;
	}
	
	print_log "[INFO] Added operation 'apply' to policy '$policy_name'\n\n";
}

##############################################################################
# Add all policies to apply queue.
# Related option: --apply_all_policies
##############################################################################

sub cli_apply_all_policies() {
	my $policies = enterprise_hook('get_policies', [$dbh, 0]);
	
	my $npolicies = scalar(@{$policies});
	
	print_log "[INFO] $npolicies policies found\n\n";
	
	my $added = 0;
	foreach my $policy (@{$policies}) {
		my $ret = enterprise_hook('pandora_add_policy_queue', [$dbh, $conf, $policy->{'id'}, 'apply']);
		if($ret != -1) {
			$added++;
			print_log "[INFO] Added operation 'apply' to policy '".safe_output($policy->{'name'})."'\n";
		}
	}
		
	if($npolicies > $added) {
		my $failed = $npolicies - $added;
		print_log "[ERROR] $failed policies cannot be added to apply queue. Maybe the queue already contains these operations.\n";
	}
}

##############################################################################
# Recreate the files of a collection.
# Related option: --recreate_collection
##############################################################################

sub cli_recreate_collection () {
	my $collection_id = @ARGV[2];

	my $result = enterprise_hook('pandora_recreate_collection', [$conf, $collection_id, $dbh]);
	
	if ($result == 1) {
		print_log "[INFO] Collection recreated successfully.\n";
	}
	elsif ($result == 0) {
		print_log "[ERROR] Collection not recreated.\n";
	}
}

##############################################################################
# Validate all the alerts
# Related option: --validate_all_alerts
##############################################################################

sub cli_validate_all_alerts() {
	print_log "[INFO] Validating all the alerts\n\n";
		
	my $res = db_update ($dbh, "UPDATE talert_template_modules SET times_fired = 0, internal_counter = 0");
	
	if($res == -1) {
		print_log "[ERROR] Alerts cannot be validated\n\n";
	}
	else {
		# Update fired alerts count in agents
		db_update ($dbh, "UPDATE tagente SET fired_count = 0");
	}
}

##############################################################################
# Validate the alerts of a given policy
# Related option: --validate_policy_alerts
##############################################################################

sub cli_validate_policy_alerts() {
	my $policy_name = @ARGV[2];
	
	my $policy_id = enterprise_hook('get_policy_id',[$dbh, safe_input($policy_name)]);
	exist_check($policy_id,'policy',$policy_name);
	
	my $policy_alerts = enterprise_hook('get_policy_alerts',[$dbh, $policy_id]);
	
	my @policy_alerts_id_array;
	my $policy_alerts_id = '';
	
	my $cont = 0;
	foreach my $alert (@{$policy_alerts}) {
		$policy_alerts_id_array[$cont] = $alert->{'id'};
		$cont++;
	}
	
	if($#policy_alerts_id_array == -1) {
		print_log "[INFO] No alerts found in the policy '$policy_name'\n\n";
		return;
	}
	
	$policy_alerts_id = join(',',@policy_alerts_id_array);
	
	#Get the fired alerts that match with the filter to update counts after validate it
	my @fired_alerts = get_db_rows ($dbh, "SELECT id_agent_module, count(id) alerts FROM talert_template_modules WHERE id_policy_alerts IN (?) AND times_fired > 0 GROUP BY id_agent_module", $policy_alerts_id);

	print_log "[INFO] Validating the alerts of the policy '$policy_name'\n\n";
		
	my $res = db_update ($dbh, "UPDATE talert_template_modules SET times_fired = 0, internal_counter = 0 WHERE id_policy_alerts IN (?)", $policy_alerts_id);
		
	if($res == -1) {
		print_log "[ERROR] Alerts cannot be validated\n\n";
	}
	else {
		# Update fired alerts count in agents if necessary
		if($#fired_alerts > -1) {
			foreach my $fired_alert (@fired_alerts) {
				my $id_agent = get_module_agent_id($dbh,  $fired_alert->{'id_agent_module'});
				db_update ($dbh, 'UPDATE tagente SET fired_count=fired_count-? WHERE id_agente=?', $fired_alert->{'alerts'}, $id_agent);
			}
		}
	}
}


##############################################################################
# Show the module id where is a given agent
# Related option: --get_module_id
# perl pandora_manage.pl /etc/pandora/pandora_server.conf --get_module_id 4 'host alive'
##############################################################################

sub cli_get_module_id() {
	(my $agent_id,my $module_name) = @ARGV[2..3];

	exist_check($agent_id,'agent',$agent_id);

	my $module_id = get_agent_module_id($dbh, $module_name, $agent_id);
	exist_check($module_id, 'module name', $module_name);

	print $module_id;

}


##############################################################################
# Show the group name where is a given agent
# Related option: --get_agent_group
##############################################################################

sub cli_get_agent_group() {
	my $agent_name = @ARGV[2];
	
	if (is_metaconsole($conf) == 1) {
		
		my $agents_groups = enterprise_hook('get_metaconsole_agent',[$dbh, $agent_name]);
		
		if (scalar(@{$agents_groups}) != 0) {
			foreach my $agent (@{$agents_groups}) {
				my @test =  $agent;
				print Dumper $test[0];
				my $group_name = get_group_name ($dbh, $agent->{'id_grupo'});
				print "Server: $agent->{'server_name'} Agent: $agent->{'nombre'} Name Group: $group_name \n\n";
			}
		}
		else {
			my $servers = enterprise_hook('get_metaconsole_setup_servers',[$dbh]);
			my @servers_id = split(',',$servers);
			my @list_servers;
			my $list_names_servers;
			foreach my $server (@servers_id) {
				my $dbh_metaconsole = enterprise_hook('get_node_dbh',[$conf, $server, $dbh]);
				
				my $id_agent = get_agent_id($dbh_metaconsole,$agent_name);
				
				if ($id_agent == -1) {
					next;
				}
				else {
					my $id_group = get_agent_group ($dbh_metaconsole, $id_agent);
					my $group_name = get_group_name ($dbh_metaconsole, $id_group);
					my $metaconsole_name = enterprise_hook('get_metaconsole_setup_server_name',[$dbh, $server]);
					$agent_name = safe_output($agent_name);
					print "[INFO] Server: $metaconsole_name Agent: $agent_name Name Group: $group_name\n\n";
				}
			}
		}
	}
	else {
		my $id_agent = get_agent_id($dbh,$agent_name);
		exist_check($id_agent,'agent',$agent_name);
		
		my $id_group = get_agent_group ($dbh, $id_agent);
		
		my $group_name = get_group_name ($dbh, $id_group);
		print $group_name;
	}
}

##############################################################################
# Show the group id where is a given agent
# Related option: --get_agent_group_id
##############################################################################
sub cli_get_agent_group_id() {
	my $agent_name = @ARGV[2];
	
	if (is_metaconsole($conf) == 1) {
		my $agents_groups = enterprise_hook('get_metaconsole_agent',[$dbh, $agent_name]);
		
		if (scalar(@{$agents_groups}) != 0) {
			
			foreach my $agent (@{$agents_groups}) {
				print "Server: $agent->{'server_name'} Agent: $agent->{'nombre'} ID Group: $agent->{'id_grupo'}\n\n";
			}
		}
		else {
			my $servers = enterprise_hook('get_metaconsole_setup_servers',[$dbh]);
			my @servers_id = split(',',$servers);
			my @list_servers;
			my $list_names_servers;
			foreach my $server (@servers_id) {
				my $dbh_metaconsole = enterprise_hook('get_node_dbh',[$conf, $server, $dbh]);
				
				my $metaconsole_name = enterprise_hook('get_metaconsole_setup_server_name',[$dbh, $server]);
				my $id_agent = get_agent_id($dbh_metaconsole,$agent_name);
				
				if ($id_agent == -1) {
					next;
				}
				else {
					my $id_group = get_agent_group ($dbh_metaconsole, $id_agent);
					$agent_name = safe_output($agent_name);
					print "Server: $metaconsole_name Agent: $agent_name ID Group: $id_group\n\n";
				}
			}
		}
	}
	else {
		my $id_agent = get_agent_id($dbh,$agent_name);
		exist_check($id_agent,'agent',$agent_name);
		
		my $id_group = get_agent_group ($dbh, $id_agent);

		print $id_group;
	}
}

##############################################################################
# Show the agent and current data of all the modules with the same name
# Related option: --get_agents_module_current_data
##############################################################################

sub cli_get_agents_module_current_data() {
	my $module_name = @ARGV[2];
	
	my $agents = pandora_get_module_agents($dbh, $module_name);
	exist_check(scalar(@{$agents})-1,'data of module',$module_name);
	
	print "id_agent,agent_name,module_data\n";
	foreach my $agent (@{$agents}) {
		my $current_data = pandora_get_module_current_data($dbh, $agent->{'id_agente_modulo'});
		print $agent->{'id_agente'}.",".$agent->{'nombre'}.",$current_data\n";
	}
}

##############################################################################
# Show all the modules of an agent
# Related option: --get_agent_modules
##############################################################################

sub cli_get_agent_modules() {
	my $agent_name = @ARGV[2];
	
	my $id_agent = get_agent_id($dbh,$agent_name);
	exist_check($id_agent,'agent',$agent_name);
	
	my $modules = pandora_get_agent_modules ($dbh, $id_agent);
	
	if(scalar(@{$modules}) == 0) {
		print_log "[INFO] The agent '$agent_name' have not modules\n\n";
	}
	
	print "id_module, module_name\n";
	foreach my $module (@{$modules}) {
		print $module->{'id_agente_modulo'}.",".safe_output($module->{'nombre'})."\n";
	}
}

sub cli_create_synthetic() {
	my $name_module = @ARGV[2];
	my $synthetic_type = @ARGV[3];
	
	my $agent_name = @ARGV[4];
	my @module_data = @ARGV[5..$#ARGV];
	my $module;
	my (@filterdata,@data_module);
	
	if ($synthetic_type ne 'arithmetic' && $synthetic_type ne 'average') {
		print("[ERROR] Type of syntethic module doesn't exists \n\n");
		exit 1;
	}
	if (scalar(@{module_data}) == 0) {
		print("[ERROR] No modules data \n\n");
		exit 1;
	}
	if ($name_module eq '') {
		print("[ERROR] No module name \n\n");
		exit 1;
	}
	
	$module->{'custom_integer_1'} = 0;
	$module->{'custom_integer_2'} = 0;
	$module->{'prediction_module'} = 3; # Synthetic code is 3
	$module->{'flag'} = 1;

	my $id_agent = int(get_agent_id($dbh,$agent_name));
	
	if ($id_agent > 0) {
		foreach my $i (0 .. $#module_data) {
			my @split_data = split(',',$module_data[$i]);
			if (@split_data[0] =~ m/(x|\/|\+|\*|\-)/ && length(@split_data[0]) == 1 ) {
				if ( @split_data[0] =~ m/(\/|\+|\*|\-)/ && $synthetic_type eq 'average' ) {
					print("[ERROR] With this type: $synthetic_type only be allow use this operator: 'x' \n\n");
					exit 1;
				}
				if (is_numeric(@split_data[1]) == 0) {
					next;
				}
				@data_module = ("",@split_data[0],@split_data[1]);
				my $text_data = join(',',@data_module);
				push (@filterdata,$text_data);
			}
			else {
				if (scalar(@split_data) == 2) {
					@data_module = (safe_output(@split_data[0]),'',safe_output(@split_data[1]));
					my $text_data = join(',',@data_module);
					push (@filterdata,$text_data);
				}
				else {
					if (length(@split_data[1]) > 1 ) {
						print("[ERROR] You can only use +, -, *, / or x, and you use this: @split_data[1] \n\n");
						exit 1;
					}
					if ( @split_data[1] =~ m/(\/|\+|\*|\-)/ && $synthetic_type eq 'average' ) {
						print("[ERROR] With this type: $synthetic_type only be allow use this operator: 'x' \n\n");
						exit 1;
					}
					if ( $synthetic_type eq 'arithmetic' && $i == 0) {
						@data_module = (safe_output(@split_data[0]),'',safe_output(@split_data[2]));
					}
					else {
						@data_module = (safe_output(@split_data[0]),@split_data[1],safe_output(@split_data[2]));
					}
					
					my $text_data = join(',',@data_module);
					push (@filterdata,$text_data);
				}
			}
		}

		my $module_exists = get_agent_module_id($dbh, $name_module, $id_agent);
		non_exist_check($module_exists, 'module name', $name_module);
		
		$module->{'id_agente'} = $id_agent;
		$module->{'nombre'} = safe_input($name_module);
		my $id_tipo_modulo = get_db_value ($dbh, "SELECT id_tipo FROM ttipo_modulo WHERE nombre = ?", "generic_data");
		$module->{'id_modulo'} = 5;
		$module->{'id_tipo_modulo'} = $id_tipo_modulo;
		
		my $id_module = db_process_insert($dbh, 'id_agente_modulo', 'tagente_modulo', $module);
		
		if ($id_module) {
			my $result = enterprise_hook('create_synthetic_operations',
				[$dbh,int($id_module), @filterdata]);
			if ($result) {
				db_do ($dbh, 'INSERT INTO tagente_estado (id_agente_modulo, id_agente, estado,
				 known_status, last_status, last_known_status, last_try, datos) 
				 VALUES (?, ?, ?, ?, ?, ?, \'1970-01-01 00:00:00\', \'\')', $id_module, $id_agent, 4, 4, 4, 4);
				# Update the module status count. When the module is created disabled dont do it
				pandora_mark_agent_for_module_update ($dbh, $id_agent);
				print("[OK] The modules are creating ID: $id_module \n\n");
			}
			else {
				db_do ($dbh, 'DELETE FROM tagente_modulo WHERE id_agente_modulo = ?', $id_module);
				print("[ERROR] Problems with creating data module. \n\n");
			}
		}
		else {
			db_do ($dbh, 'DELETE FROM tagente_modulo WHERE nombre = ? AND id_agente = ?', $name_module, $id_agent);
			print("[INFO] Problems with creating module \n\n");
		}
	}
	else { 
		print( "[INFO] The agent '$agent_name' doesn't exists\n\n");
	}
}


########################################################################
# Show all the modules of a policy
# Related option: --get_policy_modules
########################################################################

sub cli_get_policy_modules() {
	my $policy_name = @ARGV[2];
	
	my $policy_id = enterprise_hook('get_policy_id',
		[$dbh, safe_input($policy_name)]);
	exist_check($policy_id, 'policy', $policy_name);
	
	my $policy_modules = enterprise_hook(
		'get_policy_modules', [$dbh, $policy_id]);
	
	if (defined($policy_modules)) {
		exist_check(scalar(@{$policy_modules}) - 1, 'modules in policy',
			$policy_name);
	}
	
	print "id_policy_module, module_name\n";
	foreach my $module (@{$policy_modules}) {
		print $module->{'id'} . "," . safe_output($module->{'name'}) . "\n";
	}
}

########################################################################
# Show all the policies (without parameters) or the policies of given
# agent.
# Related option: --get_policies
########################################################################

sub cli_get_policies() {
	my $agent_name = @ARGV[2];
	my $policies;
	
	if (defined($agent_name)) {
		my $id_agent = get_agent_id($dbh,$agent_name);
		exist_check($id_agent,'agent',$agent_name);
		
		$policies = enterprise_hook('get_agent_policies', [$dbh,$id_agent]);
		
		if (scalar(@{$policies}) == 0) {
			print_log "[INFO] No policies found on agent '$agent_name'\n\n";
			exit;
		}
	}
	else {
		$policies = enterprise_hook('get_policies', [$dbh]);
		if (scalar(@{$policies}) == 0) {
			print_log "[INFO] No policies found\n\n";
			exit;
		}
	}
	
	print "id_policy, policy_name\n";
	foreach my $module (@{$policies}) {
		print $module->{'id'}.",".safe_output($module->{'name'})."\n";
	}
}

##############################################################################
# Show all the agents (without parameters) or the agents with a filter parameters
# Related option: --get_agents
##############################################################################

sub cli_get_agents() {
	my ($group_name, $os_name, $status, $max_modules, $filter_substring, $policy_name) = @ARGV[2..7];

	my $condition = ' disabled=0';

	my $id_group;
	my $id_os;
	my $policy_id;

	if($group_name ne '') {
		$id_group = get_group_id($dbh, $group_name);
		exist_check($id_group,'group',$group_name);
		
		$condition .= " AND id_grupo = $id_group ";
	}
	
	if($os_name ne '') {
		$id_os = get_os_id($dbh, $os_name);
		exist_check($id_os,'operative system',$os_name);
		
		$condition .= " AND id_os = $id_os ";
	}
	
	if($policy_name ne '') {
		$policy_id = enterprise_hook('get_policy_id',[$dbh, safe_input($policy_name)]);
		exist_check($policy_id,'policy',$policy_name);
		
		$condition .= " AND id_agente IN (SELECT id_agent FROM tpolicy_agents 
		WHERE id_policy = $policy_id )";
	}
	
	if($max_modules ne '') {	
		$condition .= " AND id_agente NOT IN (SELECT id_agente FROM tagente_modulo t1 
		WHERE (SELECT count(*) FROM tagente_modulo WHERE id_agente = t1.id_agente) > $max_modules)";
	}
	
	if($filter_substring ne '') {
		$condition .= " AND nombre LIKE '%".safe_input($filter_substring)."%'";
	}
		
	my @agents = get_db_rows ($dbh, "SELECT * FROM tagente WHERE $condition");	

	if(scalar(@agents) == 0) {
		print_log "[INFO] No agents found\n\n";
		exit;
	}
	
	my $agent_status;
	
	my $head_print = 0;
	foreach my $agent (@agents) {
		if($status ne '') {
			$agent_status = pandora_get_agent_status($dbh,$agent->{'id_agente'});
			if($status ne $agent_status || $agent_status eq '') {
				next;
			}
		}
		if($head_print == 0) {
			$head_print = 1;
			print "id_agent, agent_name\n";
		}
		print $agent->{'id_agente'}.",".safe_output($agent->{'nombre'})."\n";
	}
	
	if($head_print == 0) {
		print_log "[INFO] No agents found\n\n";
	}
}

##############################################################################
# Delete agent conf.
# Related option: --delete_conf_file
##############################################################################

sub cli_delete_conf_file() {
	my $agent_name = @ARGV[2];
	
	my $conf_deleted = 0;
	my $md5_deleted = 0;
	
	if (-e $conf->{incomingdir}.'/conf/'.md5($agent_name).'.conf') {
		unlink($conf->{incomingdir}.'/conf/'.md5($agent_name).'.conf');
		$conf_deleted = 1;
	}
	if (-e $conf->{incomingdir}.'/md5/'.md5($agent_name).'.md5') {
		unlink($conf->{incomingdir}.'/md5/'.md5($agent_name).'.md5');
		$md5_deleted = 1;
	}
	
	if($conf_deleted == 1 || $md5_deleted == 1) {
		print_log "[INFO] Local conf files of the agent '$agent_name' has been deleted succesfully\n\n";
	}
	else {
		print_log "[ERROR] Local conf file of the agent '$agent_name' didn't found\n\n";
		exit;
	}
}

##############################################################################
# Delete modules from all conf files (without parameters) or of the conf file of the given agent.
# Related option: --clean_conf_file
##############################################################################

sub cli_clean_conf_file() {
	my $agent_name = @ARGV[2];
	my $result;
	
	if(defined($agent_name)) {
		if (-e $conf->{incomingdir}.'/conf/'.md5($agent_name).'.conf') {
			$result = enterprise_hook('pandora_clean_conf_file',[$conf, md5($agent_name)]);
			if($result != -1) {
				print_log "[INFO] Conf file '".$conf->{incomingdir}.'/conf/'.md5($agent_name).".conf has been cleaned'\n\n";
			}
		}
	}
	else {
		my $list_command = 'ls '.$conf->{incomingdir}.'/conf/';
		my $out = `$list_command`;
		my @files = split('\n',$out);
		# TODO: FINISH OPTION! NOW ONLY SHOW FILES
		foreach my $file (@files) {
			# Get the md5 hash
			my @filesplit = split('.',$file);
			$result = enterprise_hook('pandora_clean_conf_file',[$conf,$filesplit[0]]);
			if($result != -1) {
				print_log "[INFO] Conf file '".$conf->{incomingdir}.'/conf/'.$filesplit[0].".conf has been cleaned'\n\n";
			}
		}
	}
}

##############################################################################
# Get the files bad configured (without essential tokens)
# Related option: --get_bad_conf_files
##############################################################################

sub cli_get_bad_conf_files() {
	my $list_command = 'ls '.$conf->{incomingdir}.'/conf/';
	my $out = `$list_command`;
	my @files = split('\n',$out);
	my $bad_files = 0;

	foreach my $file (@files) {
		# Check important tokens
		my $missings = 0;
		my @tokens = ("server_ip","server_path","temporal","log_file");
		
		if ($file !~ /.srv./) {
			foreach my $token (@tokens) {
				if(enterprise_hook('pandora_check_conf_token',[$conf->{incomingdir}.'/conf/'.$file, $token]) == 0) {
					$missings++;
				}
			}
			
			# If any token of checked is missed we print the file path
			if($missings > 0) {
				print $conf->{incomingdir}.'/conf/'.$file."\n";
				$bad_files++;
			}
		}
	}
	
	if($bad_files == 0) {
		print_log "[INFO] No bad files found\n\n";
	}
}

##############################################################################
# Disable policy alerts.
# Related option: --disable_policy_alerts
##############################################################################

sub cli_disable_policy_alerts() {
	my $policy_name = @ARGV[2];
	
	my $policy_id = enterprise_hook('get_policy_id',[$dbh, safe_input($policy_name)]);
	exist_check($policy_id,'policy',$policy_name);
	
	# Flag as disabled the policy alerts
	my $array_pointer_ag = enterprise_hook('pandora_disable_policy_alerts',[$dbh, $policy_id]);
}

##############################################################################
# Add an agent to a policy
# Related option: --add_agent_to_policy
##############################################################################

sub cli_policy_add_agent() {
	my ($agent_name, $policy_name) = @ARGV[2..3];
	
	my $agent_id = get_agent_id($dbh,$agent_name);
	exist_check($agent_id,'agent',$agent_name);
	
	my $policy_id = enterprise_hook('get_policy_id',[$dbh, safe_input($policy_name)]);
	exist_check($policy_id,'policy',$policy_name);
		
	# Add the agent to policy
	my $policy_agent_id = enterprise_hook('pandora_policy_add_agent',[$policy_id, $agent_id, $dbh]);
	
	if($policy_agent_id == -1) {
		print_log "[ERROR] A problem has been ocurred adding agent '$agent_name' to policy '$policy_name'\n\n";
	}
	else {
		print_log "[INFO] Added agent '$agent_name' to policy '$policy_name'. Is necessary to apply the policy in order to changes take effect.\n\n";
	}
}

sub cli_create_planned_downtime() {
	my $name = @ARGV[2];
	my @todo = @ARGV[3..20];
	my $other = join('|', @todo);
	
	my $result = api_call(\%conf,'set', 'planned_downtimes_created', $name, undef, "$other");
	print "$result \n\n ";
}

sub cli_add_item_planned_downtime() {
	my $id = @ARGV[2];
	my $agent = @ARGV[3];
	my $moduls = @ARGV[4];
	my @agents = split /,/, $agent;
	my @modules = split /,/, $moduls;
	my $other_agents = join(';', @agents);
	my $other_modules = join(';', @modules);
	my $other = $other_agents . "|" . $other_modules;
	
	my $result = api_call(\%conf,'set', 'planned_downtimes_additem', $id, undef, "$other");
	print_log "$result \n\n";
}

sub cli_set_delete_planned_downtime() {
	my $name_downtime = @ARGV[2];
	my $id_downtime = pandora_get_planned_downtime_id($dbh,$name_downtime);
	
	my $result = pandora_delete_planned_downtime ($dbh,$id_downtime);
	
	print_log "$result \n\n";
}

sub cli_get_all_planned_downtime() {
	my $name_downtime = @ARGV[2];
	my ($id_group, $type_downtime, $type_execution, $type_periodicity) = @ARGV[3..6];
	
	my @results = pandora_get_all_planned_downtime($dbh, $name_downtime, $id_group, $type_downtime, $type_execution, $type_periodicity);
	
	if (!defined($results[0])) {
		print_log "[ERROR] No data found with this parameters. Please check and launch again\n\n";
	}	
	else {
		foreach my $result (@results) {
			print("\nID: " . $result->{'id'} . ", NAME: " . $result->{'name'} . ", DESC: " . safe_output($result->{'description'}) . ", DATE FROM: " .
						localtime($result->{'date_from'}) . " DATE TO: " . localtime($result->{'date_to'}) .
						" \nID GROUP: " .  $result->{'id_group'} . ", MONDAY:  " . $result->{'monday'} . ", TUESDAY: " . $result->{'tuesday'}  .
						", WEDNESDAY: " .  $result->{'wednesday'} . ", THURSDAY: " .  $result->{'thursday'} . ", FRIDAY: " . $result->{'friday'}  .
						", SATURDAY: " . $result->{'saturday'} .", SUNDAY: " . $result->{'sunday'} .", PEDIODICALLY TIME FROM: " . $result->{'periodically_time_from'} .
						" \nPEDIODICALLY TIME TO: " . $result->{'periodically_time_to'} . ", PEDIODICALLY DAY FROM: " . $result->{'periodically_day_from'} .
						"PEDIODICALLY DAY TO: " . $result->{'periodically_day_to'} . ", TYPE DOWNTIME: " . $result->{'type_downtime'} .
						", TYPE OF EXECUTION: " . $result->{'type_execution'} . "\nTYPE OF PERIODICITY:  " . $result->{'type_periodicity'} .
						", USER: " . $result->{'id_user'} ."\n\n");
		}
	}
}

sub cli_get_planned_downtimes_items() {
	my $name_downtime = @ARGV[2];
	my ($id_group, $type_downtime, $type_execution, $type_periodicity) = @ARGV[3..6];
	my $text;
	my @results = pandora_get_all_planned_downtime($dbh, $name_downtime, $id_group, $type_downtime, $type_execution, $type_periodicity);
	
	if (!defined($results[0])) {
		print_log "[ERROR] No data found with this parameters. Please check and launch again\n\n";
	}	
	else {
		my @items;
		foreach my $result (@results) {
			print(" ITEMS OF $result->{'name'} \n ");
			@items = pandora_get_planned_downtimes_items($dbh,$result);
			foreach my $item (@items) {
				if ( $item->{'modules'} != '' ){
					$text = " This Agent have this MODULES ID: " . $item->{"modules"};
				}else{
					$text = " All modules quiet of this agent";
				}
				print("AGENT ID: " . $item->{"id_agent"} . $text ."\n ");
			}
		}
	}
}


##############################################################################
# Create group
# Related option: --create_group
##############################################################################

sub cli_create_group() {
	my ($group_name,$parent_group_name,$icon,$description) = @ARGV[2..5];
		
	my $group_id = get_group_id($dbh,$group_name);
	non_exist_check($group_id, 'group name', $group_name);
	
	my $parent_group_id = 0;
	
	if(defined($parent_group_name) && $parent_group_name ne 'All') {
		$parent_group_id = get_group_id($dbh,$parent_group_name);
		exist_check($parent_group_id, 'group name', $parent_group_name);
	}

	$icon = '' unless defined($icon);
	$description = '' unless defined($description);

	$group_id = pandora_create_group ($group_name, $icon, $parent_group_id, 0, 0, '', 0, $description, $dbh);
	
	if($group_id == -1) {
		print_log "[ERROR] A problem has been ocurred creating group '$group_name'\n\n";
	}
	else {		
		if (is_metaconsole($conf) == 1) {
			my $servers = enterprise_hook('get_metaconsole_setup_servers',[$dbh]);
			my @servers_id = split(',',$servers);
			my $count_error = 0;
			my $count_success = 0;
			foreach my $server (@servers_id) {
				my $dbh_metaconsole = enterprise_hook('get_node_dbh',[$conf, $server, $dbh]);
				my $group_id_nodo;
				
				my $group_id = get_group_id($dbh_metaconsole,$group_name);
				
				if ($group_id != -1) {
					$count_error++;
					next;
				}
				
				eval {
					$group_id_nodo = db_insert ($dbh_metaconsole, 'id_grupo', 'INSERT INTO tgrupo (id_grupo, nombre, icon, parent, propagate, disabled,
							custom_id, id_skin, description) VALUES (?, ?, ?, ?, ?, ?, ?, ?, ?)', $group_name, safe_input($group_name), $icon, 
							$parent_group_id, 0, 0, '', 0, $description);
				};
				if ($@) {
					print_log "[ERROR] Problems with IDS and doesnt created group\n\n";
					$count_error++;
					next;
				}
				
				if ($group_id_nodo == -1) {
					$count_error++;
				}
				else {
					$count_success++;
				}
			}
			
			print_log "[INFO] Created group success: $count_success error: $count_error\n\n";
		}
		else {
			print_log "[INFO] Created group '$group_name'\n\n";
		}
	}
}


##############################################################################
# Delete group
# Related option: --delete_group
##############################################################################

sub cli_delete_group() {
	my ($group_name) = @ARGV[2];

	my $group_id = get_group_id($dbh,$group_name);
	exist_check($group_id, 'group name', $group_name);

	$group_id = db_do ($dbh, 'DELETE FROM tgrupo WHERE nombre=?', $group_name);

	if($group_id == -1) {
		print_log "[ERROR] A problem has been ocurred deleting group '$group_name'\n\n";
	}else{
		print_log "[INFO] Deleted group '$group_name'\n\n";
	}


}


##############################################################################
# Update group
# Related option: --update_group
##############################################################################

sub cli_update_group() {
	my ($group_id,$group_name,$parent_group_name,$icon,$description) = @ARGV[2..6];
	my $result;
	$result = db_do ($dbh, 'SELECT * FROM tgrupo WHERE id_grupo=?', $group_id);

	if($result == "0E0"){
		print_log "[ERROR] Group '$group_id' doesn`t exist \n\n";
	}else{
		if(defined($group_name)){
			if(defined($parent_group_name)){
				my $parent_group_id = get_group_id($dbh,$parent_group_name);
				exist_check($parent_group_id, 'group name', $parent_group_name);

				if(defined($icon)){
					if(defined($description)){
						db_do ($dbh,'UPDATE tgrupo SET nombre=? , parent=? , icon=? , description=? WHERE id_grupo=?',$group_name,$parent_group_id,$icon,$description,$group_id);
					}else{
						db_do ($dbh,'UPDATE tgrupo SET nombre=? , parent=? , icon=? WHERE id_grupo=?',$group_name,$parent_group_id,$icon,$group_id);
					}
				}else{
					db_do ($dbh,'UPDATE tgrupo SET nombre=? , parent=? WHERE id_grupo=?',$group_name,$parent_group_id,$group_id);
				}
			}else{
				db_do ($dbh,'UPDATE tgrupo SET nombre=? WHERE id_grupo=?',$group_name,$group_id);
			}
			print_log "[INFO] Updated group '$group_id'\n\n";
		}
	}





}


###############################################################################
# Returns the Nodes ID where the agent is defined (Metaconsole only)
# Related option: --locate_agent
###############################################################################
sub cli_locate_agent () {
	my ($agent_name) = @ARGV[2];

	if (is_metaconsole($conf) == 1) {

		my $agents_server = enterprise_hook('get_metaconsole_agent',[$dbh, $agent_name]);

		if (scalar(@{$agents_server}) != 0) {
			foreach my $agent (@{$agents_server}) {
				#my $server = enterprise_hook('get_metaconsole_setup_server_id',[$dbh, $agent->{'server_name'}]);
				print $agent->{'id_tmetaconsole_setup'} . "\n";
			}
		}
		else {
			my $servers = enterprise_hook('get_metaconsole_setup_servers',[$dbh]);
			my @servers_id = split(',',$servers);
			my @list_servers;
			my $list_names_servers;
			foreach my $server (@servers_id) {
				my $dbh_metaconsole = enterprise_hook('get_node_dbh',[$conf, $server, $dbh]);
				
				my $agent_id = get_agent_id($dbh_metaconsole,$agent_name);
				
				if ($agent_id == -1) {
					next;
				}
				else {
					push @list_servers,$server;
				}
			}
			
			if (scalar(@list_servers) > 0) {
				$list_names_servers = join(',',@list_servers);
				print_log "[INFO] The agent: $agent_name find in server with IDS: $list_names_servers\n\n";
			}
			else {
				print_log "[ERROR] This agent: $agent_name not  find in any node\n\n";
			}
		}
	}
	else {
		print_log "[ERROR] This functions only working in metaconsole system\n\n";
	}
}

###############################################################################
# Disable alert system globally
# Related option: --disable_alerts
###############################################################################
sub cli_disable_alerts ($$) {
	my ($conf, $dbh) = @_;

	print_log "[INFO] Disabling all alerts \n\n";

	# This works by disabling alerts in each defined group
    # If you have previously a group with alert disabled, and you disable 
    # alerts globally, when enabled it again, it will enabled also !

	db_do ($dbh, "UPDATE tgrupo SET disabled = 1");

    exit;
}

###############################################################################
# Enable alert system globally
# Related option: --enable_alerts
###############################################################################
sub cli_enable_alerts ($$) {
	my ($conf, $dbh) = @_;

	print_log "[INFO] Enabling all alerts \n\n";

	db_do ($dbh, "UPDATE tgrupo SET disabled = 0");

    exit;
}

###############################################################################
# Disable enterprise ACL
# Related option: --disable_eacl
###############################################################################
sub cli_disable_eacl ($$) {
	my ($conf, $dbh) = @_;
			
	print_log "[INFO] Disabling Enterprise ACL system (system wide)\n\n";

	db_do ($dbh, "UPDATE tconfig SET `value` ='0' WHERE `token` = 'acl_enterprise'");

    exit;
}

###############################################################################
# Enable enterprise ACL
# Related option: --enable_eacl
###############################################################################
sub cli_enable_eacl ($$) {
	my ($conf, $dbh) = @_;

	print_log "[INFO] Enabling Enterprise ACL system (system wide)\n\n";

    db_do ($dbh, "UPDATE tconfig SET `value` ='1' WHERE `token` = 'acl_enterprise'");
    	
    exit;
}

###############################################################################
# Disable double authentication
# Related option: --disable_double_auth
###############################################################################
sub cli_disable_double_auth () {
	my $user_id = @ARGV[2];

	print_log "[INFO] Disabling double authentication for the user '$user_id'\n\n";

	$user_id = safe_input($user_id);
	
	# Delete the user secret
	my $result = db_do ($dbh, 'DELETE FROM tuser_double_auth WHERE id_user = ?', $user_id);
	
	exit;
}

###############################################################################
# Enable user
# Related option: --enable_user
###############################################################################
sub cli_user_enable () {
	my $user_id = @ARGV[2];

	my $user_disabled = get_user_disabled ($dbh, $user_id);
	
	exist_check($user_disabled,'user',$user_id);

	if($user_disabled == 0) {
		print_log "[INFO] The user '$user_id' is already enabled. Nothing to do.\n\n";
		exit;
	}
	
	print_log "[INFO] Enabling user '$user_id'\n\n";

	$user_id = safe_input($user_id);

    db_do ($dbh, "UPDATE tusuario SET disabled = '0' WHERE id_user = '$user_id'");
    	
    exit;
}

###############################################################################
# Disable user
# Related option: --disable_user
###############################################################################
sub cli_user_disable () {
	my $user_id = @ARGV[2];

	my $user_disabled = get_user_disabled ($dbh, $user_id);
	
	exist_check($user_disabled,'user',$user_id);

	if($user_disabled == 1) {
		print_log "[INFO] The user '$user_id' is already disabled. Nothing to do.\n\n";
		exit;
	}
	
	print_log "[INFO] Disabling user '$user_id'\n\n";

	$user_id = safe_input($user_id);
	
    db_do ($dbh, "UPDATE tusuario SET disabled = '1' WHERE id_user = '$user_id'");
    	
    exit;
}

###############################################################################
# Stop Planned downtime
# Related option: --stop_downtime
###############################################################################
sub cli_stop_downtime () {
	my $downtime_name = @ARGV[2];

	my $downtime_id = pandora_get_planned_downtime_id ($dbh, $downtime_name);
	exist_check($downtime_id,'planned downtime',$downtime_id);
	
	my $current_time = time;
	my $downtime_date_to = get_db_value ($dbh, 'SELECT date_to FROM tplanned_downtime WHERE id=?', $downtime_id);
	
	if($current_time >= $downtime_date_to) {
		print_log "[INFO] Planned_downtime '$downtime_name' is already stopped\n\n";
		exit;
	}

	print_log "[INFO] Stopping planned downtime '$downtime_name'\n\n";
		
	my $parameters->{'date_to'} = time;
		
	db_process_update($dbh, 'tplanned_downtime', $parameters, {'id' => $downtime_id});
}

###############################################################################
# Get module data
# Related option: --get_module_data
###############################################################################
sub cli_module_get_data () {
	my ($agent_name, $module_name, $interval, $csv_separator) = @ARGV[2..5];
	
	$csv_separator = '|' unless defined($csv_separator);
	
	if ($interval <= 0) {
		print_log "[ERROR] Interval must be a possitive value\n\n";
		exit;
	}
	
	
	
	my $agent_id = get_agent_id($dbh,$agent_name);
	exist_check($agent_id, 'agent name', $agent_name);
	
	my $module_id = get_agent_module_id($dbh, $module_name, $agent_id);
	exist_check($module_id, 'module name', $module_name);
	
	my $id_agent_module = get_agent_module_id ($dbh, $module_name, $agent_id);
	
	my $module_type_id = get_db_value($dbh,
		"SELECT id_tipo_modulo FROM tagente_modulo WHERE id_agente_modulo = ?",
		$id_agent_module);
	
	my $module_type = get_db_value($dbh,
		"SELECT nombre FROM ttipo_modulo WHERE id_tipo = ?",
		$module_type_id);
	
	my @data = NULL;
	if ($module_type eq "log4x") {
		@data = get_db_rows ($dbh, "SELECT utimestamp, datos 
			FROM tagente_datos_log4x 
			WHERE id_agente_modulo = $id_agent_module 
			AND utimestamp > (UNIX_TIMESTAMP(NOW()) - $interval) 
			ORDER BY utimestamp DESC");
	}
	elsif ($module_type =~ m/_string/) {
		print("aaaa\n");
		@data = get_db_rows ($dbh, "SELECT utimestamp, datos 
			FROM tagente_datos_string 
			WHERE id_agente_modulo = $id_agent_module 
			AND utimestamp > (UNIX_TIMESTAMP(NOW()) - $interval) 
			ORDER BY utimestamp DESC");
	}
	elsif ($module_type =~ m/_inc$/) {
		@data = get_db_rows ($dbh, "SELECT utimestamp, datos 
			FROM tagente_datos_inc 
			WHERE id_agente_modulo = $id_agent_module 
			AND utimestamp > (UNIX_TIMESTAMP(NOW()) - $interval) 
			ORDER BY utimestamp DESC");
	}
	else {
		@data = get_db_rows ($dbh, "SELECT utimestamp, datos 
			FROM tagente_datos 
			WHERE id_agente_modulo = $id_agent_module 
			AND utimestamp > (UNIX_TIMESTAMP(NOW()) - $interval) 
			ORDER BY utimestamp DESC");
	}
	
	
	
	foreach my $data_timestamp (@data) {
		print $data_timestamp->{'utimestamp'};
		print $csv_separator;
		print $data_timestamp->{'datos'};
		print "\n";
	}
	
	exit;
}

##############################################################################
# Enable or disable event flow protection
# Related option: --create_netflow_filter
##############################################################################
sub cli_set_event_storm_protection () {
	my $value = @ARGV[2];
	
	# Check for a valid value
	if ($value != 0 && $value != 1) {
		print_log "[ERROR] Invalid value: $value. Value must be either 0 or 1\n\n";
		return;
	}

	# Set the value of event
	db_do ($dbh, 'UPDATE tconfig SET value=? WHERE token=?', $value, 'event_storm_protection');
}

##############################################################################
# Return event name given a event id
##############################################################################

sub pandora_get_event_name($$) {
	my ($dbh,$id_event) = @_;
	
	my $event_name = get_db_value($dbh, 'SELECT evento FROM tevento WHERE id_evento = ?',$id_event);
	
	return defined ($event_name) ? $event_name : -1;
}

##########################################################################
## Update event from hash
##########################################################################
sub pandora_update_event_from_hash ($$$$) {
	my ($parameters, $where_column, $where_value, $dbh) = @_;
	
	my $event_id = db_process_update($dbh, 'tevento', $parameters, {$where_column => $where_value});
	return $event_id;
}

##############################################################################
# Return event comment given a event id
##############################################################################

sub pandora_get_event_comment($$) {
	my ($dbh,$id_event) = @_;

	my $event_name = get_db_value($dbh, 'SELECT user_comment FROM tevento WHERE id_evento = ?',$id_event);

	return defined ($event_name) ? $event_name : -1;
}

##############################################################################
# Return user id given a user name
##############################################################################

sub pandora_get_user_id($$) {
	my ($dbh,$user_name) = @_;
	
	my $user_id = get_db_value($dbh, 'SELECT id_user FROM tusuario WHERE id_user = ? or fullname = ?',$user_name, $user_name);
	
	return defined ($user_id) ? $user_id : -1;
}

##############################################################################
# Return network component id given the name
##############################################################################

sub pandora_get_network_component_id($$) {
	my ($dbh,$name) = @_;
	
	my $nc_id = get_db_value($dbh, 'SELECT id_nc FROM tnetwork_component WHERE name = ?',safe_input($name));
	
	return defined ($nc_id) ? $nc_id : -1;
}

##############################################################################
# Create special day
# Related option: --create_special_day
##############################################################################

sub cli_create_special_day() {
	my ($special_day, $same_day, $description, $group_name) = @ARGV[2..5];
	my $special_day_exists = pandora_get_special_day_id ($dbh, $special_day);
	non_exist_check($special_day_exists,'special day',$special_day);

	my $group_id = 0;
	
	# If group name is not defined, we assign group All (0)
	if(defined($group_name)) {
		$group_id = get_group_id($dbh, decode('UTF-8', $group_name));
		exist_check($group_id,'group',$group_name);
	}
	else {
		$group_name = 'All';
	}

	if ($special_day !~ /^[0-9]{4}-[0-9]{2}-[0-9]{2}$/) {
		print_log "[ERROR] '$special_day' is invalid date format.\n\n";
		$param = '--create_special_day';
		help_screen ();
		exit 1;
	}
	if ($same_day !~ /monday|tuesday|wednesday|thursday|friday|saturday|sunday/) {
		print_log "[ERROR] '$same_day' is invalid day.\n\n";
		$param = '--create_special_day';
		help_screen ();
		exit 1;
	}
	
	my %parameters;
	
	$parameters{"${RDBMS_QUOTE}date${RDBMS_QUOTE}"} = $special_day;
	$parameters{'same_day'} = $same_day;
	$parameters{'description'} = decode('UTF-8', $description);
	$parameters{'id_group'} = $group_id;

	pandora_create_special_day_from_hash ($conf, \%parameters, $dbh);
}

##############################################################################
# Update a special day.
# Related option: --update_special_day
##############################################################################

sub cli_update_special_day() {
	my ($special_day,$field,$new_value) = @ARGV[2..4];
	
	my $special_day_id = pandora_get_special_day_id ($dbh, $special_day);
	exist_check($special_day_id,'special day',$special_day);
	
	if($field eq 'date') {
		if ($new_value !~ /^[0-9]{4}-[0-9]{2}-[0-9]{2}$/) {
			print_log "[ERROR] '$new_value' is invalid date format.\n\n";
			$param = '--update_special_day';
			help_screen ();
			exit 1;
		}
	}
	elsif($field eq 'same_day') {
		if ($new_value !~ /monday|tuesday|wednesday|thursday|friday|saturday|sunday/) {
			print_log "[ERROR] '$new_value' is invalid day.\n\n";
			$param = '--update_special_day';
			help_screen ();
			exit 1;
		}
	}
	elsif($field eq 'description') {
		$new_value = decode('UTF-8', $new_value);
	}
	elsif($field eq 'group') {
		my $group_id = 0;

		$group_id = get_group_id($dbh, decode('UTF-8', $new_value));
		exist_check($group_id,'group',$new_value);

		$new_value = $group_id;
		$field = 'id_group';
	}
	else {
		print_log "[ERROR] Field '$field' doesnt exist\n\n";
		exit;
	}
		
	print_log "[INFO] Updating field '$field' in special day '$special_day'\n\n";
	
	my $update;
	
	$update->{$field} = $new_value;
	
	pandora_update_special_day_from_hash ($update, 'id', $special_day_id, $dbh);
}

##############################################################################
# Delete a special_day.
# Related option: --delete_special_day
##############################################################################

sub cli_delete_special_day() {
	my $special_day = @ARGV[2];
	
	print_log "[INFO] Deleting special day '$special_day' \n\n";
	
	my $result = pandora_delete_special_day($dbh,$special_day);
	exist_check($result,'special day',$special_day);
}


###############################################################################
###############################################################################
# MAIN
###############################################################################
###############################################################################

sub pandora_manage_main ($$$) {
	my ($conf, $dbh, $history_dbh) = @_;

	my @args = @ARGV;
 	my $ltotal=$#args; 
	my $ax;

 	# Has read setup file ok ?
 	if ( $ltotal == 0 ) {
		print_log "[ERROR] No valid arguments\n\n";
		help_screen();
		exit;
 	}
	else {
		$param = $args[1];

		# help!
		if ($param =~ m/--*h\w*\z/i ) {
			$param = '';
			help_screen () ;
			exit;
		}
		elsif ($param eq '--disable_alerts') {
			param_check($ltotal, 0);
			cli_disable_alerts ($conf, $dbh);
		}
		elsif ($param eq '--enable_alerts') {
			param_check($ltotal, 0);
			cli_enable_alerts ($conf, $dbh);
		}
		elsif ($param eq '--disable_eacl') {
			param_check($ltotal, 0);
			cli_disable_eacl ($conf, $dbh);
		}
		elsif ($param eq '--enable_eacl') {
			param_check($ltotal, 0);
			cli_enable_eacl ($conf, $dbh);
		}
		elsif ($param eq '--disable_double_auth') {
			param_check($ltotal, 1);
			cli_disable_double_auth();
		}
		elsif ($param eq '--disable_group') {
			param_check($ltotal, 1);
			cli_disable_group();
		}
		elsif ($param eq '--enable_group') {
			param_check($ltotal, 1);
			cli_enable_group();
		}
		elsif ($param eq '--create_agent') {
			param_check($ltotal, 7, 3);
			cli_create_agent();
		}
		elsif ($param eq '--delete_agent') {
			param_check($ltotal, 1);
			cli_delete_agent();
		}
		elsif ($param eq '--create_data_module') {
			param_check($ltotal, 30, 24);
			cli_create_data_module(0);
		}
		elsif ($param eq '--create_web_module') {
			param_check($ltotal, 30, 24);
			cli_create_web_module(0);
		}
		elsif ($param eq '--create_module_group') {
			param_check($ltotal, 1, 1);
			cli_create_module_group();
		}
		elsif ($param eq '--create_network_module') {
			param_check($ltotal, 32, 20);
			cli_create_network_module(0);
		}
		elsif ($param eq '--create_snmp_module') {
			param_check($ltotal, 40, 28);
			cli_create_snmp_module(0);
		}
		elsif ($param eq '--create_plugin_module') {
			param_check($ltotal, 34, 19);
			cli_create_plugin_module(0);
		}
		elsif ($param eq '--delete_module') {
			param_check($ltotal, 2);
			cli_delete_module();
		}
		elsif ($param eq '--delete_not_policy_modules') {
			param_check($ltotal, 0);
			cli_delete_not_policy_modules();
		}
		elsif ($param eq '--create_template_module') {
			param_check($ltotal, 3);
			cli_create_template_module();
		}
		elsif ($param eq '--delete_template_module') {
			param_check($ltotal, 3);
			cli_delete_template_module();
		}
		elsif ($param eq '--create_template_action') {
			param_check($ltotal, 6, 2);
			cli_create_template_action();
		}
		elsif ($param eq '--delete_template_action') {
			param_check($ltotal, 4);
			cli_delete_template_action();
		}
		elsif ($param eq '--data_module') {
			param_check($ltotal, 6, 1);
			cli_data_module();
		}
		elsif ($param eq '--create_user') {
			param_check($ltotal, 4, 1);
			cli_create_user();
		}
		elsif ($param eq '--delete_user') {
			param_check($ltotal, 1);
			cli_delete_user();
		}
		elsif ($param eq '--add_profile') {
			param_check($ltotal, 3);
			cli_add_profile();
		}
		elsif ($param eq '--create_profile') {
			param_check($ltotal, 24);
			cli_create_profile();
		}
		elsif ($param eq '--delete_profile') {
			param_check($ltotal, 3);
			cli_delete_profile();
		}
		elsif ($param eq '--create_event') {
			param_check($ltotal, 18, 15);
			cli_create_event();
		}		
		elsif ($param eq '--validate_event') {
			param_check($ltotal, 7, 6);
			cli_validate_event();
		}
		elsif ($param eq '--validate_event_id') {
			param_check($ltotal, 1);
			cli_validate_event_id();
		}
		elsif ($param eq '--get_event_info') {
			param_check($ltotal, 2,1);
			cli_get_event_info();
		}
		elsif ($param eq '--add_event_comment') {
			param_check($ltotal, 3);
			cli_add_event_comment();
		}
		elsif ($param eq '--create_incident') {
			param_check($ltotal, 7, 1);
			cli_create_incident();
		}
		elsif ($param eq '--delete_data') {
			param_check($ltotal, 3, 1);
			cli_delete_data($ltotal);
		}
		elsif ($param eq '--apply_policy') {
			param_check($ltotal, 1);
			cli_apply_policy();
		}
		elsif ($param eq '--disable_policy_alerts') {
			param_check($ltotal, 1);
			cli_disable_policy_alerts();
		}
		elsif ($param eq '--create_group') {
			param_check($ltotal, 4, 3);
			cli_create_group();
		}
		elsif ($param eq '--delete_group') {
			param_check($ltotal, 1);
			cli_delete_group();
		}
		elsif ($param eq '--update_group') {
			param_check($ltotal, 5,4);
			cli_update_group();
		}
		elsif ($param eq '--add_agent_to_policy') {
			param_check($ltotal, 2);
			cli_policy_add_agent();
		}
		elsif ($param eq '--enable_user') {
			param_check($ltotal, 1);
			cli_user_enable();
		}
		elsif ($param eq '--disable_user') {
			param_check($ltotal, 1);
			cli_user_disable();
		}
		elsif ($param eq '--update_user') {
			param_check($ltotal, 3);
			cli_user_update();
		}
		elsif ($param eq '--add_profile_to_user') {
			param_check($ltotal, 3, 1);
			cli_user_add_profile();
		}
		elsif ($param eq '--get_module_data') {
			param_check($ltotal, 4, 1);
			cli_module_get_data();
		}
		elsif ($param eq '--add_collection_to_policy') {
			param_check($ltotal, 2, 2);
			cli_add_collection_to_policy();
		}
		elsif ($param eq '--create_policy_data_module_from_local_component') {
			param_check($ltotal, 2, 2);
			cli_create_policy_data_module_from_local_component();
		}
		elsif ($param eq '--create_policy_web_module_from_local_component') {
			param_check($ltotal, 2, 2);
			cli_create_policy_web_module_from_local_component();
		}
		elsif ($param eq '--create_policy') {
			param_check($ltotal, 3, 2);
			cli_create_policy();
		}
		elsif ($param eq '--create_policy_data_module') {
			param_check($ltotal, 28, 20);
			cli_create_data_module(1);
		}
		elsif ($param eq '--create_policy_web_module') {
			param_check($ltotal, 28, 20);
			cli_create_web_module(1);
		}
		elsif ($param eq '--create_policy_network_module') {
			param_check($ltotal, 30, 20);
			cli_create_network_module(1);
		}
		elsif ($param eq '--create_policy_snmp_module') {
			param_check($ltotal, 39, 27);
			cli_create_snmp_module(1);
		}
		elsif ($param eq '--create_policy_plugin_module') {
			param_check($ltotal, 33, 19);
			cli_create_plugin_module(1);
		}
		elsif ($param eq '--create_alert_template') {
			param_check($ltotal, 19, 15);
			cli_create_alert_template();
		}
		elsif ($param eq '--delete_alert_template') {
			param_check($ltotal, 1);
			cli_delete_alert_template();
		}
		elsif ($param eq '--update_alert_template') {
			param_check($ltotal, 3);
			cli_alert_template_update();
		}
		elsif ($param eq '--update_module') {
			param_check($ltotal, 4);
			cli_module_update();
		}
		elsif ($param eq '--exec_from_file') {
			cli_exec_from_file();
		}
		elsif ($param eq '--stop_downtime') {
			cli_stop_downtime();
		}
		elsif ($param eq '--apply_all_policies') {
			param_check($ltotal, 0);
			cli_apply_all_policies();
		}
		elsif ($param eq '--validate_all_alerts') {
			param_check($ltotal, 0);
			cli_validate_all_alerts();
		}
		elsif ($param eq '--validate_policy_alerts') {
			param_check($ltotal, 1);
			cli_validate_policy_alerts();
		}
		elsif ($param eq '--get_module_id') {
			param_check($ltotal, 2);
			cli_get_module_id();
		}
		elsif ($param eq '--get_agent_group') {
			param_check($ltotal, 1);
			cli_get_agent_group();
		}
		elsif ($param eq '--get_agent_group_id') {
			param_check($ltotal, 1);
			cli_get_agent_group_id();
		}
		elsif ($param eq '--get_agents_module_current_data') {
			param_check($ltotal, 1);
			cli_get_agents_module_current_data();
		}
		elsif ($param eq '--get_agent_modules') {
			param_check($ltotal, 1);
			cli_get_agent_modules();
		}
		elsif ($param eq '--get_policy_modules') {
			param_check($ltotal, 1);
			cli_get_policy_modules();
		}
		elsif ($param eq '--get_policies') {
			param_check($ltotal, 1, 1);
			cli_get_policies();
		}
		elsif ($param eq '--get_agents') {
			param_check($ltotal, 6, 6);
			cli_get_agents();
		}
		elsif ($param eq '--delete_conf_file') {
			param_check($ltotal, 1);
			cli_delete_conf_file();
		}
		elsif ($param eq '--clean_conf_file') {
			param_check($ltotal, 1, 1);
			cli_clean_conf_file();
		}
		elsif ($param eq '--update_agent') {
			param_check($ltotal, 3);
			cli_agent_update();
		}
		elsif ($param eq '--get_bad_conf_files') {
			param_check($ltotal, 0);
			cli_get_bad_conf_files();
		}
		elsif ($param eq '--create_network_module_from_component') {
			param_check($ltotal, 2);
			cli_create_network_module_from_component();
		}
		elsif ($param eq '--create_netflow_filter') {
			param_check($ltotal, 5);
			cli_create_netflow_filter();
		}
		elsif ($param eq '--create_snmp_trap') {
			param_check($ltotal, 4);
			cli_create_snmp_trap ($conf, $dbh);
		}
		elsif ($param eq '--set_event_storm_protection') {
			param_check($ltotal, 1);
			cli_set_event_storm_protection();
		} 
		elsif ($param eq '--create_custom_graph') {
			param_check($ltotal, 11);
			cli_create_custom_graph();
		}
		elsif ($param eq '--delete_custom_graph') {
			param_check($ltotal, 1);
			cli_delete_custom_graph();
		}
		elsif ($param eq '--edit_custom_graph') {
			param_check($ltotal, 10);
			cli_edit_custom_graph();
		}
		elsif ($param eq '--add_modules_to_graph') {
			param_check($ltotal, 3);
			cli_add_modules_to_graph();
		}
		elsif ($param eq '--delete_modules_to_graph') {
			param_check($ltotal, 3);
			cli_delete_modules_to_graph();
		}
		elsif ($param eq '--create_special_day') {
			param_check($ltotal, 4);
			cli_create_special_day();
		}
		elsif ($param eq '--update_special_day') {
			param_check($ltotal, 3);
			cli_update_special_day();
		}
		elsif ($param eq '--delete_special_day') {
			param_check($ltotal, 1);
			cli_delete_special_day();
		}
		elsif ($param eq '--create_data_module_from_local_component') {
			param_check($ltotal, 2);
			cli_create_data_module_from_local_component();
		}
		elsif ($param eq '--create_web_module_from_local_component') {
			param_check($ltotal, 2);
			cli_create_web_module_from_local_component();
		}
		elsif ($param eq '--create_local_component') {
			param_check($ltotal, 35, 33);
			cli_create_local_component();
		}
		elsif ($param eq '--recreate_collection') {
			param_check($ltotal, 1);
			cli_recreate_collection();
		}
		elsif ($param eq '--create_tag') {
			param_check($ltotal, 4, 2);
			cli_create_tag();
		} 
		elsif ($param eq '--add_tag_to_user_profile') {
			param_check($ltotal, 4);
			cli_add_tag_to_user_profile();
		} 
		elsif ($param eq '--add_tag_to_module') {
			param_check($ltotal, 3);
			cli_add_tag_to_module();
		} 
		elsif ($param eq '--create_downtime') {
			param_check($ltotal, 19);
			cli_create_planned_downtime();
		}
		elsif ($param eq '--add_item_downtime') {
			param_check($ltotal, 3);
			cli_add_item_planned_downtime();
		}
		elsif ($param eq '--get_all_planned_downtimes') {
			param_check($ltotal, 5, 4);
			cli_get_all_planned_downtime();
		}
		elsif ($param eq '--get_planned_downtimes_items') {
			param_check($ltotal, 5, 4);
			cli_get_planned_downtimes_items();
		}
		elsif ($param eq '--create_synthetic') {
			#aram_check($ltotal, 1);
			cli_create_synthetic();
		}
		elsif ($param eq '--set_planned_downtimes_deleted') {
			param_check($ltotal, 1);
			cli_set_delete_planned_downtime();
		}
		elsif ($param eq '--locate_agent') {
			param_check($ltotal, 1);
			cli_locate_agent();
		} 
		else {
			print_log "[ERROR] Invalid option '$param'.\n\n";
			$param = '';
			help_screen ();
			exit;
		}
	}

    exit;
}

##############################################################################
# Create a custom graph.
# Related option: --create_custom_graph
##############################################################################

sub cli_create_custom_graph() {
	
	my ($name,$description,$user,$idGroup,$width,$height,$events,$stacked,$period,$modules,$separator) = @ARGV[2..12];
	
	$separator = ($separator ne '') ? $separator : ';';
	
	my @module_array = split($separator, $modules);
	
	$description = ($description ne '') ? safe_input($description) : '';
	$width = ($width ne '') ? $width : 550;
	$height = ($height ne '') ? $height : 210;
	$period = ($period ne '') ? $period : 86400;
	$events = ($events ne '') ? $events : 0;
	$stacked = ($stacked ne '') ? $stacked : 0;
	$idGroup = ($idGroup ne '') ? $idGroup : 0;
	
	my $id_graph = pandora_create_custom_graph($name,$description,$user,$idGroup,$width,$height,$events,$stacked,$period,$dbh);
	
	if ($id_graph != 0) { #~ insert source
		if ($modules ne '') {
			foreach my $module (@module_array) {
				pandora_insert_graph_source($id_graph,$module,1,$dbh);
			}
		}
	}
}

##############################################################################
# Delete a custom graph.
# Related option: --delete_custom_graph
##############################################################################
sub cli_delete_custom_graph () {
	
	my ($id_graph) = @ARGV[2];
	
	my $result = pandora_delete_graph_source($id_graph, $dbh);
	
	pandora_delete_custom_graph($id_graph, $dbh);
}

##############################################################################
# Edit a custom graph.
# Related option: --edit_custom_graph
##############################################################################
sub cli_edit_custom_graph() {
	
	my ($id_graph,$name,$description,$user,$idGroup,$width,$height,$events,$stacked,$period) = @ARGV[2..12];

	pandora_edit_custom_graph($id_graph,$name,$description,$user,$idGroup,$width,$height,$events,$stacked,$period,$dbh);
	
}

sub cli_add_modules_to_graph () {
	
	my ($id_graph,$modules,$separator) = @ARGV[2..4];
	
	$separator = ($separator ne '') ? $separator : ';';
	
	my @module_array = split($separator, $modules);
	
	foreach my $module (@module_array) {
		pandora_insert_graph_source($id_graph,$module,1,$dbh);
	}
}

sub cli_delete_modules_to_graph () {
	
	my ($id_graph,$modules,$separator) = @ARGV[2..4];
	
	$separator = ($separator ne '') ? $separator : ';';
	
	my @module_array = split($separator, $modules);
	
	foreach my $module (@module_array) {
		pandora_delete_graph_source($id_graph, $dbh, $module);
	}
}

##############################################################################
# Return local component id given the name
##############################################################################

sub pandora_get_local_component_id($$) {
	my ($dbh,$name) = @_;
	
	my $lc_id = get_db_value($dbh, 'SELECT id FROM tlocal_component WHERE name = ?',safe_input($name));
	
	return defined ($lc_id) ? $lc_id : -1;
}

##############################################################################
# Create policy
# Related option: --create_policy
##############################################################################
sub cli_create_policy () {
	my ($policy_name, $group_name, $description) = @ARGV[2..4];
	
	my $policy_id = enterprise_hook('get_policy_id',[$dbh, safe_input($policy_name)]);
	
	non_exist_check($policy_id,'policy',$policy_name);
	
	my $id_group = get_group_id($dbh,$group_name);
	exist_check($id_group,'group',$group_name);
	
	my $id = enterprise_hook('create_policy',[$dbh, $policy_name, $description, $id_group]);
	
	return $id;
}

##############################################################################
# Add collection to a policy
# Related option: --add_collection_to_policy
##############################################################################
sub cli_add_collection_to_policy () {
	my ($policy_name, $collection_name) = @ARGV[2..3];
	
	my $policy_id = enterprise_hook('get_policy_id',[$dbh, safe_input($policy_name)]);
	exist_check($policy_id,'policy',$policy_name);
	
	my $collection_id = enterprise_hook('get_collection_id',[$dbh, safe_input($collection_name)]);
	exist_check($collection_id,'group',$collection_name);
	
	my $id = enterprise_hook('add_collection_to_policy_db',[$dbh, $policy_id, $collection_id]);
	
	return $id;
}

##############################################################################
# Create data module from local component.
# Related option: --create_data_module_from_local_component
##############################################################################

sub cli_create_data_module_from_local_component() {
	my ($agent_name, $component_name) = @ARGV[2..3];
	
	my $agent_id = get_agent_id($dbh,$agent_name);
	exist_check($agent_id,'agent',$agent_name);
		
	my $lc_id = pandora_get_local_component_id($dbh, $component_name);
	exist_check($lc_id,'local component',$component_name);
	
	my $module_exists = get_agent_module_id($dbh, $component_name, $agent_id);
	non_exist_check($module_exists, 'module name', $component_name);
	
	# Get local component data
	my $component = get_db_single_row ($dbh, 'SELECT * FROM tlocal_component WHERE id = ?', $lc_id);
	
	#~ pandora_create_module_from_local_component ($conf, $component, $agent_id, $dbh);
	enterprise_hook('pandora_create_module_from_local_component',[$conf, $component, $agent_id, $dbh]);
}
##############################################################################
# Create web module from local component.
# Related option: --create_web_module_from_local_component
##############################################################################

sub cli_create_web_module_from_local_component() {
	my ($agent_name, $component_name) = @ARGV[2..3];
	
	my $agent_id = get_agent_id($dbh,$agent_name);
	exist_check($agent_id,'agent',$agent_name);
		
	my $lc_id = pandora_get_local_component_id($dbh, $component_name);
	exist_check($lc_id,'local component',$component_name);
	
	my $module_exists = get_agent_module_id($dbh, $component_name, $agent_id);
	non_exist_check($module_exists, 'module name', $component_name);
	
	# Get local component data
	my $component = get_db_single_row ($dbh, 'SELECT * FROM tlocal_component WHERE id = ?', $lc_id);
	
	#~ pandora_create_module_from_local_component ($conf, $component, $agent_id, $dbh);
	enterprise_hook('pandora_create_module_from_local_component',[$conf, $component, $agent_id, $dbh]);
}

##############################################################################
# Create policy data module from local component.
# Related option: --create_policy_data_module_from_local_component
##############################################################################
sub cli_create_policy_data_module_from_local_component() {
	my ($policy_name, $component_name) = @ARGV[2..3];
	
	my $policy_id = enterprise_hook('get_policy_id',[$dbh, safe_input($policy_name)]);
	exist_check($policy_id,'policy',$policy_name);
	
	my $lc_id = pandora_get_local_component_id($dbh, $component_name);
	exist_check($lc_id,'local component',$component_name);
	
	# Get local component data
	my $component = get_db_single_row ($dbh, 'SELECT * FROM tlocal_component WHERE id = ?', $lc_id);
	
	enterprise_hook('pandora_create_policy_data_module_from_local_component',[$conf, $component, $policy_id, $dbh]);
}

##############################################################################
# Create policy web module from local component.
# Related option: --create_policy_web_module_from_local_component
##############################################################################
sub cli_create_policy_web_module_from_local_component() {
	my ($policy_name, $component_name) = @ARGV[2..3];
	
	my $policy_id = enterprise_hook('get_policy_id',[$dbh, safe_input($policy_name)]);
	exist_check($policy_id,'policy',$policy_name);
	
	my $lc_id = pandora_get_local_component_id($dbh, $component_name);
	exist_check($lc_id,'local component',$component_name);
	
	# Get local component web
	my $component = get_db_single_row ($dbh, 'SELECT * FROM tlocal_component WHERE id = ?', $lc_id);
	
	enterprise_hook('pandora_create_policy_web_module_from_local_component',[$conf, $component, $policy_id, $dbh]);
}

##############################################################################
# Create local component.
# Related option: --create_local_component
##############################################################################

sub cli_create_local_component() {

	my ($component_name, $data, $description, $id_os, $os_version, $id_network_component_group, $type,
		$min,$max,$module_interval, $id_module_group, $history_data, $min_warning, $max_warning, $str_warning,
		$min_critical, $max_critical, $str_critical, $min_ff_event, $post_process, $unit, $wizard_level,
	    $critical_instructions, $warning_instructions, $unknown_instructions, $critical_inverse, $warning_inverse,
	    $id_category, $tags, $disabled_types_event, $min_ff_event_normal, $min_ff_event_warning, $min_ff_event_critical,
	    $each_ff, $ff_timeout) = @ARGV[2..37];
	
	my %parameters;
	
	$parameters{'name'} = safe_input($component_name);
	my $data_aux = safe_input($data);
	$data_aux =~ s/&#92;n/&#x0a;/g;
	$parameters{'data'} = $data_aux;
	$parameters{'description'} = safe_input($description) unless !defined ($description);
	$parameters{'id_os'} = $id_os unless !defined ($id_os);
	$parameters{'type'} = $type unless !defined ($type);
	if (defined $id_network_component_group) {
		$parameters{'id_network_component_group'} = $id_network_component_group;
	} else {
		$parameters{'id_network_component_group'} = 1;
	}
	$parameters{'max'} = $max unless !defined ($max);
	$parameters{'min'} = $min unless !defined ($min);
	$parameters{'module_interval'} = $module_interval unless !defined ($module_interval);
	$parameters{'id_module_group'} = $id_module_group unless !defined ($id_module_group);
	$parameters{'history_data'} = safe_input($history_data) unless !defined ($history_data);
	$parameters{'min_warning'} = $min_warning unless !defined ($min_warning);
	$parameters{'max_warning'} = $max_warning unless !defined ($max_warning);
	$parameters{'str_warning'} = $str_warning unless !defined ($str_warning);
	$parameters{'min_critical'} = $min_critical unless !defined ($min_critical);
	$parameters{'max_critical'} = $max_critical unless !defined ($max_critical);
	$parameters{'str_critical'} = $str_critical unless !defined ($str_critical);
	$parameters{'min_ff_event'} = $min_ff_event unless !defined ($min_ff_event);
	$parameters{'post_process'} = $post_process unless !defined ($post_process);
	$parameters{'unit'} = $unit  unless !defined ($unit);
	$parameters{'wizard_level'} = $wizard_level unless !defined ($wizard_level);
	$parameters{'critical_instructions'} = safe_input($critical_instructions) unless !defined ($critical_instructions);
	$parameters{'warning_instructions'} = safe_input($warning_instructions) unless !defined ($warning_instructions);
	$parameters{'unknown_instructions'} = safe_input($unknown_instructions) unless !defined ($unknown_instructions);
	$parameters{'critical_inverse'} = $critical_inverse unless !defined ($critical_inverse);
	$parameters{'warning_inverse'} = $warning_inverse unless !defined ($warning_inverse);
	$parameters{'id_category'} = $id_category unless !defined ($id_category);
	$parameters{'tags'} = safe_input($tags) unless !defined ($tags);

	my $disabled_types_event_hash = {};
	if ($disabled_types_event) {
		$disabled_types_event_hash->{'going_unknown'} = 0;
	}
	else {
		$disabled_types_event_hash->{'going_unknown'} = 1;
	}
	my $disabled_types_event_json = encode_json($disabled_types_event_hash);
	$parameters{'disabled_types_event'} = $disabled_types_event_json unless !defined ($disabled_types_event);
	
	$parameters{'min_ff_event_normal'} = $min_ff_event_normal unless !defined ($min_ff_event_normal);
	$parameters{'min_ff_event_warning'} = $min_ff_event_warning unless !defined ($min_ff_event_warning);
	$parameters{'min_ff_event_critical'} = $min_ff_event_critical unless !defined ($min_ff_event_critical);
	$parameters{'each_ff'} = $each_ff unless !defined ($each_ff);
	$parameters{'ff_timeout'} = $ff_timeout unless !defined ($ff_timeout);
	
	my $component_id = enterprise_hook('pandora_create_local_component_from_hash',[$conf, \%parameters, $dbh]);
}

##############################################################################
# Create a new tag.
##############################################################################

sub cli_create_tag() {
	my ($tag_name, $tag_description, $tag_url, $tag_email) = @ARGV[2..5];

	# Call the API.
	my $result = api_call(\%conf, 'set', 'create_tag', undef, undef, "$tag_name|$tag_description|$tag_url|$tag_email");
	print "\n$result\n";
}

##############################################################################
# Add a tag to the specified profile and group. 
##############################################################################

sub cli_add_tag_to_user_profile() {
	my ($user_id, $tag_name, $group_name, $profile_name) = @ARGV[2..5];

	# Check the user.
	my $user_exists = get_user_exists($dbh, $user_id);
	exist_check($user_exists, 'user', $user_id);

	# Check the group.
	my $group_id;
	if ($group_name eq 'All') {
		$group_id = 0;
	} else {
		$group_id = get_group_id($dbh, $group_name);
		exist_check($group_id, 'group', $group_name);
	}

	# Check the profile.
	my $profile_id = get_profile_id($dbh, $profile_name);
	exist_check($profile_id, 'profile', $profile_name);

	# Make sure the tag exists.
	my $tag_id = get_tag_id($dbh, $tag_name);
	exist_check($tag_id, 'tag', $tag_name);

	# Make sure the profile is associated to the user.
	my $user_profile_id = get_user_profile_id($dbh, $user_id, $profile_id, $group_id);
	exist_check($user_profile_id, 'given profile and group combination for user', $user_id);

	# Call the API.
	my $result = api_call(\%conf, 'set', 'tag_user_profile', $user_id, $tag_id, "$group_id|$profile_id");
	print "\n$result\n";
}

##############################################################################
# Add a tag to the specified profile and group. 
##############################################################################

sub cli_add_tag_to_module() {
	my ($agent_name, $module_name, $tag_name) = @ARGV[2..4];

	# Check the tag.
	my $tag_id = get_tag_id($dbh, $tag_name);
	exist_check($tag_id, 'tag', $tag_name);

	# Check the agent.
	my $agent_id = get_agent_id($dbh, $agent_name);
	exist_check($agent_id, 'agent', $agent_name);

	# Check the module.
	my $module_id = get_agent_module_id($dbh, $module_name, $agent_id);
	exist_check($module_id, 'module name', $module_name);

	# Call the API.
	my $result = api_call(\%conf, 'set', 'add_tag_module', $module_id, $tag_id);
	print "\n$result\n";
}<|MERGE_RESOLUTION|>--- conflicted
+++ resolved
@@ -35,11 +35,7 @@
 Encode::Locale::decode_argv;
 
 # version: define current version
-<<<<<<< HEAD
-my $version = "7.0NG.710 PS170816";
-=======
 my $version = "7.0NG.711 PS170901";
->>>>>>> 53e61715
 
 # save program name for logging
 my $progname = basename($0);
@@ -3227,8 +3223,13 @@
 	exist_check($event_name,'event',$id_event);
 	
 	$csv_separator = '|' unless defined($csv_separator);
-	
-	my $query = "SELECT * FROM tevento where id_evento=".$id_event;
+
+	my $event_table = "tevento";
+	if (is_metaconsole($conf) == 1) {
+		$event_table = "tmetaconsole_event";
+	}
+	
+	my $query = "SELECT * FROM " . $event_table . " where id_evento=" . $id_event;
 
 	my $header = "Event ID".$csv_separator."Event name".$csv_separator."Agent ID".$csv_separator."User ID".$csv_separator.
 				"Group ID".$csv_separator."Status".$csv_separator."Timestamp".$csv_separator."Event type".$csv_separator.
@@ -4575,7 +4576,12 @@
 sub pandora_get_event_name($$) {
 	my ($dbh,$id_event) = @_;
 	
-	my $event_name = get_db_value($dbh, 'SELECT evento FROM tevento WHERE id_evento = ?',$id_event);
+	my $event_table = "tevento";
+	if (is_metaconsole($conf) == 1) {
+		$event_table = "tmetaconsole_event";
+	}
+
+	my $event_name = get_db_value($dbh, 'SELECT evento FROM ' . $event_table . ' WHERE id_evento = ?',$id_event);
 	
 	return defined ($event_name) ? $event_name : -1;
 }
@@ -4586,7 +4592,12 @@
 sub pandora_update_event_from_hash ($$$$) {
 	my ($parameters, $where_column, $where_value, $dbh) = @_;
 	
-	my $event_id = db_process_update($dbh, 'tevento', $parameters, {$where_column => $where_value});
+	my $event_table = "tevento";
+	if (is_metaconsole($conf) == 1) {
+		$event_table = "tmetaconsole_event";
+	}
+
+	my $event_id = db_process_update($dbh, $event_table, $parameters, {$where_column => $where_value});
 	return $event_id;
 }
 
@@ -4597,7 +4608,12 @@
 sub pandora_get_event_comment($$) {
 	my ($dbh,$id_event) = @_;
 
-	my $event_name = get_db_value($dbh, 'SELECT user_comment FROM tevento WHERE id_evento = ?',$id_event);
+	my $event_table = "tevento";
+	if (is_metaconsole($conf) == 1) {
+		$event_table = "tmetaconsole_event";
+	}
+
+	my $event_name = get_db_value($dbh, 'SELECT user_comment FROM ' . $event_table . ' WHERE id_evento = ?',$id_event);
 
 	return defined ($event_name) ? $event_name : -1;
 }
