#
# Pandora FMS Server 
#
%define name        pandorafms_server
<<<<<<< HEAD
%define version     7.0NG.758.1
=======
%define version     7.0NG.759
>>>>>>> 6d054051
%define release     1

Summary:            Pandora FMS Server
Name:               %{name}
Version:            %{version}
Release:            %{release}
License:            GPL
Vendor:             ArticaST <http://www.artica.es>
Source0:            %{name}-%{version}.tar.gz
URL:                http://www.pandorafms.com
Group:              System/Monitoring
Packager:           Sancho Lerena <slerena@artica.es>
Prefix:             %{_datadir}
BuildRoot:          %{_tmppath}/%{name}-buildroot
BuildArchitectures: noarch 
AutoReq:            0
Provides:           %{name}-%{version}
Requires(pre):      shadow-utils
Requires(post,preun): /sbin/chkconfig /sbin/service
Requires:           coreutils
Requires:           perl(DBI) perl(DBD::mysql)
Requires:           perl(HTTP::Request::Common) perl(LWP::Simple) perl(LWP::UserAgent)
Requires:           perl(XML::Simple) perl(XML::Twig) net-snmp-utils
Requires:           perl(NetAddr::IP) net-snmp net-tools
Requires:           perl(IO::Socket::INET6) perl(IO::Socket::SSL) perl(Net::Telnet)
Requires:           fping nmap sudo perl(JSON)
Requires:           perl(Time::HiRes) perl(Encode::Locale)
Requires:           perl perl(Sys::Syslog) perl(HTML::Entities) perl(Geo::IP)

%description
Pandora FMS is a monitoring system for big IT environments. It uses remote tests, or local agents to grab information. Pandora supports all standard OS (Linux, AIX, HP-UX, Solaris and Windows XP,2000/2003), and support multiple setups in HA enviroments.

%prep
rm -rf $RPM_BUILD_ROOT

%setup -q -n pandora_server

%build

%install

rm -rf $RPM_BUILD_ROOT
mkdir -p $RPM_BUILD_ROOT%{_bindir}/
mkdir -p $RPM_BUILD_ROOT%{_sysconfdir}/rc.d/init.d/
mkdir -p $RPM_BUILD_ROOT%{_sysconfdir}/pandora/
mkdir -p $RPM_BUILD_ROOT%{_sysconfdir}/tentacle/
mkdir -p $RPM_BUILD_ROOT%{_localstatedir}/spool/pandora/data_in
mkdir -p $RPM_BUILD_ROOT%{_localstatedir}/spool/pandora/data_in/conf
mkdir -p $RPM_BUILD_ROOT%{_localstatedir}/spool/pandora/data_in/md5
mkdir -p $RPM_BUILD_ROOT%{_localstatedir}/spool/pandora/data_in/collections
mkdir -p $RPM_BUILD_ROOT%{_localstatedir}/spool/pandora/data_in/netflow
mkdir -p $RPM_BUILD_ROOT%{_localstatedir}/spool/pandora/data_in/trans
mkdir -p $RPM_BUILD_ROOT%{_localstatedir}/spool/pandora/data_in/commands
mkdir -p $RPM_BUILD_ROOT%{_localstatedir}/log/pandora/
mkdir -p $RPM_BUILD_ROOT%{prefix}/pandora_server/conf/
mkdir -p $RPM_BUILD_ROOT%{_mandir}/man1/
mkdir -p $RPM_BUILD_ROOT%{_sysconfdir}/logrotate.d/
mkdir -p $RPM_BUILD_ROOT%{_sysconfdir}/cron.hourly/
mkdir -p $RPM_BUILD_ROOT%{_localstatedir}/lib/pandora/.ssh
mkdir -p $RPM_BUILD_ROOT/usr/lib/perl5/

# All binaries go to %{_bindir}
cp -aRf bin/pandora_server $RPM_BUILD_ROOT%{_bindir}/
cp -aRf bin/pandora_exec $RPM_BUILD_ROOT%{_bindir}/
install -m 0755 bin/tentacle_server $RPM_BUILD_ROOT%{_bindir}/

cp -aRf conf/* $RPM_BUILD_ROOT%{prefix}/pandora_server/conf/
cp -aRf util $RPM_BUILD_ROOT%{prefix}/pandora_server/
cp -aRf util/pandora_ha.pl $RPM_BUILD_ROOT/usr/bin/pandora_ha
cp -aRf lib/* $RPM_BUILD_ROOT/usr/lib/perl5/

install -m 0755 util/pandora_server $RPM_BUILD_ROOT%{_sysconfdir}/rc.d/init.d/
install -m 0755 util/tentacle_serverd $RPM_BUILD_ROOT%{_sysconfdir}/rc.d/init.d/

install -m 0444 man/man1/pandora_server.1.gz $RPM_BUILD_ROOT%{_mandir}/man1/
install -m 0444 man/man1/tentacle_server.1.gz $RPM_BUILD_ROOT%{_mandir}/man1/

rm -f $RPM_BUILD_ROOT%{prefix}/pandora_server/util/PandoraFMS
rm -f $RPM_BUILD_ROOT%{prefix}/pandora_server/util/recon_scripts/PandoraFMS

if [ ! -f $RPM_BUILD_ROOT%{_sysconfdir}/logrotate.d/pandora_server ] ; then
   install -m 0644 util/pandora_server_logrotate $RPM_BUILD_ROOT%{_sysconfdir}/logrotate.d/pandora_server
fi
install -m 0640 conf/pandora_server.conf.new $RPM_BUILD_ROOT%{_sysconfdir}/pandora/pandora_server.conf.new
install -m 0640 conf/tentacle_server.conf.new $RPM_BUILD_ROOT%{_sysconfdir}/tentacle/tentacle_server.conf.new

mkdir -p $RPM_BUILD_ROOT%{_sysconfdir}/sudoers.d
chmod 0750 $RPM_BUILD_ROOT%{_sysconfdir}/sudoers.d
cat <<EOF > $RPM_BUILD_ROOT%{_sysconfdir}/sudoers.d/pandora
Defaults:root !requiretty
EOF
chmod 0440 $RPM_BUILD_ROOT%{_sysconfdir}/sudoers.d/pandora

cat <<EOF > $RPM_BUILD_ROOT%{_sysconfdir}/cron.hourly/pandora_db
#!/bin/bash
%__perl %{prefix}/pandora_server/util/pandora_db.pl %{_sysconfdir}/pandora/pandora_server.conf
EOF
chmod 0755 $RPM_BUILD_ROOT%{_sysconfdir}/cron.hourly/pandora_db

%clean
rm -fr $RPM_BUILD_ROOT

%pre
getent passwd pandora >/dev/null || \
    /usr/sbin/useradd -d %{prefix}/pandora_server -s /sbin/nologin -M -g 0 pandora

exit 0

%post
# Initial installation
# Run when not uninstalling
if [ "$1" -ge 1 ]
then
        if [ `command -v systemctl` ]
        then
                echo "Copying new version for tentacle_serverd service"
                cp -f /usr/share/pandora_server/util/tentacle_serverd.service /usr/lib/systemd/system/
                chmod -x /usr/lib/systemd/system/tentacle_serverd.service
        # Enable the services on SystemD
                systemctl enable tentacle_serverd.service     
        else
                /sbin/chkconfig --add tentacle_serverd
                /sbin/chkconfig tentacle_serverd on 
        fi

        /sbin/chkconfig --add pandora_server
        /sbin/chkconfig pandora_server on 

        systemctl enable pandora_server.service

        echo "Pandora FMS Server configuration is %{_sysconfdir}/pandora/pandora_server.conf"
        echo "Pandora FMS Server main directory is %{prefix}/pandora_server/"
        echo "The manual can be reached at: man pandora or man pandora_server"
        echo "Pandora FMS Documentation is in: http://pandorafms.org"
        echo " "
fi

# This will avoid config files overwritting on UPGRADES.
# Main configuration file
if [ ! -e "/etc/pandora/pandora_server.conf" ]
then
        echo "Creating a new version of Pandora FMS Server config file at /etc/pandora/pandora_server.conf"
        cat /etc/pandora/pandora_server.conf.new > /etc/pandora/pandora_server.conf
else
        # Do a copy of current .conf, just in case.
        echo "An existing version of pandora_server.conf is found."
        cat /etc/pandora/pandora_server.conf > /etc/pandora/pandora_server.conf.old
fi
# Tentacle server
if [ ! -e "/etc/tentacle/tentacle_server.conf" ]
then
        echo "Creating a new version of Tentacle Server config file at /etc/tentacle/tentacle_server.conf"
        cat /etc/tentacle/tentacle_server.conf.new > /etc/tentacle/tentacle_server.conf
fi

echo "Don't forget to start Tentacle Server daemon if you want to receive"
echo "data using tentacle"

if [ "$1" -gt 1 ]
then

      echo "If Tentacle Server daemon was running with init.d script,"
      echo "please stop it manually and start the service with systemctl"

fi

%preun

# Upgrading
if [ "$1" = "1" ]; then
        exit 0
fi

/sbin/service pandora_server stop >/dev/null 2>&1 || :
/sbin/service tentacle_serverd stop >/dev/null 2>&1 || :
/sbin/chkconfig --del pandora_server
/sbin/chkconfig --del tentacle_serverd

exit 0

%files
%defattr(750,root,root)
%doc AUTHORS COPYING README
%{_sysconfdir}/rc.d/init.d/pandora_server
%{_sysconfdir}/rc.d/init.d/tentacle_serverd
%{_sysconfdir}/cron.hourly/pandora_db
%config(noreplace) %{_sysconfdir}/sudoers.d/pandora
%config(noreplace) %{_sysconfdir}/logrotate.d/pandora_server

%defattr(755,pandora,root)
%{prefix}/pandora_server
/usr/lib/perl5/PandoraFMS

%{_mandir}/man1/pandora_server.1.gz
%{_mandir}/man1/tentacle_server.1.gz

%defattr(750,pandora,root)
%{_bindir}/pandora_exec
%{_bindir}/pandora_server
%{_bindir}/tentacle_server
%{_bindir}/pandora_ha

%dir %{_sysconfdir}/pandora
%dir %{_localstatedir}/spool/pandora

%defattr(-,pandora,root, 754)
%dir %{_localstatedir}/log/pandora

%defattr(600,root,root)
/etc/pandora/pandora_server.conf.new

%defattr(664,root,root)
/etc/tentacle/tentacle_server.conf.new

%defattr(-,pandora,apache,2770)
%{_localstatedir}/spool/pandora
%{_localstatedir}/spool/pandora/data_in
%{_localstatedir}/spool/pandora/data_in/md5
%{_localstatedir}/spool/pandora/data_in/collections
%{_localstatedir}/spool/pandora/data_in/conf
%{_localstatedir}/spool/pandora/data_in/netflow
%{_localstatedir}/spool/pandora/data_in/trans
%{_localstatedir}/spool/pandora/data_in/commands<|MERGE_RESOLUTION|>--- conflicted
+++ resolved
@@ -2,11 +2,7 @@
 # Pandora FMS Server 
 #
 %define name        pandorafms_server
-<<<<<<< HEAD
-%define version     7.0NG.758.1
-=======
 %define version     7.0NG.759
->>>>>>> 6d054051
 %define release     1
 
 Summary:            Pandora FMS Server
