--- conflicted
+++ resolved
@@ -445,16 +445,15 @@
 	$pa_config->{"warmup_unknown_interval"} = 300; # 6.1
 	$pa_config->{"warmup_unknown_on"} = 1; # 6.1
 
-<<<<<<< HEAD
 	# Logstash
 	$pa_config->{"logstash_host"} = '';
 	$pa_config->{"logstash_port"} = 0;
-=======
+
 	$pa_config->{"wuxserver"} = 1; # 7.0
 	$pa_config->{"wux_host"} = undef; # 7.0
 	$pa_config->{"wux_port"} = 4444; # 7.0
 	$pa_config->{"wux_browser"} = "*firefox"; # 7.0
->>>>>>> 924518e0
+
 
 	#$pa_config->{'include_agents'} = 0; #6.1
 	#
@@ -1041,13 +1040,13 @@
 		elsif ($parametro =~ m/^dynamic_constant\s+([0-9]*)/i) {
 			$pa_config->{'dynamic_constant'}= clean_blank($1);
 		}
-<<<<<<< HEAD
+
 		elsif ($parametro =~ m/^logstash_host\s+(.*)/i) {
 			$pa_config->{'logstash_host'}= clean_blank($1);
 		}
 		elsif ($parametro =~ m/^logstash_port\s+([0-9]*)/i) {
 			$pa_config->{'logstash_port'}= clean_blank($1);
-=======
+		}
 		elsif ($parametro =~ m/^wuxserver\s+([0-1]*)/i) {
 			$pa_config->{"wuxserver"} = clean_blank($1);
 		}
@@ -1059,7 +1058,6 @@
 		}
 		elsif ($parametro =~ m/^wux_browser\s+(.*)/i) {
 			$pa_config->{'wux_browser'}= clean_blank($1);
->>>>>>> 924518e0
 		}
 	} # end of loop for parameter #
 
