package PandoraFMS::Config;
##########################################################################
# Configuration Package
# Pandora FMS. the Flexible Monitoring System. http://www.pandorafms.org
##########################################################################
# Copyright (c) 2005-2021 Artica Soluciones Tecnologicas S.L
#
# This program is free software; you can redistribute it and/or
# modify it under the terms of the GNU Lesser General Public License 
# as published by the Free Software Foundation; version 2.
# This program is distributed in the hope that it will be useful,
# but WITHOUT ANY WARRANTY; without even the implied warranty of
# MERCHANTABILITY or FITNESS FOR A PARTICULAR PURPOSE.  See the
# GNU General Public License for more details.
# You should have received a copy of the GNU General Public License
# along with this program; if not, write to the Free Software
# Foundation, Inc., 51 Franklin Street, Fifth Floor, Boston, MA  02110-1301, USA.
##########################################################################

use warnings;
use POSIX qw(strftime);
use Time::Local;

# Default lib dir for RPM and DEB packages
BEGIN { push @INC, '/usr/lib/perl5'; }

use PandoraFMS::Tools;
use PandoraFMS::DB;

require Exporter;

our @ISA = ("Exporter");
our %EXPORT_TAGS = ( 'all' => [ qw( ) ] );
our @EXPORT_OK = ( @{ $EXPORT_TAGS{'all'} } );
our @EXPORT = qw( 	
	pandora_help_screen
	pandora_init
	pandora_load_config
	pandora_start_log
	pandora_get_sharedconfig
	pandora_get_tconfig_token
	pandora_set_tconfig_token
	pandora_get_initial_product_name
	pandora_get_initial_copyright_notice
	);

# version: Defines actual version of Pandora Server for this module only
my $pandora_version = "7.0NG.769";
my $pandora_build = "230324";
our $VERSION = $pandora_version." ".$pandora_build;

# Setup hash
my %pa_config;

# Public functions
##########################################################################
# SUB pandora_help_screen()
# Shows a help screen and exits
##########################################################################

sub help_screen {
	print "\nSyntax: \n\n pandora_server [ options ] < fullpathname to configuration file > \n\n";
	print "Following options are optional : \n";
	print "	-d        :  Debug mode activated. Writes extensive information in the logfile \n";
	print "	-D        :  Daemon mode (runs in background)\n";
	print "	-P <file> :  Store PID to file.\n";
	print "	-h        :  This screen. Shows a little help screen \n";
	print " \n";
	exit;
}

##########################################################################
# SUB pandora_init ( %pandora_cfg )
# Makes the initial parameter parsing, initializing and error checking
##########################################################################

sub pandora_init {
	my $pa_config = $_[0];
	my $init_string = $_[1];
	print "$init_string v$pandora_version Build $pandora_build\n\n";
	print "This program is OpenSource, licensed under the terms of GPL License version 2.\n";
	print "You can download latest versions and documentation at official web page.\n\n";

	# Load config file from command line
	if ($#ARGV == -1 ){
		print "I need at least one parameter: Complete path to " . pandora_get_initial_product_name() . " Server configuration file \n";
		help_screen;
		exit;
	}
	$pa_config->{"verbosity"}=0;	# Verbose 1 by default
	$pa_config->{"daemon"}=0;	# Daemon 0 by default
	$pa_config->{'PID'}="";	# PID file not exist by default
	$pa_config->{"quiet"}=0;	# Daemon 0 by default

	# If there are not valid parameters
	my $parametro;
	my $ltotal=$#ARGV; my $ax;

	for ($ax=0;$ax<=$ltotal;$ax++){
		$parametro = $ARGV[$ax];
		if (($parametro =~ m/-h\z/i ) || ($parametro =~ m/help\z/i )) {
			help_screen();
		}
		elsif ($parametro =~ m/^-P\z/i) {
			$pa_config->{'PID'}= clean_blank($ARGV[$ax+1]);
		}
		elsif ($parametro =~ m/-d\z/) {
			$pa_config->{"verbosity"}=10;
		}
		elsif ($parametro =~ m/-D\z/) {
			$pa_config->{"daemon"}=1;
		}
		else {
			($pa_config->{"pandora_path"} = $parametro);
		}
	}
	if (!defined ($pa_config->{"pandora_path"}) || $pa_config->{"pandora_path"} eq ""){
		print "[ERROR] I need at least one parameter: Complete path to " . pandora_get_initial_product_name() . " configuration file. \n";
		print "For example: ./pandora_server /etc/pandora/pandora_server.conf \n\n";
		exit;
	}
}

##########################################################################
# Read some config tokens from database set by the console
##########################################################################
sub pandora_get_sharedconfig ($$) {
	my ($pa_config, $dbh) = @_;

	# Agentaccess option
	$pa_config->{"agentaccess"} = pandora_get_tconfig_token ($dbh, 'agentaccess', 1);

	# Realtimestats 0 disabled, 1 enabled.
	# Master servers will generate all the information (global tactical stats).
	# and each server will generate it's own server stats (lag, etc).
	$pa_config->{"realtimestats"} = pandora_get_tconfig_token ($dbh, 'realtimestats', 0);

	# Stats_interval option
	$pa_config->{"stats_interval"} = pandora_get_tconfig_token ($dbh, 'stats_interval', 300);

	# Netflow configuration options
	$pa_config->{"activate_netflow"} = pandora_get_tconfig_token ($dbh, 'activate_netflow', 0);
	$pa_config->{"netflow_path"} = pandora_get_tconfig_token ($dbh, 'netflow_path', '/var/spool/pandora/data_in/netflow');
	$pa_config->{"netflow_interval"} = pandora_get_tconfig_token ($dbh, 'netflow_interval', 300);
	$pa_config->{"netflow_daemon"} = pandora_get_tconfig_token ($dbh, 'netflow_daemon', '/usr/bin/nfcapd');

	# Sflow configuration options
	$pa_config->{"activate_sflow"} = pandora_get_tconfig_token ($dbh, 'activate_sflow', 0);
	$pa_config->{"sflow_path"} = pandora_get_tconfig_token ($dbh, 'sflow_path', '/var/spool/pandora/data_in/sflow');
	$pa_config->{"sflow_interval"} = pandora_get_tconfig_token ($dbh, 'sflow_interval', 300);
	$pa_config->{"sflow_daemon"} = pandora_get_tconfig_token ($dbh, 'sflow_daemon', '/usr/bin/nfcapd');

	# Log module configuration
	$pa_config->{"log_dir"} = pandora_get_tconfig_token ($dbh, 'log_dir', '/var/spool/pandora/data_in/log');
	$pa_config->{"log_interval"} = pandora_get_tconfig_token ($dbh, 'log_interval', 3600);

	# Pandora FMS Console's attachment directory
	$pa_config->{"attachment_dir"} = pandora_get_tconfig_token ($dbh, 'attachment_store', '/var/www/pandora_console/attachment');

	#Public url
	$pa_config->{'public_url'} = pandora_get_tconfig_token ($dbh, 'public_url', 'http://localhost/pandora_console');

	# Node with a metaconsole license.
	# NOTE: This must be read when checking license limits!
	#$pa_config->{"node_metaconsole"} = pandora_get_tconfig_token ($dbh, 'node_metaconsole', 0);

	$pa_config->{"provisioning_mode"} = pandora_get_tconfig_token ($dbh, 'provisioning_mode', '');

	$pa_config->{"event_storm_protection"} = pandora_get_tconfig_token ($dbh, 'event_storm_protection', 0);

	$pa_config->{"use_custom_encoding"} = pandora_get_tconfig_token ($dbh, 'use_custom_encoding', 0);

	# PandoraFMS product name
	$pa_config->{'rb_product_name'} = enterprise_hook(
		'pandora_get_product_name',
		[$dbh]
	);
	$pa_config->{'rb_product_name'} = 'Pandora FMS' unless (defined ($pa_config->{'rb_product_name'}) && $pa_config->{'rb_product_name'} ne '');

	# Mail transport agent configuration. Local configuration takes precedence.
	if ($pa_config->{"mta_local"} eq 0) {
		$pa_config->{"mta_address"} = pandora_get_tconfig_token ($dbh, 'email_smtpServer', '');
		$pa_config->{"mta_from"} = '"' . pandora_get_tconfig_token ($dbh, 'email_from_name', 'Pandora FMS') . '" <' . 
		                           pandora_get_tconfig_token ($dbh, 'email_from_dir', 'pandora@pandorafms.org') . '>';
		$pa_config->{"mta_pass"} = pandora_get_tconfig_token ($dbh, 'email_password', '');
		$pa_config->{"mta_port"} = pandora_get_tconfig_token ($dbh, 'email_smtpPort', '');
		$pa_config->{"mta_user"} = pandora_get_tconfig_token ($dbh, 'email_username', '');
		$pa_config->{"mta_encryption"} = pandora_get_tconfig_token ($dbh, 'email_encryption', '');

		# Auto-negotiate the auth mechanism, since it cannot be set from the console.
		# Do not include PLAIN, it generates the following error:
		# 451 4.5.0 SMTP protocol violation, see RFC 2821
		$pa_config->{"mta_auth"} = 'DIGEST-MD5 CRAM-MD5 LOGIN';

		# Fix the format of mta_encryption.
		if ($pa_config->{"mta_encryption"} eq 'tls') {
			$pa_config->{"mta_encryption"} = 'starttls';
		}
		elsif ($pa_config->{"mta_encryption"} =~ m/^ssl/) {
			$pa_config->{"mta_encryption"} = 'ssl';
		}
		else {
			$pa_config->{"mta_encryption"} = 'none';
		}
	}

	# Server identifier
	$pa_config->{'server_unique_identifier'} = pandora_get_tconfig_token ($dbh, 'server_unique_identifier', '');
}

##########################################################################
# Read external configuration file
##########################################################################

sub pandora_load_config {
	my $pa_config = $_[0];
	my $archivo_cfg = $pa_config->{'pandora_path'};
	my $buffer_line;
	my @command_line;
	my $tbuf;

	# Default values
	$pa_config->{'version'} = $pandora_version;
	$pa_config->{'build'} = $pandora_build;
	$pa_config->{"dbengine"} = "mysql";
	$pa_config->{"dbuser"} = "pandora";
	$pa_config->{"dbpass"} = "pandora";
	$pa_config->{"dbhost"} = "localhost";
	$pa_config->{'dbport'} = undef; # set to standard port of "dbengine" later
	$pa_config->{"dbname"} = "pandora";
	$pa_config->{"dbssl"} = 0;
	$pa_config->{"dbsslcapath"} = "";
	$pa_config->{"dbsslcafile"} = "";
	$pa_config->{"verify_mysql_ssl_cert"} = "0";
	$pa_config->{"basepath"} = $pa_config->{'pandora_path'}; # Compatibility with Pandora 1.1
	$pa_config->{"incomingdir"} = "/var/spool/pandora/data_in";
	$pa_config->{"user"}  = "pandora"; # environment settings default user owner for files generated
	$pa_config->{"group"} = "apache"; # environment settings default group owner for files generated
	$pa_config->{"umask"} = "0007"; # environment settings umask applied over chmod (A & (not B))
	$pa_config->{"server_threshold"} = 30;
	$pa_config->{"alert_threshold"} = 60;
	$pa_config->{"graph_precision"} = 1;
	$pa_config->{"log_file"} = "/var/log/pandora_server.log";
	$pa_config->{"errorlog_file"} = "/var/log/pandora_server.error";
	$pa_config->{"networktimeout"} = 5;	# By default, not in config file yet
	$pa_config->{"pandora_master"} = 1;	# on by default
	$pa_config->{"pandora_check"} = 0; 	# Deprecated since 2.0
	$pa_config->{"servername"} = `hostname`;
	$pa_config->{"servername"} =~ s/\s//g; # Replace ' ' chars
	$pa_config->{"dataserver"} = 1; # default
	$pa_config->{"networkserver"} = 1; # default
	$pa_config->{"snmpconsole"} = 1; # default
	$pa_config->{"discoveryserver"} = 0; # default
	$pa_config->{"wmiserver"} = 1; # default
	$pa_config->{"pluginserver"} = 1; # default
	$pa_config->{"predictionserver"} = 1; # default
	$pa_config->{"exportserver"} = 1; # default
	$pa_config->{"inventoryserver"} = 1; # default
	$pa_config->{"webserver"} = 1; # 3.0
	$pa_config->{"web_timeout"} = 60; # 6.0SP5
	$pa_config->{"transactional_pool"} = $pa_config->{"incomingdir"} . "/" . "trans"; # Default, introduced on 6.1
	$pa_config->{'snmp_logfile'} = "/var/log/pandora_snmptrap.log";
	$pa_config->{"network_threads"} = 3; # Fixed default
	$pa_config->{"keepalive"} = 60; # 60 Seconds initially for server keepalive
	$pa_config->{"keepalive_orig"} = $pa_config->{"keepalive"};
	$pa_config->{"icmp_checks"} = 1; # Introduced on 1.3.1
	$pa_config->{"icmp_packets"} = 1; # > 5.1SP2
	$pa_config->{"alert_recovery"} = 0; # Introduced on 1.3.1
	$pa_config->{"snmp_checks"} = 1; # Introduced on 1.3.1
	$pa_config->{"snmp_timeout"} = 8; # Introduced on 1.3.1
	$pa_config->{"rcmd_timeout"} = 10; # Introduced on 7.0.740
	$pa_config->{"rcmd_timeout_bin"} = '/usr/bin/timeout'; # Introduced on 7.0.743
	$pa_config->{"snmp_trapd"} = '/usr/sbin/snmptrapd'; # 3.0
	$pa_config->{"tcp_checks"} = 1; # Introduced on 1.3.1
	$pa_config->{"tcp_timeout"} = 20; # Introduced on 1.3.1
	$pa_config->{"snmp_proc_deadresponse"} = 1; # Introduced on 1.3.1 10 Feb08
	$pa_config->{"plugin_threads"} = 2; # Introduced on 2.0
	$pa_config->{"plugin_exec"} = '/usr/bin/timeout'; # 3.0
	$pa_config->{"recon_threads"} = 2; # Introduced on 2.0
	$pa_config->{"discovery_threads"} = 2; # Introduced on 732
	$pa_config->{"prediction_threads"} = 1; # Introduced on 2.0
	$pa_config->{"plugin_timeout"} = 5; # Introduced on 2.0
	$pa_config->{"wmi_threads"} = 2; # Introduced on 2.0
	$pa_config->{"wmi_timeout"} = 5; # Introduced on 2.0
	$pa_config->{"wmi_client"} = 'wmic'; # 3.0
	$pa_config->{"dataserver_threads"} = 2; # Introduced on 2.0
	$pa_config->{"inventory_threads"} = 2; # 2.1
	$pa_config->{"export_threads"} = 1; # 3.0
	$pa_config->{"web_threads"} = 1; # 3.0
	$pa_config->{"web_engine"} = 'curl'; # 5.1
	$pa_config->{"activate_gis"} = 0; # 3.1
	$pa_config->{"location_error"} = 50; # 3.1
	$pa_config->{"recon_reverse_geolocation_file"} = ''; # 3.1
	$pa_config->{"recon_location_scatter_radius"} = 50; # 3.1
	$pa_config->{"update_parent"} = 0; # 3.1
	$pa_config->{"google_maps_description"} = 0;
	$pa_config->{'openstreetmaps_description'} = 0;
	$pa_config->{"eventserver"} = 1; # 4.0
	$pa_config->{"correlationserver"} = 0; # 757
	$pa_config->{"correlation_threshold"} = 30; # 757
	$pa_config->{"event_window"} = 3600; # 4.0
	$pa_config->{"log_window"} = 3600; # 7.741
	$pa_config->{"elastic_query_size"} = 10; # 7.754 Elements per request (ELK)
	$pa_config->{"event_server_cache_ttl"} = 10; # 7.754
	$pa_config->{"preload_windows"} = 0; # 7.741
	$pa_config->{"icmpserver"} = 0; # 4.0
	$pa_config->{"icmp_threads"} = 3; # 4.0
	$pa_config->{"snmpserver"} = 0; # 4.0
	$pa_config->{"snmp_threads"} = 3; # 4.0
	$pa_config->{"block_size"} = 15; # 4.0
	$pa_config->{"max_queue_files"} = 500; 
	$pa_config->{"snmp_ignore_authfailure"} = 1; # 5.0
	$pa_config->{"snmp_pdu_address"} = 0; # 5.0
	$pa_config->{"snmp_storm_protection"} = 0; # 5.0
	$pa_config->{"snmp_storm_timeout"} = 600; # 5.0
	$pa_config->{"snmp_storm_silence_period"} = 0; # 7.0
	$pa_config->{"snmp_delay"} = 0; # > 6.0SP3
	$pa_config->{"snmpconsole_threads"} = 1; # 5.1
	$pa_config->{"translate_variable_bindings"} = 0; # 5.1
	$pa_config->{"translate_enterprise_strings"} = 1; # 5.1
	$pa_config->{"syncserver"} = 0; # 7.0
	$pa_config->{"sync_address"} = ''; # 7.0
	$pa_config->{"sync_block_size"} = 65535; # 7.0
	$pa_config->{"sync_ca"} = ''; # 7.0
	$pa_config->{"sync_cert"} = ''; # 7.0
	$pa_config->{"sync_key"} = ''; # 7.0
	$pa_config->{"sync_port"} = '41121'; # 7.0
	$pa_config->{"sync_retries"} = 2; # 7.0
	$pa_config->{"sync_timeout"} = 5; # 7.0
	$pa_config->{"dynamic_updates"} = 5; # 7.0
	$pa_config->{"dynamic_warning"} = 25; # 7.0
	$pa_config->{"dynamic_constant"} = 10; # 7.0
	$pa_config->{"mssql_driver"} = undef; # 745 
	$pa_config->{"snmpconsole_lock"} = 0; # 755.
	$pa_config->{"snmpconsole_period"} = 0; # 755.
	$pa_config->{"snmpconsole_threshold"} = 0; # 755.
	
	# Internal MTA for alerts, each server need its own config.
	$pa_config->{"mta_address"} = ''; # Introduced on 2.0
	$pa_config->{"mta_port"} = ''; # Introduced on 2.0
	$pa_config->{"mta_user"} = ''; # Introduced on 2.0
	$pa_config->{"mta_pass"} = ''; # Introduced on 2.0
	$pa_config->{"mta_auth"} = 'none'; # Introduced on 2.0 (Support LOGIN PLAIN CRAM-MD5 DIGEST-MD)
	$pa_config->{"mta_from"} = 'pandora@localhost'; # Introduced on 2.0 
	$pa_config->{"mta_encryption"} = 'none'; # 7.0 739
	$pa_config->{"mta_local"} = 0; # 7.0 739
	$pa_config->{"mail_in_separate"} = 1; # 1: eMail deliver alert mail in separate mails.
					      # 0: eMail deliver 1 mail with all destination.

	# nmap for recon OS fingerprinting and tcpscan (optional)
	$pa_config->{"nmap"} = "/usr/bin/nmap";
	$pa_config->{"nmap_timing_template"} = 2; # > 5.1
	$pa_config->{"recon_timing_template"} = 3; # > 5.1

	$pa_config->{"fping"} = "/usr/sbin/fping"; # > 5.1SP2

	# Discovery SAP
	$pa_config->{"java"} = "/usr/bin/java";

	# Discovery SAP utils
	$pa_config->{"sap_utils"} = "/usr/share/pandora_server/util/recon_scripts/SAP";
	
	# Discovery SAP Artica environment
	$pa_config->{"sap_artica_test"} = 0;

	# Remote execution modules, option ssh_launcher
	$pa_config->{"ssh_launcher"} = "/usr/bin/ssh_launcher";

	# braa for enterprise snmp server
	$pa_config->{"braa"} = "/usr/bin/braa";

	# SNMP enterprise retries (for braa)
	$pa_config->{"braa_retries"} = 3; # 5.0
	
	# Xprobe2 for recon OS fingerprinting and tcpscan (optional)
	$pa_config->{"xprobe2"} = "/usr/bin/xprobe2";

	# Winexe allows to exec commands on remote windows systems (optional)
	$pa_config->{"winexe"} = "/usr/bin/winexe";

	# PsExec allows to exec commands on remote windows systems from windows servers (optional)
	$pa_config->{"psexec"} = 'C:\PandoraFMS\Pandora_Server\bin\PsExec.exe';
	
	# plink allows to exec commands on remote linux systems from windows servers (optional)
	$pa_config->{"plink"} = 'C:\PandoraFMS\Pandora_Server\bin\plink.exe';

	# Snmpget for snmpget system command (optional)
	$pa_config->{"snmpget"} = "/usr/bin/snmpget";
	
	$pa_config->{'autocreate_group'} = -1;
	$pa_config->{'autocreate_group_force'} = 1;
	$pa_config->{'autocreate_group_name'} = '';
	$pa_config->{'autocreate'} = 1;

	# max log size (bytes)
	$pa_config->{'max_log_size'} = 1048576;

	# max log generation
	$pa_config->{'max_log_generation'} = 1;

	# Ignore the timestamp in the XML and use the file timestamp instead
	# If 1 => uses timestamp from received XML #5763.
	$pa_config->{'use_xml_timestamp'} = 1;

	# Server restart delay in seconds
	$pa_config->{'restart_delay'} = 60; 

	# Auto restart every x seconds
	$pa_config->{'auto_restart'} = 0; 

	# Restart server on error
	$pa_config->{'restart'} = 0; 

	# Self monitoring
	$pa_config->{'self_monitoring'} = 0; 

	# Self monitoring interval
	$pa_config->{'self_monitoring_interval'} = 300; # 5.1SP1

	# Process XML data files as a stack
	$pa_config->{"dataserver_lifo"} = 0; # 5.0

	# Patrol process of policies queue
	$pa_config->{"policy_manager"} = 0; # 5.0

	# Event auto-validation
	$pa_config->{"event_auto_validation"} = 1; # 5.0

	# Export events to a text file
	$pa_config->{"event_file"} = ''; # 5.0

	# Default event messages
	$pa_config->{"text_going_down_normal"} = "Module '_module_' is going to NORMAL (_data_)"; # 5.0
	$pa_config->{"text_going_up_critical"} = "Module '_module_' is going to CRITICAL (_data_)"; # 5.0
	$pa_config->{"text_going_up_warning"} = "Module '_module_' is going to WARNING (_data_)"; # 5.0
	$pa_config->{"text_going_down_warning"} = "Module '_module_' is going to WARNING (_data_)"; # 5.0
	$pa_config->{"text_going_unknown"} = "Module '_module_' is going to UNKNOWN"; # 5.0

	# Event auto-expiry time
	$pa_config->{"event_expiry_time"} = 0; # 5.0

	# Event auto-expiry time window
	$pa_config->{"event_expiry_window"} = 86400; # 5.0

	# Event auto-expiry time window
	$pa_config->{"claim_back_snmp_modules"} = 1; # 5.1
	
	# Auto-recovery of asynchronous modules.
	$pa_config->{"async_recovery"} = 1; # 5.1SP1

	# Database password encryption passphrase
	$pa_config->{"encryption_passphrase"} = ''; # 6.0

	# Unknown interval (as a multiple of the module's interval)
	$pa_config->{"unknown_interval"} = 2; # > 5.1SP2

	# -------------------------------------------------------------------------
	# This values are not stored in .conf files. 
	# This values should be stored in database, not in .conf files!
	# Default values are set here because if they are not present in config DB
	# don't get an error later.
	$pa_config->{"realtimestats"} = 0;
	$pa_config->{"stats_interval"} = 300;
	$pa_config->{"agentaccess"} = 1; 
	$pa_config->{"event_storm_protection"} = 0; 
	$pa_config->{"use_custom_encoding"} = 0; 
	$pa_config->{"node_metaconsole"} = 0; # > 7.0NG
	# -------------------------------------------------------------------------
	
	#SNMP Forwarding tokens
	$pa_config->{"snmp_forward_trap"}=0;
	$pa_config->{"snmp_forward_secName"}= '';
	$pa_config->{"snmp_forward_engineid"}= '';
	$pa_config->{"snmp_forward_authProtocol"}= '';
	$pa_config->{"snmp_forward_authPassword"}= '';
	$pa_config->{"snmp_forward_community"}= 'public';
	$pa_config->{"snmp_forward_privProtocol"}= '';
	$pa_config->{"snmp_forward_privPassword"}= '';
	$pa_config->{"snmp_forward_secLevel"}= '';
	$pa_config->{"snmp_forward_version"}= 2;
	$pa_config->{"snmp_forward_ip"}= '';
	
	# Global Timeout for Custom Commands Alerts
	$pa_config->{"global_alert_timeout"}= 15; # 6.0
	
	# Server Remote Config
	$pa_config->{"remote_config"}= 0; # 6.0
	                
	# Remote config server address
	$pa_config->{"remote_config_address"} = 'localhost'; # 6.0

	# Remote config server port
	$pa_config->{"remote_config_port"} = 41121; # 6.0

	# Remote config server options
	$pa_config->{"remote_config_opts"} = ''; # 6.0
	
	# Temp path for file sendinn and receiving
	$pa_config->{"temporal"} = '/tmp'; # 6.0

	# Warmup intervals.
	$pa_config->{"warmup_alert_interval"} = 0; # 6.1
	$pa_config->{"warmup_alert_on"} = 0; # 6.1
	$pa_config->{"warmup_event_interval"} = 0; # 6.1
	$pa_config->{"warmup_event_on"} = 0; # 6.1
	$pa_config->{"warmup_unknown_interval"} = 300; # 6.1
	$pa_config->{"warmup_unknown_on"} = 1; # 6.1

	$pa_config->{"wuxserver"} = 1; # 7.0
	$pa_config->{"wux_host"} = undef; # 7.0
	$pa_config->{"wux_port"} = 4444; # 7.0
	$pa_config->{"wux_browser"} = "*firefox"; # 7.0
	$pa_config->{"wux_webagent_timeout"} = 15; # 7.0
	$pa_config->{"clean_wux_sessions"} = 1; # 7.0.746 (only selenium 3)

	# Syslog Server
	$pa_config->{"syslogserver"} = 1; # 7.0.716
	$pa_config->{"syslog_file"} = '/var/log/messages/'; # 7.0.716
	$pa_config->{"syslog_max"} = 65535; # 7.0.716
	$pa_config->{"syslog_threads"} = 4; # 7.0.716

	# External .enc files for XML::Parser.
	$pa_config->{"enc_dir"} = ""; # > 6.0SP4

	# Enable (1) or disable (0) events related to the unknown status.
	$pa_config->{"unknown_events"} = 1; # > 6.0SP4

	$pa_config->{"thread_log"} = 0; # 7.0.717

	$pa_config->{"unknown_updates"} = 0; # 7.0.718

	$pa_config->{"provisioningserver"} = 1; # 7.0.720
	$pa_config->{"provisioningserver_threads"} = 1; # 7.0.720
	$pa_config->{"provisioning_cache_interval"} = 300; # 7.0.720
	
	$pa_config->{"autoconfigure_agents"} = 1; # 7.0.725
	$pa_config->{"autoconfigure_agents_threshold"} = 300; #7.0.764
	
	$pa_config->{'snmp_extlog'} = ""; # 7.0.726

	$pa_config->{"fsnmp"} = "/usr/bin/pandorafsnmp"; # 7.0.732

	$pa_config->{"event_inhibit_alerts"} = 0; # 7.0.737

	$pa_config->{"alertserver"} = 0; # 7.0.756
	$pa_config->{"alertserver_threads"} = 1; # 7.0.756
	$pa_config->{"alertserver_warn"} = 180; # 7.0.756
	$pa_config->{"alertserver_queue"} = 0; # 7.0.764

	$pa_config->{'ncmserver'} = 0; # 7.0.758
	$pa_config->{'ncmserver_threads'} = 1; # 7.0.758
	$pa_config->{'ncm_ssh_utility'} = '/usr/share/pandora_server/util/ncm_ssh_extension'; # 7.0.758

	$pa_config->{"pandora_service_cmd"} = 'service pandora_server'; # 7.0.761
	$pa_config->{"tentacle_service_cmd"} = 'service tentacle_serverd'; # 7.0.761
	$pa_config->{"tentacle_service_watchdog"} = 1; # 7.0.761

	$pa_config->{"dataserver_smart_queue"} = 0; # 7.0.765

	$pa_config->{"unknown_block_size"} = 1000; # 7.0.769

<<<<<<< HEAD
	$pa_config->{"netflowserver"} = 0; # 7.0.770
	$pa_config->{"netflowserver_threads"} = 1; # 7.0.770
=======
	$pa_config->{"ha_mode"} = "pacemaker"; # 7.0.770
	$pa_config->{"ha_file"} = undef; # 7.0.770
	$pa_config->{"ha_hosts_file"} = '/var/spool/pandora/data_in/conf/pandora_ha_hosts.conf'; # 7.0.770
	$pa_config->{"ha_connect_retries"} = 2; # 7.0.770
	$pa_config->{"ha_connect_delay"} = 1; # 7.0.770
	$pa_config->{"ha_dbuser"} = undef; # 7.0.770
	$pa_config->{"ha_dbpass"} = undef; # 7.0.770
	$pa_config->{"ha_hosts"} = undef; # 7.0.770
	$pa_config->{"ha_resync"} = '/usr/share/pandora_server/util/pandora_ha_resync_slave.sh'; # 7.0.770
	$pa_config->{"ha_resync_log"} = '/var/log/pandora/pandora_ha_resync.log'; # 7.0.770
	$pa_config->{"ha_sshuser"} = 'pandora'; # 7.0.770
	$pa_config->{"ha_sshport"} = 22; # 7.0.770

	$pa_config->{"ha_max_splitbrain_retries"} = 2;
	$pa_config->{"ha_resync_sleep"} = 10;

	$pa_config->{"repl_dbuser"} = undef; # 7.0.770
	$pa_config->{"repl_dbpass"} = undef; # 7.0.770
>>>>>>> 5529c33f

	# Check for UID0
	if ($pa_config->{"quiet"} != 0){
		if ($> == 0){
			printf " [W] Not all Pandora FMS components need to be executed as root\n";
			printf "	please consider starting it with a non-privileged user.\n";
		}
	}

	# Check for file
	if ( ! -f $archivo_cfg ) {
		printf "\n [ERROR] Cannot open configuration file at $archivo_cfg. \n";
		printf "	Please specify a valid " . pandora_get_initial_product_name() ." configuration file in command line. \n";
		print "	Standard configuration file is at /etc/pandora/pandora_server.conf \n";
		exit 1;
	}

	# Collect items from config file and put in an array 
	if (! open (CFG, "<:encoding(UTF-8)", $archivo_cfg)) {
		print "[ERROR] Error opening configuration file $archivo_cfg: $!.\n";
		exit 1;
	}

	while (<CFG>){
		$buffer_line = $_;
		if ($buffer_line =~ /^[a-zA-Z]/){ # begins with letters
			if ($buffer_line =~ m/([\w\-\_\.]+)\s([0-9\w\-\_\.\/\?\&\=\)\(\_\-\!\*\@\#\%\$\~\"\']+)/){
				push @command_line, $buffer_line;
			}
		}
	}
 	close (CFG);

 	# Process this array with commandline like options 
 	# Process input parameters

 	my @args = @command_line;
 	my $parametro;
 	my $ltotal=$#args; 
	my $ax;

 	# Has read setup file ok ?
 	if ( $ltotal == 0 ) {
		print "[ERROR] No valid setup tokens readed in $archivo_cfg ";
		exit;
 	}
 
 	for ($ax=0;$ax<=$ltotal;$ax++){
		$parametro = $args[$ax];

		if ($parametro =~ m/^incomingdir\s(.*)/i) {
			$tbuf= clean_blank($1); 
			if ($tbuf =~ m/^\.(.*)/){
				$pa_config->{"incomingdir"} =$pa_config->{"basepath"}.$1;
			} else {
				$pa_config->{"incomingdir"} = $tbuf;
			}
		}

		elsif ($parametro =~ m/^log_file\s(.*)/i) { 
			$tbuf= clean_blank($1);	
			if ($tbuf =~ m/^\.(.*)/){
				$pa_config->{"log_file"} = $pa_config->{"basepath"}.$1;
			} else {
				$pa_config->{"log_file"} = $tbuf;
			}
		}

		elsif ($parametro =~ m/^errorlog_file\s(.*)/i) { 
			$tbuf= clean_blank($1); 	
			if ($tbuf =~ m/^\.(.*)/){
				$pa_config->{"errorlog_file"} = $pa_config->{"basepath"}.$1;
			} else {
				$pa_config->{"errorlog_file"} = $tbuf;
			}
		}

	# MTA setup (2.0)
		elsif ($parametro =~ m/^mta_user\s(.*)/i) { 
			$pa_config->{'mta_user'}= clean_blank($1); 
		}
		elsif ($parametro =~ m/^mta_pass\s(.*)/i) { 
			$pa_config->{'mta_pass'}= clean_blank($1); 
		}
		elsif ($parametro =~ m/^mta_address\s(.*)/i) { 
			$pa_config->{'mta_address'}= clean_blank($1); 
			$pa_config->{'mta_local'}=1;
		}
		elsif ($parametro =~ m/^mta_port\s(.*)/i) { 
			$pa_config->{'mta_port'}= clean_blank($1); 
		}
		elsif ($parametro =~ m/^mta_auth\s(.*)/i) { 
			$pa_config->{'mta_auth'}= clean_blank($1); 
		}
		elsif ($parametro =~ m/^mta_from\s(.*)/i) { 
			$pa_config->{'mta_from'}= clean_blank($1); 
		}
		elsif ($parametro =~ m/^mta_encryption\s(.*)/i) { 
			$pa_config->{'mta_encryption'}= clean_blank($1); 
		}
		elsif ($parametro =~ m/^mail_in_separate\s+([0-9]*)/i) { 
			$pa_config->{'mail_in_separate'}= clean_blank($1); 
		}
		elsif ($parametro =~ m/^snmp_logfile\s(.*)/i) { 
			$pa_config->{'snmp_logfile'}= clean_blank($1); 
		}
		elsif ($parametro =~ m/^snmp_ignore_authfailure\s+([0-1])/i) { 
			$pa_config->{'snmp_ignore_authfailure'}= clean_blank($1); 
		}
		elsif ($parametro =~ m/^snmp_pdu_address\s+([0-1])/i) { 
			$pa_config->{'snmp_pdu_address'}= clean_blank($1); 
		}
		elsif ($parametro =~ m/^snmp_storm_protection\s+(\d+)/i) { 
			$pa_config->{'snmp_storm_protection'}= clean_blank($1); 
		}
		elsif ($parametro =~ m/^snmp_storm_timeout\s+(\d+)/i) { 
			$pa_config->{'snmp_storm_timeout'}= clean_blank($1); 
		}
		elsif ($parametro =~ m/^snmp_storm_silence_period\s+(\d+)/i) { 
			$pa_config->{'snmp_storm_silence_period'}= clean_blank($1); 
		}
		elsif ($parametro =~ m/^snmp_delay\s+(\d+)/i) { 
			$pa_config->{'snmp_delay'}= clean_blank($1); 
		}
		elsif ($parametro =~ m/^snmpconsole_threads\s+(\d+)/i) { 
			$pa_config->{'snmpconsole_threads'}= clean_blank($1); 
		}
		elsif ($parametro =~ m/^snmpconsole_lock\s+([0-1])/i) { 
			$pa_config->{'snmpconsole_lock'}= clean_blank($1); 
		}
		elsif ($parametro =~ m/^snmpconsole_threshold\s+(\d+(?:\.\d+){0,1})/i) { 
			$pa_config->{'snmpconsole_threshold'}= clean_blank($1); 
		}
		elsif ($parametro =~ m/^translate_variable_bindings\s+([0-1])/i) { 
			$pa_config->{'translate_variable_bindings'}= clean_blank($1); 
		}
		elsif ($parametro =~ m/^translate_enterprise_strings\s+([0-1])/i) { 
			$pa_config->{'translate_enterprise_strings'}= clean_blank($1); 
		}
		elsif ($parametro =~ m/^user\s(.*)/i) { 
			$pa_config->{'user'}= clean_blank($1); 
		}
		elsif ($parametro =~ m/^group\s(.*)/i) { 
			$pa_config->{'group'}= clean_blank($1); 
		}
		elsif ($parametro =~ m/^umask\s(.*)/i) { 
			$pa_config->{'umask'}= clean_blank($1); 
		}
		elsif ($parametro =~ m/^dbengine\s(.*)/i) { 
			$pa_config->{'dbengine'}= clean_blank($1); 
		}
		elsif ($parametro =~ m/^dbname\s(.*)/i) { 
			$pa_config->{'dbname'}= clean_blank($1); 
		}
		elsif ($parametro =~ m/^dbssl\s+([0-1])/i) { 
			$pa_config->{'dbssl'}= clean_blank($1); 
		}
		elsif ($parametro =~ m/^dbsslcapath\s(.*)/i) { 
			$pa_config->{'dbsslcapath'}= clean_blank($1); 
		}
		elsif ($parametro =~ m/^dbsslcafile\s(.*)/i) { 
			$pa_config->{'dbsslcafile'}= clean_blank($1); 
		}
		elsif ($parametro =~ m/^verify_mysql_ssl_cert\s(.*)/i) { 
			$pa_config->{'verify_mysql_ssl_cert'}= clean_blank($1); 
		}
		elsif ($parametro =~ m/^dbuser\s(.*)/i) { 
			$pa_config->{'dbuser'}= clean_blank($1); 
		}
		elsif ($parametro =~ m/^dbpass\s(.*)/i) {
			$pa_config->{'dbpass'}= clean_blank($1); 
		}
		elsif ($parametro =~ m/^dbhost\s(.*)/i) { 
			$pa_config->{'dbhost'}= clean_blank($1); 
		}
		elsif ($parametro =~ m/^dbport\s(.*)/i) { 
			$pa_config->{'dbport'}= clean_blank($1); 
		}
		elsif ($parametro =~ m/^daemon\s+([0-9]*)/i) { 
			$pa_config->{'daemon'}= clean_blank($1);
		}
		elsif ($parametro =~ m/^dataserver\s+([0-9]*)/i){
			$pa_config->{'dataserver'}= clean_blank($1);
		}
		elsif ($parametro =~ m/^networkserver\s+([0-9]*)/i){
			$pa_config->{'networkserver'}= clean_blank($1);
		}
		elsif ($parametro =~ m/^pluginserver\s+([0-9]*)/i){
			$pa_config->{'pluginserver'}= clean_blank($1);
		}
		elsif ($parametro =~ m/^predictionserver\s+([0-9]*)/i){
			$pa_config->{'predictionserver'}= clean_blank($1);
		}
		elsif ($parametro =~ m/^discoveryserver\s+([0-9]*)/i) {
			$pa_config->{'discoveryserver'}= clean_blank($1);
		}
		elsif ($parametro =~ m/^reconserver\s+([0-9]*)/i) {
			$pa_config->{'reconserver'}= clean_blank($1);
		}
		elsif ($parametro =~ m/^wmiserver\s+([0-9]*)/i) {
			$pa_config->{'wmiserver'}= clean_blank($1);
		}
		elsif ($parametro =~ m/^exportserver\s+([0-9]*)/i) {
			$pa_config->{'exportserver'}= clean_blank($1);
		}
		elsif ($parametro =~ m/^inventoryserver\s+([0-9]*)/i) {
			$pa_config->{'inventoryserver'}= clean_blank($1);
		}
		elsif ($parametro =~ m/^webserver\s+([0-9]*)/i) {
			$pa_config->{'webserver'}= clean_blank($1);
		}
		elsif ($parametro =~ m/^web_timeout\s+([0-9]*)/i) {
			$pa_config->{'web_timeout'}= clean_blank($1); 
		}
		if ($parametro =~ m/^transactional_pool\s(.*)/i) {
			$tbuf= clean_blank($1); 
			if ($tbuf =~ m/^\.(.*)/){
				$pa_config->{"transactional_pool"} = $pa_config->{"incomingdir"} . "/" . $1;
			} else {
				$pa_config->{"transactional_pool"} = $pa_config->{"incomingdir"} . "/" . $tbuf;
			}
		}
		elsif ($parametro =~ m/^eventserver\s+([0-9]*)/i) {
			$pa_config->{'eventserver'}= clean_blank($1);
		}
		elsif ($parametro =~ m/^correlationserver\s+([0-9]*)/i) {
			$pa_config->{'correlationserver'}= clean_blank($1);
		}
		elsif ($parametro =~ m/^correlation_threshold\s+([0-9]*)/i) {
			$pa_config->{'correlation_threshold'}= clean_blank($1);
		}
		elsif ($parametro =~ m/^icmpserver\s+([0-9]*)/i) {
			$pa_config->{'icmpserver'}= clean_blank($1);
		}
		elsif ($parametro =~ m/^icmp_threads\s+([0-9]*)/i) {
			$pa_config->{'icmp_threads'}= clean_blank($1);
		}
		elsif ($parametro =~ m/^servername\s(.*)/i) { 
			$pa_config->{'servername'}= clean_blank($1);
		}
		elsif ($parametro =~ m/^checksum\s+([0-9])/i) { 
			$pa_config->{"pandora_check"} = clean_blank($1); 
		}
		elsif ($parametro =~ m/^master\s+([0-9])/i) { 
			$pa_config->{"pandora_master"} = clean_blank($1); 
		}
		elsif ($parametro =~ m/^icmp_checks\s+([0-9]*)/i) { 
			$pa_config->{"icmp_checks"} = clean_blank($1); 
		}
		elsif ($parametro =~ m/^icmp_packets\s+([0-9]*)/i) {
			$pa_config->{"icmp_packets"} = clean_blank($1); 
		}
		elsif ($parametro =~ m/^snmpconsole\s+([0-9]*)/i) {
			$pa_config->{"snmpconsole"} = clean_blank($1);
		}
		elsif ($parametro =~ m/^snmpserver\s+([0-9]*)/i) {
			$pa_config->{"snmpserver"} = clean_blank($1);
		}
		elsif ($parametro =~ m/^alert_recovery\s+([0-9]*)/i) {
			$pa_config->{"alert_recovery"} = clean_blank($1);
		}
		elsif ($parametro =~ m/^snmp_checks\s+([0-9]*)/i) {
			$pa_config->{"snmp_checks"} = clean_blank($1);
		}
		elsif ($parametro =~ m/^snmp_timeout\s+([0-9]*)/i) {
			$pa_config->{"snmp_timeout"} = clean_blank($1);
		}
		elsif ($parametro =~ m/^rcmd_timeout\s+([0-9]*)/i) {
			$pa_config->{"rcmd_timeout"} = clean_blank($1);
		}
		elsif ($parametro =~ m/^rcmd_timeout_bin\s(.*)/i) {
			$pa_config->{"rcmd_timeout_bin"} = clean_blank($1);
		}
		elsif ($parametro =~ m/^tcp_checks\s+([0-9]*)/i) {
			$pa_config->{"tcp_checks"} = clean_blank($1);
		}
		elsif ($parametro =~ m/^tcp_timeout\s+([0-9]*)/i) {
			$pa_config->{"tcp_timeout"} = clean_blank($1);
		}
		elsif ($parametro =~ m/^snmp_proc_deadresponse\s+([0-9]*)/i) { 
			$pa_config->{"snmp_proc_deadresponse"} = clean_blank($1);
		}
		elsif ($parametro =~ m/^verbosity\s+([0-9]*)/i) {
			if ($pa_config->{"verbosity"} == 0) {
				$pa_config->{"verbosity"} = clean_blank($1);
			}
		} 
		elsif ($parametro =~ m/^server_threshold\s+([0-9]*)/i) { 
			$pa_config->{"server_threshold"} = clean_blank($1); 
		} 
		elsif ($parametro =~ m/^alert_threshold\s+([0-9]*)/i) { 
			$pa_config->{"alert_threshold"} = clean_blank($1); 
		} 
		elsif ($parametro =~ m/^graph_precision\s+([0-9]*)/i) { 
			$pa_config->{"graph_precision"} = clean_blank($1); 
		} 
		elsif ($parametro =~ m/^network_timeout\s+([0-9]*)/i) {
			$pa_config->{'networktimeout'}= clean_blank($1); 
		}
		elsif ($parametro =~ m/^network_threads\s+([0-9]*)/i) {
			$pa_config->{'network_threads'}= clean_blank($1); 
		}
		elsif ($parametro =~ m/^plugin_threads\s+([0-9]*)/i) {
			$pa_config->{'plugin_threads'}= clean_blank($1); 
		}
		elsif ($parametro =~ m/^prediction_threads\s+([0-9]*)/i) {
			$pa_config->{'prediction_threads'}= clean_blank($1); 
		}
		elsif ($parametro =~ m/^plugin_timeout\s+([0-9]*)/i) {
			$pa_config->{'plugin_timeout'}= clean_blank($1); 
		}
		elsif ($parametro =~ m/^dataserver_threads\s+([0-9]*)/i) {
			$pa_config->{'dataserver_threads'}= clean_blank($1); 
		}
		elsif ($parametro =~ m/^server_keepalive\s+([0-9]*)/i) {
			$pa_config->{"keepalive"} = clean_blank($1);
			$pa_config->{"keepalive_orig"} = clean_blank($1);
		}
		elsif ($parametro =~ m/^nmap\s(.*)/i) {
			$pa_config->{'nmap'}= clean_blank($1); 
		}
		elsif ($parametro =~ m/^fping\s(.*)/i) {
			$pa_config->{'fping'}= clean_blank($1); 
		}
		elsif ($parametro =~ m/^java\s(.*)/i) {
			$pa_config->{'java'}= clean_blank($1);
		}
		elsif ($parametro =~ m/^sap_utils\s(.*)/i) {
			$pa_config->{'sap_utils'}= clean_blank($1);
		}
		elsif ($parametro =~ m/^sap_artica_test\s(.*)/i) {
			$pa_config->{'sap_artica_test'}= clean_blank($1);
		}
		elsif ($parametro =~ m/^ssh_launcher\s(.*)/i) {
			$pa_config->{'ssh_launcher'}= clean_blank($1);
		}
		elsif ($parametro =~ m/^nmap_timing_template\s+([0-9]*)/i) {
			$pa_config->{'nmap_timing_template'}= clean_blank($1); 
		}
		elsif ($parametro =~ m/^recon_timing_template\s+([0-9]*)/i) {
			$pa_config->{'recon_timing_template'}= clean_blank($1); 
		}
		elsif ($parametro =~ m/^braa\s(.*)/i) {
			$pa_config->{'braa'}= clean_blank($1); 
		}
		elsif ($parametro =~ m/^braa_retries\s+([0-9]*)/i) {
			$pa_config->{"braa_retries"} = clean_blank($1);
		}
		elsif ($parametro =~ m/^xprobe2\s(.*)/i) {
			$pa_config->{'xprobe2'}= clean_blank($1); 
		}
		elsif ($parametro =~ m/^winexe\s(.*)/i) {
			$pa_config->{'winexe'}= clean_blank($1);
		}
		elsif ($parametro =~ m/^psexec\s(.*)/i) {
			$pa_config->{'psexec'}= clean_blank($1);
		}
		elsif ($parametro =~ m/^plink\s(.*)/i) {
			$pa_config->{'plink'}= clean_blank($1);
		}
		elsif ($parametro =~ m/^snmpget\s(.*)/i) {
			$pa_config->{'snmpget'}= clean_blank($1); 
		}
		elsif ($parametro =~ m/^autocreate\s+([0-9*]*)/i) {
			$pa_config->{'autocreate'}= clean_blank($1); 
		}
		elsif ($parametro =~ m/^autocreate_group\s+([0-9*]*)/i) {
			$pa_config->{'autocreate_group'}= clean_blank($1); 
		}
		elsif ($parametro =~ m/^autocreate_group_force\s+([0-1])/i) {
			$pa_config->{'autocreate_group_force'}= clean_blank($1); 
		}
		elsif ($parametro =~ m/^autocreate_group_name\s(.*)/i) {
			$pa_config->{'autocreate_group_name'}= clean_blank($1); 
		}
		elsif ($parametro =~ m/^discovery_threads\s+([0-9]*)/i) {
			$pa_config->{'discovery_threads'}= clean_blank($1);
		}
		elsif ($parametro =~ m/^recon_threads\s+([0-9]*)/i) {
			$pa_config->{'recon_threads'}= clean_blank($1); 
		}
		elsif ($parametro =~ m/^max_log_size\s+([0-9]*)/i) {
			$pa_config->{'max_log_size'}= clean_blank($1); 
		}
		elsif ($parametro =~ m/^max_log_generation\s+([1-9])/i) {
			$pa_config->{'max_log_generation'}= clean_blank($1);
		}
		elsif ($parametro =~ m/^wmi_threads\s+([0-9]*)/i) {
			$pa_config->{'wmi_threads'}= clean_blank($1); 
		}
		elsif ($parametro =~ m/^wmi_client\s(.*)/i) {
			$pa_config->{'wmi_client'}= clean_blank($1); 
		}
		elsif ($parametro =~ m/^web_threads\s+([0-9]*)/i) {
			$pa_config->{'web_threads'}= clean_blank($1); 
		}
		elsif ($parametro =~ m/^web_engine\s(.*)/i) {
			$pa_config->{'web_engine'}= clean_blank($1); 
		}
		elsif ($parametro =~ m/^snmp_trapd\s(.*)/i) {
			$pa_config->{'snmp_trapd'}= clean_blank($1); 
		}
		elsif ($parametro =~ m/^plugin_exec\s(.*)/i) {
			$pa_config->{'plugin_exec'}= clean_blank($1); 
		}
		elsif ($parametro =~ m/^inventory_threads\s+([0-9]*)/i) {
			$pa_config->{'inventory_threads'}= clean_blank($1); 
		}
		elsif ($parametro =~ m/^export_threads\s+([0-9]*)/i) {
			$pa_config->{'export_threads'}= clean_blank($1); 
		}
		elsif ($parametro =~ m/^max_queue_files\s+([0-9]*)/i) {
			$pa_config->{'max_queue_files'}= clean_blank($1);
		}
		elsif ($parametro =~ m/^use_xml_timestamp\s+([0-1])/i) {
			$pa_config->{'use_xml_timestamp'} = clean_blank($1);
		}
		elsif ($parametro =~ m/^restart_delay\s+(\d+)/i) {
			$pa_config->{'restart_delay'} = clean_blank($1);
		}
		elsif ($parametro =~ m/^auto_restart\s+(\d+)/i) {
			$pa_config->{'auto_restart'} = clean_blank($1);
		}
		elsif ($parametro =~ m/^restart\s+([0-1])/i) {
			$pa_config->{'restart'} = clean_blank($1);
		}
		elsif ($parametro =~ m/^google_maps_description\s+([0-1])/i) {
			$pa_config->{'google_maps_description'} = clean_blank($1);
		}
		elsif ($parametro =~ m/^openstreetmaps_description\s+([0-1])/i) {
			$pa_config->{'openstreetmaps_description'} = clean_blank($1);
		}
		elsif ($parametro =~ m/^activate_gis\s+([0-1])/i) {
			$pa_config->{'activate_gis'} = clean_blank($1);
		}
		elsif ($parametro =~ m/^location_error\s+(\d+)/i) {
			$pa_config->{'location_error'} = clean_blank($1);
		} #FIXME: Find a better regexp to validate the path
		elsif ($parametro =~ m/^recon_reverse_geolocation_file\s+(.*)/i) {
			$pa_config->{'recon_reverse_geolocation_file'} = clean_blank($1);
			if ( ! -r $pa_config->{'recon_reverse_geolocation_file'} ) {
				print "[WARN] Invalid recon_reverse_geolocation_file.\n";
				$pa_config->{'recon_reverse_geolocation_file'} = '';
			}
		}
		elsif ($parametro =~ m/^recon_location_scatter_radius\s+(\d+)/i) {
			$pa_config->{'recon_location_scatter_radius'} = clean_blank($1);
		}
		elsif ($parametro =~ m/^self_monitoring\s+([0-1])/i) {
			$pa_config->{'self_monitoring'} = clean_blank($1);
		}
		elsif ($parametro =~ m/^self_monitoring_interval\s+([0-9]*)/i) {
			$pa_config->{'self_monitoring_interval'} = clean_blank($1);
		}
		elsif ($parametro =~ m/^update_parent\s+([0-1])/i) {
			$pa_config->{'update_parent'} = clean_blank($1);
		}
		elsif ($parametro =~ m/^event_window\s+([0-9]*)/i) {
			$pa_config->{'event_window'}= clean_blank($1);
		}
		elsif ($parametro =~ m/^log_window\s+([0-9]*)/i) {
			$pa_config->{'log_window'}= clean_blank($1);
		}
		elsif ($parametro =~ m/^elastic_query_size\s+([0-9]*)/i) {
			$pa_config->{'elastic_query_size'}= clean_blank($1);
		}
		elsif ($parametro =~ m/^preload_windows\s+([0-9]*)/i) {
			$pa_config->{'preload_windows'}= clean_blank($1);
		}
		elsif ($parametro =~ m/^event_server_cache_ttl\s+([0-9]*)/i) {
			$pa_config->{"event_server_cache_ttl"} = clean_blank($1);
		}
		elsif ($parametro =~ m/^snmp_threads\s+([0-9]*)/i) {
			$pa_config->{'snmp_threads'}= clean_blank($1);
		}
		elsif ($parametro =~ m/^block_size\s+([0-9]*)/i) {
			$pa_config->{'block_size'}= clean_blank($1);
		}
		elsif ($parametro =~ m/^dataserver_lifo\s+([0-1])/i) {
			$pa_config->{'dataserver_lifo'}= clean_blank($1);
		}
		elsif ($parametro =~ m/^policy_manager\s+([0-1])/i) {
			$pa_config->{'policy_manager'}= clean_blank($1);
		}
		elsif ($parametro =~ m/^event_auto_validation\s+([0-1])/i) {
			$pa_config->{'event_auto_validation'}= clean_blank($1);
		}
		elsif ($parametro =~ m/^event_file\s+(.*)/i) {
			$pa_config->{'event_file'}= clean_blank($1);
		}
		elsif ($parametro =~ m/^event_inhibit_alerts\s+([0-1])/i) {
			$pa_config->{'event_inhibit_alerts'}= clean_blank($1);
		}
		elsif ($parametro =~ m/^text_going_down_normal\s+(.*)/i) {
			$pa_config->{'text_going_down_normal'} = safe_input ($1);
		}
		elsif ($parametro =~ m/^text_going_up_critical\s+(.*)/i) {
			$pa_config->{'text_going_up_critical'} = safe_input ($1);
		}
		elsif ($parametro =~ m/^text_going_up_warning\s+(.*)/i) {
			$pa_config->{'text_going_up_warning'} = safe_input ($1);
		}
		elsif ($parametro =~ m/^text_going_down_warning\s+(.*)/i) {
			$pa_config->{'text_going_down_warning'} = safe_input ($1);
		}
		elsif ($parametro =~ m/^text_going_unknown\s+(.*)/i) {
			$pa_config->{'text_going_unknown'} = safe_input ($1);
		}
		elsif ($parametro =~ m/^event_expiry_time\s+([0-9]*)/i) {
			$pa_config->{'event_expiry_time'}= clean_blank($1);
		}
		elsif ($parametro =~ m/^event_expiry_window\s+([0-9]*)/i) {
			$pa_config->{'event_expiry_window'}= clean_blank($1);
		}
		elsif ($parametro =~ m/^snmp_forward_trap\s+([0-1])/i) {
			$pa_config->{'snmp_forward_trap'}= clean_blank($1);
		}
		elsif ($parametro =~ m/^snmp_forward_secName\s(.*)/i) {
			$pa_config->{'snmp_forward_secName'}= safe_input(clean_blank($1));
		}
		elsif ($parametro =~ m/^snmp_forward_engineid\s(.*)/i) {
                        $pa_config->{'snmp_forward_engineid'}= safe_input(clean_blank($1));
                }	
		elsif ($parametro =~ m/^snmp_forward_authProtocol\s(.*)/i) {
                        $pa_config->{'snmp_forward_authProtocol'}= safe_input(clean_blank($1));
                }
		elsif ($parametro =~ m/^snmp_forward_authPassword\s(.*)/i) {
                        $pa_config->{'snmp_forward_authPassword'}= safe_input(clean_blank($1));
                }
		elsif ($parametro =~ m/^snmp_forward_community\s(.*)/i) {
                        $pa_config->{'snmp_forward_community'}= safe_input(clean_blank($1));
                }
		elsif ($parametro =~ m/^snmp_forward_privProtocol\s(.*)/i) {
                        $pa_config->{'snmp_forward_privProtocol'}= safe_input(clean_blank($1));
                }
		elsif ($parametro =~ m/^snmp_forward_privPassword\s(.*)/i) {
                        $pa_config->{'snmp_forward_privPassword'}= safe_input(clean_blank($1));
                }
		elsif ($parametro =~ m/^snmp_forward_secLevel\s(.*)/i) {
                        $pa_config->{'snmp_forward_secLevel'}= safe_input(clean_blank($1));
                }
		elsif ($parametro =~ m/^snmp_forward_version\s(.*)/i) {
                        $pa_config->{'snmp_forward_version'}= safe_input(clean_blank($1));
                }
		elsif ($parametro =~ m/^snmp_forward_ip\s(.*)/i) {
			$pa_config->{'snmp_forward_ip'}= safe_input(clean_blank($1));
			if ($pa_config->{'snmp_forward_trap'}==1 && ($pa_config->{'snmp_forward_ip'} eq '127.0.0.1' || $pa_config->{'snmp_forward_ip'} eq 'localhost')) {
				printf "\n [ERROR] Cannot set snmp_forward_ip to localhost or 127.0.0.1 \n";
                		exit 1;

			}
		}
		elsif ($parametro =~ m/^claim_back_snmp_modules\s(.*)/i) {
			$pa_config->{'claim_back_snmp_modules'}= safe_input(clean_blank($1));
		}
		elsif ($parametro =~ m/^async_recovery\s+([0-1])/i) {
			$pa_config->{'async_recovery'}= clean_blank($1);
		}
		elsif ($parametro =~ m/^console_api_url\s(.*)/i) {
			$pa_config->{'console_api_url'}= safe_input(clean_blank($1));
		}
		elsif ($parametro =~ m/^console_api_pass\s(.*)/i) {
			$pa_config->{'console_api_pass'}= safe_input(clean_blank($1));
		}
		elsif ($parametro =~ m/^console_user\s(.*)/i) {
			$pa_config->{'console_user'}= safe_input(clean_blank($1));
		}
		elsif ($parametro =~ m/^console_pass\s(.*)/i) {
			$pa_config->{'console_pass'}= safe_input(clean_blank($1));
		}
		elsif ($parametro =~ m/^encryption_passphrase\s(.*)/i) { # 6.0
			$pa_config->{'encryption_passphrase'} = clean_blank($1);
		}
		elsif ($parametro =~ m/^unknown_interval\s+([0-9]*)/i) { # > 5.1SP2
			$pa_config->{'unknown_interval'}= clean_blank($1);
		}
		elsif ($parametro =~ m/^global_alert_timeout\s+([0-9]*)/i) {
			$pa_config->{'global_alert_timeout'}= clean_blank($1);
		}
		elsif ($parametro =~ m/^remote_config\s+([0-9]*)/i) {
			$pa_config->{'remote_config'}= clean_blank($1);
		}
		elsif ($parametro =~ m/^remote_config_address\s(.*)/i) {
			$pa_config->{'remote_config_address'}= clean_blank($1); 
		}
		elsif ($parametro =~ m/^remote_config_port\s+([0-9]*)/i) {
			$pa_config->{'remote_config_port'}= clean_blank($1);
		}
		elsif ($parametro =~ m/^remote_config_opts\s(.*)/i) { 
			$pa_config->{'remote_config_opts'}= clean_blank($1); 
		}
		elsif ($parametro =~ m/^temporal\s(.*)/i) {
			$pa_config->{'temporal'}= clean_blank($1); 
		}
		elsif ($parametro =~ m/^warmup_event_interval\s+([0-9]*)/i ||
		       $parametro =~ m/^warmup_alert_interval\s+([0-9]*)/i) {
			$pa_config->{'warmup_event_interval'}= clean_blank($1);
			$pa_config->{'warmup_event_on'} = 1 if ($pa_config->{'warmup_event_interval'} > 0); # Off by default.
			# The same interval is used for alerts and events.
			$pa_config->{'warmup_alert_interval'}= clean_blank($1);
			$pa_config->{'warmup_alert_on'} = 1 if ($pa_config->{'warmup_event_interval'} > 0); # Off by default.
		}
		elsif ($parametro =~ m/^warmup_unknown_interval\s+([0-9]*)/i) {
			$pa_config->{'warmup_unknown_interval'}= clean_blank($1);
			$pa_config->{'warmup_unknown_on'} = 0 if ($pa_config->{'warmup_unknown_interval'} == 0); # On by default.
		}
		elsif ($parametro =~ m/^enc_dir\s+(.*)/i) {
			$pa_config->{'enc_dir'} = clean_blank($1);
		}
		elsif ($parametro =~ m/^unknown_events\s+([0-1])/i) {
			$pa_config->{'unknown_events'} = clean_blank($1);
		}
		elsif ($parametro =~ m/^syncserver\s+([0-9]*)/i) {
			$pa_config->{'syncserver'}= clean_blank($1);
		}
		elsif ($parametro =~ m/^sync_address\s+(.*)/i) {
			$pa_config->{'sync_address'}= clean_blank($1);
		}
		elsif ($parametro =~ m/^sync_block_size\s+([0-9]*)/i) {
			$pa_config->{'sync_block_size'}= clean_blank($1);
		}
		elsif ($parametro =~ m/^sync_ca\s+(.*)/i) {
			$pa_config->{'sync_ca'}= clean_blank($1);
		}
		elsif ($parametro =~ m/^sync_cert\s+(.*)/i) {
			$pa_config->{'sync_cert'}= clean_blank($1);
		}
		elsif ($parametro =~ m/^sync_key\s+(.*)/i) {
			$pa_config->{'sync_key'}= clean_blank($1);
		}
		elsif ($parametro =~ m/^sync_port\s+([0-9]*)/i) {
			$pa_config->{'sync_port'}= clean_blank($1);
		}
		elsif ($parametro =~ m/^sync_timeout\s+([0-9]*)/i) {
			$pa_config->{'sync_timeout'}= clean_blank($1);
		}
		elsif ($parametro =~ m/^sync_retries\s+([0-9]*)/i) {
			$pa_config->{'sync_retries'}= clean_blank($1);
		}
		elsif ($parametro =~ m/^dynamic_updates\s+([0-9]*)/i) {
			$pa_config->{'dynamic_updates'}= clean_blank($1);
		}
		elsif ($parametro =~ m/^dynamic_warning\s+([0-9]*)/i) {
			$pa_config->{'dynamic_warning'}= clean_blank($1);
		}
		elsif ($parametro =~ m/^dynamic_constant\s+([0-9]*)/i) {
			$pa_config->{'dynamic_constant'}= clean_blank($1);
		}
		elsif ($parametro =~ m/^mssql_driver\s+(.*)/i) {
			$pa_config->{'mssql_driver'}= clean_blank($1);
		}
		elsif ($parametro =~ m/^wuxserver\s+([0-1]*)/i) {
			$pa_config->{"wuxserver"} = clean_blank($1);
		}
		elsif ($parametro =~ m/^wux_host\s+(.*)/i) {
			$pa_config->{'wux_host'}= clean_blank($1);
		}
		elsif ($parametro =~ m/^wux_port\s+([0-9]*)/i) {
			$pa_config->{'wux_port'}= clean_blank($1);
		}
		elsif ($parametro =~ m/^wux_browser\s+(.*)/i) {
			$pa_config->{'wux_browser'}= clean_blank($1);
		}
		elsif ($parametro =~ m/^wux_webagent_timeout\s+([0-9]*)/i) {
			$pa_config->{'wux_webagent_timeout'}= clean_blank($1);
		}
		elsif ($parametro =~ m/^clean_wux_sessions\s+([0-9]*)/i) {
			$pa_config->{'clean_wux_sessions'}= clean_blank($1);
		}
		elsif ($parametro =~ m/^syslogserver\s+([0-1])/i) {
			$pa_config->{'syslogserver'}= clean_blank($1);
		}
		elsif ($parametro =~ m/^syslog_file\s+(.*)/i) {
			$pa_config->{'syslog_file'}= clean_blank($1);
		}
		elsif ($parametro =~ m/^syslog_max\s+([0-9]*)/i) {
			$pa_config->{'syslog_max'}= clean_blank($1);
		}
		elsif ($parametro =~ m/^syslog_threads\s+([0-9]*)/i) {
			$pa_config->{'syslog_threads'}= clean_blank($1);
		}
		elsif ($parametro =~ m/^thread_log\s+([0-1])/i) {
			$pa_config->{'thread_log'}= clean_blank($1);
		}
		elsif ($parametro =~ m/^unknown_updates\s+([0-1])/i) {
			$pa_config->{'unknown_updates'} = clean_blank($1);
		}
		elsif ($parametro =~ m/^provisioningserver\s+([0-1])/i){
			$pa_config->{'provisioningserver'}= clean_blank($1);
		}
		elsif ($parametro =~ m/^provisioningserver_threads\s+([0-9]*)/i){
			$pa_config->{'provisioningserver_threads'}= clean_blank($1);
		}
		elsif ($parametro =~ m/^provisioning_cache_interval\s+([0-9]*)/i){
			$pa_config->{'provisioning_cache_interval'}= clean_blank($1);
		}
		elsif ($parametro =~ m/^autoconfigure_agents\s+([0-1])/i){
			$pa_config->{'autoconfigure_agents'}= clean_blank($1);
		}
		elsif ($parametro =~ m/^autoconfigure_agents_threshold\s+([0-1])/i){
			$pa_config->{'autoconfigure_agents_threshold'}= clean_blank($1);
		}
		elsif ($parametro =~ m/^snmp_extlog\s(.*)/i) { 
			$pa_config->{'snmp_extlog'} = clean_blank($1); 
		}
		elsif ($parametro =~ m/^fsnmp\s(.*)/i) {
			$pa_config->{'fsnmp'}= clean_blank($1); 
		}
		elsif ($parametro =~ m/^alertserver\s+([0-9]*)/i){
			$pa_config->{'alertserver'}= clean_blank($1);
		}
		elsif ($parametro =~ m/^alertserver_threads\s+([0-9]*)/i) {
			$pa_config->{'alertserver_threads'}= clean_blank($1); 
		}
		elsif ($parametro =~ m/^alertserver_warn\s+([0-9]*)/i) {
			$pa_config->{'alertserver_warn'}= clean_blank($1); 
		}
		elsif ($parametro =~ m/^alertserver_queue\s+([0-1]*)/i) {
			$pa_config->{'alertserver_queue'}= clean_blank($1); 
		}
		elsif ($parametro =~ m/^ncmserver\s+([0-9]*)/i){
			$pa_config->{'ncmserver'}= clean_blank($1);
		}
		elsif ($parametro =~ m/^ncmserver_threads\s+([0-9]*)/i) {
			$pa_config->{'ncmserver_threads'}= clean_blank($1); 
		}
		elsif ($parametro =~ m/^ncm_ssh_utility\s+(.*)/i) {
			$pa_config->{'ncm_ssh_utility'}= clean_blank($1);
		}

		# Pandora HA extra
		elsif ($parametro =~ m/^ha_mode\s(.*)/i) {
			$pa_config->{'ha_mode'} = clean_blank($1);
		}
		elsif ($parametro =~ m/^ha_file\s(.*)/i) {
			$pa_config->{'ha_file'} = clean_blank($1);
		}
		elsif ($parametro =~ m/^ha_hosts_file\s(.*)/i) {
			$pa_config->{'ha_hosts_file'} = clean_blank($1);
		}
		elsif ($parametro =~ m/^ha_dbuser\s(.*)/i) {
			$pa_config->{'ha_dbuser'} = clean_blank($1);
		}
		elsif ($parametro =~ m/^ha_dbpass\s(.*)/i) {
			$pa_config->{'ha_dbpass'} = clean_blank($1);
		}
		elsif ($parametro =~ m/^ha_sshuser\s(.*)/i) {
			$pa_config->{'ha_sshuser'} = clean_blank($1);
		}
		elsif ($parametro =~ m/^ha_sshport\s(.*)/i) {
			$pa_config->{'ha_sshport'} = clean_blank($1);
		}
		elsif ($parametro =~ m/^ha_hosts\s(.*)/i) {
			$pa_config->{'ha_hosts'} = clean_blank($1);
		}
		elsif ($parametro =~ m/^ha_resync\s(.*)/i) {
			$pa_config->{'ha_resync'} = clean_blank($1);
		}
		elsif ($parametro =~ m/^ha_resync_log\s(.*)/i) {
			$pa_config->{'ha_resync_log'} = clean_blank($1);
		}
		elsif ($parametro =~ m/^ha_pid_file\s(.*)/i) {
			$pa_config->{'ha_pid_file'} = clean_blank($1);
		}
		elsif ($parametro =~ m/^pandora_service_cmd\s(.*)/i) {
			$pa_config->{'pandora_service_cmd'} = clean_blank($1);
		}
		elsif ($parametro =~ m/^tentacle_service_cmd\s(.*)/i) {
			$pa_config->{'tentacle_service_cmd'} = clean_blank($1);
		}
		elsif ($parametro =~ m/^tentacle_service_watchdog\s([0-1])/i) {
			$pa_config->{'tentacle_service_watchdog'} = clean_blank($1);
		}
		elsif ($parametro =~ m/^splitbrain_autofix\s+([0-9]*)/i) {
			$pa_config->{'splitbrain_autofix'} = clean_blank($1);
		}
		elsif ($parametro =~ m/^ha_max_resync_wait_retries\s+([0-9]*)/i) {
			$pa_config->{'ha_max_resync_wait_retries'} = clean_blank($1);
		}
		elsif ($parametro =~ m/^ha_resync_sleep\s+([0-9]*)/i) {
			$pa_config->{'ha_resync_sleep'} = clean_blank($1);
		}
		elsif ($parametro =~ m/^ha_max_splitbrain_retries\s+([0-9]*)/i) {
			$pa_config->{'ha_max_splitbrain_retries'} = clean_blank($1);
		}
		elsif ($parametro =~ m/^dataserver_smart_queue\s([0-1])/i) {
			$pa_config->{'dataserver_smart_queue'} = clean_blank($1);
		}
<<<<<<< HEAD
		elsif ($parametro =~ m/^netflowserver\s([0-1])/i) {
			$pa_config->{'netflowserver'} = clean_blank($1);
		}
		elsif ($parametro =~ m/^netflowserver_threads\s+([0-9]*)/i) {
			$pa_config->{'netflowserver_threads'}= clean_blank($1); 
		}
		
=======
		elsif ($parametro =~ m/^ha_connect_retries\s+([0-9]*)/i) {
			$pa_config->{'ha_connect_retries'} = clean_blank($1);
		}
		elsif ($parametro =~ m/^ha_connect_delay\s+([0-9]*)/i) {
			$pa_config->{'ha_connect_delay'} = clean_blank($1);
		}
		elsif ($parametro =~ m/^repl_dbuser\s(.*)/i) {
			$pa_config->{'repl_dbuser'} = clean_blank($1);
		}
		elsif ($parametro =~ m/^repl_dbpass\s(.*)/i) {
			$pa_config->{'repl_dbpass'} = clean_blank($1);
		}
>>>>>>> 5529c33f
	} # end of loop for parameter #

	# The DB host was overridden by pandora_ha.
	if (-f $pa_config->{'ha_hosts_file'}) {
		eval {
			open(my $fh, '<', $pa_config->{'ha_hosts_file'}) or return;
			my $dbhost = <$fh>;
			chomp($dbhost);
			if (defined($dbhost) && $dbhost ne '') {
				$pa_config->{'dbhost'} = $dbhost;
			}
			close($fh);
		};
	}
	print " [*] DB Host is " . $pa_config->{'dbhost'} . "\n";

	# ha_dbuser and ha_dbpass default to dbuser and dbpass respectively.
	$pa_config->{'ha_dbuser'} = $pa_config->{'dbuser'} unless defined($pa_config->{'ha_dbuser'});
	$pa_config->{'ha_dbpass'} = $pa_config->{'dbpass'} unless defined($pa_config->{'ha_dbpass'});

	# repl_dbuser and repl_dbpass default to dbuser and dbpass respectively.
	$pa_config->{'repl_dbuser'} = $pa_config->{'dbuser'} unless defined($pa_config->{'repl_dbuser'});
	$pa_config->{'repl_dbpass'} = $pa_config->{'dbpass'} unless defined($pa_config->{'repl_dbpass'});

	# Generate the encryption key after reading the passphrase.
	$pa_config->{"encryption_key"} = enterprise_hook('pandora_get_encryption_key', [$pa_config, $pa_config->{"encryption_passphrase"}]);

	# Set to RDBMS' standard port
	if (!defined($pa_config->{'dbport'})) {
		if ($pa_config->{'dbengine'} eq "mysql") {
			$pa_config->{'dbport'} = 3306;
		}
		elsif ($pa_config->{'dbengine'} eq "postgresql") {
			$pa_config->{'dbport'} = 5432;
		}
		elsif ($pa_config->{'dbengine'} eq "oracle") {
			$pa_config->{'dbport'} = 1521;
		}
	}

	# Configure SSL.
	set_ssl_opts($pa_config);

	if (($pa_config->{"verbosity"} > 4) && ($pa_config->{"quiet"} == 0)){
		if ($pa_config->{"PID"} ne ""){
			print " [*] PID File is written at ".$pa_config->{'PID'}."\n";
		}
		print " [*] Server basepath is ".$pa_config->{'basepath'}."\n";
		print " [*] Server logfile at ".$pa_config->{"log_file"}."\n";
		print " [*] Server errorlogfile at ".$pa_config->{"errorlog_file"}."\n";
		print " [*] Server incoming directory at ".$pa_config->{"incomingdir"}."\n";
		print " [*] Server keepalive ".$pa_config->{"keepalive"}."\n";
		print " [*] Server threshold ".$pa_config->{"server_threshold"}."\n";
	}
 	# Check for valid token token values
 	if (( $pa_config->{"dbuser"} eq "" ) || ( $pa_config->{"basepath"} eq "" ) || ( $pa_config->{"incomingdir"} eq "" ) || ( $pa_config->{"log_file"} eq "" ) || ( $pa_config->{"dbhost"} eq "") || ( $pa_config->{"pandora_master"} eq "") || ( $pa_config->{"dbpass"} eq "" ) ) {
		print " [ERROR] Bad Config values. Be sure that $archivo_cfg is a valid setup file. \n\n";
		exit;
	}

	if (($pa_config->{"quiet"} == 0) && ($pa_config->{"verbosity"} > 4)) {
		if ($pa_config->{"pandora_check"} == 1) {
			print " [*] MD5 Security enabled.\n";
		}
		if ($pa_config->{"pandora_master"} != 0) {
			print " [*] This server is running with MASTER priority " . $pa_config->{"pandora_master"} . "\n";
		}
	}

	logger ($pa_config, "Launching $pa_config->{'version'} $pa_config->{'build'}", 1);
	my $config_options = "Logfile at ".$pa_config->{"log_file"}.", Basepath is ".$pa_config->{"basepath"}.", Checksum is ".$pa_config->{"pandora_check"}.", Master is ".$pa_config->{"pandora_master"}.", SNMP Console is ".$pa_config->{"snmpconsole"}.", Server Threshold at ".$pa_config->{"server_threshold"}." sec, verbosity at ".$pa_config->{"verbosity"}.", Alert Threshold at $pa_config->{'alert_threshold'}, ServerName is '".$pa_config->{'servername'}."'";
	logger ($pa_config, "Config options: $config_options", 1);
}


##########################################################################
# Open the log file and start logging.
##########################################################################
sub pandora_start_log ($){
	my $pa_config = shift;

	# Dump all errors to errorlog
	open (STDERR, ">> " . $pa_config->{'errorlog_file'}) or die " [ERROR] " . pandora_get_initial_product_name() . " can't write to Errorlog. Aborting : \n $! \n";
	
	my $file_mode = (stat($pa_config->{'errorlog_file'}))[2] & 0777;
	my $min_mode = 0664;
	my $mode = $file_mode | $min_mode;

	chmod $mode, $pa_config->{'errorlog_file'};
	
	print STDERR strftime ("%Y-%m-%d %H:%M:%S", localtime()) . ' - ' . $pa_config->{'servername'} . " Starting " . pandora_get_initial_product_name() . " Server. Error logging activated.\n";
}

##########################################################################
# Read the given token from the tconfig table.
##########################################################################
sub pandora_get_tconfig_token ($$$) {
	my ($dbh, $token, $default_value) = @_;
	
	my $token_value = get_db_value ($dbh, "SELECT value FROM tconfig WHERE token = ?", $token);
	if (defined ($token_value) && $token_value ne '') {
		return safe_output ($token_value);
	}
	
	return $default_value;
}

##########################################################################
# Write the given token to tconfig table.
##########################################################################
sub pandora_set_tconfig_token ($$$) {
	my ($dbh, $token, $value) = @_;
	
	my $token_value = get_db_value ($dbh,
		"SELECT `value` FROM `tconfig` WHERE `token` = ?", $token
	);
	if (defined ($token_value) && $token_value ne '') {
		db_update($dbh,
			'UPDATE `tconfig` SET `value`=? WHERE `token`= ?',
			safe_input($value),
			$token
		);
	} else {
		db_insert($dbh, 'id_config',
			'INSERT INTO `tconfig`(`token`, `value`) VALUES (?, ?)',
			$token,
			safe_input($value)
		);
	}
	
}

##########################################################################
# Get the product name in previous tasks to read from database.
##########################################################################
sub pandora_get_initial_product_name {
	# PandoraFMS product name
	my $product_name = $ENV{'PANDORA_RB_PRODUCT_NAME'};
	return 'Pandora FMS' unless (defined ($product_name) && $product_name ne '');
	return $product_name;
}

##########################################################################
# Get the copyright notice.
##########################################################################
sub pandora_get_initial_copyright_notice {
	# PandoraFMS product name
	my $name = $ENV{'PANDORA_RB_COPYRIGHT_NOTICE'};
	return 'Artica ST' unless (defined ($name) && $name ne '');
	return $name;
}

# End of function declaration
# End of defined Code

1;
__END__<|MERGE_RESOLUTION|>--- conflicted
+++ resolved
@@ -559,10 +559,8 @@
 
 	$pa_config->{"unknown_block_size"} = 1000; # 7.0.769
 
-<<<<<<< HEAD
 	$pa_config->{"netflowserver"} = 0; # 7.0.770
 	$pa_config->{"netflowserver_threads"} = 1; # 7.0.770
-=======
 	$pa_config->{"ha_mode"} = "pacemaker"; # 7.0.770
 	$pa_config->{"ha_file"} = undef; # 7.0.770
 	$pa_config->{"ha_hosts_file"} = '/var/spool/pandora/data_in/conf/pandora_ha_hosts.conf'; # 7.0.770
@@ -581,7 +579,6 @@
 
 	$pa_config->{"repl_dbuser"} = undef; # 7.0.770
 	$pa_config->{"repl_dbpass"} = undef; # 7.0.770
->>>>>>> 5529c33f
 
 	# Check for UID0
 	if ($pa_config->{"quiet"} != 0){
@@ -1370,15 +1367,12 @@
 		elsif ($parametro =~ m/^dataserver_smart_queue\s([0-1])/i) {
 			$pa_config->{'dataserver_smart_queue'} = clean_blank($1);
 		}
-<<<<<<< HEAD
 		elsif ($parametro =~ m/^netflowserver\s([0-1])/i) {
 			$pa_config->{'netflowserver'} = clean_blank($1);
 		}
 		elsif ($parametro =~ m/^netflowserver_threads\s+([0-9]*)/i) {
 			$pa_config->{'netflowserver_threads'}= clean_blank($1); 
 		}
-		
-=======
 		elsif ($parametro =~ m/^ha_connect_retries\s+([0-9]*)/i) {
 			$pa_config->{'ha_connect_retries'} = clean_blank($1);
 		}
@@ -1391,7 +1385,6 @@
 		elsif ($parametro =~ m/^repl_dbpass\s(.*)/i) {
 			$pa_config->{'repl_dbpass'} = clean_blank($1);
 		}
->>>>>>> 5529c33f
 	} # end of loop for parameter #
 
 	# The DB host was overridden by pandora_ha.
