--- conflicted
+++ resolved
@@ -45,11 +45,7 @@
 
 # version: Defines actual version of Pandora Server for this module only
 my $pandora_version = "7.0NG.734";
-<<<<<<< HEAD
-my $pandora_build = "190425";
-=======
 my $pandora_build = "190513";
->>>>>>> a38ef3e7
 our $VERSION = $pandora_version." ".$pandora_build;
 
 # Setup hash
