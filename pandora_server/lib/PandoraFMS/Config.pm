package PandoraFMS::Config;
##########################################################################
# Configuration Package
# Pandora FMS. the Flexible Monitoring System. http://www.pandorafms.org
##########################################################################
# Copyright (c) 2005-2021 Artica Soluciones Tecnologicas S.L
#
# This program is free software; you can redistribute it and/or
# modify it under the terms of the GNU Lesser General Public License 
# as published by the Free Software Foundation; version 2.
# This program is distributed in the hope that it will be useful,
# but WITHOUT ANY WARRANTY; without even the implied warranty of
# MERCHANTABILITY or FITNESS FOR A PARTICULAR PURPOSE.  See the
# GNU General Public License for more details.
# You should have received a copy of the GNU General Public License
# along with this program; if not, write to the Free Software
# Foundation, Inc., 51 Franklin Street, Fifth Floor, Boston, MA  02110-1301, USA.
##########################################################################

use warnings;
use POSIX qw(strftime);
use Time::Local;

# Default lib dir for RPM and DEB packages
use lib '/usr/lib/perl5';

use PandoraFMS::Tools;
use PandoraFMS::DB;

require Exporter;

our @ISA = ("Exporter");
our %EXPORT_TAGS = ( 'all' => [ qw( ) ] );
our @EXPORT_OK = ( @{ $EXPORT_TAGS{'all'} } );
our @EXPORT = qw( 	
	pandora_help_screen
	pandora_init
	pandora_load_config
	pandora_start_log
	pandora_get_sharedconfig
	pandora_get_tconfig_token
	pandora_get_initial_product_name
	pandora_get_initial_copyright_notice
	);

# version: Defines actual version of Pandora Server for this module only
my $pandora_version = "7.0NG.752";
my $pandora_build = "210323";
our $VERSION = $pandora_version." ".$pandora_build;

# Setup hash
my %pa_config;

# Public functions
##########################################################################
# SUB pandora_help_screen()
# Shows a help screen and exits
##########################################################################

sub help_screen {
	print "\nSyntax: \n\n pandora_server [ options ] < fullpathname to configuration file > \n\n";
	print "Following options are optional : \n";
	print "	-d        :  Debug mode activated. Writes extensive information in the logfile \n";
	print "	-D        :  Daemon mode (runs in background)\n";
	print "	-P <file> :  Store PID to file.\n";
	print "	-S <install|uninstall|run>:  Manage the win32 service.\n";
	print "	-h        :  This screen. Shows a little help screen \n";
	print " \n";
	exit;
}

##########################################################################
# SUB pandora_init ( %pandora_cfg )
# Makes the initial parameter parsing, initializing and error checking
##########################################################################

sub pandora_init {
	my $pa_config = $_[0];
	my $init_string = $_[1];
	print "\n$init_string $pandora_version Build $pandora_build Copyright (c) 2004-20".substr($pandora_build,0,2)." " . pandora_get_initial_copyright_notice() . "\n";
	print "This program is OpenSource, licensed under the terms of GPL License version 2.\n";
	print "You can download latest versions and documentation at official web page.\n\n";

	# Load config file from command line
	if ($#ARGV == -1 ){
		print "I need at least one parameter: Complete path to " . pandora_get_initial_product_name() . " Server configuration file \n";
		help_screen;
		exit;
	}
	$pa_config->{"verbosity"}=0;	# Verbose 1 by default
	$pa_config->{"daemon"}=0;	# Daemon 0 by default
	$pa_config->{'PID'}="";	# PID file not exist by default
	$pa_config->{"quiet"}=0;	# Daemon 0 by default

	# If there are not valid parameters
	my $parametro;
	my $ltotal=$#ARGV; my $ax;

	for ($ax=0;$ax<=$ltotal;$ax++){
		$parametro = $ARGV[$ax];
		if (($parametro =~ m/-h\z/i ) || ($parametro =~ m/help\z/i )) {
			help_screen();
		}
		elsif ($parametro =~ m/^-P\z/i) {
			$pa_config->{'PID'}= clean_blank($ARGV[$ax+1]);
		}
		elsif ($parametro =~ m/-d\z/) {
			$pa_config->{"verbosity"}=10;
		}
		elsif ($parametro =~ m/-D\z/) {
			$pa_config->{"daemon"}=1;
		}
		elsif ($parametro =~ m/^-S\z/i) {
			$pa_config->{'win32_service'}= clean_blank($ARGV[$ax+1]);
		}
		else {
			($pa_config->{"pandora_path"} = $parametro);
		}
	}
	if ($pa_config->{"pandora_path"} eq ""){
		print " [ERROR] I need at least one parameter: Complete path to " . pandora_get_initial_product_name() . " configuration file. \n";
		print "		For example: ./pandora_server /etc/pandora/pandora_server.conf \n\n";
		exit;
	}
}

##########################################################################
# Read some config tokens from database set by the console
##########################################################################
sub pandora_get_sharedconfig ($$) {
	my ($pa_config, $dbh) = @_;

	# Agentaccess option
	$pa_config->{"agentaccess"} = pandora_get_tconfig_token ($dbh, 'agentaccess', 1);

	# Realtimestats 0 disabled, 1 enabled.
	# Master servers will generate all the information (global tactical stats).
	# and each server will generate it's own server stats (lag, etc).
	$pa_config->{"realtimestats"} = pandora_get_tconfig_token ($dbh, 'realtimestats', 0);

	# Stats_interval option
	$pa_config->{"stats_interval"} = pandora_get_tconfig_token ($dbh, 'stats_interval', 300);

	# Netflow configuration options
	$pa_config->{"activate_netflow"} = pandora_get_tconfig_token ($dbh, 'activate_netflow', 0);
	$pa_config->{"netflow_path"} = pandora_get_tconfig_token ($dbh, 'netflow_path', '/var/spool/pandora/data_in/netflow');
	$pa_config->{"netflow_interval"} = pandora_get_tconfig_token ($dbh, 'netflow_interval', 300);
	$pa_config->{"netflow_daemon"} = pandora_get_tconfig_token ($dbh, 'netflow_daemon', '/usr/bin/nfcapd');

	# Log module configuration
	$pa_config->{"log_dir"} = pandora_get_tconfig_token ($dbh, 'log_dir', '/var/spool/pandora/data_in/log');
	$pa_config->{"log_interval"} = pandora_get_tconfig_token ($dbh, 'log_interval', 3600);

	# Pandora FMS Console's attachment directory
	$pa_config->{"attachment_dir"} = pandora_get_tconfig_token ($dbh, 'attachment_store', '/var/www/pandora_console/attachment');

	#Limit of events replicate in metaconsole
	$pa_config->{'replication_limit'} = pandora_get_tconfig_token ($dbh, 'replication_limit', 1000);
	$pa_config->{'include_agents'} = pandora_get_tconfig_token ($dbh, 'include_agents', 0);

	#Public url
	$pa_config->{'public_url'} = pandora_get_tconfig_token ($dbh, 'public_url', 'http://localhost/pandora_console');

	# Node with a metaconsole license.
	# NOTE: This must be read when checking license limits!
	#$pa_config->{"node_metaconsole"} = pandora_get_tconfig_token ($dbh, 'node_metaconsole', 0);

	$pa_config->{"provisioning_mode"} = pandora_get_tconfig_token ($dbh, 'provisioning_mode', '');

	$pa_config->{"event_storm_protection"} = pandora_get_tconfig_token ($dbh, 'event_storm_protection', 0);

	$pa_config->{"use_custom_encoding"} = pandora_get_tconfig_token ($dbh, 'use_custom_encoding', 0);

	if ($pa_config->{'include_agents'} eq '') {
		$pa_config->{'include_agents'} = 0;
	}

	# PandoraFMS product name
	$pa_config->{'rb_product_name'} = enterprise_hook(
		'pandora_get_product_name',
		[$dbh]
	);
	$pa_config->{'rb_product_name'} = 'Pandora FMS' unless (defined ($pa_config->{'rb_product_name'}) && $pa_config->{'rb_product_name'} ne '');

	# Mail transport agent configuration. Local configuration takes precedence.
	if ($pa_config->{"mta_local"} eq 0) {
		$pa_config->{"mta_address"} = pandora_get_tconfig_token ($dbh, 'email_smtpServer', '');
		$pa_config->{"mta_from"} = '"' . pandora_get_tconfig_token ($dbh, 'email_from_name', 'Pandora FMS') . '" <' . 
		                           pandora_get_tconfig_token ($dbh, 'email_from_dir', 'pandora@pandorafms.org') . '>';
		$pa_config->{"mta_pass"} = pandora_get_tconfig_token ($dbh, 'email_password', '');
		$pa_config->{"mta_port"} = pandora_get_tconfig_token ($dbh, 'email_smtpPort', '');
		$pa_config->{"mta_user"} = pandora_get_tconfig_token ($dbh, 'email_username', '');
		$pa_config->{"mta_encryption"} = pandora_get_tconfig_token ($dbh, 'email_encryption', '');

		# Auto-negotiate the auth mechanism, since it cannot be set from the console.
		# Do not include PLAIN, it generates the following error:
		# 451 4.5.0 SMTP protocol violation, see RFC 2821
		$pa_config->{"mta_auth"} = 'DIGEST-MD5 CRAM-MD5 LOGIN';

		# Fix the format of mta_encryption.
		if ($pa_config->{"mta_encryption"} eq 'tls') {
			$pa_config->{"mta_encryption"} = 'starttls';
		}
		elsif ($pa_config->{"mta_encryption"} =~ m/^ssl/) {
			$pa_config->{"mta_encryption"} = 'ssl';
		}
		else {
			$pa_config->{"mta_encryption"} = 'none';
		}
	}

	# Server identifier
	$pa_config->{'server_unique_identifier'} = pandora_get_tconfig_token ($dbh, 'server_unique_identifier', '');
}

##########################################################################
# Read external configuration file
##########################################################################

sub pandora_load_config {
	my $pa_config = $_[0];
	my $archivo_cfg = $pa_config->{'pandora_path'};
	my $buffer_line;
	my @command_line;
	my $tbuf;

	# Default values
	$pa_config->{'version'} = $pandora_version;
	$pa_config->{'build'} = $pandora_build;
	$pa_config->{"dbengine"} = "mysql";
	$pa_config->{"dbuser"} = "pandora";
	$pa_config->{"dbpass"} = "pandora";
	$pa_config->{"dbhost"} = "localhost";
	$pa_config->{'dbport'} = undef; # set to standard port of "dbengine" later
	$pa_config->{"dbname"} = "pandora";
	$pa_config->{"basepath"} = $pa_config->{'pandora_path'}; # Compatibility with Pandora 1.1
	$pa_config->{"incomingdir"} = "/var/spool/pandora/data_in";
	$pa_config->{"user"}  = "pandora"; # environment settings default user owner for files generated
	$pa_config->{"group"} = "apache"; # environment settings default group owner for files generated
	$pa_config->{"umask"} = "0007"; # environment settings umask applied over chmod (A & (not B))
	$pa_config->{"server_threshold"} = 30;
	$pa_config->{"alert_threshold"} = 60;
	$pa_config->{"graph_precision"} = 1;
	$pa_config->{"log_file"} = "/var/log/pandora_server.log";
	$pa_config->{"errorlog_file"} = "/var/log/pandora_server.error";
	$pa_config->{"networktimeout"} = 5;	# By default, not in config file yet
	$pa_config->{"pandora_master"} = 1;	# on by default
	$pa_config->{"pandora_check"} = 0; 	# Deprecated since 2.0
	$pa_config->{"servername"} = `hostname`;
	$pa_config->{"servername"} =~ s/\s//g; # Replace ' ' chars
	$pa_config->{"dataserver"} = 1; # default
	$pa_config->{"networkserver"} = 1; # default
	$pa_config->{"snmpconsole"} = 1; # default
	$pa_config->{"discoveryserver"} = 0; # default
	$pa_config->{"wmiserver"} = 1; # default
	$pa_config->{"pluginserver"} = 1; # default
	$pa_config->{"predictionserver"} = 1; # default
	$pa_config->{"exportserver"} = 1; # default
	$pa_config->{"inventoryserver"} = 1; # default
	$pa_config->{"webserver"} = 1; # 3.0
	$pa_config->{"web_timeout"} = 60; # 6.0SP5
	$pa_config->{"transactionalserver"} = 0; # Default 0, introduced on 6.1
	$pa_config->{"transactional_threads"} = 1; # Default 1, introduced on 6.1
	$pa_config->{"transactional_threshold"} = 2; # Default 2, introduced on 6.1
	$pa_config->{"transactional_pool"} = $pa_config->{"incomingdir"} . "/" . "trans"; # Default, introduced on 6.1
	$pa_config->{'snmp_logfile'} = "/var/log/pandora_snmptrap.log";
	$pa_config->{"network_threads"} = 3; # Fixed default
	$pa_config->{"keepalive"} = 60; # 60 Seconds initially for server keepalive
	$pa_config->{"keepalive_orig"} = $pa_config->{"keepalive"};
	$pa_config->{"icmp_checks"} = 1; # Introduced on 1.3.1
	$pa_config->{"icmp_packets"} = 1; # > 5.1SP2
	$pa_config->{"alert_recovery"} = 0; # Introduced on 1.3.1
	$pa_config->{"snmp_checks"} = 1; # Introduced on 1.3.1
	$pa_config->{"snmp_timeout"} = 8; # Introduced on 1.3.1
	$pa_config->{"rcmd_timeout"} = 10; # Introduced on 7.0.740
	$pa_config->{"rcmd_timeout_bin"} = '/usr/bin/timeout'; # Introduced on 7.0.743
	$pa_config->{"snmp_trapd"} = '/usr/sbin/snmptrapd'; # 3.0
	$pa_config->{"tcp_checks"} = 1; # Introduced on 1.3.1
	$pa_config->{"tcp_timeout"} = 20; # Introduced on 1.3.1
	$pa_config->{"snmp_proc_deadresponse"} = 1; # Introduced on 1.3.1 10 Feb08
	$pa_config->{"plugin_threads"} = 2; # Introduced on 2.0
	$pa_config->{"plugin_exec"} = '/usr/bin/timeout'; # 3.0
	$pa_config->{"recon_threads"} = 2; # Introduced on 2.0
	$pa_config->{"discovery_threads"} = 2; # Introduced on 732
	$pa_config->{"prediction_threads"} = 1; # Introduced on 2.0
	$pa_config->{"plugin_timeout"} = 5; # Introduced on 2.0
	$pa_config->{"wmi_threads"} = 2; # Introduced on 2.0
	$pa_config->{"wmi_timeout"} = 5; # Introduced on 2.0
	$pa_config->{"wmi_client"} = 'wmic'; # 3.0
	$pa_config->{"dataserver_threads"} = 2; # Introduced on 2.0
	$pa_config->{"inventory_threads"} = 2; # 2.1
	$pa_config->{"export_threads"} = 1; # 3.0
	$pa_config->{"web_threads"} = 1; # 3.0
	$pa_config->{"web_engine"} = 'curl'; # 5.1
	$pa_config->{"activate_gis"} = 0; # 3.1
	$pa_config->{"location_error"} = 50; # 3.1
	$pa_config->{"recon_reverse_geolocation_file"} = ''; # 3.1
	$pa_config->{"recon_location_scatter_radius"} = 50; # 3.1
	$pa_config->{"update_parent"} = 0; # 3.1
	$pa_config->{"google_maps_description"} = 0;
	$pa_config->{'openstreetmaps_description'} = 0;
	$pa_config->{"eventserver"} = 1; # 4.0
	$pa_config->{"event_window"} = 3600; # 4.0
	$pa_config->{"log_window"} = 3600; # 7.741
	$pa_config->{"preload_windows"} = 0; # 7.741
	$pa_config->{"icmpserver"} = 0; # 4.0
	$pa_config->{"icmp_threads"} = 3; # 4.0
	$pa_config->{"snmpserver"} = 0; # 4.0
	$pa_config->{"snmp_threads"} = 3; # 4.0
	$pa_config->{"block_size"} = 15; # 4.0
	$pa_config->{"max_queue_files"} = 500; 
	$pa_config->{"snmp_ignore_authfailure"} = 1; # 5.0
	$pa_config->{"snmp_pdu_address"} = 0; # 5.0
	$pa_config->{"snmp_storm_protection"} = 0; # 5.0
	$pa_config->{"snmp_storm_timeout"} = 600; # 5.0
	$pa_config->{"snmp_storm_silence_period"} = 0; # 7.0
	$pa_config->{"snmp_delay"} = 0; # > 6.0SP3
	$pa_config->{"snmpconsole_threads"} = 1; # 5.1
	$pa_config->{"translate_variable_bindings"} = 0; # 5.1
	$pa_config->{"translate_enterprise_strings"} = 1; # 5.1
	$pa_config->{"syncserver"} = 0; # 7.0
	$pa_config->{"sync_address"} = ''; # 7.0
	$pa_config->{"sync_block_size"} = 65535; # 7.0
	$pa_config->{"sync_ca"} = ''; # 7.0
	$pa_config->{"sync_cert"} = ''; # 7.0
	$pa_config->{"sync_key"} = ''; # 7.0
	$pa_config->{"sync_port"} = '41121'; # 7.0
	$pa_config->{"sync_retries"} = 2; # 7.0
	$pa_config->{"sync_timeout"} = 5; # 7.0
	$pa_config->{"dynamic_updates"} = 5; # 7.0
	$pa_config->{"dynamic_warning"} = 25; # 7.0
	$pa_config->{"dynamic_constant"} = 10; # 7.0
	$pa_config->{"mssql_driver"} = undef; # 745 
	
	# Internal MTA for alerts, each server need its own config.
	$pa_config->{"mta_address"} = ''; # Introduced on 2.0
	$pa_config->{"mta_port"} = ''; # Introduced on 2.0
	$pa_config->{"mta_user"} = ''; # Introduced on 2.0
	$pa_config->{"mta_pass"} = ''; # Introduced on 2.0
	$pa_config->{"mta_auth"} = 'none'; # Introduced on 2.0 (Support LOGIN PLAIN CRAM-MD5 DIGEST-MD)
	$pa_config->{"mta_from"} = 'pandora@localhost'; # Introduced on 2.0 
	$pa_config->{"mta_encryption"} = 'none'; # 7.0 739
	$pa_config->{"mta_local"} = 0; # 7.0 739
	$pa_config->{"mail_in_separate"} = 1; # 1: eMail deliver alert mail in separate mails.
					      # 0: eMail deliver 1 mail with all destination.

	# nmap for recon OS fingerprinting and tcpscan (optional)
	$pa_config->{"nmap"} = "/usr/bin/nmap";
	$pa_config->{"nmap_timing_template"} = 2; # > 5.1
	$pa_config->{"recon_timing_template"} = 3; # > 5.1

	$pa_config->{"fping"} = "/usr/sbin/fping"; # > 5.1SP2

	# Discovery SAP
	$pa_config->{"java"} = "/usr/bin/java";

	# Discovery SAP utils
	$pa_config->{"sap_utils"} = "/usr/share/pandora_server/util/recon_scripts/SAP";
	
	# Discovery SAP Artica environment
	$pa_config->{"sap_artica_test"} = 0;

	# Remote execution modules, option ssh_launcher
	$pa_config->{"ssh_launcher"} = "/usr/bin/ssh_launcher";

	# braa for enterprise snmp server
	$pa_config->{"braa"} = "/usr/bin/braa";

	# SNMP enterprise retries (for braa)
	$pa_config->{"braa_retries"} = 3; # 5.0
	
	# Xprobe2 for recon OS fingerprinting and tcpscan (optional)
	$pa_config->{"xprobe2"} = "/usr/bin/xprobe2";

	# Winexe allows to exec commands on remote windows systems (optional)
	$pa_config->{"winexe"} = "/usr/bin/winexe";

	# PsExec allows to exec commands on remote windows systems from windows servers (optional)
	$pa_config->{"psexec"} = 'C:\PandoraFMS\Pandora_Server\bin\PsExec.exe';
	
	# plink allows to exec commands on remote linux systems from windows servers (optional)
	$pa_config->{"plink"} = 'C:\PandoraFMS\Pandora_Server\bin\plink.exe';

	# Snmpget for snmpget system command (optional)
	$pa_config->{"snmpget"} = "/usr/bin/snmpget";
	
	$pa_config->{'autocreate_group'} = -1;
	$pa_config->{'autocreate_group_force'} = 1;
	$pa_config->{'autocreate'} = 1;

	# max log size (bytes)
	$pa_config->{'max_log_size'} = 1048576;

	# max log generation
	$pa_config->{'max_log_generation'} = 1;

	# Ignore the timestamp in the XML and use the file timestamp instead
	# If 1 => uses timestamp from received XML #5763.
	$pa_config->{'use_xml_timestamp'} = 1;

	# Server restart delay in seconds
	$pa_config->{'restart_delay'} = 60; 

	# Auto restart every x seconds
	$pa_config->{'auto_restart'} = 0; 

	# Restart server on error
	$pa_config->{'restart'} = 0; 

	# Self monitoring
	$pa_config->{'self_monitoring'} = 0; 

	# Self monitoring interval
	$pa_config->{'self_monitoring_interval'} = 300; # 5.1SP1

	# Sample Agent
	$pa_config->{'sample_agent'} = 0; 
	
	# Sample agent interval
	$pa_config->{'sample_agent_interval'} = 600;

	# Process XML data files as a stack
	$pa_config->{"dataserver_lifo"} = 0; # 5.0

	# Patrol process of policies queue
	$pa_config->{"policy_manager"} = 0; # 5.0

	# Event replication process
	$pa_config->{"event_replication"} = 0; # 5.0

	# Event auto-validation
	$pa_config->{"event_auto_validation"} = 1; # 5.0

	# Export events to a text file
	$pa_config->{"event_file"} = ''; # 5.0

	# Default event messages
	$pa_config->{"text_going_down_normal"} = "Module '_module_' is going to NORMAL (_data_)"; # 5.0
	$pa_config->{"text_going_up_critical"} = "Module '_module_' is going to CRITICAL (_data_)"; # 5.0
	$pa_config->{"text_going_up_warning"} = "Module '_module_' is going to WARNING (_data_)"; # 5.0
	$pa_config->{"text_going_down_warning"} = "Module '_module_' is going to WARNING (_data_)"; # 5.0
	$pa_config->{"text_going_unknown"} = "Module '_module_' is going to UNKNOWN"; # 5.0

	# Event auto-expiry time
	$pa_config->{"event_expiry_time"} = 0; # 5.0

	# Event auto-expiry time window
	$pa_config->{"event_expiry_window"} = 86400; # 5.0

	# Event auto-expiry time window
	$pa_config->{"claim_back_snmp_modules"} = 1; # 5.1
	
	# Auto-recovery of asynchronous modules.
	$pa_config->{"async_recovery"} = 1; # 5.1SP1

	# Database password encryption passphrase
	$pa_config->{"encryption_passphrase"} = ''; # 6.0

	# Unknown interval (as a multiple of the module's interval)
	$pa_config->{"unknown_interval"} = 2; # > 5.1SP2

	# -------------------------------------------------------------------------
	# This values are not stored in .conf files. 
	# This values should be stored in database, not in .conf files!
	# Default values are set here because if they are not present in config DB
	# don't get an error later.
	$pa_config->{"realtimestats"} = 0;
	$pa_config->{"stats_interval"} = 300;
	$pa_config->{"agentaccess"} = 1; 
	$pa_config->{"event_storm_protection"} = 0; 
	$pa_config->{"use_custom_encoding"} = 0; 
	$pa_config->{"node_metaconsole"} = 0; # > 7.0NG
	# -------------------------------------------------------------------------
	
	#SNMP Forwarding tokens
	$pa_config->{"snmp_forward_trap"}=0;
	$pa_config->{"snmp_forward_secName"}= '';
	$pa_config->{"snmp_forward_engineid"}= '';
	$pa_config->{"snmp_forward_authProtocol"}= '';
	$pa_config->{"snmp_forward_authPassword"}= '';
	$pa_config->{"snmp_forward_community"}= 'public';
	$pa_config->{"snmp_forward_privProtocol"}= '';
	$pa_config->{"snmp_forward_privPassword"}= '';
	$pa_config->{"snmp_forward_secLevel"}= '';
	$pa_config->{"snmp_forward_version"}= 2;
	$pa_config->{"snmp_forward_ip"}= '';
	
	# Global Timeout for Custom Commands Alerts
	$pa_config->{"global_alert_timeout"}= 15; # 6.0
	
	# Server Remote Config
	$pa_config->{"remote_config"}= 0; # 6.0
	                
	# Remote config server address
	$pa_config->{"remote_config_address"} = 'localhost'; # 6.0

	# Remote config server port
	$pa_config->{"remote_config_port"} = 41121; # 6.0

	# Remote config server options
	$pa_config->{"remote_config_opts"} = ''; # 6.0
	
	# Temp path for file sendinn and receiving
	$pa_config->{"temporal"} = '/tmp'; # 6.0

	# Warmup intervals.
	$pa_config->{"warmup_alert_interval"} = 0; # 6.1
	$pa_config->{"warmup_alert_on"} = 0; # 6.1
	$pa_config->{"warmup_event_interval"} = 0; # 6.1
	$pa_config->{"warmup_event_on"} = 0; # 6.1
	$pa_config->{"warmup_unknown_interval"} = 300; # 6.1
	$pa_config->{"warmup_unknown_on"} = 1; # 6.1

	$pa_config->{"wuxserver"} = 1; # 7.0
	$pa_config->{"wux_host"} = undef; # 7.0
	$pa_config->{"wux_port"} = 4444; # 7.0
	$pa_config->{"wux_browser"} = "*firefox"; # 7.0
	$pa_config->{"wux_webagent_timeout"} = 15; # 7.0
	$pa_config->{"clean_wux_sessions"} = 1; # 7.0.746 (only selenium 3)

	# Syslog Server
	$pa_config->{"syslogserver"} = 1; # 7.0.716
	$pa_config->{"syslog_file"} = '/var/log/messages/'; # 7.0.716
	$pa_config->{"syslog_max"} = 65535; # 7.0.716
	$pa_config->{"syslog_threads"} = 4; # 7.0.716

	#$pa_config->{'include_agents'} = 0; #6.1
	#
	# External .enc files for XML::Parser.
	$pa_config->{"enc_dir"} = ""; # > 6.0SP4

	# Enable (1) or disable (0) events related to the unknown status.
	$pa_config->{"unknown_events"} = 1; # > 6.0SP4

	$pa_config->{"thread_log"} = 0; # 7.0.717

	$pa_config->{"unknown_updates"} = 0; # 7.0.718

	$pa_config->{"provisioningserver"} = 1; # 7.0 720
	$pa_config->{"provisioningserver_threads"} = 1; # 7.0 720
	$pa_config->{"provisioning_cache_interval"} = 300; # 7.0 720
	
	$pa_config->{"autoconfigure_agents"} = 1; # 7.0 725
	
	$pa_config->{'snmp_extlog'} = ""; # 7.0 726

	$pa_config->{"fsnmp"} = "/usr/bin/pandorafsnmp"; # 7.0 732

	$pa_config->{"event_inhibit_alerts"} = 0; # 7.0 737

	# Check for UID0
	if ($pa_config->{"quiet"} != 0){
		if ($> == 0){
			printf " [W] Not all Pandora FMS components need to be executed as root\n";
			printf "	please consider starting it with a non-privileged user.\n";
		}
	}

	# Check for file
	if ( ! -f $archivo_cfg ) {
		printf "\n [ERROR] Cannot open configuration file at $archivo_cfg. \n";
		printf "	Please specify a valid " . pandora_get_initial_product_name() ." configuration file in command line. \n";
		print "	Standard configuration file is at /etc/pandora/pandora_server.conf \n";
		exit 1;
	}

	# Collect items from config file and put in an array 
	if (! open (CFG, "<:encoding(UTF-8)", $archivo_cfg)) {
		print "[ERROR] Error opening configuration file $archivo_cfg: $!.\n";
		exit 1;
	}

	while (<CFG>){
		$buffer_line = $_;
		if ($buffer_line =~ /^[a-zA-Z]/){ # begins with letters
			if ($buffer_line =~ m/([\w\-\_\.]+)\s([0-9\w\-\_\.\/\?\&\=\)\(\_\-\!\*\@\#\%\$\~\"\']+)/){
				push @command_line, $buffer_line;
			}
		}
	}
 	close (CFG);

 	# Process this array with commandline like options 
 	# Process input parameters

 	my @args = @command_line;
 	my $parametro;
 	my $ltotal=$#args; 
	my $ax;

 	# Has read setup file ok ?
 	if ( $ltotal == 0 ) {
		print "[ERROR] No valid setup tokens readed in $archivo_cfg ";
		exit;
 	}
 
 	for ($ax=0;$ax<=$ltotal;$ax++){
		$parametro = $args[$ax];

		if ($parametro =~ m/^incomingdir\s(.*)/i) {
			$tbuf= clean_blank($1); 
			if ($tbuf =~ m/^\.(.*)/){
				$pa_config->{"incomingdir"} =$pa_config->{"basepath"}.$1;
			} else {
				$pa_config->{"incomingdir"} = $tbuf;
			}
		}

		elsif ($parametro =~ m/^log_file\s(.*)/i) { 
			$tbuf= clean_blank($1);	
			if ($tbuf =~ m/^\.(.*)/){
				$pa_config->{"log_file"} = $pa_config->{"basepath"}.$1;
			} else {
				$pa_config->{"log_file"} = $tbuf;
			}
		}

		elsif ($parametro =~ m/^errorlog_file\s(.*)/i) { 
			$tbuf= clean_blank($1); 	
			if ($tbuf =~ m/^\.(.*)/){
				$pa_config->{"errorlog_file"} = $pa_config->{"basepath"}.$1;
			} else {
				$pa_config->{"errorlog_file"} = $tbuf;
			}
		}

	# MTA setup (2.0)
		elsif ($parametro =~ m/^mta_user\s(.*)/i) { 
			$pa_config->{'mta_user'}= clean_blank($1); 
		}
		elsif ($parametro =~ m/^mta_pass\s(.*)/i) { 
			$pa_config->{'mta_pass'}= clean_blank($1); 
		}
		elsif ($parametro =~ m/^mta_address\s(.*)/i) { 
			$pa_config->{'mta_address'}= clean_blank($1); 
			$pa_config->{'mta_local'}=1;
		}
		elsif ($parametro =~ m/^mta_port\s(.*)/i) { 
			$pa_config->{'mta_port'}= clean_blank($1); 
		}
		elsif ($parametro =~ m/^mta_auth\s(.*)/i) { 
			$pa_config->{'mta_auth'}= clean_blank($1); 
		}
		elsif ($parametro =~ m/^mta_from\s(.*)/i) { 
			$pa_config->{'mta_from'}= clean_blank($1); 
		}
		elsif ($parametro =~ m/^mta_encryption\s(.*)/i) { 
			$pa_config->{'mta_encryption'}= clean_blank($1); 
		}
		elsif ($parametro =~ m/^mail_in_separate\s+([0-9]*)/i) { 
			$pa_config->{'mail_in_separate'}= clean_blank($1); 
		}
		elsif ($parametro =~ m/^snmp_logfile\s(.*)/i) { 
			$pa_config->{'snmp_logfile'}= clean_blank($1); 
		}
		elsif ($parametro =~ m/^snmp_ignore_authfailure\s+([0-1])/i) { 
			$pa_config->{'snmp_ignore_authfailure'}= clean_blank($1); 
		}
		elsif ($parametro =~ m/^snmp_pdu_address\s+([0-1])/i) { 
			$pa_config->{'snmp_pdu_address'}= clean_blank($1); 
		}
		elsif ($parametro =~ m/^snmp_storm_protection\s+(\d+)/i) { 
			$pa_config->{'snmp_storm_protection'}= clean_blank($1); 
		}
		elsif ($parametro =~ m/^snmp_storm_timeout\s+(\d+)/i) { 
			$pa_config->{'snmp_storm_timeout'}= clean_blank($1); 
		}
		elsif ($parametro =~ m/^snmp_storm_silence_period\s+(\d+)/i) { 
			$pa_config->{'snmp_storm_silence_period'}= clean_blank($1); 
		}
		elsif ($parametro =~ m/^snmp_delay\s+(\d+)/i) { 
			$pa_config->{'snmp_delay'}= clean_blank($1); 
		}
		elsif ($parametro =~ m/^snmpconsole_threads\s+(\d+)/i) { 
			$pa_config->{'snmpconsole_threads'}= clean_blank($1); 
		}
		elsif ($parametro =~ m/^translate_variable_bindings\s+([0-1])/i) { 
			$pa_config->{'translate_variable_bindings'}= clean_blank($1); 
		}
		elsif ($parametro =~ m/^translate_enterprise_strings\s+([0-1])/i) { 
			$pa_config->{'translate_enterprise_strings'}= clean_blank($1); 
		}
		elsif ($parametro =~ m/^user\s(.*)/i) { 
			$pa_config->{'user'}= clean_blank($1); 
		}
		elsif ($parametro =~ m/^group\s(.*)/i) { 
			$pa_config->{'group'}= clean_blank($1); 
		}
		elsif ($parametro =~ m/^umask\s(.*)/i) { 
			$pa_config->{'umask'}= clean_blank($1); 
		}
		elsif ($parametro =~ m/^dbengine\s(.*)/i) { 
			$pa_config->{'dbengine'}= clean_blank($1); 
		}
		elsif ($parametro =~ m/^dbname\s(.*)/i) { 
			$pa_config->{'dbname'}= clean_blank($1); 
		}
		elsif ($parametro =~ m/^dbuser\s(.*)/i) { 
			$pa_config->{'dbuser'}= clean_blank($1); 
		}
		elsif ($parametro =~ m/^dbpass\s(.*)/i) {
			$pa_config->{'dbpass'}= clean_blank($1); 
		}
		elsif ($parametro =~ m/^dbhost\s(.*)/i) { 
			$pa_config->{'dbhost'}= clean_blank($1); 
		}
		elsif ($parametro =~ m/^dbport\s(.*)/i) { 
			$pa_config->{'dbport'}= clean_blank($1); 
		}
		elsif ($parametro =~ m/^daemon\s+([0-9]*)/i) { 
			$pa_config->{'daemon'}= clean_blank($1);
		}
		elsif ($parametro =~ m/^dataserver\s+([0-9]*)/i){
			$pa_config->{'dataserver'}= clean_blank($1);
		}
		elsif ($parametro =~ m/^networkserver\s+([0-9]*)/i){
			$pa_config->{'networkserver'}= clean_blank($1);
		}
		elsif ($parametro =~ m/^pluginserver\s+([0-9]*)/i){
			$pa_config->{'pluginserver'}= clean_blank($1);
		}
		elsif ($parametro =~ m/^predictionserver\s+([0-9]*)/i){
			$pa_config->{'predictionserver'}= clean_blank($1);
		}
		elsif ($parametro =~ m/^discoveryserver\s+([0-9]*)/i) {
			$pa_config->{'discoveryserver'}= clean_blank($1);
		}
		elsif ($parametro =~ m/^reconserver\s+([0-9]*)/i) {
			$pa_config->{'reconserver'}= clean_blank($1);
		}
		elsif ($parametro =~ m/^wmiserver\s+([0-9]*)/i) {
			$pa_config->{'wmiserver'}= clean_blank($1);
		}
		elsif ($parametro =~ m/^exportserver\s+([0-9]*)/i) {
			$pa_config->{'exportserver'}= clean_blank($1);
		}
		elsif ($parametro =~ m/^inventoryserver\s+([0-9]*)/i) {
			$pa_config->{'inventoryserver'}= clean_blank($1);
		}
		elsif ($parametro =~ m/^webserver\s+([0-9]*)/i) {
			$pa_config->{'webserver'}= clean_blank($1);
		}
		elsif ($parametro =~ m/^web_timeout\s+([0-9]*)/i) {
			$pa_config->{'web_timeout'}= clean_blank($1); 
		}
		elsif ($parametro =~ m/^transactionalserver\s+([0-9]*)/i) {
			$pa_config->{'transactionalserver'}= clean_blank($1);
		}
		elsif ($parametro =~ m/^transactional_threads\s+([0-9]*)/i) {
			$pa_config->{'transactional_threads'}= clean_blank($1);
		}
		elsif ($parametro =~ m/^transactional_threshold\s+([0-9]*\.{0,1}[0-9]*)/i) {
			$pa_config->{'transactional_threshold'}= clean_blank($1);
		}
		if ($parametro =~ m/^transactional_pool\s(.*)/i) {
			$tbuf= clean_blank($1); 
			if ($tbuf =~ m/^\.(.*)/){
				$pa_config->{"transactional_pool"} = $pa_config->{"incomingdir"} . "/" . $1;
			} else {
				$pa_config->{"transactional_pool"} = $pa_config->{"incomingdir"} . "/" . $tbuf;
			}
		}
		elsif ($parametro =~ m/^eventserver\s+([0-9]*)/i) {
			$pa_config->{'eventserver'}= clean_blank($1);
		}
		elsif ($parametro =~ m/^icmpserver\s+([0-9]*)/i) {
			$pa_config->{'icmpserver'}= clean_blank($1);
		}
		elsif ($parametro =~ m/^icmp_threads\s+([0-9]*)/i) {
			$pa_config->{'icmp_threads'}= clean_blank($1);
		}
		elsif ($parametro =~ m/^servername\s(.*)/i) { 
			$pa_config->{'servername'}= clean_blank($1);
		}
		elsif ($parametro =~ m/^checksum\s+([0-9])/i) { 
			$pa_config->{"pandora_check"} = clean_blank($1); 
		}
		elsif ($parametro =~ m/^master\s+([0-9])/i) { 
			$pa_config->{"pandora_master"} = clean_blank($1); 
		}
		elsif ($parametro =~ m/^icmp_checks\s+([0-9]*)/i) { 
			$pa_config->{"icmp_checks"} = clean_blank($1); 
		}
		elsif ($parametro =~ m/^icmp_packets\s+([0-9]*)/i) {
			$pa_config->{"icmp_packets"} = clean_blank($1); 
		}
		elsif ($parametro =~ m/^snmpconsole\s+([0-9]*)/i) {
			$pa_config->{"snmpconsole"} = clean_blank($1);
		}
		elsif ($parametro =~ m/^snmpserver\s+([0-9]*)/i) {
			$pa_config->{"snmpserver"} = clean_blank($1);
		}
		elsif ($parametro =~ m/^alert_recovery\s+([0-9]*)/i) {
			$pa_config->{"alert_recovery"} = clean_blank($1);
		}
		elsif ($parametro =~ m/^snmp_checks\s+([0-9]*)/i) {
			$pa_config->{"snmp_checks"} = clean_blank($1);
		}
		elsif ($parametro =~ m/^snmp_timeout\s+([0-9]*)/i) {
			$pa_config->{"snmp_timeout"} = clean_blank($1);
		}
		elsif ($parametro =~ m/^rcmd_timeout\s+([0-9]*)/i) {
			$pa_config->{"rcmd_timeout"} = clean_blank($1);
		}
		elsif ($parametro =~ m/^rcmd_timeout_bin\s(.*)/i) {
			$pa_config->{"rcmd_timeout_bin"} = clean_blank($1);
		}
		elsif ($parametro =~ m/^tcp_checks\s+([0-9]*)/i) {
			$pa_config->{"tcp_checks"} = clean_blank($1);
		}
		elsif ($parametro =~ m/^tcp_timeout\s+([0-9]*)/i) {
			$pa_config->{"tcp_timeout"} = clean_blank($1);
		}
		elsif ($parametro =~ m/^snmp_proc_deadresponse\s+([0-9]*)/i) { 
			$pa_config->{"snmp_proc_deadresponse"} = clean_blank($1);
		}
		elsif ($parametro =~ m/^verbosity\s+([0-9]*)/i) {
			if ($pa_config->{"verbosity"} == 0) {
				$pa_config->{"verbosity"} = clean_blank($1);
			}
		} 
		elsif ($parametro =~ m/^server_threshold\s+([0-9]*)/i) { 
			$pa_config->{"server_threshold"} = clean_blank($1); 
		} 
		elsif ($parametro =~ m/^alert_threshold\s+([0-9]*)/i) { 
			$pa_config->{"alert_threshold"} = clean_blank($1); 
		} 
		elsif ($parametro =~ m/^graph_precision\s+([0-9]*)/i) { 
			$pa_config->{"graph_precision"} = clean_blank($1); 
		} 
		elsif ($parametro =~ m/^network_timeout\s+([0-9]*)/i) {
			$pa_config->{'networktimeout'}= clean_blank($1); 
		}
		elsif ($parametro =~ m/^network_threads\s+([0-9]*)/i) {
			$pa_config->{'network_threads'}= clean_blank($1); 
		}
		elsif ($parametro =~ m/^plugin_threads\s+([0-9]*)/i) {
			$pa_config->{'plugin_threads'}= clean_blank($1); 
		}
		elsif ($parametro =~ m/^prediction_threads\s+([0-9]*)/i) {
			$pa_config->{'prediction_threads'}= clean_blank($1); 
		}
		elsif ($parametro =~ m/^plugin_timeout\s+([0-9]*)/i) {
			$pa_config->{'plugin_timeout'}= clean_blank($1); 
		}
		elsif ($parametro =~ m/^dataserver_threads\s+([0-9]*)/i) {
			$pa_config->{'dataserver_threads'}= clean_blank($1); 
		}
		elsif ($parametro =~ m/^server_keepalive\s+([0-9]*)/i) {
			$pa_config->{"keepalive"} = clean_blank($1);
			$pa_config->{"keepalive_orig"} = clean_blank($1);
		}
		elsif ($parametro =~ m/^nmap\s(.*)/i) {
			$pa_config->{'nmap'}= clean_blank($1); 
		}
		elsif ($parametro =~ m/^fping\s(.*)/i) {
			$pa_config->{'fping'}= clean_blank($1); 
		}
		elsif ($parametro =~ m/^java\s(.*)/i) {
			$pa_config->{'java'}= clean_blank($1);
		}
		elsif ($parametro =~ m/^sap_utils\s(.*)/i) {
			$pa_config->{'sap_utils'}= clean_blank($1);
		}
		elsif ($parametro =~ m/^sap_artica_test\s(.*)/i) {
			$pa_config->{'sap_artica_test'}= clean_blank($1);
		}
		elsif ($parametro =~ m/^ssh_launcher\s(.*)/i) {
			$pa_config->{'ssh_launcher'}= clean_blank($1);
		}
		elsif ($parametro =~ m/^nmap_timing_template\s+([0-9]*)/i) {
			$pa_config->{'nmap_timing_template'}= clean_blank($1); 
		}
		elsif ($parametro =~ m/^recon_timing_template\s+([0-9]*)/i) {
			$pa_config->{'recon_timing_template'}= clean_blank($1); 
		}
		elsif ($parametro =~ m/^braa\s(.*)/i) {
			$pa_config->{'braa'}= clean_blank($1); 
		}
		elsif ($parametro =~ m/^braa_retries\s+([0-9]*)/i) {
			$pa_config->{"braa_retries"} = clean_blank($1);
		}
		elsif ($parametro =~ m/^xprobe2\s(.*)/i) {
			$pa_config->{'xprobe2'}= clean_blank($1); 
		}
		elsif ($parametro =~ m/^winexe\s(.*)/i) {
			$pa_config->{'winexe'}= clean_blank($1);
		}
		elsif ($parametro =~ m/^psexec\s(.*)/i) {
			$pa_config->{'psexec'}= clean_blank($1);
		}
		elsif ($parametro =~ m/^plink\s(.*)/i) {
			$pa_config->{'plink'}= clean_blank($1);
		}
		elsif ($parametro =~ m/^snmpget\s(.*)/i) {
			$pa_config->{'snmpget'}= clean_blank($1); 
		}
		elsif ($parametro =~ m/^autocreate\s+([0-9*]*)/i) {
			$pa_config->{'autocreate'}= clean_blank($1); 
		}
		elsif ($parametro =~ m/^autocreate_group\s+([0-9*]*)/i) {
			$pa_config->{'autocreate_group'}= clean_blank($1); 
		}
		elsif ($parametro =~ m/^autocreate_group_force\s+([0-1])/i) {
			$pa_config->{'autocreate_group_force'}= clean_blank($1); 
		}
		elsif ($parametro =~ m/^discovery_threads\s+([0-9]*)/i) {
			$pa_config->{'discovery_threads'}= clean_blank($1);
		}
		elsif ($parametro =~ m/^recon_threads\s+([0-9]*)/i) {
			$pa_config->{'recon_threads'}= clean_blank($1); 
		}
		elsif ($parametro =~ m/^max_log_size\s+([0-9]*)/i) {
			$pa_config->{'max_log_size'}= clean_blank($1); 
		}
		elsif ($parametro =~ m/^max_log_generation\s+([1-9])/i) {
			$pa_config->{'max_log_generation'}= clean_blank($1);
		}
		elsif ($parametro =~ m/^wmi_threads\s+([0-9]*)/i) {
			$pa_config->{'wmi_threads'}= clean_blank($1); 
		}
		elsif ($parametro =~ m/^wmi_client\s(.*)/i) {
			$pa_config->{'wmi_client'}= clean_blank($1); 
		}
		elsif ($parametro =~ m/^web_threads\s+([0-9]*)/i) {
			$pa_config->{'web_threads'}= clean_blank($1); 
		}
		elsif ($parametro =~ m/^web_engine\s(.*)/i) {
			$pa_config->{'web_engine'}= clean_blank($1); 
		}
		elsif ($parametro =~ m/^snmp_trapd\s(.*)/i) {
			$pa_config->{'snmp_trapd'}= clean_blank($1); 
		}
		elsif ($parametro =~ m/^plugin_exec\s(.*)/i) {
			$pa_config->{'plugin_exec'}= clean_blank($1); 
		}
		elsif ($parametro =~ m/^inventory_threads\s+([0-9]*)/i) {
			$pa_config->{'inventory_threads'}= clean_blank($1); 
		}
		elsif ($parametro =~ m/^export_threads\s+([0-9]*)/i) {
			$pa_config->{'export_threads'}= clean_blank($1); 
		}
		elsif ($parametro =~ m/^max_queue_files\s+([0-9]*)/i) {
			$pa_config->{'max_queue_files'}= clean_blank($1);
		}
		elsif ($parametro =~ m/^use_xml_timestamp\s+([0-1])/i) {
			$pa_config->{'use_xml_timestamp'} = clean_blank($1);
		}
		elsif ($parametro =~ m/^restart_delay\s+(\d+)/i) {
			$pa_config->{'restart_delay'} = clean_blank($1);
		}
		elsif ($parametro =~ m/^auto_restart\s+(\d+)/i) {
			$pa_config->{'auto_restart'} = clean_blank($1);
		}
		elsif ($parametro =~ m/^restart\s+([0-1])/i) {
			$pa_config->{'restart'} = clean_blank($1);
		}
		elsif ($parametro =~ m/^google_maps_description\s+([0-1])/i) {
			$pa_config->{'google_maps_description'} = clean_blank($1);
		}
		elsif ($parametro =~ m/^openstreetmaps_description\s+([0-1])/i) {
			$pa_config->{'openstreetmaps_description'} = clean_blank($1);
		}
		elsif ($parametro =~ m/^activate_gis\s+([0-1])/i) {
			$pa_config->{'activate_gis'} = clean_blank($1);
		}
		elsif ($parametro =~ m/^location_error\s+(\d+)/i) {
			$pa_config->{'location_error'} = clean_blank($1);
		} #FIXME: Find a better regexp to validate the path
		elsif ($parametro =~ m/^recon_reverse_geolocation_file\s+(.*)/i) {
			$pa_config->{'recon_reverse_geolocation_file'} = clean_blank($1);
			if ( ! -r $pa_config->{'recon_reverse_geolocation_file'} ) {
				print "[WARN] Invalid recon_reverse_geolocation_file.\n";
				$pa_config->{'recon_reverse_geolocation_file'} = '';
			}
		}
		elsif ($parametro =~ m/^recon_location_scatter_radius\s+(\d+)/i) {
			$pa_config->{'recon_location_scatter_radius'} = clean_blank($1);
		}
		elsif ($parametro =~ m/^self_monitoring\s+([0-1])/i) {
			$pa_config->{'self_monitoring'} = clean_blank($1);
		}
		elsif ($parametro =~ m/^self_monitoring_interval\s+([0-9]*)/i) {
			$pa_config->{'self_monitoring_interval'} = clean_blank($1);
		}
		elsif ($parametro =~ m/^sample_agent\s+([0-1])/i) {
			$pa_config->{'sample_agent'} = clean_blank($1);
		}
		elsif ($parametro =~ m/^sample_agent_interval\s+([0-9]*)/i) {
			$pa_config->{'sample_agent_interval'} = clean_blank($1);
		}
		elsif ($parametro =~ m/^update_parent\s+([0-1])/i) {
			$pa_config->{'update_parent'} = clean_blank($1);
		}
		elsif ($parametro =~ m/^event_window\s+([0-9]*)/i) {
			$pa_config->{'event_window'}= clean_blank($1);
		}
		elsif ($parametro =~ m/^log_window\s+([0-9]*)/i) {
			$pa_config->{'log_window'}= clean_blank($1);
		}
		elsif ($parametro =~ m/^preload_windows\s+([0-9]*)/i) {
			$pa_config->{'preload_windows'}= clean_blank($1);
		}
		elsif ($parametro =~ m/^snmp_threads\s+([0-9]*)/i) {
			$pa_config->{'snmp_threads'}= clean_blank($1);
		}
		elsif ($parametro =~ m/^block_size\s+([0-9]*)/i) {
			$pa_config->{'block_size'}= clean_blank($1);
		}
		elsif ($parametro =~ m/^dataserver_lifo\s+([0-1])/i) {
			$pa_config->{'dataserver_lifo'}= clean_blank($1);
		}
		elsif ($parametro =~ m/^policy_manager\s+([0-1])/i) {
			$pa_config->{'policy_manager'}= clean_blank($1);
		}
		elsif ($parametro =~ m/^event_replication\s+([0-1])/i) {
			$pa_config->{'event_replication'}= clean_blank($1);
		}
		elsif ($parametro =~ m/^event_auto_validation\s+([0-1])/i) {
			$pa_config->{'event_auto_validation'}= clean_blank($1);
		}
		elsif ($parametro =~ m/^event_file\s+(.*)/i) {
			$pa_config->{'event_file'}= clean_blank($1);
		}
		elsif ($parametro =~ m/^event_inhibit_alerts\s+([0-1])/i) {
			$pa_config->{'event_inhibit_alerts'}= clean_blank($1);
		}
		elsif ($parametro =~ m/^text_going_down_normal\s+(.*)/i) {
			$pa_config->{'text_going_down_normal'} = safe_input ($1);
		}
		elsif ($parametro =~ m/^text_going_up_critical\s+(.*)/i) {
			$pa_config->{'text_going_up_critical'} = safe_input ($1);
		}
		elsif ($parametro =~ m/^text_going_up_warning\s+(.*)/i) {
			$pa_config->{'text_going_up_warning'} = safe_input ($1);
		}
		elsif ($parametro =~ m/^text_going_down_warning\s+(.*)/i) {
			$pa_config->{'text_going_down_warning'} = safe_input ($1);
		}
		elsif ($parametro =~ m/^text_going_unknown\s+(.*)/i) {
			$pa_config->{'text_going_unknown'} = safe_input ($1);
		}
		elsif ($parametro =~ m/^event_expiry_time\s+([0-9]*)/i) {
			$pa_config->{'event_expiry_time'}= clean_blank($1);
		}
		elsif ($parametro =~ m/^event_expiry_window\s+([0-9]*)/i) {
			$pa_config->{'event_expiry_window'}= clean_blank($1);
		}
		elsif ($parametro =~ m/^snmp_forward_trap\s+([0-1])/i) {
			$pa_config->{'snmp_forward_trap'}= clean_blank($1);
		}
		elsif ($parametro =~ m/^snmp_forward_secName\s(.*)/i) {
			$pa_config->{'snmp_forward_secName'}= safe_input(clean_blank($1));
		}
		elsif ($parametro =~ m/^snmp_forward_engineid\s(.*)/i) {
                        $pa_config->{'snmp_forward_engineid'}= safe_input(clean_blank($1));
                }	
		elsif ($parametro =~ m/^snmp_forward_authProtocol\s(.*)/i) {
                        $pa_config->{'snmp_forward_authProtocol'}= safe_input(clean_blank($1));
                }
		elsif ($parametro =~ m/^snmp_forward_authPassword\s(.*)/i) {
                        $pa_config->{'snmp_forward_authPassword'}= safe_input(clean_blank($1));
                }
		elsif ($parametro =~ m/^snmp_forward_community\s(.*)/i) {
                        $pa_config->{'snmp_forward_community'}= safe_input(clean_blank($1));
                }
		elsif ($parametro =~ m/^snmp_forward_privProtocol\s(.*)/i) {
                        $pa_config->{'snmp_forward_privProtocol'}= safe_input(clean_blank($1));
                }
		elsif ($parametro =~ m/^snmp_forward_privPassword\s(.*)/i) {
                        $pa_config->{'snmp_forward_privPassword'}= safe_input(clean_blank($1));
                }
		elsif ($parametro =~ m/^snmp_forward_secLevel\s(.*)/i) {
                        $pa_config->{'snmp_forward_secLevel'}= safe_input(clean_blank($1));
                }
		elsif ($parametro =~ m/^snmp_forward_version\s(.*)/i) {
                        $pa_config->{'snmp_forward_version'}= safe_input(clean_blank($1));
                }
		elsif ($parametro =~ m/^snmp_forward_ip\s(.*)/i) {
			$pa_config->{'snmp_forward_ip'}= safe_input(clean_blank($1));
			if ($pa_config->{'snmp_forward_trap'}==1 && ($pa_config->{'snmp_forward_ip'} eq '127.0.0.1' || $pa_config->{'snmp_forward_ip'} eq 'localhost')) {
				printf "\n [ERROR] Cannot set snmp_forward_ip to localhost or 127.0.0.1 \n";
                		exit 1;

			}
		}
		elsif ($parametro =~ m/^claim_back_snmp_modules\s(.*)/i) {
			$pa_config->{'claim_back_snmp_modules'}= safe_input(clean_blank($1));
		}
		elsif ($parametro =~ m/^async_recovery\s+([0-1])/i) {
			$pa_config->{'async_recovery'}= clean_blank($1);
		}
		elsif ($parametro =~ m/^console_api_url\s(.*)/i) {
			$pa_config->{'console_api_url'}= safe_input(clean_blank($1));
		}
		elsif ($parametro =~ m/^console_api_pass\s(.*)/i) {
			$pa_config->{'console_api_pass'}= safe_input(clean_blank($1));
		}
		elsif ($parametro =~ m/^console_user\s(.*)/i) {
			$pa_config->{'console_user'}= safe_input(clean_blank($1));
		}
		elsif ($parametro =~ m/^console_pass\s(.*)/i) {
			$pa_config->{'console_pass'}= safe_input(clean_blank($1));
		}
		elsif ($parametro =~ m/^encryption_passphrase\s(.*)/i) { # 6.0
			$pa_config->{'encryption_passphrase'} = clean_blank($1);
		}
		elsif ($parametro =~ m/^unknown_interval\s+([0-9]*)/i) { # > 5.1SP2
			$pa_config->{'unknown_interval'}= clean_blank($1);
		}
		elsif ($parametro =~ m/^global_alert_timeout\s+([0-9]*)/i) {
			$pa_config->{'global_alert_timeout'}= clean_blank($1);
		}
		elsif ($parametro =~ m/^remote_config\s+([0-9]*)/i) {
			$pa_config->{'remote_config'}= clean_blank($1);
		}
		elsif ($parametro =~ m/^remote_config_address\s(.*)/i) {
			$pa_config->{'remote_config_address'}= clean_blank($1); 
		}
		elsif ($parametro =~ m/^remote_config_port\s+([0-9]*)/i) {
			$pa_config->{'remote_config_port'}= clean_blank($1);
		}
		elsif ($parametro =~ m/^remote_config_opts\s(.*)/i) { 
			$pa_config->{'remote_config_opts'}= clean_blank($1); 
		}
		elsif ($parametro =~ m/^temporal\s(.*)/i) {
			$pa_config->{'temporal'}= clean_blank($1); 
		}
		elsif ($parametro =~ m/^warmup_event_interval\s+([0-9]*)/i ||
		       $parametro =~ m/^warmup_alert_interval\s+([0-9]*)/i) {
			$pa_config->{'warmup_event_interval'}= clean_blank($1);
			$pa_config->{'warmup_event_on'} = 1 if ($pa_config->{'warmup_event_interval'} > 0); # Off by default.
			# The same interval is used for alerts and events.
			$pa_config->{'warmup_alert_interval'}= clean_blank($1);
			$pa_config->{'warmup_alert_on'} = 1 if ($pa_config->{'warmup_event_interval'} > 0); # Off by default.
		}
		elsif ($parametro =~ m/^warmup_unknown_interval\s+([0-9]*)/i) {
			$pa_config->{'warmup_unknown_interval'}= clean_blank($1);
			$pa_config->{'warmup_unknown_on'} = 0 if ($pa_config->{'warmup_unknown_interval'} == 0); # On by default.
		}
		#elsif ($parametro =~ m/^include_agents\s+([0-1])/i) {
		#	$pa_config->{'include_agents'}= clean_blank($1);
		#}
		elsif ($parametro =~ m/^enc_dir\s+(.*)/i) {
			$pa_config->{'enc_dir'} = clean_blank($1);
		}
		elsif ($parametro =~ m/^unknown_events\s+([0-1])/i) {
			$pa_config->{'unknown_events'} = clean_blank($1);
		}
		elsif ($parametro =~ m/^syncserver\s+([0-9]*)/i) {
			$pa_config->{'syncserver'}= clean_blank($1);
		}
		elsif ($parametro =~ m/^sync_address\s+(.*)/i) {
			$pa_config->{'sync_address'}= clean_blank($1);
		}
		elsif ($parametro =~ m/^sync_block_size\s+([0-9]*)/i) {
			$pa_config->{'sync_block_size'}= clean_blank($1);
		}
		elsif ($parametro =~ m/^sync_ca\s+(.*)/i) {
			$pa_config->{'sync_ca'}= clean_blank($1);
		}
		elsif ($parametro =~ m/^sync_cert\s+(.*)/i) {
			$pa_config->{'sync_cert'}= clean_blank($1);
		}
		elsif ($parametro =~ m/^sync_key\s+(.*)/i) {
			$pa_config->{'sync_key'}= clean_blank($1);
		}
		elsif ($parametro =~ m/^sync_port\s+([0-9]*)/i) {
			$pa_config->{'sync_port'}= clean_blank($1);
		}
		elsif ($parametro =~ m/^sync_timeout\s+([0-9]*)/i) {
			$pa_config->{'sync_timeout'}= clean_blank($1);
		}
		elsif ($parametro =~ m/^sync_retries\s+([0-9]*)/i) {
			$pa_config->{'sync_retries'}= clean_blank($1);
		}
		elsif ($parametro =~ m/^dynamic_updates\s+([0-9]*)/i) {
			$pa_config->{'dynamic_updates'}= clean_blank($1);
		}
		elsif ($parametro =~ m/^dynamic_warning\s+([0-9]*)/i) {
			$pa_config->{'dynamic_warning'}= clean_blank($1);
		}
		elsif ($parametro =~ m/^dynamic_constant\s+([0-9]*)/i) {
			$pa_config->{'dynamic_constant'}= clean_blank($1);
		}
<<<<<<< HEAD
=======
		elsif ($parametro =~ m/^mssql_driver\s+(.*)/i) {
			$pa_config->{'mssql_driver'}= clean_blank($1);
		}

		elsif ($parametro =~ m/^logstash_host\s+(.*)/i) {
			$pa_config->{'logstash_host'}= clean_blank($1);
		}
		elsif ($parametro =~ m/^logstash_port\s+([0-9]*)/i) {
			$pa_config->{'logstash_port'}= clean_blank($1);
		}
>>>>>>> 0a31f7f1
		elsif ($parametro =~ m/^wuxserver\s+([0-1]*)/i) {
			$pa_config->{"wuxserver"} = clean_blank($1);
		}
		elsif ($parametro =~ m/^wux_host\s+(.*)/i) {
			$pa_config->{'wux_host'}= clean_blank($1);
		}
		elsif ($parametro =~ m/^wux_port\s+([0-9]*)/i) {
			$pa_config->{'wux_port'}= clean_blank($1);
		}
		elsif ($parametro =~ m/^wux_browser\s+(.*)/i) {
			$pa_config->{'wux_browser'}= clean_blank($1);
		}
		elsif ($parametro =~ m/^wux_webagent_timeout\s+([0-9]*)/i) {
			$pa_config->{'wux_webagent_timeout'}= clean_blank($1);
		}
		elsif ($parametro =~ m/^clean_wux_sessions\s+([0-9]*)/i) {
			$pa_config->{'clean_wux_sessions'}= clean_blank($1);
		}
		elsif ($parametro =~ m/^syslogserver\s+([0-1])/i) {
			$pa_config->{'syslogserver'}= clean_blank($1);
		}
		elsif ($parametro =~ m/^syslog_file\s+(.*)/i) {
			$pa_config->{'syslog_file'}= clean_blank($1);
		}
		elsif ($parametro =~ m/^syslog_max\s+([0-9]*)/i) {
			$pa_config->{'syslog_max'}= clean_blank($1);
		}
		elsif ($parametro =~ m/^syslog_threads\s+([0-9]*)/i) {
			$pa_config->{'syslog_threads'}= clean_blank($1);
		}
		elsif ($parametro =~ m/^thread_log\s+([0-1])/i) {
			$pa_config->{'thread_log'}= clean_blank($1);
		}
		elsif ($parametro =~ m/^unknown_updates\s+([0-1])/i) {
			$pa_config->{'unknown_updates'} = clean_blank($1);
		}
		elsif ($parametro =~ m/^provisioningserver\s+([0-1])/i){
			$pa_config->{'provisioningserver'}= clean_blank($1);
		}
		elsif ($parametro =~ m/^provisioningserver_threads\s+([0-9]*)/i){
			$pa_config->{'provisioningserver_threads'}= clean_blank($1);
		}
		elsif ($parametro =~ m/^provisioning_cache_interval\s+([0-9]*)/i){
			$pa_config->{'provisioning_cache_interval'}= clean_blank($1);
		}
		elsif ($parametro =~ m/^autoconfigure_agents\s+([0-1])/i){
			$pa_config->{'autoconfigure_agents'}= clean_blank($1);
		}
		elsif ($parametro =~ m/^snmp_extlog\s(.*)/i) { 
			$pa_config->{'snmp_extlog'} = clean_blank($1); 
		}
		elsif ($parametro =~ m/^fsnmp\s(.*)/i) {
			$pa_config->{'fsnmp'}= clean_blank($1); 
		}

		# Pandora HA extra
		elsif ($parametro =~ m/^ha_file\s(.*)/i) {
			$pa_config->{'ha_file'} = clean_blank($1);
		}
		elsif ($parametro =~ m/^ha_pid_file\s(.*)/i) {
			$pa_config->{'ha_pid_file'} = clean_blank($1);
		}
		elsif ($parametro =~ m/^pandora_service_cmd\s(.*)/i) {
			$pa_config->{'pandora_service_cmd'} = clean_blank($1);
		}
		
	} # end of loop for parameter #

	# Generate the encryption key after reading the passphrase.
	$pa_config->{"encryption_key"} = enterprise_hook('pandora_get_encryption_key', [$pa_config, $pa_config->{"encryption_passphrase"}]);

	# Set to RDBMS' standard port
	if (!defined($pa_config->{'dbport'})) {
		if ($pa_config->{'dbengine'} eq "mysql") {
			$pa_config->{'dbport'} = 3306;
		}
		elsif ($pa_config->{'dbengine'} eq "postgresql") {
			$pa_config->{'dbport'} = 5432;
		}
		elsif ($pa_config->{'dbengine'} eq "oracle") {
			$pa_config->{'dbport'} = 1521;
		}
	}

	if (($pa_config->{"verbosity"} > 4) && ($pa_config->{"quiet"} == 0)){
		if ($pa_config->{"PID"} ne ""){
			print " [*] PID File is written at ".$pa_config->{'PID'}."\n";
		}
		print " [*] Server basepath is ".$pa_config->{'basepath'}."\n";
		print " [*] Server logfile at ".$pa_config->{"log_file"}."\n";
		print " [*] Server errorlogfile at ".$pa_config->{"errorlog_file"}."\n";
		print " [*] Server incoming directory at ".$pa_config->{"incomingdir"}."\n";
		print " [*] Server keepalive ".$pa_config->{"keepalive"}."\n";
		print " [*] Server threshold ".$pa_config->{"server_threshold"}."\n";
	}
 	# Check for valid token token values
 	if (( $pa_config->{"dbuser"} eq "" ) || ( $pa_config->{"basepath"} eq "" ) || ( $pa_config->{"incomingdir"} eq "" ) || ( $pa_config->{"log_file"} eq "" ) || ( $pa_config->{"dbhost"} eq "") || ( $pa_config->{"pandora_master"} eq "") || ( $pa_config->{"dbpass"} eq "" ) ) {
		print " [ERROR] Bad Config values. Be sure that $archivo_cfg is a valid setup file. \n\n";
		exit;
	}

	if (($pa_config->{"quiet"} == 0) && ($pa_config->{"verbosity"} > 4)) {
		if ($pa_config->{"pandora_check"} == 1) {
			print " [*] MD5 Security enabled.\n";
		}
		if ($pa_config->{"pandora_master"} != 0) {
			print " [*] This server is running with MASTER priority " . $pa_config->{"pandora_master"} . "\n";
		}
	}

	logger ($pa_config, "Launching $pa_config->{'version'} $pa_config->{'build'}", 1);
	my $config_options = "Logfile at ".$pa_config->{"log_file"}.", Basepath is ".$pa_config->{"basepath"}.", Checksum is ".$pa_config->{"pandora_check"}.", Master is ".$pa_config->{"pandora_master"}.", SNMP Console is ".$pa_config->{"snmpconsole"}.", Server Threshold at ".$pa_config->{"server_threshold"}." sec, verbosity at ".$pa_config->{"verbosity"}.", Alert Threshold at $pa_config->{'alert_threshold'}, ServerName is '".$pa_config->{'servername'}."'";
	logger ($pa_config, "Config options: $config_options", 1);
}


##########################################################################
# Open the log file and start logging.
##########################################################################
sub pandora_start_log ($){
	my $pa_config = shift;

	# Dump all errors to errorlog
	open (STDERR, ">> " . $pa_config->{'errorlog_file'}) or die " [ERROR] " . pandora_get_initial_product_name() . " can't write to Errorlog. Aborting : \n $! \n";
	my $mode = 0664;
	chmod $mode, $pa_config->{'errorlog_file'};
	print STDERR strftime ("%Y-%m-%d %H:%M:%S", localtime()) . ' - ' . $pa_config->{'servername'} . " Starting " . pandora_get_initial_product_name() . " Server. Error logging activated.\n";
}

##########################################################################
# Read the given token from the tconfig table.
##########################################################################
sub pandora_get_tconfig_token ($$$) {
	my ($dbh, $token, $default_value) = @_;
	
	my $token_value = get_db_value ($dbh, "SELECT value FROM tconfig WHERE token = ?", $token);
	if (defined ($token_value) && $token_value ne '') {
		return safe_output ($token_value);
	}
	
	return $default_value;
}

##########################################################################
# Get the product name in previous tasks to read from database.
##########################################################################
sub pandora_get_initial_product_name {
	# PandoraFMS product name
	my $product_name = $ENV{'PANDORA_RB_PRODUCT_NAME'};
	return 'Pandora FMS' unless (defined ($product_name) && $product_name ne '');
	return $product_name;
}

##########################################################################
# Get the copyright notice.
##########################################################################
sub pandora_get_initial_copyright_notice {
	# PandoraFMS product name
	my $name = $ENV{'PANDORA_RB_COPYRIGHT_NOTICE'};
	return 'Artica ST' unless (defined ($name) && $name ne '');
	return $name;
}

# End of function declaration
# End of defined Code

1;
__END__<|MERGE_RESOLUTION|>--- conflicted
+++ resolved
@@ -1183,19 +1183,6 @@
 		elsif ($parametro =~ m/^dynamic_constant\s+([0-9]*)/i) {
 			$pa_config->{'dynamic_constant'}= clean_blank($1);
 		}
-<<<<<<< HEAD
-=======
-		elsif ($parametro =~ m/^mssql_driver\s+(.*)/i) {
-			$pa_config->{'mssql_driver'}= clean_blank($1);
-		}
-
-		elsif ($parametro =~ m/^logstash_host\s+(.*)/i) {
-			$pa_config->{'logstash_host'}= clean_blank($1);
-		}
-		elsif ($parametro =~ m/^logstash_port\s+([0-9]*)/i) {
-			$pa_config->{'logstash_port'}= clean_blank($1);
-		}
->>>>>>> 0a31f7f1
 		elsif ($parametro =~ m/^wuxserver\s+([0-1]*)/i) {
 			$pa_config->{"wuxserver"} = clean_blank($1);
 		}
