--- conflicted
+++ resolved
@@ -42,13 +42,8 @@
 	);
 
 # version: Defines actual version of Pandora Server for this module only
-<<<<<<< HEAD
-my $pandora_version = "7.0NG.710";
-my $pandora_build = "170816";
-=======
 my $pandora_version = "7.0NG.711";
 my $pandora_build = "170822";
->>>>>>> 60757b0a
 our $VERSION = $pandora_version." ".$pandora_build;
 
 # Setup hash
@@ -450,11 +445,6 @@
 	$pa_config->{"warmup_unknown_interval"} = 300; # 6.1
 	$pa_config->{"warmup_unknown_on"} = 1; # 6.1
 
-	$pa_config->{"wuxserver"} = 1; # 7.0
-	$pa_config->{"wux_host"} = undef; # 7.0
-	$pa_config->{"wux_port"} = 4444; # 7.0
-	$pa_config->{"wux_browser"} = "*firefox"; # 7.0
-
 	#$pa_config->{'include_agents'} = 0; #6.1
 	#
 	# External .enc files for XML::Parser.
@@ -1040,18 +1030,6 @@
 		elsif ($parametro =~ m/^dynamic_constant\s+([0-9]*)/i) {
 			$pa_config->{'dynamic_constant'}= clean_blank($1);
 		}
-		elsif ($parametro =~ m/^wuxserver\s+([0-1]*)/i) {
-			$pa_config->{"wuxserver"} = clean_blank($1);
-		}
-		elsif ($parametro =~ m/^wux_host\s+(.*)/i) {
-			$pa_config->{'wux_host'}= clean_blank($1);
-		}
-		elsif ($parametro =~ m/^wux_port\s+([0-9]*)/i) {
-			$pa_config->{'wux_port'}= clean_blank($1);
-		}
-		elsif ($parametro =~ m/^wux_browser\s+(.*)/i) {
-			$pa_config->{'wux_browser'}= clean_blank($1);
-		}
 	} # end of loop for parameter #
 
 	# Set to RDBMS' standard port
