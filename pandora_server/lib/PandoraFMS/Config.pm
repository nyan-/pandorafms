package PandoraFMS::Config;
##########################################################################
# Configuration Package
# Pandora FMS. the Flexible Monitoring System. http://www.pandorafms.org
##########################################################################
# Copyright (c) 2005-2011 Artica Soluciones Tecnologicas S.L
#
# This program is free software; you can redistribute it and/or
# modify it under the terms of the GNU Lesser General Public License 
# as published by the Free Software Foundation; version 2.
# This program is distributed in the hope that it will be useful,
# but WITHOUT ANY WARRANTY; without even the implied warranty of
# MERCHANTABILITY or FITNESS FOR A PARTICULAR PURPOSE.  See the
# GNU General Public License for more details.
# You should have received a copy of the GNU General Public License
# along with this program; if not, write to the Free Software
# Foundation, Inc., 51 Franklin Street, Fifth Floor, Boston, MA  02110-1301, USA.
##########################################################################

use warnings;
use POSIX qw(strftime);
use Time::Local;

# Default lib dir for RPM and DEB packages
use lib '/usr/lib/perl5';

use PandoraFMS::Tools;
use PandoraFMS::DB;
use PandoraFMS::Core;
require Exporter;

our @ISA = ("Exporter");
our %EXPORT_TAGS = ( 'all' => [ qw( ) ] );
our @EXPORT_OK = ( @{ $EXPORT_TAGS{'all'} } );
our @EXPORT = qw( 	
	pandora_help_screen
	pandora_init
	pandora_load_config
	pandora_start_log
	pandora_get_sharedconfig
	pandora_get_tconfig_token
	);

# version: Defines actual version of Pandora Server for this module only
<<<<<<< HEAD
my $pandora_version = "7.0NG.710";
my $pandora_build = "170816";
=======
my $pandora_version = "7.0NG.711";
my $pandora_build = "170901";
>>>>>>> 53e61715
our $VERSION = $pandora_version." ".$pandora_build;

# Setup hash
my %pa_config;

# Public functions
##########################################################################
# SUB pandora_help_screen()
# Shows a help screen and exits
##########################################################################

sub help_screen {
	print "\nSyntax: \n\n pandora_server [ options ] < fullpathname to configuration file (pandora_server.conf) > \n\n";
	print "Following options are optional : \n";
	print "	-v        :  Verbose mode activated. Writes more information in the logfile \n";
	print "	-d        :  Debug mode activated. Writes extensive information in the logfile \n";
	print "	-D        :  Daemon mode (runs in background)\n";
	print "	-P <file> :  Store PID to file.\n";
	print "	-q        :  Quiet startup \n";
	print "	-S <install|uninstall|run>:  Manage the win32 service.\n";
	print "	-h        :  This screen. Shows a little help screen \n";
	print " \n";
	exit;
}

##########################################################################
# SUB pandora_init ( %pandora_cfg )
# Makes the initial parameter parsing, initializing and error checking
##########################################################################

sub pandora_init {
	my $pa_config = $_[0];
	my $init_string = $_[1];
	print "\n$init_string $pandora_version Build $pandora_build Copyright (c) 2004-2015 ArticaST\n";
	print "This program is OpenSource, licensed under the terms of GPL License version 2.\n";
	print "You can download latest versions and documentation at http://www.pandorafms.org \n\n";

	# Load config file from command line
	if ($#ARGV == -1 ){
		print "I need at least one parameter: Complete path to Pandora FMS Server configuration file \n";
		help_screen;
		exit;
	}
	$pa_config->{"verbosity"}=0;	# Verbose 1 by default
	$pa_config->{"daemon"}=0;	# Daemon 0 by default
	$pa_config->{'PID'}="";	# PID file not exist by default
	$pa_config->{"quiet"}=0;	# Daemon 0 by default

	# If there are not valid parameters
	my $parametro;
	my $ltotal=$#ARGV; my $ax;

	for ($ax=0;$ax<=$ltotal;$ax++){
		$parametro = $ARGV[$ax];
		if (($parametro =~ m/-h\z/i ) || ($parametro =~ m/help\z/i )) {
			help_screen();
		}
		elsif ($parametro =~ m/-v\z/i) {
			$pa_config->{"verbosity"}=5;
		}
		elsif ($parametro =~ m/^-P\z/i) {
			$pa_config->{'PID'}= clean_blank($ARGV[$ax+1]);
		}
		elsif ($parametro =~ m/-d\z/) {
			$pa_config->{"verbosity"}=10;
		}
		elsif ($parametro =~ m/-q\z/) {
			$pa_config->{"quiet"}=1;
		}
		elsif ($parametro =~ m/-D\z/) {
			$pa_config->{"daemon"}=1;
		}
		elsif ($parametro =~ m/^-S\z/i) {
			$pa_config->{'win32_service'}= clean_blank($ARGV[$ax+1]);
		}
		else {
			($pa_config->{"pandora_path"} = $parametro);
		}
	}
	if ($pa_config->{"pandora_path"} eq ""){
		print " [ERROR] I need at least one parameter: Complete path to Pandora FMS configuration file. \n";
		print "		For example: ./pandora_server /etc/pandora/pandora_server.conf \n\n";
		exit;
	}
}

##########################################################################
# Read some config tokens from database set by the console
##########################################################################
sub pandora_get_sharedconfig ($$) {
	my ($pa_config, $dbh) = @_;

	# Agentaccess option
	$pa_config->{"agentaccess"} = pandora_get_tconfig_token ($dbh, 'agentaccess', 1);

	# Realtimestats 0 disabled, 1 enabled.
	# Master servers will generate all the information (global tactical stats).
	# and each server will generate it's own server stats (lag, etc).
	$pa_config->{"realtimestats"} = pandora_get_tconfig_token ($dbh, 'realtimestats', 0);

	# Stats_interval option
	$pa_config->{"stats_interval"} = pandora_get_tconfig_token ($dbh, 'stats_interval', 300);

	# Netflow configuration options
	$pa_config->{"activate_netflow"} = pandora_get_tconfig_token ($dbh, 'activate_netflow', 0);
	$pa_config->{"netflow_path"} = pandora_get_tconfig_token ($dbh, 'netflow_path', '/var/spool/pandora/data_in/netflow');
	$pa_config->{"netflow_interval"} = pandora_get_tconfig_token ($dbh, 'netflow_interval', 300);
	$pa_config->{"netflow_daemon"} = pandora_get_tconfig_token ($dbh, 'netflow_daemon', '/usr/bin/nfcapd');

	# Log module configuration
	$pa_config->{"log_dir"} = pandora_get_tconfig_token ($dbh, 'log_dir', '/var/spool/pandora/data_in/log');
	$pa_config->{"log_interval"} = pandora_get_tconfig_token ($dbh, 'log_interval', 3600);

	# Pandora FMS Console's attachment directory
	$pa_config->{"attachment_dir"} = pandora_get_tconfig_token ($dbh, 'attachment_store', '/var/www/pandora_console/attachment');

	#Limit of events replicate in metaconsole
	$pa_config->{'replication_limit'} = pandora_get_tconfig_token ($dbh, 'replication_limit', 1000);
	$pa_config->{'include_agents'} = pandora_get_tconfig_token ($dbh, 'include_agents', 0);

	#Public url
	$pa_config->{'public_url'} = pandora_get_tconfig_token ($dbh, 'public_url', 'http://localhost/pandora_console');

	# Node with a metaconsole license.
	# NOTE: This must be read when checking license limits!
	#$pa_config->{"node_metaconsole"} = pandora_get_tconfig_token ($dbh, 'node_metaconsole', 0);


	if ($pa_config->{'include_agents'} eq '') {
		$pa_config->{'include_agents'} = 0;
	}

}

##########################################################################
# Read external configuration file
##########################################################################

sub pandora_load_config {
	my $pa_config = $_[0];
	my $archivo_cfg = $pa_config->{'pandora_path'};
	my $buffer_line;
	my @command_line;
	my $tbuf;

	# Default values
	$pa_config->{'version'} = $pandora_version;
	$pa_config->{'build'} = $pandora_build;
	$pa_config->{"dbengine"} = "mysql";
	$pa_config->{"dbuser"} = "pandora";
	$pa_config->{"dbpass"} = "pandora";
	$pa_config->{"dbhost"} = "localhost";
	$pa_config->{'dbport'} = undef; # set to standard port of "dbengine" later
	$pa_config->{"dbname"} = "pandora";
	$pa_config->{"basepath"} = $pa_config->{'pandora_path'}; # Compatibility with Pandora 1.1
	$pa_config->{"incomingdir"} = "/var/spool/pandora/data_in";
	$pa_config->{"user"}  = "pandora"; # environment settings default user owner for files generated
	$pa_config->{"group"} = "apache"; # environment settings default group owner for files generated
	$pa_config->{"umask"} = "0007"; # environment settings umask applied over chmod (A & (not B))
	$pa_config->{"server_threshold"} = 30;
	$pa_config->{"alert_threshold"} = 60;
	$pa_config->{"graph_precision"} = 1;
	$pa_config->{"log_file"} = "/var/log/pandora_server.log";
	$pa_config->{"errorlog_file"} = "/var/log/pandora_server.error";
	$pa_config->{"networktimeout"} = 5;	# By default, not in config file yet
	$pa_config->{"pandora_master"} = 1;	# on by default
	$pa_config->{"pandora_check"} = 0; 	# Deprecated since 2.0
	$pa_config->{"servername"} = `hostname`;
	$pa_config->{"servername"} =~ s/\s//g; # Replace ' ' chars
	$pa_config->{"dataserver"} = 1; # default
	$pa_config->{"networkserver"} = 1; # default
	$pa_config->{"snmpconsole"} = 1; # default
	$pa_config->{"reconserver"} = 1; # default
	$pa_config->{"wmiserver"} = 1; # default
	$pa_config->{"pluginserver"} = 1; # default
	$pa_config->{"predictionserver"} = 1; # default
	$pa_config->{"exportserver"} = 1; # default
	$pa_config->{"inventoryserver"} = 1; # default
	$pa_config->{"webserver"} = 1; # 3.0
	$pa_config->{"web_timeout"} = 60; # 6.0SP5
	$pa_config->{"transactionalserver"} = 0; # Default 0, introduced on 6.1
	$pa_config->{"transactional_threads"} = 1; # Default 1, introduced on 6.1
	$pa_config->{"transactional_threshold"} = 2; # Default 2, introduced on 6.1
	$pa_config->{"transactional_pool"} = $pa_config->{"incomingdir"} . "/" . "trans"; # Default, introduced on 6.1
	$pa_config->{'snmp_logfile'} = "/var/log/pandora_snmptrap.log";
	$pa_config->{"network_threads"} = 3; # Fixed default
	$pa_config->{"keepalive"} = 60; # 60 Seconds initially for server keepalive
	$pa_config->{"keepalive_orig"} = $pa_config->{"keepalive"};
	$pa_config->{"icmp_checks"} = 1; # Introduced on 1.3.1
	$pa_config->{"icmp_packets"} = 1; # > 5.1SP2
	$pa_config->{"alert_recovery"} = 0; # Introduced on 1.3.1
	$pa_config->{"snmp_checks"} = 1; # Introduced on 1.3.1
	$pa_config->{"snmp_timeout"} = 8; # Introduced on 1.3.1
	$pa_config->{"snmp_trapd"} = '/usr/sbin/snmptrapd'; # 3.0
	$pa_config->{"tcp_checks"} = 1; # Introduced on 1.3.1
	$pa_config->{"tcp_timeout"} = 20; # Introduced on 1.3.1
	$pa_config->{"snmp_proc_deadresponse"} = 1; # Introduced on 1.3.1 10 Feb08
	$pa_config->{"plugin_threads"} = 2; # Introduced on 2.0
	$pa_config->{"plugin_exec"} = '/usr/bin/timeout'; # 3.0
	$pa_config->{"recon_threads"} = 2; # Introduced on 2.0
	$pa_config->{"prediction_threads"} = 1; # Introduced on 2.0
	$pa_config->{"plugin_timeout"} = 5; # Introduced on 2.0
	$pa_config->{"wmi_threads"} = 2; # Introduced on 2.0
	$pa_config->{"wmi_timeout"} = 5; # Introduced on 2.0
	$pa_config->{"wmi_client"} = 'wmic'; # 3.0
	$pa_config->{"dataserver_threads"} = 2; # Introduced on 2.0
	$pa_config->{"inventory_threads"} = 2; # 2.1
	$pa_config->{"export_threads"} = 1; # 3.0
	$pa_config->{"web_threads"} = 1; # 3.0
	$pa_config->{"web_engine"} = 'lwp'; # 5.1
	$pa_config->{"activate_gis"} = 0; # 3.1
	$pa_config->{"location_error"} = 50; # 3.1
	$pa_config->{"recon_reverse_geolocation_mode"} = 'disabled'; # 3.1
	$pa_config->{"recon_reverse_geolocation_file"} = '/usr/local/share/GeoIP/GeoIPCity.dat'; # 3.1
	$pa_config->{"recon_location_scatter_radius"} = 50; # 3.1
	$pa_config->{"update_parent"} = 0; # 3.1
	$pa_config->{"google_maps_description"} = 0;
	$pa_config->{'openstreetmaps_description'} = 0;
	$pa_config->{"eventserver"} = 1; # 4.0
	$pa_config->{"event_window"} = 3600; # 4.0
	$pa_config->{"icmpserver"} = 0; # 4.0
	$pa_config->{"icmp_threads"} = 3; # 4.0
	$pa_config->{"snmpserver"} = 0; # 4.0
	$pa_config->{"snmp_threads"} = 3; # 4.0
	$pa_config->{"block_size"} = 15; # 4.0
	$pa_config->{"max_queue_files"} = 500; 
	$pa_config->{"snmp_ignore_authfailure"} = 1; # 5.0
	$pa_config->{"snmp_pdu_address"} = 0; # 5.0
	$pa_config->{"snmp_storm_protection"} = 0; # 5.0
	$pa_config->{"snmp_storm_timeout"} = 600; # 5.0
	$pa_config->{"snmp_delay"} = 0; # > 6.0SP3
	$pa_config->{"snmpconsole_threads"} = 1; # 5.1
	$pa_config->{"translate_variable_bindings"} = 0; # 5.1
	$pa_config->{"translate_enterprise_strings"} = 1; # 5.1
	$pa_config->{"syncserver"} = 0; # 7.0
	$pa_config->{"sync_address"} = ''; # 7.0
	$pa_config->{"sync_block_size"} = 65535; # 7.0
	$pa_config->{"sync_ca"} = ''; # 7.0
	$pa_config->{"sync_cert"} = ''; # 7.0
	$pa_config->{"sync_key"} = ''; # 7.0
	$pa_config->{"sync_port"} = '41121'; # 7.0
	$pa_config->{"sync_retries"} = 2; # 7.0
	$pa_config->{"sync_timeout"} = 5; # 7.0
	$pa_config->{"dynamic_updates"} = 5; # 7.0
	$pa_config->{"dynamic_warning"} = 25; # 7.0
	$pa_config->{"dynamic_constant"} = 10; # 7.0
	
	# Internal MTA for alerts, each server need its own config.
	$pa_config->{"mta_address"} = '127.0.0.1'; # Introduced on 2.0
	$pa_config->{"mta_port"} = '25'; # Introduced on 2.0
	$pa_config->{"mta_user"} = ''; # Introduced on 2.0
	$pa_config->{"mta_pass"} = ''; # Introduced on 2.0
	$pa_config->{"mta_auth"} = 'none'; # Introduced on 2.0 (Support LOGIN PLAIN CRAM-MD5 DIGEST-MD)
	$pa_config->{"mta_from"} = 'pandora@localhost'; # Introduced on 2.0 
	$pa_config->{"mail_in_separate"} = 1; # 1: eMail deliver alert mail in separate mails.
					      # 0: eMail deliver 1 mail with all destination.

	# nmap for recon OS fingerprinting and tcpscan (optional)
	$pa_config->{"nmap"} = "/usr/bin/nmap";
	$pa_config->{"nmap_timing_template"} = 2; # > 5.1
	$pa_config->{"recon_timing_template"} = 3; # > 5.1

	$pa_config->{"fping"} = "/usr/sbin/fping"; # > 5.1SP2

	# braa for enterprise snmp server
	$pa_config->{"braa"} = "/usr/bin/braa";

	# SNMP enterprise retries (for braa)
	$pa_config->{"braa_retries"} = 3; # 5.0
	
	# Xprobe2 for recon OS fingerprinting and tcpscan (optional)
	$pa_config->{"xprobe2"} = "/usr/bin/xprobe2";

	
	# Snmpget for snmpget system command (optional)
	$pa_config->{"snmpget"} = "/usr/bin/snmpget";
	
	$pa_config->{'autocreate_group'} = -1;
	$pa_config->{'autocreate'} = 1;

	# max log size (bytes)
	$pa_config->{'max_log_size'} = 1048576;

	# max log generation
	$pa_config->{'max_log_generation'} = 1;

	# Ignore the timestamp in the XML and use the file timestamp instead
	$pa_config->{'use_xml_timestamp'} = 0; 

	# Server restart delay in seconds
	$pa_config->{'restart_delay'} = 60; 

	# Auto restart every x seconds
	$pa_config->{'auto_restart'} = 0; 

	# Restart server on error
	$pa_config->{'restart'} = 0; 

	# Self monitoring
	$pa_config->{'self_monitoring'} = 0; 

	# Self monitoring interval
	$pa_config->{'self_monitoring_interval'} = 300; # 5.1SP1

	# Process XML data files as a stack
	$pa_config->{"dataserver_lifo"} = 0; # 5.0

	# Patrol process of policies queue
	$pa_config->{"policy_manager"} = 0; # 5.0

	# Event replication process
	$pa_config->{"event_replication"} = 0; # 5.0

	# Event auto-validation
	$pa_config->{"event_auto_validation"} = 1; # 5.0

	# Export events to a text file
	$pa_config->{"event_file"} = ''; # 5.0

	# Default event messages
	$pa_config->{"text_going_down_normal"} = "Module '_module_' is going to NORMAL (_data_)"; # 5.0
	$pa_config->{"text_going_up_critical"} = "Module '_module_' is going to CRITICAL (_data_)"; # 5.0
	$pa_config->{"text_going_up_warning"} = "Module '_module_' is going to WARNING (_data_)"; # 5.0
	$pa_config->{"text_going_down_warning"} = "Module '_module_' is going to WARNING (_data_)"; # 5.0
	$pa_config->{"text_going_unknown"} = "Module '_module_' is going to UNKNOWN"; # 5.0

	# Event auto-expiry time
	$pa_config->{"event_expiry_time"} = 0; # 5.0

	# Event auto-expiry time window
	$pa_config->{"event_expiry_window"} = 86400; # 5.0

	# Event auto-expiry time window
	$pa_config->{"claim_back_snmp_modules"} = 1; # 5.1
	
	# Auto-recovery of asynchronous modules.
	$pa_config->{"async_recovery"} = 1; # 5.1SP1

	# Console API connection
	$pa_config->{"console_api_url"} = 'http://localhost/pandora_console/include/api.php'; # 6.0
	$pa_config->{"console_api_pass"} = ''; # 6.0
	$pa_config->{"console_user"} = 'admin'; # 6.0
	$pa_config->{"console_pass"} = 'pandora'; # 6.0

	# Database password encryption passphrase
	$pa_config->{"encryption_passphrase"} = ''; # 6.0

	# Unknown interval (as a multiple of the module's interval)
	$pa_config->{"unknown_interval"} = 2; # > 5.1SP2

	# -------------------------------------------------------------------------
	# This values are not stored in .conf files. 
	# This values should be stored in database, not in .conf files!
	# Default values are set here because if they are not present in config DB
	# don't get an error later.
	$pa_config->{"realtimestats"} = 0;
	$pa_config->{"stats_interval"} = 300;
	$pa_config->{"agentaccess"} = 1; 
	$pa_config->{"event_storm_protection"} = 0; 
	$pa_config->{"node_metaconsole"} = 0; # > 7.0NG
	# -------------------------------------------------------------------------
	
	#SNMP Forwarding tokens
	$pa_config->{"snmp_forward_trap"}=0;
	$pa_config->{"snmp_forward_secName"}= '';
	$pa_config->{"snmp_forward_engineid"}= '';
	$pa_config->{"snmp_forward_authProtocol"}= '';
	$pa_config->{"snmp_forward_authPassword"}= '';
	$pa_config->{"snmp_forward_community"}= 'public';
	$pa_config->{"snmp_forward_privProtocol"}= '';
	$pa_config->{"snmp_forward_privPassword"}= '';
	$pa_config->{"snmp_forward_secLevel"}= '';
	$pa_config->{"snmp_forward_version"}= 2;
	$pa_config->{"snmp_forward_ip"}= '';
	
	# Global Timeout for Custom Commands Alerts
	$pa_config->{"global_alert_timeout"}= 15; # 6.0
	
	# Server Remote Config
	$pa_config->{"remote_config"}= 0; # 6.0
	                
	# Remote config server address
	$pa_config->{"remote_config_address"} = 'localhost'; # 6.0

	# Remote config server port
	$pa_config->{"remote_config_port"} = 41121; # 6.0

	# Remote config server options
	$pa_config->{"remote_config_opts"} = ''; # 6.0
	
	# Temp path for file sendinn and receiving
	$pa_config->{"temporal"} = '/tmp'; # 6.0

	# Warmup intervals.
	$pa_config->{"warmup_alert_interval"} = 0; # 6.1
	$pa_config->{"warmup_alert_on"} = 0; # 6.1
	$pa_config->{"warmup_event_interval"} = 0; # 6.1
	$pa_config->{"warmup_event_on"} = 0; # 6.1
	$pa_config->{"warmup_unknown_interval"} = 300; # 6.1
	$pa_config->{"warmup_unknown_on"} = 1; # 6.1

	$pa_config->{"wuxserver"} = 1; # 7.0
	$pa_config->{"wux_host"} = undef; # 7.0
	$pa_config->{"wux_port"} = 4444; # 7.0
	$pa_config->{"wux_browser"} = "*firefox"; # 7.0

	#$pa_config->{'include_agents'} = 0; #6.1
	#
	# External .enc files for XML::Parser.
	$pa_config->{"enc_dir"} = ""; # > 6.0SP4

	# Enable (1) or disable (0) events related to the unknown status.
	$pa_config->{"unknown_events"} = 1; # > 6.0SP4

	# Check for UID0
	if ($pa_config->{"quiet"} != 0){
		if ($> == 0){
			printf " [W] Not all Pandora FMS components need to be executed as root\n";
			printf "	please consider starting it with a non-privileged user.\n";
		}
	}

	# Check for file
	if ( ! -f $archivo_cfg ) {
		printf "\n [ERROR] Cannot open configuration file at $archivo_cfg. \n";
		printf "	Please specify a valid Pandora FMS configuration file in command line. \n";
		print "	Standard configuration file is at /etc/pandora/pandora_server.conf \n";
		exit 1;
	}

	# Collect items from config file and put in an array 
	if (! open (CFG, "< $archivo_cfg")) {
		print "[ERROR] Error opening configuration file $archivo_cfg: $!.\n";
		exit 1;
	}

	while (<CFG>){
		$buffer_line = $_;
		if ($buffer_line =~ /^[a-zA-Z]/){ # begins with letters
			if ($buffer_line =~ m/([\w\-\_\.]+)\s([0-9\w\-\_\.\/\?\&\=\)\(\_\-\!\*\@\#\%\$\~\"\']+)/){
				push @command_line, $buffer_line;
			}
		}
	}
 	close (CFG);

 	# Process this array with commandline like options 
 	# Process input parameters

 	my @args = @command_line;
 	my $parametro;
 	my $ltotal=$#args; 
	my $ax;

 	# Has read setup file ok ?
 	if ( $ltotal == 0 ) {
		print "[ERROR] No valid setup tokens readed in $archivo_cfg ";
		exit;
 	}
 
 	for ($ax=0;$ax<=$ltotal;$ax++){
		$parametro = $args[$ax];

		if ($parametro =~ m/^incomingdir\s(.*)/i) {
			$tbuf= clean_blank($1); 
			if ($tbuf =~ m/^\.(.*)/){
				$pa_config->{"incomingdir"} =$pa_config->{"basepath"}.$1;
			} else {
				$pa_config->{"incomingdir"} = $tbuf;
			}
		}

		elsif ($parametro =~ m/^log_file\s(.*)/i) { 
			$tbuf= clean_blank($1);	
			if ($tbuf =~ m/^\.(.*)/){
				$pa_config->{"log_file"} = $pa_config->{"basepath"}.$1;
			} else {
				$pa_config->{"log_file"} = $tbuf;
			}
		}

		elsif ($parametro =~ m/^errorlog_file\s(.*)/i) { 
			$tbuf= clean_blank($1); 	
			if ($tbuf =~ m/^\.(.*)/){
				$pa_config->{"errorlog_file"} = $pa_config->{"basepath"}.$1;
			} else {
				$pa_config->{"errorlog_file"} = $tbuf;
			}
		}

	# MTA setup (2.0)
		elsif ($parametro =~ m/^mta_user\s(.*)/i) { 
			$pa_config->{'mta_user'}= clean_blank($1); 
		}
		elsif ($parametro =~ m/^mta_pass\s(.*)/i) { 
			$pa_config->{'mta_pass'}= clean_blank($1); 
		}
		elsif ($parametro =~ m/^mta_address\s(.*)/i) { 
			$pa_config->{'mta_address'}= clean_blank($1); 
		}
		elsif ($parametro =~ m/^mta_port\s(.*)/i) { 
			$pa_config->{'mta_port'}= clean_blank($1); 
		}
		elsif ($parametro =~ m/^mta_auth\s(.*)/i) { 
			$pa_config->{'mta_auth'}= clean_blank($1); 
		}
		elsif ($parametro =~ m/^mta_from\s(.*)/i) { 
			$pa_config->{'mta_from'}= clean_blank($1); 
		}
		elsif ($parametro =~ m/^mail_in_separate\s+([0-9]*)/i) { 
			$pa_config->{'mail_in_separate'}= clean_blank($1); 
		}
		elsif ($parametro =~ m/^snmp_logfile\s(.*)/i) { 
			$pa_config->{'snmp_logfile'}= clean_blank($1); 
		}
		elsif ($parametro =~ m/^snmp_ignore_authfailure\s+([0-1])/i) { 
			$pa_config->{'snmp_ignore_authfailure'}= clean_blank($1); 
		}
		elsif ($parametro =~ m/^snmp_pdu_address\s+([0-1])/i) { 
			$pa_config->{'snmp_pdu_address'}= clean_blank($1); 
		}
		elsif ($parametro =~ m/^snmp_storm_protection\s+(\d+)/i) { 
			$pa_config->{'snmp_storm_protection'}= clean_blank($1); 
		}
		elsif ($parametro =~ m/^snmp_storm_timeout\s+(\d+)/i) { 
			$pa_config->{'snmp_storm_timeout'}= clean_blank($1); 
		}
		elsif ($parametro =~ m/^snmp_delay\s+(\d+)/i) { 
			$pa_config->{'snmp_delay'}= clean_blank($1); 
		}
		elsif ($parametro =~ m/^snmpconsole_threads\s+(\d+)/i) { 
			$pa_config->{'snmpconsole_threads'}= clean_blank($1); 
		}
		elsif ($parametro =~ m/^translate_variable_bindings\s+([0-1])/i) { 
			$pa_config->{'translate_variable_bindings'}= clean_blank($1); 
		}
		elsif ($parametro =~ m/^translate_enterprise_strings\s+([0-1])/i) { 
			$pa_config->{'translate_enterprise_strings'}= clean_blank($1); 
		}
		elsif ($parametro =~ m/^user\s(.*)/i) { 
			$pa_config->{'user'}= clean_blank($1); 
		}
		elsif ($parametro =~ m/^group\s(.*)/i) { 
			$pa_config->{'group'}= clean_blank($1); 
		}
		elsif ($parametro =~ m/^umask\s(.*)/i) { 
			$pa_config->{'umask'}= clean_blank($1); 
		}
		elsif ($parametro =~ m/^dbengine\s(.*)/i) { 
			$pa_config->{'dbengine'}= clean_blank($1); 
		}
		elsif ($parametro =~ m/^dbname\s(.*)/i) { 
			$pa_config->{'dbname'}= clean_blank($1); 
		}
		elsif ($parametro =~ m/^dbuser\s(.*)/i) { 
			$pa_config->{'dbuser'}= clean_blank($1); 
		}
		elsif ($parametro =~ m/^dbpass\s(.*)/i) {
			$pa_config->{'dbpass'}= clean_blank($1); 
		}
		elsif ($parametro =~ m/^dbhost\s(.*)/i) { 
			$pa_config->{'dbhost'}= clean_blank($1); 
		}
		elsif ($parametro =~ m/^dbport\s(.*)/i) { 
			$pa_config->{'dbport'}= clean_blank($1); 
		}
		elsif ($parametro =~ m/^daemon\s+([0-9]*)/i) { 
			$pa_config->{'daemon'}= clean_blank($1);
		}
		elsif ($parametro =~ m/^dataserver\s+([0-9]*)/i){
			$pa_config->{'dataserver'}= clean_blank($1);
		}
		elsif ($parametro =~ m/^networkserver\s+([0-9]*)/i){
			$pa_config->{'networkserver'}= clean_blank($1);
		}
		elsif ($parametro =~ m/^pluginserver\s+([0-9]*)/i){
			$pa_config->{'pluginserver'}= clean_blank($1);
		}
		elsif ($parametro =~ m/^predictionserver\s+([0-9]*)/i){
			$pa_config->{'predictionserver'}= clean_blank($1);
		}
		elsif ($parametro =~ m/^reconserver\s+([0-9]*)/i) {
			$pa_config->{'reconserver'}= clean_blank($1);
		}
		elsif ($parametro =~ m/^reconserver\s+([0-9]*)/i) {
			$pa_config->{'reconserver'}= clean_blank($1);
		}
		elsif ($parametro =~ m/^wmiserver\s+([0-9]*)/i) {
			$pa_config->{'wmiserver'}= clean_blank($1);
		}
		elsif ($parametro =~ m/^exportserver\s+([0-9]*)/i) {
			$pa_config->{'exportserver'}= clean_blank($1);
		}
		elsif ($parametro =~ m/^inventoryserver\s+([0-9]*)/i) {
			$pa_config->{'inventoryserver'}= clean_blank($1);
		}
		elsif ($parametro =~ m/^webserver\s+([0-9]*)/i) {
			$pa_config->{'webserver'}= clean_blank($1);
		}
		elsif ($parametro =~ m/^web_timeout\s+([0-9]*)/i) {
			$pa_config->{'web_timeout'}= clean_blank($1); 
		}
		elsif ($parametro =~ m/^transactionalserver\s+([0-9]*)/i) {
			$pa_config->{'transactionalserver'}= clean_blank($1);
		}
		elsif ($parametro =~ m/^transactional_threads\s+([0-9]*)/i) {
			$pa_config->{'transactional_threads'}= clean_blank($1);
		}
		elsif ($parametro =~ m/^transactional_threshold\s+([0-9]*\.{0,1}[0-9]*)/i) {
			$pa_config->{'transactional_threshold'}= clean_blank($1);
		}
		if ($parametro =~ m/^transactional_pool\s(.*)/i) {
			$tbuf= clean_blank($1); 
			if ($tbuf =~ m/^\.(.*)/){
				$pa_config->{"transactional_pool"} = $pa_config->{"incomingdir"} . "/" . $1;
			} else {
				$pa_config->{"transactional_pool"} = $pa_config->{"incomingdir"} . "/" . $tbuf;
			}
		}
		elsif ($parametro =~ m/^eventserver\s+([0-9]*)/i) {
			$pa_config->{'eventserver'}= clean_blank($1);
		}
		elsif ($parametro =~ m/^icmpserver\s+([0-9]*)/i) {
			$pa_config->{'icmpserver'}= clean_blank($1);
		}
		elsif ($parametro =~ m/^icmp_threads\s+([0-9]*)/i) {
			$pa_config->{'icmp_threads'}= clean_blank($1);
		}
		elsif ($parametro =~ m/^servername\s(.*)/i) { 
			$pa_config->{'servername'}= clean_blank($1);
		}
		elsif ($parametro =~ m/^checksum\s+([0-9])/i) { 
			$pa_config->{"pandora_check"} = clean_blank($1); 
		}
		elsif ($parametro =~ m/^master\s+([0-9])/i) { 
			$pa_config->{"pandora_master"} = clean_blank($1); 
		}
		elsif ($parametro =~ m/^icmp_checks\s+([0-9]*)/i) { 
			$pa_config->{"icmp_checks"} = clean_blank($1); 
		}
		elsif ($parametro =~ m/^icmp_packets\s+([0-9]*)/i) {
			$pa_config->{"icmp_packets"} = clean_blank($1); 
		}
		elsif ($parametro =~ m/^snmpconsole\s+([0-9]*)/i) {
			$pa_config->{"snmpconsole"} = clean_blank($1);
		}
		elsif ($parametro =~ m/^snmpserver\s+([0-9]*)/i) {
			$pa_config->{"snmpserver"} = clean_blank($1);
		}
		elsif ($parametro =~ m/^alert_recovery\s+([0-9]*)/i) {
			$pa_config->{"alert_recovery"} = clean_blank($1);
		}
		elsif ($parametro =~ m/^snmp_checks\s+([0-9]*)/i) {
			$pa_config->{"snmp_checks"} = clean_blank($1);
		}
		elsif ($parametro =~ m/^snmp_timeout\s+([0-9]*)/i) {
			$pa_config->{"snmp_timeout"} = clean_blank($1);
		}
		elsif ($parametro =~ m/^tcp_checks\s+([0-9]*)/i) {
			$pa_config->{"tcp_checks"} = clean_blank($1);
		}
		elsif ($parametro =~ m/^tcp_timeout\s+([0-9]*)/i) {
			$pa_config->{"tcp_timeout"} = clean_blank($1);
		}
		elsif ($parametro =~ m/^snmp_proc_deadresponse\s+([0-9]*)/i) { 
			$pa_config->{"snmp_proc_deadresponse"} = clean_blank($1);
		}
		elsif ($parametro =~ m/^verbosity\s+([0-9]*)/i) {
			$pa_config->{"verbosity"} = clean_blank($1); 
		} 
		elsif ($parametro =~ m/^server_threshold\s+([0-9]*)/i) { 
			$pa_config->{"server_threshold"} = clean_blank($1); 
		} 
		elsif ($parametro =~ m/^alert_threshold\s+([0-9]*)/i) { 
			$pa_config->{"alert_threshold"} = clean_blank($1); 
		} 
		elsif ($parametro =~ m/^graph_precision\s+([0-9]*)/i) { 
			$pa_config->{"graph_precision"} = clean_blank($1); 
		} 
		elsif ($parametro =~ m/^network_timeout\s+([0-9]*)/i) {
			$pa_config->{'networktimeout'}= clean_blank($1); 
		}
		elsif ($parametro =~ m/^network_threads\s+([0-9]*)/i) {
			$pa_config->{'network_threads'}= clean_blank($1); 
		}
		elsif ($parametro =~ m/^plugin_threads\s+([0-9]*)/i) {
			$pa_config->{'plugin_threads'}= clean_blank($1); 
		}
		elsif ($parametro =~ m/^prediction_threads\s+([0-9]*)/i) {
			$pa_config->{'prediction_threads'}= clean_blank($1); 
		}
		elsif ($parametro =~ m/^plugin_timeout\s+([0-9]*)/i) {
			$pa_config->{'plugin_timeout'}= clean_blank($1); 
		}
		elsif ($parametro =~ m/^dataserver_threads\s+([0-9]*)/i) {
			$pa_config->{'dataserver_threads'}= clean_blank($1); 
		}
		elsif ($parametro =~ m/^server_keepalive\s+([0-9]*)/i) {
			$pa_config->{"keepalive"} = clean_blank($1);
			$pa_config->{"keepalive_orig"} = clean_blank($1);
		}
		elsif ($parametro =~ m/^nmap\s(.*)/i) {
			$pa_config->{'nmap'}= clean_blank($1); 
		}
		elsif ($parametro =~ m/^fping\s(.*)/i) {
			$pa_config->{'fping'}= clean_blank($1); 
		}
		elsif ($parametro =~ m/^nmap_timing_template\s+([0-9]*)/i) {
			$pa_config->{'nmap_timing_template'}= clean_blank($1); 
		}
		elsif ($parametro =~ m/^recon_timing_template\s+([0-9]*)/i) {
			$pa_config->{'recon_timing_template'}= clean_blank($1); 
		}
		elsif ($parametro =~ m/^braa\s(.*)/i) {
			$pa_config->{'braa'}= clean_blank($1); 
		}
		elsif ($parametro =~ m/^braa_retries\s+([0-9]*)/i) {
			$pa_config->{"braa_retries"} = clean_blank($1);
		}
		elsif ($parametro =~ m/^xprobe2\s(.*)/i) {
			$pa_config->{'xprobe2'}= clean_blank($1); 
		}
		elsif ($parametro =~ m/^snmpget\s(.*)/i) {
			$pa_config->{'snmpget'}= clean_blank($1); 
		}
		elsif ($parametro =~ m/^autocreate\s+([0-9*]*)/i) {
			$pa_config->{'autocreate'}= clean_blank($1); 
		}
		elsif ($parametro =~ m/^autocreate_group\s+([0-9*]*)/i) {
			$pa_config->{'autocreate_group'}= clean_blank($1); 
		}
		elsif ($parametro =~ m/^recon_threads\s+([0-9]*)/i) {
			$pa_config->{'recon_threads'}= clean_blank($1); 
		}
		elsif ($parametro =~ m/^max_log_size\s+([0-9]*)/i) {
			$pa_config->{'max_log_size'}= clean_blank($1); 
		}
		elsif ($parametro =~ m/^max_log_generation\s+([1-9])/i) {
			$pa_config->{'max_log_generation'}= clean_blank($1);
		}
		elsif ($parametro =~ m/^wmi_threads\s+([0-9]*)/i) {
			$pa_config->{'wmi_threads'}= clean_blank($1); 
		}
		elsif ($parametro =~ m/^wmi_client\s(.*)/i) {
			$pa_config->{'wmi_client'}= clean_blank($1); 
		}
		elsif ($parametro =~ m/^web_threads\s+([0-9]*)/i) {
			$pa_config->{'web_threads'}= clean_blank($1); 
		}
		elsif ($parametro =~ m/^web_engine\s(.*)/i) {
			$pa_config->{'web_engine'}= clean_blank($1); 
		}
		elsif ($parametro =~ m/^snmp_trapd\s(.*)/i) {
			$pa_config->{'snmp_trapd'}= clean_blank($1); 
		}
		elsif ($parametro =~ m/^plugin_exec\s(.*)/i) {
			$pa_config->{'plugin_exec'}= clean_blank($1); 
		}
		elsif ($parametro =~ m/^inventory_threads\s+([0-9]*)/i) {
			$pa_config->{'inventory_threads'}= clean_blank($1); 
		}
		elsif ($parametro =~ m/^export_threads\s+([0-9]*)/i) {
			$pa_config->{'export_threads'}= clean_blank($1); 
		}
		elsif ($parametro =~ m/^max_queue_files\s+([0-9]*)/i) {
			$pa_config->{'max_queue_files'}= clean_blank($1);
		}
		elsif ($parametro =~ m/^use_xml_timestamp\s+([0-1])/i) {
			$pa_config->{'use_xml_timestamp'} = clean_blank($1);
		}
		elsif ($parametro =~ m/^restart_delay\s+(\d+)/i) {
			$pa_config->{'restart_delay'} = clean_blank($1);
		}
		elsif ($parametro =~ m/^auto_restart\s+(\d+)/i) {
			$pa_config->{'auto_restart'} = clean_blank($1);
		}
		elsif ($parametro =~ m/^restart\s+([0-1])/i) {
			$pa_config->{'restart'} = clean_blank($1);
		}
		elsif ($parametro =~ m/^google_maps_description\s+([0-1])/i) {
			$pa_config->{'google_maps_description'} = clean_blank($1);
		}
		elsif ($parametro =~ m/^openstreetmaps_description\s+([0-1])/i) {
			$pa_config->{'openstreetmaps_description'} = clean_blank($1);
		}
		elsif ($parametro =~ m/^activate_gis\s+([0-1])/i) {
			$pa_config->{'activate_gis'} = clean_blank($1);
		}
		elsif ($parametro =~ m/^location_error\s+(\d+)/i) {
			$pa_config->{'location_error'} = clean_blank($1);
		}
		elsif ($parametro =~ m/^recon_reverse_geolocation_mode\s+(\w+)/i) {
			$pa_config->{'recon_reverse_geolocation_mode'} = clean_blank($1);
		} #FIXME: Find a better regexp to validate the path
		elsif ($parametro =~ m/^recon_reverse_geolocation_file\s+(.*)/i) {
			$pa_config->{'recon_reverse_geolocation_file'} = clean_blank($1);
		}
		elsif ($parametro =~ m/^recon_location_scatter_radius\s+(\d+)/i) {
			$pa_config->{'recon_location_scatter_radius'} = clean_blank($1);
		}
		elsif ($parametro =~ m/^self_monitoring\s+([0-1])/i) {
			$pa_config->{'self_monitoring'} = clean_blank($1);
		}
		elsif ($parametro =~ m/^self_monitoring_interval\s+([0-9]*)/i) {
			$pa_config->{'self_monitoring_interval'} = clean_blank($1);
		}
		elsif ($parametro =~ m/^update_parent\s+([0-1])/i) {
			$pa_config->{'update_parent'} = clean_blank($1);
		}
		elsif ($parametro =~ m/^event_window\s+([0-9]*)/i) {
			$pa_config->{'event_window'}= clean_blank($1);
		}
		elsif ($parametro =~ m/^snmp_threads\s+([0-9]*)/i) {
			$pa_config->{'snmp_threads'}= clean_blank($1);
		}
		elsif ($parametro =~ m/^block_size\s+([0-9]*)/i) {
			$pa_config->{'block_size'}= clean_blank($1);
		}
		elsif ($parametro =~ m/^dataserver_lifo\s+([0-1])/i) {
			$pa_config->{'dataserver_lifo'}= clean_blank($1);
		}
		elsif ($parametro =~ m/^policy_manager\s+([0-1])/i) {
			$pa_config->{'policy_manager'}= clean_blank($1);
		}
		elsif ($parametro =~ m/^event_replication\s+([0-1])/i) {
			$pa_config->{'event_replication'}= clean_blank($1);
		}
		elsif ($parametro =~ m/^event_auto_validation\s+([0-1])/i) {
			$pa_config->{'event_auto_validation'}= clean_blank($1);
		}
		elsif ($parametro =~ m/^event_file\s+(.*)/i) {
			$pa_config->{'event_file'}= clean_blank($1);
		}
		elsif ($parametro =~ m/^text_going_down_normal\s+(.*)/i) {
			$pa_config->{'text_going_down_normal'} = safe_input ($1);
		}
		elsif ($parametro =~ m/^text_going_up_critical\s+(.*)/i) {
			$pa_config->{'text_going_up_critical'} = safe_input ($1);
		}
		elsif ($parametro =~ m/^text_going_up_warning\s+(.*)/i) {
			$pa_config->{'text_going_up_warning'} = safe_input ($1);
		}
		elsif ($parametro =~ m/^text_going_down_warning\s+(.*)/i) {
			$pa_config->{'text_going_down_warning'} = safe_input ($1);
		}
		elsif ($parametro =~ m/^text_going_unknown\s+(.*)/i) {
			$pa_config->{'text_going_unknown'} = safe_input ($1);
		}
		elsif ($parametro =~ m/^event_expiry_time\s+([0-9]*)/i) {
			$pa_config->{'event_expiry_time'}= clean_blank($1);
		}
		elsif ($parametro =~ m/^event_expiry_window\s+([0-9]*)/i) {
			$pa_config->{'event_expiry_window'}= clean_blank($1);
		}
		elsif ($parametro =~ m/^snmp_forward_trap\s+([0-1])/i) {
			$pa_config->{'snmp_forward_trap'}= clean_blank($1);
		}
		elsif ($parametro =~ m/^snmp_forward_secName\s(.*)/i) {
			$pa_config->{'snmp_forward_secName'}= safe_input(clean_blank($1));
		}
		elsif ($parametro =~ m/^snmp_forward_engineid\s(.*)/i) {
                        $pa_config->{'snmp_forward_engineid'}= safe_input(clean_blank($1));
                }	
		elsif ($parametro =~ m/^snmp_forward_authProtocol\s(.*)/i) {
                        $pa_config->{'snmp_forward_authProtocol'}= safe_input(clean_blank($1));
                }
		elsif ($parametro =~ m/^snmp_forward_authPassword\s(.*)/i) {
                        $pa_config->{'snmp_forward_authPassword'}= safe_input(clean_blank($1));
                }
		elsif ($parametro =~ m/^snmp_forward_community\s(.*)/i) {
                        $pa_config->{'snmp_forward_community'}= safe_input(clean_blank($1));
                }
		elsif ($parametro =~ m/^snmp_forward_privProtocol\s(.*)/i) {
                        $pa_config->{'snmp_forward_privProtocol'}= safe_input(clean_blank($1));
                }
		elsif ($parametro =~ m/^snmp_forward_privPassword\s(.*)/i) {
                        $pa_config->{'snmp_forward_privPassword'}= safe_input(clean_blank($1));
                }
		elsif ($parametro =~ m/^snmp_forward_secLevel\s(.*)/i) {
                        $pa_config->{'snmp_forward_secLevel'}= safe_input(clean_blank($1));
                }
		elsif ($parametro =~ m/^snmp_forward_version\s(.*)/i) {
                        $pa_config->{'snmp_forward_version'}= safe_input(clean_blank($1));
                }
		elsif ($parametro =~ m/^snmp_forward_ip\s(.*)/i) {
			$pa_config->{'snmp_forward_ip'}= safe_input(clean_blank($1));
			if ($pa_config->{'snmp_forward_trap'}==1 && ($pa_config->{'snmp_forward_ip'} eq '127.0.0.1' || $pa_config->{'snmp_forward_ip'} eq 'localhost')) {
				printf "\n [ERROR] Cannot set snmp_forward_ip to localhost or 127.0.0.1 \n";
                		exit 1;

			}
		}
		elsif ($parametro =~ m/^claim_back_snmp_modules\s(.*)/i) {
			$pa_config->{'claim_back_snmp_modules'}= safe_input(clean_blank($1));
		}
		elsif ($parametro =~ m/^async_recovery\s+([0-1])/i) {
			$pa_config->{'async_recovery'}= clean_blank($1);
		}
		elsif ($parametro =~ m/^console_api_url\s(.*)/i) {
			$pa_config->{'console_api_url'}= safe_input(clean_blank($1));
		}
		elsif ($parametro =~ m/^console_api_pass\s(.*)/i) {
			$pa_config->{'console_api_pass'}= safe_input(clean_blank($1));
		}
		elsif ($parametro =~ m/^console_user\s(.*)/i) {
			$pa_config->{'console_user'}= safe_input(clean_blank($1));
		}
		elsif ($parametro =~ m/^console_pass\s(.*)/i) {
			$pa_config->{'console_pass'}= safe_input(clean_blank($1));
		}
		elsif ($parametro =~ m/^encryption_passphrase\s(.*)/i) { # 6.0
			$pa_config->{'encryption_passphrase'}= safe_input(clean_blank($1));
		}
		elsif ($parametro =~ m/^unknown_interval\s+([0-9]*)/i) { # > 5.1SP2
			$pa_config->{'unknown_interval'}= clean_blank($1);
		}
		elsif ($parametro =~ m/^global_alert_timeout\s+([0-9]*)/i) {
			$pa_config->{'global_alert_timeout'}= clean_blank($1);
		}
		elsif ($parametro =~ m/^remote_config\s+([0-9]*)/i) {
			$pa_config->{'remote_config'}= clean_blank($1);
		}
		elsif ($parametro =~ m/^remote_config_address\s(.*)/i) {
			$pa_config->{'remote_config_address'}= clean_blank($1); 
		}
		elsif ($parametro =~ m/^remote_config_port\s+([0-9]*)/i) {
			$pa_config->{'remote_config_port'}= clean_blank($1);
		}
		elsif ($parametro =~ m/^remote_config_opts\s(.*)/i) { 
			$pa_config->{'remote_config_opts'}= clean_blank($1); 
		}
		elsif ($parametro =~ m/^temporal\s(.*)/i) {
			$pa_config->{'temporal'}= clean_blank($1); 
		}
		elsif ($parametro =~ m/^warmup_event_interval\s+([0-9]*)/i ||
		       $parametro =~ m/^warmup_alert_interval\s+([0-9]*)/i) {
			$pa_config->{'warmup_event_interval'}= clean_blank($1);
			$pa_config->{'warmup_event_on'} = 1 if ($pa_config->{'warmup_event_interval'} > 0); # Off by default.
			# The same interval is used for alerts and events.
			$pa_config->{'warmup_alert_interval'}= clean_blank($1);
			$pa_config->{'warmup_alert_on'} = 1 if ($pa_config->{'warmup_event_interval'} > 0); # Off by default.
		}
		elsif ($parametro =~ m/^warmup_unknown_interval\s+([0-9]*)/i) {
			$pa_config->{'warmup_unknown_interval'}= clean_blank($1);
			$pa_config->{'warmup_unknown_on'} = 0 if ($pa_config->{'warmup_unknown_interval'} == 0); # On by default.
		}
		#elsif ($parametro =~ m/^include_agents\s+([0-1])/i) {
		#	$pa_config->{'include_agents'}= clean_blank($1);
		#}
		elsif ($parametro =~ m/^enc_dir\s+(.*)/i) {
			$pa_config->{'enc_dir'} = clean_blank($1);
		}
		elsif ($parametro =~ m/^unknown_events\s+([0-1])/i) {
			$pa_config->{'unknown_events'} = clean_blank($1);
		}
		elsif ($parametro =~ m/^syncserver\s+([0-9]*)/i) {
			$pa_config->{'syncserver'}= clean_blank($1);
		}
		elsif ($parametro =~ m/^sync_address\s+(.*)/i) {
			$pa_config->{'sync_address'}= clean_blank($1);
		}
		elsif ($parametro =~ m/^sync_block_size\s+([0-9]*)/i) {
			$pa_config->{'sync_block_size'}= clean_blank($1);
		}
		elsif ($parametro =~ m/^sync_ca\s+(.*)/i) {
			$pa_config->{'sync_ca'}= clean_blank($1);
		}
		elsif ($parametro =~ m/^sync_cert\s+(.*)/i) {
			$pa_config->{'sync_cert'}= clean_blank($1);
		}
		elsif ($parametro =~ m/^sync_key\s+(.*)/i) {
			$pa_config->{'sync_key'}= clean_blank($1);
		}
		elsif ($parametro =~ m/^sync_port\s+([0-9]*)/i) {
			$pa_config->{'sync_port'}= clean_blank($1);
		}
		elsif ($parametro =~ m/^sync_timeout\s+([0-9]*)/i) {
			$pa_config->{'sync_timeout'}= clean_blank($1);
		}
		elsif ($parametro =~ m/^sync_retries\s+([0-9]*)/i) {
			$pa_config->{'sync_retries'}= clean_blank($1);
		}
		elsif ($parametro =~ m/^dynamic_updates\s+([0-9]*)/i) {
			$pa_config->{'dynamic_updates'}= clean_blank($1);
		}
		elsif ($parametro =~ m/^dynamic_warning\s+([0-9]*)/i) {
			$pa_config->{'dynamic_warning'}= clean_blank($1);
		}
		elsif ($parametro =~ m/^dynamic_constant\s+([0-9]*)/i) {
			$pa_config->{'dynamic_constant'}= clean_blank($1);
		}
		elsif ($parametro =~ m/^wuxserver\s+([0-1]*)/i) {
			$pa_config->{"wuxserver"} = clean_blank($1);
		}
		elsif ($parametro =~ m/^wux_host\s+(.*)/i) {
			$pa_config->{'wux_host'}= clean_blank($1);
		}
		elsif ($parametro =~ m/^wux_port\s+([0-9]*)/i) {
			$pa_config->{'wux_port'}= clean_blank($1);
		}
		elsif ($parametro =~ m/^wux_browser\s+(.*)/i) {
			$pa_config->{'wux_browser'}= clean_blank($1);
		}
	} # end of loop for parameter #

	# Set to RDBMS' standard port
	if (!defined($pa_config->{'dbport'})) {
		if ($pa_config->{'dbengine'} eq "mysql") {
			$pa_config->{'dbport'} = 3306;
		}
		elsif ($pa_config->{'dbengine'} eq "postgresql") {
			$pa_config->{'dbport'} = 5432;
		}
		elsif ($pa_config->{'dbengine'} eq "oracle") {
			$pa_config->{'dbport'} = 1521;
		}
	}

	if (($pa_config->{"verbosity"} > 4) && ($pa_config->{"quiet"} == 0)){
		if ($pa_config->{"PID"} ne ""){
			print " [*] PID File is written at ".$pa_config->{'PID'}."\n";
		}
		print " [*] Server basepath is ".$pa_config->{'basepath'}."\n";
		print " [*] Server logfile at ".$pa_config->{"log_file"}."\n";
		print " [*] Server errorlogfile at ".$pa_config->{"errorlog_file"}."\n";
		print " [*] Server incoming directory at ".$pa_config->{"incomingdir"}."\n";
		print " [*] Server keepalive ".$pa_config->{"keepalive"}."\n";
		print " [*] Server threshold ".$pa_config->{"server_threshold"}."\n";
	}
 	# Check for valid token token values
 	if (( $pa_config->{"dbuser"} eq "" ) || ( $pa_config->{"basepath"} eq "" ) || ( $pa_config->{"incomingdir"} eq "" ) || ( $pa_config->{"log_file"} eq "" ) || ( $pa_config->{"dbhost"} eq "") || ( $pa_config->{"pandora_master"} eq "") || ( $pa_config->{"dbpass"} eq "" ) ) {
		print " [ERROR] Bad Config values. Be sure that $archivo_cfg is a valid setup file. \n\n";
		exit;
	}

	if (($pa_config->{"quiet"} == 0) && ($pa_config->{"verbosity"} > 4)) {
		if ($pa_config->{"pandora_check"} == 1) {
			print " [*] MD5 Security enabled.\n";
		}
		if ($pa_config->{"pandora_master"} != 0) {
			print " [*] This server is running with MASTER priority " . $pa_config->{"pandora_master"} . "\n";
		}
	}

	logger ($pa_config, "Launching $pa_config->{'version'} $pa_config->{'build'}", 1);
	my $config_options = "Logfile at ".$pa_config->{"log_file"}.", Basepath is ".$pa_config->{"basepath"}.", Checksum is ".$pa_config->{"pandora_check"}.", Master is ".$pa_config->{"pandora_master"}.", SNMP Console is ".$pa_config->{"snmpconsole"}.", Server Threshold at ".$pa_config->{"server_threshold"}." sec, verbosity at ".$pa_config->{"verbosity"}.", Alert Threshold at $pa_config->{'alert_threshold'}, ServerName is '".$pa_config->{'servername'}."'";
	logger ($pa_config, "Config options: $config_options", 1);
}


##########################################################################
# Open the log file and start logging.
##########################################################################
sub pandora_start_log ($){
	my $pa_config = shift;

	# Dump all errors to errorlog
	open (STDERR, ">> " . $pa_config->{'errorlog_file'}) or die " [ERROR] Pandora FMS can't write to Errorlog. Aborting : \n $! \n";
	my $mode = 0664;
	chmod $mode, $pa_config->{'errorlog_file'};
	print STDERR strftime ("%Y-%m-%d %H:%M:%S", localtime()) . ' - ' . $pa_config->{'servername'} . " Starting Pandora FMS Server. Error logging activated.\n";
}

##########################################################################
# Read the given token from the tconfig table.
##########################################################################
sub pandora_get_tconfig_token ($$$) {
	my ($dbh, $token, $default_value) = @_;
	
	my $token_value = get_db_value ($dbh, "SELECT value FROM tconfig WHERE token = ?", $token);
	if (defined ($token_value)) {
		return safe_output ($token_value);
	}
	
	return $default_value;
}

# End of function declaration
# End of defined Code

1;
__END__<|MERGE_RESOLUTION|>--- conflicted
+++ resolved
@@ -42,13 +42,8 @@
 	);
 
 # version: Defines actual version of Pandora Server for this module only
-<<<<<<< HEAD
-my $pandora_version = "7.0NG.710";
-my $pandora_build = "170816";
-=======
 my $pandora_version = "7.0NG.711";
 my $pandora_build = "170901";
->>>>>>> 53e61715
 our $VERSION = $pandora_version." ".$pandora_build;
 
 # Setup hash
