--- conflicted
+++ resolved
@@ -485,12 +485,10 @@
 	$pa_config->{"provisioningserver"} = 1; # 7.0 720
 	$pa_config->{"provisioningserver_threads"} = 1; # 7.0 720
 	$pa_config->{"provisioning_cache_interval"} = 300; # 7.0 720
-
-<<<<<<< HEAD
+	
+	$pa_config->{"autoconfigure_agents"} = 1; # 7.0 725
+	
 	$pa_config->{'snmp_extlog'} = ""; # 7.0 726
-=======
-	$pa_config->{"autoconfigure_agents"} = 1; # 7.0 725
->>>>>>> c6eef38a
 
 	# Check for UID0
 	if ($pa_config->{"quiet"} != 0){
@@ -1119,13 +1117,11 @@
 		elsif ($parametro =~ m/^provisioning_cache_interval\s+([0-9]*)/i){
 			$pa_config->{'provisioning_cache_interval'}= clean_blank($1);
 		}
-<<<<<<< HEAD
+		elsif ($parametro =~ m/^autoconfigure_agents\s+([0-1])/i){
+			$pa_config->{'autoconfigure_agents'}= clean_blank($1);
+		}
 		elsif ($parametro =~ m/^snmp_extlog\s(.*)/i) { 
 			$pa_config->{'snmp_extlog'} = clean_blank($1); 
-=======
-		elsif ($parametro =~ m/^autoconfigure_agents\s+([0-1])/i){
-			$pa_config->{'autoconfigure_agents'}= clean_blank($1);
->>>>>>> c6eef38a
 		}
 	} # end of loop for parameter #
 
