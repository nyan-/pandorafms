--- conflicted
+++ resolved
@@ -45,11 +45,7 @@
 
 # version: Defines actual version of Pandora Server for this module only
 my $pandora_version = "7.0NG.744";
-<<<<<<< HEAD
-my $pandora_build = "200414";
-=======
 my $pandora_build = "200421";
->>>>>>> b3d7c56d
 our $VERSION = $pandora_version." ".$pandora_build;
 
 # Setup hash
