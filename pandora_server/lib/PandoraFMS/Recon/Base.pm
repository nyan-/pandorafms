--- conflicted
+++ resolved
@@ -172,12 +172,9 @@
     # Visited devices (initially empty).
     visited_devices => {},
 
-<<<<<<< HEAD
-=======
     # Inverse relationship for visited devices (initially empty).
     addresses => {},
 
->>>>>>> b3d7c56d
     # Per device VLAN cache.
     vlan_cache => {},
     vlan_cache_enabled => 1,     # User configuration. Globally disables the VLAN cache.
@@ -313,10 +310,6 @@
 ################################################################################
 sub add_addresses($$$) {
   my ($self, $device, $ip_address) = @_;
-<<<<<<< HEAD
-
-  $self->{'visited_devices'}->{$device}->{'addr'}->{$ip_address} = '';
-=======
 
   $self->{'visited_devices'}->{$device}->{'addr'}->{$ip_address} = '';
 
@@ -339,7 +332,6 @@
   my ($self, $addr) = @_;
 
   return $self->{'addresses'}{$addr};
->>>>>>> b3d7c56d
 }
 
 ################################################################################
@@ -687,7 +679,6 @@
 
   return $self->{'connections'};
 }
-<<<<<<< HEAD
 
 ################################################################################
 # Return the PEN associated to target host.
@@ -697,17 +688,6 @@
 
   return undef unless ref($self->{'pen'}) eq 'HASH';
 
-=======
-
-################################################################################
-# Return the PEN associated to target host.
-################################################################################
-sub get_pen($$) {
-  my ($self, $host) = @_;
-
-  return undef unless ref($self->{'pen'}) eq 'HASH';
-
->>>>>>> b3d7c56d
   return $self->{'pen'}->{$host};
 }
 
@@ -908,7 +888,6 @@
 sub get_mac_from_ip($$) {
   my ($self, $host) = @_;
   my $mac = undef;
-<<<<<<< HEAD
 
   eval {
     $mac = `arping -c 1 $host 2>$DEVNULL`;
@@ -924,23 +903,6 @@
   $mac = parse_mac($mac);
   $self->add_mac($mac, $host);
 
-=======
-
-  eval {
-    $mac = `arping -c 1 $host 2>$DEVNULL`;
-    $mac = undef unless ($? == 0);
-  };
-
-  return unless defined($mac);
-
-  ($mac) = $mac =~ /\[(.*?)\]/ if defined($mac);
-
-  # Clean-up the MAC address.
-  chomp($mac);
-  $mac = parse_mac($mac);
-  $self->add_mac($mac, $host);
-
->>>>>>> b3d7c56d
   $self->call('message', "Found MAC $mac for host $host in the local ARP cache.", 5);
 }
 
@@ -1356,108 +1318,6 @@
 
     # Skip broadcast, net and local addresses.
     next if ($ip_addr =~ m/\.255$|\.0$|127\.0\.0\.1$/);
-<<<<<<< HEAD
-
-    $mac_addr = parse_mac($mac_addr);
-    $self->add_mac($mac_addr, $ip_addr);
-    $self->call('message', "Found MAC $mac_addr for host $ip_addr in the ARP cache of host $device.", 5);
-  }
-
-  # Look in atPhysAddress for MAC addresses too.
-  @output = $self->snmp_get($device, $ATPHYSADDRESS);
-  foreach my $line (@output) {
-    next unless ($line =~ m/^$ATPHYSADDRESS\.\d+\.\d+\.(\S+)\s+=\s+\S+:\s+(.*)$/);
-    my ($ip_addr, $mac_addr) = ($1, $2);
-
-    # Skip broadcast, net and local addresses.
-    next if ($ip_addr =~ m/\.255$|\.0$|127\.0\.0\.1$/);
-
-    $mac_addr = parse_mac($mac_addr);
-    $self->add_mac($mac_addr, $ip_addr);
-    $self->call('message', "Found MAC $mac_addr for host $ip_addr in the ARP cache (atPhysAddress) of host $device.", 5);
-  }
-}
-
-################################################################################
-# Add agent to pool (will be registered at the end of the scan).
-################################################################################
-sub prepare_agent($$) {
-  my ($self, $addr) = @_;
-  $self->{'agents_found'} = {} if ref($self->{'agents_found'}) ne 'HASH';
-
-  # Already initialized.
-  return if ref($self->{'agents_found'}->{$addr}) eq 'HASH';
-
-  $self->{'agents_found'}->{$addr} = {
-    'agent' => {
-      'nombre' => $addr,
-      'direccion' => $addr,
-      'alias' => $addr,
-    },
-    'pen' => $self->{'pen'}{$addr},
-    'modules' => [],
-  };
-}
-
-################################################################################
-# Add agent to pool (will be registered at the end of the scan).
-################################################################################
-sub add_agent($$) {
-  my ($self, $addr) = @_;
-
-  # Avoid create empty agents.
-  return if is_empty($addr);
-
-  $self->prepare_agent($addr);
-}
-
-################################################################################
-# Add module to agent (tmp pool) (will be registered at the end of the scan).
-################################################################################
-sub add_module($$$) {
-  my ($self, $agent, $data) = @_;
-
-  $self->prepare_agent($agent);
-
-  $self->{'agents_found'}->{$agent}->{'modules'} = {}
-    unless ref($self->{'agents_found'}->{$agent}->{'modules'}) eq 'HASH';
-
-  # Test module. Is it well defined?
-  return unless ref($data) eq 'HASH' && defined($data->{'name'})
-    && $data->{'name'} ne '';
-
-  # Test module. Is it success? Some components have MIB name instead OID.
-  $self->{'translate_snmp'} = 1;
-  my $rs = $self->call('test_module', $agent, $data);
-  $self->{'translate_snmp'} = 0;
-
-  return unless is_enabled($rs);
-
-  $self->{'agents_found'}->{$agent}->{'modules'}{$data->{'name'}} = $data;
-  
-}
-
-################################################################################
-# Test target address (methods).
-################################################################################
-sub test_capabilities($$) {
-  my ($self, $addr) = @_;
-
-  $self->icmp_discovery($addr);
-
-  if (is_enabled($self->{'snmp_enabled'})) {
-    # SNMP discovery.
-    $self->snmp_discovery($addr);
-  }
-
-  # WMI discovery.
-  if (is_enabled($self->{'wmi_enabled'})) {
-    # Add wmi scan if enabled.
-    $self->wmi_discovery($addr);
-  }
-}
-
-=======
 
     $mac_addr = parse_mac($mac_addr);
     $self->add_mac($mac_addr, $ip_addr);
@@ -1571,7 +1431,6 @@
   }
 }
 
->>>>>>> b3d7c56d
 ################################################################################
 # Scan the given subnet.
 ################################################################################
@@ -2376,7 +2235,6 @@
     $self->{'wmi'}{$target} = 0;
     return undef;
   }
-<<<<<<< HEAD
 
   # Test all credentials selected.
   foreach my $key_index (@{$self->{'auth_strings_array'}}) {
@@ -2419,50 +2277,6 @@
   # Initialization.
   $self->{'wmi'} = {} unless ref($self->{'wmi'}) eq 'HASH';
 
-=======
-
-  # Test all credentials selected.
-  foreach my $key_index (@{$self->{'auth_strings_array'}}) {
-    my $cred = $self->call('get_credentials', $key_index);
-    next if ref($cred) ne 'HASH';
-
-    my $auth = $cred->{'username'}.'%'.$cred->{'password'};
-    next if $auth eq '%';
-
-    @output = `$self->{'timeout_cmd'}$self->{'wmi_client'} -U $auth //$target "SELECT * FROM Win32_ComputerSystem" 2>$DEVNULL`;
-
-    my $rs = $self->wmi_output_check($?, @output);
-
-    if ($rs == WMI_OK) {
-      $self->{'wmi_auth'}{$target} = $auth;
-      $self->{'wmi_auth_key'}{$target} = $key_index;
-      $self->{'wmi'}{$target} = 1;
-      $self->{'summary'}->{'WMI'} += 1;
-      $self->call('message', "[".$target."] WMI available.", 10);
-      return 1;
-    }
-
-    if ($rs == WMI_UNREACHABLE) {
-      # Target does not respond.
-      $self->call('message', "[".$target."] WMI unreachable.", 10);
-      $self->{'wmi'}{$target} = 0;
-      return undef;
-    }
-  }
-
-  return undef;
-}
-
-################################################################################
-# Tests wmi capability for addr.
-################################################################################
-sub wmi_discovery {
-  my ($self, $addr) = @_;
-
-  # Initialization.
-  $self->{'wmi'} = {} unless ref($self->{'wmi'}) eq 'HASH';
-
->>>>>>> b3d7c56d
   # Calculate credentials.
   $self->wmi_credentials_calculation($addr);
 
@@ -2510,7 +2324,6 @@
   my ($self, $target, $query) = @_;
 
   return () unless $self->wmi_responds($target);
-<<<<<<< HEAD
 
   return $self->wmi_get_command($target, $self->{'wmi_auth'}{$target}, $query);
 }
@@ -2546,43 +2359,6 @@
     10
   );
 
-=======
-
-  return $self->wmi_get_command($target, $self->{'wmi_auth'}{$target}, $query);
-}
-
-################################################################################
-# Performs a wmi get requests and returns the response as an array.
-################################################################################
-sub wmi_get_command {
-  my ($self, $target, $auth, $query) = @_;
-
-  return () if is_empty($target);
-
-  my @output;
-  if (defined($auth) && $auth ne '') {
-    $auth =~ s/'/\'/g;
-    @output = `$self->{'timeout_cmd'}"$self->{'wmi_client'}" -U '$auth' //$target "$query" 2>$DEVNULL`;
-  }else {
-    @output = `$self->{'timeout_cmd'}"$self->{'wmi_client'}" -N //$target "$query" 2>$DEVNULL`;
-  }
-
-  my $rs = $self->wmi_output_check($?, @output);
-
-  if ($rs == WMI_OK) {
-    return @output;
-  }
-
-  my $err = $self->{'last_wmi_error'};
-  $err = 'Not OK, empty error' if is_empty($err);
-
-  $self->call(
-    'message',
-    "[".$target."] WMI error: ".$err,
-    10
-  );
-
->>>>>>> b3d7c56d
   return ();
 }
 
