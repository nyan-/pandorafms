#!/usr/bin/perl
# (c) Ártica ST 2014 <info@artica.es>
# Module for network topology discovery.

package PandoraFMS::Recon::Base;
use strict;
use warnings;

# Default lib dir for RPM and DEB packages
use NetAddr::IP;
use IO::Socket::INET;
use POSIX qw/ceil/;
use Socket qw/inet_aton/;

use lib '/usr/lib/perl5';
use PandoraFMS::Tools;
use PandoraFMS::Recon::NmapParser;
use PandoraFMS::Recon::Util;

# Constants.
use constant {
  STEP_SCANNING => 1,
  STEP_CAPABILITIES => 7,
  STEP_AFT => 2,
  STEP_TRACEROUTE => 3,
  STEP_GATEWAY => 4,
  STEP_MONITORING => 5,
  STEP_PROCESSING => 6,
  STEP_STATISTICS => 1,
  STEP_APP_SCAN => 2,
  STEP_CUSTOM_QUERIES => 3,
  DISCOVERY_HOSTDEVICES => 0,
  DISCOVERY_HOSTDEVICES_CUSTOM => 1,
  DISCOVERY_CLOUD_AWS => 2,
  DISCOVERY_APP_VMWARE => 3,
  DISCOVERY_APP_MYSQL => 4,
  DISCOVERY_APP_ORACLE => 5,
  DISCOVERY_CLOUD_AWS_EC2 => 6,
  DISCOVERY_CLOUD_AWS_RDS => 7,
  DISCOVERY_CLOUD_AZURE_COMPUTE => 8,
  DISCOVERY_CLOUD_GCP_COMPUTE_ENGINE => 13,
  DISCOVERY_DEPLOY_AGENTS => 9,
  DISCOVERY_APP_SAP => 10,
  DISCOVERY_APP_DB2 => 11,
<<<<<<< HEAD
  DISCOVERY_APP_MICROSOFT_SQL_SERVER => 12,
=======
	DISCOVERY_APP_MICROSOFT_SQL_SERVER => 12,
>>>>>>> 610d4129
  DISCOVERY_REVIEW => 0,
  DISCOVERY_STANDARD => 1,
  DISCOVERY_RESULTS => 2,
  WMI_UNREACHABLE => 1,
  WMI_BAD_PASSWORD => 2,
  WMI_GENERIC_ERROR => 3,
  WMI_OK => 0,
};

# $DEVNULL
my $DEVNULL = ($^O eq 'MSWin32') ? '/Nul' : '/dev/null';

# Some useful OIDs.
our $ATPHYSADDRESS = ".1.3.6.1.2.1.3.1.1.2";
our $DOT1DBASEBRIDGEADDRESS = ".1.3.6.1.2.1.17.1.1.0";
our $DOT1DBASEPORTIFINDEX = ".1.3.6.1.2.1.17.1.4.1.2";
our $DOT1DTPFDBADDRESS = ".1.3.6.1.2.1.17.4.3.1.1";
our $DOT1DTPFDBPORT = ".1.3.6.1.2.1.17.4.3.1.2";
our $IFDESC = ".1.3.6.1.2.1.2.2.1.2";
our $IFHCINOCTECTS = ".1.3.6.1.2.1.31.1.1.1.6";
our $IFHCOUTOCTECTS = ".1.3.6.1.2.1.31.1.1.1.10";
our $IFINDEX = ".1.3.6.1.2.1.2.2.1.1";
our $IFINOCTECTS = ".1.3.6.1.2.1.2.2.1.10";
our $IFOPERSTATUS = ".1.3.6.1.2.1.2.2.1.8";
our $IFOUTOCTECTS = ".1.3.6.1.2.1.2.2.1.16";
our $IFTYPE = ".1.3.6.1.2.1.2.2.1.3";
our $IPENTADDR = ".1.3.6.1.2.1.4.20.1.1";
our $IFNAME = ".1.3.6.1.2.1.31.1.1.1.1";
our $IFPHYSADDRESS = ".1.3.6.1.2.1.2.2.1.6";
our $IPADENTIFINDEX = ".1.3.6.1.2.1.4.20.1.2";
our $IPNETTOMEDIAPHYSADDRESS = ".1.3.6.1.2.1.4.22.1.2";
our $IPROUTEIFINDEX = ".1.3.6.1.2.1.4.21.1.2";
our $IPROUTENEXTHOP = ".1.3.6.1.2.1.4.21.1.7";
our $IPROUTETYPE = ".1.3.6.1.2.1.4.21.1.8";
our $PRTMARKERINDEX = ".1.3.6.1.2.1.43.10.2.1.1";
our $SYSDESCR = ".1.3.6.1.2.1.1.1";
our $SYSSERVICES = ".1.3.6.1.2.1.1.7";
our $SYSUPTIME = ".1.3.6.1.2.1.1.3";
our $VTPVLANIFINDEX = ".1.3.6.1.4.1.9.9.46.1.3.1.1.18.1";
our $PEN_OID = ".1.3.6.1.2.1.1.2.0";

our @ISA = ("Exporter");
our %EXPORT_TAGS = ( 'all' => [qw( )] );
our @EXPORT_OK = ( @{ $EXPORT_TAGS{'all'} } );
our @EXPORT = qw(
  $DOT1DBASEBRIDGEADDRESS
  $DOT1DBASEPORTIFINDEX
  $DOT1DTPFDBADDRESS
  $DOT1DTPFDBPORT
  $IFDESC
  $IFHCINOCTECTS
  $IFHCOUTOCTECTS
  $IFINDEX
  $IFINOCTECTS
  $IFOPERSTATUS
  $IFOUTOCTECTS
  $IPADENTIFINDEX
  $IPENTADDR
  $IFNAME
  $IPNETTOMEDIAPHYSADDRESS
  $IFPHYSADDRESS
  $IPADENTIFINDEX
  $IPROUTEIFINDEX
  $IPROUTENEXTHOP
  $IPROUTETYPE
  $PRTMARKERINDEX
  $SYSDESCR
  $SYSSERVICES
  $SYSUPTIME
);

################################################################################
# Create a new ReconTask object.
################################################################################
sub new {
  my $class = shift;

  my $self = {

    # Known aliases (multiple IP addresses for the same host.
    aliases => {},

    # Keep our own ARP cache to connect hosts to switches/routers.
    arp_cache => {},

    # Found children.
    children => {},

    # Working SNMP community for each device.
    community_cache => {},

    # Cache of deviced discovered.
    dicovered_cache => {},

    # Connections between devices.
    connections => {},

    # Devices by type.
    hosts => [],
    routers => [],
    switches => [],

    # Found interfaces.
    ifaces => {},

    # Found parents.
    parents => {},

    # Route cache.
    routes => [],
    default_gw => undef,

    # SNMP query cache.
    snmp_cache => {},

    # Globally enable/disable SNMP scans.
    snmp_enabled => 1,

    # Globally enable/disable WMI scans.
    wmi_enabled => 0,

    # Globally enable/disable RCMD scans.
    rcmd_enabled => 0,
    rcmd_timeout => 4,
    rcmd_timeout_bin => '/usr/bin/timeout',

    auth_strings_array => [],
    wmi_timeout => 3,
    timeout_cmd => '',

    # Switch to switch connections. Used to properly connect hosts
    # that are connected to a switch wich is in turn connected to another switch,
    # since the hosts will show up in the latter's switch AFT too.
    switch_to_switch => {},

    # Visited devices (initially empty).
    visited_devices => {},

    # Inverse relationship for visited devices (initially empty).
    addresses => {},

    # Per device VLAN cache.
    vlan_cache => {},
    vlan_cache_enabled => 1,     # User configuration. Globally disables the VLAN cache.
    __vlan_cache_enabled__ => 0, # Internal state. Allows us to enable/disable the VLAN cache on a per SNMP query basis.

    # Configuration parameters.
    all_ifaces => 0,
    communities => [],
    icmp_checks => 2,
    icmp_timeout => 2,
    id_os => 0,
    id_network_profile => 0,
    nmap => '/usr/bin/nmap',
    parent_detection => 1,
    parent_recursion => 5,
    os_detection => 0,
    recon_timing_template => 3,
    recon_ports => '',
    resolve_names => 0,
    snmp_auth_user => '',
    snmp_auth_pass => '',
    snmp_auth_method => '',
    snmp_checks => 2,
    snmp_privacy_method => '',
    snmp_privacy_pass => '',
    snmp_security_level => '',
    snmp_timeout => 2,
    snmp_version => 1,
    subnets => [],
    autoconfiguration_enabled => 0,

    # Store progress summary - Discovery progress view.
    step => 0,
    c_network_name => '',
    c_network_percent => 0.0,
    summary => {
      SNMP => 0,
      WMI => 0,
      discovered => 0,
      alive => 0,
      not_alive => 0
    },
    @_,

  };

  # Perform some sanity checks.
  die("No subnet was specified.") unless defined($self->{'subnets'});

  $self = bless($self, $class);

  # Check SNMP params id SNMP is enabled
  if ($self->{'snmp_enabled'}) {

    # Check SNMP version
    if (   $self->{'snmp_version'} ne '1'
      && $self->{'snmp_version'} ne '2'
      && $self->{'snmp_version'} ne '2c'
      && $self->{'snmp_version'} ne '3') {
      $self->{'snmp_enabled'} = 0;
      $self->call('message', "SNMP version " . $self->{'snmp_version'} . " not supported (only 1, 2, 2c and 3).", 5);
    }

    # Check the version 3 parameters
    if ($self->{'snmp_version'} eq '3') {

      # Fixed some vars
      $self->{'communities'} = [];

      # SNMP v3 checks
      if (  $self->{'snmp_security_level'} ne 'noAuthNoPriv'
        &&$self->{'snmp_security_level'} ne 'authNoPriv'
        &&$self->{'snmp_security_level'} ne 'authPriv') {
        $self->{'snmp_enabled'} = 0;
        $self->call('message', "Invalid SNMP security level " . $self->{'snmp_security_level'} . ".", 5);
      }
      if ($self->{'snmp_privacy_method'} ne 'DES' && $self->{'snmp_privacy_method'} ne 'AES') {
        $self->{'snmp_enabled'} = 0;
        $self->call('message', "Invalid SNMP privacy method " . $self->{'snmp_privacy_method'} . ".", 5);
      }
      if ($self->{'snmp_auth_method'} ne 'MD5' && $self->{'snmp_auth_method'} ne 'SHA') {
        $self->{'snmp_enabled'} = 0;
        $self->call('message', "Invalid SNMP authentication method " . $self->{'snmp_auth_method'} . ".", 5);
      }
    } else {

      # Fixed some vars
      $self->{'snmp_auth_user'} = '';
      $self->{'snmp_auth_pass'} = '';
      $self->{'snmp_auth_method'} = '';
      $self->{'snmp_privacy_method'} = '';
      $self->{'snmp_privacy_pass'} = '';
      $self->{'snmp_security_level'} = '';

      # Disable SNMP scans if no community was given.
      if (ref($self->{'communities'}) ne "ARRAY" || scalar(@{$self->{'communities'}}) == 0) {
        $self->{'snmp_enabled'} = 0;
        $self->call('message', "There is no SNMP community configured.", 5);

      }
    }
  }

  # Prepare auth array.
  # WMI could be launched with '-N' - no pass - argument.
  if ($self->{'wmi_enabled'} == 1){
    if (defined($self->{'auth_strings_str'})) {
      @{$self->{'auth_strings_array'}} = split(',', $self->{'auth_strings_str'});
    }

    # Timeout available only in linux environments.
    if ($^O =~ /lin/i && defined($self->{'plugin_exec'}) && defined($self->{'wmi_timeout'})) {
      $self->{'timeout_cmd'} = $self->{'plugin_exec'}.' '.$self->{'wmi_timeout'}.' ';
    }
  }

  # Remove all snmp related values if disabled
  if (!$self->{'snmp_enabled'}) {
    $self->{'communities'} = [];
    $self->{'snmp_auth_user'} = '';
    $self->{'snmp_auth_pass'} = '';
    $self->{'snmp_auth_method'} = '';
    $self->{'snmp_privacy_method'} = '';
    $self->{'snmp_privacy_pass'} = '';
    $self->{'snmp_security_level'} = '';
  }

  return $self;
}

################################################################################
# Add an address to a device.
################################################################################
sub add_addresses($$$) {
  my ($self, $device, $ip_address) = @_;

  $self->{'visited_devices'}->{$device}->{'addr'}->{$ip_address} = '';

  # Inverse relationship.
  $self->{'addresses'}{$ip_address} = $device;

  # Update IP references.
  if (ref($self->{'agents_found'}{$device}) eq 'HASH') {
    my @addresses = $self->get_addresses($device);
    $self->{'agents_found'}{$device}{'other_ips'} = \@addresses;
    $self->call('message', 'New IP detected for '.$device.': '.$ip_address, 5);
  }

}

################################################################################
# Get main address from given address (multi addressed devices).
################################################################################
sub get_main_address($$) {
  my ($self, $addr) = @_;

  return $self->{'addresses'}{$addr};
}

################################################################################
# Add a MAC/IP address to the ARP cache.
################################################################################
sub add_mac($$$) {
  my ($self, $mac, $ip_addr) = @_;

  $mac = parse_mac($mac);
  $self->{'arp_cache'}->{$mac} = $ip_addr;
}

################################################################################
# Add an interface/MAC to the interface cache.
################################################################################
sub add_iface($$$) {
  my ($self, $iface, $mac) = @_;

  $iface =~ s/"//g;
  $self->{'ifaces'}->{$mac} = $iface;
}

################################################################################
# Discover connectivity from address forwarding tables.
################################################################################
sub aft_connectivity($$) {
  my ($self, $switch) = @_;
  my (%mac_temp, @aft_temp);

  return unless ($self->is_snmp_discovered($switch));

  $self->enable_vlan_cache();

  # Get the address forwarding table (AFT) of each switch.
  my @aft;
  foreach my $mac ($self->snmp_get_value_array($switch, $DOT1DTPFDBADDRESS)) {
    push(@aft, parse_mac($mac));
  }

  # Search for matching entries.
  foreach my $aft_mac (@aft) {

    # Do we know who this is?
    my $host = $self->get_ip_from_mac($aft_mac);
    next unless defined($host) and $host ne '';

    # Get the name of the host interface if available.
    my $host_if_name = $self->get_iface($aft_mac);
    $host_if_name = defined($host_if_name) ? $host_if_name : 'Host Alive';

    # Get the interface associated to the port were we found the MAC address.
    my $switch_if_name = $self->get_if_from_aft($switch, $aft_mac);
    next unless defined($switch_if_name) and ($switch_if_name ne '');

    # Do not connect a host to a switch twice using the same interface.
    # The switch is probably connected to another switch.
    next if ($self->is_switch_connected($host, $host_if_name));
    $self->mark_switch_connected($host, $host_if_name);

    # The switch and the host are already connected.
    next if ($self->are_connected($switch, $switch_if_name, $host, $host_if_name));

    # Connect!
    $self->mark_connected($switch, $switch_if_name, $host, $host_if_name);
    $self->call('message', "Switch $switch (if $switch_if_name) is connected to host $host (if $host_if_name).", 5);
  }

  $self->disable_vlan_cache();
}


################################################################################
# Return 1 if the given devices are connected to each other, 0 otherwise.
################################################################################
sub are_connected($$$$$) {
  my ($self, $dev_1, $if_1, $dev_2, $if_2) = @_;

  # Check for aliases!
  $dev_1 = $self->{'aliases'}->{$dev_1} if defined($self->{'aliases'}->{$dev_1});
  $dev_2 = $self->{'aliases'}->{$dev_2} if defined($self->{'aliases'}->{$dev_2});

  # Use Host Alive modules when interfaces are unknown.
  $if_1 = "Host Alive" if $if_1 eq '';
  $if_2 = "Host Alive" if $if_2 eq '';

  if (  defined($self->{'connections'}->{"${dev_1}\t${if_1}\t${dev_2}\t${if_2}"})
    ||defined($self->{'connections'}->{"${dev_2}\t${if_2}\t${dev_1}\t${if_1}"})) {
    return 1;
  }

  return 0;
}

################################################################################
# Initialize tmp pool for addr.
# Already discovered by scan_subnet. Registration only.
################################################################################
sub icmp_discovery($$) {
  my ($self, $addr) = @_;

  # Create an agent for the device and add it to the list of known hosts.
  push(@{$self->{'hosts'}}, $addr);

  # Create an agent for the device and add it to the list of known hosts.
  $self->add_agent($addr);

  $self->add_module($addr,
    {
      'ip_target' => $addr,
      'name' => "Host Alive",
      'description' => '',
      'type' => 'remote_icmp_proc',
      'id_modulo' => 2,
    }
  );

}

################################################################################
# Discover as much information as possible from the given device using SNMP.
################################################################################
sub snmp_discovery($$) {
  my ($self, $device) = @_;

  # Have we already visited this device?
  return if ($self->is_visited($device));

  # Mark the device as visited.
  $self->mark_visited($device);

  # Are SNMP scans enabled?
  if ($self->{'snmp_enabled'} == 1) {

    # Try to find the MAC with an ARP request.
    $self->get_mac_from_ip($device);

    # Check if the device responds to SNMP.
    if ($self->snmp_responds($device)) {
      $self->{'summary'}->{'SNMP'} += 1;

      # Fill the VLAN cache.
      $self->find_vlans($device);

      # Guess the device type.
      $self->guess_device_type($device);

      # Find aliases for the device.
      $self->find_aliases($device);

      # Find interfaces for the device.
      $self->find_ifaces($device);

      # Check remote ARP caches.
      $self->remote_arp($device);

      # Get PEN.
      $self->snmp_pen($device);
    }
  }
}

################################################################################
# Try to call the given function on the given object.
################################################################################
sub call {
  my $self = shift;
  my $func = shift;
  my @params = @_;

  if ($self->can($func)) {
    $self->$func(@params);
  }
}

################################################################################
# Disable the VLAN cache.
################################################################################
sub disable_vlan_cache($$) {
  my ($self, $device) = @_;

  $self->{'__vlan_cache_enabled__'} = 0;
}

################################################################################
# Enable the VLAN cache.
################################################################################
sub enable_vlan_cache($$) {
  my ($self, $device) = @_;

  return if ($self->{'vlan_cache_enabled'} == 0);
  $self->{'__vlan_cache_enabled__'} = 1;
}

################################################################################
# Connect the given hosts to its gateway.
################################################################################
sub gateway_connectivity($$) {
  my ($self, $host) = @_;

  my $gw = $self->get_gateway($host);
  return unless defined($gw);

  # Check for aliases!
  $host = $self->{'aliases'}->{$host} if defined($self->{'aliases'}->{$host});
  $gw = $self->{'aliases'}->{$gw} if defined($self->{'aliases'}->{$gw});

  # Same host, different IP addresses.
  return if ($host eq $gw);

  $self->call('message', "Host $host is reached via gateway $gw.", 5);
  $self->mark_connected($gw, '', $host, '');
}

################################################################################
# Find IP address aliases for the given device.
################################################################################
sub find_aliases($$) {
  my ($self, $device) = @_;

  # Get ARP cache.
  my @ip_addresses = $self->snmp_get_value_array($device, $IPENTADDR);
  foreach my $ip_address (@ip_addresses) {

    # Skip broadcast and localhost addresses.
    next if ($ip_address =~ m/\.255$|\.0$|127\.0\.0\.1$/);

    # Sometimes we find the same IP address we had.
    next if ($ip_address eq $device);

    $self->add_addresses($device, $ip_address);

    # Try to find the MAC with an ARP request.
    $self->get_mac_from_ip($ip_address);

    $self->call('message', "Found address $ip_address for host $device.", 5);

    # Is this address an alias itself?
    $device = $self->{'aliases'}->{$device} if defined($self->{'aliases'}->{$device});
    next if ($ip_address eq $device);

    # Link the two addresses.
    $self->{'aliases'}->{$ip_address} = $device;
  }
}

################################################################################
# Find all the interfaces for the given host.
################################################################################
sub find_ifaces($$) {
  my ($self, $device) = @_;

  # Does it respond to SNMP?
  return unless ($self->is_snmp_discovered($device));

  my @output = $self->snmp_get_value_array($device, $PandoraFMS::Recon::Base::IFINDEX);
  foreach my $if_index (@output) {

    next unless ($if_index =~ /^[0-9]+$/);

    # Ignore virtual interfaces.
    next if ($self->get_if_type($device, $if_index) eq '53');

    # Get the MAC.
    my $mac = $self->get_if_mac($device, $if_index);
    next unless (defined($mac) && $mac ne '');

    # Save it.
    $self->add_mac($mac, $device);

    # Get the name of the network interface.
    my $if_name = $self->snmp_get_value($device, "$PandoraFMS::Recon::Base::IFNAME.$if_index");
    next unless defined($if_name);

    # Save it.
    $self->add_iface($if_name, $mac);

    $self->call('message', "Found interface $if_name MAC $mac for host $device.", 5);
  }
}

################################################################################
# Find the device's VLANs and fill the VLAN cache.
################################################################################
sub find_vlans ($$) {
  my ($self, $device) = @_;
  my %vlan_hash;

  foreach my $vlan ($self->snmp_get_value_array($device, $VTPVLANIFINDEX)) {
    next if $vlan eq '0';
    $vlan_hash{$vlan} = 1;
  }
  my @vlans = keys(%vlan_hash);

  $self->{'vlan_cache'}->{$device} = [];
  push(@{$self->{'vlan_cache'}->{$device}}, @vlans) if (scalar(@vlans) > 0);
}

################################################################################
# Return the addresses of the given device as an array.
################################################################################
sub get_addresses($$) {
  my ($self, $device) = @_;

  if (defined($self->{'visited_devices'}->{$device})) {
    return keys(%{$self->{'visited_devices'}->{$device}->{'addr'}});
  }

  # By default return the given address.
  return ($device);
}

################################################################################
# Return a device structure from an IP address.
################################################################################
sub get_device($$) {
  my ($self, $addr) = @_;

  if (defined($self->{'visited_devices'}->{$addr})) {
    return $self->{'visited_devices'}->{$addr};
  }

  return undef;
}

################################################################################
# Get the SNMP community of the given device. Returns undef if no community was found.
################################################################################
sub get_community($$) {
  my ($self, $device) = @_;

  return '' if ($self->{'snmp_version'} eq "3");

  if (defined($self->{'community_cache'}->{$device})) {
    return $self->{'community_cache'}->{$device};
  }

  return '';
}

################################################################################
# Return the connection hash.
################################################################################
sub get_connections($) {
  my ($self) = @_;

  return $self->{'connections'};
}

################################################################################
# Return the PEN associated to target host.
################################################################################
sub get_pen($$) {
  my ($self, $host) = @_;

  return undef unless ref($self->{'pen'}) eq 'HASH';

  return $self->{'pen'}->{$host};
}

################################################################################
# Return the parent relationship hash.
################################################################################
sub get_parents($) {
  my ($self) = @_;

  return $self->{'parents'};
}

################################################################################
# Get the type of the given device.
################################################################################
sub get_device_type($$) {
  my ($self, $device) = @_;

  if (defined($self->{'visited_devices'}->{$device})) {
    if (defined($self->{'visited_devices'}->{$device}->{'type'})) {
      return $self->{'visited_devices'}->{$device}->{'type'};
    } else {
      $self->{'visited_devices'}->{$device}->{'type'} = 'host';
    }
  }

  # Assume 'host' by default.
  return 'host';
}

################################################################################
# Return all known hosts that are not switches or routers.
################################################################################
sub get_hosts($) {
  my ($self) = @_;

  return $self->{'hosts'};
}

################################################################################
# Add an interface/MAC to the interface cache.
################################################################################
sub get_iface($$) {
  my ($self, $mac) = @_;

  return undef unless defined($self->{'ifaces'}->{$mac});

  return $self->{'ifaces'}->{$mac};
}

################################################################################
# Get an interface name from an AFT entry. Returns undef on error.
################################################################################
sub get_if_from_aft($$$) {
  my ($self, $switch, $mac) = @_;

  # Get the port associated to the MAC.
  my $port = $self->snmp_get_value($switch, "$DOT1DTPFDBPORT." . mac_to_dec($mac));
  return '' unless defined($port);

  # Get the interface index associated to the port.
  my $if_index = $self->snmp_get_value($switch, "$DOT1DBASEPORTIFINDEX.$port");
  return '' unless defined($if_index);

  # Get the interface name.
  my $if_name = $self->snmp_get_value($switch, "$IFNAME.$if_index");
  return "if$if_index" unless defined($if_name);

  $if_name =~ s/"//g;
  return $if_name;

}

################################################################################
# Get an interface name from an IP address.
################################################################################
sub get_if_from_ip($$$) {
  my ($self, $device, $ip_addr) = @_;

  # Get the port associated to the IP address.
  my $if_index = $self->snmp_get_value($device, "$IPROUTEIFINDEX.$ip_addr");
  return '' unless defined($if_index);

  # Get the name of the interface associated to the port.
  my $if_name = $self->snmp_get_value($device, "$IFNAME.$if_index");
  return '' unless defined($if_name);

  $if_name =~ s/"//g;
  return $if_name;
}

################################################################################
# Get an interface name from a MAC address.
################################################################################
sub get_if_from_mac($$$) {
  my ($self, $device, $mac) = @_;

  # Get the port associated to the IP address.
  my @output = $self->snmp_get($device, $IFPHYSADDRESS);
  foreach my $line (@output) {
    chomp($line);
    next unless $line =~ /^IFPHYSADDRESS.(\S+)\s+=\s+\S+:\s+(.*)$/;
    my ($if_index, $if_mac) = ($1, $2);

    # Make sure the MAC addresses match.
    next unless (mac_matches($mac, $if_mac) == 1);

    # Pupulate the ARP cache.
    $self->add_mac($mac, $device);

    # Get the name of the interface associated to the port.
    my $if_name = $self->snmp_get_value($device, "$IFNAME.$if_index");
    return '' unless defined($if_name);

    $if_name =~ s/"//g;
    return $if_name;
  }

  return '';
}

################################################################################
# Get an interface name from a port number. Returns '' on error.
################################################################################
sub get_if_from_port($$$) {
  my ($self, $switch, $port) = @_;

  # Get the interface index associated to the port.
  my $if_index = $self->snmp_get_value($switch, "$DOT1DBASEPORTIFINDEX.$port");
  return '' unless defined($if_index);

  # Get the interface name.
  my $if_name = $self->snmp_get_value($switch, "$IFNAME.$if_index");
  return "if$if_index" unless defined($if_name);

  $if_name =~ s/"//g;
  return $if_name;
}

################################################################################
# Returns the IP address of the given interface (by index).
################################################################################
sub get_if_ip($$$) {
  my ($self, $device, $if_index) = @_;

  my @output = $self->snmp_get($device, $IPADENTIFINDEX);
  foreach my $line (@output) {
    chomp($line);
    return $1 if ($line =~ m/^$IPADENTIFINDEX.(\S+)\s+=\s+\S+:\s+$if_index$/);
  }

  return '';
}

################################################################################
# Returns the MAC address of the given interface (by index).
################################################################################
sub get_if_mac($$$) {
  my ($self, $device, $if_index) = @_;

  my $mac = $self->snmp_get_value($device, "$IFPHYSADDRESS.$if_index");
  return '' unless defined($mac);

  # Clean-up the MAC address.
  $mac = parse_mac($mac);

  return $mac;
}

################################################################################
# Returns the type of the given interface (by index).
################################################################################
sub get_if_type($$$) {
  my ($self, $device, $if_index) = @_;

  my $type = $self->snmp_get_value($device, "$IFTYPE.$if_index");
  return '' unless defined($type);

  return $type;
}

################################################################################
# Get an IP address from the ARP cache given the MAC address.
################################################################################
sub get_ip_from_mac($$) {
  my ($self, $mac_addr) = @_;

  if (defined($self->{'arp_cache'}->{$mac_addr})) {
    return $self->{'arp_cache'}->{$mac_addr};
  }

  return undef;
}

################################################################################
# Attemtps to find
################################################################################
sub get_mac_from_ip($$) {
  my ($self, $host) = @_;
  my $mac = undef;

  eval {
    $mac = `arping -c 1 $host 2>$DEVNULL`;
    $mac = undef unless ($? == 0);
  };

  return unless defined($mac);

  ($mac) = $mac =~ /\[(.*?)\]/ if defined($mac);

  # Clean-up the MAC address.
  chomp($mac);
  $mac = parse_mac($mac);
  $self->add_mac($mac, $host);

  $self->call('message', "Found MAC $mac for host $host in the local ARP cache.", 5);
}

################################################################################
# Get a port number from an AFT entry. Returns undef on error.
################################################################################
sub get_port_from_aft($$$) {
  my ($self, $switch, $mac) = @_;

  # Get the port associated to the MAC.
  my $port = $self->snmp_get_value($switch, "$DOT1DTPFDBPORT." . mac_to_dec($mac));
  return '' unless defined($port);

  return $port;
}

################################################################################
# Fill the route cache.
################################################################################
sub get_routes($) {
  my ($self) = @_;

  # Empty the current route cache.
  $self->{'routes'} = [];

  # Parse route's output.
  my @output = `route -n 2>$DEVNULL`;
  foreach my $line (@output) {
    chomp($line);
    if ($line =~ /^0\.0\.0\.0\s+(\d+\.\d+\.\d+\.\d+).*/) {
      $self->{'default_gw'} = $1;
    } elsif ($line =~ /^(\d+\.\d+\.\d+\.\d+)\s+(\d+\.\d+\.\d+\.\d+)\s+(\d+\.\d+\.\d+\.\d+).*/) {
      push(@{$self->{'routes'}}, { dest => $1, gw => $2, mask => $3 });
    }
  }

  # Replace 0.0.0.0 with the default gateway's IP.
  return unless defined($self->{'default_gw'});
  foreach my $route (@{$self->{'routes'}}) {
    $route->{gw} = $self->{'default_gw'} if ($route->{'gw'} eq '0.0.0.0');
  }
}

################################################################################
# Get the gateway to reach the given host.
################################################################################
sub get_gateway($) {
  my ($self, $host) = @_;

  # Look for a specific route to the given host.
  foreach my $route (@{$self->{'routes'}}) {
    if (subnet_matches($host, $route->{'dest'}, $route->{'mask'})) {
      return $route->{'gw'};
    }
  }

  # Return the default gateway.
  return $self->{'default_gw'} if defined($self->{'default_gw'});

  # Ops!
  return undef;
}

################################################################################
# Return a pointer to an array containing configured subnets.
################################################################################
sub get_subnets($) {
  my ($self) = @_;

  return $self->{'subnets'};
}

################################################################################
# Get an array of all the visited devices.
# NOTE: This functions returns the whole device structures, not just address
# like get_hosts, get_switches, get_routers and get_all_devices.
################################################################################
sub get_visited_devices($) {
  my ($self) = @_;

  return $self->{'visited_devices'};
}

################################################################################
# Returns an array of found VLAN IDs.
################################################################################
sub get_vlans($$) {
  my ($self, $device) = @_;

  # Disabled in verison 3
  return () if ($self->{'snmp_version'} eq "3");

  # Is the VLAN cache disabled?
  return () unless ($self->{'__vlan_cache_enabled__'} == 1);

  return () unless defined($self->{'vlan_cache'}->{$device});

  return @{$self->{'vlan_cache'}->{$device}};
}

################################################################################
# Guess the type of the given device.
################################################################################
sub guess_device_type($$) {
  my ($self, $device) = @_;

  # Get the value of sysServices.
  my $services = $self->snmp_get_value($device, "$SYSSERVICES.0");
  return unless defined($services);

  # Check the individual bits.
  my @service_bits = split('', unpack('b8', pack('C', $services)));

  # Check for layer 2 connectivity support.
  my $bridge_mib = $self->snmp_get_value($device, $DOT1DBASEBRIDGEADDRESS);

  # L2?
  my $device_type;
  if ($service_bits[1] == 1) {

    # L3?
    if ($service_bits[2] == 1) {

      # Bridge MIB?
      if (defined($bridge_mib)) {
        $device_type = 'switch';
      } else {

        # L7?
        if ($service_bits[6] == 1) {
          $device_type = 'host';
        } else {
          $device_type = 'router';
        }
      }
    }else {

      # Bridge MIB?
      if (defined($bridge_mib)) {
        $device_type = 'switch';
      } else {
        $device_type = 'host';
      }
    }
  }else {

    # L3?
    if ($service_bits[2] == 1) {

      # L4?
      if ($service_bits[3] == 1) {
        $device_type = 'switch';
      } else {

        # L7?
        if ($service_bits[6] == 1) {
          $device_type = 'host';
        } else {
          $device_type = 'router';
        }
      }
    }else {

      # Printer MIB?
      my $printer_mib = $self->snmp_get_value($device, $PRTMARKERINDEX);
      if (defined($printer_mib)) {
        $device_type = 'printer';
      } else {
        $device_type = 'host';
      }
    }
  }

  # Set the type of the device.
  $self->set_device_type($device, $device_type);
}

################################################################################
# Return 1 if the given device has children.
################################################################################
sub has_children($$) {
  my ($self, $device) = @_;

  # Check for aliases!
  $device = $self->{'aliases'}->{$device} if defined($self->{'aliases'}->{$device});

  return 1 if (defined($self->{'children'}->{$device}));

  return 0;
}

################################################################################
# Return 1 if the given device has a parent.
################################################################################
sub has_parent($$) {
  my ($self, $device) = @_;

  # Check for aliases!
  $device = $self->{'aliases'}->{$device} if defined($self->{'aliases'}->{$device});

  return 1 if (defined($self->{'parents'}->{$device}));

  return 0;
}

################################################################################
# Returns 1 if the device belongs to one of the scanned subnets.
################################################################################
sub in_subnet($$) {
  my ($self, $device) = @_;
  $device = ip_to_long($device);

  # No subnets specified.
  return 1 if (scalar(@{$self->{'subnets'}}) <= 0);

  foreach my $subnet (@{$self->{'subnets'}}) {
    if (subnet_matches($device, $subnet)) {
      return 1;
    }
  }

  return 0;
}

################################################################################
# Check for switches that are connected to other switches/routers and show
# up in a switch/router's port.
################################################################################
sub is_switch_connected($$$) {
  my ($self, $device, $iface) = @_;

  # Check for aliases!
  $device = $self->{'aliases'}->{$device} if defined($self->{'aliases'}->{$device});

  return 1 if defined($self->{'switch_to_switch'}->{"${device}\t${iface}"});

  return 0;
}

################################################################################
# Returns 1 if the given device has already been visited, 0 otherwise.
################################################################################
sub is_visited($$) {
  my ($self, $device) = @_;

  # Check for aliases!
  $device = $self->{'aliases'}->{$device} if defined($self->{'aliases'}->{$device});

  if (defined($self->{'visited_devices'}->{$device})) {
    return 1;
  }

  return 0;
}

################################################################################
# Returns 1 if the given device has responded successfully to a snmp request
# Returns 0 otherwise.
################################################################################
sub is_snmp_discovered($$) {
  my ($self, $device) = @_;

  # Check if device is into discovered cache
  return (defined($self->{'discovered_cache'}->{$device})) ? 1 : 0;
}

################################################################################
# Mark the given devices as connected to each other on the given interfaces.
################################################################################
sub mark_connected($$;$$$) {
  my ($self, $parent, $parent_if, $child, $child_if) = @_;

  # Check for aliases!
  $parent = $self->{'aliases'}->{$parent} if defined($self->{'aliases'}->{$parent});
  $child = $self->{'aliases'}->{$child} if defined($self->{'aliases'}->{$child});

  # Use ping modules when interfaces are unknown.
  $parent_if = "Host Alive" if $parent_if eq '';
  $child_if = "Host Alive" if $child_if eq '';

  # Do not connect devices using ping modules. A parent-child relationship is enough.
  if ($parent_if ne "Host Alive" || $child_if ne "Host Alive") {
    $self->{'connections'}->{"${parent}\t${parent_if}\t${child}\t${child_if}"} = 1;
    $self->call('connect_agents', $parent, $parent_if, $child, $child_if);
  }

  # Prevent parent-child loops.
  if (!defined($self->{'parents'}->{$parent})
    ||$self->{'parents'}->{$parent} ne $child) {

    # A parent-child relationship is always created to help complete the map with
    # layer 3 information.
    $self->{'parents'}->{$child} = $parent;
    $self->{'children'}->{$parent} = $child;
    $self->call('set_parent', $child, $parent);
  }
}

################################################################################
# Mark the given switch as having a connection on the given interface.
################################################################################
sub mark_switch_connected($$$) {
  my ($self, $device, $iface) = @_;

  # Check for aliases!
  $device = $self->{'aliases'}->{$device} if defined($self->{'aliases'}->{$device});
  $self->{'switch_to_switch'}->{"${device}\t${iface}"} = 1;
}

################################################################################
# Mark the given device as visited.
################################################################################
sub mark_visited($$) {
  my ($self, $device) = @_;

  $self->{'visited_devices'}->{$device} = {
    'addr' => { $device => '' },
    'type' => 'host'
  };
}

################################################################################
# Mark the given device as snmp discovered.
################################################################################
sub mark_discovered($$) {
  my ($self, $device) = @_;

  $self->{'discovered_cache'}->{$device} = 1;
}

################################################################################
# Validate the configuration for the given device.
# Returns 1 if successfull snmp contact, 0 otherwise.
# Updates the SNMP community cache on v1, v2 and v2c.
################################################################################
sub snmp_responds($$) {
  my ($self, $device) = @_;

  return 1 if($self->is_snmp_discovered($device));

  return ($self->{'snmp_version'} eq "3")
    ? $self->snmp_responds_v3($device)
    : $self->snmp_responds_v122c($device);
}

################################################################################
# Looks for a working SNMP community for the given device. Returns 1 if one is
# found, 0 otherwise. Updates the SNMP community cache.
################################################################################
sub snmp_responds_v122c($$) {
  my ($self, $device) = @_;

  foreach my $community (@{$self->{'communities'}}) {

    # Clean blanks.
    $community =~ s/\s+//g;

    my $command = $self->snmp_get_command($device, ".0", $community);
    `$command`;
    if ($? == 0) {
      $self->set_community($device, $community);
      $self->mark_discovered($device);
      return 1;
    }
  }

  return 0;
}


################################################################################
# Validate the SNMP v3 configuration for a device.
# Returns 1 if successfull snmp contact, 0 otherwise.
################################################################################
sub snmp_responds_v3($$) {
  my ($self, $device) = @_;

  my $command = $self->snmp_get_command($device, ".0");
  `$command`;

  if ($? == 0) {
    $self->mark_discovered($device);
    return 1;
  }

  return 0;
}

################################################################################
# Parse the local ARP cache.
################################################################################
sub local_arp($) {
  my ($self) = @_;

  my @output = `arp -an 2>$DEVNULL`;
  foreach my $line (@output) {
    next unless ($line =~ m/\((\S+)\) at ([0-9a-f]+:[0-9a-f]+:[0-9a-f]+:[0-9a-f]+:[0-9a-f]+:[0-9a-f]+)/);
    $self->add_mac(parse_mac($2), $1);
  }
}

################################################################################
# Parse remote SNMP ARP caches.
################################################################################
sub remote_arp($$) {
  my ($self, $device) = @_;

  # Try to learn more MAC addresses from the device's ARP cache.
  my @output = $self->snmp_get($device, $IPNETTOMEDIAPHYSADDRESS);
  foreach my $line (@output) {
    next unless ($line =~ /^$IPNETTOMEDIAPHYSADDRESS\.\d+\.(\S+)\s+=\s+\S+:\s+(.*)$/);
    my ($ip_addr, $mac_addr) = ($1, $2);

    # Skip broadcast, net and local addresses.
    next if ($ip_addr =~ m/\.255$|\.0$|127\.0\.0\.1$/);

    $mac_addr = parse_mac($mac_addr);
    $self->add_mac($mac_addr, $ip_addr);
    $self->call('message', "Found MAC $mac_addr for host $ip_addr in the ARP cache of host $device.", 5);
  }

  # Look in atPhysAddress for MAC addresses too.
  @output = $self->snmp_get($device, $ATPHYSADDRESS);
  foreach my $line (@output) {
    next unless ($line =~ m/^$ATPHYSADDRESS\.\d+\.\d+\.(\S+)\s+=\s+\S+:\s+(.*)$/);
    my ($ip_addr, $mac_addr) = ($1, $2);

    # Skip broadcast, net and local addresses.
    next if ($ip_addr =~ m/\.255$|\.0$|127\.0\.0\.1$/);

    $mac_addr = parse_mac($mac_addr);
    $self->add_mac($mac_addr, $ip_addr);
    $self->call('message', "Found MAC $mac_addr for host $ip_addr in the ARP cache (atPhysAddress) of host $device.", 5);
  }
}

################################################################################
# Add agent to pool (will be registered at the end of the scan).
################################################################################
sub prepare_agent($$) {
  my ($self, $addr) = @_;

  # Avoid multi-ip agent. No reference, is first encounter.
  my $main_address = $self->get_main_address($addr);
  return unless is_empty($main_address);

  # Resolve hostnames.
  my $host_name = (($self->{'resolve_names'} == 1) ? gethostbyaddr(inet_aton($addr), AF_INET) : $addr);

  # Fallback to device IP if host name could not be resolved.
  $host_name = $addr if (!defined($host_name) || $host_name eq '');
  
  $self->{'agents_found'} = {} if ref($self->{'agents_found'}) ne 'HASH';

  # Already initialized.
  return if ref($self->{'agents_found'}->{$addr}) eq 'HASH';

  my @addresses = $self->get_addresses($addr);
  $self->{'agents_found'}->{$addr} = {
    'agent' => {
      'nombre' => $host_name,
      'direccion' => $addr,
      'alias' => $host_name,
    },
    'other_ips' => \@addresses,
    'pen' => $self->{'pen'}{$addr},
    'modules' => [],
  };
}

################################################################################
# Add agent to pool (will be registered at the end of the scan).
################################################################################
sub add_agent($$) {
  my ($self, $addr) = @_;

  # Avoid create empty agents.
  return if is_empty($addr);

  $self->prepare_agent($addr);
}

################################################################################
# Add module to agent (tmp pool) (will be registered at the end of the scan).
################################################################################
sub add_module($$$) {
  my ($self, $agent, $data) = @_;

  $self->prepare_agent($agent);

  $self->{'agents_found'}->{$agent}->{'modules'} = {}
    unless ref($self->{'agents_found'}->{$agent}->{'modules'}) eq 'HASH';

  # Test module. Is it well defined?
  return unless ref($data) eq 'HASH' && defined($data->{'name'})
    && $data->{'name'} ne '';

  # Test module. Is it success? Some components have MIB name instead OID.
  $self->{'translate_snmp'} = 1;
  my $rs = $self->call('test_module', $agent, $data);
  $self->{'translate_snmp'} = 0;

  return unless is_enabled($rs);

  $self->{'agents_found'}->{$agent}->{'modules'}{$data->{'name'}} = $data;
  
}

################################################################################
# Test target address (methods).
################################################################################
sub test_capabilities($$) {
  my ($self, $addr) = @_;

  $self->icmp_discovery($addr);

  if (is_enabled($self->{'snmp_enabled'})) {
    # SNMP discovery.
    $self->snmp_discovery($addr);
  }

  # WMI discovery.
  if (is_enabled($self->{'wmi_enabled'})) {
    # Add wmi scan if enabled.
    $self->wmi_discovery($addr);
  }

  # RCMD discovery.
  if (is_enabled($self->{'rcmd_enabled'})) {
    # Add wmi scan if enabled.
    $self->rcmd_discovery($addr);
  }
}

################################################################################
# Scan the given subnet.
################################################################################
sub scan_subnet($) {
  my ($self) = @_;
  my $progress = 1;

  my @subnets = @{$self->get_subnets()};
  foreach my $subnet (@subnets) {
    $self->{'c_network_percent'} = 0;
    $self->{'c_network_name'} = $subnet;
    $self->call('update_progress', ceil($progress));

    # Clean blanks.
    $subnet =~ s/\s+//g;

    my $net_addr = new NetAddr::IP($subnet);
    if (!defined($net_addr)) {
      $self->call('message', "Invalid network: $subnet", 3);
      next;
    }

    # Save the network and broadcast addresses.
    my $network = $net_addr->network();
    my $broadcast = $net_addr->broadcast();

    my @hosts = map { (split('/', $_))[0] } $net_addr->hostenum;
    my $total_hosts = scalar(@hosts);
    my %hosts_alive = ();

    # By default 200, (20 * 10)
    my $host_block_size = $self->{'block_size'};

    $host_block_size = 50 unless defined($self->{'block_size'});

    # The first 50% of the recon task approx.
    my $step = 25.0 / scalar(@subnets) / (($total_hosts / $host_block_size)+1);
    my $subnet_step = 50.0 / (($total_hosts / $host_block_size)+1);

    for (my $block_index=0;
      $block_index < $total_hosts;
      $block_index += $host_block_size
    ) {
      # Update the recon task
      # Increase self summary.alive hosts.
      $self->call('message', "Searching for hosts (".$block_index." / ".$total_hosts.")", 5);
      my $to = $host_block_size + $block_index;
      $to = $total_hosts if $to >= $total_hosts;

      my $c_block_size = $to - $block_index;
      my @block = pandora_block_ping(
        {
          'fping' => $self->{'fping'},
          'networktimeout' => 0.5 # use fping defaults
        },
        @hosts[$block_index .. $to - 1]
      );

      # check alive hosts in current block
      %hosts_alive = (
        %hosts_alive,
        map {chomp; $_ => 1} @block
      );

      $self->{'summary'}->{'not_alive'} += $c_block_size - (scalar @block);
      $self->{'summary'}->{'alive'} += scalar @block;

      # Update progress.
      $progress += $step;
      $self->{'c_network_percent'} += $subnet_step;

      # Populate.
      $self->call('update_progress', ceil($progress));
    }

    # Update progress.
    $self->call('message', "Searching for hosts (".$total_hosts." / ".$total_hosts.")", 5);
    $progress = ceil($progress);
    $self->{'c_network_percent'} = 50;

    # Populate.
    $self->call('update_progress', ceil($progress));

    $total_hosts = scalar keys %hosts_alive;
    if ($total_hosts == 0) {
      # Populate.
      $self->{'c_network_percent'} += 50;
      $self->call('update_progress', ceil($progress)+25);
      next;
    }
    $step = 25.0 / scalar(@subnets) / $total_hosts;
    $subnet_step = 50.0 / $total_hosts;

    $self->{'step'} = STEP_CAPABILITIES;
    foreach my $addr (keys %hosts_alive) {
      # Increase self summary.alive hosts.
      $self->call('message', "Scanning host: $addr", 5);
      $self->{'c_network_name'} = $addr;

      # Update progress.
      $progress += $step;
      $self->{'c_network_percent'} += $subnet_step;

      # Populate.
      $self->call('update_progress', ceil($progress));

      # Filter by port (if enabled).
      if (!is_empty($self->{'recon_ports'})) {
        next unless $self->call("tcp_scan", $addr) > 0;
      }

      # Enable/ disable capabilities.
      $self->test_capabilities($addr);
    }
  }
}

################################################################################
# Perform a Cloud scan
################################################################################
sub cloud_scan($) {
  my $self = shift;
  my ($progress, $step);

  my $type = '';

  if ( $self->{'task_data'}->{'type'} == DISCOVERY_CLOUD_AWS_EC2
    || $self->{'task_data'}->{'type'} == DISCOVERY_CLOUD_AWS_RDS) {
    $type = 'Aws';
  } else {

    # Unrecognized task type.
    $self->call('message', 'Unrecognized task type', 1);
    $self->call('update_progress', -1);
    return;
  }

  # Initialize cloud object.
  my $cloudObj = PandoraFMS::Recon::Util::enterprise_new(
    'PandoraFMS::Recon::Cloud::'.$type,
    [
      task_data => $self->{'task_data'},
      aws_access_key_id => $self->{'aws_access_key_id'},
      aws_secret_access_key => $self->{'aws_secret_access_key'},
      cloud_util_path => $self->{'cloud_util_path'},
      creds_file => $self->{'creds_file'},
      parent => $self
    ]

  );

  if (!$cloudObj) {

    # Failed to initialize, check Cloud credentials or anything.
    $self->call('message', 'Unable to initialize PandoraFMS::Recon::Cloud::'.$type, 3);
  } else {

    # Let Cloud object manage scan.
    $cloudObj->scan();
  }

  # Update progress.
  # Done!
  $self->{'step'} = '';
  $self->call('update_progress', -1);
}


################################################################################
# Performs a database scan.
################################################################################
sub database_scan($$$) {
  my ($self, $type, $obj, $global_percent, $targets) = @_;

  my @data;
  my @modules;

  my $dbObjCfg = $obj->get_config();

  $self->{'summary'}->{'discovered'} += 1;
  $self->{'summary'}->{'alive'} += 1;

  push @modules,
    {
    name => $type . ' connection',
    type => 'generic_proc',
    data => 1,
    description => $type . ' availability'
    };

  # Analyze.
  $self->{'step'} = STEP_STATISTICS;
  $self->{'c_network_percent'} = 30;
  $self->call('update_progress', $global_percent + (30 / (scalar @$targets)));
  $self->{'c_network_name'} = $obj->get_host();

  # Retrieve connection statistics.
  # Retrieve uptime statistics
  # Retrieve query stats
  # Retrieve connections
  # Retrieve innodb
  # Retrieve cache
  $self->{'c_network_percent'} = 50;
  $self->call('update_progress', $global_percent + (50 / (scalar @$targets)));
  push @modules, $obj->get_statistics();

  # Custom queries.
  $self->{'step'} = STEP_CUSTOM_QUERIES;
  $self->{'c_network_percent'} = 80;
  $self->call('update_progress', $global_percent + (80 / (scalar @$targets)));
  push @modules, $obj->execute_custom_queries();

  if (defined($dbObjCfg->{'scan_databases'})
    && "$dbObjCfg->{'scan_databases'}" eq "1") {

    # Skip database scan in Oracle tasks
    next if defined($self->{'type'}) && $self->{'type'} == DISCOVERY_APP_ORACLE;

    # Skip database scan in DB2 tasks
    next if defined($self->{'type'}) && $self->{'type'} == DISCOVERY_APP_DB2;

    my $__data = $obj->scan_databases();

    if (ref($__data) eq "ARRAY") {
      if (defined($dbObjCfg->{'agent_per_database'})
        && $dbObjCfg->{'agent_per_database'} == 1) {

        # Agent per database detected.
        push @data, @{$__data};

      } else {

        # Merge modules into engine agent.
        my @_modules = map {
          map { $_ }
            @{$_->{'module_data'}}
        } @{$__data};

        push @modules, @_modules;
      }
    }
  }

  return {
    'modules' => \@modules,
    'data' => \@data
  };
}


################################################################################
# Perform an Application scan.
################################################################################
sub app_scan($) {
  my ($self) = @_;
  my ($progress, $step);

  my $type = '';
  my $db_scan = 0;

  # APP object initialization.
  if ($self->{'task_data'}->{'type'} == DISCOVERY_APP_MYSQL) {
    $type = 'MySQL';
  } elsif ($self->{'task_data'}->{'type'} == DISCOVERY_APP_ORACLE) {
    $type = 'Oracle';
  } elsif ($self->{'task_data'}->{'type'} == DISCOVERY_APP_DB2) {
    $type = 'DB2';
  } elsif ($self->{'task_data'}->{'type'} == DISCOVERY_APP_MICROSOFT_SQL_SERVER) {
    $type = 'MSSQL';
  } elsif ($self->{'task_data'}->{'type'} == DISCOVERY_APP_SAP) {
    $type = 'SAP';
  } else {
    # Unrecognized task type.
    $self->call('message', 'Unrecognized task type', 1);
    $self->call('update_progress', -1);
    return;
  }

  my @targets = split /,/, $self->{'task_data'}->{'subnet'};

  my $global_step = 100 / (scalar @targets);
  my $global_percent = 0;
  my $i = 0;
  foreach my $target (@targets) {
    if (   !defined($target)
      || $target eq ''
      || $target =~ /^#/) {
      # Ignore empty target or commented one.
      next;
    }

    my @data;
    my @modules;

    $self->{'step'} = STEP_APP_SCAN;
    $self->{'c_network_name'} = $target;
    $self->{'c_network_percent'} = 0;

    # Send message
    $self->call('message', 'Checking target ' . $target, 10);

    # Force target acquirement.
    $self->{'task_data'}->{'dbhost'} = $target;
    $self->{'task_data'}->{'target_index'} = $i++;

    # Update progress
    $self->{'c_network_percent'} = 10;
    $self->call('update_progress', $global_percent + (10 / (scalar @targets)));

    # Connect to target.
    my $obj = PandoraFMS::Recon::Util::enterprise_new(
      'PandoraFMS::Recon::Applications::'.$type,
      {
        %{$self->{'task_data'}},
        'target' => $target,
        'pa_config' => $self->{'pa_config'},
        'parent' => $self
      },
    );

    if (defined($obj)) {

      # Verify if object is connected. If cannot connect to current target
      # return with module.
      if (!$obj->is_connected()) {
        $self->call('message', 'Cannot connect to target ' . $target, 3);
        $global_percent += $global_step;
        $self->{'c_network_percent'} = 90;

        # Update progress
        $self->call('update_progress', $global_percent + (90 / (scalar @targets)));
        $self->{'summary'}->{'not_alive'} += 1;
        push @modules, {
          name => $type . ' connection',
          type => 'generic_proc',
          data => 0,
          description => $type . ' availability'
        };

      } else {
        #
        # $results is always a hash with:
        #   @modules => 'global' modules.
        #   @data => {
        #	    'agent_data' => {}
        #     'module_data' => []
        #   }
        my $results;

        # Scan connected obj.
        if (   $self->{'task_data'}->{'type'} == DISCOVERY_APP_MYSQL
          || $self->{'task_data'}->{'type'} == DISCOVERY_APP_ORACLE
          || $self->{'task_data'}->{'type'} == DISCOVERY_APP_DB2
          || $self->{'task_data'}->{'type'} == DISCOVERY_APP_MICROSOFT_SQL_SERVER
        ) {

          # Database.
          $results = $self->database_scan($type, $obj, $global_percent, \@targets);

        } elsif ($self->{'task_data'}->{'type'} == DISCOVERY_APP_SAP) {

          # SAP scan
          $results = $obj->scan();

        }

        # Add results.
        if (ref($results) eq 'HASH') {
          if (defined($results->{'modules'})) {
            push @modules, @{$results->{'modules'}};
          }

          if (defined($results->{'data'})) {
            push @data, @{$results->{'data'}};
          }
        }
      }

      # Put engine agent at the beginning of the list.
      my $version = $obj->get_version();
      unshift @data, {
        'agent_data' => {
          'agent_name' => $obj->get_agent_name(),
          'os' => $type,
          'os_version' => (defined($version) ? $version : 'Discovery'),
          'interval' => $self->{'task_data'}->{'interval_sweep'},
          'id_group' => $self->{'task_data'}->{'id_group'},
          'address' => $obj->get_host(),
          'description' => '',
        },
        'module_data' => \@modules,
      };

      $self->call('create_agents', \@data);

      # Destroy item.
      undef($obj);
    }

    $global_percent += $global_step;
    $self->{'c_network_percent'} = 100;
    $self->call('update_progress', $global_percent);
  }

  # Update progress.
  # Done!
  $self->{'step'} = '';
  $self->call('update_progress', -1);

}


################################################################################
# Perform a deployment scan.
################################################################################
sub deploy_scan($) {
  my $self = shift;
  my ($progress, $step);

  my $type = '';

  # Initialize deployer object.
  my $deployer = PandoraFMS::Recon::Util::enterprise_new(
    'PandoraFMS::Recon::Deployer',
    [
      task_data => $self->{'task_data'},
      parent => $self
    ]

  );

  if (!$deployer) {

    # Failed to initialize, check Cloud credentials or anything.
    $self->call('message', 'Unable to initialize PandoraFMS::Recon::Deployer', 3);
  } else {

    # Let deployer object manage scan.
    $deployer->scan();
  }

  # Update progress.
  # Done!
  $self->{'step'} = '';
  $self->call('update_progress', -1);
}


################################################################################
# Perform a network scan.
################################################################################
sub scan($) {
  my ($self) = @_;
  my ($progress, $step) = 1, 0;

  # 1%
  $self->call('update_progress', 1);

  if (defined($self->{'task_data'})) {
    if (    $self->{'task_data'}->{'type'} == DISCOVERY_APP_MYSQL
      ||  $self->{'task_data'}->{'type'} == DISCOVERY_APP_ORACLE
      ||  $self->{'task_data'}->{'type'} == DISCOVERY_APP_DB2
      ||  $self->{'task_data'}->{'type'} == DISCOVERY_APP_MICROSOFT_SQL_SERVER
      ||  $self->{'task_data'}->{'type'} == DISCOVERY_APP_SAP) {
      # Application scan.
      $self->call('message', "Scanning application ...", 6);
      return $self->app_scan();
    }

    if ($self->{'task_data'}->{'type'} == DISCOVERY_CLOUD_AWS_RDS) {

      # Cloud scan.
      return $self->cloud_scan();
    }

    if($self->{'task_data'}->{'type'} == DISCOVERY_DEPLOY_AGENTS) {
      return $self->deploy_scan();
    }
  }

  if(defined($self->{'task_data'}{'review_mode'})
    && $self->{'task_data'}{'review_mode'} == DISCOVERY_RESULTS
  ) {
    # Use Cached results.
    $self->{'step'} = STEP_PROCESSING;
    $self->call('report_scanned_agents');

    # Done!
    $self->{'step'} = '';
    $self->call('update_progress', -1);
    return;
  }

  # Find devices.
  $self->call('message', "[1/6] Scanning the network...", 3);
  $self->{'c_network_name'} = '';
  $self->{'step'} = STEP_SCANNING;
  $self->call('update_progress', $progress);

  $self->scan_subnet();
  # Read the local ARP cache.
  $self->local_arp();

  # Get a list of found hosts.
  my @hosts = @{$self->get_hosts()};
  if (scalar(@hosts) > 0 && $self->{'parent_detection'} == 1) {

    # Delete previous connections.
    $self->call('delete_connections');

    # Connectivity from address forwarding tables.
    $self->call('message', "[2/6] Finding address forwarding table connectivity...", 3);
    $self->{'c_network_name'} = '';
    $self->{'step'} = STEP_AFT;
    ($progress, $step) = (50, 10.0 / scalar(@hosts)); # From 50% to 60%.
    for (my $i = 0; defined($hosts[$i]); $i++) {
      $self->call('update_progress', $progress);
      $progress += $step;
      $self->aft_connectivity($hosts[$i]);
    }

    # Connect hosts that are still unconnected using traceroute.
    $self->call('message', "[3/6] Finding traceroute connectivity.", 3);
    $self->{'c_network_name'} = '';
    $self->{'step'} = STEP_TRACEROUTE;
    ($progress, $step) = (60, 10.0 / scalar(@hosts)); # From 60% to 70%.
    foreach my $host (@hosts) {
      $self->call('update_progress', $progress);
      $progress += $step;
      next if ($self->has_parent($host) || $self->has_children($host));
      $self->traceroute_connectivity($host);
    }

    # Connect hosts that are still unconnected using known gateways.
    $self->call('message', "[4/6] Finding host to gateway connectivity.", 3);
    $self->{'c_network_name'} = '';
    $self->{'step'} = STEP_GATEWAY;
    ($progress, $step) = (70, 10.0 / scalar(@hosts)); # From 70% to 80%.
    $self->get_routes(); # Update the route cache.
    foreach my $host (@hosts) {
      $self->call('update_progress', $progress);
      $progress += $step;
      next if ($self->has_parent($host));
      $self->gateway_connectivity($host);
    }
  }

  # Apply monitoring templates
  $self->call('message', "[5/6] Applying monitoring.", 3);
  $self->{'step'} = STEP_MONITORING;
  $self->call('apply_monitoring', $self);

  # Print debug information on found devices.
  $self->call('message', "[Summary]", 3);
  foreach my $host (@hosts) {
    my $device = $self->get_device($host);
    next unless defined($device);

    # Print device information.
    my $dev_info = "Device: " . $device->{'type'} . " (";
    foreach my $ip_address ($self->get_addresses($host)) {
      $dev_info .= "$ip_address,";
    }
    chop($dev_info);
    $dev_info .= ')';
    $self->call('message', $dev_info, 3);
  }

  # Apply monitoring templates
  $self->call('message', "[6/6] Processing results.", 3);
  $self->{'step'} = STEP_PROCESSING;
  # Send agent information to Database (Discovery) or XML (satellite.).
  $self->call('report_scanned_agents');

  if(defined($self->{'task_data'}{'review_mode'})
    && $self->{'task_data'}{'review_mode'} == DISCOVERY_STANDARD
  ) {
    # Send agent information to Database (Discovery) or XML (satellite.).
    $self->call('report_scanned_agents', 1);
  }

  # Done!
  $self->{'step'} = '';
  $self->call('update_progress', -1);

}

################################################################################
# Set an SNMP community for the given device.
################################################################################
sub set_community($$$) {
  my ($self, $device, $community) = @_;

  $self->{'community_cache'}->{$device} = $community;
}

################################################################################
# Set the type of the given device.
################################################################################
sub set_device_type($$$) {
  my ($self, $device, $type) = @_;

  $self->{'visited_devices'}->{$device}->{'type'} = $type;
}

################################################################################
# Calculate 
################################################################################
sub snmp_pen($$) {
  my ($self, $addr) = @_;

  $self->{'pen'} = {} if ref($self->{'pen'}) ne 'HASH';

  $self->{'pen'}{$addr} = $self->snmp_get_value($addr, $PEN_OID);

  if(defined($self->{'pen'}{$addr})) {
    ($self->{'pen'}{$addr}) = $self->{'pen'}{$addr} =~ /\.\d+\.\d+\.\d+\.\d+\.\d+\.\d+\.(\d+?)\./
  }

}

################################################################################
# Performs an SNMP WALK and returns the response as an array.
################################################################################
sub snmp_get($$$) {
  my ($self, $device, $oid) = @_;
  my @output;

  return () unless defined $self->is_snmp_discovered($device);
  my $community = $self->get_community($device);

  # Check the SNMP query cache first.
  if (defined($self->{'snmp_cache'}->{"${device}_${oid}"})) {
    return @{$self->{'snmp_cache'}->{"${device}_${oid}"}};
  }

  # Check VLANS.
  my @vlans = $self->get_vlans($device);
  if (scalar(@vlans) == 0) {
    my $command = $self->snmp_get_command($device, $oid, $community);
    @output = `$command`;
  }else {

    # Handle duplicate lines.
    my %output_hash;
    foreach my $vlan (@vlans) {
      my $command = $self->snmp_get_command($device, $oid, $community, $vlan);
      foreach my $line (`$command`) {
        $output_hash{$line} = 1;
      }
    }
    push(@output, keys(%output_hash));
  }

  # Update the SNMP query cache.
  $self->{'snmp_cache'}->{"${device}_${oid}"} = [@output];

  return @output;
}

################################################################################
# Get the snmpwalk command seing version 1, 2, 2c or 3.
################################################################################
sub snmp_get_command {
  my ($self, $device, $oid, $community, $vlan) = @_;
  $vlan = defined($vlan) ? "\@" . $vlan : '';

  my $command = "snmpwalk -M$DEVNULL -r$self->{'snmp_checks'} -t$self->{'snmp_timeout'} -v$self->{'snmp_version'} -On -Oe ";
  if ($self->{'snmp_version'} eq "3") {
    if ($self->{'community'}) { # Context
      $command .= " -N $self->{'community'} ";
    }
    $command .= " -l$self->{'snmp_security_level'} ";
    if ($self->{'snmp_security_level'} ne "noAuthNoPriv") {
      $command .= " -u$self->{'snmp_auth_user'} -a$self->{'snmp_auth_method'} -A$self->{'snmp_auth_pass'} ";
    }
    if ($self->{'snmp_security_level'} eq "authPriv") {
      $command .= " -x$self->{'snmp_privacy_method'} -X$self->{'snmp_privacy_pass'} ";
    }
  } else {
    $command .= " -c$community$vlan ";
  }

  return "$command $device $oid 2>$DEVNULL";

}

################################################################################
# Performs an SNMP WALK and returns the value of the given OID. Returns undef
# on error.
################################################################################
sub snmp_get_value($$$) {
  my ($self, $device, $oid) = @_;

  my $effective_oid = $oid;
  if (is_enabled($self->{'translate_snmp'}) && $oid !~ /^[\.\d]+$/) {
    $effective_oid = `snmptranslate $oid -On 2>$DEVNULL`;
    $effective_oid =~ s/[\r\n]//g;
  }

  my @output = $self->snmp_get($device, $effective_oid);

  foreach my $line (@output) {
    $line =~ s/[\r\n]//g;
    return $1 if ($line =~ /^\.{0,1}$effective_oid\s+=\s+\S+:\s+(.*)/);
  }

  return undef;
}

################################################################################
# Performs an SNMP WALK and returns an array of values.
################################################################################
sub snmp_get_value_array($$$) {
  my ($self, $device, $oid) = @_;
  my @values;

  my @output = $self->snmp_get($device, $oid);
  foreach my $line (@output) {
    chomp($line);
    push(@values, $1) if ($line =~ /^\.{0,1}$oid\S*\s+=\s+\S+:\s+(.*)$/);
  }

  return @values;
}

################################################################################
# Performs an SNMP WALK and returns a hash of values.
################################################################################
sub snmp_get_value_hash($$$) {
  my ($self, $device, $oid) = @_;
  my %values;

  my @output = $self->snmp_get_value_array($device, $oid);
  foreach my $line (@output) {
    $values{$line} = '';
  }

  return %values;
}

################################################################################
# Connect the given host to its parent using traceroute.
################################################################################
sub traceroute_connectivity($$) {
  my ($self, $host) = @_;

  # Perform a traceroute.
  my $nmap_args  = '-nsP -PE --traceroute --max-retries '.$self->{'icmp_checks'}.' --host-timeout '.$self->{'icmp_timeout'}.'s -T'.$self->{'recon_timing_template'};
  my $np = PandoraFMS::Recon::NmapParser->new();
  eval {$np->parsescan($self->{'nmap'}, $nmap_args, ($host));};
  return if ($@);

  # Get hops to the host.
  my ($h) = $np->all_hosts();
  return unless defined($h);
  my @hops = $h->all_trace_hops();

  # Skip the target host.
  pop(@hops);

  # Reverse the host order (closest hosts first).
  @hops = reverse(@hops);

  # Look for parents.
  my $device = $host;
  for (my $i = 0; $i < $self->{'parent_recursion'}; $i++) {
    next if is_empty($hops[$i]);
    my $parent = $hops[$i]->ipaddr();

    # Create an agent for the parent.
    $self->add_agent($parent);

    $self->call('message', "Host $device is one hop away from host $parent.", 5);
    $self->mark_connected($parent, '', $device, '');

    # Move on to the next hop.
    $device = $parent;
  }
}

################################################################################
# Returns the credentials with which the host responds to WMI queries or
# undef if it does not respond to WMI.
################################################################################
sub wmi_credentials {
  my ($self, $target) = @_;
  return $self->{'wmi_auth'}{$target};
}

################################################################################
# Returns the credentials KEY with which the host responds to WMI queries or
# undef if it does not respond to WMI.
################################################################################
sub wmi_credentials_key {
  my ($self, $target) = @_;
  return $self->{'wmi_auth_key'}{$target};
}

################################################################################
# Calculate WMI credentials for target, 1 if calculated, undef if cannot
# connect to target. Credentials could be empty (-N)
################################################################################
sub wmi_credentials_calculation {
  my ($self, $target) = @_;

  # Test empty credentials.
  my @output = `$self->{'timeout_cmd'}$self->{'wmi_client'} -N //$target "SELECT * FROM Win32_ComputerSystem" 2>$DEVNULL`;
  my $rs = $self->wmi_output_check($?, @output);

  if ($rs == WMI_OK) {
    $self->{'wmi_auth'}{$target} = '';
    $self->{'wmi_auth_key'}{$target} = '';
    return 1;
  }

  if ($rs == WMI_UNREACHABLE) {
    # Target does not respond.
    $self->{'wmi'}{$target} = 0;
    return undef;
  }

  # Test all credentials selected.
  foreach my $key_index (@{$self->{'auth_strings_array'}}) {
    my $cred = $self->call('get_credentials', $key_index);
    next if ref($cred) ne 'HASH';

    my $auth = $cred->{'username'}.'%'.$cred->{'password'};
    next if $auth eq '%';

    @output = `$self->{'timeout_cmd'}$self->{'wmi_client'} -U $auth //$target "SELECT * FROM Win32_ComputerSystem" 2>$DEVNULL`;

    my $rs = $self->wmi_output_check($?, @output);

    if ($rs == WMI_OK) {
      $self->{'wmi_auth'}{$target} = $auth;
      $self->{'wmi_auth_key'}{$target} = $key_index;
      $self->{'wmi'}{$target} = 1;
      $self->{'summary'}->{'WMI'} += 1;
      $self->call('message', "[".$target."] WMI available.", 10);
      return 1;
    }

    if ($rs == WMI_UNREACHABLE) {
      # Target does not respond.
      $self->call('message', "[".$target."] WMI unreachable.", 10);
      $self->{'wmi'}{$target} = 0;
      return undef;
    }
  }

  return undef;
}

################################################################################
# Returns the credentials with which the host responds to WMI queries or
# undef if it does not respond to WMI.
################################################################################
sub rcmd_credentials {
  my ($self, $target) = @_;
  return $self->{'rcmd_auth'}{$target};
}

################################################################################
# Returns the credentials KEY with which the host responds to WMI queries or
# undef if it does not respond to WMI.
################################################################################
sub rcmd_credentials_key {
  my ($self, $target) = @_;
  return $self->{'rcmd_auth_key'}{$target};
}

################################################################################
# Calculate WMI credentials for target, 1 if calculated, undef if cannot
# connect to target. Credentials could be empty (-N)
################################################################################
sub rcmd_credentials_calculation {
  my ($self, $target) = @_;

  my $rcmd = PandoraFMS::Recon::Util::enterprise_new(
    'PandoraFMS::RemoteCmd',[{
      'psexec' => $self->{'parent'}->{'pa_config'}->{'psexec'},
      'winexe' => $self->{'parent'}->{'pa_config'}->{'winexe'},
      'plink' => $self->{'parent'}->{'pa_config'}->{'plink'}
    }]
  );

  if (!$rcmd) {
    # Library not available.
    $self->call('message', "PandoraFMS::RemoteCmd library not available", 10);
    return undef;
  }

  my $os = $self->{'os_cache'}{$target};
  $os = $self->call('guess_os', $target, 1) if is_empty($os);
  $rcmd->set_host($target);
  $rcmd->set_os($os);

  $self->{'os_cache'}{$target} = $os;

  # Test all credentials selected.
  foreach my $key_index (@{$self->{'auth_strings_array'}}) {
    my $cred = $self->call('get_credentials', $key_index);
    next if ref($cred) ne 'HASH';
    $rcmd->clean_ssh_lib();

    my $username;
    my $domain;

    if($cred->{'username'} =~ /^(.*?)\\(.*)$/) {
      $domain = $1;
      $username = $2;
    } else {
      $username = $cred->{'username'};
    }

    $rcmd->set_credentials(
      {
        'user' => $username,
        'pass' => $cred->{'password'},
        'domain' => $domain
      }
    );

    $rcmd->set_timeout(
      $self->{'rcmd_timeout_bin'},
      $self->{'rcmd_timeout'}
    );

    my $result;
    eval {
      $result = $rcmd->rcmd('echo 1');
      chomp($result);
      my $out = '';
      $out = $result if !is_empty($result);
      $self->call('message', "Trying [".$key_index."] in [". $target."] [".$os."]: [$out]", 10);
    };
    if ($@) {
      $self->call('message', "Failed while trying [".$key_index."] in [". $target."] [".$os."]:" . @_, 10);
    }

    if (!is_empty($result) && $result == "1") {
      $self->{'rcmd_auth'}{$target} = $cred;
      $self->{'rcmd_auth_key'}{$target} = $key_index;
      $self->{'rcmd'}{$target} = 1;
      $self->{'summary'}->{'RCMD'} += 1;
      $self->call('message', "RCMD available for $target", 10);
      return 1;
    } else {
      $self->call('message', "Last error ($target|$os|$result) was [".$rcmd->get_last_error()."]", 10);
    }

  }

  # Not found.
  return 0;
}

################################################################################
# Tests wmi capability for addr.
################################################################################
sub wmi_discovery {
  my ($self, $addr) = @_;

  # Initialization.
  $self->{'wmi'} = {} unless ref($self->{'wmi'}) eq 'HASH';

  # Calculate credentials.
  $self->wmi_credentials_calculation($addr);

}

################################################################################
# Tests credentials against addr.
################################################################################
sub rcmd_discovery {
  my ($self, $addr) = @_;

  # Initialization.
  $self->{'rcmd'} = {} unless ref($self->{'rcmd'}) eq 'HASH';

  # Calculate credentials.
  $self->rcmd_credentials_calculation($addr);

}

################################################################################
# Extra: WMI imported methods. DO NOT EXPORT TO AVOID DOUBLE DEF.
################################################################################

################################################################################
# Validate wmi output. (err code and messages).
################################################################################
sub wmi_output_check {
  my ($self, $rc, @output) = @_;
  if ($? != 0) {
    # Something went wrong.
    if (defined($output[-1]) && $output[-1] =~ /NTSTATUS: (.*)/) {
      my $err = $1;
      $self->{'last_wmi_error'} = $err;

      if ($err =~ /NT_STATUS_IO_TIMEOUT/
        || $err =~ /NT_STATUS_CONNECTION_REFUSED/
      ) {
        # Fail.
        return WMI_UNREACHABLE;
      }

      if ($err =~ /NT_STATUS_ACCESS_DENIED/) {
        return WMI_BAD_PASSWORD;
      }
    }

    # Fail.
    return WMI_GENERIC_ERROR;
  }

  # Ok.
  return WMI_OK;
}

################################################################################
# Performs a wmi get requests and returns the response as an array.
################################################################################
sub wmi_get {
  my ($self, $target, $query) = @_;

  return () unless $self->wmi_responds($target);

  return $self->wmi_get_command($target, $self->{'wmi_auth'}{$target}, $query);
}

################################################################################
# Performs a wmi get requests and returns the response as an array.
################################################################################
sub wmi_get_command {
  my ($self, $target, $auth, $query) = @_;

  return () if is_empty($target);

  my @output;
  if (defined($auth) && $auth ne '') {
    $auth =~ s/'/\'/g;
    @output = `$self->{'timeout_cmd'}"$self->{'wmi_client'}" -U '$auth' //$target "$query" 2>$DEVNULL`;
  }else {
    @output = `$self->{'timeout_cmd'}"$self->{'wmi_client'}" -N //$target "$query" 2>$DEVNULL`;
  }

  my $rs = $self->wmi_output_check($?, @output);

  if ($rs == WMI_OK) {
    return @output;
  }

  my $err = $self->{'last_wmi_error'};
  $err = 'Not OK, empty error' if is_empty($err);

  $self->call(
    'message',
    "[".$target."] WMI error: ".$err,
    10
  );

  return ();
}

################################################################################
# Checks if target is reachable using wmi.
################################################################################
sub wmi_responds {
  my ($self, $target) = @_;
  return 1 if is_enabled($self->{'wmi'}{$target});
  return 0;
}

################################################################################
# Checks if target is reachable using rcmd.
################################################################################
sub rcmd_responds {
  my ($self, $target) = @_;
  return 1 if is_enabled($self->{'rcmd'}{$target});
  return 0;
}

################################################################################
# Performs a WMI request and returns the requested column of the first row.
# Returns undef on error.
################################################################################
sub wmi_get_value {
  my ($self, $target, $query, $column) = @_;
  my @result;

  my @output = $self->wmi_get($target, $query);
  return undef unless defined($output[2]);

  my $line = $output[2];
  chomp($line);
  my @columns = split(/\|/, $line);
  return undef unless defined($columns[$column]);

  return $columns[$column];
}

################################################################################
# Performs a WMI request and returns row values for the requested column
# in an array.
################################################################################
sub wmi_get_value_array {
  my ($self, $target, $query, $column) = @_;
  my @result;

  my @output = $self->wmi_get($target, $query);
  foreach (my $i = 2; defined($output[$i]); $i++) {
    my $line = $output[$i];
    chomp($line);
    my @columns = split(/\|/, $line);
    next unless defined($columns[$column]);
    push(@result, $columns[$column]);
  }

  return @result;
}

################################################################################
# END: WMI imported methods.
################################################################################

1;
__END__
<|MERGE_RESOLUTION|>--- conflicted
+++ resolved
@@ -42,11 +42,7 @@
   DISCOVERY_DEPLOY_AGENTS => 9,
   DISCOVERY_APP_SAP => 10,
   DISCOVERY_APP_DB2 => 11,
-<<<<<<< HEAD
-  DISCOVERY_APP_MICROSOFT_SQL_SERVER => 12,
-=======
 	DISCOVERY_APP_MICROSOFT_SQL_SERVER => 12,
->>>>>>> 610d4129
   DISCOVERY_REVIEW => 0,
   DISCOVERY_STANDARD => 1,
   DISCOVERY_RESULTS => 2,
