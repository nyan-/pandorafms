--- conflicted
+++ resolved
@@ -19,27 +19,6 @@
 
 # Constants.
 use constant {
-<<<<<<< HEAD
-	STEP_SCANNING => 1,
-	STEP_AFT => 2,
-	STEP_TRACEROUTE => 3,
-	STEP_GATEWAY => 4,
-	STEP_STATISTICS => 1,
-	STEP_APP_SCAN => 2,
-	STEP_CUSTOM_QUERIES => 3,
-	DISCOVERY_HOSTDEVICES => 0,
-	DISCOVERY_HOSTDEVICES_CUSTOM => 1,
-	DISCOVERY_CLOUD_AWS => 2,
-	DISCOVERY_APP_VMWARE => 3,
-	DISCOVERY_APP_MYSQL => 4,
-	DISCOVERY_APP_ORACLE => 5,
-	DISCOVERY_CLOUD_AWS_EC2 => 6,
-	DISCOVERY_CLOUD_AWS_RDS => 7,
-	DISCOVERY_CLOUD_AZURE_COMPUTE => 8,
-	DISCOVERY_DEPLOY_AGENTS => 9,
-	DISCOVERY_APP_SAP => 10,
-	DISCOVERY_APP_MICROSOFT_SQL_SERVER => 11,
-=======
   STEP_SCANNING => 1,
   STEP_CAPABILITIES => 7,
   STEP_AFT => 2,
@@ -61,6 +40,7 @@
   DISCOVERY_CLOUD_AZURE_COMPUTE => 8,
   DISCOVERY_DEPLOY_AGENTS => 9,
   DISCOVERY_APP_SAP => 10,
+  DISCOVERY_APP_MICROSOFT_SQL_SERVER => 12,
   DISCOVERY_REVIEW => 0,
   DISCOVERY_STANDARD => 1,
   DISCOVERY_RESULTS => 2,
@@ -68,7 +48,6 @@
   WMI_BAD_PASSWORD => 2,
   WMI_GENERIC_ERROR => 3,
   WMI_OK => 0,
->>>>>>> 3e35da50
 };
 
 # $DEVNULL
@@ -1716,162 +1695,6 @@
 # Perform an Application scan.
 ################################################################################
 sub app_scan($) {
-<<<<<<< HEAD
-	my ($self) = @_;
-	my ($progress, $step);
-
-	my $type = '';
-	my $db_scan = 0;
-
-	# APP object initialization.
-	if ($self->{'task_data'}->{'type'} == DISCOVERY_APP_MYSQL) {
-		$type = 'MySQL';
-	} elsif ($self->{'task_data'}->{'type'} == DISCOVERY_APP_ORACLE) {
-		$type = 'Oracle';
-	} elsif ($self->{'task_data'}->{'type'} == DISCOVERY_APP_MICROSOFT_SQL_SERVER) {
-		$type = 'MSSQL';
-	} elsif ($self->{'task_data'}->{'type'} == DISCOVERY_APP_SAP) {
-		$type = 'SAP';
-	} else {
-		# Unrecognized task type.
-		$self->call('message', 'Unrecognized task type', 1);
-		$self->call('update_progress', -1);
-		return;
-	}
-
-	my @targets = split /,/, $self->{'task_data'}->{'subnet'};
-
-	my $global_step = 100 / (scalar @targets);
-	my $global_percent = 0;
-	my $i = 0;
-	foreach my $target (@targets) {
-		if (   !defined($target)
-			|| $target eq ''
-			|| $target =~ /^#/) {
-			# Ignore empty target or commented one.
-			next;
-		}
-
-		my @data;
-		my @modules;
-
-		$self->{'step'} = STEP_APP_SCAN;
-		$self->{'c_network_name'} = $target;
-		$self->{'c_network_percent'} = 0;
-
-		# Send message
-		$self->call('message', 'Checking target ' . $target, 10);
-
-		# Force target acquirement.
-		$self->{'task_data'}->{'dbhost'} = $target;
-		$self->{'task_data'}->{'target_index'} = $i++;
-
-		# Update progress
-		$self->{'c_network_percent'} = 10;
-		$self->call('update_progress', $global_percent + (10 / (scalar @targets)));
-
-		# Connect to target.
-		my $obj = PandoraFMS::Recon::Util::enterprise_new(
-			'PandoraFMS::Recon::Applications::'.$type,
-			{
-				%{$self->{'task_data'}},
-				'target' => $target,
-				'pa_config' => $self->{'pa_config'},
-				'parent' => $self
-			},
-		);
-
-		if (defined($obj)) {
-
-			# Verify if object is connected. If cannot connect to current target
-			# return with module.
-			if (!$obj->is_connected()) {
-				$self->call('message', 'Cannot connect to target ' . $target, 3);
-				$global_percent += $global_step;
-				$self->{'c_network_percent'} = 90;
-
-				# Update progress
-				$self->call('update_progress', $global_percent + (90 / (scalar @targets)));
-				$self->{'summary'}->{'not_alive'} += 1;
-				push @modules, {
-					name => $type . ' connection',
-					type => 'generic_proc',
-					data => 0,
-					description => $type . ' availability'
-				};
-
-			} else {
-				#
-				# $results is always a hash with:
-				#   @modules => 'global' modules.
-				#   @data => {
-				#	    'agent_data' => {}
-				#     'module_data' => []
-				#   }
-				my $results;
-
-				# Scan connected obj.
-				if (   $self->{'task_data'}->{'type'} == DISCOVERY_APP_MYSQL
-					|| $self->{'task_data'}->{'type'} == DISCOVERY_APP_ORACLE
-					|| $self->{'task_data'}->{'type'} == DISCOVERY_APP_MICROSOFT_SQL_SERVER
-				) {
-					# Database.
-					$results = $self->database_scan($type, $obj, $global_percent, \@targets);
-
-				} elsif ($self->{'task_data'}->{'type'} == DISCOVERY_APP_SAP) {
-					# SAP scan
-					$results = $obj->scan();
-
-				}
-
-				# Add results.
-				if (ref($results) eq 'HASH') {
-					if (defined($results->{'modules'})) {
-						push @modules, @{$results->{'modules'}};
-					}
-
-					if (defined($results->{'data'})) {
-						push @data, @{$results->{'data'}};
-					}
-				}
-			}
-
-			# Put engine agent at the beginning of the list.
-			my $version = $obj->get_version();
-			unshift @data, {
-				'agent_data' => {
-					'agent_name' => $obj->get_agent_name(),
-					'os' => $type,
-					'os_version' => (defined($version) ? $version : 'Discovery'),
-					'interval' => $self->{'task_data'}->{'interval_sweep'},
-					'id_group' => $self->{'task_data'}->{'id_group'},
-					'address' => $obj->get_host(),
-					'description' => '',
-				},
-				'module_data' => \@modules,
-			};
-
-			$self->call('create_agents', \@data);
-
-			# Destroy item.
-			undef($obj);
-		}
-
-		$global_percent += $global_step;
-		$self->{'c_network_percent'} = 100;
-		$self->call('update_progress', $global_percent);
-	}
-
-	# Update progress.
-	# Done!
-	$self->{'step'} = '';
-	$self->call('update_progress', -1);
-
-}
-
-
-##########################################################################
-=======
   my ($self) = @_;
   my ($progress, $step);
 
@@ -1883,6 +1706,8 @@
     $type = 'MySQL';
   } elsif ($self->{'task_data'}->{'type'} == DISCOVERY_APP_ORACLE) {
     $type = 'Oracle';
+  } elsif ($self->{'task_data'}->{'type'} == DISCOVERY_APP_MICROSOFT_SQL_SERVER) {
+    $type = 'MSSQL';
   } elsif ($self->{'task_data'}->{'type'} == DISCOVERY_APP_SAP) {
     $type = 'SAP';
   } else {
@@ -1965,6 +1790,7 @@
 
         # Scan connected obj.
         if (   $self->{'task_data'}->{'type'} == DISCOVERY_APP_MYSQL
+          || $self->{'task_data'}->{'type'} == DISCOVERY_APP_MICROSOFT_SQL_SERVER)
           || $self->{'task_data'}->{'type'} == DISCOVERY_APP_ORACLE) {
 
           # Database.
@@ -2024,7 +1850,6 @@
 
 
 ################################################################################
->>>>>>> 3e35da50
 # Perform a deployment scan.
 ################################################################################
 sub deploy_scan($) {
@@ -2064,108 +1889,6 @@
 # Perform a network scan.
 ################################################################################
 sub scan($) {
-<<<<<<< HEAD
-	my ($self) = @_;
-	my ($progress, $step) = 1, 0;
-
-	# 1%
-	$self->call('update_progress', 1);
-
-	if (defined($self->{'task_data'})) {
-		if (    $self->{'task_data'}->{'type'} == DISCOVERY_APP_MYSQL
-			||  $self->{'task_data'}->{'type'} == DISCOVERY_APP_ORACLE
-			||  $self->{'task_data'}->{'type'} == DISCOVERY_APP_SAP
-			||  $self->{'task_data'}->{'type'} == DISCOVERY_APP_MICROSOFT_SQL_SERVER
-		) {
-			# Application scan.
-			$self->call('message', "Scanning application ...", 6);
-			return $self->app_scan();
-		}
-
-		if ($self->{'task_data'}->{'type'} == DISCOVERY_CLOUD_AWS_RDS) {
-
-			# Cloud scan.
-			return $self->cloud_scan();
-		}
-
-		if($self->{'task_data'}->{'type'} == DISCOVERY_DEPLOY_AGENTS) {
-			return $self->deploy_scan();
-		}
-	}
-
-	# Find devices.
-	$self->call('message', "[1/4] Scanning the network...", 3);
-	$self->{'step'} = STEP_SCANNING;
-	$self->call('update_progress', $progress);
-	$self->scan_subnet();
-
-	# Read the local ARP cache.
-	$self->local_arp();
-
-	# Get a list of found hosts.
-	my @hosts = @{$self->get_hosts()};
-	if (scalar(@hosts) > 0 && $self->{'parent_detection'} == 1) {
-
-		# Delete previous connections.
-		$self->call('delete_connections');
-
-		# Connectivity from address forwarding tables.
-		$self->call('message', "[2/4] Finding address forwarding table connectivity...", 3);
-		$self->{'step'} = STEP_AFT;
-		($progress, $step) = (50, 20.0 / scalar(@hosts)); # From 50% to 70%.
-		for (my $i = 0; defined($hosts[$i]); $i++) {
-			$self->call('update_progress', $progress);
-			$progress += $step;
-			$self->aft_connectivity($hosts[$i]);
-		}
-
-		# Connect hosts that are still unconnected using traceroute.
-		$self->call('message', "[3/4] Finding traceroute connectivity.", 3);
-		$self->{'step'} = STEP_TRACEROUTE;
-		($progress, $step) = (70, 20.0 / scalar(@hosts)); # From 70% to 90%.
-		foreach my $host (@hosts) {
-			$self->call('update_progress', $progress);
-			$progress += $step;
-			next if ($self->has_parent($host) || $self->has_children($host));
-			$self->traceroute_connectivity($host);
-		}
-
-		# Connect hosts that are still unconnected using known gateways.
-		$self->call('message', "[4/4] Finding host to gateway connectivity.", 3);
-		$self->{'step'} = STEP_GATEWAY;
-		($progress, $step) = (90, 10.0 / scalar(@hosts)); # From 70% to 90%.
-		$self->get_routes(); # Update the route cache.
-		foreach my $host (@hosts) {
-			$self->call('update_progress', $progress);
-			$progress += $step;
-			next if ($self->has_parent($host));
-			$self->gateway_connectivity($host);
-		}
-	}
-
-	# Done!
-	$self->{'step'} = '';
-	$self->call('update_progress', -1);
-
-	# Print debug information on found devices.
-	$self->call('message', "[Summary]", 3);
-	foreach my $host (@hosts) {
-		my $device = $self->get_device($host);
-		next unless defined($device);
-
-		# Print device information.
-		my $dev_info = "Device: " . $device->{'type'} . " (";
-		foreach my $ip_address ($self->get_addresses($host)) {
-			$dev_info .= "$ip_address,";
-		}
-		chop($dev_info);
-		$dev_info .= ')';
-		$self->call('message', $dev_info, 3);
-	}
-}
-
-########################################################################################
-=======
   my ($self) = @_;
   my ($progress, $step) = 1, 0;
 
@@ -2175,6 +1898,7 @@
   if (defined($self->{'task_data'})) {
     if (    $self->{'task_data'}->{'type'} == DISCOVERY_APP_MYSQL
       ||  $self->{'task_data'}->{'type'} == DISCOVERY_APP_ORACLE
+      ||  $self->{'task_data'}->{'type'} == DISCOVERY_APP_MICROSOFT_SQL_SERVER
       ||  $self->{'task_data'}->{'type'} == DISCOVERY_APP_SAP) {
       # Application scan.
       $self->call('message', "Scanning application ...", 6);
@@ -2300,7 +2024,6 @@
 }
 
 ################################################################################
->>>>>>> 3e35da50
 # Set an SNMP community for the given device.
 ################################################################################
 sub set_community($$$) {
