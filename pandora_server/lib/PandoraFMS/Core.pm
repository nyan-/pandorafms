package PandoraFMS::Core;
##########################################################################
# Core Pandora FMS functions.
# Pandora FMS. the Flexible Monitoring System. http://www.pandorafms.org
##########################################################################
# Copyright (c) 2005-2022 Artica Soluciones Tecnologicas S.L
#
# This program is free software; you can redistribute it and/or
# modify it under the terms of the GNU Lesser General Public License
# as published by the Free Software Foundation; version 2
# This program is distributed in the hope that it will be useful,
# but WITHOUT ANY WARRANTY; without even the implied warranty of
# MERCHANTABILITY or FITNESS FOR A PARTICULAR PURPOSE.  See the
# GNU General Public License for more details.
# You should have received a copy of the GNU General Public License
# along with this program; if not, write to the Free Software
# Foundation, Inc., 51 Franklin Street, Fifth Floor, Boston, MA  02110-1301, USA.
##########################################################################

=head1 NAME

PandoraFMS::Core - Core functions of Pandora FMS

=head1 VERSION

Version 5.0

=head1 SYNOPSIS

 use PandoraFMS::Core;

=head1 DESCRIPTION

This module contains all the base functions of B<Pandora FMS>, the most basic operations of the system are done here.

=head2 Interface
Exported Functions:

=over

=item * C<pandora_audit>

=item * C<pandora_create_agent>

=item * C<pandora_create_group>

=item * C<pandora_create_module>

=item * C<pandora_disable_autodisable_agents>

=item * C<pandora_evaluate_alert>

=item * C<pandora_evaluate_snmp_alerts>

=item * C<pandora_event>

=item * C<pandora_execute_alert>

=item * C<pandora_execute_action>

=item * C<pandora_exec_forced_alerts>

=item * C<pandora_generate_alerts>

=item * C<pandora_input_password>

=item * C<pandora_module_keep_alive>

=item * C<pandora_module_keep_alive_nd>

=item * C<pandora_output_password>

=item * C<pandora_planned_downtime>

=item * C<pandora_process_alert>

=item * C<pandora_process_module>

=item * C<pandora_reset_server>

=item * C<pandora_server_keep_alive>

=item * C<pandora_update_agent>

=item * C<pandora_update_agent_address>

=item * C<pandora_update_module_on_error>

=item * C<pandora_update_table_from_hash>

=item * C<pandora_update_server>

=item * C<pandora_update_secondary_groups_cache>

=item * C<pandora_group_statistics>

=item * C<pandora_server_statistics>

=item * C<pandora_self_monitoring>

=item * C<pandora_sample_agent>

=back

=head1 METHODS

=cut

use strict;
use warnings;

use DBI;
use Encode;
use Encode::CN;
use XML::Simple;
use HTML::Entities;
use Tie::File;
use Time::Local;
use Time::HiRes qw(time);
eval "use POSIX::strftime::GNU;1" if ($^O =~ /win/i);
use POSIX qw(strftime);
use threads;
use threads::shared;
use JSON qw(decode_json encode_json);
use MIME::Base64;
use Text::ParseWords;
use Math::Trig;			# Math functions

# Debugging
#use Data::Dumper;

# Force XML::Simple to use XML::Parser instead SAX to manage XML
# due a bug processing some XML with blank spaces.
# See http://www.perlmonks.org/?node_id=706838

eval {
	local $SIG{__DIE__};
	eval "use XML::SAX::ExpatXS;1" or die "XML::SAX::ExpatXS not available";
};
if (!$@) {
	# Force best option available.
	$XML::Simple::PREFERRED_PARSER='XML::SAX::ExpatXS';
} else {
	# Use classic parser.
	$XML::Simple::PREFERRED_PARSER='XML::Parser';
}

# Default lib dir for RPM and DEB packages
BEGIN { push @INC, '/usr/lib/perl5'; }

use PandoraFMS::DB;
use PandoraFMS::Config;
use PandoraFMS::Tools;
use PandoraFMS::GIS qw(distance_moved);

# For Reverse Geocoding
use LWP::Simple;

# For api calls
use IO::Socket::INET6;
use LWP::UserAgent;
use HTTP::Request::Common;
use URI::URL;
use LWP::UserAgent;
use JSON;

# For IPv6 support in Net::HTTP.
BEGIN {
	$Net::HTTP::SOCKET_CLASS = 'IO::Socket::INET6';
	require Net::HTTP;
}

require Exporter;

our @ISA = ("Exporter");
our %EXPORT_TAGS = ( 'all' => [ qw( ) ] );
our @EXPORT_OK = ( @{ $EXPORT_TAGS{'all'} } );
our @EXPORT = qw(
	pandora_add_agent_address
	pandora_audit
	pandora_create_agent
	pandora_create_alert_command
	pandora_create_group
	pandora_create_module
	pandora_create_module_from_hash
	pandora_create_module_from_network_component
	pandora_create_module_tags
	pandora_create_template_module
	pandora_create_template_module_action
	pandora_delete_agent
	pandora_delete_all_template_module_actions
	pandora_delete_module
	pandora_disable_autodisable_agents
	pandora_evaluate_alert
	pandora_evaluate_snmp_alerts
	pandora_event
	pandora_extended_event
	pandora_execute_alert
	pandora_execute_action
	pandora_exec_forced_alerts
	pandora_generate_alerts
	pandora_get_agent_group
	pandora_get_config_value
	pandora_get_credential
	pandora_get_module_tags
	pandora_get_module_url_tags
	pandora_get_module_phone_tags
	pandora_get_module_email_tags
	pandora_get_os
	pandora_get_os_by_id
	pandora_input_password
	pandora_is_master
	pandora_mark_agent_for_alert_update
	pandora_mark_agent_for_module_update
	pandora_module_keep_alive
	pandora_module_keep_alive_nd
	pandora_module_unknown
	pandora_output_password
	pandora_snmptrapd_still_working
	pandora_planned_downtime
	pandora_planned_downtime_set_quiet_elements
	pandora_planned_downtime_unset_quiet_elements
	pandora_planned_downtime_set_disabled_elements
	pandora_planned_downtime_unset_disabled_elements
	pandora_planned_downtime_quiet_once_start
	pandora_planned_downtime_quiet_once_stop
	pandora_planned_downtime_disabled_once_start
	pandora_planned_downtime_disabled_once_stop
	pandora_planned_downtime_monthly_start
	pandora_planned_downtime_monthly_stop
	pandora_planned_downtime_weekly_start
	pandora_planned_downtime_weekly_stop
	pandora_planned_downtime_cron_start
	pandora_planned_downtime_cron_stop
	pandora_process_alert
	pandora_process_module
	pandora_reset_server
	pandora_safe_mode_modules_update
	pandora_server_keep_alive
	pandora_set_event_storm_protection
	pandora_set_master
	pandora_update_agent
	pandora_update_agent_address
	pandora_update_agent_alert_count
	pandora_update_agent_module_count
	pandora_update_config_token
	pandora_update_agent_custom_field
	pandora_select_id_custom_field
	pandora_select_combo_custom_field
	pandora_update_gis_data
	pandora_update_module_on_error
	pandora_update_module_from_hash
	pandora_update_secondary_groups_cache
	pandora_update_server
	pandora_update_table_from_hash
	pandora_update_template_module
	pandora_mark_transactional_agent
	pandora_group_statistics
	pandora_server_statistics
	pandora_self_monitoring
	pandora_sample_agent
	pandora_process_policy_queue
	pandora_sync_agents_integria
	pandora_get_integria_ticket_types
	subst_alert_macros
	subst_column_macros
	locate_agent
	get_agent
	get_agent_from_alias
	get_agent_from_addr
	get_agent_from_name
	load_module_macros
	@ServerTypes
	$EventStormProtection
	pandora_create_custom_graph
	pandora_insert_graph_source
	pandora_delete_graph_source
	pandora_delete_custom_graph
	pandora_edit_custom_graph
	notification_set_targets
	notification_get_users
	notification_get_groups
);

# Some global variables
our @DayNames = qw(sunday monday tuesday wednesday thursday friday saturday);
our @ServerTypes = qw (
	dataserver
	networkserver
	snmpconsole
	reconserver
	pluginserver
	predictionserver
	wmiserver
	exportserver
	inventoryserver
	webserver
	eventserver
	icmpserver
	snmpserver
	satelliteserver
	transactionalserver
	mfserver
	syncserver
	wuxserver
	syslogserver
	provisioningserver
	migrationserver
	alertserver
	correlationserver
);
our @AlertStatus = ('Execute the alert', 'Do not execute the alert', 'Do not execute the alert, but increment its internal counter', 'Cease the alert', 'Recover the alert', 'Reset internal counter');

# Event storm protection (no alerts or events)
our $EventStormProtection :shared = 0;

# Current master server
my $Master :shared = 0;

##########################################################################
# Return the agent given the agent name or alias or address.
##########################################################################
sub locate_agent {
	my ($pa_config, $dbh, $field, $relative) = @_;

	if (is_metaconsole($pa_config)) {
		# Locate agent first in tmetaconsole_agent
		return undef if (! defined ($field) || $field eq '');

		my $rs = enterprise_hook('get_metaconsole_agent_from_id', [$dbh, $field]);
		return $rs if defined($rs) && (ref($rs)); # defined and not a scalar

		$rs = enterprise_hook('get_metaconsole_agent_from_alias', [$dbh, $field, $relative]);
		return $rs if defined($rs) && (ref($rs)); # defined and not a scalar

		$rs = enterprise_hook('get_metaconsole_agent_from_addr', [$dbh, $field, $relative]);
		return $rs if defined($rs) && (ref($rs)); # defined and not a scalar

		$rs = enterprise_hook('get_metaconsole_agent_from_name', [$dbh, $field, $relative]);
		return $rs if defined($rs) && (ref($rs)); # defined and not a scalar

	} else {
		return get_agent($dbh, $field, $relative);
	}

	return undef;
}


##########################################################################
# Return the agent given the agent name or alias or address.
##########################################################################
sub get_agent {
    my ($dbh, $field, $relative) = @_;

    return undef if (! defined ($field) || $field eq '');

    my $rs = get_agent_from_id($dbh, $field);
    return $rs if defined($rs) && (ref($rs)); # defined and not a scalar

    $rs = get_agent_from_alias($dbh, $field, $relative);
    return $rs if defined($rs) && (ref($rs)); # defined and not a scalar

    $rs = get_agent_from_addr($dbh, $field);
    return $rs if defined($rs) && (ref($rs)); # defined and not a scalar

    $rs = get_agent_from_name($dbh, $field, $relative);
    return $rs if defined($rs) && (ref($rs)); # defined and not a scalar

    return undef;
}

##########################################################################
# Return the agent given the agent name.
##########################################################################
sub get_agent_from_alias ($$;$) {
	my ($dbh, $alias, $relative) = @_;
	
	return undef if (! defined ($alias) || $alias eq '');
	if ($relative) {
		return get_db_single_row($dbh, 'SELECT * FROM tagente WHERE tagente.alias like ?', safe_input($alias));
	}
	
	return get_db_single_row ($dbh, 'SELECT * FROM tagente WHERE tagente.alias = ?', safe_input($alias));
}

##########################################################################
# Return the agent given the IP address.
##########################################################################
sub get_agent_from_addr ($$) {
	my ($dbh, $ip_address) = @_;
	
	return 0 if (! defined ($ip_address) || $ip_address eq '');
	
	my $agent = get_db_single_row ($dbh, 'SELECT * FROM taddress, taddress_agent, tagente
	                                    WHERE tagente.id_agente = taddress_agent.id_agent
	                                    AND taddress_agent.id_a = taddress.id_a
	                                    AND ip = ?', $ip_address);
	return $agent;
}

##########################################################################
# Return the agent given the agent name.
##########################################################################
sub get_agent_from_name ($$;$) {
	my ($dbh, $name, $relative) = @_;
	
	return undef if (! defined ($name) || $name eq '');

	if ($relative) {
		return get_db_single_row($dbh, 'SELECT * FROM tagente WHERE tagente.nombre like ?', safe_input($name));
	}
	
	return get_db_single_row ($dbh, 'SELECT * FROM tagente WHERE tagente.nombre = ?', safe_input($name));
}

##########################################################################
# Return the agent given the agent id.
##########################################################################
sub get_agent_from_id ($$) {
	my ($dbh, $id) = @_;
	
	return undef if (! defined ($id) || $id eq '');
	
	return get_db_single_row ($dbh, 'SELECT * FROM tagente WHERE tagente.id_agente = ?', $id);
}

##########################################################################
=head2 C<< pandora_generate_alerts (I<$pa_config> I<$data> I<$status> I<$agent> I<$module> I<$utimestamp> I<$dbh>  I<$timestamp> I<$extra_macros> I<$last_data_value>) >>

Generate alerts for a given I<$module>.

=cut
##########################################################################
sub pandora_generate_alerts ($$$$$$$$;$$$) {
	my ($pa_config, $data, $status, $agent, $module, $utimestamp, $dbh, $timestamp, $extra_macros, $last_data_value, $alert_type) = @_;

	# No alerts when event storm protection is enabled
	
	if ($EventStormProtection == 1)	{
		
		return;
	}
 

	# Warmup interval for alerts.
	if ($pa_config->{'warmup_alert_on'} == 1) {

		# No alerts.
		return if (time() < $pa_config->{'__start_utimestamp__'} + $pa_config->{'warmup_alert_interval'});

		$pa_config->{'warmup_alert_on'} = 0;
		logger($pa_config, "Warmup mode for alerts ended.", 10);
		pandora_event ($pa_config, "Warmup mode for alerts ended.", 0, 0, 0, 0, 0, 'system', 0, $dbh);
	}

	if ($agent->{'quiet'} == 1) {
		logger($pa_config, "Generate Alert. The agent '" . $agent->{'nombre'} . "' is in quiet mode.", 10);
		return;
	}

	if ($module->{'quiet'} == 1) {
		logger($pa_config, "Generate Alert. The module '" . $module->{'nombre'} . "' is in quiet mode.", 10);
		return;
	}

	# Do not generate alerts for disabled groups
	if (is_group_disabled ($dbh, $agent->{'id_grupo'})) {
		return;
	}

	# Get enabled alerts associated with this module
	my $alert_type_filter = '';
	if (defined($alert_type)) {
		# not_normal includes unknown!
		$alert_type_filter = $alert_type eq 'unknown' ? " AND (type = 'unknown' OR type = 'not_normal')" : " AND type = '$alert_type'"; 
	}
	my @alerts = get_db_rows ($dbh, '
		SELECT talert_template_modules.id as id_template_module,
			talert_template_modules.*, talert_templates.*
		FROM talert_template_modules, talert_templates
		WHERE talert_template_modules.id_alert_template = talert_templates.id
			AND id_agent_module = ?
			AND disabled = 0' . $alert_type_filter, $module->{'id_agente_modulo'});

	foreach my $alert (@alerts) {
		my $rc = pandora_evaluate_alert($pa_config, $agent, $data,
			$status, $alert, $utimestamp, $dbh, $last_data_value);

		pandora_process_alert ($pa_config, $data, $agent, $module,
			$alert, $rc, $dbh, $timestamp, $extra_macros);
	}
}

##########################################################################
=head2 C<< pandora_evaluate_alert (I<$pa_config>, I<$agent>, I<$data>, I<$last_status>, I<$alert>, I<$utimestamp>, I<$dbh>) >>

Evaluate trigger conditions for a given alert.

B<Returns>:
 0 Execute the alert.
 1 Do not execute the alert.
 2 Do not execute the alert, but increment its internal counter.
 3 Cease the alert.
 4 Recover the alert.
 5 Reset internal counter (alert not fired, interval elapsed).

=cut
##########################################################################
sub pandora_evaluate_alert ($$$$$$$;$$$$) {
	my ($pa_config, $agent, $data, $last_status, $alert, $utimestamp, $dbh,
	  $last_data_value, $correlated_items, $event, $log) = @_;
	
	if (defined ($agent)) {
		logger ($pa_config, "Evaluating alert '" . safe_output($alert->{'name'}) . "' for agent '" . safe_output ($agent->{'nombre'}) . "'.", 10);
	}
	else {
		logger ($pa_config, "Evaluating alert '" . safe_output($alert->{'name'}) . "'.", 10);
	}
	
	# Value returned on valid data
	my $status = 1;

	if ($alert->{'min_alerts_reset_counter'}) {
		$status = 5;
	}
	
	# Get current time
	my ($sec, $min, $hour, $mday, $mon, $year, $wday, $yday, $isdst) = localtime(time());
	
	# Check weekday
	if ($alert->{'special_day'}) {
		logger ($pa_config, "Checking special days '" . $alert->{'name'} . "'.", 10);
		my $date = sprintf("%4d%02d%02d", $year + 1900, $mon + 1, $mday);
		# '0001' means every year.
		my $date_every_year = sprintf("0001%02d%02d", $mon + 1, $mday);
		my $special_day = get_db_value ($dbh, 'SELECT day_code FROM talert_special_days WHERE (date = ? OR date = ?) AND (id_group = 0 OR id_group = ?) AND (id_calendar = ?) ORDER BY date DESC', $date, $date_every_year, $alert->{'id_group'}, $alert->{'special_day'});

		if (!defined($special_day)) {
			$special_day = 0;
		}

		my @weeks = ( 'none', 'monday', 'tuesday', 'wednesday', 'thursday', 'friday', 'saturday', 'sunday', 'holiday');
		if ($special_day != 0) {
			logger ($pa_config, $date . " is a special day for " . $alert->{'name'} . ". (as a " . $weeks[$special_day] . ")", 10);
			return $status if (!defined($alert->{$weeks[$special_day]}) || $alert->{$weeks[$special_day]} == 0);
		}
		else {
			logger ($pa_config, $date . " is *NOT* a special day for " . $alert->{'name'}, 10);
			return $status if ($alert->{$DayNames[$wday]} != 1);
		}
	}
	else {
		return $status if ($alert->{$DayNames[$wday]} != 1);
	}

	my $schedule;
	if (defined($alert->{'schedule'}) && $alert->{'schedule'} ne '') {
		$schedule = PandoraFMS::Tools::p_decode_json($pa_config, $alert->{'schedule'});
	}

	if (defined($schedule)) {
		# New behaviour.
		return $status unless defined($schedule) && ref $schedule eq "HASH";

		return $status unless defined($schedule->{$DayNames[$wday]});

		return $status unless ref($schedule->{$DayNames[$wday]}) eq "ARRAY";

		my $time = sprintf ("%.2d:%.2d:%.2d", $hour, $min, $sec);

		#
		# Check time slots
		#
		my $inSlot = 0;
		foreach my $timeBlock (@{$schedule->{$DayNames[$wday]}}) {
			if ($timeBlock->{'start'} eq $timeBlock->{'end'}) {
				# All day.
				$inSlot = 1;
			} elsif ($timeBlock->{'start'} le $time && (($timeBlock->{'end'} eq '00:00:00') || ($timeBlock->{'end'} ge $time))) {
				# In range.
				$inSlot = 1;
			}
		}

		return $status if $inSlot eq 0;
	} else {
		# Old behaviour.
		# Check time slot
		my $time = sprintf ("%.2d:%.2d:%.2d", $hour, $min, $sec);
		if (($alert->{'time_from'} ne $alert->{'time_to'})) {
			if ($alert->{'time_from'} lt $alert->{'time_to'}) {
				return $status if (($time le $alert->{'time_from'}) || ($time ge $alert->{'time_to'}));
			} else {
				return $status if (($time le $alert->{'time_from'}) && ($time ge $alert->{'time_to'}));
			}
		}
	}
	
	# Check time threshold
	my $limit_utimestamp = $alert->{'last_reference'} + $alert->{'time_threshold'};
	
	if ($alert->{'times_fired'} > 0) {
		
		# Reset fired alerts
		if ($utimestamp > $limit_utimestamp) {
			
			# Cease on valid data
			$status = 3;
		
			# Unlike module alerts, correlated alerts recover when they cease!
			$status = 4 if ($alert->{'recovery_notify'} == 1 && !defined($alert->{'id_template_module'}));

			# Always reset
			($alert->{'internal_counter'}, $alert->{'times_fired'}) = (0, 0);
		}
		
		# Recover takes precedence over cease
		$status = 4 if ($alert->{'recovery_notify'} == 1 && defined ($alert->{'id_template_module'}));
		
	}
	elsif ($utimestamp > $limit_utimestamp && $alert->{'internal_counter'} > 0) {
		$status = 5;
	}
	
	# Update fired alert when cesead or recover
	if(defined ($agent) && ($status == 3 || $status == 4)) {
		pandora_mark_agent_for_alert_update ($dbh, $agent->{'id_agente'});
	}
	
	# Check for valid data
	# Simple alert
	if (defined ($alert->{'id_template_module'})) {
		return $status if ($alert->{'type'} eq "min" && $data >= $alert->{'min_value'});
		return $status if ($alert->{'type'} eq "max" && $data <= $alert->{'max_value'});
		
		if ($alert->{'type'} eq "max_min") {
			if ($alert->{'matches_value'} == 1) {
				return $status if ($data <= $alert->{'min_value'} ||
					$data >= $alert->{'max_value'});
			}
			else {
				return $status if ($data >= $alert->{'min_value'} &&
					$data <= $alert->{'max_value'});
			}
		}
		
		if ($alert->{'type'} eq "onchange") {
			if ($alert->{'matches_value'} == 1) {
				if (is_numeric($last_data_value)) {
					return $status if ($last_data_value == $data);
				}
				else {
					return $status if ($last_data_value eq $data);
				}
			}
			else {
				if (is_numeric($last_data_value)) {
					return $status if ($last_data_value != $data);
				}
				else {
					return $status if ($last_data_value ne $data);
				}
			}
		}
		
		return $status if ($alert->{'type'} eq "equal" && $data != $alert->{'value'});
		return $status if ($alert->{'type'} eq "not_equal" && $data == $alert->{'value'});
		if ($alert->{'type'} eq "regex") {
			
			# Make sure the regexp is valid
			if (valid_regex ($alert->{'value'}) == 0) {
				logger ($pa_config, "Error evaluating alert '" .
					safe_output($alert->{'name'}) . "' for agent '" .
					safe_output($agent->{'nombre'}) . "': '" . $alert->{'value'} . "' is not a valid regular expression.", 10);
				return $status;
			}
			
			if ($alert->{'matches_value'} == 1) {
				return $status if (valid_regex ($alert->{'value'}) == 1 && $data !~ m/$alert->{'value'}/i);
			}
			else {
				return $status if (valid_regex ($alert->{'value'}) == 1 && $data =~ m/$alert->{'value'}/i);
			}
		}
		
		return $status if ($last_status != 1 && $alert->{'type'} eq 'critical');
		return $status if ($last_status != 2 && $alert->{'type'} eq 'warning');
		return $status if ($last_status != 3 && $alert->{'type'} eq 'unknown');
		return $status if ($last_status == 0 && $alert->{'type'} eq 'not_normal');
	}
	# Correlated alert
	else {
		my $rc = enterprise_hook (
			'evaluate_correlated_alert',
			[
				$pa_config,
				$dbh,
				$alert,
				$correlated_items,
				$event,
				$log
			]
		);

		return $status unless !PandoraFMS::Tools::is_empty($rc) && $rc == 1;
	}
	
	# Check min and max alert limits
	return 2 if (($alert->{'internal_counter'} < $alert->{'min_alerts'}) ||
		($alert->{'times_fired'} >= $alert->{'max_alerts'}));
		
	# Update fired alert first time 
	# (if is fist time after ceased it was decreased previously and will be compensated)
	if(defined ($agent)) {
		pandora_mark_agent_for_alert_update ($dbh, $agent->{'id_agente'});
	}
	
	return 0; #Launch the alert
}

##########################################################################
=head2 C<< pandora_process_alert (I<$pa_config>, I<$data>, I<$agent>, I<$module>, I<$alert>, I<$rc>, I<$dbh> I<$timestamp>) >> 

Process an alert given the status returned by pandora_evaluate_alert.

=cut
##########################################################################
sub pandora_process_alert ($$$$$$$$;$$) {
	my ($pa_config, $data, $agent, $module, $alert, $rc, $dbh, $timestamp,
			$extra_macros, $is_correlated_alert) = @_;

	if (defined ($agent)) {
		logger ($pa_config, "Processing alert '" . safe_output($alert->{'name'}) . "' for agent '" . safe_output($agent->{'nombre'}) . "': " . (defined ($AlertStatus[$rc]) ? $AlertStatus[$rc] : 'Unknown status') . ".", 10);
	}
	else {
		logger ($pa_config, "Processing alert '" . safe_output($alert->{'name'}) . "': " . (defined ($AlertStatus[$rc]) ? $AlertStatus[$rc] : 'Unknown status') . ".", 10);
	}
	
	# Simple or event alert?
	my ($id, $table) = (undef, undef);
	if (defined ($alert->{'id_template_module'})) {
		$id = $alert->{'id_template_module'};
		$table = 'talert_template_modules';
	} else {
		$id = $alert->{'id'};
		$table = 'tevent_alert';
	}
	
	# Do not execute
	return if ($rc == 1);
	
	# Cease
	if ($rc == 3) {
		
		# Update alert status
		db_do($dbh, 'UPDATE ' . $table . ' SET times_fired = 0,
			internal_counter = 0 WHERE id = ?', $id);
		
		# Critical_instructions, warning_instructions, unknown_instructions
		my $critical_instructions = get_db_value ($dbh, 'SELECT critical_instructions FROM tagente_modulo WHERE id_agente_modulo = ?', $alert->{'id_agent_module'});
		my $warning_instructions = get_db_value ($dbh, 'SELECT warning_instructions FROM tagente_modulo WHERE id_agente_modulo = ?', $alert->{'id_agent_module'});
		my $unknown_instructions = get_db_value ($dbh, 'SELECT unknown_instructions FROM tagente_modulo WHERE id_agente_modulo = ?', $alert->{'id_agent_module'});

		$alert->{'critical_instructions'} = $critical_instructions;
		$alert->{'warning_instructions'} = $warning_instructions;
		$alert->{'unknown_instructions'} = $unknown_instructions;

		# Generate event only if not quieted by module or agent.
		return if ((ref($module) eq 'HASH' && $module->{'quiet'} != "0")
			|| (ref($agent) eq 'HASH' && $agent->{'quiet'} != "0")
			|| (ref($alert) eq 'HASH' && $alert->{'disable_event'} != "0"));

		# Generate an event
		if ($table eq 'tevent_alert') {
			pandora_event ($pa_config, "Correlated alert ceased (" .
				safe_output($alert->{'name'}) . ")", 0, 0, $alert->{'priority'}, $id,
				(defined ($alert->{'id_agent_module'}) ? $alert->{'id_agent_module'} : 0), 
				"alert_ceased", 0, $dbh, 'monitoring_server', '', '', '', '', $critical_instructions, $warning_instructions, $unknown_instructions);
		}  else {
			pandora_event ($pa_config, "Alert ceased (" .
					safe_output($alert->{'name'}) . ")", $agent->{'id_grupo'},
					$agent->{'id_agente'}, $alert->{'priority'}, $id,
					(defined ($alert->{'id_agent_module'}) ? $alert->{'id_agent_module'} : 0),
					"alert_ceased", 0, $dbh, 'monitoring_server', '', '', '', '', $critical_instructions, $warning_instructions, $unknown_instructions);
		}
		return;
	}

	# Recover
	if ($rc == 4) {

		# Update alert status
		db_do($dbh, 'UPDATE ' . $table . ' SET times_fired = 0,
				 internal_counter = 0 WHERE id = ?', $id);

		# Reset action thresholds
		if (defined ($alert->{'id_template_module'})) {
			db_do($dbh, 'UPDATE talert_template_module_actions SET last_execution = 0 WHERE id_alert_template_module = ?', $id);
		}

		if ($pa_config->{'alertserver'} == 1 || $pa_config->{'alertserver_queue'} == 1) {
			pandora_queue_alert($pa_config, $dbh, [$data, $agent, $module,
				$alert, 0, $timestamp, 0, $extra_macros, $is_correlated_alert]);
		} else {
			pandora_execute_alert ($pa_config, $data, $agent, $module, $alert, 0, $dbh,
				$timestamp, 0, $extra_macros, $is_correlated_alert);
		}
		return;
	}

	# Reset internal counter
	if ($rc == 5) {
		db_do($dbh, 'UPDATE ' . $table . ' SET internal_counter = 0 WHERE id = ?', $id);
		return;
	}
	
	# Get current date
	my $utimestamp = time ();
	
	# Do we have to start a new interval?
	my $new_interval = ($alert->{'internal_counter'} == 0) ?
		', last_reference = ' . $utimestamp : '';
	
	# Increment internal counter
	if ($rc == 2) {
		# Update alert status
		$alert->{'internal_counter'} += 1;
		
		# Do not increment times_fired, but set it in case the alert was reset
		db_do($dbh, 'UPDATE ' . $table . ' SET times_fired = ?,
			internal_counter = ? ' . $new_interval . ' WHERE id = ?',
			$alert->{'times_fired'}, $alert->{'internal_counter'}, $id);
		
		return;
	}
	
	# Execute
	if ($rc == 0) {
		# Update alert status
		$alert->{'times_fired'} += 1;
		$alert->{'internal_counter'} += 1;

		db_do($dbh, 'UPDATE ' . $table . ' SET times_fired = ?,
				last_fired = ?, internal_counter = ? ' . $new_interval . ' WHERE id = ?',
			$alert->{'times_fired'}, $utimestamp, $alert->{'internal_counter'}, $id);
		
		if ($pa_config->{'alertserver'} == 1) {
			pandora_queue_alert($pa_config, $dbh, [$data, $agent, $module,
				$alert, 1, $timestamp, 0, $extra_macros, $is_correlated_alert]);
		} else {
			pandora_execute_alert ($pa_config, $data, $agent, $module, $alert, 1,
				$dbh, $timestamp, 0, $extra_macros, $is_correlated_alert);
		}
		return;
	}
}

##########################################################################
=head2 C<< pandora_execute_alert (I<$pa_config>, I<$data>, I<$agent>, I<$module>, I<$alert>, I<$alert_mode>, I<$dbh>, I<$timestamp>, I<$forced_alert>) >> 

Execute the given alert.

=cut
##########################################################################
sub pandora_execute_alert {
	my ($pa_config, $data, $agent, $module,
		$alert, $alert_mode, $dbh, $timestamp, $forced_alert,
		$extra_macros, $is_correlated_alert) = @_;
	
	# 'in-process' events can inhibit alers too.
	if ($pa_config->{'event_inhibit_alerts'} == 1 && $alert_mode != RECOVERED_ALERT) {
		my $status = get_db_value($dbh, 'SELECT estado FROM tevento WHERE id_alert_am = ? ORDER BY utimestamp DESC LIMIT 1', $alert->{'id_template_module'});
		if (defined($status) && $status == 2) {
			logger ($pa_config, "Alert '" . safe_output($alert->{'name'}) . "' inhibited by in-process events.", 10);
			return;
		}
	}
	
	# Alerts in stand-by are not executed
	if ($alert->{'standby'} == 1) {
		if (defined ($module)) {
			logger ($pa_config, "Alert '" . safe_output($alert->{'name'}) . "' for module '" . safe_output($module->{'nombre'}) . "' is in stand-by. Not executing.", 10);
		} else {
			logger ($pa_config, "Alert '" . safe_output($alert->{'name'}) . "' is in stand-by. Not executing.", 10);
		}
		return;
	}
	
	if (defined ($module)) {
		logger ($pa_config, "Executing alert '" . safe_output($alert->{'name'}) . "' for module '" . safe_output($module->{'nombre'}) . "'.", 10);
	}
	else {
		logger ($pa_config, "Executing alert '" . safe_output($alert->{'name'}) . "'.", 10);
	}
	
	# Get active actions/commands
	my @actions;
	
	# Simple alert
	if (defined ($alert->{'id_template_module'})) {
		# Avoid the use of something like "SELECT *, <column that exists in the *>" cause
		# it will make an error on oracle databases. It's better to filter the wildcards
		# by table and add (one by one) all the columns of the table which will have columns
		# that will be modified with an alias or something.
		
		if ($alert_mode == RECOVERED_ALERT) {
			# Avoid the use of alias bigger than 30 characters.
			@actions = get_db_rows ($dbh,
				'SELECT taa.name as action_name, taa.*, tac.*, tatma.id AS id_alert_templ_module_actions,
					tatma.id_alert_template_module, tatma.id_alert_action, tatma.fires_min,
					tatma.fires_max, tatma.module_action_threshold, tatma.last_execution
				FROM talert_template_module_actions tatma, talert_actions taa, talert_commands tac
				WHERE tatma.id_alert_action = taa.id
					AND taa.id_alert_command = tac.id
					AND tatma.id_alert_template_module = ?
					AND ((fires_min = 0 AND fires_max = 0)
						OR ? >= fires_min)',
				$alert->{'id_template_module'}, $alert->{'times_fired'});	
		} else {
			# Avoid the use of alias bigger than 30 characters.
			if ($forced_alert){
				@actions = get_db_rows ($dbh, 
					'SELECT taa.name as action_name, taa.*, tac.*, tatma.id AS id_alert_templ_module_actions,
						tatma.id_alert_template_module, tatma.id_alert_action, tatma.fires_min,
						tatma.fires_max, tatma.module_action_threshold, tatma.last_execution
					FROM talert_template_module_actions tatma, talert_actions taa, talert_commands tac
					WHERE tatma.id_alert_action = taa.id
						AND taa.id_alert_command = tac.id
						AND tatma.id_alert_template_module = ?', 
					$alert->{'id_template_module'});	
	
			} else {		
				@actions = get_db_rows ($dbh, 
					'SELECT taa.name as action_name, taa.*, tac.*, tatma.id AS id_alert_templ_module_actions,
						tatma.id_alert_template_module, tatma.id_alert_action, tatma.fires_min,
						tatma.fires_max, tatma.module_action_threshold, tatma.last_execution
					FROM talert_template_module_actions tatma, talert_actions taa, talert_commands tac
					WHERE tatma.id_alert_action = taa.id
						AND taa.id_alert_command = tac.id
						AND tatma.id_alert_template_module = ?
						AND ((fires_min = 0 AND fires_max = 0)
							OR (fires_min <= fires_max AND ? >= fires_min AND ? <= fires_max)
							OR (fires_min > fires_max AND ? >= fires_min))', 
					$alert->{'id_template_module'}, $alert->{'times_fired'}, $alert->{'times_fired'}, $alert->{'times_fired'});			
			}
		}

		# Get default action
		if ($#actions < 0) {
			@actions = get_db_rows ($dbh, 'SELECT talert_actions.name as action_name, talert_actions.*, talert_commands.*
						FROM talert_actions, talert_commands
						WHERE talert_actions.id = ?
						AND talert_actions.id_alert_command = talert_commands.id',
						$alert->{'id_alert_action'});
		}
	}
	# Event alert
	else {
		if ($alert_mode == RECOVERED_ALERT) {
			@actions = get_db_rows ($dbh, 'SELECT talert_actions.name as action_name, tevent_alert_action.*, talert_actions.*, talert_commands.*
						FROM tevent_alert_action, talert_actions, talert_commands
						WHERE tevent_alert_action.id_alert_action = talert_actions.id
						AND talert_actions.id_alert_command = talert_commands.id
						AND tevent_alert_action.id_event_alert = ?
						AND ((fires_min = 0 AND fires_max = 0)
						OR ? >= fires_min)',
						$alert->{'id'}, $alert->{'times_fired'});
		} else {
			@actions = get_db_rows ($dbh, 'SELECT talert_actions.name as action_name, tevent_alert_action.*, talert_actions.*, talert_commands.*
						FROM tevent_alert_action, talert_actions, talert_commands
						WHERE tevent_alert_action.id_alert_action = talert_actions.id
						AND talert_actions.id_alert_command = talert_commands.id
						AND tevent_alert_action.id_event_alert = ?
						AND ((fires_min = 0 AND fires_max = 0)
						OR (fires_min <= fires_max AND ? >= fires_min AND ? <= fires_max)
						OR (fires_min > fires_max AND ? >= fires_min))', 
						$alert->{'id'}, $alert->{'times_fired'}, $alert->{'times_fired'}, $alert->{'times_fired'});
		}

		# Get default action
		if ($#actions < 0) {
			@actions = get_db_rows ($dbh, 'SELECT talert_actions.name as action_name, talert_actions.*, talert_commands.*
						FROM talert_actions, talert_commands
						WHERE talert_actions.id = ?
						AND talert_actions.id_alert_command = talert_commands.id',
						$alert->{'id_alert_action'});
		}
	}

	# No actions defined
	if ($#actions < 0) {
		if (defined ($module)) {
			logger ($pa_config, "No actions defined for alert '" . safe_output($alert->{'name'}) . "' module '" . safe_output($module->{'nombre'}) . "'.", 10);
		} else {
			logger ($pa_config, "No actions defined for alert '" . safe_output($alert->{'name'}) . "'.", 10);
		}
		return;
	}

	# Additional execution information for the console.
	my $custom_data = {
		'actions'	=> [],
		'forced'	=> $forced_alert ? 1 : 0,
		'recovered'	=> $alert_mode == RECOVERED_ALERT ? 1 : 0
	};

	# Critical_instructions, warning_instructions, unknown_instructions
	my $critical_instructions = get_db_value ($dbh, 'SELECT critical_instructions FROM tagente_modulo WHERE id_agente_modulo = ?', $alert->{'id_agent_module'});
	my $warning_instructions = get_db_value ($dbh, 'SELECT warning_instructions FROM tagente_modulo WHERE id_agente_modulo = ?', $alert->{'id_agent_module'});
	my $unknown_instructions = get_db_value ($dbh, 'SELECT unknown_instructions FROM tagente_modulo WHERE id_agente_modulo = ?', $alert->{'id_agent_module'});

	$alert->{'critical_instructions'} = $critical_instructions;
	$alert->{'warning_instructions'} = $warning_instructions;
	$alert->{'unknown_instructions'} = $unknown_instructions;

	# Execute actions
	my $event_generated = 0;
	foreach my $action (@actions) {
		
		# Check the action threshold (template_action_threshold takes precedence over action_threshold)
		my $threshold = 0;
		$action->{'last_execution'} = 0 unless defined ($action->{'last_execution'});
		$threshold = $action->{'action_threshold'} if (defined ($action->{'action_threshold'}) && $action->{'action_threshold'} > 0);
		$threshold = $action->{'module_action_threshold'} if (defined ($action->{'module_action_threshold'}) && $action->{'module_action_threshold'} > 0);
		if (time () >= ($action->{'last_execution'} + $threshold)) {
			my $monitoring_event_custom_data = '';

			push(@{$custom_data->{'actions'}}, safe_output($action->{'action_name'}));

			# Does the action generate an event?
			if (safe_output($action->{'name'}) eq "Monitoring Event") {
				$event_generated = 1;
				$monitoring_event_custom_data = $custom_data;
			}

			pandora_execute_action ($pa_config, $data, $agent, $alert, $alert_mode, $action, $module, $dbh, $timestamp, $extra_macros, $monitoring_event_custom_data);
		} else {
			if (defined ($module)) {
				logger ($pa_config, "Skipping action " . safe_output($action->{'name'}) . " for alert '" . safe_output($alert->{'name'}) . "' module '" . safe_output($module->{'nombre'}) . "'.", 10);
			} else {
				logger ($pa_config, "Skipping action " . safe_output($action->{'name'}) . " for alert '" . safe_output($alert->{'name'}) . "'.", 10);
			}
		}
	}
	
	# Generate an event	only if an event has not already been generated by an alert action
	if ($event_generated == 0 && (! defined ($alert->{'disable_event'}) || (defined ($alert->{'disable_event'}) && $alert->{'disable_event'} == 0))) {
		#If we've spotted an alert recovered, we set the new event's severity to 2 (NORMAL), otherwise the original value is maintained.
		my ($text, $event, $severity) = ($alert_mode == RECOVERED_ALERT) ? ('recovered', 'alert_recovered', 2) : ('fired', 'alert_fired', $alert->{'priority'});

		if (defined($is_correlated_alert) && $is_correlated_alert == 1) {
			$text = "Correlated alert $text";
			pandora_event (
				$pa_config,
				"$text (" . safe_output($alert->{'name'}) . ") ",
				(defined ($agent) ? $agent->{'id_grupo'} : 0),
				# id agent.
				0,
				$severity,
				(defined ($alert->{'id_template_module'}) ? $alert->{'id_template_module'} : 0),
				# id agent module.
				0,
				$event,
				0,
				$dbh,
				'monitoring_server',
				'',
				'',
				'',
				'',
				$critical_instructions,
				$warning_instructions,
				$unknown_instructions,
				p_encode_json($pa_config, $custom_data)
			);
		} else {
			pandora_event (
				$pa_config,
				"$text (" . safe_output($alert->{'name'}) . ") " . (defined ($module) ? 'assigned to ('. safe_output($module->{'nombre'}) . ")" : ""),
				(defined ($agent) ? $agent->{'id_grupo'} : 0),
				(defined ($agent) ? $agent->{'id_agente'} : 0),
				$severity,
				(defined ($alert->{'id_template_module'}) ? $alert->{'id_template_module'} : 0),
				(defined ($alert->{'id_agent_module'}) ? $alert->{'id_agent_module'} : 0),
				$event,
				0,
				$dbh,
				'monitoring_server',
				'',
				'',
				'',
				'',
				$critical_instructions,
				$warning_instructions,
				$unknown_instructions,
				p_encode_json($pa_config, $custom_data)
			);
		}
	}
}

##########################################################################
=head2 C<< pandora_queue_alert (I<$pa_config>, I<$dbh>, I<$data>, I<$alert>, I<$extra_macros> >> 

Queue the given alert for execution.

=cut
##########################################################################
sub pandora_queue_alert ($$$) {
	my ($pa_config, $dbh, $arguments) = @_;

	my $json_arguments = PandoraFMS::Tools::p_encode_json($pa_config, $arguments);

	$json_arguments = encode_base64($json_arguments);

	db_do ($dbh, "INSERT INTO talert_execution_queue (data, utimestamp)
		VALUES (?, ?)", $json_arguments, time());
}

##########################################################################
=head2 C<< pandora_execute_action (I<$pa_config>, I<$data>, I<$agent>, I<$alert>, I<$alert_mode>, I<$action>, I<$module>, I<$dbh>, I<$timestamp>) >> 

Execute the given action.

=cut
##########################################################################
sub pandora_execute_action ($$$$$$$$$;$$) {
	my ($pa_config, $data, $agent, $alert,
		$alert_mode, $action, $module, $dbh, $timestamp, $extra_macros, $custom_data) = @_;

	logger($pa_config, "Executing action '" . safe_output($action->{'name'}) . "' for alert '". safe_output($alert->{'name'}) . "' agent '" . (defined ($agent) ? safe_output($agent->{'nombre'}) : 'N/A') . "'.", 10);

	my $clean_name = safe_output($action->{'name'});

	my ($field1, $field2, $field3, $field4, $field5, $field6, $field7, $field8, $field9, $field10);
	my ($field11, $field12, $field13, $field14, $field15, $field16, $field17, $field18, $field19, $field20);

	if (!defined($alert->{'snmp_alert'})) {
		# Regular alerts
		$field1  = defined($action->{'field1'})  && $action->{'field1'}  ne ""  ? $action->{'field1'}  : $alert->{'field1'};
		$field2  = defined($action->{'field2'})  && $action->{'field2'}  ne ""  ? $action->{'field2'}  : $alert->{'field2'};
		$field3  = defined($action->{'field3'})  && $action->{'field3'}  ne ""  ? $action->{'field3'}  : $alert->{'field3'};
		$field4  = defined($action->{'field4'})  && $action->{'field4'}  ne ""  ? $action->{'field4'}  : $alert->{'field4'};
		$field5  = defined($action->{'field5'})  && $action->{'field5'}  ne ""  ? $action->{'field5'}  : $alert->{'field5'};
		$field6  = defined($action->{'field6'})  && $action->{'field6'}  ne ""  ? $action->{'field6'}  : $alert->{'field6'};
		$field7  = defined($action->{'field7'})  && $action->{'field7'}  ne ""  ? $action->{'field7'}  : $alert->{'field7'};
		$field8  = defined($action->{'field8'})  && $action->{'field8'}  ne ""  ? $action->{'field8'}  : $alert->{'field8'};
		$field9  = defined($action->{'field9'})  && $action->{'field9'}  ne ""  ? $action->{'field9'}  : $alert->{'field9'};
		$field10 = defined($action->{'field10'}) && $action->{'field10'} ne ""  ? $action->{'field10'} : $alert->{'field10'};
		$field11 = defined($action->{'field11'}) && $action->{'field11'} ne ""  ? $action->{'field11'} : $alert->{'field11'};
		$field12 = defined($action->{'field12'}) && $action->{'field12'} ne ""  ? $action->{'field12'} : $alert->{'field12'};
		$field13 = defined($action->{'field13'}) && $action->{'field13'} ne ""  ? $action->{'field13'} : $alert->{'field13'};
		$field14 = defined($action->{'field14'}) && $action->{'field14'} ne ""  ? $action->{'field14'} : $alert->{'field14'};
		$field15 = defined($action->{'field15'}) && $action->{'field15'} ne ""  ? $action->{'field15'} : $alert->{'field15'};
		$field16 = defined($action->{'field16'}) && $action->{'field16'} ne ""  ? $action->{'field16'} : $alert->{'field16'};
		$field17 = defined($action->{'field17'}) && $action->{'field17'} ne ""  ? $action->{'field17'} : $alert->{'field17'};
		$field18 = defined($action->{'field18'}) && $action->{'field18'} ne ""  ? $action->{'field18'} : $alert->{'field18'};
		$field19 = defined($action->{'field19'}) && $action->{'field19'} ne ""  ? $action->{'field19'} : $alert->{'field19'};
		$field20 = defined($action->{'field20'}) && $action->{'field20'} ne ""  ? $action->{'field20'} : $alert->{'field20'};
	}
	else {
		# Check for empty alert fields and assign command field.
		my $index = 1;
		my @command_fields = split(/,|\[|\]/, $action->{'fields_values'});
		foreach my $field (@command_fields) {
			if (!defined($action->{'field'.$index}) || $action->{'field'.$index} eq "") {
				$action->{'field'.$index}  = defined($field) ? $field : "" ;
			}
		}

		$field1  = defined($alert->{'field1'})   && $alert->{'field1'}  ne "" ? $alert->{'field1'}  : $action->{'field1'};
		$field2  = defined($alert->{'field2'})   && $alert->{'field2'}  ne "" ? $alert->{'field2'}  : $action->{'field2'};
		$field3  = defined($alert->{'field3'})   && $alert->{'field3'}  ne "" ? $alert->{'field3'}  : $action->{'field3'};
		$field4  = defined($alert->{'field4'})   && $alert->{'field4'}  ne "" ? $alert->{'field4'}  : $action->{'field4'};
		$field5  = defined($alert->{'field5'})   && $alert->{'field5'}  ne "" ? $alert->{'field5'}  : $action->{'field5'};
		$field6  = defined($alert->{'field6'})   && $alert->{'field6'}  ne "" ? $alert->{'field6'}  : $action->{'field6'};
		$field7  = defined($alert->{'field7'})   && $alert->{'field7'}  ne "" ? $alert->{'field7'}  : $action->{'field7'};
		$field8  = defined($alert->{'field8'})   && $alert->{'field8'}  ne "" ? $alert->{'field8'}  : $action->{'field8'};
		$field9  = defined($alert->{'field9'})   && $alert->{'field9'}  ne "" ? $alert->{'field9'}  : $action->{'field9'};
		$field10 = defined($alert->{'field10'})  && $alert->{'field10'} ne "" ? $alert->{'field10'} : $action->{'field10'};
		$field11 = defined($alert->{'field11'})  && $alert->{'field11'} ne "" ? $alert->{'field11'} : $action->{'field11'};
		$field12 = defined($alert->{'field12'})  && $alert->{'field12'} ne "" ? $alert->{'field12'} : $action->{'field12'};
		$field13 = defined($alert->{'field13'})  && $alert->{'field13'} ne "" ? $alert->{'field13'} : $action->{'field13'};
		$field14 = defined($alert->{'field14'})  && $alert->{'field14'} ne "" ? $alert->{'field14'} : $action->{'field14'};
		$field15 = defined($alert->{'field15'})  && $alert->{'field15'} ne "" ? $alert->{'field15'} : $action->{'field15'};
		$field16 = defined($alert->{'field16'})  && $alert->{'field16'} ne "" ? $alert->{'field16'} : $action->{'field16'};
		$field17 = defined($alert->{'field17'})  && $alert->{'field17'} ne "" ? $alert->{'field17'} : $action->{'field17'};
		$field18 = defined($alert->{'field18'})  && $alert->{'field18'} ne "" ? $alert->{'field18'} : $action->{'field18'};
		$field19 = defined($alert->{'field19'})  && $alert->{'field19'} ne "" ? $alert->{'field19'} : $action->{'field19'};
		$field20 = defined($alert->{'field20'})  && $alert->{'field20'} ne "" ? $alert->{'field20'} : $action->{'field20'};
	}
	
	# Recovery fields, thanks to Kato Atsushi
	if ($alert_mode == RECOVERED_ALERT) {
		# Field 1 is a special case where [RECOVER] prefix is not added even when it is defined
		$field1  = defined($alert->{'field1_recovery'})   && $alert->{'field1_recovery'}   ne "" ? $alert->{'field1_recovery'}   : $field1;
		$field1  = defined($action->{'field1_recovery'})  && $action->{'field1_recovery'}  ne "" ? $action->{'field1_recovery'}  : $field1;

		$field2  = defined($field2)                       && $field2                       ne "" ? "[RECOVER]" . $field2         : "";
		$field2  = defined($alert->{'field2_recovery'})   && $alert->{'field2_recovery'}   ne "" ? $alert->{'field2_recovery'}   : $field2;
		$field2  = defined($action->{'field2_recovery'})  && $action->{'field2_recovery'}  ne "" ? $action->{'field2_recovery'}  : $field2;
		
		$field3  = defined($field3)                       && $field3                       ne "" ? "[RECOVER]" . $field3         : "";
		$field3  = defined($alert->{'field3_recovery'})   && $alert->{'field3_recovery'}   ne "" ? $alert->{'field3_recovery'}   : $field3;
		$field3  = defined($action->{'field3_recovery'})  && $action->{'field3_recovery'}  ne "" ? $action->{'field3_recovery'}  : $field3;
		
		$field4  = defined($field4)                       && $field4                       ne "" ? "[RECOVER]" . $field4         : "";
		$field4  = defined($alert->{'field4_recovery'})   && $alert->{'field4_recovery'}   ne "" ? $alert->{'field4_recovery'}   : $field4;
		$field4  = defined($action->{'field4_recovery'})  && $action->{'field4_recovery'}  ne "" ? $action->{'field4_recovery'}  : $field4;
		
		$field5  = defined($field5)                       && $field5                       ne "" ? "[RECOVER]" . $field5         : "";
		$field5  = defined($alert->{'field5_recovery'})   && $alert->{'field5_recovery'}   ne "" ? $alert->{'field5_recovery'}   : $field5;
		$field5  = defined($action->{'field5_recovery'})  && $action->{'field5_recovery'}  ne "" ? $action->{'field5_recovery'}  : $field5;
		
		$field6  = defined($field6)                       && $field6                       ne "" ? "[RECOVER]" . $field6         : "";
		$field6  = defined($alert->{'field6_recovery'})   && $alert->{'field6_recovery'}   ne "" ? $alert->{'field6_recovery'}   : $field6;
		$field6  = defined($action->{'field6_recovery'})  && $action->{'field6_recovery'}  ne "" ? $action->{'field6_recovery'}  : $field6;
		
		$field7  = defined($field7)                       && $field7                       ne "" ? "[RECOVER]" . $field7         : "";
		$field7  = defined($alert->{'field7_recovery'})   && $alert->{'field7_recovery'}   ne "" ? $alert->{'field7_recovery'}   : $field7;
		$field7  = defined($action->{'field7_recovery'})  && $action->{'field7_recovery'}  ne "" ? $action->{'field7_recovery'}  : $field7;
		
		$field8  = defined($field8)                       && $field8                       ne "" ? "[RECOVER]" . $field8         : "";
		$field8  = defined($alert->{'field8_recovery'})   && $alert->{'field8_recovery'}   ne "" ? $alert->{'field8_recovery'}   : $field8;
		$field8  = defined($action->{'field8_recovery'})  && $action->{'field8_recovery'}  ne "" ? $action->{'field8_recovery'}  : $field8;
		
		$field9  = defined($field9)                       && $field9                       ne "" ? "[RECOVER]" . $field9         : "";
		$field9  = defined($alert->{'field9_recovery'})   && $alert->{'field9_recovery'}   ne "" ? $alert->{'field9_recovery'}   : $field9;
		$field9  = defined($action->{'field9_recovery'})  && $action->{'field9_recovery'}  ne "" ? $action->{'field9_recovery'}  : $field9;
		
		$field10 = defined($field10)                      && $field10                      ne "" ? "[RECOVER]" . $field10        : "";
		$field10 = defined($alert->{'field10_recovery'})  && $alert->{'field10_recovery'}  ne "" ? $alert->{'field10_recovery'}  : $field10;
		$field10 = defined($action->{'field10_recovery'}) && $action->{'field10_recovery'} ne "" ? $action->{'field10_recovery'} : $field10;
		
		$field11 = defined($field11)                      && $field11                      ne "" ? "[RECOVER]" . $field11        : "";
		$field11 = defined($alert->{'field11_recovery'})  && $alert->{'field11_recovery'}  ne "" ? $alert->{'field11_recovery'}  : $field11;
		$field11 = defined($action->{'field11_recovery'}) && $action->{'field11_recovery'} ne "" ? $action->{'field11_recovery'} : $field11;
		
		$field12 = defined($field12)                      && $field12                      ne "" ? "[RECOVER]" . $field12        : "";
		$field12 = defined($alert->{'field12_recovery'})  && $alert->{'field12_recovery'}  ne "" ? $alert->{'field12_recovery'}  : $field12;
		$field12 = defined($action->{'field12_recovery'}) && $action->{'field12_recovery'} ne "" ? $action->{'field12_recovery'} : $field12;
		
		$field13 = defined($field13)                      && $field13                      ne "" ? "[RECOVER]" . $field13        : "";
		$field13 = defined($alert->{'field13_recovery'})  && $alert->{'field13_recovery'}  ne "" ? $alert->{'field13_recovery'}  : $field13;
		$field13 = defined($action->{'field13_recovery'}) && $action->{'field13_recovery'} ne "" ? $action->{'field13_recovery'} : $field13;
		
		$field14 = defined($field14)                      && $field14                      ne "" ? "[RECOVER]" . $field14        : "";
		$field14 = defined($alert->{'field14_recovery'})  && $alert->{'field14_recovery'}  ne "" ? $alert->{'field14_recovery'}  : $field14;
		$field14 = defined($action->{'field14_recovery'}) && $action->{'field14_recovery'} ne "" ? $action->{'field14_recovery'} : $field14;
		
		$field15 = defined($field15)                      && $field15                      ne "" ? "[RECOVER]" . $field15        : "";
		$field15 = defined($alert->{'field15_recovery'})  && $alert->{'field15_recovery'}  ne "" ? $alert->{'field15_recovery'}  : $field15;
		$field15 = defined($action->{'field15_recovery'}) && $action->{'field15_recovery'} ne "" ? $action->{'field15_recovery'} : $field15;

		$field16 = defined($field16)                      && $field16                      ne "" ? "[RECOVER]" . $field16       : "";
		$field16 = defined($alert->{'field16_recovery'})  && $alert->{'field16_recovery'}  ne "" ? $alert->{'field16_recovery'}  : $field16;
		$field16 = defined($action->{'field16_recovery'}) && $action->{'field16_recovery'} ne "" ? $action->{'field16_recovery'} : $field16;

		$field17 = defined($field17)                      && $field17                      ne "" ? "[RECOVER]" . $field17        : "";
		$field17 = defined($alert->{'field17_recovery'})  && $alert->{'field17_recovery'}  ne "" ? $alert->{'field17_recovery'}  : $field17;
		$field17 = defined($action->{'field17_recovery'}) && $action->{'field17_recovery'} ne "" ? $action->{'field17_recovery'} : $field17;

		$field18 = defined($field18)                      && $field18                      ne "" ? "[RECOVER]" . $field18        : "";
		$field18 = defined($alert->{'field18_recovery'})  && $alert->{'field18_recovery'}  ne "" ? $alert->{'field18_recovery'}  : $field18;
		$field18 = defined($action->{'field18_recovery'}) && $action->{'field18_recovery'} ne "" ? $action->{'field18_recovery'} : $field18;

		$field19 = defined($field19)                      && $field19                      ne "" ? "[RECOVER]" . $field19        : "";
		$field19 = defined($alert->{'field19_recovery'})  && $alert->{'field19_recovery'}  ne "" ? $alert->{'field19_recovery'}  : $field19;
		$field19 = defined($action->{'field19_recovery'}) && $action->{'field19_recovery'} ne "" ? $action->{'field19_recovery'} : $field19;

		$field20 = defined($field20)                      && $field20                      ne "" ? "[RECOVER]" . $field20        : "";
		$field20 = defined($alert->{'field20_recovery'})  && $alert->{'field20_recovery'}  ne "" ? $alert->{'field20_recovery'}  : $field20;
		$field20 = defined($action->{'field20_recovery'}) && $action->{'field20_recovery'} ne "" ? $action->{'field20_recovery'} : $field20;
	}

	$field1  = defined($field1)  && $field1  ne "" ? decode_entities($field1)  : "";
	$field2  = defined($field2)  && $field2  ne "" ? decode_entities($field2)  : "";
	$field3  = defined($field3)  && $field3  ne "" ? decode_entities($field3)  : "";
	$field4  = defined($field4)  && $field4  ne "" ? decode_entities($field4)  : "";
	$field5  = defined($field5)  && $field5  ne "" ? decode_entities($field5)  : "";
	$field6  = defined($field6)  && $field6  ne "" ? decode_entities($field6)  : "";
	$field7  = defined($field7)  && $field7  ne "" ? decode_entities($field7)  : "";
	$field8  = defined($field8)  && $field8  ne "" ? decode_entities($field8)  : "";
	$field9  = defined($field9)  && $field9  ne "" ? decode_entities($field9)  : "";
	$field10 = defined($field10) && $field10 ne "" ? decode_entities($field10) : "";
	$field11 = defined($field11) && $field11 ne "" ? decode_entities($field11) : "";
	$field12 = defined($field12) && $field12 ne "" ? decode_entities($field12) : "";
	$field13 = defined($field13) && $field13 ne "" ? decode_entities($field13) : "";
	$field14 = defined($field14) && $field14 ne "" ? decode_entities($field14) : "";
	$field15 = defined($field15) && $field15 ne "" ? decode_entities($field15) : "";
	$field16 = defined($field16) && $field16 ne "" ? decode_entities($field16) : "";
	$field17 = defined($field17) && $field17 ne "" ? decode_entities($field17) : "";
	$field18 = defined($field18) && $field18 ne "" ? decode_entities($field18) : "";
	$field19 = defined($field19) && $field19 ne "" ? decode_entities($field19) : "";
	$field20 = defined($field20) && $field20 ne "" ? decode_entities($field20) : "";

	# Get group info
	my $group = undef;
	if (defined ($agent)) {
		$group = get_db_single_row ($dbh, 'SELECT * FROM tgrupo WHERE id_grupo = ?', $agent->{'id_grupo'});
	}

	my $agent_status;
	if(ref ($module) eq "HASH") {
		$agent_status = get_db_single_row ($dbh, 'SELECT * FROM tagente_estado WHERE id_agente_modulo = ?', $module->{'id_agente_modulo'});
	}

	my $time_down = (defined ($agent_status)) ? (time() - $agent_status->{'last_status_change'}) : undef;

	if (is_numeric($data)) {
		my $data_precision = $pa_config->{'graph_precision'};
		$data = sprintf("%.$data_precision" . "f", $data);
		$data =~ s/0+$//;
		$data =~ s/\.+$//;
	}

	# Thanks to people of Cordoba univ. for the patch for adding module and
	# id_agent macros to the alert.

	# TODO: Reuse queries. For example, tag data can be extracted with a single query.
	# Alert macros
	my %macros = (
		_field1_ => $field1,
		_field2_ => $field2,
		_field3_ => $field3,
		_field4_ => $field4,
		_field5_ => $field5,
		_field6_ => $field6,
		_field7_ => $field7,
		_field8_ => $field8,
		_field9_ => $field9,
		_field10_ => $field10,
		_field11_ => $field11,
		_field12_ => $field12,
		_field13_ => $field13,
		_field14_ => $field14,
		_field15_ => $field15,
		_field16_ => $field16,
		_field17_ => $field17,
		_field18_ => $field18,
		_field19_ => $field19,
		_field20_ => $field20,
		_agentname_ => (defined ($agent)) ? $agent->{'nombre'} : '',
		_agentalias_ => (defined ($agent)) ? $agent->{'alias'} : '',
		_agent_ => (defined ($agent)) ? ($agent->{'alias'} ? $agent->{'alias'} : $agent->{'nombre'}) : '',
		_agentcustomid_ => (defined ($agent)) ? $agent->{'custom_id'} : '',
		'_agentcustomfield_\d+_'  => undef,
		_agentdescription_ => (defined ($agent)) ? $agent->{'comentarios'} : '',
		_agentgroup_ => (defined ($group)) ? $group->{'nombre'} : '',
		_agentstatus_ => undef,
		_agentos_ => (defined ($agent)) ? get_os_name($dbh, $agent->{'id_os'}) : '',
		_address_ => (defined ($agent)) ? $agent->{'direccion'} : '',
		_timestamp_ => (defined($timestamp)) ? $timestamp : strftime ("%Y-%m-%d %H:%M:%S", localtime()),
		_timezone_ => strftime ("%Z", localtime()),
		_data_ => $data,
		_prevdata_ => undef,
		_homeurl_ => $pa_config->{'public_url'},
		_alert_name_ => $alert->{'name'},
		_alert_description_ => $alert->{'description'},
		_alert_threshold_ => $alert->{'time_threshold'},
		_alert_times_fired_ => $alert->{'times_fired'},
		_alert_priority_ => $alert->{'priority'},
		_alert_text_severity_ => get_priority_name($alert->{'priority'}),
		_alert_critical_instructions_ => $alert->{'critical_instructions'},
		_alert_warning_instructions_ => $alert->{'warning_instructions'},
		_alert_unknown_instructions_ => $alert->{'unknown_instructions'},
		_groupcontact_ => (defined ($group)) ? $group->{'contact'} : '',
		_groupcustomid_ => (defined ($group)) ? $group->{'custom_id'} : '',
		_groupother_ => (defined ($group)) ? $group->{'other'} : '',
		_module_ => (defined ($module)) ? $module->{'nombre'} : '',
		_modulecustomid_ => (defined ($module)) ? $module->{'custom_id'} : '',
		_modulegroup_ => undef,
		_moduledescription_ => (defined ($module)) ? $module->{'descripcion'} : '',
		_modulestatus_ => undef,
		_statusimage_ => undef,
		_moduletags_ => undef,
		'_moduledata_\S+_' => undef,
		_id_agent_ => (defined ($module)) ? $module->{'id_agente'} : '',
		_id_module_ => (defined ($module)) ? $module->{'id_agente_modulo'} : '',
		_id_group_ => (defined ($group)) ? $group->{'id_grupo'} : '',
		_id_alert_ => (defined ($alert->{'id_template_module'})) ? $alert->{'id_template_module'} : '',
		_interval_ => (defined ($module) && $module->{'module_interval'} != 0) ? $module->{'module_interval'} : (defined ($agent)) ? $agent->{'intervalo'} : '',
		_server_ip_ => (defined ($agent)) ? get_db_value($dbh, "SELECT ip_address FROM tserver WHERE name = ?", $agent->{'server_name'}) : '',
		_server_name_ => (defined ($agent)) ? $agent->{'server_name'} : '',
		_target_ip_ => (defined ($module)) ? $module->{'ip_target'} : '',
		_target_port_ => (defined ($module)) ? $module->{'tcp_port'} : '',
		_policy_ => (defined ($module)) ? get_db_value ($dbh, "SELECT name FROM tpolicies WHERE id = ?", get_db_value ($dbh, "SELECT id_policy FROM tpolicy_modules WHERE id = ?", $module->{'id_policy_module'})) : '',
		_plugin_parameters_ => (defined ($module)) ? $module->{'plugin_parameter'} : '',
		_email_tag_ => undef,
		_phone_tag_ => undef,
		_name_tag_ => undef,
		_all_address_ => undef,
		'_addressn_\d+_' => undef,
		_secondarygroups_ => undef,
		_time_down_seconds_ => (defined ($time_down)) ? int($time_down) : '',
		_time_down_human_ => seconds_totime($time_down),
		_warning_threshold_min_ => (defined ($module->{'min_warning'})) ? $module->{'min_warning'} : '',
		_warning_threshold_max_ => (defined ($module->{'max_warning'})) ? $module->{'max_warning'} : '',
		_critical_threshold_min_ => (defined ($module->{'min_critical'})) ? $module->{'min_critical'} : '',
		_critical_threshold_max_ => (defined ($module->{'max_critical'})) ? $module->{'max_critical'} : '',
	);

	if ((defined ($extra_macros)) && (ref($extra_macros) eq "HASH")) {
		while ((my $macro, my $value) = each (%{$extra_macros})) {
			$macros{$macro} = $value;
		}
	}

	if (defined ($module)) {
		load_module_macros ($module->{'module_macros'}, \%macros);
	}

	#logger($pa_config, "Clean name ".$clean_name, 10);
	# User defined alert
	if ($action->{'internal'} == 0) {
		$macros{_field1_} = subst_alert_macros ($field1, \%macros, $pa_config, $dbh, $agent, $module, $alert);
		$macros{_field2_} = subst_alert_macros ($field2, \%macros, $pa_config, $dbh, $agent, $module, $alert);
		$macros{_field3_} = subst_alert_macros ($field3, \%macros, $pa_config, $dbh, $agent, $module, $alert);
		$macros{_field4_} = subst_alert_macros ($field4, \%macros, $pa_config, $dbh, $agent, $module, $alert);
		$macros{_field5_} = subst_alert_macros ($field5, \%macros, $pa_config, $dbh, $agent, $module, $alert);
		$macros{_field6_} = subst_alert_macros ($field6, \%macros, $pa_config, $dbh, $agent, $module, $alert);
		$macros{_field7_} = subst_alert_macros ($field7, \%macros, $pa_config, $dbh, $agent, $module, $alert);
		$macros{_field8_} = subst_alert_macros ($field8, \%macros, $pa_config, $dbh, $agent, $module, $alert);
		$macros{_field9_} = subst_alert_macros ($field9, \%macros, $pa_config, $dbh, $agent, $module, $alert);
		$macros{_field10_} = subst_alert_macros ($field10, \%macros, $pa_config, $dbh, $agent, $module, $alert);
		$macros{_field11_} = subst_alert_macros ($field11, \%macros, $pa_config, $dbh, $agent, $module, $alert);
		$macros{_field12_} = subst_alert_macros ($field12, \%macros, $pa_config, $dbh, $agent, $module, $alert);
		$macros{_field13_} = subst_alert_macros ($field13, \%macros, $pa_config, $dbh, $agent, $module, $alert);
		$macros{_field14_} = subst_alert_macros ($field14, \%macros, $pa_config, $dbh, $agent, $module, $alert);
		$macros{_field15_} = subst_alert_macros ($field15, \%macros, $pa_config, $dbh, $agent, $module, $alert);
		$macros{_field16_} = subst_alert_macros ($field16, \%macros, $pa_config, $dbh, $agent, $module, $alert);
		$macros{_field17_} = subst_alert_macros ($field17, \%macros, $pa_config, $dbh, $agent, $module, $alert);
		$macros{_field18_} = subst_alert_macros ($field18, \%macros, $pa_config, $dbh, $agent, $module, $alert);
		$macros{_field19_} = subst_alert_macros ($field19, \%macros, $pa_config, $dbh, $agent, $module, $alert);
		$macros{_field20_} = subst_alert_macros ($field20, \%macros, $pa_config, $dbh, $agent, $module, $alert);
		
		my @command_args = ();
		# divide command into words based on quotes and whitespaces
		foreach my $word (quotewords('\s+', 1, (decode_entities($action->{'command'})))) {
			push @command_args, subst_alert_macros($word, \%macros, $pa_config, $dbh, $agent, $module);
		}
		my $command = join(' ', @command_args);
		logger($pa_config, "Executing command '$command' for action '" . safe_output($action->{'name'}) . "' alert '". safe_output($alert->{'name'}) . "' agent '" . (defined ($agent) ? safe_output($agent->{'alias'}) : 'N/A') . "'.", 8);
		
		eval {
			if ($pa_config->{'global_alert_timeout'} == 0){
				system ($command);
				logger($pa_config, "Command '$command' for action '" . safe_output($action->{'name'}) . "' alert '". safe_output($alert->{'name'}) . "' agent '" . (defined ($agent) ? safe_output($agent->{'alias'}) : 'N/A') . "' returned with errorlevel " . ($? >> 8), 8);
			} else {
				my $command_timeout = safe_output($pa_config->{'plugin_exec'}) . " " . $pa_config->{'global_alert_timeout'} . " " . $command;
				system ($command_timeout);
				my $return_code = ($? >> 8) & 0xff;
				logger($pa_config, "Command '$command_timeout' for action '" . safe_output($action->{'name'}) . "' alert '". safe_output($alert->{'name'}) . "' agent '" . (defined ($agent) ? safe_output($agent->{'alias'}) : 'N/A') . "' returned with errorlevel " . $return_code, 8);
				if ($return_code != 0) {
					logger ($pa_config, "Action '" . safe_output($action->{'name'}) . "' alert '" . safe_output($alert->{'name'}) . "' agent '" . (defined ($agent) ? safe_output($agent->{'alias'}) : 'N/A') . "' exceeded the global alert timeout " . $pa_config->{'global_alert_timeout'} . " seconds" , 3);
				}
			}	
		};
		
		if ($@){
			logger($pa_config, "Error $@ executing command '$command' for action '" . safe_output($action->{'name'}) . "' alert '". safe_output($alert->{'name'}) . "' agent '" . (defined ($agent) ? safe_output($agent->{'alias'}) : 'N/A') ."'.", 8);
		}
	
	# Internal Audit
	} elsif ($clean_name eq "Internal Audit") {
		$field1 = subst_alert_macros ($field1, \%macros, $pa_config, $dbh, $agent, $module, $alert);
		pandora_audit ($pa_config, $field1, defined ($agent) ? safe_output($agent->{'alias'}) : 'N/A', 'Alert (' . safe_output($alert->{'description'}) . ')', $dbh);
	
	# Email
	} elsif ($clean_name eq "eMail") {

		my $attach_data_as_image = 0;

		my $cid_data = "CID_IMAGE";
		my $dataname = "CID_IMAGE.png";

		# Decode ampersand. Used for macros with encoded names.
		$field3 =~ s/&amp;/&/g;

		if (defined($data) && $data =~ /^data:image\/png;base64, /) {
			# macro _data_ substitution in case is image.
			$attach_data_as_image = 1;
			my $_cid = '<img style="height: 150px;" src="cid:' . $cid_data . '"/>';

			$field3 =~ s/_data_/$_cid/g;
		}


		# Address
		$field1 = subst_alert_macros ($field1, \%macros, $pa_config, $dbh, $agent, $module, $alert);

		# Simple email address validation. Prevents connections to the SMTP server when no address is provided.
		if (index($field1, '@') == -1) {
			logger($pa_config, "No valid email address provided for action '" . $action->{'name'} . "' alert '". $alert->{'name'} . "' agent '" . (defined ($agent) ? $agent->{'alias'} : 'N/A') . "'.", 10);
			return;
		}

		# Subject
		$field2 = subst_alert_macros ($field2, \%macros, $pa_config, $dbh, $agent, $module, $alert);
		# Message
		$field3 = subst_alert_macros ($field3, \%macros, $pa_config, $dbh, $agent, $module, $alert);
		# Content
		$field4 = subst_alert_macros ($field4, \%macros, $pa_config, $dbh, $agent, $module, $alert);

		if($field4 eq ""){
			$field4 = "text/html";
		}
		
		# Check for _module_graph_Xh_ macros
		# Check for _module_graph_Xh_ macros and _module_graphth_Xh_ 
		my $module_graph_list = {};
		my $macro_regexp = "_modulegraph_(\\d+)h_";
		my $macro_regexp2 = "_modulegraphth_(\\d+)h_";
		
		# API connection
		my $ua = new LWP::UserAgent;
		eval {
			$ua->ssl_opts( 'verify_hostname' => 0 );
			$ua->ssl_opts( 'SSL_verify_mode' => 0x00 );
		};
		if ( $@ ) {
			logger($pa_config, "Failed to limit ssl security on console link: " . $@, 10);
		}


		my $url ||= $pa_config->{"console_api_url"};
		
		my $params = {};
		$params->{"apipass"} = $pa_config->{"console_api_pass"};
		$params->{"user"} ||= $pa_config->{"console_user"};
		$params->{"pass"} ||= $pa_config->{"console_pass"};
		$params->{"op"} = "get";
		$params->{"op2"} = "module_graph";
		$params->{"id"} = $module->{'id_agente_modulo'};
		my $cid ='';
		my $subst_func = sub {
			my $hours = shift;
			my $threshold = shift;
			my $period = $hours * 3600; # Hours to seconds
			if($threshold == 0){
				$params->{"other"} = $period . '%7C1%7C0%7C225%7C""%7C14';
				$cid = 'module_graph_' . $hours . 'h';
			}
			else{
				$params->{"other"} = $period . '%7C1%7C1%7C225%7C""%7C14';
				$cid = 'module_graphth_' . $hours . 'h';
			}

			$params->{"other_mode"} = 'url_encode_separator_%7C';
			
			if (! exists($module_graph_list->{$cid}) && defined $url) {
				# Get the module graph image in base 64
				my $response = $ua->post($url, $params);
				
				if ($response->is_success) {
					$module_graph_list->{$cid} = $response->decoded_content();
					
					return '<img src="cid:'.$cid.'">';
				}
			}
		
			return '';
		};

		# Macro data may contain HTML entities
		eval {
			no warnings;
			local $SIG{__DIE__};
			$field3 =~ s/$macro_regexp/$subst_func->($1, 0)/ige;
			$field3 =~ s/$macro_regexp2/$subst_func->($1, 1)/ige;
		};
		
		# Default content type
		my $content_type = $field4 . '; charset="iso-8859-1"';
		
		# Check if message has non-ascii chars.
		# non-ascii chars should be encoded in UTF-8.
		if ($field3 =~ /[^[:ascii:]]/o) {
			$field3 = encode("UTF-8", $field3);
			$content_type = $field4 . '; charset="UTF-8"';
		}
		

		my $boundary = "====" . time() . "====";
		my $html_content_type = $content_type;

		# Build the mail with attached content
		if ((keys(%{$module_graph_list}) > 0) && ($attach_data_as_image == 0)) {
			# module_graph only available if data is NOT an image

			$content_type = 'multipart/related; boundary="'.$boundary.'"';
			$boundary = "--" . $boundary;
			
			$field3 = $boundary . "\n"
					. "Content-Type: " . $html_content_type . "\n\n"
					#. "Content-Transfer-Encoding: quoted-printable\n\n"
					. $field3 . "\n";

			
			foreach my $cid (keys %{$module_graph_list}) {
				my $filename = $cid . ".png";
				
				$field3 .= $boundary . "\n"
						. "Content-Type: image/png; name=\"" . $filename . "\"\n"
						. "Content-Disposition: inline; filename=\"" . $filename . "\"\n"
						. "Content-Transfer-Encoding: base64\n"
						. "Content-ID: <" . $cid . ">\n"
						. "Content-Location: " . $filename . "\n\n"
						. $module_graph_list->{$cid} . "\n";

				delete $module_graph_list->{$cid};
			}
			undef %{$module_graph_list};
			
			$field3 .= $boundary . "--\n";
		}

		if ($attach_data_as_image == 1) {
			# it's an image in base64!

			$content_type = 'multipart/related; boundary="'.$boundary.'"';
			$boundary = "--" . $boundary;

			my $base64_data = substr($data, 23); # remove first 23 characters: 'data:image/png;base64, '

			$field3 = $boundary . "\n"
					. "Content-Type: " . $html_content_type . "\n\n"
					#. "Content-Transfer-Encoding: quoted-printable\n\n"
					. $field3 . "\n";

			$field3 .= $boundary . "\n"
			. "Content-Type: image/png; name=\"" . $dataname . "\"\n"
			. "Content-Disposition: inline; filename=\"" . $dataname . "\"\n"
			. "Content-Transfer-Encoding: base64\n"
			. "Content-ID: <" . $cid_data . ">\n"
			. "Content-Location: " . $dataname . "\n\n"
			. $base64_data . "\n";
		}
		
		if ($pa_config->{"mail_in_separate"} != 0){
			foreach my $address (split (',', $field1)) {
				# Remove blanks
				$address =~ s/ +//g;
				pandora_sendmail ($pa_config, $address, $field2, $field3, $content_type);
			}
		}
		else {
			pandora_sendmail ($pa_config, $field1, $field2, $field3, $content_type);
		}
	
	# Email report
	} elsif ($clean_name eq "Send report by e-mail") {
		# Text
		$field4 = subst_alert_macros ($field4, \%macros, $pa_config, $dbh, $agent, $module, $alert);

		# API connection
		my $ua = new LWP::UserAgent;
		eval {
			$ua->ssl_opts( 'verify_hostname' => 0 );
			$ua->ssl_opts( 'SSL_verify_mode' => 0x00 );
		};
		if ( $@ ) {
			logger($pa_config, "Failed to limit ssl security on console link: " . $@, 10);
		}

		my $url ||= $pa_config->{"console_api_url"};
		
		my $params = {};
		$params->{"apipass"} = $pa_config->{"console_api_pass"};
		$params->{"user"} ||= $pa_config->{"console_user"};
		$params->{"pass"} ||= $pa_config->{"console_pass"};
		$params->{"op"} = "set";
		$params->{"op2"} = "send_report";
		$params->{"other_mode"} = "url_encode_separator_|;|";
		
		$field4 = safe_input($field4);
		$field4 =~ s/&amp;/&/g;

		$params->{"other"} = $field1.'|;|'.$field5.'|;|'.$field2.'|;|'.$field3.'|;|'.$field4.'|;|0';

		$ua->post($url, $params);

	# Email report (from template)
	} elsif ($clean_name eq "Send report by e-mail (from template)") {
		# Text
		$field5 = subst_alert_macros ($field5, \%macros, $pa_config, $dbh, $agent, $module, $alert);

		# API connection
		my $ua = new LWP::UserAgent;
		eval {
			$ua->ssl_opts( 'verify_hostname' => 0 );
			$ua->ssl_opts( 'SSL_verify_mode' => 0x00 );
		};
		if ( $@ ) {
			logger($pa_config, "Failed to limit ssl security on console link: " . $@, 10);
		}

		my $url ||= $pa_config->{"console_api_url"};
		
		my $params = {};
		$params->{"apipass"} = $pa_config->{"console_api_pass"};
		$params->{"user"} ||= $pa_config->{"console_user"};
		$params->{"pass"} ||= $pa_config->{"console_pass"};
		$params->{"op"} = "set";
		$params->{"op2"} = "send_report";
		$params->{"other_mode"} = "url_encode_separator_|;|";

		$field5 = safe_input($field5);
		$field5 =~ s/&amp;/&/g;

		$params->{"other"} = $field1.'|;|'.$field6.'|;|'.$field3.'|;|'.$field4.'|;|'.$field5.'|;|1|;|'.$field2;

		$ua->post($url, $params);

	# Pandora FMS Event
	} elsif ($clean_name eq "Monitoring Event") {
		$field1 = subst_alert_macros ($field1, \%macros, $pa_config, $dbh, $agent, $module, $alert);
		$field3 = subst_alert_macros ($field3, \%macros, $pa_config, $dbh, $agent, $module, $alert);
		$field4 = subst_alert_macros ($field4, \%macros, $pa_config, $dbh, $agent, $module, $alert);
		$field6 = subst_alert_macros ($field6, \%macros, $pa_config, $dbh, $agent, $module, $alert);
		$field7 = subst_alert_macros ($field7, \%macros, $pa_config, $dbh, $agent, $module, $alert);
		$field8 = subst_alert_macros ($field8, \%macros, $pa_config, $dbh, $agent, $module, $alert);
		
		# Field 1 (event text)
		my $event_text = $field1;
		
		# Field 2 (event type)
		my $event_type = $field2;
		if ($event_type eq "") {
			$event_type = "alert_fired";
		}
		
		# Field 3 (source)
		my $source = $field3;
		
		# Field 4 (agent name)
		my $agent_name = $field4;
		if($agent_name eq "") {
			$agent_name = "_agent_";
		}
		$agent_name = subst_alert_macros ($agent_name, \%macros, $pa_config, $dbh, $agent, $module);
		my $fullagent = get_agent_from_name ($dbh, $agent_name);
		if( ! $fullagent && $macros{'_agentname_'} ) {
			$fullagent = get_agent_from_name ($dbh, $macros{'_agentname_'} );
		}
		
		# Field 5 (priority)
		my $priority = $field5;
		if($priority eq '') {
			$priority = $alert->{'priority'};
		}
		
		# Field 6 (id extra);
		my $id_extra = $field6;
		
		# Field 7 (tags);
		my $tags = $field7;
		
		# Field 8 (comments);
		my $comment = $field8;

		if ((! defined($alert->{'disable_event'})) || (defined($alert->{'disable_event'}) && $alert->{'disable_event'} == 0)) {
			pandora_event(
				$pa_config,
				$event_text,
				(defined ($agent) ? $agent->{'id_grupo'} : 0),
				(defined ($fullagent) ? $fullagent->{'id_agente'} : 0),
				$priority,
				(defined($alert)
					? defined($alert->{'id_template_module'})
						? $alert->{'id_template_module'}
						: $alert->{'id'}
					: 0),
				(defined($alert) ? $alert->{'id_agent_module'} : 0),
				$event_type,
				0,
				$dbh,
				$source,
				'',
				$comment,
				$id_extra,
				$tags,
				'',
				'',
				'',
				p_encode_json($pa_config, $custom_data)
			);
			# Validate event (field1: agent name; field2: module name)
		}
	} elsif ($clean_name eq "Validate Event") {
		my $agent_id = -1;
		my $module_id = -1;
		if($field1 ne '') {
			$agent_id = get_agent_id ($dbh, $field1);
			if($field2 ne '' && $agent_id != -1) {
				$module_id = get_agent_module_id ($dbh, $field2, $agent_id);
				if($module_id != -1) {
					pandora_validate_event ($pa_config, $module_id, $dbh);
				}
			}
		}
	
	# Integria IMS Ticket
	} elsif ($clean_name eq "Integria IMS Ticket") {
		my $config_integria_enabled = pandora_get_tconfig_token ($dbh, 'integria_enabled', '');

		if (!$config_integria_enabled) {
			return;
		}

		my $config_api_path = pandora_get_tconfig_token ($dbh, 'integria_hostname', '');
		my $config_api_pass = pandora_get_tconfig_token ($dbh, 'integria_api_pass', '');
		my $config_integria_user = pandora_get_tconfig_token ($dbh, 'integria_user', '');
		my $config_integria_user_pass = pandora_get_tconfig_token ($dbh, 'integria_pass', '');
		$field1 = subst_alert_macros ($field1, \%macros, $pa_config, $dbh, $agent, $module, $alert);
		$field2 = subst_alert_macros ($field2, \%macros, $pa_config, $dbh, $agent, $module, $alert);
		$field3 = subst_alert_macros ($field3, \%macros, $pa_config, $dbh, $agent, $module, $alert);
		$field4 = subst_alert_macros ($field4, \%macros, $pa_config, $dbh, $agent, $module, $alert);
		$field5 = subst_alert_macros ($field5, \%macros, $pa_config, $dbh, $agent, $module, $alert);
		$field6 = subst_alert_macros ($field6, \%macros, $pa_config, $dbh, $agent, $module, $alert);
		$field7 = subst_alert_macros ($field7, \%macros, $pa_config, $dbh, $agent, $module, $alert);
		$field8 = subst_alert_macros ($field8, \%macros, $pa_config, $dbh, $agent, $module, $alert);
		$field9 = subst_alert_macros ($field9, \%macros, $pa_config, $dbh, $agent, $module, $alert);
		$field10 = subst_alert_macros ($field10, \%macros, $pa_config, $dbh, $agent, $module, $alert);
		$field11 = subst_alert_macros ($field11, \%macros, $pa_config, $dbh, $agent, $module, $alert);
		$field12 = subst_alert_macros ($field12, \%macros, $pa_config, $dbh, $agent, $module, $alert);
		$field13 = subst_alert_macros ($field13, \%macros, $pa_config, $dbh, $agent, $module, $alert);
		$field14 = subst_alert_macros ($field14, \%macros, $pa_config, $dbh, $agent, $module, $alert);
		$field15 = subst_alert_macros ($field15, \%macros, $pa_config, $dbh, $agent, $module, $alert);
		$field16 = subst_alert_macros ($field16, \%macros, $pa_config, $dbh, $agent, $module, $alert);
		$field17 = subst_alert_macros ($field17, \%macros, $pa_config, $dbh, $agent, $module, $alert);
		$field18 = subst_alert_macros ($field18, \%macros, $pa_config, $dbh, $agent, $module, $alert);
		$field19 = subst_alert_macros ($field19, \%macros, $pa_config, $dbh, $agent, $module, $alert);
		$field20 = subst_alert_macros ($field20, \%macros, $pa_config, $dbh, $agent, $module, $alert);

		# Field 1 (Integria IMS API path)
		my $api_path = $config_api_path . "/include/api.php";
		
		# Field 2 (Integria IMS API pass)
		my $api_pass = $config_api_pass;
		
		# Field 3 (Integria IMS user)
		my $integria_user = $config_integria_user;
		
		# Field 4 (Integria IMS user password)
		my $integria_user_pass = $config_integria_user_pass;
		
		# Field 1 (Ticket name)
		my $ticket_name = safe_output($field1);
		if ($ticket_name eq "") {
			$ticket_name = $pa_config->{'rb_product_name'} . " alert action created by API";
		}
		
		# Field 2 (Ticket group ID)
		my $ticket_group_id = $field2;
		if ($ticket_group_id eq '') {
			$ticket_group_id = 0;
		}
		
		# Field 3 (Ticket priority);
		my $ticket_priority = $field3;
		if ($ticket_priority eq '0') {
			$ticket_priority = 1;
		}

		# Field 4 (Ticket owner)
		my $ticket_owner = $field4;
		if ($ticket_owner eq '') {
			$ticket_owner = 'admin';
		}
		
		# Field 5 (Ticket type)
		my $ticket_type = $field5;
		if ($ticket_type eq '') {
			$ticket_type = 0;
		}

		# Field 6 (Ticket status)
		my $ticket_status = $field6;
		if ($ticket_status eq '0') {
			$ticket_status = 1;
		}

		# Field 7 (Ticket description);
		my $ticket_description = safe_output($field7);

		my $create_wu_on_close_recovery = 0;

		if ($alert_mode == RECOVERED_ALERT && $action->{'create_wu_integria'} == '1') {
			$create_wu_on_close_recovery = 1;
		}

		# Ticket type custom fields
		my $ticket_custom_field1 = $field8;
		my $ticket_custom_field2 = $field9;
		my $ticket_custom_field3 = $field10;
		my $ticket_custom_field4 = $field11;
		my $ticket_custom_field5 = $field12;
		my $ticket_custom_field6 = $field13;
		my $ticket_custom_field7 = $field14;
		my $ticket_custom_field8 = $field15;
		my $ticket_custom_field9 = $field16;
		my $ticket_custom_field10 = $field17;
		my $ticket_custom_field11 = $field18;
		my $ticket_custom_field12 = $field19;
		my $ticket_custom_field13 = $field20;

		pandora_create_integria_ticket($pa_config, $api_path, $api_pass, $integria_user, $integria_user_pass, $agent->{'nombre'}, $agent->{'alias'}, $agent->{'id_os'}, $agent->{'direccion'}, $agent->{'id_agente'}, $agent->{'id_grupo'}, $ticket_name, $ticket_group_id, $ticket_priority, $ticket_owner, $ticket_type, $ticket_status, $ticket_description, $create_wu_on_close_recovery, $ticket_custom_field1, $ticket_custom_field2, $ticket_custom_field3, $ticket_custom_field4, $ticket_custom_field5, $ticket_custom_field6, $ticket_custom_field7, $ticket_custom_field8, $ticket_custom_field9, $ticket_custom_field10, $ticket_custom_field11, $ticket_custom_field12, $ticket_custom_field13);

	# Generate notification
	} elsif ($clean_name eq "Generate Notification") {

		# Translate macros
		$field3 = subst_alert_macros($field3, \%macros, $pa_config, $dbh, $agent, $module, $alert);

		# If no targets ignore notification
		if (defined($field1) && defined($field2) && ($field1 ne "" || $field2 ne "")) {
			my @user_list = map {clean_blank($_)} split /,/, $field1;
			my @group_list = map {clean_blank($_)} split /,/, $field2;

			send_console_notification($pa_config, $dbh, $field3, $field4, \@user_list, \@group_list);
		} else {
			logger($pa_config, "Failed action '" . $action->{'name'} . "' for alert '". $alert->{'name'} . "' agent '" . (defined($agent) ? $agent->{'alias'} : 'N/A') . "' Empty targets. Ignored.", 3);
		}

	# Unknown
	} else {
		logger($pa_config, "Unknown action '" . $action->{'name'} . "' for alert '". $alert->{'name'} . "' agent '" . (defined ($agent) ? $agent->{'alias'} : 'N/A') . "'.", 3);
	}
	
	# Update action last execution date
	if (defined ($action->{'last_execution'}) && defined ($action->{'id_alert_templ_module_actions'})) {
		db_do ($dbh, 'UPDATE talert_template_module_actions SET last_execution = ?
 			WHERE id = ?', int(time ()), $action->{'id_alert_templ_module_actions'});
	}
}

##########################################################################
=head2 C<< send_console_notification (I<$pa_config>, I<$dbh>, I<$subject>, I<$message>, I<$user_list>, I<$group_list>) >> 

Send message (with subject) to given userlist and/ or group list.

=cut
##########################################################################
sub send_console_notification {
	my ($pa_config, $dbh, $subject, $message, $user_list, $group_list) = @_;

	my $notification = {};

	$notification->{'subject'} = safe_input($subject);
	$notification->{'mensaje'} = safe_input($message);
	$notification->{'id_source'} = get_db_value($dbh,
		'SELECT id FROM tnotification_source WHERE description = ?',
		safe_input('System status')
	);

	# Create message
	my $notification_id = db_process_insert($dbh, 'id_mensaje', 'tmensajes', $notification);
	if (!$notification_id) {
		logger($pa_config, "Cannot send notification '" . $subject . "'", 3);
	} else {
		notification_set_targets(
			$pa_config,
			$dbh,
			$notification_id,
			$user_list,
			$group_list
		);
	}
}

##########################################################################
=head2 C<< pandora_access_update (I<$pa_config>, I<$agent_id>, I<$dbh>) >> 

Update agent access table.

=cut
##########################################################################
sub pandora_access_update ($$$) {
	my ($pa_config, $agent_id, $dbh) = @_;
	
	return if ($agent_id < 0);
	
	if ($pa_config->{"agentaccess"} == 0){
		return;
	}
	db_do ($dbh, "INSERT INTO tagent_access (id_agent, utimestamp) VALUES (?, ?)", $agent_id, time ());
}

##########################################################################
=head2 C<< pandora_process_module (I<$pa_config>, I<$data>, I<$agent>, I<$module>, I<$module_type>, I<$timestamp>, I<$utimestamp>, I<$server_id>, I<$dbh>) >> 

Process Pandora module.

=cut
##########################################################################
sub pandora_process_module ($$$$$$$$$;$) {
	my ($pa_config, $data_object, $agent, $module, $module_type,
		$timestamp, $utimestamp, $server_id, $dbh, $extra_macros) = @_;
	
	logger($pa_config,
		"Processing module '" . safe_output($module->{'nombre'}) .
		"' for agent " .
		(defined ($agent) && $agent ne '' ? "'" . safe_output($agent->{'nombre'}) . "'" : 'ID ' . $module->{'id_agente'}) . ".",
		10);

	# Ensure default values.
	$module->{'min_ff_event'} = 0 unless defined($module->{'min_ff_event'});
	$module->{'ff_timeout'} = 0 unless defined($module->{'ff_timeout'});
	$module->{'module_interval'} = 0 unless defined($module->{'module_interval'});
	
	if (ref($agent) eq 'HASH') {
		if (!defined($agent->{'interval'}) && defined($agent->{'interval'})) {
			$agent->{'intervalo'} = $agent->{'interval'};
		}
	}
	
	# Get agent information
	if (! defined ($agent) || $agent eq '') {
		$agent = get_db_single_row ($dbh, 'SELECT * FROM tagente WHERE id_agente = ?', $module->{'id_agente'});
		if (! defined ($agent)) {
			logger($pa_config, "Agent ID " . $module->{'id_agente'} . " not found while processing module '" . safe_output($module->{'nombre'}) . "'.", 3);
			pandora_update_module_on_error ($pa_config, $module, $dbh);
			return;
		}
	}
	
	# Get module type
	if (! defined ($module_type) || $module_type eq '') {
		$module_type = get_db_value ($dbh, 'SELECT nombre FROM ttipo_modulo WHERE id_tipo = ?', $module->{'id_tipo_modulo'});
		if (! defined ($module_type)) {
			logger($pa_config, "Invalid module type ID " . $module->{'id_tipo_modulo'} . " module '" . $module->{'nombre'} . "' agent " . (defined ($agent) ? "'" . $agent->{'nombre'} . "'" : 'ID ' . $module->{'id_agente'}) . ".", 10);
			pandora_update_module_on_error ($pa_config, $module, $dbh);
			return;
		}
	}
	
	# Process data
	my $processed_data = process_data ($pa_config, $data_object, $agent, $module, $module_type, $utimestamp, $dbh);
	if (! defined ($processed_data)) {
		pandora_update_module_on_error ($pa_config, $module, $dbh);
		return;
	}
	
	$timestamp = strftime ("%Y-%m-%d %H:%M:%S", localtime($utimestamp)) if (! defined ($timestamp) || $timestamp eq '');
	
	# Export data
	export_module_data ($pa_config, $processed_data, $agent, $module, $module_type, $timestamp, $dbh);
	
	# Get previous status
	my $agent_status = get_db_single_row ($dbh, 'SELECT * FROM tagente_estado WHERE id_agente_modulo = ?', $module->{'id_agente_modulo'});
	if (! defined ($agent_status)) {
		logger($pa_config, "Status for agent '" . $agent->{'nombre'} . "' not found while processing module " . $module->{'nombre'} . ".", 3);
		pandora_update_module_on_error ($pa_config, $module, $dbh);
		return;
	}
	my $last_status = $agent_status->{'last_status'};
	my $status = $agent_status->{'estado'};
	my $known_status = $agent_status->{'known_status'};
	my $status_changes = $agent_status->{'status_changes'};
	my $last_data_value = $agent_status->{'datos'};
	my $last_known_status = $agent_status->{'last_known_status'};
	my $last_error = defined ($module->{'last_error'}) ? $module->{'last_error'} : $agent_status->{'last_error'};
	my $ff_start_utimestamp = $agent_status->{'ff_start_utimestamp'};
	my $mark_for_update = 0;
	
	# tagente_estado.last_try defaults to NULL, should default to '1970-01-01 00:00:00'
	$agent_status->{'last_try'} = '1970-01-01 00:00:00' unless defined ($agent_status->{'last_try'});
	$agent_status->{'datos'} = "" unless defined($agent_status->{'datos'});
	
	# Do we have to save module data?
	if ($agent_status->{'last_try'} !~ /(\d+)\-(\d+)\-(\d+) +(\d+):(\d+):(\d+)/) {
		logger($pa_config, "Invalid last try timestamp '" . $agent_status->{'last_try'} . "' for agent '" . $agent->{'nombre'} . "' not found while processing module '" . $module->{'nombre'} . "'.", 3);
		pandora_update_module_on_error ($pa_config, $module, $dbh);
		return;
	}

	my $last_try = ($1 == 0) ? 0 : strftime("%s", $6, $5, $4, $3, $2 - 1, $1 - 1900);

	my $save = ($module->{'history_data'} == 1 && ($agent_status->{'datos'} ne $processed_data || $last_try < ($utimestamp - 86400))) ? 1 : 0;
	
	# Received stale data. Save module data if needed and return.
	if ($pa_config->{'dataserver_lifo'} == 1 && $utimestamp <= $agent_status->{'utimestamp'}) {
		logger($pa_config, "Received stale data from agent " . (defined ($agent) ? "'" . $agent->{'nombre'} . "'" : 'ID ' . $module->{'id_agente'}) . ".", 10);
		
		# Save module data. Compression does not work for stale data.
		if ($module->{'history_data'} == 1) {
			save_module_data ($data_object, $module, $module_type, $utimestamp, $dbh);
		}

		return;
	}

	# Get new status
	my $new_status = get_module_status ($processed_data, $module, $module_type, $last_data_value);
	my $last_status_change = $agent_status->{'last_status_change'};


	# Escalate warning to critical if needed.
	$new_status = escalate_warning($pa_config, $agent, $module, $agent_status, $new_status, $known_status);

	# Set the last status change macro. Even if its value changes later, whe want the original value.
	$extra_macros->{'_modulelaststatuschange_'} = $last_status_change;
	
	# Calculate the current interval
	my $current_interval;
	if (defined ($module->{'cron_interval'}) && $module->{'cron_interval'} ne '' && $module->{'cron_interval'} ne '* * * * *') {
		$current_interval = cron_next_execution (
			$module->{'cron_interval'},
			$module->{'module_interval'} == 0 ? $agent->{'intervalo'} : $module->{'module_interval'}
		);
	}
	elsif ($module->{'module_interval'} == 0) {
		$current_interval = $agent->{'intervalo'};
	}
	else {
		$current_interval = $module->{'module_interval'};
	}

	# Update module status.
	my $min_ff_event = $module->{'min_ff_event'};
	my $current_utimestamp = time ();
	my $ff_timeout = $module->{'ff_timeout'};

	# Counters.
	my $ff_warning = $agent_status->{'ff_warning'};
	my $ff_critical = $agent_status->{'ff_critical'};
	my $ff_normal = $agent_status->{'ff_normal'};

	if ($module->{'each_ff'}) {
		$min_ff_event = $module->{'min_ff_event_normal'} if ($new_status == 0);
		$min_ff_event = $module->{'min_ff_event_critical'} if ($new_status == 1);
		$min_ff_event = $module->{'min_ff_event_warning'} if ($new_status == 2);
	}

	# Avoid warning if not initialized.
	$min_ff_event = 0 unless defined($min_ff_event);
	$module->{'ff_type'} = 0 unless defined($module->{'ff_type'});
	$module->{'module_ff_interval'} = 0 unless defined($module->{'module_ff_interval'});

	if ($last_known_status == $new_status) {
		# Avoid overflows
		$status_changes = $min_ff_event if ($status_changes > $min_ff_event && $module->{'ff_type'} == 0);

		$status_changes++;
		if ($module_type =~ m/async/ && $min_ff_event != 0 && $ff_timeout != 0 && ($utimestamp - $ff_start_utimestamp) > $ff_timeout) {
			# Only type ff with counters.
			$status_changes = 0 if ($module->{'ff_type'} == 0);

			$ff_start_utimestamp = $utimestamp;

			# Reset counters because expired timeout.
			$ff_normal = 0;
			$ff_critical = 0;
			$ff_warning = 0;
		}
	}
	else {
		# Only type ff with counters. 
		$status_changes = 0 if ($module->{'ff_type'} == 0);

		$ff_start_utimestamp = $utimestamp if ($module_type =~ m/async/);
	}

	if ($module->{'ff_type'} == 0) {
		# Active ff interval.
		if ($module->{'module_ff_interval'} != 0 && $status_changes < $min_ff_event) {
			$current_interval = $module->{'module_ff_interval'};
		}

		# Change status.
		if ($status_changes >= $min_ff_event && $known_status != $new_status) {
			generate_status_event ($pa_config, $processed_data, $agent, $module, $new_status, $status, $known_status, $dbh);
			$status = $new_status;

			# Update the change of status timestamp.
			$last_status_change = $utimestamp;

			# Update module status count.
			$mark_for_update = 1;

			# Safe mode execution.
			if ($agent->{'safe_mode_module'} == $module->{'id_agente_modulo'}) {
				safe_mode($pa_config, $agent, $module, $new_status, $known_status, $dbh);
			}
		} elsif ($status_changes >= $min_ff_event && $known_status == $new_status && $new_status == 1) {
			# Safe mode execution.
			if ($agent->{'safe_mode_module'} == $module->{'id_agente_modulo'}) {
				safe_mode($pa_config, $agent, $module, $new_status, $known_status, $dbh);
			}
		}
	} else {
		# Increase counters.
		$ff_critical++ if ($new_status == 1);
		$ff_warning++  if ($new_status == 2);
		$ff_normal++   if ($new_status == 0);

		# Generate event for 'going_normal' only if status is previously different from 
		# Normal.
		if ( ($new_status != $status && ($new_status == 0 && $ff_normal > $min_ff_event))
			|| ($new_status == 1 && $ff_critical > $min_ff_event)
			|| ($new_status == 2 && $ff_warning > $min_ff_event)
		) {
			# Change status generate event.
			generate_status_event ($pa_config, $processed_data, $agent, $module, $new_status, $status, $known_status, $dbh);
			$status = $new_status;

			# Update the change of status timestamp.
			$last_status_change = $utimestamp;

			# Update module status count.
			$mark_for_update = 1;

			# Safe mode execution.
			if ($agent->{'safe_mode_module'} == $module->{'id_agente_modulo'}) {
				safe_mode($pa_config, $agent, $module, $new_status, $known_status, $dbh);
			}

			# After launch an event, counters are reset.
			$ff_normal = 0;
			$ff_critical = 0;
			$ff_warning = 0;

		} else {
			if($new_status == 0 && $ff_normal > $min_ff_event) {
				# Reached normal FF but status have not changed, reset counters.
				$ff_normal = 0;
				$ff_critical = 0;
				$ff_warning = 0;
			}

			# Active ff interval
			if ($module->{'module_ff_interval'} != 0) {
				$current_interval = $module->{'module_ff_interval'};
			}
		}
	}

	# Set not-init modules to normal status even if min_ff_event is not matched the first time they receive data.
	# if critical or warning status, just pass through here and wait the time min_ff_event will be matched.
	if ($status == 4) {
		generate_status_event ($pa_config, $processed_data, $agent, $module, 0, $status, $known_status, $dbh);
		$status = 0;

		# Update the change of status timestamp.
		$last_status_change = $utimestamp;

		# Update module status count.
		$mark_for_update = 1;
	}
	# If unknown modules receive data, restore status even if min_ff_event is not matched.
	elsif ($status == 3) {
		generate_status_event ($pa_config, $processed_data, $agent, $module, $known_status, $status, $known_status, $dbh);
		$status = $known_status;

		# Update the change of status timestamp.
		$last_status_change = $utimestamp;

		# reset counters because change status.
		$ff_normal = 0;
		$ff_critical = 0;
		$ff_warning = 0;

		# Update module status count.
		$mark_for_update = 1;
	}
		
	
	# Never update tagente_estado when processing out-of-order data.
	if ($utimestamp >= $last_try) {
		db_do ($dbh, 'UPDATE tagente_estado
			SET datos = ?, estado = ?, known_status = ?, last_status = ?, last_known_status = ?,
				status_changes = ?, utimestamp = ?, timestamp = ?,
				id_agente = ?, current_interval = ?, running_by = ?,
				last_execution_try = ?, last_try = ?, last_error = ?,
				ff_start_utimestamp = ?, ff_normal = ?, ff_warning = ?, ff_critical = ?,
				last_status_change = ?, warning_count = ?
			WHERE id_agente_modulo = ?', $processed_data, $status, $status, $new_status, $new_status, $status_changes,
			$current_utimestamp, $timestamp, $module->{'id_agente'}, $current_interval, $server_id,
			$utimestamp, ($save == 1) ? $timestamp : $agent_status->{'last_try'}, $last_error, $ff_start_utimestamp,
			$ff_normal, $ff_warning, $ff_critical, $last_status_change, $agent_status->{'warning_count'}, $module->{'id_agente_modulo'});
	}

	# Save module data. Async and log4x modules are not compressed.
	if ($module_type =~ m/(async)|(log4x)/ || $save == 1) {
		save_module_data ($data_object, $module, $module_type, $utimestamp, $dbh);
	}

	# Generate alerts
	if (pandora_inhibit_alerts ($pa_config, $agent, $dbh, 0) == 0 && pandora_cps_enabled($agent, $module) == 0) {
		pandora_generate_alerts ($pa_config, $processed_data, $status, $agent, $module, $utimestamp, $dbh, $timestamp, $extra_macros, $last_data_value);
	}
	else {
		logger($pa_config, "Alerts inhibited for agent '" . $agent->{'nombre'} . "'.", 10);
	}

	# Update module status count
	if ($mark_for_update == 1) {
		pandora_mark_agent_for_module_update ($dbh, $agent->{'id_agente'});
	}
}

########################################################################
=head2 C<< pandora_planned_downtime_cron_start (I<$pa_config>, I<$dbh>) >> 

Start the planned downtime, the cron type. 

=cut
########################################################################
sub pandora_planned_downtime_cron_start($$) {
	my ($pa_config, $dbh) = @_;

	my $utimestamp = time();

	# Start pending downtimes
	my @downtimes = get_db_rows($dbh, 'SELECT *
		FROM tplanned_downtime
		WHERE type_execution = ? 
			AND executed = 0', 'cron');

	foreach my $downtime (@downtimes) {
		my $start_downtime = PandoraFMS::Tools::cron_check($downtime->{'cron_interval_from'}, $utimestamp);

		if ($start_downtime) {
			if (!defined($downtime->{'description'})) {
				$downtime->{'description'} = "N/A";
			}

			if (!defined($downtime->{'name'})) {
				$downtime->{'name'} = "N/A";
			}
				
			logger($pa_config, "Starting planned downtime '" . $downtime->{'name'} . "'.", 10);

			db_do($dbh, 'UPDATE tplanned_downtime
				SET executed = 1
				WHERE id = ?', $downtime->{'id'});
			pandora_event ($pa_config,
				"Server ".$pa_config->{'servername'}." started planned downtime: ".safe_output($downtime->{'name'}), 0, 0, 1, 0, 0, 'system', 0, $dbh);
				
			if ($downtime->{'type_downtime'} eq "quiet") {
				pandora_planned_downtime_set_quiet_elements($pa_config,
				$dbh, $downtime->{'id'});
			}
			elsif (($downtime->{'type_downtime'} eq "disable_agents")
				|| ($downtime->{'type_downtime'} eq "disable_agents_alerts")) {
				pandora_planned_downtime_set_disabled_elements($pa_config,
				$dbh, $downtime);
			}
		}
	}
}

########################################################################
=head2 C<< pandora_planned_downtime_cron_stop (I<$pa_config>, I<$dbh>) >> 

Stop the planned downtime, the cron type. 

=cut
########################################################################
sub pandora_planned_downtime_cron_stop($$) {
	my ($pa_config, $dbh) = @_;

	my $utimestamp = time();
	
	# Stop executed downtimes
	my @downtimes = get_db_rows($dbh, 'SELECT *
		FROM tplanned_downtime
		WHERE type_execution = ? 
			AND executed = 1', 'cron');

	foreach my $downtime (@downtimes) {
		my $stop_downtime = PandoraFMS::Tools::cron_check($downtime->{'cron_interval_to'}, $utimestamp);

		if ($stop_downtime) {
			if (!defined($downtime->{'description'})) {
				$downtime->{'description'} = "N/A";
			}
			
			if (!defined($downtime->{'name'})) {
				$downtime->{'name'} = "N/A";
			}
			
			logger($pa_config, "Stopping planned cron downtime '" . $downtime->{'name'} . "'.", 10);

			db_do($dbh, 'UPDATE tplanned_downtime
				SET executed = 0
				WHERE id = ?', $downtime->{'id'});
			pandora_event ($pa_config,
				"Server ".$pa_config->{'servername'}." stopped planned downtime: ".safe_output($downtime->{'name'}), 0, 0, 1, 0, 0, 'system', 0, $dbh);
			
			if ($downtime->{'type_downtime'} eq "quiet") {
				pandora_planned_downtime_unset_quiet_elements($pa_config,
					$dbh, $downtime->{'id'});
			}
			elsif (($downtime->{'type_downtime'} eq "disable_agents")
				|| ($downtime->{'type_downtime'} eq "disable_agents_alerts")) {
					pandora_planned_downtime_unset_disabled_elements($pa_config,
						$dbh, $downtime);
			}
		}
	}
}

########################################################################
=head2 C<< pandora_planned_downtime_disabled_once_stop (I<$pa_config>, I<$dbh>) >> 

Stop the planned downtime, the once type. 

=cut
########################################################################
sub pandora_planned_downtime_disabled_once_stop($$) {
	my ($pa_config, $dbh) = @_;
	my $utimestamp = time();
	
	# Stop executed downtimes (enable agents and disable_agents_alerts)
	my @downtimes = get_db_rows($dbh, 'SELECT *
		FROM tplanned_downtime
		WHERE type_downtime != ?
			AND type_execution = ?
			AND executed = 1
			AND date_to <= ?', 'quiet', 'once', $utimestamp);

	foreach my $downtime (@downtimes) {
		
		logger($pa_config, "Ending planned downtime '" . $downtime->{'name'} . "'.", 10);

		db_do($dbh, 'UPDATE tplanned_downtime
			SET executed = 0
			WHERE id = ?', $downtime->{'id'});
		pandora_event ($pa_config,
			'(Created by ' . $downtime->{'id_user'} . ') Server ' . $pa_config->{'servername'} . ' stopped planned downtime: ' . safe_output($downtime->{'name'}), 0, 0, 1, 0, 0, 'system', 0, $dbh);
		
		pandora_planned_downtime_unset_disabled_elements($pa_config,
			$dbh, $downtime);
	}
}

########################################################################
=head2 C<< pandora_planned_downtime_disabled_once_start (I<$pa_config>, I<$dbh>) >> 

Start the planned downtime, the once type. 

=cut
########################################################################
sub pandora_planned_downtime_disabled_once_start($$) {
	my ($pa_config, $dbh) = @_;
	my $utimestamp = time();
	
	# Start pending downtimes (disable agents and disable_agents_alerts)
	my @downtimes = get_db_rows($dbh, 'SELECT *
		FROM tplanned_downtime
		WHERE type_downtime != ?
			AND type_execution = ?
			AND executed = 0 AND date_from <= ?
			AND date_to >= ?', 'quiet', 'once', $utimestamp, $utimestamp);
	
	foreach my $downtime (@downtimes) {
		if (!defined($downtime->{'description'})) {
			$downtime->{'description'} = "N/A";
		}
		
		if (!defined($downtime->{'name'})) {
			$downtime->{'name'} = "N/A";
		}
		
		logger($pa_config, "[PLANNED_DOWNTIME] " .
			"Starting planned downtime '" . $downtime->{'name'} . "'.", 10);
		
		logger($pa_config, "[PLANNED_DOWNTIME] " .
			"Starting planned downtime ID " . $downtime->{'id'} . ".", 10);
		
		db_do($dbh, 'UPDATE tplanned_downtime
			SET executed = 1
			WHERE id = ?', $downtime->{'id'});
		pandora_event ($pa_config,
			"(Created by " . $downtime->{'id_user'} . ") Server ".$pa_config->{'servername'}." started planned downtime: ".safe_output($downtime->{'name'}), 0, 0, 1, 0, 0, 'system', 0, $dbh);
		
		pandora_planned_downtime_set_disabled_elements($pa_config,
			$dbh, $downtime);
	}
}

########################################################################
=head2 C<< pandora_planned_downtime_set_disabled_elements (I<$pa_config>, I<$dbh>, <$id_downtime>) >> 

Start the planned downtime, the once type. 

=cut
########################################################################
sub pandora_planned_downtime_set_disabled_elements($$$) {
	my ($pa_config, $dbh, $downtime) = @_;
	
	my $only_alerts = 0;
		
	if ($downtime->{'only_alerts'} == 0) {
		if ($downtime->{'type_downtime'} eq 'disable_agents_alerts') {
			$only_alerts = 1;
		}
	}
		
	if ($only_alerts == 0) {
		if ($downtime->{'type_downtime'} eq 'disable_agent_modules') {
			db_do($dbh,'UPDATE tagente_modulo tam, tagente ta, tplanned_downtime_modules tpdm
				SET tam.disabled = 1, ta.update_module_count = 1
				WHERE tpdm.id_agent_module = tam.id_agente_modulo AND
				ta.id_agente = tam.id_agente AND
				tpdm.id_downtime = ?', $downtime->{'id'});
		} else {
			db_do($dbh,'UPDATE tplanned_downtime_agents tp, tagente ta
				SET tp.manually_disabled = ta.disabled
				WHERE tp.id_agent = ta.id_agente AND tp.id_downtime = ?',$downtime->{'id'});
		
			db_do($dbh,'UPDATE tagente ta, tplanned_downtime_agents tpa
				SET ta.disabled = 1, ta.update_module_count = 1
				WHERE tpa.id_agent = ta.id_agente AND
				tpa.id_downtime = ?',$downtime->{'id'});
		}
	} else {
		my @downtime_agents = get_db_rows($dbh, 'SELECT *
			FROM tplanned_downtime_agents
			WHERE id_downtime = ' . $downtime->{'id'});
			
		foreach my $downtime_agent (@downtime_agents) {
			db_do ($dbh, 'UPDATE talert_template_modules tat, tagente_modulo tam
				SET tat.disabled = 1
				WHERE tat.id_agent_module = tam.id_agente_modulo 
				AND tam.id_agente = ?', $downtime_agent->{'id_agent'});
		}
	}
}

########################################################################
=head2 C<< pandora_planned_downtime_set_quiet_elements (I<$pa_config>, I<$dbh>, <$id_downtime>) >> 

Start the planned downtime, the once type. 

=cut
########################################################################
sub pandora_planned_downtime_unset_disabled_elements($$$) {
	my ($pa_config, $dbh, $downtime) = @_;
	
	my $only_alerts = 0;
		
	if ($downtime->{'only_alerts'} == 0) {
		if ($downtime->{'type_downtime'} eq 'disable_agents_alerts') {
			$only_alerts = 1;
		}
	}

	if ($only_alerts == 0) {
		if ($downtime->{'type_downtime'} eq 'disable_agent_modules') {
			db_do($dbh,'UPDATE tagente_modulo tam, tagente ta, tplanned_downtime_modules tpdm
				SET tam.disabled = 0, ta.update_module_count = 1
				WHERE tpdm.id_agent_module = tam.id_agente_modulo AND
				ta.id_agente = tam.id_agente AND
				tpdm.id_downtime = ?', $downtime->{'id'});
		} else {
			db_do($dbh,'UPDATE tagente ta, tplanned_downtime_agents tpa
				set ta.disabled = 0, ta.update_module_count = 1
				WHERE tpa.id_agent = ta.id_agente AND
				tpa.manually_disabled = 0 AND tpa.id_downtime = ?',$downtime->{'id'});
		}
	} else {
		my @downtime_agents = get_db_rows($dbh, 'SELECT *
			FROM tplanned_downtime_agents
			WHERE id_downtime = ' . $downtime->{'id'});
			
		foreach my $downtime_agent (@downtime_agents) {
			db_do ($dbh, 'UPDATE talert_template_modules tat, tagente_modulo tam
				SET tat.disabled = 0
				WHERE tat.id_agent_module = tam.id_agente_modulo 
				AND tam.id_agente = ?', $downtime_agent->{'id_agent'});
		}
	}
}

########################################################################
=head2 C<< pandora_planned_downtime_set_quiet_elements (I<$pa_config>, I<$dbh>, <$id_downtime>) >> 

Start the planned downtime, the once type. 

=cut
########################################################################
sub pandora_planned_downtime_set_quiet_elements($$$) {
	my ($pa_config, $dbh, $downtime_id) = @_;
	
	my @downtime_agents = get_db_rows($dbh, 'SELECT *
		FROM tplanned_downtime_agents
		WHERE id_downtime = ' . $downtime_id);
	
	foreach my $downtime_agent (@downtime_agents) {
		if ($downtime_agent->{'all_modules'}) {
			db_do ($dbh, 'UPDATE tagente
				SET quiet = 1
				WHERE id_agente = ?', $downtime_agent->{'id_agent'});
		}
		else {
			my @downtime_modules = get_db_rows($dbh, 'SELECT *
				FROM tplanned_downtime_modules
				WHERE id_agent = ' . $downtime_agent->{'id_agent'} . '
					AND id_downtime = ' . $downtime_id);
			
			foreach my $downtime_module (@downtime_modules) {
				db_do ($dbh, 'UPDATE tagente_modulo
					SET quiet = 1
					WHERE id_agente_modulo = ?',
					$downtime_module->{'id_agent_module'});
			}
		}
	}
}

########################################################################
=head2 C<< pandora_planned_downtime_unset_quiet_elements (I<$pa_config>, I<$dbh>, <$id_downtime>) >> 

Start the planned downtime, the once type. 

=cut
########################################################################
sub pandora_planned_downtime_unset_quiet_elements($$$) {
	my ($pa_config, $dbh, $downtime_id) = @_;
	
	my @downtime_agents = get_db_rows($dbh, 'SELECT *
		FROM tplanned_downtime_agents
		WHERE id_downtime = ' . $downtime_id);
	
	foreach my $downtime_agent (@downtime_agents) {
		if ($downtime_agent->{'all_modules'}) {
			db_do ($dbh, 'UPDATE tagente
				SET quiet = 0
				WHERE id_agente = ?', $downtime_agent->{'id_agent'});
		}
		else {
			my @downtime_modules = get_db_rows($dbh, 'SELECT *
				FROM tplanned_downtime_modules
				WHERE id_agent = ' . $downtime_agent->{'id_agent'} . '
					AND id_downtime = ' . $downtime_id);
			
			foreach my $downtime_module (@downtime_modules) {
				db_do ($dbh, 'UPDATE tagente_modulo
					SET quiet = 0
					WHERE id_agente_modulo = ?',
					$downtime_module->{'id_agent_module'});
			}
		}
	}
}

########################################################################
=head2 C<< pandora_planned_downtime_quiet_once_stop (I<$pa_config>, I<$dbh>) >> 

Stop the planned downtime, the once type. 

=cut
########################################################################
sub pandora_planned_downtime_quiet_once_stop($$) {
	my ($pa_config, $dbh) = @_;
	my $utimestamp = time();
	
	# Stop executed downtimes
	my @downtimes = get_db_rows($dbh, 'SELECT *
		FROM tplanned_downtime
		WHERE type_downtime = ?
			AND type_execution = ?
			AND executed = 1 AND date_to <= ?', 'quiet', 'once', $utimestamp);

	foreach my $downtime (@downtimes) {
		if (!defined($downtime->{'description'})) {
			$downtime->{'description'} = "N/A";
		}
		
		if (!defined($downtime->{'name'})) {
			$downtime->{'name'} = "N/A";
		}
		
		logger($pa_config, "[PLANNED_DOWNTIME] " .
			"Starting planned downtime '" . $downtime->{'name'} . "'.", 10);
		db_do($dbh, 'UPDATE tplanned_downtime
			SET executed = 0
			WHERE id = ?', $downtime->{'id'});
		pandora_event ($pa_config,
			"(Created by " . $downtime->{'id_user'} . ") Server ".$pa_config->{'servername'}." stopped planned downtime: ".safe_output($downtime->{'name'}), 0, 0, 1, 0, 0, 'system', 0, $dbh);
		
		pandora_planned_downtime_unset_quiet_elements($pa_config,
			$dbh, $downtime->{'id'});
	}
}

########################################################################
=head2 C<< pandora_planned_downtime_quiet_once_start (I<$pa_config>, I<$dbh>) >> 

Start the planned downtime, the once type. 

=cut
########################################################################
sub pandora_planned_downtime_quiet_once_start($$) {
	my ($pa_config, $dbh) = @_;
	my $utimestamp = time();
	
	# Start pending downtimes
	my @downtimes = get_db_rows($dbh, 'SELECT *
		FROM tplanned_downtime
		WHERE type_downtime = ?
			AND type_execution = ?
			AND executed = 0 AND date_from <= ?
			AND date_to >= ?', 'quiet', 'once', $utimestamp, $utimestamp);
	
	foreach my $downtime (@downtimes) {
		if (!defined($downtime->{'description'})) {
			$downtime->{'description'} = "N/A";
		}
		
		if (!defined($downtime->{'name'})) {
			$downtime->{'name'} = "N/A";
		}
		
		logger($pa_config, "[PLANNED_DOWNTIME] " .
			"Starting planned downtime '" . $downtime->{'name'} . "'.", 10);
		
		db_do($dbh, 'UPDATE tplanned_downtime
			SET executed = 1
			WHERE id = ?', $downtime->{'id'});
		print"pandora_planned_downtime_quiet_once_start\n";
		pandora_event ($pa_config,
			"(Created by " . $downtime->{'id_user'} . ") Server ".$pa_config->{'servername'}." started planned downtime: ".safe_output($downtime->{'name'}), 0, 0, 1, 0, 0, 'system', 0, $dbh);
		
		pandora_planned_downtime_set_quiet_elements($pa_config,
			$dbh, $downtime->{'id'});
	}
}

########################################################################
=head2 C<< pandora_planned_downtime_monthly_start (I<$pa_config>, I<$dbh>) >> 

Start the planned downtime, the monthly type. 

=cut
########################################################################
sub pandora_planned_downtime_monthly_start($$) {
	my ($pa_config, $dbh) = @_;
	
	my @var_localtime = localtime(time);
	my $year = $var_localtime[5]  + 1900;
	my $month = $var_localtime[4];
	
	my $number_day_month = $var_localtime[3];
	
	my $number_last_day_month = month_have_days($month, $year);
	
	my $time = sprintf("%02d:%02d:%02d", $var_localtime[2], $var_localtime[1], $var_localtime[0]);
	
	# Start pending downtimes
	my @downtimes = get_db_rows($dbh, 'SELECT *
		FROM tplanned_downtime
		WHERE type_periodicity = ?
			AND executed = 0
			AND type_execution <> ' . $RDBMS_QUOTE_STRING . 'once' . $RDBMS_QUOTE_STRING . '
			AND type_execution <> ' . $RDBMS_QUOTE_STRING . 'cron' . $RDBMS_QUOTE_STRING . '
			AND ((periodically_day_from = ? AND periodically_time_from <= ?) OR (periodically_day_from < ?))
			AND ((periodically_day_to = ? AND periodically_time_to >= ?) OR (periodically_day_to > ?))',
			'monthly',
			$number_day_month, $time, $number_day_month,
			$number_day_month, $time, $number_day_month);
	
	foreach my $downtime (@downtimes) {	
		if (!defined($downtime->{'description'})) {
			$downtime->{'description'} = "N/A";
		}
		
		if (!defined($downtime->{'name'})) {
			$downtime->{'name'} = "N/A";
		}
		
		logger($pa_config, "Starting planned monthly downtime '" . $downtime->{'name'} . "'.", 10);
		
		db_do($dbh, 'UPDATE tplanned_downtime
					SET executed = 1
					WHERE id = ?', $downtime->{'id'});
		print"pandora_planned_downtime_monthly_start\n";
		pandora_event ($pa_config,
			"Server ".$pa_config->{'servername'}." started planned downtime: ".safe_output($downtime->{'name'}), 0, 0, 1, 0, 0, 'system', 0, $dbh);
		
		
		if ($downtime->{'type_downtime'} eq "quiet") {
			pandora_planned_downtime_set_quiet_elements($pa_config, $dbh, $downtime->{'id'});
		}
		elsif (($downtime->{'type_downtime'} eq "disable_agents")
			|| ($downtime->{'type_downtime'} eq "disable_agents_alerts")) {
				
			pandora_planned_downtime_set_disabled_elements($pa_config, $dbh, $downtime);
		}
	}
}


########################################################################
=head2 C<< pandora_planned_downtime_monthly_stop (I<$pa_config>, I<$dbh>) >> 

Stop the planned downtime, the monthly type. 

=cut
########################################################################
sub pandora_planned_downtime_monthly_stop($$) {
	my ($pa_config, $dbh) = @_;
	
	my @var_localtime = localtime(time);
	my $year = $var_localtime[5]  + 1900;
	my $month = $var_localtime[4];
	
	my $number_day_month = $var_localtime[3];
	
	my $number_last_day_month = month_have_days($month, $year);
	
	my $time = sprintf("%02d:%02d:%02d", $var_localtime[2], $var_localtime[1], $var_localtime[0]);
	
	#With this stop the planned downtime for 31 (or 30) day in months
	#  with less days.
	#For to avoid the problems with february
	if (($number_last_day_month == 28) &&
		($number_day_month >= 28)) {
		$number_day_month = 31;
	}
	
	#For to avoid the problems with months with 30 days
	if (($number_last_day_month == 30) &&
		($number_day_month >= 30)) {
		$number_day_month = 31;
	}
	
	# Stop executed downtimes
	my @downtimes = get_db_rows($dbh, 'SELECT *
		FROM tplanned_downtime
		WHERE type_periodicity = ?
			AND executed = 1
			AND type_execution <> ?
			AND type_execution <> ?
			AND (((periodically_day_from = ? AND periodically_time_from > ?) OR (periodically_day_from > ?))
				OR ((periodically_day_to = ? AND periodically_time_to < ?) OR (periodically_day_to < ?)))',
			'monthly', 'once', 'cron',
			$number_day_month, $time, $number_day_month,
			$number_day_month, $time, $number_day_month);

	foreach my $downtime (@downtimes) {
		if (!defined($downtime->{'description'})) {
			$downtime->{'description'} = "N/A";
		}
		
		if (!defined($downtime->{'name'})) {
			$downtime->{'name'} = "N/A";
		}
		
		logger($pa_config, "Stopping planned monthly downtime '" . $downtime->{'name'} . "'.", 10);
		
		db_do($dbh, 'UPDATE tplanned_downtime
					SET executed = 0
					WHERE id = ?', $downtime->{'id'});
		print"pandora_planned_downtime_monthly_stop\n";
		pandora_event ($pa_config,
			"Server ".$pa_config->{'servername'}." stopped planned downtime: ".safe_output($downtime->{'name'}), 0, 0, 1, 0, 0, 'system', 0, $dbh);
		
		if ($downtime->{'type_downtime'} eq "quiet") {
			pandora_planned_downtime_unset_quiet_elements($pa_config,
				$dbh, $downtime->{'id'});
		}
		elsif (($downtime->{'type_downtime'} eq "disable_agents")
			|| ($downtime->{'type_downtime'} eq "disable_agents_alerts")) {
				
			pandora_planned_downtime_unset_disabled_elements($pa_config,
				$dbh, $downtime);
		}
	}
}

########################################################################
=head2 C<< pandora_planned_downtime_weekly_start (I<$pa_config>, I<$dbh>) >> 

Start the planned downtime, the weekly type. 

=cut
########################################################################
sub pandora_planned_downtime_weekly_start($$) {
	my ($pa_config, $dbh) = @_;
	
	my @var_localtime = localtime(time);
	
	my $number_day_week = $var_localtime[6];
	
	my $time = sprintf("%02d:%02d:%02d", $var_localtime[2], $var_localtime[1], $var_localtime[0]);
	
	my $found = 0;
	
	# Start pending downtimes
	my @downtimes = get_db_rows($dbh, 'SELECT *
		FROM tplanned_downtime
		WHERE type_periodicity = ? 
			AND type_execution <> ?
			AND type_execution <> ?
			AND executed = 0', 'weekly', 'once', 'cron');
	
	foreach my $downtime (@downtimes) {
		my $across_date = $downtime->{'periodically_time_from'} gt $downtime->{'periodically_time_to'} ? 1 : 0 ;
		$found = 0;
		
		$number_day_week = $var_localtime[6];
		if ($across_date && ($time lt $downtime->{'periodically_time_to'})) {
			$number_day_week--;
			$number_day_week = 6 if ($number_day_week == -1);
		}
		
		if (($number_day_week == 1) &&
			($downtime->{'monday'})) {
				$found = 1;
		}
		if (($number_day_week == 2) &&
			($downtime->{'tuesday'})) {
				$found = 1;
		}
		if (($number_day_week == 3) &&
			($downtime->{'wednesday'})) {
				$found = 1;
		}
		if (($number_day_week == 4) &&
			($downtime->{'thursday'})) {
				$found = 1;
		}
		if (($number_day_week == 5) &&
			($downtime->{'friday'})) {
				$found = 1;
		}
		if (($number_day_week == 6) &&
			($downtime->{'saturday'})) {
				$found = 1;
		}
		if (($number_day_week == 0) &&
			($downtime->{'sunday'})) {
				$found = 1;
		}
		
		my $start_downtime = 0;
		if ($found) {
			$start_downtime = 1 if (($across_date == 0)
				&& ((($time gt $downtime->{'periodically_time_from'})
				|| ($time eq $downtime->{'periodically_time_from'}))
				&& (($time lt $downtime->{'periodically_time_to'})
				|| ($time eq $downtime->{'periodically_time_to'}))));
				
			$start_downtime = 1 if (($across_date == 1)
				&& ((($time gt $downtime->{'periodically_time_from'})
				|| ($time eq $downtime->{'periodically_time_from'}))
				|| (($time lt $downtime->{'periodically_time_to'})
				|| ($time eq $downtime->{'periodically_time_to'}))));
		}

		if ($start_downtime) {
			if (!defined($downtime->{'description'})) {
				$downtime->{'description'} = "N/A";
			}

			if (!defined($downtime->{'name'})) {
				$downtime->{'name'} = "N/A";
			}
				
			logger($pa_config, "Starting planned weekly downtime '" . $downtime->{'name'} . "'.", 10);

			db_do($dbh, 'UPDATE tplanned_downtime
				SET executed = 1
				WHERE id = ?', $downtime->{'id'});
			pandora_event ($pa_config,
				"Server ".$pa_config->{'servername'}." started planned downtime: ".safe_output($downtime->{'name'}), 0, 0, 1, 0, 0, 'system', 0, $dbh);
				
			if ($downtime->{'type_downtime'} eq "quiet") {
				pandora_planned_downtime_set_quiet_elements($pa_config,
				$dbh, $downtime->{'id'});
			}
			elsif (($downtime->{'type_downtime'} eq "disable_agents")
				|| ($downtime->{'type_downtime'} eq "disable_agents_alerts")) {
				pandora_planned_downtime_set_disabled_elements($pa_config,
				$dbh, $downtime);
			}
		}
	}
}

########################################################################
=head2 C<< pandora_planned_downtime_weekly_stop (I<$pa_config>, I<$dbh>) >> 

Stop the planned downtime, the weekly type. 

=cut
########################################################################
sub pandora_planned_downtime_weekly_stop($$) {
	my ($pa_config, $dbh) = @_;
	
	my @var_localtime = localtime(time);
	
	my $number_day_week = $var_localtime[6];
	
	my $time = sprintf("%02d:%02d:%02d", $var_localtime[2], $var_localtime[1], $var_localtime[0]);
	
	my $found = 0;
	my $stop_downtime = 0;
	
	# Stop executed downtimes
	my @downtimes = get_db_rows($dbh, 'SELECT *
		FROM tplanned_downtime
		WHERE type_periodicity = ?
			AND type_execution <> ?
			AND type_execution <> ?
			AND executed = 1', 'weekly', 'once', 'cron');

	foreach my $downtime (@downtimes) {
		my $across_date = $downtime->{'periodically_time_from'} gt $downtime->{'periodically_time_to'} ? 1 : 0;

		$found = 0;
		$number_day_week = $var_localtime[6];
		if ($across_date && ($time lt $downtime->{'periodically_time_from'})) {
			$number_day_week--;
			$number_day_week = 6 if ($number_day_week == -1);
		}

		if (($number_day_week == 1) &&
			($downtime->{'monday'})) {
				$found = 1;
		}
		if (($number_day_week == 2) &&
			($downtime->{'tuesday'})) {
				$found = 1;
		}
		if (($number_day_week == 3) &&
			($downtime->{'wednesday'})) {
				$found = 1;
		}
		if (($number_day_week == 4) &&
			($downtime->{'thursday'})) {
				$found = 1;
		}
		if (($number_day_week == 5) &&
			($downtime->{'friday'})) {
				$found = 1;
		}
		if (($number_day_week == 6) &&
			($downtime->{'saturday'})) {
				$found = 1;
		}
		if (($number_day_week == 0) &&
			($downtime->{'sunday'})) {
				$found = 1;
		}
		
		$stop_downtime = 0;
		if ($found) {
			$stop_downtime = 1 if (($across_date == 0)
				&& ((($time lt $downtime->{'periodically_time_from'})
				|| ($time eq $downtime->{'periodically_time_from'}))
				|| (($time gt $downtime->{'periodically_time_to'})
				|| ($time eq $downtime->{'periodically_time_to'}))));

			$stop_downtime = 1 if (($across_date == 1)
				&& ((($time lt $downtime->{'periodically_time_from'})
				|| ($time eq $downtime->{'periodically_time_from'}))
				&& (($time gt $downtime->{'periodically_time_to'})
				|| ($time eq $downtime->{'periodically_time_to'}))));

		}
		else {
			$stop_downtime = 1;
		}

		if ($stop_downtime) {
			if (!defined($downtime->{'description'})) {
				$downtime->{'description'} = "N/A";
			}
			
			if (!defined($downtime->{'name'})) {
				$downtime->{'name'} = "N/A";
			}
			
			logger($pa_config, "Stopping planned weekly downtime '" . $downtime->{'name'} . "'.", 10);
			
			db_do($dbh, 'UPDATE tplanned_downtime
				SET executed = 0
				WHERE id = ?', $downtime->{'id'});
			pandora_event ($pa_config,
				"Server ".$pa_config->{'servername'}." stopped planned downtime: ".safe_output($downtime->{'name'}), 0, 0, 1, 0, 0, 'system', 0, $dbh);
			
			if ($downtime->{'type_downtime'} eq "quiet") {
				pandora_planned_downtime_unset_quiet_elements($pa_config,
					$dbh, $downtime->{'id'});
			}
			elsif (($downtime->{'type_downtime'} eq "disable_agents")
				|| ($downtime->{'type_downtime'} eq "disable_agents_alerts")) {
					pandora_planned_downtime_unset_disabled_elements($pa_config,
						$dbh, $downtime);
			}
		}
	}
}

########################################################################
=head2 C<< pandora_planned_downtime (I<$pa_config>, I<$dbh>) >> 

Update planned downtimes.

=cut
########################################################################
sub pandora_planned_downtime ($$) {
	my ($pa_config, $dbh) = @_;
	
	pandora_planned_downtime_disabled_once_stop($pa_config, $dbh);
	pandora_planned_downtime_disabled_once_start($pa_config, $dbh);
	
	pandora_planned_downtime_quiet_once_stop($pa_config, $dbh);
	pandora_planned_downtime_quiet_once_start($pa_config, $dbh);
	
	pandora_planned_downtime_monthly_stop($pa_config, $dbh);
	pandora_planned_downtime_monthly_start($pa_config, $dbh);
	
	pandora_planned_downtime_weekly_stop($pa_config, $dbh);
	pandora_planned_downtime_weekly_start($pa_config, $dbh);

	pandora_planned_downtime_cron_start($pa_config, $dbh);
	pandora_planned_downtime_cron_stop($pa_config, $dbh);
}

########################################################################
=head2 C<< pandora_reset_server (I<$pa_config>, I<$dbh>) >> 

Reset the status of all server types for the current server.

=cut
########################################################################
sub pandora_reset_server ($$) {
	my ($pa_config, $dbh) = @_;
	
	db_do ($dbh, 'UPDATE tserver
		SET status = 0, threads = 0, queued_modules = 0
		WHERE BINARY name = ?', $pa_config->{'servername'});
}

##########################################################################
=head2 C<< pandora_update_server (I<$pa_config>, I<$dbh>, I<$server_name>, I<$server_id>, I<$status>, I<$server_type>, I<$num_threads>, I<$queue_size>) >> 

Update server status: 
 0 dataserver
 1 network server
 2 snmp console, 
 3 recon
 4 plugin
 5 prediction
 6 wmi.

=cut
##########################################################################
sub pandora_update_server ($$$$$$;$$$$) {
	my ($pa_config, $dbh, $server_name, $server_id, $status,
		$server_type, $num_threads, $queue_size, $version, $keepalive) = @_;
	
	$num_threads = 0 unless defined ($num_threads);
	$queue_size = 0 unless defined ($queue_size);
	$keepalive = $pa_config->{'keepalive'} unless defined ($keepalive);

	my $timestamp = strftime ("%Y-%m-%d %H:%M:%S", localtime());
	$version = $pa_config->{'version'} . ' (P) ' . $pa_config->{'build'} unless defined($version);
	
	my $master = ($server_type == SATELLITESERVER) ? 0 : $pa_config->{'pandora_master'};
	
	# First run
	if ($server_id == 0) { 
		
		# Create an entry in tserver if needed
		my $server = get_db_single_row ($dbh, 'SELECT id_server FROM tserver WHERE BINARY name = ? AND server_type = ?', $server_name, $server_type);
		if (! defined ($server)) {
			$server_id = db_insert ($dbh, 'id_server', 'INSERT INTO tserver (name, server_type, description, version, threads, queued_modules, server_keepalive)
						VALUES (?, ?, ?, ?, ?, ?, ?)', $server_name, $server_type,
						'Autocreated at startup', $version, $num_threads, $queue_size, $keepalive);
		
			$server = get_db_single_row ($dbh, 'SELECT status FROM tserver WHERE id_server = ?', $server_id);
			if (! defined ($server)) {
				logger($pa_config, "Server '" . $pa_config->{'servername'} . "' not found.", 3);
				return;
			}
		} else {
			$server_id = $server->{'id_server'};
		}

		db_do ($dbh, 'UPDATE tserver SET status = ?, keepalive = ?, master = ?, laststart = ?, version = ?, threads = ?, queued_modules = ?, server_keepalive = ?
				WHERE id_server = ?',
				1, $timestamp, $master, $timestamp, $version, $num_threads, $queue_size, $keepalive, $server_id);
		return;
	}
	
	db_do ($dbh, 'UPDATE tserver SET status = ?, keepalive = ?, master = ?, version = ?, threads = ?, queued_modules = ?, server_keepalive = ?
			WHERE id_server = ?', $status, $timestamp, $master, $version, $num_threads, $queue_size, $keepalive, $server_id);
}

##########################################################################
=head2 C<< pandora_update_agent (I<$pa_config>, I<$agent_timestamp>, I<$agent_id>, I<$os_version>, I<$agent_version>, I<$agent_interval>, I<$dbh>, [I<$timezone_offset>], [I<$longitude>], [I<$latitude>], [I<$altitude>], [I<$position_description>], [I<$parent_agent_name>]) >>

Update last contact, timezone fields in B<tagente> and current position (this
can affect B<tgis_data_status> and B<tgis_data_history>). If the I<$parent_agent_id> is 
defined also the parent is updated.

=cut
##########################################################################
sub pandora_update_agent ($$$$$$$;$$$) {
	my ($pa_config, $agent_timestamp, $agent_id, $os_version,
		$agent_version, $agent_interval, $dbh, $timezone_offset,
		$parent_agent_id, $satellite_server_id) = @_;
	
	# No access update for data without interval.
	# Single modules from network server, for example. This could be very Heavy for Pandora FMS
	if ($agent_interval != -1){
		pandora_access_update ($pa_config, $agent_id, $dbh);
	} else {
		
		# Do not update the agent interval
		$agent_interval = undef;
	}
	
	# Update tagente
	my $timestamp = strftime ("%Y-%m-%d %H:%M:%S", localtime());
	my ($set, $values) = db_update_get_values ({'agent_version' => $agent_version,
	                                         'intervalo' => $agent_interval,
	                                         'ultimo_contacto_remoto' => $agent_timestamp,
	                                         'ultimo_contacto' => $timestamp,
	                                         'os_version' => $os_version,
	                                         'timezone_offset' => $timezone_offset,
	                                         'id_parent' => $parent_agent_id,
	                                         'satellite_server' => $satellite_server_id
	                                        });
	
	db_do ($dbh, "UPDATE tagente SET $set WHERE id_agente = ?", @{$values}, $agent_id);
}


##########################################################################
=head2 C<< pandora_mark_transactional_agent (I<$id_agente>) >>

Set an agent as transactional agent

=cut
##########################################################################
sub pandora_mark_transactional_agent($$) {
	my ($dbh, $id_agente) = @_;

	if ( (!(defined($id_agente))) || (!(defined($dbh))) ) {
		return;
	}

	db_do ($dbh, "UPDATE tagente SET transactional_agent=1 WHERE id_agente = ?", $id_agente);
}


##########################################################################
=head2 C<< pandora_update_gis_data (I<$pa_config>, I<$dbh>, I<$agent_id>, I<$longitude>, I<$latitude>, I<$altitude>) >>

Update agent GIS information.

=cut
##########################################################################
sub pandora_update_gis_data ($$$$$$$$$) {
	my ($pa_config, $dbh, $agent_id, $agent_name, $longitude, $latitude, $altitude, $position_description, $timestamp) = @_;

	# Check for valid longitude and latitude
	if (!defined($longitude) || $longitude !~ /[-+]?[0-9,11,12]/ ||
	    !defined($latitude) || $latitude !~ /[-+]?[0-9,11,12]/) {
		return;
	}

	# Altitude is optional
	if (!defined($altitude) || $altitude !~ /[-+]?[0-9,11,12]/) {
		$altitude = '';
	}

	logger($pa_config, "Updating GIS data for agent $agent_name (long: $longitude lat: $latitude alt: $altitude)", 10);
	
	# Get position description
	if ((!defined($position_description))) {

		# This code gets description (Reverse Geocoding) from a current GPS coordinates using Google maps API
		# This requires a connection to internet and could be very slow and have a huge impact in performance.
		# Other methods for reverse geocoding are OpenStreetmaps, in nternet or in a local server

		if ($pa_config->{'google_maps_description'}){
			my $content = get ('http://maps.google.com/maps/geo?q='.$latitude.','.$longitude.'&output=csv&sensor=false');
			my @address = split (/\"/,$content);
			$position_description = $address[1];
		}
		elsif ($pa_config->{'openstreetmaps_description'}){
			# Sample Query: http://nominatim.openstreetmap.org/reverse?format=csv&lat=40.43197&lon=-3.6993818&zoom=18&addressdetails=1&email=info@pandorafms.org
			# Email address is sent by courtesy to OpenStreetmaps people. 
			# I read the API :-), thanks guys for your work.
			# Change here URL to make request to a local openstreetmap server
			my $content = get ('http://nominatim.openstreetmap.org/reverse?format=csv&lat='.$latitude.'&lon='.$longitude.'&zoom=18&addressdetails=1&email=info@pandorafms.org');

			if ((defined($content)) && ($content ne "")){ 
			
				# Yep, I need to parse the XML output.
				my $xs1 = XML::Simple->new();
				my $doc = $xs1->XMLin($content);
				$position_description = safe_input ($doc->{result}{content});
            } else {
				$position_description = "";
            }

		}

        if (!defined($position_description)){
            $position_description = "";
        }

		logger($pa_config, "Getting GIS Data=longitude=$longitude latitude=$latitude altitude=$altitude position_description=$position_description", 10);
	}
	
	# Get the last position to see if it has moved.
	my $last_agent_position= get_db_single_row ($dbh, 'SELECT * FROM tgis_data_status WHERE tagente_id_agente = ?', $agent_id);
	if(defined($last_agent_position)) {
			
		logger($pa_config, "Old Agent data: current_longitude=". $last_agent_position->{'current_longitude'}. " current_latitude=".$last_agent_position->{'current_latitude'}. " current_altitude=". $last_agent_position->{'current_altitude'}. " ID: $agent_id ", 10);
			
		# If the agent has moved outside the range stablised as location error
		if (distance_moved($pa_config, $last_agent_position->{'stored_longitude'}, $last_agent_position->{'stored_latitude'}, $last_agent_position->{'stored_altitude'}, $longitude, $latitude, $altitude) > $pa_config->{'location_error'}) {

			#Archive the old position and save new one as status
			archive_agent_position($pa_config, $last_agent_position->{'start_timestamp'}, $timestamp,$last_agent_position->{'stored_longitude'}, $last_agent_position->{'stored_latitude'}, $last_agent_position->{'stored_altitude'},$last_agent_position->{'description'}, $last_agent_position->{'number_of_packages'},$agent_id, $dbh);
				
			$altitude = 0 if (!defined($altitude));

			# Save the agent position in the tgis_data_status table
			update_agent_position($pa_config, $longitude, $latitude, $altitude, $agent_id, $dbh, $longitude, $latitude, $altitude, $timestamp, $position_description);
		}
		# The agent has not moved enougth so just update the status table
		else { 
			update_agent_position ($pa_config, $longitude, $latitude, $altitude, $agent_id, $dbh);
		}
	}
	else {
		logger($pa_config, "There was not previous positional data, storing first positioal status", 10);
		save_agent_position($pa_config, $longitude, $latitude, $altitude, $agent_id, $dbh, $timestamp, $position_description);
	}
}

##########################################################################
=head2 C<< pandora_create_template_module(I<$pa_config>, I<$dbh>, I<$id_agent_module>, I<$id_alert_template>, I<$id_policy_alerts>, I<$disabled>, I<$standby>) >>

Create a template module.

=cut
########################################################################
sub pandora_create_template_module ($$$$;$$$) {
	my ($pa_config, $dbh, $id_agent_module, $id_alert_template, $id_policy_alerts, $disabled, $standby) = @_;
	
	$id_policy_alerts = 0 unless defined $id_policy_alerts;
	$disabled = 0 unless defined $disabled;
	$standby = 0 unless defined $standby;
	
	my $module_name = get_module_name($dbh, $id_agent_module);
	
	return db_insert ($dbh,
		'id',
		"INSERT INTO talert_template_modules(id_agent_module,
		                                     id_alert_template,
		                                     id_policy_alerts,
		                                     disabled,
		                                     standby,
		                                     last_reference)
		VALUES (?, ?, ?, ?, ?, ?)",
		$id_agent_module, $id_alert_template, $id_policy_alerts, $disabled, $standby, time);
}

########################################################################
=head2 C<< pandora_update_template_module(I<$pa_config>, I<$dbh>, I<$id_alert>, I<$id_policy_alerts>, I<$disabled>, I<$standby>) >>

Update a template module.

=cut
########################################################################

sub pandora_update_template_module ($$$;$$$) {
	my ($pa_config, $dbh, $id_alert, $id_policy_alerts, $disabled, $standby) = @_;
	
	$id_policy_alerts = 0 unless defined $id_policy_alerts;
	$disabled = 0 unless defined $disabled;
	$standby = 0 unless defined $standby;
	
	db_do ($dbh,
		"UPDATE talert_template_modules
		SET id_policy_alerts = ?,
			disabled =  ?,
			standby = ?
		WHERE id = ?",
		$id_policy_alerts, $disabled, $standby, $id_alert);
}

########################################################################
=head2 C<< pandora_create_template_module_action(I<$pa_config>, I<$parameters>, I<$dbh>) >>

Create a template action.

=cut
########################################################################
sub pandora_create_template_module_action ($$$) {
	my ($pa_config, $parameters, $dbh) = @_;
	
	logger($pa_config, "Creating module alert action to alert '$parameters->{'id_alert_template_module'}'.", 10);
	
	my $action_id = db_process_insert($dbh, 'id', 'talert_template_module_actions', $parameters);
	
	return $action_id;
}

########################################################################
=head2 C<< pandora_delete_all_template_module_actions(I<$dbh>, I<$template_module_id>) >>

Delete all actions of policy template module.

=cut
########################################################################
sub pandora_delete_all_template_module_actions ($$) {
	my ($dbh, $template_module_id) = @_;
	
	return db_do ($dbh, 'DELETE FROM talert_template_module_actions WHERE id_alert_template_module = ?', $template_module_id);
}

########################################################################
=head2 C<< pandora_create_alert_command(I<$pa_config>, I<$parameters>, I<$dbh>) >>

Create a alert command.

=cut
########################################################################
sub pandora_create_alert_command ($$$) {
	my ($pa_config, $parameters, $dbh) = @_;
	
	logger($pa_config, "Creating alert command '$parameters->{'name'}'.", 10);
	
	my $command_id = db_process_insert($dbh, 'id', 'talert_commands', $parameters);
	
	return $command_id;
}

########################################################################
=head2 C<< pandora_update_agent_address(I<$pa_config>, I<$agent_id>, I<$address>, I<$dbh>) >>

Update the address of an agent.

=cut
########################################################################
sub pandora_update_agent_address ($$$$$) {
	my ($pa_config, $agent_id, $agent_name, $address, $dbh) = @_;
	
	logger($pa_config, 'Updating address for agent ' . $agent_name . ' (' . $address . ')', 10);
	db_do ($dbh, 'UPDATE tagente SET direccion = ? WHERE id_agente = ?', $address, $agent_id);
}

##########################################################################
=head2 C<< pandora_module_keep_alive (I<$pa_config>, I<$id_agent>, I<$agent_name>, I<$server_id>, I<$dbh>) >> 

Updates the keep_alive module for the given agent.

=cut
##########################################################################
sub pandora_module_keep_alive ($$$$$) {
	my ($pa_config, $id_agent, $agent_name, $server_id, $dbh) = @_;
	
	logger($pa_config, "Updating keep_alive module for agent '" . safe_output($agent_name) . "'.", 10);
	
	# Update keepalive module 
	my $module = get_db_single_row ($dbh, 'SELECT * FROM tagente_modulo WHERE id_agente = ? AND delete_pending = 0 AND id_tipo_modulo = 100', $id_agent);
	if (defined ($module)) {
		my %data = ('data' => 1);
		pandora_process_module ($pa_config, \%data, '', $module, 'keep_alive', '', time(), $server_id, $dbh);
	}
}

##########################################################################
=head2 C<< pandora_audit (I<$pa_config>, I<$description>, I<$name>, I<$action>, I<$dbh>) >> 

Create an internal audit entry.

=cut
##########################################################################
sub pandora_audit ($$$$$) {
	my ($pa_config, $description, $name, $action, $dbh) = @_;
	my $disconnect = 0;
	
	logger($pa_config, "Creating audit entry '$description' name '$name' action '$action'.", 10);
	
	my $utimestamp = time();
	my $timestamp = strftime ("%Y-%m-%d %H:%M:%S", localtime($utimestamp));
	
	db_do($dbh, 'INSERT INTO tsesion (id_usuario, ip_origen, accion, fecha, descripcion, utimestamp) 
			VALUES (?, ?, ?, ?, ?, ?)', 'SYSTEM', $name, $action , $timestamp , $description , $utimestamp);

	db_disconnect($dbh) if ($disconnect == 1);
}

##########################################################################
=head2 C<< pandora_create_module (I<$pa_config>, I<$agent_id>, I<$module_type_id>, I<$module_name>, I<$max>, I<$min>, I<$post_process>, I<$description>, I<$interval>, I<$dbh>) >> 

Create a new entry in tagente_modulo and the corresponding entry in B<tagente_estado>.

=cut
##########################################################################
sub pandora_create_module ($$$$$$$$$$) {
	my ($pa_config, $agent_id, $module_type_id, $module_name, $max,
		$min, $post_process, $description, $interval, $dbh) = @_;
	
	logger($pa_config, "Creating module '$module_name' for agent ID $agent_id.", 10);
	
	# Provide some default values
	$max = 0 if ($max eq '');
	$min = 0 if ($min eq '');
	$post_process = 0 if ($post_process eq '');
	
	# Set the initial status of the module
	my $status = 4;
	if ($module_type_id == 21 || $module_type_id == 22 || $module_type_id == 23) {
		$status = 0;
	}
	
	my $module_id = db_insert($dbh, 'id_agente_modulo',
		'INSERT INTO tagente_modulo (id_agente, id_tipo_modulo, nombre, max, min, post_process, descripcion, module_interval, id_modulo, critical_instructions, warning_instructions, unknown_instructions, disabled_types_event, module_macros)
		VALUES (?, ?, ?, ?, ?, ?, ?, ?, 1, \'\', \'\', \'\', \'\', \'\')',
		$agent_id, $module_type_id, safe_input($module_name), $max, $min, $post_process, $description, $interval);
	db_do ($dbh, 'INSERT INTO tagente_estado (id_agente_modulo, id_agente, estado, known_status, last_status, last_known_status, last_try, datos)
		VALUES (?, ?, ?, ?, ?, ?, \'1970-01-01 00:00:00\', \'\')',
		$module_id, $agent_id, $status, $status, $status, $status);
	
	# Update the module status count. When the module is created disabled dont do it
	pandora_mark_agent_for_module_update ($dbh, $agent_id);
	
	return $module_id;
}

##########################################################################
## Delete a module given its id.
##########################################################################
sub pandora_delete_module ($$;$) {
	my ($dbh, $module_id, $conf) = @_;
	
	# Get module data
	my $module = get_db_single_row ($dbh, 'SELECT * FROM tagente_modulo, tagente_estado WHERE tagente_modulo.id_agente_modulo = tagente_estado.id_agente_modulo AND tagente_modulo.id_agente_modulo=?', $module_id);
	return unless defined ($module);
	
	# Delete Graphs, layouts & reports
	db_do ($dbh, 'DELETE FROM tgraph_source WHERE id_agent_module = ?', $module_id);
	db_do ($dbh, 'DELETE FROM tlayout_data WHERE id_agente_modulo = ?', $module_id);
	db_do ($dbh, 'DELETE FROM treport_content WHERE id_agent_module = ?', $module_id);
	
	# Delete the module state
	db_do ($dbh, 'DELETE FROM tagente_estado WHERE id_agente_modulo = ?', $module_id);
	
	# Delete templates asociated to the module
	db_do ($dbh, 'DELETE FROM talert_template_modules WHERE id_agent_module = ?', $module_id);
	
	# Delete events asociated to the module
	db_do ($dbh, 'DELETE FROM tevento WHERE id_agentmodule = ?', $module_id);
	
	# Delete tags asociated to the module
	db_do ($dbh, 'DELETE FROM ttag_module WHERE id_agente_modulo = ?', $module_id);
	
	# Set pending delete the module
	db_do ($dbh, 'UPDATE tagente_modulo SET disabled = 1, delete_pending = 1, nombre = "delete_pending" WHERE id_agente_modulo = ?', $module_id);
	
	my $agent_name = get_agent_name($dbh, $module->{'id_agente'});
	
	if ((defined($conf)) && (-e $conf->{incomingdir}.'/conf/'.md5(encode_utf8(safe_output($agent_name))).'.conf')) {
		enterprise_hook('pandora_delete_module_from_conf', [$conf,$agent_name,$module->{'nombre'}]);
	}
	
	# Update module status count
	pandora_mark_agent_for_module_update ($dbh, $module->{'id_agente'});
}

##########################################################################
## Create an agent module from network component
##########################################################################
sub pandora_create_module_from_network_component ($$$$) {
	my ($pa_config, $component, $id_agent, $dbh) = @_;
	
	my $addr = get_agent_address($dbh, $id_agent);
	
	logger($pa_config, "Processing network component '" . safe_output ($component->{'name'}) . "' for agent $addr.", 10);
	
	# The modules are created enabled and with the flag activated to force first execution
	$component->{'flag'} = 1;
	$component->{'disabled'} = 0;
	
	# Set the agent id
	$component->{'id_agente'} = $id_agent;
	
	# Delete the fields that will not be inserted in the modules table
	delete $component->{'id_nc'};
	$component->{'nombre'} = $component->{'name'};
	delete $component->{'name'};
	$component->{'descripcion'} = $component->{'description'};
	delete $component->{'description'};
	delete $component->{'id_group'};
	my $component_tags = $component->{'tags'};
	delete $component->{'tags'};
	$component->{'id_tipo_modulo'} = $component->{'type'};
	delete $component->{'type'};
	$component->{'ip_target'} = $addr;

	my $module_id = pandora_create_module_from_hash($pa_config, $component, $dbh); 
	
	# Propagate the tags to the module
	pandora_create_module_tags ($pa_config, $dbh, $module_id, $component_tags);
	
	logger($pa_config, 'Creating module ' . safe_output ($component->{'nombre'}) . " (ID $module_id) for agent $addr from network component.", 10);

	return $module_id;
}

##########################################################################
## Create an agent module from hash
##########################################################################
sub pandora_create_module_from_hash ($$$) {
	my ($pa_config, $parameters, $dbh) = @_;

	logger($pa_config,
		"Creating module '$parameters->{'nombre'}' for agent ID $parameters->{'id_agente'}.", 10);
	
	# Delete tags that will not be stored in tagente_modulo
	delete $parameters->{'data'};
	delete $parameters->{'type'};
	delete $parameters->{'datalist'};
	delete $parameters->{'status'};
	delete $parameters->{'manufacturer_id'};
	delete $parameters->{'enabled'};
	delete $parameters->{'scan_type'};
	delete $parameters->{'execution_type'};
	delete $parameters->{'query_filters'};
	delete $parameters->{'query_class'};
	delete $parameters->{'protocol'};
	delete $parameters->{'value_operations'};
	delete $parameters->{'value'};
	delete $parameters->{'module_enabled'};
	delete $parameters->{'scan_filters'};
	delete $parameters->{'query_key_field'};
	delete $parameters->{'name_oid'};
	delete $parameters->{'module_type'};

	if (defined $parameters->{'id_os'}) {
		delete $parameters->{'id_os'};
	}
	if (defined $parameters->{'os_version'}) {
		delete $parameters->{'os_version'};
	}
	if (defined $parameters->{'id_os'}) {
		delete $parameters->{'id'};
	}
	if (defined $parameters->{'id_network_component_group'}) {
		delete $parameters->{'id_network_component_group'};
	}
	if (defined $parameters->{'timestamp'}) {
		delete $parameters->{'timestamp'};
	}

	# Encrypt plug-in passwords.
	if (defined($parameters->{'plugin_pass'})) {
		$parameters->{'plugin_pass'} = pandora_input_password($pa_config, $parameters->{'plugin_pass'});
	}

	# Encrypt SNMP v3 passwords.
	if (defined($parameters->{'tcp_send'})
		&& $parameters->{'tcp_send'} eq '3'
		&& defined($parameters->{'id_tipo_modulo'})
		&& $parameters->{'id_tipo_modulo'} >= 15
		&& $parameters->{'id_tipo_modulo'} <= 18
	) {
		$parameters->{'custom_string_2'} = pandora_input_password($pa_config, $parameters->{'custom_string_2'});
	}

	my $module_id = db_process_insert($dbh, 'id_agente_modulo',
		'tagente_modulo', $parameters);
	
	my $status = 4;
	if (defined ($parameters->{'id_tipo_modulo'})
		&& ($parameters->{'id_tipo_modulo'} == 21
			|| $parameters->{'id_tipo_modulo'} == 22
			|| $parameters->{'id_tipo_modulo'} == 23)
	) {
		$status = 0;
	}
	
	db_do ($dbh, 'INSERT INTO tagente_estado (id_agente_modulo, id_agente, estado, known_status, last_status, last_known_status, last_try, datos) VALUES (?, ?, ?, ?, ?, ?, \'1970-01-01 00:00:00\', \'\')', $module_id, $parameters->{'id_agente'}, $status, $status, $status, $status);
	
	# Update the module status count. When the module is created disabled dont do it
	pandora_mark_agent_for_module_update ($dbh, $parameters->{'id_agente'});
	
	return $module_id;
}

##########################################################################
## Update an agent module from hash
##########################################################################
sub pandora_update_module_from_hash ($$$$$) {
	my ($pa_config, $parameters, $where_column, $where_value, $dbh) = @_;
	
	my $module_id = db_process_update($dbh, 'tagente_modulo', $parameters, {$where_column => $where_value});
	return $module_id;
}

##########################################################################
## Update a table from hash
##########################################################################
sub pandora_update_table_from_hash ($$$$$$) {
	my ($pa_config, $parameters, $where_column, $where_value, $table, $dbh) = @_;
	
	my $module_id = db_process_update($dbh, $table, $parameters, {$where_column => $where_value});
	return $module_id;
}

##########################################################################
## Create a group
##########################################################################
sub pandora_create_group ($$$$$$$$$) {
	my ($name, $icon, $parent, $propagate, $disabled, $custom_id, $id_skin, $description, $dbh) = @_;
	
	my $group_id = db_insert ($dbh, 'id_grupo', 'INSERT INTO tgrupo (nombre, icon, parent, propagate, disabled, custom_id, id_skin, description) VALUES (?, ?, ?, ?, ?, ?, ?, ?)', safe_input($name), $icon, 
		$parent, $propagate, $disabled, $custom_id, $id_skin, $description);
	 
	return $group_id;
}

##########################################################################
## Create or update a token of tconfig table
##########################################################################
sub pandora_update_config_token ($$$) {
	my ($dbh, $token, $value) = @_;
	
	my $config_value = pandora_get_config_value($dbh, $token);
	
	my $result = undef;
	if($config_value ne '') {
		$result = db_update ($dbh, 'UPDATE tconfig SET value = ? WHERE token = ?', $value, $token);
	}
	else {
		$result = db_insert ($dbh, 'id_config', 'INSERT INTO tconfig (token, value) VALUES (?, ?)', $token, $value);
	}
	
	return $result;
}

##########################################################################
## Select custom field id by name tagent_custom_field 
##########################################################################
sub pandora_select_id_custom_field ($$) {
	my ($dbh, $field) = @_;
	my $result = undef;

	$result = get_db_single_row ($dbh, 'SELECT id_field FROM tagent_custom_fields WHERE name = ? ', safe_input($field));

	return $result->{'id_field'};
}

##########################################################################
## Select custom field id by name tagent_custom_field 
##########################################################################
sub pandora_select_combo_custom_field ($$) {
	my ($dbh, $field) = @_;
	my $result = undef;

	$result = get_db_single_row ($dbh, 'SELECT combo_values FROM tagent_custom_fields WHERE id_field = ? ', $field);

	return $result->{'combo_values'};
}

##########################################################################
## Update a custom field from agent of tagent_custom_data 
##########################################################################
sub pandora_update_agent_custom_field ($$$$) {
	my ($dbh, $token, $field, $id_agent) = @_;
	my $result = undef;
	$result = db_update ($dbh, 'UPDATE tagent_custom_data SET description = ? WHERE id_field = ? AND id_agent = ?', safe_input($token), $field, $id_agent);

	return $result;
}

##########################################################################
## Get value of  a token of tconfig table
##########################################################################
sub pandora_get_config_value ($$) {
	my ($dbh, $token) = @_;
	
	my $config_value = get_db_value($dbh, 'SELECT value FROM tconfig WHERE token = ?',$token);
	
	return (defined ($config_value) ? $config_value : "");
}


##########################################################################
## Get credential from credential store
##########################################################################
sub pandora_get_credential ($$$) {
	my ($pa_config, $dbh, $identifier) = @_;

	my $key = get_db_single_row($dbh, 'SELECT * FROM tcredential_store WHERE identifier = ?', $identifier);

	$key->{'username'} = pandora_output_password(
		$pa_config,
		safe_output($key->{'username'})
	);
	$key->{'password'} = pandora_output_password(
		$pa_config,
		safe_output($key->{'password'})
	);
	$key->{'extra_1'} =  pandora_output_password(
		$pa_config,
		safe_output($key->{'extra_1'})
	);
	$key->{'extra_2'} =  pandora_output_password(
		$pa_config,
		safe_output($key->{'extra_2'})
	);

	return $key;
}


##########################################################################
=head2 C<< pandora_create_module_tags (I<$pa_config>, I<$dbh>, I<$id_agent_module>, I<$serialized_tags>) >>

Associate tags in a module. The tags are passed separated by commas

=cut
##########################################################################

sub pandora_create_module_tags ($$$$) {
	my ($pa_config, $dbh, $id_agent_module, $serialized_tags) = @_;
	
	if($serialized_tags eq '') {
		return 0;
	}
	
	foreach my $tag_name (split (',', $serialized_tags)) {
		my $tag_id = get_db_value ($dbh,
			"SELECT id_tag FROM ttag WHERE name = ?", $tag_name);
		
		db_insert ($dbh,
			'id_tag',
			"INSERT INTO ttag_module(id_tag, id_agente_modulo)
			VALUES (?, ?)",
			$tag_id, $id_agent_module);
	}
}

##########################################################################
=head2 C<< pandora_create_agent (I<$pa_config>, I<$server_name>, I<$agent_name>, I<$address>, I<$group_id>, I<$parent_id>, I<$os_id>, I<$description>, I<$interval>, I<$dbh>, [I<$timezone_offset>], [I<$longitude>], [I<$latitude>], [I<$altitude>], [I<$position_description>], [I<$custom_id>], [I<$url_address>]) >>

Create a new entry in B<tagente> optionaly with position information

=cut
##########################################################################
sub pandora_create_agent ($$$$$$$$$$;$$$$$$$$$$) {
	# If parameter event_id is not undef, then create an extended event
	# related to it instead launch new event.
	my ($pa_config, $server_name, $agent_name, $address,
		$group_id, $parent_id, $os_id,
		$description, $interval, $dbh, $timezone_offset,
		$longitude, $latitude, $altitude, $position_description,
		$custom_id, $url_address, $agent_mode, $alias, $event_id) = @_;
	
	logger ($pa_config, "Server '$server_name' creating agent '$agent_name' address '$address'.", 10);
	
	if (!defined($group_id)) {
		$group_id = pandora_get_agent_group($pa_config, $dbh, $agent_name);
		if ($group_id <= 0) {
			logger($pa_config, "Unable to create agent '" . safe_output($agent_name) . "': No valid group found.", 3);
			return;
		}
	}
	
	$agent_mode = 1 unless defined($agent_mode);
	$alias = $agent_name unless defined($alias);

	$description = "Created by $server_name" unless (defined($description) && $description ne '');	
	my ($columns, $values) = db_insert_get_values ({ 'nombre' => safe_input($agent_name),
	                                                 'direccion' => $address,
	                                                 'comentarios' => $description,
	                                                 'id_grupo' => $group_id,
	                                                 'id_os' => $os_id,
	                                                 'server_name' => $server_name,
	                                                 'intervalo' => $interval,
	                                                 'id_parent' => $parent_id,
	                                                 'modo' => $agent_mode,
	                                                 'custom_id' => $custom_id,
	                                                 'url_address' => $url_address,
	                                                 'timezone_offset' => $timezone_offset,
	                                                 'alias' => safe_input($alias),
													 'update_module_count' => 1, # Force to replicate in metaconsole
	                                                });                           
	                                                
	my $agent_id = db_insert ($dbh, 'id_agente', "INSERT INTO tagente $columns", @{$values});

	# Save GIS data
	if (defined ($longitude) && defined ($latitude ) && $pa_config->{'activate_gis'} == 1 ) {

		# Save the first position
		my $timestamp = strftime ("%Y-%m-%d %H:%M:%S", localtime (time ()));
		save_agent_position($pa_config, $longitude, $latitude, $altitude, $agent_id, $dbh, $timestamp, $position_description) ;
	}
	
	logger ($pa_config, "Server '$server_name' CREATED agent '$agent_name' address '$address'.", 10);
	if (!defined($event_id)) {
		pandora_event ($pa_config, "Agent [" . safe_output($alias) . "] created by $server_name", $group_id, $agent_id, 2, 0, 0, 'new_agent', 0, $dbh);
	} else {
		pandora_extended_event($pa_config, $dbh, $event_id, "Agent [" . safe_output($alias) . "][#".$agent_id."] created by $server_name");
	}
	return $agent_id;
}

##########################################################################
# Add an address if not exists and add this address to taddress_agent if not exists
##########################################################################
sub pandora_add_agent_address ($$$$$) {
	my ($pa_config, $agent_id, $agent_name, $addr, $dbh) = @_;
	
	# Add the new address if it does not exist
	my $addr_id = get_addr_id ($dbh, $addr);
	
	if($addr_id <= 0) {
		logger($pa_config, 'Adding address ' . $addr . ' to the address list', 10);
		$addr_id = add_address ($dbh, $addr);
	}
	
	if ($addr_id <= 0) {
		logger($pa_config, "Could not add address '$addr' for host '$agent_name'", 3);
	}
	
	my $agent_address = is_agent_address($dbh, $agent_id, $addr_id);
	if($agent_address == 0) {
		logger($pa_config, 'Updating address for agent ' . $agent_name . ' (' . $addr . ') in his address list', 10);
		add_new_address_agent ($dbh, $addr_id, $agent_id)
	}
}

##########################################################################
## Delete an agent given its id.
##########################################################################
sub pandora_delete_agent ($$;$) {
	my ($dbh, $agent_id, $conf) = @_;
	my $agent_name = get_agent_name($dbh, $agent_id);
	
	# Delete from all their policies
	enterprise_hook('pandora_delete_agent_from_policies', [$agent_id, $dbh]);
	
	# Delete the agent
	db_do ($dbh, 'DELETE FROM tagente WHERE id_agente = ?', $agent_id);
	
	# Delete agent access data
	db_do ($dbh, 'DELETE FROM tagent_access WHERE id_agent = ?', $agent_id);
	
	# Delete addresses
	db_do ($dbh, 'DELETE FROM taddress_agent WHERE id_ag = ?', $agent_id);
	
	my @modules = get_db_rows ($dbh, 'SELECT * FROM tagente_modulo WHERE id_agente = ?', $agent_id);
	
	if (defined $conf) {
		# Delete the conf files
		my $conf_fname = $conf->{incomingdir}.'/conf/'.md5(encode_utf8(safe_output($agent_name))).'.conf';
		unlink($conf_fname) if (-f $conf_fname);
		
		my $md5_fname = $conf->{incomingdir}.'/md5/'.md5(encode_utf8(safe_output($agent_name))).'.md5';
		unlink($md5_fname) if (-f $md5_fname);
	}

	foreach my $module (@modules) {
			pandora_delete_module ($dbh, $module->{'id_agente_modulo'});
	}
	
	# Delete all the associated nodes of networkmap enterprise, if exist
	enterprise_hook('pandora_delete_networkmap_enterprise_agents', [$dbh,$agent_id]);
}

##########################################################################
=head2 C<< pandora_event (I<$pa_config>, I<$evento>, I<$id_grupo>, I<$id_agente>, I<$severity>, I<$id_alert_am>, I<$id_agentmodule>, I<$event_type>, I<$event_status>, I<$dbh>) >> 

Generate an event.

=cut
##########################################################################
sub pandora_event ($$$$$$$$$$;$$$$$$$$$$$$) {
	my ($pa_config, $evento, $id_grupo, $id_agente, $severity,
		$id_alert_am, $id_agentmodule, $event_type, $event_status, $dbh,
		$source, $user_name, $comment, $id_extra, $tags,
		$critical_instructions, $warning_instructions, $unknown_instructions, $custom_data,
		$module_data, $module_status, $server_id) = @_;

	my $agent = undef;
	if (defined($id_agente) && $id_agente != 0) {
		$agent = get_db_single_row ($dbh, 'SELECT *	FROM tagente WHERE id_agente = ?', $id_agente);
		if (defined ($agent) && $agent->{'quiet'} == 1) {
			logger($pa_config, "Generate Event. The agent '" . $agent->{'nombre'} . "' is in quiet mode.", 10);
			return;
		}
	}

	my $module = undef;
	if (defined($id_agentmodule) && $id_agentmodule != 0) {
		$module = get_db_single_row ($dbh, 'SELECT *, tagente_estado.datos, tagente_estado.estado
		                                    FROM tagente_modulo, tagente_estado
                                            WHERE tagente_modulo.id_agente_modulo = tagente_estado.id_agente_modulo
											AND tagente_modulo.id_agente_modulo = ?', $id_agentmodule);
		if (defined ($module) && $module->{'quiet'} == 1) {
			logger($pa_config, "Generate Event. The module '" . $module->{'nombre'} . "' is in quiet mode.", 10);
			return;
		}
	}

	# Get module tags
	my $module_tags = '';
	if (defined ($tags) && ($tags ne '')) {
		$module_tags = $tags
	}
	else {
		if (defined ($id_agentmodule) && $id_agentmodule > 0) {
			$module_tags = pandora_get_module_tags ($pa_config, $dbh, $id_agentmodule);
		}
	}


	# Set default values for optional parameters
	$source = 'monitoring_server' unless defined ($source);
	$comment = '' unless defined ($comment);
	$id_extra = '' unless defined ($id_extra);
	$user_name = '' unless defined ($user_name);
	$critical_instructions = '' unless defined ($critical_instructions);
	$warning_instructions = '' unless defined ($warning_instructions);
	$unknown_instructions = '' unless defined ($unknown_instructions);
	$custom_data = '' unless defined ($custom_data);
	$server_id = 0 unless defined ($server_id);
	$module_data = defined($module) ? $module->{'datos'} : '' unless defined ($module_data);
	$module_status = defined($module) ? $module->{'estado'} : '' unless defined ($module_status);
	
	# If the event is created with validated status, assign ack_utimestamp
	my $ack_utimestamp = $event_status == 1 ? time() : 0;
	
	my $utimestamp = time ();
	my $timestamp = strftime ("%Y-%m-%d %H:%M:%S", localtime ($utimestamp));
	$id_agentmodule = 0 unless defined ($id_agentmodule);
	
	if($comment ne '') {
		my @comment_data = ({ comment => $comment, action => "Added comment", id_user => $user_name, utimestamp => $utimestamp});
		$comment = encode_json \@comment_data;
	}
	
	# Validate events with the same event id
	if (defined ($id_extra) && $id_extra ne '') {
		logger($pa_config, "Updating events with extended id '$id_extra'.", 10);
		db_do ($dbh, 'UPDATE tevento SET estado = 1, ack_utimestamp = ? WHERE estado IN (0,2) AND id_extra=?', $utimestamp, $id_extra);
	}
	
	my $event_id = undef;

	# Create the event
	logger($pa_config, "Generating event '$evento' for agent ID $id_agente module ID $id_agentmodule.", 10);
	$event_id = db_insert ($dbh, 'id_evento','INSERT INTO tevento (id_agente, id_grupo, evento, timestamp, estado, utimestamp, event_type, id_agentmodule, id_alert_am, criticity, user_comment, tags, source, id_extra, id_usuario, critical_instructions, warning_instructions, unknown_instructions, ack_utimestamp, custom_data, data, module_status)
	              VALUES (?, ?, ?, ?, ?, ?, ?, ?, ?, ?, ?, ?, ?, ?, ?, ?, ?, ?, ?, ?, ?, ?)', $id_agente, $id_grupo, safe_input ($evento), $timestamp, $event_status, $utimestamp, $event_type, $id_agentmodule, $id_alert_am, $severity, $comment, $module_tags, $source, $id_extra, $user_name, $critical_instructions, $warning_instructions, $unknown_instructions, $ack_utimestamp, $custom_data, safe_input($module_data), $module_status);

	# Do not write to the event file
	return $event_id if ($pa_config->{'event_file'} eq '');

	# Add a header when the event file is created
	my $header = undef;
	if (! -f $pa_config->{'event_file'}) {
		$header = "agent_name,group_name,evento,timestamp,estado,utimestamp,event_type,module_name,alert_name,criticity,user_comment,tags,source,id_extra,id_usuario,critical_instructions,warning_instructions,unknown_instructions,ack_utimestamp";
	}
	
	# Open the event file for writing
	if (! open (EVENT_FILE, '>>' . $pa_config->{'event_file'})) {
		logger($pa_config, "Error opening event file " . $pa_config->{'event_file'} . ": $!", 10);
		return $event_id;
	}
	
	# Resolve ids
	my $group_name = get_group_name ($dbh, $id_grupo);
	$group_name = '' unless defined ($group_name);
	my $agent_name = defined ($agent) ? safe_output ($agent->{'nombre'}) : '';
	my $module_name = defined ($module) ? safe_output ($module->{'nombre'}) : '';
	my $alert_name = get_db_value ($dbh, 'SELECT name FROM talert_templates, talert_template_modules WHERE talert_templates.id = talert_template_modules.id_alert_template AND talert_template_modules.id = ?', $id_alert_am);
	if (defined ($alert_name)) {
		$alert_name = safe_output ($alert_name);
	} else {
		$alert_name = '';
	}
	
	# Get an exclusive lock on the file (LOCK_EX)
	flock (EVENT_FILE, 2);
	
	# Write the event
	print EVENT_FILE "$header\n" if (defined ($header));
	print EVENT_FILE  "$agent_name,".safe_output($group_name)."," . safe_output ($evento) . ",$timestamp,$event_status,$utimestamp,$event_type,".safe_output($module_name).",".safe_output($alert_name).",$severity,".safe_output($comment).",".safe_output($module_tags).",$source,$id_extra,$user_name,".safe_output($critical_instructions).",".safe_output($warning_instructions).",".safe_output($unknown_instructions).",$ack_utimestamp\n";
	
	close (EVENT_FILE);

	return $event_id;
}

##########################################################################
=head2 C<< pandora_extended_event (I<$pa_config>, I<$dbh>, I<$event_id>, I<$description>) >> 

Creates an extended event linked to an existing main event id.

=cut
##########################################################################
sub pandora_extended_event($$$$) {
	my ($pa_config, $dbh, $event_id, $description) = @_;

	return unless defined($event_id) && "$event_id" ne "" && $event_id > 0;

	return db_do(
		$dbh,
		'INSERT INTO tevent_extended (id_evento, utimestamp, description) VALUES (?,?,?)',
		$event_id,
		time(),
		safe_input($description)
	);
}

##########################################################################
# Returns a valid group ID to place an agent on success, -1 on error.
##########################################################################
sub pandora_get_agent_group {
	my ($pa_config, $dbh, $agent_name, $agent_group, $agent_group_password) = @_;

	my $group_id;
	my $auto_group = $pa_config->{'autocreate_group_name'} ne '' ? $pa_config->{'autocreate_group_name'} : $pa_config->{'autocreate_group'};
	my @groups = $pa_config->{'autocreate_group_force'} == 1 ? ($auto_group, $agent_group) : ($agent_group, $auto_group);
	foreach my $group (@groups) {
		next unless defined($group);

		# Does the group exist?
		if ($group eq $pa_config->{'autocreate_group'}) {
			next if ($group <= 0);
			$group_id = $group;
			if (!defined(get_group_name ($dbh, $group_id))) {
				logger($pa_config, "Group ID " . $group_id . " does not exist.", 10);
				next;
			}
		} else {
			next if ($group eq '');
			$group_id = get_group_id ($dbh, $group);
			if ($group_id <= 0) {
				logger($pa_config, "Group " . $group . " does not exist.", 10);
				next;
			}
		}

		# Check the group password.
		my $rc = enterprise_hook('check_group_password', [$dbh, $group_id, $agent_group_password]);
		if (defined($rc) && $rc != 1) {
			logger($pa_config, "Agent " . safe_output($agent_name) . " did not send a valid password for group ID $group_id.", 10);
			next;
		}

		return $group_id;
	}

	return -1;
}

##########################################################################
=head2 C<< pandora_update_module_on_error (I<$pa_config>, I<$id_agent_module>, I<$dbh>) >> 

Update module status on error.

=cut
##########################################################################
sub pandora_update_module_on_error ($$$) {
	my ($pa_config, $module, $dbh) = @_;

	# Set tagente_estado.current_interval to make sure it is not 0
	my $current_interval;
	if (defined($module->{'cron_interval'}) && $module->{'cron_interval'} ne '' && $module->{'cron_interval'} ne '* * * * *') {
		$current_interval = cron_next_execution (
			$module->{'cron_interval'},
			$module->{'module_interval'} == 0 ? 300 : $module->{'module_interval'}
		);
	}
	elsif ($module->{'module_interval'} == 0) {
		$current_interval = 300;
	}
	else {
		$current_interval = $module->{'module_interval'};
	}

	logger($pa_config, "Updating module " . safe_output($module->{'nombre'}) . " (ID " . $module->{'id_agente_modulo'} . ") on error.", 10);

	# Update last_execution_try
	db_do ($dbh, 'UPDATE tagente_estado SET last_execution_try = ?, current_interval = ?
		WHERE id_agente_modulo = ?', time (), $current_interval, $module->{'id_agente_modulo'});
}

##########################################################################
=head2 C<< pandora_exec_forced_alerts (I<$pa_config>, I<$dbh>) >>

Execute forced alerts.

=cut
##########################################################################
sub pandora_exec_forced_alerts {
	my ($pa_config, $dbh) = @_;

	# Get alerts marked for forced execution (even disabled alerts)
	my @alerts = get_db_rows ($dbh, 'SELECT talert_template_modules.id as id_template_module,
				talert_template_modules.*, talert_templates.*
				FROM talert_template_modules, talert_templates
				WHERE talert_template_modules.id_alert_template = talert_templates.id
				AND force_execution = 1');
	
	foreach my $alert (@alerts) {
		
		# Get the agent and module associated with the alert
		my $module = get_db_single_row ($dbh, 'SELECT * FROM tagente_modulo WHERE id_agente_modulo = ?', $alert->{'id_agent_module'});
		if (! defined ($module)) {
			logger($pa_config, "Module ID " . $alert->{'id_agent_module'} . " not found for alert ID " . $alert->{'id_template_module'} . ".", 10);
			next;
		}
		my $agent = get_db_single_row ($dbh, 'SELECT * FROM tagente WHERE id_agente = ?', $module->{'id_agente'});
		if (! defined ($agent)) {
			logger($pa_config, "Agent ID " . $module->{'id_agente'} . " not found for module ID " . $module->{'id_agente_modulo'} . " alert ID " . $alert->{'id_template_module'} . ".", 10);
			next;
		}

		pandora_execute_alert ($pa_config, 'N/A', $agent, $module, $alert, 1, $dbh, undef, 1, undef);

		# Reset the force_execution flag, even if the alert could not be executed
		db_do ($dbh, "UPDATE talert_template_modules SET force_execution = 0 WHERE id = " . $alert->{'id_template_module'});
	}
}

##########################################################################
=head2 C<< pandora_module_keep_alive_nd (I<$pa_config>, I<$dbh>) >> 

Update keep_alive modules for agents without data.

=cut
##########################################################################
sub pandora_module_keep_alive_nd {
	my ($pa_config, $dbh) = @_;

	# Warmup interval for keepalive modules.
	if ($pa_config->{'warmup_unknown_on'} == 1) {

		return if (time() < $pa_config->{'__start_utimestamp__'} + $pa_config->{'warmup_unknown_interval'});

		# Disabled from pandora_module_unknown.
	}

	my @modules = get_db_rows ($dbh, 'SELECT tagente_modulo.*
					FROM tagente_modulo, tagente_estado, tagente 
					WHERE tagente.id_agente = tagente_estado.id_agente 
					AND tagente.disabled = 0 
					AND tagente_modulo.id_tipo_modulo = 100 
					AND tagente_modulo.disabled = 0 
					AND (tagente_modulo.flag = 1 OR ((tagente_estado.last_execution_try + tagente_estado.current_interval) < UNIX_TIMESTAMP()))
					AND tagente_modulo.id_agente_modulo = tagente_estado.id_agente_modulo 
					AND ( tagente_estado.utimestamp + (tagente.intervalo * ?) < UNIX_TIMESTAMP())', $pa_config->{'unknown_interval'});

	my %data = ('data' => 0);
	foreach my $module (@modules) {
		logger($pa_config, "Updating keep_alive module for module '" . $module->{'nombre'} . "' agent ID " . $module->{'id_agente'} . " (agent without data).", 10);
		pandora_process_module ($pa_config, \%data, '', $module, 'keep_alive', '', time (), 0, $dbh);
	}
}

##########################################################################
=head2 C<< pandora_evaluate_snmp_alerts (I<$pa_config>, I<$trap_id>, I<$trap_agent>, I<$trap_oid>, I<$trap_oid_text>, I<$value>, I<$trap_custom_oid>, I<$dbh>) >> 

Execute alerts that apply to the given SNMP trap.

=cut
##########################################################################
sub pandora_evaluate_snmp_alerts ($$$$$$$$$) {
	my ($pa_config, $trap_id, $trap_agent, $trap_oid, $trap_type,
		$trap_oid_text, $trap_value, $trap_custom_oid, $dbh) = @_;

	# Get all SNMP alerts
	my @snmp_alerts = get_db_rows ($dbh, 'SELECT * FROM talert_snmp ORDER BY position ASC');
	my $fired_position;

	# Find those that apply to the given SNMP trap
	foreach my $alert (@snmp_alerts) {

		my $alert_data = '';
		
		# Check if one alert has been thrown. If there is another with same position, tries to throw it. 
		if (defined($fired_position)) {
			last if ($fired_position != $alert->{'position'});
		}
		
		my ($times_fired, $internal_counter, $alert_type) =
			($alert->{'times_fired'}, $alert->{'internal_counter'}, $alert->{'alert_type'});

		# OID
		# Decode first, could be a complex regexp !
		$alert->{'oid'} = decode_entities($alert->{'oid'});
		my $oid = $alert->{'oid'};
		if ($oid ne '') {
			my $term = substr($oid, -1);
			# Strict match.
			if ($term eq '$') {
				chop($oid);
				next if ($trap_oid ne $oid && $trap_oid_text ne $oid);
			}
			# Partial match.
			else {
				next if (index ($trap_oid, $oid) == -1 && index ($trap_oid_text, $oid) == -1);
			}
			$alert_data .= "OID: $oid ";
		}

		# Trap type
		if ($alert->{'trap_type'} >= 0) {
			# 1-4
			if ($alert->{'trap_type'} < 5) {
				next  if ($trap_type != $alert->{'trap_type'});
			# Other
			} else {
				next  if ($trap_type < 5);
			}
			$alert_data .= "Type: $trap_type ";
		}

		# Trap value
		my $single_value = decode_entities($alert->{'single_value'});
		if ($single_value ne '') {

			# No match
			next if (valid_regex ($single_value) == 0 || $trap_value !~ m/^$single_value$/i);
			$alert_data .= "Value: $trap_value ";
		}

		# Agent IP
		my $agent = decode_entities($alert->{'agent'});
		if ($agent ne '') {
			
			# No match
			next if (valid_regex ($agent) == 0 || $trap_agent !~ m/^$agent$/i );
			$alert_data .= "Agent: $agent";
		}
		
		# Specific SNMP Trap alert macros for regexp selectors in trap info
		my %macros;
		$macros{'_trap_id_'} = $trap_id;
		$macros{'_snmp_oid_'} = $trap_oid;
		$macros{'_snmp_value_'} = $trap_value;
		
		# Custom OID/value
		# Decode first, this could be a complex regexp !
		my $custom_oid = decode_entities($alert->{'custom_oid'});
		if ($custom_oid ne '') {
			
			# No match
			next if (valid_regex ($custom_oid) == 0 || $trap_custom_oid !~ m/^$custom_oid$/i);
			$alert_data .= " Custom: $trap_custom_oid";
		}

		# Parse variables data.
		my @custom_values = split("\t", $trap_custom_oid);

		# Evaluate variable filters
		my $filter_match = 1;
		for (my $i = 1; $i <= 20; $i++) {
			my $order_field = $alert->{'order_'.$i} - 1;

			# Only values greater than 0 allowed.
			next if $order_field < 0;

			my $filter_name = '_snmp_f' . $i . '_';
			my $filter_regex = safe_output ($alert->{$filter_name});
			my $field_value = $custom_values[$order_field];

			# No filter for the current binding var
			next if ($filter_regex eq '');
			
			# The referenced binding var does not exist
			if (! defined ($field_value)) {
				$filter_match = 0;
				last;
			}
			
			# Evaluate the filter
			eval {
				local $SIG{__DIE__};
				if ($field_value !~ m/$filter_regex/) {
					$filter_match = 0;
				}
			};

			# Probably an invalid regexp
			if ($@) {
				# Filter is ignored.
				logger($pa_config, "Invalid regex in SNMP alert #".$alert->{'id_as'}.": [".$filter_regex."]", 3);
				# Invalid regex are ignored, test next variables.
				next;
			}
			
			# The filter did not match
			last if ($filter_match == 0);
		}
		
		# A filter did not match
		next if ($filter_match == 0);

		# Assign values to _snmp_fx_ macros.
		my $count;
		for ($count = 0; defined ($custom_values[$count]); $count++) {
			my $macro_name = '_snmp_f' . ($count+1) . '_';
			my $target = $custom_values[$count];

			if (!defined($target)) {
				# Ignore emtpy data.
				$macros{$macro_name} = '';
				next;
			}

			if ($target =~ m/= \S+: (.*)/) {
				my $value = $1;
			
				# Strip leading and trailing double quotes
				$value =~ s/^"//;
				$value =~ s/"$//;
				
				$macros{$macro_name} = $value;
			} else {
				# Empty variable.
				$macros{$macro_name} = '';
			}
		}
		$count--;
		
		# Number of variables
		$macros{'_snmp_argc_'} = $count;

		# All variables
		$macros{'_snmp_argv_'} = $trap_custom_oid;
		
		# Replace macros
		$alert->{'al_field1'} = subst_alert_macros ($alert->{'al_field1'}, \%macros);
		$alert->{'al_field2'} = subst_alert_macros ($alert->{'al_field2'}, \%macros);
		$alert->{'al_field3'} = subst_alert_macros ($alert->{'al_field3'}, \%macros);
		$alert->{'al_field4'} = subst_alert_macros ($alert->{'al_field4'}, \%macros);
		$alert->{'al_field5'} = subst_alert_macros ($alert->{'al_field5'}, \%macros);
		$alert->{'al_field6'} = subst_alert_macros ($alert->{'al_field6'}, \%macros);
		$alert->{'al_field7'} = subst_alert_macros ($alert->{'al_field7'}, \%macros);
		$alert->{'al_field8'} = subst_alert_macros ($alert->{'al_field8'}, \%macros);
		$alert->{'al_field9'} = subst_alert_macros ($alert->{'al_field9'}, \%macros);
		$alert->{'al_field10'} = subst_alert_macros ($alert->{'al_field10'}, \%macros);
		$alert->{'al_field11'} = subst_alert_macros ($alert->{'al_field11'}, \%macros);
		$alert->{'al_field12'} = subst_alert_macros ($alert->{'al_field12'}, \%macros);
		$alert->{'al_field13'} = subst_alert_macros ($alert->{'al_field13'}, \%macros);
		$alert->{'al_field14'} = subst_alert_macros ($alert->{'al_field14'}, \%macros);
		$alert->{'al_field15'} = subst_alert_macros ($alert->{'al_field15'}, \%macros);
		$alert->{'al_field16'} = subst_alert_macros ($alert->{'al_field16'}, \%macros);
		$alert->{'al_field17'} = subst_alert_macros ($alert->{'al_field17'}, \%macros);
		$alert->{'al_field18'} = subst_alert_macros ($alert->{'al_field18'}, \%macros);
		$alert->{'al_field19'} = subst_alert_macros ($alert->{'al_field19'}, \%macros);
		$alert->{'al_field20'} = subst_alert_macros ($alert->{'al_field20'}, \%macros);
		

		# Check time threshold
		$alert->{'last_fired'} = '1970-01-01 00:00:00' unless defined ($alert->{'last_fired'});
		return unless ($alert->{'last_fired'} =~ /(\d+)\-(\d+)\-(\d+) +(\d+):(\d+):(\d+)/);
		my $last_fired = ($1 > 0) ? strftime("%s", $6, $5, $4, $3, $2 - 1, $1 - 1900) : 0;

		my $utimestamp = time ();
		my $timestamp = strftime ("%Y-%m-%d %H:%M:%S", localtime($utimestamp));

		# Out of limits, start a new interval
		($times_fired, $internal_counter) = (0, 0) if ($utimestamp >= ($last_fired + $alert->{'time_threshold'}));

		# Execute the alert
		my ($min_alerts, $max_alerts) = ($alert->{'min_alerts'}, $alert->{'max_alerts'});
		if (($internal_counter + 1 >= $min_alerts) && ($times_fired + 1 <= $max_alerts)) {
			($times_fired++, $internal_counter++);

			my %alert = (
				'snmp_alert' => 1,
				'name' => '',
				'agent' => 'N/A',
				'alert_data' => 'N/A',
				'id_agent_module' => 0,
				'id_template_module' => 0,
				'field1' => $alert->{'al_field1'},
				'field2' => $alert->{'al_field2'},
				'field3' => $alert->{'al_field3'},
				'field4' => $alert->{'al_field4'},
				'field5' => $alert->{'al_field5'},
				'field6' => $alert->{'al_field6'},
				'field7' => $alert->{'al_field7'},
				'field8' => $alert->{'al_field8'},
				'field9' => $alert->{'al_field9'},
				'field10' => $alert->{'al_field10'},
				'field11' => $alert->{'al_field11'},
				'field12' => $alert->{'al_field12'},
				'field13' => $alert->{'al_field13'},
				'field14' => $alert->{'al_field14'},
				'field15' => $alert->{'al_field15'},
				'field16' => $alert->{'al_field16'},
				'field17' => $alert->{'al_field17'},
				'field18' => $alert->{'al_field18'},
				'field19' => $alert->{'al_field19'},
				'field20' => $alert->{'al_field20'},

				

				'description' => $alert->{'description'},
				'times_fired' => $times_fired,
				'time_threshold' => 0,
				'id' => $alert->{'id_alert'},
				'priority' => $alert->{'priority'},
				'disable_event' => $alert->{'disable_event'}
			);

			my %agent;

			my $this_agent = get_agent_from_addr ($dbh, $trap_agent);
			if (defined($this_agent)){
				%agent = ( 
					'nombre' => $this_agent->{'nombre'},
					'alias'  => $this_agent->{'alias'},
					'id_agente' => $this_agent->{'id_agente'},
					'direccion' => $trap_agent,
					'id_grupo' => $this_agent->{'id_grupo'},
					'comentarios' => ''
				);
			} else {
				%agent = (
					'nombre' => $trap_agent,
					'direccion' => $trap_agent,
					'comentarios' => '',
					'id_agente' =>  0,
					'id_grupo' => $alert->{'id_group'}
				);
			}
			
			# Execute alert
			my $action = get_db_single_row ($dbh, 'SELECT talert_actions.name as action_name, talert_actions.*, talert_commands.*
							FROM talert_actions, talert_commands
							WHERE talert_actions.id_alert_command = talert_commands.id
							AND talert_actions.id = ?', $alert->{'id_alert'});

			my $trap_rcv_full = $trap_oid . " " . $trap_value. " ". $trap_type. " " . $trap_custom_oid;

			# Additional execution information for the console.
			my $custom_data = {
				'actions'	=> [],
			};

			pandora_execute_action ($pa_config, $trap_rcv_full, \%agent, \%alert, 1, $action, undef, $dbh, $timestamp, \%macros) if (defined ($action));
			push(@{$custom_data->{'actions'}}, safe_output($action->{'action_name'}));

			# Generate an event, ONLY if our alert action is different from generate an event.
			if ($action->{'id_alert_command'} != 3 && $alert->{'disable_event'} == 0){
				pandora_event (
					$pa_config,
					"SNMP alert fired (" . safe_output($alert->{'description'}) . ")",
					0,
					0,
					$alert->{'priority'},
					0,
					0,
					'alert_fired',
					0,
					$dbh,
					undef,
					undef,
					undef,
					undef,
					undef,
					undef,
					undef,
					undef,
					p_encode_json($pa_config, $custom_data));
		   }

			# Update alert status
			db_do ($dbh, 'UPDATE talert_snmp SET times_fired = ?, last_fired = ?, internal_counter = ? WHERE id_as = ?',
				$times_fired, $timestamp, $internal_counter, $alert->{'id_as'});

			db_do ($dbh, 'UPDATE ttrap SET alerted = 1, priority = ? WHERE id_trap = ?',
				$alert->{'priority'}, $trap_id);
				
			# MORE ACTIONS
			my @more_actions_snmp;
			@more_actions_snmp = get_db_rows ($dbh,'SELECT * FROM talert_snmp_action WHERE id_alert_snmp = ?',
					$alert->{'id_as'});
					
			foreach my $other_alert (@more_actions_snmp) {
				my $other_action = get_db_single_row ($dbh, 'SELECT talert_actions.name as action_name, talert_actions.*, talert_commands.*
					FROM talert_actions, talert_commands
					WHERE talert_actions.id_alert_command = talert_commands.id
					AND talert_actions.id = ?', $other_alert->{'alert_type'});
				my %alert_action = (
					'snmp_alert' => 1,
					'name' => '',
					'agent' => 'N/A',
					'alert_data' => 'N/A',
					'id_agent_module' => 0,
					'id_template_module' => 0,
					'field1' => $other_alert->{'al_field1'},
					'field2' => $other_alert->{'al_field2'},
					'field3' => $other_alert->{'al_field3'},
					'field4' => $other_alert->{'al_field4'},
					'field5' => $other_alert->{'al_field5'},
					'field6' => $other_alert->{'al_field6'},
					'field7' => $other_alert->{'al_field7'},
					'field8' => $other_action->{'al_field8'},
					'field9' => $other_alert->{'al_field9'},
					'field10' => $other_alert->{'al_field10'},
					'field11' => $other_alert->{'al_field11'},
					'field12' => $other_alert->{'al_field12'},
					'field13' => $other_alert->{'al_field13'},
					'field14' => $other_alert->{'al_field14'},
					'field15' => $other_alert->{'al_field15'},
					'field16' => $other_alert->{'al_field16'},
					'field17' => $other_alert->{'al_field17'},
					'field18' => $other_alert->{'al_field18'},
					'field19' => $other_alert->{'al_field19'},
					'field20' => $other_alert->{'al_field20'},
					
					'description' => '',
					'times_fired' => $times_fired,
					'time_threshold' => 0,
					'id' => $other_alert->{'alert_type'},
					'priority' => $alert->{'priority'},
					'disable_event' => $alert->{'disable_event'}
				);

				# Additional execution information for the console.
				my $custom_data = {
					'actions'	=> [],
				};

				pandora_execute_action ($pa_config, $trap_rcv_full, \%agent, \%alert_action, 1, $other_action, undef, $dbh, $timestamp, \%macros) if (defined ($other_action));
				push(@{$custom_data->{'actions'}}, safe_output($other_action->{'action_name'}));
					
				# Generate an event, ONLY if our alert action is different from generate an event.
				if ($other_action->{'id_alert_command'} != 3 && $alert->{'disable_event'} == 0){
					pandora_event (
						$pa_config,
						"SNMP alert fired (" . safe_output($alert->{'description'}) . ")",
						0,
						0,
						$alert->{'priority'},
						0,
						0,
						'alert_fired',
						0,
						$dbh,
						undef,
						undef,
						undef,
						undef,
						undef,
						undef,
						undef,
						undef,
						p_encode_json($pa_config, $custom_data));
				}

				# Update alert status
				db_do ($dbh, 'UPDATE talert_snmp SET times_fired = ?, last_fired = ?, internal_counter = ? WHERE id_as = ?',
					$times_fired, $timestamp, $internal_counter, $alert->{'id_as'});

				db_do ($dbh, 'UPDATE ttrap SET alerted = 1, priority = ? WHERE id_trap = ?',
					$alert->{'priority'}, $trap_id);
			}
			#~ END MORE ACTIONS

		} else {
			$internal_counter++;
			if ($internal_counter < $min_alerts){
				# Now update the new value for times_fired & last_fired if we are below min limit for triggering this alert
				db_do ($dbh, 'UPDATE talert_snmp SET internal_counter = ?, times_fired = ?, last_fired = ? WHERE id_as = ?',
					$internal_counter, $times_fired, $timestamp, $alert->{'id_as'});
			} else {
				db_do ($dbh, 'UPDATE talert_snmp SET times_fired = ?, internal_counter = ? WHERE id_as = ?',
					$times_fired, $internal_counter, $alert->{'id_as'});
			}
		}
		
		$fired_position = $alert->{'position'};

	}
}

##########################################################################
# Search string for macros and substitutes them with their values.
##########################################################################
sub subst_alert_macros ($$;$$$$$) {
	my ($string, $macros, $pa_config, $dbh, $agent, $module, $alert) = @_;

	my $macro_regexp = join('|', keys %{$macros});

	my $subst_func;
	if (defined($string) && $string =~ m/^(?:(")(?:.*)"|(')(?:.*)')$/) {
		my $quote = $1 ? $1 : $2;
		$subst_func = sub {
			my $macro = on_demand_macro($pa_config, $dbh, shift, $macros, $agent, $module,$alert);
			$macro =~ s/'/'\\''/g; # close, escape, open
			return decode_entities($quote . "'" . $macro . "'" . $quote); # close, quote, open
		};
	}
	else {
		$subst_func = sub {
			my $macro = on_demand_macro($pa_config, $dbh, shift, $macros, $agent, $module, $alert);
			return decode_entities($macro);
		};
	}

	# Macro data may contain HTML entities
	eval {
		no warnings;
		local $SIG{__DIE__};
		$string =~ s/($macro_regexp)/$subst_func->($1)/ige;
	};

	return $string;
}

##########################################################################
# Substitute macros if the string begins with an underscore.
##########################################################################
sub subst_column_macros ($$;$$$$) {
	my ($string, $macros, $pa_config, $dbh, $agent, $module) = @_;

	# Avoid to manipulate null strings
	return $string unless defined($string);	

	# Do not attempt to substitute macros unless the string
	# begins with an underscore.
	return $string unless substr($string, 0, 1) eq '_';

	return subst_alert_macros($string, $macros, $pa_config, $dbh, $agent, $module);
}

##########################################################################
# Load macros that access the database on demand.
##########################################################################
sub on_demand_macro($$$$$$;$) {
	my ($pa_config, $dbh, $macro, $macros, $agent, $module,$alert) = @_;

	# Static macro.
	return $macros->{$macro} if (defined($macros->{$macro}));
	
	# Load on-demand macros.
	return '' unless defined($pa_config) and defined($dbh);
	if ($macro eq '_agentstatus_') {
		return (defined ($agent)) ? get_agent_status ($pa_config, $dbh, $agent->{'id_agente'}) : '';
	} elsif ($macro eq '_modulegroup_') {
		return (defined ($module)) ? (get_module_group_name ($dbh, $module->{'id_module_group'}) || '') : '';
	} elsif ($macro eq '_modulestatus_') {
		return (defined ($module)) ? get_agentmodule_status_str($pa_config, $dbh, $module->{'id_agente_modulo'}) : '';
	} elsif ($macro eq '_statusimage_') {
		my $status = (defined ($module)) ? get_agentmodule_status($pa_config, $dbh, $module->{'id_agente_modulo'}) : -1;

		if ($status == MODULE_CRITICAL) {
			return 'https://pandorafms.com/wp-content/uploads/2022/03/System-email-Bad-news.png';
		} elsif ($status == MODULE_NORMAL) {
			return 'https://pandorafms.com/wp-content/uploads/2022/03/System-email-Good-news.png';
		} elsif ($status == MODULE_WARNING) {
			return 'https://pandorafms.com/wp-content/uploads/2022/03/Warning-news.png';
		}

		return '';
	} elsif ($macro eq '_moduletags_') {
		return (defined ($module)) ? pandora_get_module_url_tags ($pa_config, $dbh, $module->{'id_agente_modulo'}) : '';
	} elsif ($macro eq '_policy_') {
		return (defined ($alert)) ? enterprise_hook('get_policy_name_policy_alerts_id', [$dbh, $alert->{'id_policy_alerts'}]) : '';
	} elsif ($macro eq '_email_tag_') {
		return (defined ($module)) ? pandora_get_module_email_tags ($pa_config, $dbh, $module->{'id_agente_modulo'}) : '';
	} elsif ($macro eq '_phone_tag_') {
		return (defined ($module)) ? pandora_get_module_phone_tags ($pa_config, $dbh, $module->{'id_agente_modulo'}) : '';
	} elsif ($macro eq '_name_tag_') {
		return (defined ($module)) ? pandora_get_module_tags ($pa_config, $dbh, $module->{'id_agente_modulo'}) : '';
	} elsif ($macro =~ /_agentcustomfield_(\d+)_/) {
		my $agent_id = undef;
		if (defined($module)) {
			$agent_id = $module->{'id_agente'};
		} elsif (defined($agent)) {
			$agent_id = $agent->{'id_agente'};
		} else {
			return '';
		}
		my $field_number = $1;
		my $field_value = get_db_value($dbh, 'SELECT description FROM tagent_custom_data WHERE id_field=? AND id_agent=?', $field_number, $agent_id);
		return (defined($field_value)) ? $field_value : '';	
	} elsif ($macro eq '_prevdata_') {
		return '' unless defined ($module);
		if ($module->{'id_tipo_modulo'} eq 3){
			my $field_value = get_db_value($dbh, 'SELECT datos FROM tagente_datos_string where id_agente_modulo = ? order by utimestamp desc limit 1 offset 1', $module->{'id_agente_modulo'});
		}
		else{
			my $field_value = get_db_value($dbh, 'SELECT datos FROM tagente_datos where id_agente_modulo = ? order by utimestamp desc limit 1 offset 1', $module->{'id_agente_modulo'});
		}
	}elsif ($macro eq '_all_address_') {
		return '' unless defined ($module);
		my @rows = get_db_rows ($dbh, 'SELECT ip FROM taddress_agent taag, taddress ta WHERE ta.id_a = taag.id_a AND id_agent = ?', $module->{'id_agente'});

		my $field_value = "<pre>";
		my $count=1;
		foreach my $element (@rows) {
			$field_value .= $count.": " . $element->{'ip'} . "\n";
			$count++;
		}
		$field_value .= "</pre>";
		return(defined($field_value)) ? $field_value : '';
	} elsif ($macro =~ /_addressn_(\d+)_/) {
		return '' unless defined ($module);
		my $field_number = $1 - 1;
		my @rows = get_db_rows ($dbh, 'SELECT ip FROM taddress_agent taag, taddress ta WHERE ta.id_a = taag.id_a AND id_agent = ? ORDER BY ip ASC', $module->{'id_agente'});
		
		my $field_value = $rows[$field_number]->{'ip'};
		return(defined($field_value)) ? $field_value : '';
	} elsif ($macro =~ /_moduledata_(\S+)_/) {
		my $field_number = $1;

		my $id_mod = get_db_value ($dbh, 'SELECT id_agente_modulo FROM tagente_modulo WHERE id_agente = ? AND nombre = ?', $module->{'id_agente'}, $field_number);
		my $module_data = get_db_single_row ($dbh, 'SELECT id_tipo_modulo, unit FROM tagente_modulo WHERE id_agente_modulo = ?', $id_mod);
		my $type_mod = $module_data->{'id_tipo_modulo'};
		my $unit_mod = $module_data->{'unit'};

		my $field_value = "";
		if (defined($type_mod)
			&& ($type_mod eq 3 || $type_mod eq 10 || $type_mod eq 17 || $type_mod eq 23 || $type_mod eq 33 || $type_mod eq 36)
		) {
			$field_value = get_db_value($dbh, 'SELECT datos FROM tagente_estado WHERE id_agente_modulo = ?', $id_mod);
		}
		else{
			$field_value = get_db_value($dbh, 'SELECT datos FROM tagente_estado WHERE id_agente_modulo = ?', $id_mod);

			my $data_precision = $pa_config->{'graph_precision'};
			$field_value = sprintf("%.$data_precision" . "f", $field_value);
			$field_value =~ s/0+$//;
			$field_value =~ s/\.+$//;
		}

		if ($field_value eq ''){
			$field_value = 'Module ' . $field_number . " not found";
		}
		elsif (defined($unit_mod) && $unit_mod ne '') {
			$field_value .= $unit_mod;
		}
		
		return(defined($field_value)) ? $field_value : '';
	} elsif ($macro eq '_secondarygroups_') {
		my $field_value = '';

		my @groups = get_db_rows ($dbh, 'SELECT tg.nombre from tagent_secondary_group as tsg INNER JOIN tgrupo tg ON tsg.id_group = tg.id_grupo WHERE tsg.id_agent = ?', $module->{'id_agente'});
		foreach my $element (@groups) {
			$field_value .= $element->{'nombre'} .",";
		}
		chop($field_value);
		return(defined($field_value)) ? '('.$field_value.')' : '';
	}
}

##########################################################################
# Utility functions, not to be exported.
##########################################################################

##########################################################################
# Process module data.
##########################################################################
sub process_data ($$$$$$$) {
	my ($pa_config, $data_object, $agent, $module,
	    $module_type, $utimestamp, $dbh) = @_;

	if ($module_type eq "log4x") {
		return log4x_get_severity_num($data_object);
	}
	
	my $data = $data_object->{'data'};
	
	# String data
	if ($module_type =~ m/_string$/) {

		# Empty strings are not allowed
		if ($data eq '') {
			logger($pa_config, "Received invalid data '" . $data_object->{'data'} . "' from agent '" . $agent->{'nombre'} . "' module '" . $module->{'nombre'} . "' agent " . (defined ($agent) ? "'" . $agent->{'nombre'} . "'" : 'ID ' . $module->{'id_agente'}) . ".", 3);
			return undef;
		}

		return $data;
	}

	# Not a number
	if (! is_numeric ($data)) {
		my $d = $data_object->{'data'};
		$d = '' unless defined ($data_object->{'data'});
		logger($pa_config, "Received invalid data '" . $d . "' from agent '" . $agent->{'nombre'} . "' module '" . $module->{'nombre'} . "' agent " . (defined ($agent) ? "'" . $agent->{'nombre'} . "'" : 'ID ' . $module->{'id_agente'}) . ".", 3);
		return undef;
	}

	# If is a number, we need to replace "," for "."
	$data =~ s/\,/\./;

	# Process INC modules
	if ($module_type =~ m/_inc$/) {
		$data = process_inc_data ($pa_config, $data, $module, $agent, $utimestamp, $dbh);
		
		# No previous data or error.
		return undef unless defined ($data);
	}
	# Process absolute INC modules
	elsif ($module_type =~ m/_inc_abs$/) {
		$data = process_inc_abs_data ($pa_config, $data, $module, $agent, $utimestamp, $dbh);
		
		# No previous data or error.
		return undef unless defined ($data);
	}
	# Process the rest of modules
	else {
		$data = post_process($data, $module);
		return undef unless check_min_max($pa_config, $data, $module, $agent);
	}

	# TODO: Float precission should be adjusted here in the future with a global
	# config parameter
	# Format data
	$data = sprintf("%.5f", $data);

	$data_object->{'data'} = $data;
	return $data;
}

##########################################################################
# Apply post processing to the given data.
##########################################################################
sub post_process ($$) {
	my ($data, $module) = @_;

	return (is_numeric ($module->{'post_process'}) && $module->{'post_process'} != 0) ? $data * $module->{'post_process'} : $data;
}

##########################################################################
# Return 1 if the data is whithin the module's boundaries, 0 if not.
##########################################################################
sub check_min_max ($$$$) {
	my ($pa_config, $data, $module, $agent) = @_;

	# Out of bounds
	if (($module->{'max'} != $module->{'min'}) && ($data > $module->{'max'} || $data < $module->{'min'})) {
		if($module->{'max'} < $module->{'min'}) {
			# Compare if there is only setted min or max.
			return 1 unless (($module->{'max'} == 0 && $data < $module->{'min'}) || ($module->{'min'} == 0 && $data > $module->{'max'}));
			
		}  

		logger($pa_config, "Received invalid data '" . $data . "' from agent '" . $agent->{'nombre'} . "' module '" . $module->{'nombre'} . "' agent " . (defined ($agent) ? "'" . $agent->{'nombre'} . "'" : 'ID ' . $module->{'id_agente'}) . ".", 3);
		return 0;
	}

	return 1;
}

##########################################################################
# Process data of type *_inc.
##########################################################################
sub process_inc_data ($$$$$$) {
	my ($pa_config, $data, $module, $agent, $utimestamp, $dbh) = @_;

	my $data_inc = get_db_single_row ($dbh, 'SELECT * FROM tagente_datos_inc WHERE id_agente_modulo = ?', $module->{'id_agente_modulo'});

	# No previous data
	if (! defined ($data_inc)) {
		db_do ($dbh, 'INSERT INTO tagente_datos_inc
				(id_agente_modulo, datos, utimestamp)
				VALUES (?, ?, ?)', $module->{'id_agente_modulo'}, $data, $utimestamp);
		logger($pa_config, "Discarding first data for incremental module " . $module->{'nombre'} . "(module id " . $module->{'id_agente_modulo'} . ").", 10);
		return undef;
	}

	# Out of order data
	if ($utimestamp < $data_inc->{'utimestamp'}) {
		logger($pa_config, "Received old data for incremental module " . $module->{'nombre'} . "(module id " . $module->{'id_agente_modulo'} . ").", 3);
		return undef;
	}

	# Should not happen
	if ($utimestamp == $data_inc->{'utimestamp'}) {
		logger($pa_config, "Duplicate timestamp for incremental module " . $module->{'nombre'} . "(module id " . $module->{'id_agente_modulo'} . ").", 3);
		return undef;
	}

	# Negative increment, reset inc data
	if ($data < $data_inc->{'datos'}) {
		db_do ($dbh, 'UPDATE tagente_datos_inc SET datos = ?, utimestamp = ? WHERE id_agente_modulo = ?', $data, $utimestamp, $module->{'id_agente_modulo'});
		logger($pa_config, "Discarding data and resetting counter for incremental module " . $module->{'nombre'} . "(module id " . $module->{'id_agente_modulo'} . ").", 10);

		# Prevent the module from becoming unknown!
		db_do ($dbh, 'UPDATE tagente_estado SET utimestamp = ? WHERE id_agente_modulo = ?', time(), $module->{'id_agente_modulo'});
		return undef;
	}

	# Compute the rate, apply post processing and check module boundaries.
	my $rate = ($data - $data_inc->{'datos'}) / ($utimestamp - $data_inc->{'utimestamp'});
	$rate = post_process($rate, $module);
	if (!check_min_max($pa_config, $rate, $module, $agent)) {
		db_do ($dbh, 'UPDATE tagente_datos_inc SET datos = ?, utimestamp = ? WHERE id_agente_modulo = ?', $data, $utimestamp, $module->{'id_agente_modulo'});
		return undef;
	}

	# Update inc data
	db_do ($dbh, 'UPDATE tagente_datos_inc SET datos = ?, utimestamp = ? WHERE id_agente_modulo = ?', $data, $utimestamp, $module->{'id_agente_modulo'});

	return $rate;
}

##########################################################################
# Process data of type *_inc_abs.
##########################################################################
sub process_inc_abs_data ($$$$$$) {
	my ($pa_config, $data, $module, $agent, $utimestamp, $dbh) = @_;

	my $data_inc = get_db_single_row ($dbh, 'SELECT * FROM tagente_datos_inc WHERE id_agente_modulo = ?', $module->{'id_agente_modulo'});

	# No previous data
	if (! defined ($data_inc)) {
		db_do ($dbh, 'INSERT INTO tagente_datos_inc
				(id_agente_modulo, datos, utimestamp)
				VALUES (?, ?, ?)', $module->{'id_agente_modulo'}, $data, $utimestamp);
		logger($pa_config, "Discarding first data for incremental module " . $module->{'nombre'} . "(module id " . $module->{'id_agente_modulo'} . ").", 10);
		return undef;
	}

	# Negative increment, reset inc data
	if ($data < $data_inc->{'datos'}) {
		db_do ($dbh, 'UPDATE tagente_datos_inc SET datos = ?, utimestamp = ? WHERE id_agente_modulo = ?', $data, $utimestamp, $module->{'id_agente_modulo'});
		logger($pa_config, "Discarding data and resetting counter for incremental module " . $module->{'nombre'} . "(module id " . $module->{'id_agente_modulo'} . ").", 10);

		# Prevent the module from becoming unknown!
		db_do ($dbh, 'UPDATE tagente_estado SET utimestamp = ? WHERE id_agente_modulo = ?', time(), $module->{'id_agente_modulo'});

		return undef;
	}

	# Should not happen
	if ($utimestamp == $data_inc->{'utimestamp'}) {
		logger($pa_config, "Duplicate timestamp for incremental module " . $module->{'nombre'} . "(module id " . $module->{'id_agente_modulo'} . ").", 10);
		return undef;
	}

	# Compute the diff, apply post processing and check module boundaries.
	my $diff = ($data - $data_inc->{'datos'});
	$diff = post_process($diff, $module);
	if (!check_min_max($pa_config, $diff, $module, $agent)) {
		db_do ($dbh, 'UPDATE tagente_datos_inc SET datos = ?, utimestamp = ? WHERE id_agente_modulo = ?', $data, $utimestamp, $module->{'id_agente_modulo'});
		return undef;
	}

	# Update inc data
	db_do ($dbh, 'UPDATE tagente_datos_inc SET datos = ?, utimestamp = ? WHERE id_agente_modulo = ?', $data, $utimestamp, $module->{'id_agente_modulo'});

	return $diff;
}

sub log4x_get_severity_num($) {
	my ($data_object) = @_;
	my $data = $data_object->{'severity'};
		
	return undef unless defined ($data);
	# The severity is a word, so we need to translate to numbers
		
	if ($data =~ m/^trace$/i) {
		$data = 10;
	} elsif ($data =~ m/^debug$/i) {
		$data = 20;
	} elsif ($data =~ m/^info$/i) {
		$data = 30;
	} elsif ($data =~ m/^warn$/i) {
		$data = 40;
	} elsif ($data =~ m/^error$/i) {
		$data = 50;
	} elsif ($data =~ m/^fatal$/i) {
		$data = 60;
	} else {
		$data = 10;
	}
	return $data;
}

##########################################################################
# Returns the status of the module: 0 (NORMAL), 1 (CRITICAL), 2 (WARNING).
##########################################################################
sub get_module_status ($$$$) {
	my ($data, $module, $module_type, $last_data_value) = @_;
	my ($critical_min, $critical_max, $warning_min, $warning_max) =
		($module->{'min_critical'}, $module->{'max_critical'}, $module->{'min_warning'}, $module->{'max_warning'});
	my ($critical_str, $warning_str) = ($module->{'str_critical'}, $module->{'str_warning'});
	my $eval_result;
	
	# Was the module status set in the XML data file?
	if (defined ($module->{'status'})) {
		return 1 if (uc ($module->{'status'}) eq 'CRITICAL');
		return 2 if (uc ($module->{'status'}) eq 'WARNING');
		return 0 if (uc ($module->{'status'}) eq 'NORMAL');
	}

	# Set default critical max/min/str values
	$critical_str = (defined ($critical_str) && valid_regex ($critical_str) == 1) ? safe_output($critical_str) : '';
	$warning_str = (defined ($warning_str) && valid_regex ($warning_str) == 1) ? safe_output($warning_str) : '';
	
	# Adjust percentage max/min values.
	if ($module->{'percentage_critical'} == 1) {
		if ($critical_max != 0 && $critical_min != 0) {
			$critical_max = $last_data_value * (1 +  $critical_max / 100.0);
			$critical_min = $last_data_value * (1 -  $critical_min / 100.0);
			$module->{'critical_inverse'} = 1;
		}
		elsif ($critical_min != 0) {
			$critical_max = $last_data_value * (1 -  $critical_min / 100.0);
			$critical_min = 0;
			$module->{'critical_inverse'} = 0;
		}
		elsif ($critical_max != 0) {
			$critical_min = $last_data_value * (1 +  $critical_max / 100.0);
			$critical_max = 0;
			$module->{'critical_inverse'} = 0;
		}
	}
	if ($module->{'percentage_warning'} == 1) {
		if ($warning_max != 0 && $warning_min != 0) {
			$warning_max = $last_data_value * (1 +  $warning_max / 100.0);
			$warning_min = $last_data_value * (1 -  $warning_min / 100.0);
			$module->{'warning_inverse'} = 1;
		}
		elsif ($warning_min != 0) {
			$warning_max = $last_data_value * (1 -  $warning_min / 100.0);
			$warning_min = 0;
			$module->{'warning_inverse'} = 0;
		}
		elsif ($warning_max != 0) {
			$warning_min = $last_data_value * (1 +  $warning_max / 100.0);
			$warning_max = 0;
			$module->{'warning_inverse'} = 0;
		}
	}

	if (($module_type =~ m/_proc$/ || $module_type =~ /web_analysis/) && ($critical_min eq $critical_max)) {
		($critical_min, $critical_max) = (0, 1);
	}
	elsif ($module_type =~ m/keep_alive/ && ($critical_min eq $critical_max)) {
		($critical_min, $critical_max) = (0, 1);
	}
	elsif ($module_type eq "log4x") {
		if ($critical_min eq $critical_max) {
			($critical_min, $critical_max) = (50, 61); # ERROR - FATAL
		}
		if ($warning_min eq $warning_max) {
			($warning_min, $warning_max) = (40, 41); # WARN - WARN
		}
	}
	
	# Numeric
	if ($module_type !~ m/_string/) {
			
		# Critical
		if ($critical_min ne $critical_max) {
			# [critical_min, critical_max)
			if ($module->{'critical_inverse'} == 0) {
				return 1 if ($data >= $critical_min && $data < $critical_max);
				return 1 if ($data >= $critical_min && $critical_max < $critical_min);
			}
			# (-inf, critical_min), [critical_max, +inf)
			else {
				if ($critical_max < $critical_min) {
					return 1 if ($data < $critical_min);
				} else {
					return 1 if ($data < $critical_min || $data >= $critical_max);
				}
			}
		}
	
		# Warning
		if ($warning_min ne $warning_max) {
			# [warning_min, warning_max)
			if ($module->{'warning_inverse'} == 0) {
				return 2 if ($data >= $warning_min && $data < $warning_max);
				return 2 if ($data >= $warning_min && $warning_max < $warning_min);
			}
			# (-inf, warning_min), [warning_max, +inf)
			else {
				if ($warning_max < $warning_min) {
					return 2 if ($data < $warning_min);
				} else {
					return 2 if ($data < $warning_min || $data >= $warning_max);
				}
			}
		}
	}
	# String
	else {

		# Critical
		$eval_result = eval {
			if ($module->{'critical_inverse'} == 0) {
				$critical_str ne '' && $data =~ /$critical_str/ ;
			} else {
				$critical_str ne '' && $data !~ /$critical_str/ ;
			}
		};
		return 1 if ($eval_result);

		# Warning
		$eval_result = eval {
			if ($module->{'warning_inverse'} == 0) {
				$warning_str ne '' && $data =~ /$warning_str/ ;
			} else {
				$warning_str ne '' && $data !~ /$warning_str/ ;
			}
		};
		return 2 if ($eval_result);
	}

	# Normal
	return 0;
}

##########################################################################
# Validate event.
# This validates all events pending to ACK for the same id_agent_module
##########################################################################
sub pandora_validate_event ($$$) {
	my ($pa_config, $id_agentmodule, $dbh) = @_;
	if (!defined($id_agentmodule) || $pa_config->{"event_auto_validation"} == 0) {
		return;
	}

	logger($pa_config, "Validating events for id_agentmodule #$id_agentmodule", 10);
	my $now = time();
	db_do ($dbh, 'UPDATE tevento SET estado = 1, ack_utimestamp = ? WHERE estado = 0 AND id_agentmodule = '.$id_agentmodule, $now);
}

##########################################################################
# Generates an event according to the change of status of a module.
##########################################################################
sub generate_status_event ($$$$$$$$) {
	my ($pa_config, $data, $agent, $module, $status, $last_status, $known_status, $dbh) = @_;
	my ($event_type, $severity);
	my $description = '';

	# No events when event storm protection is enabled
	if ($EventStormProtection == 1) {
		return;
	}

	# Warmup interval for status events.
	if ($pa_config->{'warmup_event_on'} == 1) {

		# No status events.
		return if (time() < $pa_config->{'__start_utimestamp__'} + $pa_config->{'warmup_event_interval'});

		$pa_config->{'warmup_event_on'} = 0;
		logger($pa_config, "Warmup mode for events ended.", 10);
		pandora_event ($pa_config, "Warmup mode for events ended.", 0, 0, 0, 0, 0, 'system', 0, $dbh);
	}

	# Disable events related to the unknown status.
	if ($pa_config->{'unknown_events'} == 0 && ($last_status == 3 || $status == 3)) {
		return;
	}

	# disable event just recovering from 'Unknown' without status change
	if($last_status == 3 && $status == $known_status && $module->{'disabled_types_event'} ) {
		my $disabled_types_event;
		eval {
			local $SIG{__DIE__};
			$disabled_types_event = decode_json($module->{'disabled_types_event'});
		};
		
		if ($disabled_types_event->{'going_unknown'}) {
			return;
		}
	}

	# Mark as "validated" any previous event for this module
	pandora_validate_event ($pa_config, $module->{'id_agente_modulo'}, $dbh);
	
	# Normal
	if ($status == 0) {
		
		# Do not generate an event when a module goes from notinit no normal
		if ($known_status == 4) {
			return;
		}
		
		($event_type, $severity) = ('going_down_normal', 2);
		$description = safe_output($pa_config->{"text_going_down_normal"});
	# Critical
	} elsif ($status == 1) {
		($event_type, $severity) = ('going_up_critical', 4);
		$description = safe_output($pa_config->{"text_going_up_critical"});
	# Warning
	} elsif ($status == 2) {
		
		# From critical
		if ($known_status == 1) {
			($event_type, $severity) = ('going_down_warning', 3);
			$description = safe_output($pa_config->{"text_going_down_warning"});
		}
		# From normal or warning (after becoming unknown)
		else {
			($event_type, $severity) = ('going_up_warning', 3);
			$description = safe_output($pa_config->{"text_going_up_warning"});
		}
	} else {
		# Unknown status
		logger($pa_config, "Unknown status $status for module '" . $module->{'nombre'} . "' agent '" . $agent->{'nombre'} . "'.", 10);
		return;
	}

	if (is_numeric($data)) {
		my $data_precision = $pa_config->{'graph_precision'};
		$data = sprintf("%.$data_precision" . "f", $data);
		$data =~ s/0+$//;
		$data =~ s/\.+$//;
	}
	
	# Replace macros
	my %macros = (
		_module_ => safe_output($module->{'nombre'}),
		_data_ => safe_output($data),
	);
	load_module_macros ($module->{'module_macros'}, \%macros);
	$description = subst_alert_macros ($description, \%macros);

	# Generate the event
	if ($status != 0){
		pandora_event ($pa_config, $description, $agent->{'id_grupo'}, $module->{'id_agente'},
			$severity, 0, $module->{'id_agente_modulo'}, $event_type, 0, $dbh, 'monitoring_server', '', '', '', '', $module->{'critical_instructions'}, $module->{'warning_instructions'}, $module->{'unknown_instructions'}, undef, $data, $status);
	} else { 
		# Self validate this event if has "normal" status
		pandora_event ($pa_config, $description, $agent->{'id_grupo'}, $module->{'id_agente'},
			$severity, 0, $module->{'id_agente_modulo'}, $event_type, 1, $dbh, 'monitoring_server', '', '', '', '', $module->{'critical_instructions'}, $module->{'warning_instructions'}, $module->{'unknown_instructions'}, undef, $data, $status);
	}

}

##########################################################################
# Saves module data to the DB.
##########################################################################
sub save_module_data ($$$$$) {
	my ($data_object, $module, $module_type, $utimestamp, $dbh) = @_;

	if ($module_type eq "log4x") {
		#<module>
		#	<name></name>
		#	<type>log4x</type>
		#
		#	<severity></severity>
		#	<message></message>
		#	
		#	<stacktrace></stacktrace>
		#</module>

		my $sql = "INSERT INTO tagente_datos_log4x(id_agente_modulo, utimestamp, severity, message, stacktrace) values (?, ?, ?, ?, ?)";

		db_do($dbh, $sql, 
			$module->{'id_agente_modulo'}, $utimestamp,
			$data_object->{'severity'},
			$data_object->{'message'},
			$data_object->{'stacktrace'}
		);
	} else {
		my $data = $data_object->{'data'};
		my $table = ($module_type =~ m/_string/) ? 'tagente_datos_string' : 'tagente_datos';
		
		db_do($dbh, 'INSERT INTO ' . $table . ' (id_agente_modulo, datos, utimestamp)
					 VALUES (?, ?, ?)', $module->{'id_agente_modulo'}, $data, $utimestamp);	
	}
}

##########################################################################
# Export module data.
##########################################################################
sub export_module_data ($$$$$$$) {
	my ($pa_config, $data, $agent, $module, $module_type, $timestamp, $dbh) = @_;

	# TODO: If module is log4x we hope for the best :P
	#return if ($module_type == "log4x");
	
	# Data export is disabled
 	return if ($module->{'id_export'} < 1);

	logger($pa_config, "Exporting data for module '" . $module->{'nombre'} . "' agent '" . $agent->{'alias'} . "'.", 10);
	db_do($dbh, 'INSERT INTO tserver_export_data 
		(id_export_server, agent_name , module_name, module_type, data, timestamp) VALUES
		(?, ?, ?, ?, ?, ?)', $module->{'id_export'}, $agent->{'alias'}, $module->{'nombre'}, $module_type, $data, $timestamp);
}

##########################################################################
# Returns 1 if alerts for the given agent should be inhibited, 0 otherwise.
##########################################################################
#sub pandora_inhibit_alerts ($$$$) {
sub pandora_inhibit_alerts {
	my ($pa_config, $agent, $dbh, $depth) = @_;

	return 0 if ($agent->{'cascade_protection'} ne '1' || $agent->{'id_parent'} eq '0' || $depth > 1024);

	# Are any of the parent's critical alerts fired?	
	my $count = 0;
	if ($agent->{'cascade_protection_module'} != 0) {
		$count = get_db_value ($dbh, 'SELECT COUNT(*) FROM tagente_modulo, talert_template_modules, talert_templates
				WHERE tagente_modulo.id_agente = ?
				AND tagente_modulo.id_agente_modulo = ?
				AND tagente_modulo.id_agente_modulo = talert_template_modules.id_agent_module
				AND tagente_modulo.disabled = 0
				AND talert_template_modules.id_alert_template = talert_templates.id
				AND talert_template_modules.times_fired > 0
				AND talert_templates.priority = 4', $agent->{'id_parent'}, $agent->{'cascade_protection_module'});
	}
	else {
		$count = get_db_value ($dbh, 'SELECT COUNT(*) FROM tagente_modulo, talert_template_modules, talert_templates
				WHERE tagente_modulo.id_agente = ?
				AND tagente_modulo.id_agente_modulo = talert_template_modules.id_agent_module
				AND tagente_modulo.disabled = 0
				AND talert_template_modules.id_alert_template = talert_templates.id
				AND talert_template_modules.times_fired > 0
				AND talert_templates.priority = 4', $agent->{'id_parent'});
	}

	return 1 if (defined($count) && $count > 0);
	
	# Check the parent's parent next
	$agent = get_db_single_row ($dbh, 'SELECT * FROM tagente WHERE id_agente = ?', $agent->{'id_parent'});
	return 0 unless defined ($agent);

	return pandora_inhibit_alerts ($pa_config, $agent, $dbh, $depth + 1);
}

##########################################################################
# Returns 1 if service cascade protection is enabled for the given
# agent/module, 0 otherwise.
##########################################################################
sub pandora_cps_enabled($$) {
	my ($agent, $module) = @_;

	return 1 if ($agent->{'cps'} > 0);

	return 1 if ($module->{'cps'} > 0);

	return 0;
}

##########################################################################
=head2 C<< save_agent_position (I<$pa_config>, I<$current_longitude>, I<$current_latitude>, 
		 I<$current_altitude>, I<$agent_id>, I<$dbh>, [I<$start_timestamp>], [I<$description>]) >>

Saves a new agent GIS information record in B<tgis_data_status> table. 

=cut
##########################################################################
sub save_agent_position($$$$$$;$$) {
	my ($pa_config, $current_longitude, $current_latitude, $current_altitude, $agent_id, $dbh, $start_timestamp, $description) = @_;
	
	logger($pa_config, "Updating agent position: longitude=$current_longitude, latitude=$current_latitude, altitude=$current_altitude, start_timestamp=$start_timestamp agent_id=$agent_id", 10);

	# Set some default values
	$description = '' if (!defined($description));
	$current_altitude = 0 if (!defined($current_altitude));

	my ($columns, $values) = db_insert_get_values ({ 'tagente_id_agente' => $agent_id,
	                                                 'current_longitude' => $current_longitude,
	                                                 'current_latitude' => $current_latitude,
	                                                 'current_altitude' => $current_altitude,
	                                                 'stored_longitude' => $current_longitude,
	                                                 'stored_latitude' => $current_latitude,
	                                                 'stored_altitude' => $current_altitude,
	                                                 'start_timestamp' => $start_timestamp,
	                                                 'description' => $description
	                                                });
	                                                
	db_do ($dbh, "INSERT INTO tgis_data_status $columns", @{$values});
}

##########################################################################
=head2 C<< update_agent_position (I<$pa_config>, I<$current_longitude>, I<$current_latitude>, I<$current_altitude>,
		I<$agent_id>, I<$dbh>, [I<$stored_longitude>], [I<$stored_latitude>], [I<$stored_altitude>], [I<$start_timestamp>], [I<$description>]) >>

Updates agent GIS information in B<tgis_data_status> table.

=cut
##########################################################################
sub update_agent_position($$$$$$;$$$$$) {
	my ($pa_config, $current_longitude, $current_latitude, $current_altitude,
		 $agent_id, $dbh, $stored_longitude, $stored_latitude, $stored_altitude, $start_timestamp, $description) = @_;

	if (defined($stored_longitude) && defined($stored_latitude) && defined($start_timestamp) ) {
		# Upadate all the position data of the agent
		logger($pa_config, "Updating agent position: current_longitude=$current_longitude, current_latitude=$current_latitude,
						 current_altitude=$current_altitude, stored_longitude=$stored_longitude, stored_latitude=$stored_latitude,
						 stored_altitude=$stored_altitude, start_timestamp=$start_timestamp, agent_id=$agent_id", 10);
		db_do ($dbh, 'UPDATE tgis_data_status SET current_longitude = ?, current_latitude = ?, current_altitude = ?,
				stored_longitude = ?,stored_latitude = ?,stored_altitude = ?, start_timestamp = ?, description = ?,
				number_of_packages = 1 WHERE tagente_id_agente = ?', 
				$current_longitude, $current_latitude, $current_altitude, $stored_longitude, $stored_latitude,
				$stored_altitude, $start_timestamp, $description, $agent_id);
	}
	else {
		logger($pa_config, "Updating agent position: longitude=$current_longitude, latitude=$current_latitude, altitude=$current_altitude, agent_id=$agent_id", 10);
		# Upadate the timestamp of the received agent
		db_do ($dbh, 'UPDATE tgis_data_status SET current_longitude = ?, current_latitude = ?, current_altitude = ?,
				number_of_packages = number_of_packages + 1 WHERE tagente_id_agente = ?', 
				$current_longitude, $current_latitude, $current_altitude, $agent_id);
	}
}

##########################################################################
=head2 C<< archive_agent_position (I<$pa_config>, I<$start_timestamp>, I<$end_timestamp>, I<$longitude>, I<$latitude>, I<$altitude>, I<$description>, 
I<$number_packages>, I<$agent_id>, I<$dbh>) >>
 
Archives the last position of an agent in the B<tgis_data_history> table

=cut
##########################################################################
sub archive_agent_position($$$$$$$$$$) {
	my ($pa_config, $start_timestamp, $end_timestamp, $longitude, $latitude, 
		$altitude, $description, $number_packages, $agent_id, $dbh) = @_;

	logger($pa_config, "Saving new agent position: start_timestamp=$start_timestamp longitude=$longitude latitude=$latitude altitude=$altitude", 10);

	db_do($dbh, 'INSERT INTO tgis_data_history (longitude, latitude, altitude, tagente_id_agente, start_timestamp,
					end_timestamp, description, number_of_packages) VALUES (?, ?, ?, ?, ?, ?, ?, ?)', 
					$longitude, $latitude, $altitude, $agent_id, $start_timestamp, $end_timestamp, $description, $number_packages);

}



##########################################################################
=head2 C<< pandora_server_statistics (I<$pa_config>, I<$dbh>) >>

Process server statistics for statistics table

=cut
##########################################################################
sub pandora_server_statistics ($$) {
	my ($pa_config, $dbh) = @_;

	my $lag_time= 0;
	my $lag_modules = 0;
	my $total_modules_running = 0;
	my $my_modules = 0;
	my $stat_utimestamp = 0;
	my $lag_row;

	# Get all servers with my name (each server only refresh it's own stats)
	my @servers = get_db_rows ($dbh, 'SELECT * FROM tserver WHERE BINARY name = ?', $pa_config->{'servername'});

	# For each server, update stats: Simple.
	foreach my $server (@servers) {

		# Inventory server
		if ($server->{"server_type"} == INVENTORYSERVER) {
			# Get modules exported by this server
			$server->{"modules"} = get_db_value ($dbh, "SELECT COUNT(tagent_module_inventory.id_agent_module_inventory) FROM tagente, tagent_module_inventory WHERE tagente.disabled=0 AND tagent_module_inventory.id_agente = tagente.id_agente AND tagente.server_name = ?", $server->{"name"});

			# Get total exported modules
			$server->{"modules_total"} = get_db_value ($dbh, "SELECT COUNT(tagent_module_inventory.id_agent_module_inventory) FROM tagente, tagent_module_inventory WHERE tagente.disabled=0 AND tagent_module_inventory.id_agente = tagente.id_agente");

			# Calculate lag
			$lag_row = get_db_single_row ($dbh, "SELECT COUNT(tagent_module_inventory.id_agent_module_inventory) AS module_lag, AVG(UNIX_TIMESTAMP() - utimestamp - tagent_module_inventory.interval) AS lag 
					FROM tagente, tagent_module_inventory
					WHERE utimestamp > 0
					AND tagent_module_inventory.id_agente = tagente.id_agente
					AND tagent_module_inventory.interval > 0
					AND tagente.server_name = ?
					AND (UNIX_TIMESTAMP() - utimestamp) < (tagent_module_inventory.interval * 10)
					AND (UNIX_TIMESTAMP() - utimestamp) > tagent_module_inventory.interval", $server->{"name"});
			$server->{"module_lag"} = $lag_row->{"module_lag"};
			$server->{"lag"} = $lag_row->{"lag"};
		}
		# Export server
		elsif ($server->{"server_type"} == EXPORTSERVER) {
	
			# Get modules exported by this server
			$server->{"modules"} = get_db_value ($dbh, "SELECT COUNT(tagente_modulo.id_agente_modulo) FROM tagente, tagente_modulo, tserver_export WHERE tagente.disabled=0 AND tagente_modulo.id_agente = tagente.id_agente AND tagente_modulo.id_export = tserver_export.id AND tserver_export.id_export_server = ?", $server->{"id_server"});

			# Get total exported modules
			$server->{"modules_total"} = get_db_value ($dbh, "SELECT COUNT(tagente_modulo.id_agente_modulo) FROM tagente, tagente_modulo WHERE tagente.disabled=0 AND tagente_modulo.id_agente = tagente.id_agente AND tagente_modulo.id_export != 0");
		
			$server->{"lag"} = 0;
			$server->{"module_lag"} = 0;
		# Recon server
		} elsif ($server->{"server_type"} == DISCOVERYSERVER) {

				# Total jobs running on this recon server
				$server->{"modules"} = get_db_value ($dbh, "SELECT COUNT(id_rt) FROM trecon_task WHERE id_recon_server = ?", $server->{"id_server"});
		
				# Total recon jobs (all servers)
				$server->{"modules_total"} = get_db_value ($dbh, "SELECT COUNT(status) FROM trecon_task");
		
				# Lag (take average active time of all active tasks)			

				$server->{"lag"} = get_db_value ($dbh, "SELECT UNIX_TIMESTAMP() - utimestamp from trecon_task WHERE UNIX_TIMESTAMP() > (utimestamp + interval_sweep) AND id_recon_server = ?", $server->{"id_server"});

				$server->{"module_lag"} = get_db_value ($dbh, "SELECT COUNT(id_rt) FROM trecon_task WHERE UNIX_TIMESTAMP() > (utimestamp + interval_sweep) AND id_recon_server = ?", $server->{"id_server"});

		}
		else {

			# Get LAG
			$server->{"modules"} = get_db_value ($dbh, "SELECT count(tagente_estado.id_agente_modulo) FROM tagente_estado, tagente_modulo, tagente WHERE tagente.disabled=0 AND tagente_modulo.id_agente = tagente.id_agente AND tagente_modulo.disabled = 0 AND tagente_modulo.id_agente_modulo = tagente_estado.id_agente_modulo AND tagente_estado.running_by = ?", $server->{"id_server"});

			$server->{"modules_total"} = get_db_value ($dbh,"SELECT count(tagente_estado.id_agente_modulo) FROM tserver, tagente_estado, tagente_modulo, tagente WHERE tagente.disabled=0 AND tagente_modulo.id_agente = tagente.id_agente AND tagente_modulo.disabled = 0 AND tagente_modulo.id_agente_modulo = tagente_estado.id_agente_modulo AND tagente_estado.running_by = tserver.id_server AND tserver.server_type = ?", $server->{"server_type"});

			# Non-dataserver LAG calculation:
			if ($server->{"server_type"} != DATASERVER){
				
				$lag_row = get_db_single_row ($dbh, "SELECT COUNT(tagente_modulo.id_agente_modulo) AS module_lag, AVG(UNIX_TIMESTAMP() - utimestamp - current_interval) AS lag 
					FROM tagente_estado, tagente_modulo
					WHERE utimestamp > 0
					AND tagente_modulo.disabled = 0
					AND tagente_modulo.id_tipo_modulo < 5 
					AND tagente_modulo.id_agente_modulo = tagente_estado.id_agente_modulo
					AND current_interval > 0
					AND (UNIX_TIMESTAMP() - utimestamp) < ( current_interval * 10)
					AND running_by = ?
					AND (UNIX_TIMESTAMP() - utimestamp) > (current_interval * 1.1)", $server->{"id_server"});
			}
			# Dataserver LAG calculation:
			else {
				$lag_row = get_db_single_row ($dbh, "SELECT COUNT(tagente_modulo.id_agente_modulo) AS module_lag, AVG(UNIX_TIMESTAMP() - utimestamp - current_interval) AS lag 
					FROM tagente_estado, tagente_modulo
					WHERE utimestamp > 0
					AND tagente_modulo.disabled = 0
					AND tagente_modulo.id_agente_modulo = tagente_estado.id_agente_modulo
					AND current_interval > 0
					AND running_by = ?
					AND (UNIX_TIMESTAMP() - utimestamp) < ( current_interval * 10)
					AND (UNIX_TIMESTAMP() - utimestamp) > current_interval", $server->{"id_server"});
			}
			
			$server->{"module_lag"} = $lag_row->{'module_lag'};
			$server->{"lag"} = $lag_row->{'lag'};
		}

		# Check that all values are defined and set to 0 if not

		if (!defined($server->{"lag"})){
			$server->{"lag"} = 0;
		}

		if (!defined($server->{"module_lag"})){
			$server->{"module_lag"} = 0;
		}

		if (!defined($server->{"modules_total"})){
			$server->{"modules_total"} = 0;
		}

		if (!defined($server->{"modules"})){
			$server->{"modules"} = 0;
		}

		# Update server record
		db_do ($dbh, "UPDATE tserver SET lag_time = '".$server->{"lag"}."', lag_modules = '".$server->{"module_lag"}."', total_modules_running = '".$server->{"modules_total"}."', my_modules = '".$server->{"modules"}."' , stat_utimestamp = UNIX_TIMESTAMP() WHERE id_server = " . $server->{"id_server"} );
	}
}

##########################################################################
=head2 C<< pandora_process_policy_queue (I<$pa_config>, I<$dbh>) >>

Process groups statistics for statistics table

=cut
##########################################################################
sub pandora_process_policy_queue ($) {
	my $pa_config = shift;
	
	my %pa_config = %{$pa_config};
	
	my $dbh = db_connect ($pa_config{'dbengine'}, $pa_config{'dbname'}, $pa_config{'dbhost'}, $pa_config{'dbport'},
						$pa_config{'dbuser'}, $pa_config{'dbpass'});

	my $dbh_metaconsole;
	
	logger($pa_config, "Starting policy queue patrol process.", 1);

	while($THRRUN == 1) {
		eval {{
			local $SIG{__DIE__};

			# If we are not the master server sleep and check again.
			if (pandora_is_master($pa_config) == 0) {
				sleep ($pa_config->{'server_threshold'});
				next;
			}

			# Refresh policy agents.
			enterprise_hook('pandora_apply_policy_groups', [$pa_config, $dbh]);

			my $operation = enterprise_hook('get_first_policy_queue', [$dbh]);
			next unless (defined ($operation) && $operation ne '');

			$pa_config->{"node_metaconsole"} = pandora_get_tconfig_token(
				$dbh, 'node_metaconsole', 0
			);

			# Only for nodes connected to a MC in centralised environment
			# tsync_queue will have elements ONLY if env is centralised on MC.
			if (!is_metaconsole($pa_config)
				&& $pa_config->{"node_metaconsole"}
			) {

				if (!defined($dbh_metaconsole)) {
					$dbh_metaconsole = enterprise_hook(
						'get_metaconsole_dbh',
						[$pa_config, $dbh]
					);
				}

				$pa_config->{"metaconsole_node_id"} = pandora_get_tconfig_token(
					$dbh, 'metaconsole_node_id', 0
				);

				if (!defined($dbh_metaconsole)) {
					logger($pa_config,
						"Node has no access to metaconsole, this is required in centralised environments.",
						3
					);

					sleep($pa_config->{'server_threshold'});

					# Skip.
					next;
				}

				my $policies_updated = PandoraFMS::DB::get_db_value(
					$dbh_metaconsole,
					'SELECT count(*) as N FROM `tsync_queue` WHERE `table` IN ( "tpolicies", "tpolicy_alerts", "tpolicy_alerts_actions", "tpolicy_collections", "tpolicy_modules", "tpolicy_modules_inventory", "tpolicy_plugins" ) AND `target` = ?',
						$pa_config->{"metaconsole_node_id"}
				);

				if (!defined($policies_updated) || "$policies_updated" ne "0") {
					$policies_updated = 'unknown' unless defined($policies_updated);
					logger($pa_config,
						"Policy definitions are not up to date (missing changes - $policies_updated - from MC) waiting synchronizer.",
						3
					);

					sleep($pa_config->{'server_threshold'});
					# Skip.
					next;
				}
			}

			if($operation->{'operation'} eq 'apply' || $operation->{'operation'} eq 'apply_db') {
				my $policy_applied = enterprise_hook(
					'pandora_apply_policy',
					[
						$dbh,
						$pa_config,
						$operation->{'id_policy'},
						$operation->{'id_agent'},
						$operation->{'id'},
						$operation->{'operation'}
					]
				);

				if($policy_applied == 0) {
					sleep($pa_config->{'server_threshold'});
					# Skip.
					next;
				}
				
			}
			elsif($operation->{'operation'} eq 'apply_group') {
				my $array_pointer_gr = enterprise_hook(
					'get_policy_groups',
					[
						$dbh,
						$operation->{'id_policy'}
					]
				);

				my $policy_name = enterprise_hook(
					'get_policy_name',
					[
						$dbh,
						$operation->{'id_policy'}
					]
				);

				foreach my $group (@{$array_pointer_gr}) {
					my $group_name = get_group_name($dbh, $group->{'id_group'});
					if ($group->{'pending_delete'} == 1) {
						logger($pa_config,
							"[INFO] Deleting pending group " . $group_name . " from policy ".$policy_name, 10);

						enterprise_hook(
							'pandora_delete_group_from_policy',
							[
								$dbh,
								$pa_config,
								$group->{'id_policy'},
								$group->{'id_group'}
							]
						);
						next;
					}
				}

				enterprise_hook(
					'pandora_apply_group_policy',
					[
						$operation->{'id_policy'},
						$operation->{'id_agent'},
						$dbh
					]
				);
			}
			elsif($operation->{'operation'} eq 'delete') {
				if($operation->{'id_agent'} == 0) {
					enterprise_hook('pandora_purge_policy_agents', [$dbh, $pa_config, $operation->{'id_policy'}]);
				}
				else {
					enterprise_hook('pandora_delete_agent_from_policy', [$dbh, $pa_config, $operation->{'id_policy'}, $operation->{'id_agent'}]);
				}
			}

			enterprise_hook('pandora_finish_queue_operation', [$dbh, $operation->{'id'}]);
		}};

		# Check the queue each server_threshold seconds
		sleep($pa_config->{'server_threshold'});
		
	}

	db_disconnect($dbh);
}

##########################################################################
=head2 C<< pandora_group_statistics (I<$pa_config>, I<$dbh>) >>

Process groups statistics for statistics table

=cut
##########################################################################
sub pandora_group_statistics ($$) {
	my ($pa_config, $dbh) = @_;
	my $is_meta = is_metaconsole($pa_config);

	logger($pa_config, "Updating no realtime group stats.", 10);

	my $total_alerts_condition = $is_meta
		? "0"
		: "COUNT(tatm.id)";
	my $joins_alerts = $is_meta
		? ""
		: "LEFT JOIN tagente_modulo tam
					ON tam.id_agente = ta.id_agente
				INNER JOIN talert_template_modules tatm
					ON tatm.id_agent_module = tam.id_agente_modulo";
	my $agent_table = $is_meta
		? "tmetaconsole_agent"
		: "tagente";
	my $agent_seconsary_table = $is_meta
		? "tmetaconsole_agent_secondary_group"
		: "tagent_secondary_group";

	# Update the record.
	db_do ($dbh, "REPLACE INTO tgroup_stat(
			`id_group`, `modules`, `normal`, `critical`, `warning`, `unknown`,
			`non-init`, `alerts`, `alerts_fired`, `agents`,
			`agents_unknown`, `utimestamp`
		)
		SELECT
			tg.id_grupo AS id_group,
			IF (SUM(modules_total) IS NULL,0,SUM(modules_total)) AS modules,
			IF (SUM(modules_ok) IS NULL,0,SUM(modules_ok)) AS normal,
			IF (SUM(modules_critical) IS NULL,0,SUM(modules_critical)) AS critical,
			IF (SUM(modules_warning) IS NULL,0,SUM(modules_warning)) AS warning,
			IF (SUM(modules_unknown) IS NULL,0,SUM(modules_unknown)) AS unknown,
			IF (SUM(modules_not_init) IS NULL,0,SUM(modules_not_init)) AS `non-init`,
			IF (SUM(alerts_total) IS NULL,0,SUM(alerts_total)) AS alerts,
			IF (SUM(alerts_fired) IS NULL,0,SUM(alerts_fired)) AS alerts_fired,
			IF (SUM(agents_total) IS NULL,0,SUM(agents_total)) AS agents,
			IF (SUM(agents_unknown) IS NULL,0,SUM(agents_unknown)) AS agents_unknown,
			UNIX_TIMESTAMP() AS utimestamp
		FROM
			(
				SELECT SUM(ta.normal_count) AS modules_ok,
					SUM(ta.critical_count) AS modules_critical,
					SUM(ta.warning_count) AS modules_warning,
					SUM(ta.unknown_count) AS modules_unknown,
					SUM(ta.notinit_count) AS modules_not_init,
					SUM(ta.total_count) AS modules_total,
					SUM(ta.fired_count) AS alerts_fired,
					$total_alerts_condition AS alerts_total,
					SUM(IF(ta.critical_count > 0, 1, 0)) AS agents_critical,
					SUM(IF(ta.critical_count = 0 AND ta.warning_count = 0 AND ta.unknown_count > 0, 1, 0)) AS agents_unknown,
					SUM(IF(ta.total_count = ta.notinit_count, 1, 0)) AS agents_not_init,
					COUNT(ta.id_agente) AS agents_total,
					ta.id_grupo AS g
				FROM $agent_table ta
				$joins_alerts
				WHERE ta.disabled = 0
				GROUP BY g

				UNION ALL

				SELECT SUM(ta.normal_count) AS modules_ok,
					SUM(ta.critical_count) AS modules_critical,
					SUM(ta.warning_count) AS modules_warning,
					SUM(ta.unknown_count) AS modules_unknown,
					SUM(ta.notinit_count) AS modules_not_init,
					SUM(ta.total_count) AS modules_total,
					SUM(ta.fired_count) AS alerts_fired,
					$total_alerts_condition AS alerts_total,
					SUM(IF(ta.critical_count > 0, 1, 0)) AS agents_critical,
					SUM(IF(ta.critical_count = 0 AND ta.warning_count = 0 AND ta.unknown_count > 0, 1, 0)) AS agents_unknown,
					SUM(IF(ta.total_count = ta.notinit_count, 1, 0)) AS agents_not_init,
					COUNT(ta.id_agente) AS agents_total,
					tasg.id_group AS g
				FROM $agent_table ta
				LEFT JOIN $agent_seconsary_table tasg
					ON ta.id_agente = tasg.id_agent
				$joins_alerts
				WHERE ta.disabled = 0
				GROUP BY g
			) counters
		RIGHT JOIN tgrupo tg
			ON counters.g = tg.id_grupo
		GROUP BY tg.id_grupo"
	);

	logger($pa_config, "No realtime group stats updated.", 6);
}


##########################################################################
=head2 C<< pandora_self_monitoring (I<$pa_config>, I<$dbh>) >>

Pandora self monitoring process

=cut
##########################################################################

sub pandora_self_monitoring ($$) {
	my ($pa_config, $dbh) = @_;
	my $timezone_offset = 0; # PENDING (TODO) !
	my $utimestamp = time ();
	my $timestamp = strftime ("%Y-%m-%d %H:%M:%S", localtime());

	my $xml_output = "";
	
	$xml_output = "<agent_data os_name='$OS' os_version='$OS_VERSION' version='" . $pa_config->{'version'} . "' description='" . $pa_config->{'rb_product_name'} . " Server version " . $pa_config->{'version'} . "' agent_name='".$pa_config->{'servername'} . "' agent_alias='".$pa_config->{'servername'} . "' interval='".$pa_config->{"self_monitoring_interval"}."' timestamp='".$timestamp."' >";
	$xml_output .=" <module>";
	$xml_output .=" <name>Status</name>";
	$xml_output .=" <type>generic_proc</type>";
	$xml_output .=" <data>1</data>";
	$xml_output .=" </module>";

	my $load_average = load_average();
	$load_average = '' unless defined ($load_average);
	my $free_mem = free_mem();
	$free_mem = '' unless defined ($free_mem);
	my $free_disk_spool = disk_free ($pa_config->{"incomingdir"});
	$free_disk_spool = '' unless defined ($free_disk_spool);
	my $my_data_server = get_db_value ($dbh, "SELECT id_server FROM tserver WHERE server_type = ? AND name = '".$pa_config->{"servername"}."'", DATASERVER);

	# Number of unknown agents
	my $agents_unknown = 0;
	if (defined ($my_data_server)) {
		$agents_unknown = get_db_value ($dbh, "SELECT COUNT(DISTINCT tagente_estado.id_agente)
		                                       FROM tagente_estado, tagente, tagente_modulo
		                                       WHERE tagente.disabled = 0 AND tagente.id_agente = tagente_estado.id_agente
		                                       AND tagente_estado.id_agente_modulo = tagente_modulo.id_agente_modulo
		                                       AND tagente_modulo.disabled = 0
		                                       AND running_by = $my_data_server
		                                       AND estado = 3");
		$agents_unknown = 0 if (!defined($agents_unknown));
	}
	
	my $queued_modules = get_db_value ($dbh, "SELECT SUM(queued_modules) FROM tserver WHERE BINARY name = '".$pa_config->{"servername"}."'");
	if (!defined($queued_modules)) {
		$queued_modules = 0;
	}
	
	my $pandoradb = 0;
	my $pandoradb_tstamp = get_db_value ($dbh, "SELECT `value` FROM tconfig WHERE token = 'db_maintance'");
	if (!defined($pandoradb_tstamp) || $pandoradb_tstamp == 0) {
		pandora_event ($pa_config, "Pandora DB maintenance tool has never been run.", 0, 0, 4, 0, 0, 'system', 0, $dbh);
	} elsif ($pandoradb_tstamp < time() - 86400) {
		pandora_event ($pa_config, "Pandora DB maintenance tool has not been run since " . strftime("%Y-%m-%d %H:%M:%S", localtime($pandoradb_tstamp)) . ".", 0, 0, 4, 0, 0, 'system', 0, $dbh);
	} else {
		$pandoradb = 1;
	}

	my $start_performance = time;
	get_db_value($dbh, "SELECT COUNT(*) FROM tagente_datos");
	my $read_speed = int((time - $start_performance) * 1e6);

	my $elasticsearch_perfomance = enterprise_hook("elasticsearch_performance", [$pa_config, $dbh]);

	$xml_output .= $elasticsearch_perfomance if defined($elasticsearch_perfomance);
	
	$xml_output .=" <module>";
	$xml_output .=" <name>Database Maintenance</name>";
	$xml_output .=" <type>generic_proc</type>";
	$xml_output .=" <data>$pandoradb</data>";
	$xml_output .=" </module>";
	
	$xml_output .=" <module>";
	$xml_output .=" <name>Queued_Modules</name>";
	$xml_output .=" <type>generic_data</type>";
	$xml_output .=" <data>$queued_modules</data>";
	$xml_output .=" </module>";
	
	$xml_output .=" <module>";
	$xml_output .=" <name>Agents_Unknown</name>";
	$xml_output .=" <type>generic_data</type>";
	$xml_output .=" <data>$agents_unknown</data>";
	$xml_output .=" </module>";
	
	if (defined($load_average)) {
		$xml_output .=" <module>";
		$xml_output .=" <name>System_Load_AVG</name>";
		$xml_output .=" <type>generic_data</type>";
		$xml_output .=" <data>$load_average</data>";
		$xml_output .=" </module>";
	}
	
	if (defined($free_mem)) {
		$xml_output .=" <module>";
		$xml_output .=" <name>Free_RAM</name>";
		$xml_output .=" <type>generic_data</type>";
		$xml_output .=" <data>$free_mem</data>";
		$xml_output .=" </module>";
	}
	
	if (defined($free_disk_spool)) {
		$xml_output .=" <module>";
		$xml_output .=" <name>FreeDisk_SpoolDir</name>";
		$xml_output .=" <type>generic_data</type>";
		$xml_output .=" <data>$free_disk_spool</data>";
		$xml_output .=" </module>";
	}

	$xml_output .=" <module>";
	$xml_output .=" <name>Execution_Time</name>";
	$xml_output .=" <type>generic_data</type>";
	$xml_output .=" <unit>us</unit>";
	$xml_output .=" <data>$read_speed</data>";
	$xml_output .=" </module>";

	$xml_output .= "</agent_data>";

	my $filename = $pa_config->{"incomingdir"}."/".$pa_config->{'servername'}.".self.".$utimestamp.".data";
	
	open (XMLFILE, ">", $filename) or die "[FATAL] Could not open internal monitoring XML file for deploying monitorization at '$filename'";
	print XMLFILE $xml_output;
	close (XMLFILE);
}
##########################################################################
=head2 C<< xml_module_template (I<$module_name>, I<$module_type>, I<$module_data>) >>

Module template for sample agent

=cut
##########################################################################
sub xml_module_template ($$$) {
	my ($module_name, $module_type, $module_data) = @_;
	my $output = "<module>\n";
	
	$module_name = "<![CDATA[".$module_name."]]>" if $module_name =~ /[\s+.]+/;
	$module_data = "<![CDATA[".$module_data."]]>" if $module_data =~ /[\s+.]+/;

	$output .= "\t<name>".$module_name."</name>\n";
	$output .= "\t<type>".$module_type."</type>\n";
	$output .= "\t<data>".$module_data."</data>\n";
	$output .= "</module>\n";

	return $output;
}
##########################################################################
=head2 C<< pandora_sample_agent (I<$pa_config>) >>

Pandora agent for make sample data

=cut
##########################################################################
sub pandora_sample_agent ($) {
	
	my ($pa_config) = @_;

	my $utimestamp = time ();
	my $timestamp = strftime ("%Y-%m-%d %H:%M:%S", localtime());
	# First line	
	my $xml_output = "<?xml version='1.0' encoding='UTF-8'?>\n";
	# Header
	$xml_output = "<agent_data agent_name='Sample_Agent' agent_alias='Sample_Agent' description='Agent for sample generation purposes' group='Servers' os_name='$OS' os_version='$OS_VERSION' interval='".$pa_config->{'sample_agent_interval'}."' version='" . $pa_config->{'version'} . "' timestamp='".$timestamp."'>\n";
	# Boolean ever return TRUE
	$xml_output .= xml_module_template ("Boolean ever true", "generic_proc","1");
	# Boolean return TRUE at 80% of times
	my $sample_boolean_mostly_true = 1;
	$sample_boolean_mostly_true = 0 if rand(9) > 7;
	$xml_output .= xml_module_template ("Boolean mostly true", "generic_proc",$sample_boolean_mostly_true);
	# Boolean return false at 80% of times
	my $sample_boolean_mostly_false = 0;
	$sample_boolean_mostly_false = 1 if rand(9) > 7;
	$xml_output .= xml_module_template ("Boolean mostly false", "generic_proc", $sample_boolean_mostly_false);
	# Boolean ever return FALSE
	$xml_output .= xml_module_template ("Boolean ever false", "generic_proc","0");
	# Random integer between 0 and 100
	$xml_output .= xml_module_template ("Random integer values", "generic_data",int(rand(100)));
	# Random values obtained with sinusoidal curves between 0 and 100 values
	my $b = 1;
	my $sample_serie_curve = 1 + cos(deg2rad($b));
	$b = $b + rand(20)/10;
	$b = 0 if ($b > 180);
	$sample_serie_curve = $sample_serie_curve * $b * 10;
	$sample_serie_curve =~ s/\,/\./g;
	$xml_output .= xml_module_template ("Random serie curve", "generic_data", $sample_serie_curve);
	# String with 10 random characters
	my $sample_random_text = "";
	my @characters = ('a'..'z','A'..'Z');
	for (1...10){
		$sample_random_text .= $characters[int(rand(@characters))];
	}
	$xml_output .= xml_module_template ("Random text", "generic_data_string", $sample_random_text);
	# End of xml
	$xml_output .= "</agent_data>";
	# File path definition
	my $filename = $pa_config->{"incomingdir"}."/".$pa_config->{'servername'}.".sample.".$utimestamp.".data";
	# Opening, Writing and closing of XML
	open (my $xmlfile, ">", $filename) or die "[FATAL] Could not open sample XML file for deploying monitorization at '$filename'";
	print $xmlfile $xml_output;
	close ($xmlfile);

}

##########################################################################
=head2 C<< set_master (I<$pa_config>, I<$dbh>) >> 

Set the current master server.

=cut
##########################################################################
sub pandora_set_master ($$) {
	my ($pa_config, $dbh) = @_;
	
	my $current_master = get_db_value_limit ($dbh, 'SELECT name FROM tserver 
	                                  WHERE master <> 0 AND status = 1
									  ORDER BY master DESC', 1);
	return unless defined($current_master) and ($current_master ne $Master);

	logger($pa_config, "Server $current_master is the current master.", 1);
	$Master = $current_master;
}

##########################################################################
=head2 C<< is_master (I<$pa_config>) >> 

Returns 1 if this server is the current master, 0 otherwise.

=cut
##########################################################################
sub pandora_is_master ($) {
	my ($pa_config) = @_;

	if ($Master eq $pa_config->{'servername'}) {
		return 1;
	}

	return 0;
}


##########################################################################
=head2 C<< pandora_module_unknown (I<$pa_config>, I<$dbh>) >> 

Set the status of unknown modules.

=cut
##########################################################################
sub pandora_module_unknown ($$) {
	my ($pa_config, $dbh) = @_;
	
	my $timestamp = strftime ("%Y-%m-%d %H:%M:%S", localtime(time()));

	# Warmup interval for unknown modules.
	if ($pa_config->{'warmup_unknown_on'} == 1) {

		# No status events.
		return if (time() < $pa_config->{'__start_utimestamp__'} + $pa_config->{'warmup_unknown_interval'});

		$pa_config->{'warmup_unknown_on'} = 0;
		logger($pa_config, "Warmup mode for unknown modules ended.", 10);
		pandora_event ($pa_config, "Warmup mode for unknown modules ended.", 0, 0, 0, 0, 0, 'system', 0, $dbh);
	}

	my @modules = get_db_rows ($dbh, 'SELECT tagente_modulo.*,
			tagente_estado.id_agente_estado, tagente_estado.estado, tagente_estado.last_status_change
		FROM tagente_modulo, tagente_estado, tagente 
		WHERE tagente.id_agente = tagente_estado.id_agente 
			AND tagente_modulo.id_agente_modulo = tagente_estado.id_agente_modulo 
			AND tagente.disabled = 0 
			AND tagente_modulo.disabled = 0 
			AND ((tagente_modulo.id_tipo_modulo IN (21, 22, 23) AND tagente_estado.estado <> 0)
				OR (' .
				($pa_config->{'unknown_updates'} == 0 ? 
					'tagente_estado.estado <> 3 AND tagente_modulo.id_tipo_modulo NOT IN (21, 22, 23, 100)' :
					'tagente_modulo.id_tipo_modulo NOT IN (21, 22, 23, 100) AND tagente_estado.last_unknown_update + tagente_estado.current_interval < UNIX_TIMESTAMP()') .
				')
			)
			AND tagente_estado.utimestamp != 0
			AND (tagente_estado.current_interval * ?) + tagente_estado.utimestamp < UNIX_TIMESTAMP()', $pa_config->{'unknown_interval'});
	
	foreach my $module (@modules) {
		
		# Async
		if ($module->{'id_tipo_modulo'} == 21 ||
			$module->{'id_tipo_modulo'} == 22 ||
			$module->{'id_tipo_modulo'} == 23) {

			next if ($pa_config->{"async_recovery"} == 0);
			
			# Set the module state to normal
			logger ($pa_config, "Module " . $module->{'nombre'} . " is going to NORMAL", 10);
			db_do ($dbh, 'UPDATE tagente_estado SET last_status = 0, estado = 0, known_status = 0, last_known_status = 0, last_status_change = ? WHERE id_agente_estado = ?', time(), $module->{'id_agente_estado'});
			
			# Get agent information
			my $agent = get_db_single_row ($dbh, 'SELECT *
				FROM tagente
				WHERE id_agente = ?', $module->{'id_agente'});
			
			if (! defined ($agent)) {
				logger($pa_config, "Agent ID " . $module->{'id_agente'} . " not found while executing unknown alerts for module '" . $module->{'nombre'} . "'.", 3);
				return;
			}
			
			# Update module status count
			pandora_mark_agent_for_module_update ($dbh, $module->{'id_agente'});
			
			# Generate alerts
			if (pandora_inhibit_alerts ($pa_config, $agent, $dbh, 0) == 0 && pandora_cps_enabled($agent, $module) == 0) {
				my $extra_macros = { _modulelaststatuschange_ => $module->{'last_status_change'}};
				pandora_generate_alerts ($pa_config, 0, 3, $agent, $module, time (), $dbh, $timestamp, $extra_macros, 0, 'unknown');
			}
			else {
				logger($pa_config, "Alerts inhibited for agent '" . $agent->{'nombre'} . "'.", 10);
			}
			
			# Generate event with severity minor
			my ($event_type, $severity) = ('going_down_normal', 5);
			my $description = $pa_config->{"text_going_down_normal"};

			# Replace macros
			my %macros = (
				_module_ => safe_output($module->{'nombre'}),
				_modulelaststatuschange_ => $module->{'last_status_change'},
				_data_ => 'N/A',
			);
		        load_module_macros ($module->{'module_macros'}, \%macros);
			$description = subst_alert_macros ($description, \%macros, $pa_config, $dbh, $agent, $module);

			# Are unknown events enabled?
			if ($pa_config->{'unknown_events'} == 1) {
				pandora_event ($pa_config, $description, $agent->{'id_grupo'}, $module->{'id_agente'},
					$severity, 0, $module->{'id_agente_modulo'}, $event_type, 0, $dbh, 'monitoring_server', '', '', '', '', $module->{'critical_instructions'}, $module->{'warning_instructions'}, $module->{'unknown_instructions'});
			}
		}
		# Regular module
		else {
			# Set the module status to unknown (the module can already be unknown if unknown_updates is enabled).
			if ($module->{'estado'} != 3) {
				logger ($pa_config, "Module " . $module->{'nombre'} . " is going to UNKNOWN", 10);
				my $utimestamp = time();
				db_do ($dbh, 'UPDATE tagente_estado SET last_status = 3, estado = 3, last_unknown_update = ?, last_status_change = ? WHERE id_agente_estado = ?', $utimestamp, $utimestamp, , $module->{'id_agente_estado'});
			}
			
			# Get agent information
			my $agent = get_db_single_row ($dbh, 'SELECT * FROM tagente WHERE id_agente = ?', $module->{'id_agente'});
			if (! defined ($agent)) {
				logger($pa_config, "Agent ID " . $module->{'id_agente'} . " not found while executing unknown alerts for module '" . $module->{'nombre'} . "'.", 3);
				return;
			}
			
			# Update module status count
			pandora_mark_agent_for_module_update ($dbh, $module->{'id_agente'});
			
			# Generate alerts
			if (pandora_inhibit_alerts ($pa_config, $agent, $dbh, 0) == 0 && pandora_cps_enabled($agent, $module) == 0) {
				my $extra_macros = { _modulelaststatuschange_ => $module->{'last_status_change'}};
				pandora_generate_alerts ($pa_config, 0, 3, $agent, $module, time (), $dbh, $timestamp, $extra_macros, 0, 'unknown');
			}
			else {
				logger($pa_config, "Alerts inhibited for agent '" . $agent->{'nombre'} . "'.", 10);
			}
			
			my $do_event;
			# Are unknown events enabled?
			if ($pa_config->{'unknown_events'} == 0 ||
				$module->{'estado'} == 3) { # Already in unknown status (unknown_updates is enabled).
				$do_event = 0;
			}
			elsif (!defined($module->{'disabled_types_event'}) || $module->{'disabled_types_event'} eq "") {
				$do_event = 1;
			}
			else {
				my $disabled_types_event;
				eval {
					local $SIG{__DIE__};
					$disabled_types_event = decode_json($module->{'disabled_types_event'});
				};
				
				if ($disabled_types_event->{'going_unknown'}) {
					$do_event = 0;
				}
				else {
					$do_event = 1;
				}
			}

			# Generate event with severity minor
			if ($do_event) {
				my ($event_type, $severity) = ('going_unknown', 5);
				my $description = $pa_config->{"text_going_unknown"};

		        # Replace macros
		        my %macros = (
		                _module_ => safe_output($module->{'nombre'}),
						_modulelaststatuschange_ => $module->{'last_status_change'},
		        );
		        load_module_macros ($module->{'module_macros'}, \%macros);
		        $description = subst_alert_macros ($description, \%macros, $pa_config, $dbh, $agent, $module);
		        
				pandora_event ($pa_config, $description, $agent->{'id_grupo'}, $module->{'id_agente'},
					$severity, 0, $module->{'id_agente_modulo'}, $event_type, 0, $dbh, 'monitoring_server', '', '', '', '', $module->{'critical_instructions'}, $module->{'warning_instructions'}, $module->{'unknown_instructions'});
			}
		}
	}
}

##########################################################################
=head2 C<< pandora_disable_autodisable_agents (I<$pa_config>, I<$dbh>) >> 

Puts all autodisable agents with all modules unknown on disabled mode

=cut
##########################################################################
sub pandora_disable_autodisable_agents ($$) {
	my ($pa_config, $dbh) = @_;
	
	my $sql = 'SELECT id_agente FROM tagente
			WHERE disabled=0 AND 
			tagente.unknown_count>0 AND 
			tagente.modo=2';
	my @agents_autodisabled = get_db_rows ($dbh, $sql);
	return if ($#agents_autodisabled < 0);
	
	my $disable_agents = '';
	foreach my $agent (@agents_autodisabled) {
		if (get_agent_status ($pa_config, $dbh, $agent->{'id_agente'}) == 3) {
			$disable_agents .= $agent->{'id_agente'} . ',';
		}
	}
	return if ($disable_agents eq '');
	
	# Remove the last quote
	$disable_agents =~ s/,$//ig;	
	logger($pa_config, "Autodisable agents ($disable_agents) will be disabled", 9);
	
	db_do ($dbh, 'UPDATE tagente SET disabled=1 
			WHERE id_agente IN ('.$disable_agents.')');
}

##########################################################################
=head2 C<< get_module_tags (I<$pa_config>, I<$dbh>, I<$id_agentmodule>) >> 

Get a list of module tags in the format: |tag|tag| ... |tag|

=cut
##########################################################################
sub pandora_get_module_tags ($$$) {
	my ($pa_config, $dbh, $id_agentmodule) = @_;
	
	#~ my @tags = get_db_rows ($dbh, 'SELECT ' . db_concat('ttag.name', 'ttag.url') . ' name_url FROM ttag, ttag_module
	my @tags = get_db_rows ($dbh, 'SELECT ttag.name FROM ttag, ttag_module
	                               WHERE ttag.id_tag = ttag_module.id_tag
	                               AND ttag_module.id_agente_modulo = ?', $id_agentmodule);
	
	# No tags found
	return '' if ($#tags < 0);

	my $tag_string = '';
	foreach my $tag (@tags) {
		$tag_string .=  $tag->{'name'} . ',';
	}
	
	# Remove the trailing ','
	chop ($tag_string);
	return $tag_string;
}

##########################################################################
=head2 C<< get_module_url_tags (I<$pa_config>, I<$dbh>, I<$id_agentmodule>) >> 

Get a list of module tags in the format: |url|url| ... |url|

=cut
##########################################################################
sub pandora_get_module_url_tags ($$$) {
	my ($pa_config, $dbh, $id_agentmodule) = @_;
	
	my @tags = get_db_rows ($dbh, 'SELECT ttag.name,ttag.url name_url FROM ttag, ttag_module
	                               WHERE ttag.id_tag = ttag_module.id_tag
	                               AND ttag_module.id_agente_modulo = ?', $id_agentmodule);
	
	# No tags found
	return '' if ($#tags < 0);

	my $tag_string = '';
	foreach my $tag (@tags) {
		$tag_string .=  $tag->{'name_url'} . ',';
	}
	
	# Remove the trailing ','
	chop ($tag_string);
	return $tag_string;
}

##########################################################################
=head2 C<< get_module_email_tags (I<$pa_config>, I<$dbh>, I<$id_agentmodule>) >> 

Get a list of email module tags in the format: email,email,...,email

=cut
##########################################################################
sub pandora_get_module_email_tags ($$$) {
	my ($pa_config, $dbh, $id_agentmodule) = @_;
	
	my @email_tags = get_db_rows ($dbh, 'SELECT ttag.email FROM ttag, ttag_module
	                               WHERE ttag.id_tag = ttag_module.id_tag
	                               AND ttag_module.id_agente_modulo = ?', $id_agentmodule);
	
	# No tags found
	return '' if ($#email_tags < 0);

	my $email_tag_string = '';
	foreach my $email_tag (@email_tags) {
		next if ($email_tag->{'email'} eq '');
		$email_tag_string .=  $email_tag->{'email'} . ',';
	}
	
	# Remove the trailing '|'
	chop ($email_tag_string);

	return $email_tag_string;
}

##########################################################################
=head2 C<< get_module_phone_tags (I<$pa_config>, I<$dbh>, I<$id_agentmodule>) >> 

Get a list of phone module tags in the format: phone,phone,...,phone

=cut
##########################################################################
sub pandora_get_module_phone_tags ($$$) {
	my ($pa_config, $dbh, $id_agentmodule) = @_;
	
	my @phone_tags = get_db_rows ($dbh, 'SELECT ttag.phone FROM ttag, ttag_module
	                               WHERE ttag.id_tag = ttag_module.id_tag
	                               AND ttag_module.id_agente_modulo = ?', $id_agentmodule);
	
	# No tags found
	return '' if ($#phone_tags < 0);

	my $phone_tag_string = '';
	foreach my $phone_tag (@phone_tags) {
		next if ($phone_tag->{'phone'} eq '');
		$phone_tag_string .=  $phone_tag->{'phone'} . ',';
	}
	
	# Remove the trailing ','
	chop ($phone_tag_string);
	
	return $phone_tag_string;
}


##########################################################################
# Mark an agent for module status count update.
##########################################################################
sub pandora_mark_agent_for_module_update ($$) {
	my ($dbh, $agent_id) = @_;

	# Update the status count
	db_do ($dbh, "UPDATE tagente SET update_module_count=1 WHERE id_agente=?", $agent_id);
}

##########################################################################
# Mark an agent for fired alert count update.
##########################################################################
sub pandora_mark_agent_for_alert_update ($$) {
	my ($dbh, $agent_id) = @_;

	# Update the status count
	db_do ($dbh, "UPDATE tagente SET update_alert_count=1 WHERE id_agente=?", $agent_id);
}

##########################################################################
# Set or unset silent mode.
##########################################################################
sub pandora_set_event_storm_protection ($) {
	$EventStormProtection = shift;
}

##########################################################################
# Update the module status count of an agent.
##########################################################################
sub pandora_update_agent_module_count ($$$) {
	my ($pa_config, $dbh, $agent_id) = @_;
	my $total = 0;
	my $counts = {
		'0' => 0,
		'1' => 0,
		'2' => 0,
		'3' => 0,
		'4' => 0,
	}; # Module counts by status.

	# Retrieve and hash module status counts.
	my @rows = get_db_rows ($dbh,
		'SELECT `estado`, COUNT(*) AS total 
     FROM `tagente_modulo`, `tagente_estado` 
     WHERE `tagente_modulo`.`disabled`=0
       AND `tagente_modulo`.`id_modulo`<>0
       AND `tagente_modulo`.`id_agente_modulo`=`tagente_estado`.`id_agente_modulo`
       AND `tagente_modulo`.`id_agente`=? GROUP BY `estado`',
		$agent_id
	);
	foreach my $row (@rows) {
		$counts->{$row->{'estado'}} = $row->{'total'};
		$total += $row->{'total'};
	}

	# Update the agent.
	db_do ($dbh, 'UPDATE tagente
		SET update_module_count=0, normal_count=?, critical_count=?, warning_count=?, unknown_count=?, notinit_count=?, total_count=?
		WHERE id_agente = ?', $counts->{'0'}, $counts->{'1'}, $counts->{'2'}, $counts->{'3'}, $counts->{'4'}, $total, $agent_id);

	# Sync the agent cache every time the module count is updated.
	enterprise_hook('update_agent_cache', [$pa_config, $dbh, $agent_id]) if ($pa_config->{'node_metaconsole'} == 1);
}

##########################################################################
# Update the fired alert count of an agent.
##########################################################################
sub pandora_update_agent_alert_count ($$$) {
	my ($pa_config, $dbh, $agent_id) = @_;
	
	db_do ($dbh, 'UPDATE tagente SET update_alert_count=0,
	fired_count=(SELECT COUNT(*) FROM tagente_modulo, talert_template_modules WHERE tagente_modulo.disabled=0 AND tagente_modulo.id_agente_modulo=talert_template_modules.id_agent_module AND talert_template_modules.disabled=0 AND times_fired>0 AND id_agente=' . $agent_id .
	') WHERE id_agente = ' . $agent_id);
	
	# Sync the agent cache every time the module count is updated.
	enterprise_hook('update_agent_cache', [$pa_config, $dbh, $agent_id]) if ($pa_config->{'node_metaconsole'} == 1);
}

##########################################################################
# Update the secondary group cache.
##########################################################################
sub pandora_update_secondary_groups_cache ($$$) {
	my ($pa_config, $dbh, $agent_id) = @_;

	db_do ($dbh, 'UPDATE tagente SET update_secondary_groups=0 WHERE id_agente = ' . $agent_id);

	# Sync the agent cache every time the module count is updated.
	enterprise_hook('update_agent_cache', [$pa_config, $dbh, $agent_id]) if ($pa_config->{'node_metaconsole'} == 1);
}

########################################################################
# SUB pandora_get_os (string)
# Detect OS using a string, and return id_os
########################################################################
sub pandora_get_os ($$) {
	my ($dbh, $os) = @_;
	
	if (! defined($os) || $os eq "") {
		# Other OS
		return 10;
	}
	
	if ($os =~ m/Windows/i) {
		return 9;
	}
	if ($os =~ m/Cisco/i) {
		return 7;
	}
	if ($os =~ m/SunOS/i || $os =~ m/Solaris/i) {
		return 2;
	}
	if ($os =~ m/AIX/i) {
		return 3;
	}
	if ($os =~ m/HP\-UX/i) {
		return 5;
	}
	if ($os =~ m/Apple/i || $os =~ m/Darwin/i) {
		return 8;
	}
	if ($os =~ m/Linux/i) {
		return 1;
	}
	if ($os =~ m/Enterasys/i || $os =~ m/3com/i) {
		return 11;
	}
	if ($os =~ m/Octopods/i) {
		return 13;
	}
	if ($os =~ m/embedded/i) {
		return 14;
	}
	if ($os =~ m/android/i) {
		return 15;
	}
	if ($os =~ m/BSD/i) {
		return 4;
	}
		
	# Search for a custom OS
	my $os_id = get_db_value ($dbh, 'SELECT id_os FROM tconfig_os WHERE name LIKE ?', '%' . $os . '%');
	if (defined ($os_id)) {
		return $os_id;
	}

	# Other OS
	return 10;
}

########################################################################
# SUB pandora_get_os_by_id (integer)
# Returns a chain with the name associated to target id_os.
########################################################################
sub pandora_get_os_by_id ($$) {
	my ($dbh, $os_id) = @_;
	
	if (! defined($os_id) || !is_numeric($os_id)) {
		# Other OS
		return 'Other';
	}
	
	if ($os_id eq 9) {
		return 'Windows';
	}
	if ($os_id eq 7 ) {
		return 'Cisco';
	}
	if ($os_id eq 2 ) {
		return 'Solaris';
	}
	if ($os_id eq 3 ) {
		return 'AIX';
	}
	if ($os_id eq 5) {
		return 'HP-UX';
	}
	if ($os_id eq 8 ) {
		return 'Apple';
	}
	if ($os_id eq 1 ) {
		return 'Linux';
	}
	if ($os_id eq  1) {
		return 'Enterasys';
	}
	if ($os_id eq  3) {
		return 'Octopods';
	}
	if ($os_id eq  4) {
		return 'embedded';
	}
	if ($os_id eq  5) {
		return 'android';
	}
	if ($os_id eq 4 ) {
		return 'BSD';
	}
		
	# Search for a custom OS
	my $os_name = get_db_value ($dbh, 'SELECT name FROM tconfig_os WHERE id_os = ?', $os_id);
	if (defined ($os_name)) {
		return $os_name;
	}

	# Other OS
	return 'Other';
}


########################################################################
# Load module macros (a base 64 encoded JSON document) into the macro
# hash.
########################################################################
sub load_module_macros ($$) {
	my ($macros, $macro_hash) = @_;
	
	return if (!defined($macros));

	# Decode and parse module macros
	my $decoded_macros = {};
	eval {
		local $SIG{__DIE__};
		$decoded_macros = decode_json (decode_base64 ($macros));
	};
	return if ($@);
	
	# Add module macros to the macro hash
	if(ref($decoded_macros) eq "HASH") {
		while (my ($macro, $value) = each (%{$decoded_macros})) {
			$macro_hash->{$macro} = $value;
		}
	}
}

##########################################################################
# Create a custom graph
##########################################################################
sub pandora_create_custom_graph ($$$$$$$$$$) {
	
	my ($name,$description,$user,$idGroup,$width,$height,$events,$stacked,$period,$dbh) = @_;
	
	my ($columns, $values) = db_insert_get_values ({'name' => safe_input($name),
	                                                'id_user' => $user,
													'description' => $description, 
													'period' => $period,
													'width' => $width,
													'height' => $height,
													'private' => 0,
													'id_group' => $idGroup,
													'events' => $events, 
													'stacked' => $stacked
	                                                });                           
	                                                
	my $graph_id = db_insert ($dbh, 'id_graph', "INSERT INTO tgraph $columns", @{$values});
	
	return $graph_id;
}

##########################################################################
# Insert graph source
##########################################################################
sub pandora_insert_graph_source ($$$$) {
	
	my ($id_graph,$module,$weight,$dbh) = @_;
	
	my ($columns, $values) = db_insert_get_values ({'id_graph' => $id_graph,
													'id_agent_module' => $module, 
													'weight' => $weight
	                                                });                           
	                                                
	my $source_id = db_insert ($dbh, 'id_gs', "INSERT INTO tgraph_source $columns", @{$values});
	
	return $source_id;
}

##########################################################################
# Delete graph source
##########################################################################
sub pandora_delete_graph_source ($$;$) {
	
	my ($id_graph,$dbh,$id_module) = @_;
	
	my $result;
	
	if (defined ($id_module)) {
		$result = db_do ($dbh, 'DELETE FROM tgraph_source 
			WHERE id_graph = ?
			AND id_agent_module = ?', $id_graph, $id_module);
	} else {
		$result = db_do ($dbh, 'DELETE FROM tgraph_source WHERE id_graph = ?', $id_graph);
	}                                                
	
	return $result;
}

##########################################################################
# Delete custom graph
##########################################################################
sub pandora_delete_custom_graph ($$) {

	my ($id_graph,$dbh) = @_;              
	                                                
	my $result = db_do ($dbh, 'DELETE FROM tgraph WHERE id_graph = ?', $id_graph);
	
	return $result;
}

##########################################################################
# Edit a custom graph
##########################################################################

sub pandora_edit_custom_graph ($$$$$$$$$$$) {
	
	my ($id_graph,$name,$description,$user,$idGroup,$width,$height,$events,$stacked,$period,$dbh) = @_;
	
	my $graph = get_db_single_row ($dbh, 'SELECT * FROM tgraph
											WHERE id_graph = ?', $id_graph);
	if ($name eq '') {
		$name = $graph->{'name'};
	}
	if ($description eq '') {
		$description = $graph->{'description'};
	}
	if ($user eq '') {
		$user = $graph->{'id_user'};
	}
	if ($period eq '') {
		$period = $graph->{'period'};
	}
	if ($width eq '') {
		$width = $graph->{'width'};
	}
	if ($height eq '') {
		$height = $graph->{'height'};
	}
	if ($idGroup eq '') {
		$idGroup = $graph->{'id_group'};
	}
	if ($events eq '') {
		$events = $graph->{'events'};
	}
	if ($stacked eq '') {
		$stacked = $graph->{'stacked'};
	}
	
	my $res = db_do ($dbh, 'UPDATE tgraph SET name = ?, id_user = ?, description = ?, period = ?, width = ?,
		height = ?, private = 0, id_group = ?, events = ?, stacked = ?
		WHERE id_graph = ?',$name, $user, $description,$period, $width, $height, $idGroup, $events, $stacked, $id_graph);
		
	return $res;
}

sub pandora_create_integria_ticket ($$$$$$$$$$$$$$$$$$$$$$$$$$$$$$$$) {
	my ($pa_config,$api_path,$api_pass,$integria_user,$user_pass,$agent_name,$agent_alias,$agent_os,$agent_addr,$agent_id,$agent_group,$ticket_name,$ticket_group_id,$ticket_priority,$ticket_owner,$ticket_type,$ticket_status,$ticket_description, $create_wu_on_close_recovery, $ticket_custom_field1, $ticket_custom_field2, $ticket_custom_field3, $ticket_custom_field4, $ticket_custom_field5, $ticket_custom_field6, $ticket_custom_field7, $ticket_custom_field8, $ticket_custom_field9, $ticket_custom_field10, $ticket_custom_field11, $ticket_custom_field12, $ticket_custom_field13) = @_;

	use URI::URL;
	use URI::Escape;
	use HTML::Entities;

	my $data_ticket;
	my $call_api;

	my $uri = URI->new($api_path);

	if ($uri->scheme eq "") {
		$api_path = "http://" . $api_path;
	}

	my $ticket_create_wu = 0;

	if ($create_wu_on_close_recovery == 1 && $ticket_status eq '7') {
		$ticket_create_wu = 1;
	}

	$data_ticket = $agent_name .
		"|;|" .	uri_escape(decode_entities($agent_alias)) .
		"|;|" .	$agent_os .
		"|;|" .	$agent_addr .
		"|;|" .	$agent_id .
		"|;|" .	$agent_group .
		"|;|" .	$ticket_name .
		"|;|" . $ticket_group_id .
		"|;|" . $ticket_priority .
		"|;|" . $ticket_description .
		"|;|" . $ticket_type .
		"|;|" . $ticket_owner .
		"|;|" . $ticket_status .
		"|;|" . $ticket_create_wu .
		"|;|" . $ticket_custom_field1 .
		"|;|" . $ticket_custom_field2 .
		"|;|" . $ticket_custom_field3 .
		"|;|" . $ticket_custom_field4 .
		"|;|" . $ticket_custom_field5 .
		"|;|" . $ticket_custom_field6 .
		"|;|" . $ticket_custom_field7 .
		"|;|" . $ticket_custom_field8 .
		"|;|" . $ticket_custom_field9 .
		"|;|" . $ticket_custom_field10 .
		"|;|" . $ticket_custom_field11 .
		"|;|" . $ticket_custom_field12 .
		"|;|" . $ticket_custom_field13;

	$call_api = $api_path . '?' .
		'user=' . $integria_user . '&' .
		'user_pass=' . $user_pass . '&' .
		'pass=' . $api_pass . '&' .
		'op=create_pandora_ticket&' .
		'params=' . $data_ticket .'&' .
		'token=|;|';

	 my $content = get($call_api);

	if (is_numeric($content) && $content ne "-1") {
		return $content;
	}
	else {
		return 0;
	}
}

sub pandora_sync_agents_integria ($) {
	my ($dbh) = @_;

	my $config_integria_enabled = pandora_get_tconfig_token ($dbh, 'integria_enabled', '');

	if (!$config_integria_enabled) {
		return;
	}

	my $config_api_path = pandora_get_tconfig_token ($dbh, 'integria_hostname', '');
	my $config_api_pass = pandora_get_tconfig_token ($dbh, 'integria_api_pass', '');
	my $config_integria_user = pandora_get_tconfig_token ($dbh, 'integria_user', '');
	my $config_integria_user_pass = pandora_get_tconfig_token ($dbh, 'integria_pass', '');

	my $api_path = $config_api_path . "/include/api.php";

	my @agents_string = '';
	my @agents = get_db_rows ($dbh, 'SELECT * FROM tagente');
	
	my @agents_array = ();
	my $agents_string = '';

	foreach my $agent (@agents) {
		push @agents_array, $agent->{'nombre'} .
			"|;|" .
			$agent->{'alias'} .
			"|;|" .
			$agent->{'id_os'} .
			"|;|" .
			$agent->{'direccion'} .
			"|;|" .
			$agent->{'id_grupo'};
	}

	my $ua       = LWP::UserAgent->new();
	my $response = $ua->post( $api_path, {
			'user' 		=> $config_integria_user,
			'user_pass' => $config_integria_user_pass,
			'pass' 		=> $config_api_pass,
			'op' 		=> 'sync_pandora_agents_inventory',
			'params[]' 	=> [@agents_array],
			'token' 	=> '|;|'
		});

	my $content = $response->decoded_content();

	if (defined $content && is_numeric($content) && $content ne "-1") {
		return $content;
	}
	else {
		return 0;
	}
}

sub pandora_get_integria_ticket_types($) {
	my ($dbh) = @_;

	my $config_api_path = pandora_get_tconfig_token ($dbh, 'integria_hostname', '');
	my $config_api_pass = pandora_get_tconfig_token ($dbh, 'integria_api_pass', '');
	my $config_integria_user = pandora_get_tconfig_token ($dbh, 'integria_user', '');
	my $config_integria_user_pass = pandora_get_tconfig_token ($dbh, 'integria_pass', '');

	my $api_path = $config_api_path . "/include/api.php";

	my $call_api = $api_path . '?' .
		'user=' . $config_integria_user . '&' .
		'user_pass=' . $config_integria_user_pass . '&' .
		'pass=' . $config_api_pass . '&' .
		'op=get_types&' .
		'return_type=json';

	my $content = get($call_api);

    my @decoded_json;
    @decoded_json = @{decode_json($content)} if (defined $content && $content ne "");

	return @decoded_json;

}

##########################################################################
=head2 C<< pandora_input_password (I<$pa_config>, I<$password>) >> 

Process a password to be stored in the Pandora FMS Database (encrypting it if
necessary).

=cut
##########################################################################
sub pandora_input_password($$) {
	my ($pa_config, $password) = @_;

	# Do not attemp to encrypt empty passwords.
	return '' if ($password eq '');

	# Encryption disabled.
	return $password if (! defined($pa_config->{'encryption_key'}) || $pa_config->{'encryption_key'} eq '');

	# Encrypt the password.
	my $encrypted_password = enterprise_hook ('pandora_encrypt', [$pa_config, $password, $pa_config->{'encryption_key'}]);
	return $password unless defined($encrypted_password);

	return $encrypted_password;
}

##########################################################################
=head2 C<< pandora_output_password (I<$pa_config>, I<$password>) >> 

Process a password retrieved from the Pandora FMS Database (decrypting it if
necessary).

=cut
##########################################################################
sub pandora_output_password($$) {
	my ($pa_config, $password) = @_;

	# Do not attemp to decrypt empty passwords.
	return '' if (! defined($password) || $password eq '');

	# Encryption disabled.
	return $password if (! defined($pa_config->{'encryption_key'}) || $pa_config->{'encryption_key'} eq '');

	# Decrypt the password.
	my $decrypted_password = enterprise_hook ('pandora_decrypt', [$pa_config, $password, $pa_config->{'encryption_key'}]);
	return $password unless defined($decrypted_password);

	return $decrypted_password;
}

##########################################################################
=head2 C<< safe_mode (I<$pa_config>, I<$agent>, I<$module>, I<$new_status>, I<$known_status>, I<$dbh>) >> 

Execute safe mode for the given agent based on the status of the given module.

=cut
##########################################################################
sub safe_mode($$$$$$) {
	my ($pa_config, $agent, $module, $new_status, $known_status, $dbh) = @_;

	return unless $agent->{'safe_mode_module'} > 0;

	# Going to critical. Disable the rest of the modules.
	if ($new_status == MODULE_CRITICAL) {
		logger($pa_config, "Enabling safe mode for agent " . $agent->{'nombre'}, 10);
		db_do($dbh, 'UPDATE tagente_modulo SET disabled=1 WHERE id_agente=? AND id_agente_modulo!=?', $agent->{'id_agente'}, $module->{'id_agente_modulo'});
	}
	# Coming back from critical. Enable the rest of the modules.
	elsif ($known_status == MODULE_CRITICAL) {
		logger($pa_config, "Disabling safe mode for agent " . $agent->{'nombre'}, 10);
		db_do($dbh, 'UPDATE tagente_modulo SET disabled=0 WHERE id_agente=? AND id_agente_modulo!=?', $agent->{'id_agente'}, $module->{'id_agente_modulo'});
	}
}

##########################################################################
=head2 C<< safe_mode_modules_update (I<$pa_config>, I<$agent>, I<$dbh>) >> 

Check if agent safe module is critical and turn all modules to disabled.

=cut
##########################################################################
sub pandora_safe_mode_modules_update {
	my ($pa_config, $agent_id, $dbh) = @_;

	my $agent = get_db_single_row ($dbh, 'SELECT alias, safe_mode_module FROM tagente WHERE id_agente = ?', $agent_id);
	# Does nothing if safe_mode is disabled
	return unless $agent->{'safe_mode_module'} > 0;

	my $status = get_agentmodule_status($pa_config, $dbh, $agent->{'safe_mode_module'});

	# If status is critical, disable the rest of the modules.
	if ($status == MODULE_CRITICAL) {
		logger($pa_config, "Update modules for safe mode agent with alias:" . $agent->{'alias'} . ".", 10);
		db_do($dbh, 'UPDATE tagente_modulo SET disabled=1 WHERE id_agente=? AND id_agente_modulo!=?', $agent_id, $agent->{'safe_mode_module'});
	}
}

##########################################################################

=head2 C<< message_set_targets (I<$dbh>, I<$pa_config>, I<$notification_id>, I<$users>, I<$groups>) >>
Set targets for given messaje (users and groups in hash ref)
=cut

##########################################################################
sub notification_set_targets {
	my ($pa_config, $dbh, $notification_id, $users, $groups) = @_;
	my $ret = undef;

	if (!defined($pa_config)) {
		return undef;
	}

	if (!defined($notification_id)) {
		return undef;
	}

	if (ref($users) eq "ARRAY") {
		my $values = {};
		foreach my $user (@{$users}) {
			if (defined($user) && $user eq "") {
				next;
			}

			$values->{'id_mensaje'} = $notification_id;
			$values->{'id_user'} = $user;
		}

		$ret = db_process_insert($dbh, '', 'tnotification_user', $values);
		if (!$ret) {
			return undef;
		}
	}

	if (ref($groups) eq "ARRAY") {
		my $values = {};
		foreach my $group (@{$groups}) {
			if ($group != 0 && empty($group)) {
				next;
			}

			$values->{'id_mensaje'} = $notification_id;
			$values->{'id_group'} = $group;
		}

		$ret = db_process_insert($dbh, '', 'tnotification_group', $values);
		if (!$ret) {
			return undef;
		}
	}

	return 1;
}

##########################################################################

=head2 C<< notification_get_users (I<$dbh>, I<$source>) >>
Get targets for given sources
=cut

##########################################################################
sub notification_get_users {
	my ($dbh, $source) = @_;

	my @results = get_db_rows(
		$dbh,
		'SELECT id_user
		 FROM tnotification_source_user nsu
		   INNER JOIN tnotification_source ns ON nsu.id_source=ns.id
		 WHERE ns.description = ?
		',
		safe_input($source)
	);

	@results = map {
		if(ref($_) eq 'HASH') { $_->{'id_user'} }
		else {}
	} @results;

	return @results;
}

##########################################################################

=head2 C<< notification_get_groups (I<$dbh>, I<$source>) >>
Get targets for given sources
=cut

##########################################################################
sub notification_get_groups {
	my ($dbh, $source) = @_;

	my @results = get_db_rows(
		$dbh,
		'SELECT id_group
		 FROM tnotification_source_group nsg
		   INNER JOIN tnotification_source ns ON nsg.id_source=ns.id
		 WHERE ns.description = ?
		',
		safe_input($source)
	);

	@results = map {
		if(ref($_) eq 'HASH') { $_->{'id_group'} }
		else {}
	} @results;

	return @results;
}

<<<<<<< HEAD
##########################################################################
=head2 C<< escalate_warning (I<$pa_config>, I<$agent>, I<$module>, I<$agent_status>, I<$new_status>, I<$known_status>) >>

Return the new module status after taking warning escalation into
consideration. Updates counters in $agent_status.

=cut
##########################################################################
sub escalate_warning {
	my ($pa_config, $agent, $module, $agent_status, $new_status, $known_status) = @_;

	# Warning escalation disabled. Return the new status.
	if ($module->{'warning_time'} == 0) {
		return $new_status;
	}

	# Updating or reset warning counts.
	if ($new_status != MODULE_WARNING) {
		$agent_status->{'warning_count'} = 0;
		return $new_status;
	}

	if ($known_status == MODULE_WARNING) {
		$agent_status->{'warning_count'} += 1;
	}

	if ($agent_status->{'warning_count'} > $module->{'warning_time'}) {
		logger($pa_config, "Escalating warning status to critical status for agent ID " . $agent->{'id_agente'} . " module '" . $module->{'nombre'} . "'.", 10);
		$agent_status->{'warning_count'} = $module->{'warning_time'} + 1; # Prevent overflows.
		return MODULE_CRITICAL;
	}

	return MODULE_WARNING;
=======
########################################################################

=head2 C<< pandora_snmptrapd_still_working (I<$pa_config>, I<$dbh>) >> 
snmptrapd sometimes freezes and eventually its status needs to be checked.
=cut

########################################################################
sub pandora_snmptrapd_still_working ($$) {
	my ($pa_config, $dbh) = @_;

	if ($pa_config->{'snmpserver'} eq '1') {
		# Variable that defines the maximum time of delay between kksks.
		my $timeMaxLapse = 3600;
		# Check last snmptrapd saved in DB.
		my $lastTimestampSaved = get_db_value($dbh, 'SELECT UNIX_TIMESTAMP(timestamp)
			FROM ttrap
			ORDER BY timestamp DESC
			LIMIT 1');
		# Read the last log file line.
		my $snmptrapdFile = $pa_config->{'snmp_logfile'};
		tie my @snmptrapdFileComplete, 'Tie::File', $snmptrapdFile;
		my $lastTimestampLogFile = $snmptrapdFileComplete[-1];
		my ($protocol, $date, $time) = split(/\[\*\*\]/, $lastTimestampLogFile, 4);
		# If time or date not filled in, probably havent caught any snmptraps yet.
		if ($time ne '' && $date ne '') {
			my ($hour, $min, $sec) = split(/:/, $time, 3);
			my ($year, $month, $day) = split(/-/, $date, 3);
			my $lastTimestampLogFile = timelocal($sec,$min,$hour,$day,$month-1,$year);
			if ($lastTimestampSaved ne $lastTimestampLogFile && $lastTimestampLogFile gt ($lastTimestampSaved + $timeMaxLapse)) {
				my $lapseMessage = "snmptrapd service probably is stuck.";
				logger($pa_config, $lapseMessage, 1);
				pandora_event ($pa_config, $lapseMessage, 0, 0, 4, 0, 0, 'system', 0, $dbh);
			}
		}

	}
>>>>>>> a548d2a7
}

# End of function declaration
# End of defined Code

1;
__END__

=head1 DEPENDENCIES

L<DBI>, L<XML::Simple>, L<HTML::Entities>, L<Time::Local>, L<POSIX>, L<PandoraFMS::DB>, L<PandoraFMS::Config>, L<PandoraFMS::Tools>, L<PandoraFMS::GIS>

=head1 LICENSE

This is released under the GNU Lesser General Public License.

=head1 SEE ALSO

L<DBI>, L<XML::Simple>, L<HTML::Entities>, L<Time::Local>, L<POSIX>, L<PandoraFMS::DB>, L<PandoraFMS::Config>, L<PandoraFMS::Tools>, L<PandoraFMS::GIS>

=head1 COPYRIGHT

Copyright (c) 2005-2021 Artica Soluciones Tecnologicas S.L

=cut
<|MERGE_RESOLUTION|>--- conflicted
+++ resolved
@@ -7197,7 +7197,6 @@
 	return @results;
 }
 
-<<<<<<< HEAD
 ##########################################################################
 =head2 C<< escalate_warning (I<$pa_config>, I<$agent>, I<$module>, I<$agent_status>, I<$new_status>, I<$known_status>) >>
 
@@ -7231,7 +7230,7 @@
 	}
 
 	return MODULE_WARNING;
-=======
+}
 ########################################################################
 
 =head2 C<< pandora_snmptrapd_still_working (I<$pa_config>, I<$dbh>) >> 
@@ -7268,7 +7267,6 @@
 		}
 
 	}
->>>>>>> a548d2a7
 }
 
 # End of function declaration
