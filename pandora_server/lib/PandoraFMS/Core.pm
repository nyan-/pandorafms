--- conflicted
+++ resolved
@@ -6707,12 +6707,9 @@
 	if ($os =~ m/Apple/i || $os =~ m/Darwin/i) {
 		return 8;
 	}
-<<<<<<< HEAD
-=======
 	if ($os =~ m/android/i) {
 		return 15;
 	}
->>>>>>> 617201ac
 	if ($os =~ m/Linux/i) {
 		return 1;
 	}
@@ -6725,12 +6722,6 @@
 	if ($os =~ m/embedded/i) {
 		return 14;
 	}
-<<<<<<< HEAD
-	if ($os =~ m/android/i) {
-		return 15;
-	}
-=======
->>>>>>> 617201ac
 	if ($os =~ m/BSD/i) {
 		return 4;
 	}
