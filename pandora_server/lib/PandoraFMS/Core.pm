package PandoraFMS::Core;
##########################################################################
# Core Pandora FMS functions.
# Pandora FMS. the Flexible Monitoring System. http://www.pandorafms.org
##########################################################################
# Copyright (c) 2005-2011 Artica Soluciones Tecnologicas S.L
#
# This program is free software; you can redistribute it and/or
# modify it under the terms of the GNU Lesser General Public License
# as published by the Free Software Foundation; version 2
# This program is distributed in the hope that it will be useful,
# but WITHOUT ANY WARRANTY; without even the implied warranty of
# MERCHANTABILITY or FITNESS FOR A PARTICULAR PURPOSE.  See the
# GNU General Public License for more details.
# You should have received a copy of the GNU General Public License
# along with this program; if not, write to the Free Software
# Foundation, Inc., 51 Franklin Street, Fifth Floor, Boston, MA  02110-1301, USA.
##########################################################################

=head1 NAME 

PandoraFMS::Core - Core functions of Pandora FMS

=head1 VERSION

Version 5.0

=head1 SYNOPSIS

 use PandoraFMS::Core;

=head1 DESCRIPTION

This module contains all the base functions of B<Pandora FMS>, the most basic operations of the system are done here.

=head2 Interface
Exported Functions:

=over

=item * C<pandora_audit>

=item * C<pandora_create_agent>

=item * C<pandora_create_group>

=item * C<pandora_create_incident>

=item * C<pandora_create_module>

=item * C<pandora_disable_autodisable_agents>

=item * C<pandora_evaluate_alert>

=item * C<pandora_evaluate_snmp_alerts>

=item * C<pandora_event>

=item * C<pandora_execute_alert>

=item * C<pandora_execute_action>

=item * C<pandora_exec_forced_alerts>

=item * C<pandora_generate_alerts>

=item * C<pandora_input_password>

=item * C<pandora_module_keep_alive>

=item * C<pandora_module_keep_alive_nd>

=item * C<pandora_output_password>

=item * C<pandora_planned_downtime>

=item * C<pandora_process_alert>

=item * C<pandora_process_module>

=item * C<pandora_reset_server>

=item * C<pandora_server_keep_alive>

=item * C<pandora_update_agent>

=item * C<pandora_update_agent_address>

=item * C<pandora_update_module_on_error>

=item * C<pandora_update_table_from_hash>

=item * C<pandora_update_server>

=item * C<pandora_update_secondary_groups_cache>

=item * C<pandora_group_statistics>

=item * C<pandora_server_statistics>

=item * C<pandora_self_monitoring>

=item * C<pandora_sample_agent>

=back

=head1 METHODS

=cut

use strict;
use warnings;

use DBI;
use Encode;
use Encode::CN;
use XML::Simple;
use HTML::Entities;
use Time::Local;
use Time::HiRes qw(time);
eval "use POSIX::strftime::GNU;1" if ($^O =~ /win/i);
use POSIX qw(strftime);
use threads;
use threads::shared;
use JSON qw(decode_json encode_json);
use MIME::Base64;
use Text::ParseWords;
use Math::Trig;			# Math functions

# Debugging
#use Data::Dumper;

# Force XML::Simple to use XML::Parser instead SAX to manage XML
# due a bug processing some XML with blank spaces.
# See http://www.perlmonks.org/?node_id=706838

eval {
	local $SIG{__DIE__};
	eval "use XML::SAX::ExpatXS;1" or die "XML::SAX::ExpatXS not available";
};
if (!$@) {
	# Force best option available.
	$XML::Simple::PREFERRED_PARSER='XML::SAX::ExpatXS';
} else {
	# Use classic parser.
	$XML::Simple::PREFERRED_PARSER='XML::Parser';
}

# Default lib dir for RPM and DEB packages
use lib '/usr/lib/perl5';

use PandoraFMS::DB;
use PandoraFMS::Config;
use PandoraFMS::Tools;
use PandoraFMS::GIS qw(distance_moved);

# For Reverse Geocoding
use LWP::Simple;

# For api calls
use IO::Socket::INET6;
use LWP::UserAgent;
use HTTP::Request::Common;

# For IPv6 support in Net::HTTP.
BEGIN {
	$Net::HTTP::SOCKET_CLASS = 'IO::Socket::INET6';
	require Net::HTTP;
}

require Exporter;

our @ISA = ("Exporter");
our %EXPORT_TAGS = ( 'all' => [ qw( ) ] );
our @EXPORT_OK = ( @{ $EXPORT_TAGS{'all'} } );
our @EXPORT = qw(
	pandora_add_agent_address
	pandora_audit
	pandora_create_agent
	pandora_create_alert_command
	pandora_create_group
	pandora_create_incident
	pandora_create_module
	pandora_create_module_from_hash
	pandora_create_module_from_network_component
	pandora_create_module_tags
	pandora_create_template_module
	pandora_create_template_module_action
	pandora_delete_agent
	pandora_delete_all_template_module_actions
	pandora_delete_module
	pandora_disable_autodisable_agents
	pandora_evaluate_alert
	pandora_evaluate_snmp_alerts
	pandora_event
	pandora_extended_event
	pandora_execute_alert
	pandora_execute_action
	pandora_exec_forced_alerts
	pandora_generate_alerts
	pandora_get_agent_group
	pandora_get_config_value
	pandora_get_credential
	pandora_get_module_tags
	pandora_get_module_url_tags
	pandora_get_module_phone_tags
	pandora_get_module_email_tags
	pandora_get_os
	pandora_get_os_by_id
	pandora_input_password
	pandora_is_master
	pandora_mark_agent_for_alert_update
	pandora_mark_agent_for_module_update
	pandora_module_keep_alive
	pandora_module_keep_alive_nd
	pandora_module_unknown
	pandora_output_password
	pandora_planned_downtime
	pandora_planned_downtime_set_quiet_elements
	pandora_planned_downtime_unset_quiet_elements
	pandora_planned_downtime_set_disabled_elements
	pandora_planned_downtime_unset_disabled_elements
	pandora_planned_downtime_quiet_once_start
	pandora_planned_downtime_quiet_once_stop
	pandora_planned_downtime_disabled_once_start
	pandora_planned_downtime_disabled_once_stop
	pandora_planned_downtime_monthly_start
	pandora_planned_downtime_monthly_stop
	pandora_planned_downtime_weekly_start
	pandora_planned_downtime_weekly_stop
	pandora_process_alert
	pandora_process_event_replication
	pandora_process_module
	pandora_reset_server
	pandora_safe_mode_modules_update
	pandora_server_keep_alive
	pandora_set_event_storm_protection
	pandora_set_master
	pandora_update_agent
	pandora_update_agent_address
	pandora_update_agent_alert_count
	pandora_update_agent_module_count
	pandora_update_config_token
	pandora_update_gis_data
	pandora_update_module_on_error
	pandora_update_module_from_hash
	pandora_update_secondary_groups_cache
	pandora_update_server
	pandora_update_table_from_hash
	pandora_update_template_module
	pandora_mark_transactional_agent
	pandora_group_statistics
	pandora_server_statistics
	pandora_self_monitoring
	pandora_sample_agent
	pandora_process_policy_queue
	subst_alert_macros
	subst_column_macros
	locate_agent
	get_agent
	get_agent_from_alias
	get_agent_from_addr
	get_agent_from_name
	load_module_macros
	@ServerTypes
	$EventStormProtection
	pandora_create_custom_graph
	pandora_insert_graph_source
	pandora_delete_graph_source
	pandora_delete_custom_graph
	pandora_edit_custom_graph
	notification_set_targets
	notification_get_users
	notification_get_groups
);

# Some global variables
our @DayNames = qw(sunday monday tuesday wednesday thursday friday saturday);
our @ServerTypes = qw (dataserver networkserver snmpconsole reconserver pluginserver predictionserver wmiserver exportserver inventoryserver webserver eventserver icmpserver snmpserver satelliteserver transactionalserver mfserver syncserver wuxserver syslogserver provisioningserver migrationserver);
our @AlertStatus = ('Execute the alert', 'Do not execute the alert', 'Do not execute the alert, but increment its internal counter', 'Cease the alert', 'Recover the alert', 'Reset internal counter');

# Event storm protection (no alerts or events)
our $EventStormProtection :shared = 0;

# Current master server
my $Master :shared = 0;

##########################################################################
# Return the agent given the agent name or alias or address.
##########################################################################
sub locate_agent {
	my ($pa_config, $dbh, $field) = @_;

	if (is_metaconsole($pa_config)) {
		# Locate agent first in tmetaconsole_agent
		return undef if (! defined ($field) || $field eq '');

		my $rs = enterprise_hook('get_metaconsole_agent_from_alias', [$dbh, $field]);
		return $rs if defined($rs) && (ref($rs)); # defined and not a scalar

		$rs = enterprise_hook('get_metaconsole_agent_from_addr', [$dbh, $field]);
		return $rs if defined($rs) && (ref($rs)); # defined and not a scalar

		$rs = enterprise_hook('get_metaconsole_agent_from_name', [$dbh, $field]);
		return $rs if defined($rs) && (ref($rs)); # defined and not a scalar

	} else {
		return get_agent($dbh, $field);
	}

	return undef;
}


##########################################################################
# Return the agent given the agent name or alias or address.
##########################################################################
sub get_agent {
    my ($dbh, $field) = @_;

    return undef if (! defined ($field) || $field eq '');

    my $rs = get_agent_from_alias($dbh, $field);
    return $rs if defined($rs) && (ref($rs)); # defined and not a scalar

    $rs = get_agent_from_addr($dbh, $field);
    return $rs if defined($rs) && (ref($rs)); # defined and not a scalar

    $rs = get_agent_from_name($dbh, $field);
    return $rs if defined($rs) && (ref($rs)); # defined and not a scalar

    return undef;
}

##########################################################################
# Return the agent given the agent name.
##########################################################################
sub get_agent_from_alias ($$) {
	my ($dbh, $alias) = @_;
	
	return undef if (! defined ($alias) || $alias eq '');
	
	return get_db_single_row ($dbh, 'SELECT * FROM tagente WHERE tagente.alias = ?', safe_input($alias));
}

##########################################################################
# Return the agent given the IP address.
##########################################################################
sub get_agent_from_addr ($$) {
	my ($dbh, $ip_address) = @_;
	
	return 0 if (! defined ($ip_address) || $ip_address eq '');
	
	my $agent = get_db_single_row ($dbh, 'SELECT * FROM taddress, taddress_agent, tagente
	                                    WHERE tagente.id_agente = taddress_agent.id_agent
	                                    AND taddress_agent.id_a = taddress.id_a
	                                    AND ip = ?', $ip_address);
	return $agent;
}

##########################################################################
# Return the agent given the agent name.
##########################################################################
sub get_agent_from_name ($$) {
	my ($dbh, $name) = @_;
	
	return undef if (! defined ($name) || $name eq '');
	
	return get_db_single_row ($dbh, 'SELECT * FROM tagente WHERE tagente.nombre = ?', safe_input($name));
}

##########################################################################
=head2 C<< pandora_generate_alerts (I<$pa_config> I<$data> I<$status> I<$agent> I<$module> I<$utimestamp> I<$dbh>  I<$timestamp> I<$extra_macros> I<$last_data_value>) >>

Generate alerts for a given I<$module>.

=cut
##########################################################################
sub pandora_generate_alerts ($$$$$$$$;$$$) {
	my ($pa_config, $data, $status, $agent, $module, $utimestamp, $dbh, $timestamp, $extra_macros, $last_data_value, $alert_type) = @_;

	# No alerts when event storm protection is enabled
	
	if ($EventStormProtection == 1)	{
		
		return;
	}
 

	# Warmup interval for alerts.
	if ($pa_config->{'warmup_alert_on'} == 1) {

		# No alerts.
		return if (time() < $pa_config->{'__start_utimestamp__'} + $pa_config->{'warmup_alert_interval'});

		$pa_config->{'warmup_alert_on'} = 0;
		logger($pa_config, "Warmup mode for alerts ended.", 10);
		pandora_event ($pa_config, "Warmup mode for alerts ended.", 0, 0, 0, 0, 0, 'system', 0, $dbh);
	}

	if ($agent->{'quiet'} == 1) {
		logger($pa_config, "Generate Alert. The agent '" . $agent->{'nombre'} . "' is in quiet mode.", 10);
		return;
	}

	if ($module->{'quiet'} == 1) {
		logger($pa_config, "Generate Alert. The module '" . $module->{'nombre'} . "' is in quiet mode.", 10);
		return;
	}

	# Do not generate alerts for disabled groups
	if (is_group_disabled ($dbh, $agent->{'id_grupo'})) {
		return;
	}

	# Get enabled alerts associated with this module
	my $alert_type_filter = '';
	if (defined($alert_type)) {
		# not_normal includes unknown!
		$alert_type_filter = $alert_type eq 'unknown' ? " AND (type = 'unknown' OR type = 'not_normal')" : " AND type = '$alert_type'"; 
	}
	my @alerts = get_db_rows ($dbh, '
		SELECT talert_template_modules.id as id_template_module,
			talert_template_modules.*, talert_templates.*
		FROM talert_template_modules, talert_templates
		WHERE talert_template_modules.id_alert_template = talert_templates.id
			AND id_agent_module = ?
			AND disabled = 0' . $alert_type_filter, $module->{'id_agente_modulo'});

	foreach my $alert (@alerts) {
		my $rc = pandora_evaluate_alert($pa_config, $agent, $data,
			$status, $alert, $utimestamp, $dbh, $last_data_value);

		pandora_process_alert ($pa_config, $data, $agent, $module,
			$alert, $rc, $dbh, $timestamp, $extra_macros);
	}
}

##########################################################################
=head2 C<< pandora_evaluate_alert (I<$pa_config>, I<$agent>, I<$data>, I<$last_status>, I<$alert>, I<$utimestamp>, I<$dbh>) >>

Evaluate trigger conditions for a given alert.

B<Returns>:
 0 Execute the alert.
 1 Do not execute the alert.
 2 Do not execute the alert, but increment its internal counter.
 3 Cease the alert.
 4 Recover the alert.
 5 Reset internal counter (alert not fired, interval elapsed).

=cut
##########################################################################
sub pandora_evaluate_alert ($$$$$$$;$$$$) {
	my ($pa_config, $agent, $data, $last_status, $alert, $utimestamp, $dbh,
	  $last_data_value, $correlatedItems, $event, $log) = @_;
	
	if (defined ($agent)) {
		logger ($pa_config, "Evaluating alert '" . safe_output($alert->{'name'}) . "' for agent '" . safe_output ($agent->{'nombre'}) . "'.", 10);
	}
	else {
		logger ($pa_config, "Evaluating alert '" . safe_output($alert->{'name'}) . "'.", 10);
	}
	
	# Value returned on valid data
	my $status = 1;

	if ($alert->{'min_alerts_reset_counter'}) {
		$status = 5;
	}
	
	# Get current time
	my ($sec, $min, $hour, $mday, $mon, $year, $wday, $yday, $isdst) = localtime(time());
	
	# Check weekday
	if ($alert->{'special_day'}) {
		logger ($pa_config, "Checking special days '" . $alert->{'name'} . "'.", 10);
		my $date = sprintf("%4d%02d%02d", $year + 1900, $mon + 1, $mday);
		# '0001' means every year.
		my $date_every_year = sprintf("0001%02d%02d", $mon + 1, $mday);
		my $special_day = get_db_value ($dbh, 'SELECT same_day FROM talert_special_days WHERE (date = ? OR date = ?) AND (id_group = 0 OR id_group = ?) ORDER BY date DESC', $date, $date_every_year, $alert->{'id_group'});
		
		if (!defined($special_day)) {
			$special_day = '';
		}
		
		if ($special_day ne '') {
			logger ($pa_config, $date . " is a special day for " . $alert->{'name'} . ". (as a " . $special_day . ")", 10);
			return $status if ($alert->{$special_day} != 1);
		}
		else {
			logger ($pa_config, $date . " is *NOT* a special day for " . $alert->{'name'}, 10);
			return $status if ($alert->{$DayNames[$wday]} != 1);
		}
	}
	else {
		return $status if ($alert->{$DayNames[$wday]} != 1);
	}
	
	# Check time slot
	my $time = sprintf ("%.2d:%.2d:%.2d", $hour, $min, $sec);
	if (($alert->{'time_from'} ne $alert->{'time_to'})) {
		if ($alert->{'time_from'} lt $alert->{'time_to'}) {
			return $status if (($time le $alert->{'time_from'}) || ($time ge $alert->{'time_to'}));
		} else {
			return $status if (($time le $alert->{'time_from'}) && ($time ge $alert->{'time_to'}));
		}
	}
	
	# Check time threshold
	my $limit_utimestamp = $alert->{'last_reference'} + $alert->{'time_threshold'};
	
	if ($alert->{'times_fired'} > 0) {
		
		# Reset fired alerts
		if ($utimestamp > $limit_utimestamp) {
			
			# Cease on valid data
			$status = 3;
			
			# Always reset
			($alert->{'internal_counter'}, $alert->{'times_fired'}) = (0, 0);
		}
		
		# Recover takes precedence over cease
		$status = 4 if ($alert->{'recovery_notify'} == 1);
		
	}
	elsif ($utimestamp > $limit_utimestamp && $alert->{'internal_counter'} > 0) {
		$status = 5;
	}
	
	# Update fired alert when cesead or recover
	if(defined ($agent) && ($status == 3 || $status == 4)) {
		pandora_mark_agent_for_alert_update ($dbh, $agent->{'id_agente'});
	}
	
	# Check for valid data
	# Simple alert
	if (defined ($alert->{'id_template_module'})) {
		return $status if ($alert->{'type'} eq "min" && $data >= $alert->{'min_value'});
		return $status if ($alert->{'type'} eq "max" && $data <= $alert->{'max_value'});
		
		if ($alert->{'type'} eq "max_min") {
			if ($alert->{'matches_value'} == 1) {
				return $status if ($data <= $alert->{'min_value'} ||
					$data >= $alert->{'max_value'});
			}
			else {
				return $status if ($data >= $alert->{'min_value'} &&
					$data <= $alert->{'max_value'});
			}
		}
		
		if ($alert->{'type'} eq "onchange") {
			if ($alert->{'matches_value'} == 1) {
				if (is_numeric($last_data_value)) {
					return $status if ($last_data_value == $data);
				}
				else {
					return $status if ($last_data_value eq $data);
				}
			}
			else {
				if (is_numeric($last_data_value)) {
					return $status if ($last_data_value != $data);
				}
				else {
					return $status if ($last_data_value ne $data);
				}
			}
		}
		
		return $status if ($alert->{'type'} eq "equal" && $data != $alert->{'value'});
		return $status if ($alert->{'type'} eq "not_equal" && $data == $alert->{'value'});
		if ($alert->{'type'} eq "regex") {
			
			# Make sure the regexp is valid
			if (valid_regex ($alert->{'value'}) == 0) {
				logger ($pa_config, "Error evaluating alert '" .
					safe_output($alert->{'name'}) . "' for agent '" .
					safe_output($agent->{'nombre'}) . "': '" . $alert->{'value'} . "' is not a valid regular expression.", 10);
				return $status;
			}
			
			if ($alert->{'matches_value'} == 1) {
				return $status if (valid_regex ($alert->{'value'}) == 1 && $data !~ m/$alert->{'value'}/i);
			}
			else {
				return $status if (valid_regex ($alert->{'value'}) == 1 && $data =~ m/$alert->{'value'}/i);
			}
		}
		
		return $status if ($last_status != 1 && $alert->{'type'} eq 'critical');
		return $status if ($last_status != 2 && $alert->{'type'} eq 'warning');
		return $status if ($last_status != 3 && $alert->{'type'} eq 'unknown');
		return $status if ($last_status == 0 && $alert->{'type'} eq 'not_normal');
	}
	# Correlated alert
	else {
		my $rc = enterprise_hook (
			'evaluate_correlated_alert',
			[
				$pa_config,
				$dbh,
				$alert,
				$correlatedItems,
				$event,
				$log
			]
		);

		return $status unless (defined ($rc) && $rc == 1);
	}
	
	# Check min and max alert limits
	return 2 if (($alert->{'internal_counter'} < $alert->{'min_alerts'}) ||
		($alert->{'times_fired'} >= $alert->{'max_alerts'}));
		
	# Update fired alert first time 
	# (if is fist time after ceased it was decreased previously and will be compensated)
	if(defined ($agent)) {
		pandora_mark_agent_for_alert_update ($dbh, $agent->{'id_agente'});
	}
	
	return 0; #Launch the alert
}

##########################################################################
=head2 C<< pandora_process_alert (I<$pa_config>, I<$data>, I<$agent>, I<$module>, I<$alert>, I<$rc>, I<$dbh> I<$timestamp>) >> 

Process an alert given the status returned by pandora_evaluate_alert.

=cut
##########################################################################
sub pandora_process_alert ($$$$$$$$;$$) {
	my ($pa_config, $data, $agent, $module, $alert, $rc, $dbh, $timestamp,
			$extra_macros, $is_correlated_alert) = @_;

	if (defined ($agent)) {
		logger ($pa_config, "Processing alert '" . safe_output($alert->{'name'}) . "' for agent '" . safe_output($agent->{'nombre'}) . "': " . (defined ($AlertStatus[$rc]) ? $AlertStatus[$rc] : 'Unknown status') . ".", 10);
	}
	else {
		logger ($pa_config, "Processing alert '" . safe_output($alert->{'name'}) . "': " . (defined ($AlertStatus[$rc]) ? $AlertStatus[$rc] : 'Unknown status') . ".", 10);
	}
	
	# Simple or event alert?
	my ($id, $table) = (undef, undef);
	if (defined ($alert->{'id_template_module'})) {
		$id = $alert->{'id_template_module'};
		$table = 'talert_template_modules';
	} else {
		$id = $alert->{'id'};
		$table = 'tevent_alert';
	}
	
	# Do not execute
	return if ($rc == 1);
	
	# Cease
	if ($rc == 3) {
		
		# Update alert status
		db_do($dbh, 'UPDATE ' . $table . ' SET times_fired = 0,
			internal_counter = 0 WHERE id = ?', $id);
		
		# Critical_instructions, warning_instructions, unknown_instructions
		my $critical_instructions = get_db_value ($dbh, 'SELECT critical_instructions FROM tagente_modulo WHERE id_agente_modulo = ?', $alert->{'id_agent_module'});
		my $warning_instructions = get_db_value ($dbh, 'SELECT warning_instructions FROM tagente_modulo WHERE id_agente_modulo = ?', $alert->{'id_agent_module'});
		my $unknown_instructions = get_db_value ($dbh, 'SELECT unknown_instructions FROM tagente_modulo WHERE id_agente_modulo = ?', $alert->{'id_agent_module'});

		$alert->{'critical_instructions'} = $critical_instructions;
		$alert->{'warning_instructions'} = $warning_instructions;
		$alert->{'unknown_instructions'} = $unknown_instructions;
		
		# Generate an event
		if ($table eq 'tevent_alert') {
			pandora_event ($pa_config, "Alert ceased (" .
				safe_output($alert->{'name'}) . ")", 0, 0, $alert->{'priority'}, $id,
				(defined ($alert->{'id_agent_module'}) ? $alert->{'id_agent_module'} : 0), 
				"alert_ceased", 0, $dbh, 'monitoring_server', '', '', '', '', $critical_instructions, $warning_instructions, $unknown_instructions);
		}  else {
			pandora_event ($pa_config, "Alert ceased (" .
					safe_output($alert->{'name'}) . ")", $agent->{'id_grupo'},
					$agent->{'id_agente'}, $alert->{'priority'}, $id,
					(defined ($alert->{'id_agent_module'}) ? $alert->{'id_agent_module'} : 0),
					"alert_ceased", 0, $dbh, 'monitoring_server', '', '', '', '', $critical_instructions, $warning_instructions, $unknown_instructions);
		}
		return;
	}

	# Recover
	if ($rc == 4) {

		# Update alert status
		db_do($dbh, 'UPDATE ' . $table . ' SET times_fired = 0,
				 internal_counter = 0 WHERE id = ?', $id);

		# Reset action thresholds
		if (defined ($alert->{'id_template_module'})) {
			db_do($dbh, 'UPDATE talert_template_module_actions SET last_execution = 0 WHERE id_alert_template_module = ?', $id);
		}

		pandora_execute_alert ($pa_config, $data, $agent, $module, $alert, 0, $dbh, $timestamp, 0, $extra_macros);
		return;
	}

	# Reset internal counter
	if ($rc == 5) {
		db_do($dbh, 'UPDATE ' . $table . ' SET internal_counter = 0 WHERE id = ?', $id);
		return;
	}
	
	# Get current date
	my $utimestamp = time ();
	
	# Do we have to start a new interval?
	my $new_interval = ($alert->{'internal_counter'} == 0) ?
		', last_reference = ' . $utimestamp : '';
	
	# Increment internal counter
	if ($rc == 2) {
		# Update alert status
		$alert->{'internal_counter'} += 1;
		
		# Do not increment times_fired, but set it in case the alert was reset
		db_do($dbh, 'UPDATE ' . $table . ' SET times_fired = ?,
			internal_counter = ? ' . $new_interval . ' WHERE id = ?',
			$alert->{'times_fired'}, $alert->{'internal_counter'}, $id);
		
		return;
	}
	
	# Execute
	if ($rc == 0) {
		# Update alert status
		$alert->{'times_fired'} += 1;
		$alert->{'internal_counter'} += 1;
		
		db_do($dbh, 'UPDATE ' . $table . ' SET times_fired = ?,
				last_fired = ?, internal_counter = ? ' . $new_interval . ' WHERE id = ?',
			$alert->{'times_fired'}, $utimestamp, $alert->{'internal_counter'}, $id);
		
		pandora_execute_alert ($pa_config, $data, $agent, $module, $alert, 1,
			$dbh, $timestamp, 0, $extra_macros, $is_correlated_alert);
		return;
	}
}

##########################################################################
=head2 C<< pandora_execute_alert (I<$pa_config>, I<$data>, I<$agent>, I<$module>, I<$alert>, I<$alert_mode>, I<$dbh>, I<$timestamp>, I<$forced_alert>) >> 

Execute the given alert.

=cut
##########################################################################
sub pandora_execute_alert ($$$$$$$$$;$$) {
	my ($pa_config, $data, $agent, $module,
		$alert, $alert_mode, $dbh, $timestamp, $forced_alert,
		$extra_macros, $is_correlated_alert) = @_;
	
	# 'in-process' events can inhibit alers too.
	if ($pa_config->{'event_inhibit_alerts'} == 1 && $alert_mode != RECOVERED_ALERT) {
		my $status = get_db_value($dbh, 'SELECT estado FROM tevento WHERE id_alert_am = ? ORDER BY utimestamp DESC LIMIT 1', $alert->{'id_template_module'});
		if (defined($status) && $status == 2) {
			logger ($pa_config, "Alert '" . safe_output($alert->{'name'}) . "' inhibited by in-process events.", 10);
			return;
		}
	}
	
	# Alerts in stand-by are not executed
	if ($alert->{'standby'} == 1) {
		if (defined ($module)) {
			logger ($pa_config, "Alert '" . safe_output($alert->{'name'}) . "' for module '" . safe_output($module->{'nombre'}) . "' is in stand-by. Not executing.", 10);
		} else {
			logger ($pa_config, "Alert '" . safe_output($alert->{'name'}) . "' is in stand-by. Not executing.", 10);
		}
		return;
	}
	
	if (defined ($module)) {
		logger ($pa_config, "Executing alert '" . safe_output($alert->{'name'}) . "' for module '" . safe_output($module->{'nombre'}) . "'.", 10);
	}
	else {
		logger ($pa_config, "Executing alert '" . safe_output($alert->{'name'}) . "'.", 10);
	}
	
	# Get active actions/commands
	my @actions;
	
	# Simple alert
	if (defined ($alert->{'id_template_module'})) {
		# Avoid the use of something like "SELECT *, <column that exists in the *>" cause
		# it will make an error on oracle databases. It's better to filter the wildcards
		# by table and add (one by one) all the columns of the table which will have columns
		# that will be modified with an alias or something.
		
		if ($alert_mode == RECOVERED_ALERT) {
			# Avoid the use of alias bigger than 30 characters.
			@actions = get_db_rows ($dbh,
				'SELECT taa.*, tac.*, tatma.id AS id_alert_templ_module_actions,
					tatma.id_alert_template_module, tatma.id_alert_action, tatma.fires_min,
					tatma.fires_max, tatma.module_action_threshold, tatma.last_execution
				FROM talert_template_module_actions tatma, talert_actions taa, talert_commands tac
				WHERE tatma.id_alert_action = taa.id
					AND taa.id_alert_command = tac.id
					AND tatma.id_alert_template_module = ?
					AND ((fires_min = 0 AND fires_max = 0)
						OR ? >= fires_min)',
				$alert->{'id_template_module'}, $alert->{'times_fired'});	
		} else {
			# Avoid the use of alias bigger than 30 characters.
			if ($forced_alert){
				@actions = get_db_rows ($dbh, 
					'SELECT taa.*, tac.*, tatma.id AS id_alert_templ_module_actions,
						tatma.id_alert_template_module, tatma.id_alert_action, tatma.fires_min,
						tatma.fires_max, tatma.module_action_threshold, tatma.last_execution
					FROM talert_template_module_actions tatma, talert_actions taa, talert_commands tac
					WHERE tatma.id_alert_action = taa.id
						AND taa.id_alert_command = tac.id
						AND tatma.id_alert_template_module = ?', 
					$alert->{'id_template_module'});	
	
			} else {		
				@actions = get_db_rows ($dbh, 
					'SELECT taa.*, tac.*, tatma.id AS id_alert_templ_module_actions,
						tatma.id_alert_template_module, tatma.id_alert_action, tatma.fires_min,
						tatma.fires_max, tatma.module_action_threshold, tatma.last_execution
					FROM talert_template_module_actions tatma, talert_actions taa, talert_commands tac
					WHERE tatma.id_alert_action = taa.id
						AND taa.id_alert_command = tac.id
						AND tatma.id_alert_template_module = ?
						AND ((fires_min = 0 AND fires_max = 0)
							OR (fires_min <= fires_max AND ? >= fires_min AND ? <= fires_max)
							OR (fires_min > fires_max AND ? >= fires_min))', 
					$alert->{'id_template_module'}, $alert->{'times_fired'}, $alert->{'times_fired'}, $alert->{'times_fired'});			
			}
		}

		# Get default action
		if ($#actions < 0) {
			@actions = get_db_rows ($dbh, 'SELECT * FROM talert_actions, talert_commands
						WHERE talert_actions.id = ?
						AND talert_actions.id_alert_command = talert_commands.id',
						$alert->{'id_alert_action'});
		}
	}
	# Event alert
	else {
		if ($alert_mode == RECOVERED_ALERT) {
			@actions = get_db_rows ($dbh, 'SELECT * FROM tevent_alert_action, talert_actions, talert_commands
						WHERE tevent_alert_action.id_alert_action = talert_actions.id
						AND talert_actions.id_alert_command = talert_commands.id
						AND tevent_alert_action.id_event_alert = ?
						AND ((fires_min = 0 AND fires_max = 0)
						OR ? >= fires_min)',
						$alert->{'id'}, $alert->{'times_fired'});
		} else {
			@actions = get_db_rows ($dbh, 'SELECT * FROM tevent_alert_action, talert_actions, talert_commands
						WHERE tevent_alert_action.id_alert_action = talert_actions.id
						AND talert_actions.id_alert_command = talert_commands.id
						AND tevent_alert_action.id_event_alert = ?
						AND ((fires_min = 0 AND fires_max = 0)
						OR (fires_min <= fires_max AND ? >= fires_min AND ? <= fires_max)
						OR (fires_min > fires_max AND ? >= fires_min))', 
						$alert->{'id'}, $alert->{'times_fired'}, $alert->{'times_fired'}, $alert->{'times_fired'});
		}

		# Get default action
		if ($#actions < 0) {
			@actions = get_db_rows ($dbh, 'SELECT * FROM talert_actions, talert_commands
						WHERE talert_actions.id = ?
						AND talert_actions.id_alert_command = talert_commands.id',
						$alert->{'id_alert_action'});
		}
	}

	# No actions defined
	if ($#actions < 0) {
		if (defined ($module)) {
			logger ($pa_config, "No actions defined for alert '" . safe_output($alert->{'name'}) . "' module '" . safe_output($module->{'nombre'}) . "'.", 10);
		} else {
			logger ($pa_config, "No actions defined for alert '" . safe_output($alert->{'name'}) . "'.", 10);
		}
		return;
	}

	# Critical_instructions, warning_instructions, unknown_instructions
	my $critical_instructions = get_db_value ($dbh, 'SELECT critical_instructions FROM tagente_modulo WHERE id_agente_modulo = ?', $alert->{'id_agent_module'});
	my $warning_instructions = get_db_value ($dbh, 'SELECT warning_instructions FROM tagente_modulo WHERE id_agente_modulo = ?', $alert->{'id_agent_module'});
	my $unknown_instructions = get_db_value ($dbh, 'SELECT unknown_instructions FROM tagente_modulo WHERE id_agente_modulo = ?', $alert->{'id_agent_module'});

	$alert->{'critical_instructions'} = $critical_instructions;
	$alert->{'warning_instructions'} = $warning_instructions;
	$alert->{'unknown_instructions'} = $unknown_instructions;

	# Execute actions
	my $event_generated = 0;
	foreach my $action (@actions) {
		
		# Check the action threshold (template_action_threshold takes precedence over action_threshold)
		my $threshold = 0;
		$action->{'last_execution'} = 0 unless defined ($action->{'last_execution'});
		$threshold = $action->{'action_threshold'} if (defined ($action->{'action_threshold'}) && $action->{'action_threshold'} > 0);
		$threshold = $action->{'module_action_threshold'} if (defined ($action->{'module_action_threshold'}) && $action->{'module_action_threshold'} > 0);
		if (time () >= ($action->{'last_execution'} + $threshold)) {
			
			# Does the action generate an event?
			if (safe_output($action->{'name'}) eq "Monitoring Event") {
				$event_generated = 1;
			}
			
			pandora_execute_action ($pa_config, $data, $agent, $alert, $alert_mode, $action, $module, $dbh, $timestamp, $extra_macros);
		} else {
			if (defined ($module)) {
				logger ($pa_config, "Skipping action " . safe_output($action->{'name'}) . " for alert '" . safe_output($alert->{'name'}) . "' module '" . safe_output($module->{'nombre'}) . "'.", 10);
			} else {
				logger ($pa_config, "Skipping action " . safe_output($action->{'name'}) . " for alert '" . safe_output($alert->{'name'}) . "'.", 10);
			}
		}
	}
	
	# Generate an event	only if an event has not already been generated by an alert action
	if ($event_generated == 0 && (! defined ($alert->{'disable_event'}) || (defined ($alert->{'disable_event'}) && $alert->{'disable_event'} == 0))) {
		#If we've spotted an alert recovered, we set the new event's severity to 2 (NORMAL), otherwise the original value is maintained.
		my ($text, $event, $severity) = ($alert_mode == RECOVERED_ALERT) ? ('recovered', 'alert_recovered', 2) : ('fired', 'alert_fired', $alert->{'priority'});

		if (defined($is_correlated_alert) && $is_correlated_alert == 1) {
			$text = "Correlated alert $text";
			pandora_event (
				$pa_config,
				"$text (" . safe_output($alert->{'name'}) . ") " . (defined ($module) ? 'assigned to ('. safe_output($module->{'nombre'}) . ")" : ""),
				(defined ($agent) ? $agent->{'id_grupo'} : 0),
<<<<<<< HEAD
				(defined ($agent) ? $agent->{'id_agente'} : 0),
				$severity,
				(defined ($alert->{'id_template_module'}) ? $alert->{'id_template_module'} : 0),
				(defined ($alert->{'id_agent_module'}) ? $alert->{'id_agent_module'} : 0),
=======
				# id agent.
				0,
				$severity,
				(defined ($alert->{'id_template_module'}) ? $alert->{'id_template_module'} : 0),
				# id agent module.
				0,
>>>>>>> b3d7c56d
				$event,
				0,
				$dbh,
				'monitoring_server',
				'',
				'',
				'',
				'',
				$critical_instructions,
				$warning_instructions,
				$unknown_instructions
			);
		} else {
			pandora_event (
				$pa_config,
				"$text (" . safe_output($alert->{'name'}) . ") " . (defined ($module) ? 'assigned to ('. safe_output($module->{'nombre'}) . ")" : ""),
				(defined ($agent) ? $agent->{'id_grupo'} : 0),
				(defined ($agent) ? $agent->{'id_agente'} : 0),
				$severity,
				(defined ($alert->{'id_template_module'}) ? $alert->{'id_template_module'} : 0),
				(defined ($alert->{'id_agent_module'}) ? $alert->{'id_agent_module'} : 0),
				$event,
				0,
				$dbh,
				'monitoring_server',
				'',
				'',
				'',
				'',
				$critical_instructions,
				$warning_instructions,
				$unknown_instructions
			);
		}
	}
}

##########################################################################
=head2 C<< pandora_execute_action (I<$pa_config>, I<$data>, I<$agent>, I<$alert>, I<$alert_mode>, I<$action>, I<$module>, I<$dbh>, I<$timestamp>) >> 

Execute the given action.

=cut
##########################################################################
sub pandora_execute_action ($$$$$$$$$;$) {
	my ($pa_config, $data, $agent, $alert,
		$alert_mode, $action, $module, $dbh, $timestamp, $extra_macros) = @_;

	logger($pa_config, "Executing action '" . safe_output($action->{'name'}) . "' for alert '". safe_output($alert->{'name'}) . "' agent '" . (defined ($agent) ? safe_output($agent->{'nombre'}) : 'N/A') . "'.", 10);

	my $clean_name = safe_output($action->{'name'});

	my ($field1, $field2, $field3, $field4, $field5, $field6, $field7, $field8, $field9, $field10);
	my ($field11, $field12, $field13, $field14, $field15);

	if (!defined($alert->{'snmp_alert'})) {
		# Regular alerts
		$field1  = defined($action->{'field1'})  && $action->{'field1'}  ne ""  ? $action->{'field1'}  : $alert->{'field1'};
		$field2  = defined($action->{'field2'})  && $action->{'field2'}  ne ""  ? $action->{'field2'}  : $alert->{'field2'};
		$field3  = defined($action->{'field3'})  && $action->{'field3'}  ne ""  ? $action->{'field3'}  : $alert->{'field3'};
		$field4  = defined($action->{'field4'})  && $action->{'field4'}  ne ""  ? $action->{'field4'}  : $alert->{'field4'};
		$field5  = defined($action->{'field5'})  && $action->{'field5'}  ne ""  ? $action->{'field5'}  : $alert->{'field5'};
		$field6  = defined($action->{'field6'})  && $action->{'field6'}  ne ""  ? $action->{'field6'}  : $alert->{'field6'};
		$field7  = defined($action->{'field7'})  && $action->{'field7'}  ne ""  ? $action->{'field7'}  : $alert->{'field7'};
		$field8  = defined($action->{'field8'})  && $action->{'field8'}  ne ""  ? $action->{'field8'}  : $alert->{'field8'};
		$field9  = defined($action->{'field9'})  && $action->{'field9'}  ne ""  ? $action->{'field9'}  : $alert->{'field9'};
		$field10 = defined($action->{'field10'}) && $action->{'field10'} ne ""  ? $action->{'field10'} : $alert->{'field10'};
		$field11 = defined($action->{'field11'}) && $action->{'field11'} ne ""  ? $action->{'field11'} : $alert->{'field11'};
		$field12 = defined($action->{'field12'}) && $action->{'field12'} ne ""  ? $action->{'field12'} : $alert->{'field12'};
		$field13 = defined($action->{'field13'}) && $action->{'field13'} ne ""  ? $action->{'field13'} : $alert->{'field13'};
		$field14 = defined($action->{'field14'}) && $action->{'field14'} ne ""  ? $action->{'field14'} : $alert->{'field14'};
		$field15 = defined($action->{'field15'}) && $action->{'field15'} ne ""  ? $action->{'field15'} : $alert->{'field15'};
	}
	else {
		$field1  = defined($alert->{'field1'})   && $alert->{'field1'}   ne "" ? $alert->{'field1'}   : $action->{'field1'};
		$field2  = defined($alert->{'field2'})   && $alert->{'field2'}   ne "" ? $alert->{'field2'}   : $action->{'field2'};
		$field3  = defined($alert->{'field3'})   && $alert->{'field3'}   ne "" ? $alert->{'field3'}   : $action->{'field3'};
		$field4  = defined($action->{'field4'})  && $action->{'field4'}  ne "" ? $action->{'field4'}  : $alert->{'field4'};
		$field5  = defined($action->{'field5'})  && $action->{'field5'}  ne "" ? $action->{'field5'}  : $alert->{'field5'};
		$field6  = defined($action->{'field6'})  && $action->{'field6'}  ne "" ? $action->{'field6'}  : $alert->{'field6'};
		$field7  = defined($action->{'field7'})  && $action->{'field7'}  ne "" ? $action->{'field7'}  : $alert->{'field7'};
		$field8  = defined($action->{'field8'})  && $action->{'field8'}  ne "" ? $action->{'field8'}  : $alert->{'field8'};
		$field9  = defined($action->{'field9'})  && $action->{'field9'}  ne "" ? $action->{'field9'}  : $alert->{'field9'};
		$field10 = defined($action->{'field10'}) && $action->{'field10'} ne "" ? $action->{'field10'} : $alert->{'field10'};
		$field11 = defined($action->{'field11'}) && $action->{'field11'} ne "" ? $action->{'field11'} : $alert->{'field11'};
		$field12 = defined($action->{'field12'}) && $action->{'field12'} ne "" ? $action->{'field12'} : $alert->{'field12'};
		$field13 = defined($action->{'field13'}) && $action->{'field13'} ne "" ? $action->{'field13'} : $alert->{'field13'};
		$field14 = defined($action->{'field14'}) && $action->{'field14'} ne "" ? $action->{'field14'} : $alert->{'field14'};
		$field15 = defined($action->{'field15'}) && $action->{'field15'} ne "" ? $action->{'field15'} : $alert->{'field15'};
	}
	
	# Recovery fields, thanks to Kato Atsushi
	if ($alert_mode == RECOVERED_ALERT) {
		# Field 1 is a special case where [RECOVER] prefix is not added even when it is defined
		$field1  = defined($alert->{'field1_recovery'})   && $alert->{'field1_recovery'}   ne "" ? $alert->{'field1_recovery'}   : $field1;
		$field1  = defined($action->{'field1_recovery'})  && $action->{'field1_recovery'}  ne "" ? $action->{'field1_recovery'}  : $field1;

		$field2  = defined($field2)                       && $field2                       ne "" ? "[RECOVER]" . $field2         : "";
		$field2  = defined($alert->{'field2_recovery'})   && $alert->{'field2_recovery'}   ne "" ? $alert->{'field2_recovery'}   : $field2;
		$field2  = defined($action->{'field2_recovery'})  && $action->{'field2_recovery'}  ne "" ? $action->{'field2_recovery'}  : $field2;
		
		$field3  = defined($field3)                       && $field3                       ne "" ? "[RECOVER]" . $field3         : "";
		$field3  = defined($alert->{'field3_recovery'})   && $alert->{'field3_recovery'}   ne "" ? $alert->{'field3_recovery'}   : $field3;
		$field3  = defined($action->{'field3_recovery'})  && $action->{'field3_recovery'}  ne "" ? $action->{'field3_recovery'}  : $field3;
		
		$field4  = defined($field4)                       && $field4                       ne "" ? "[RECOVER]" . $field4         : "";
		$field4  = defined($alert->{'field4_recovery'})   && $alert->{'field4_recovery'}   ne "" ? $alert->{'field4_recovery'}   : $field4;
		$field4  = defined($action->{'field4_recovery'})  && $action->{'field4_recovery'}  ne "" ? $action->{'field4_recovery'}  : $field4;
		
		$field5  = defined($field5)                       && $field5                       ne "" ? "[RECOVER]" . $field5         : "";
		$field5  = defined($alert->{'field5_recovery'})   && $alert->{'field5_recovery'}   ne "" ? $alert->{'field5_recovery'}   : $field5;
		$field5  = defined($action->{'field5_recovery'})  && $action->{'field5_recovery'}  ne "" ? $action->{'field5_recovery'}  : $field5;
		
		$field6  = defined($field6)                       && $field6                       ne "" ? "[RECOVER]" . $field6         : "";
		$field6  = defined($alert->{'field6_recovery'})   && $alert->{'field6_recovery'}   ne "" ? $alert->{'field6_recovery'}   : $field6;
		$field6  = defined($action->{'field6_recovery'})  && $action->{'field6_recovery'}  ne "" ? $action->{'field6_recovery'}  : $field6;
		
		$field7  = defined($field7)                       && $field7                       ne "" ? "[RECOVER]" . $field7         : "";
		$field7  = defined($alert->{'field7_recovery'})   && $alert->{'field7_recovery'}   ne "" ? $alert->{'field7_recovery'}   : $field7;
		$field7  = defined($action->{'field7_recovery'})  && $action->{'field7_recovery'}  ne "" ? $action->{'field7_recovery'}  : $field7;
		
		$field8  = defined($field8)                       && $field8                       ne "" ? "[RECOVER]" . $field8         : "";
		$field8  = defined($alert->{'field8_recovery'})   && $alert->{'field8_recovery'}   ne "" ? $alert->{'field8_recovery'}   : $field8;
		$field8  = defined($action->{'field8_recovery'})  && $action->{'field8_recovery'}  ne "" ? $action->{'field8_recovery'}  : $field8;
		
		$field9  = defined($field9)                       && $field9                       ne "" ? "[RECOVER]" . $field9         : "";
		$field9  = defined($alert->{'field9_recovery'})   && $alert->{'field9_recovery'}   ne "" ? $alert->{'field9_recovery'}   : $field9;
		$field9  = defined($action->{'field9_recovery'})  && $action->{'field9_recovery'}  ne "" ? $action->{'field9_recovery'}  : $field9;
		
		$field10 = defined($field10)                      && $field10                      ne "" ? "[RECOVER]" . $field10        : "";
		$field10 = defined($alert->{'field10_recovery'})  && $alert->{'field10_recovery'}  ne "" ? $alert->{'field10_recovery'}  : $field10;
		$field10 = defined($action->{'field10_recovery'}) && $action->{'field10_recovery'} ne "" ? $action->{'field10_recovery'} : $field10;
		
		$field11 = defined($field11)                      && $field11                      ne "" ? "[RECOVER]" . $field11        : "";
		$field11 = defined($alert->{'field11_recovery'})  && $alert->{'field11_recovery'}  ne "" ? $alert->{'field11_recovery'}  : $field11;
		$field11 = defined($action->{'field11_recovery'}) && $action->{'field11_recovery'} ne "" ? $action->{'field11_recovery'} : $field11;
		
		$field12 = defined($field12)                      && $field12                      ne "" ? "[RECOVER]" . $field12        : "";
		$field12 = defined($alert->{'field12_recovery'})  && $alert->{'field12_recovery'}  ne "" ? $alert->{'field12_recovery'}  : $field12;
		$field12 = defined($action->{'field12_recovery'}) && $action->{'field12_recovery'} ne "" ? $action->{'field12_recovery'} : $field12;
		
		$field13 = defined($field13)                      && $field13                      ne "" ? "[RECOVER]" . $field13        : "";
		$field13 = defined($alert->{'field13_recovery'})  && $alert->{'field13_recovery'}  ne "" ? $alert->{'field13_recovery'}  : $field13;
		$field13 = defined($action->{'field13_recovery'}) && $action->{'field13_recovery'} ne "" ? $action->{'field13_recovery'} : $field13;
		
		$field14 = defined($field14)                      && $field14                      ne "" ? "[RECOVER]" . $field14        : "";
		$field14 = defined($alert->{'field14_recovery'})  && $alert->{'field14_recovery'}  ne "" ? $alert->{'field14_recovery'}  : $field14;
		$field14 = defined($action->{'field14_recovery'}) && $action->{'field14_recovery'} ne "" ? $action->{'field14_recovery'} : $field14;
		
		$field15 = defined($field15)                      && $field15                      ne "" ? "[RECOVER]" . $field15        : "";
		$field15 = defined($alert->{'field15_recovery'})  && $alert->{'field15_recovery'}  ne "" ? $alert->{'field15_recovery'}  : $field15;
		$field15 = defined($action->{'field15_recovery'}) && $action->{'field15_recovery'} ne "" ? $action->{'field15_recovery'} : $field15;
	}

	$field1  = defined($field1)  && $field1  ne "" ? decode_entities($field1)  : "";
	$field2  = defined($field2)  && $field2  ne "" ? decode_entities($field2)  : "";
	$field3  = defined($field3)  && $field3  ne "" ? decode_entities($field3)  : "";
	$field4  = defined($field4)  && $field4  ne "" ? decode_entities($field4)  : "";
	$field5  = defined($field5)  && $field5  ne "" ? decode_entities($field5)  : "";
	$field6  = defined($field6)  && $field6  ne "" ? decode_entities($field6)  : "";
	$field7  = defined($field7)  && $field7  ne "" ? decode_entities($field7)  : "";
	$field8  = defined($field8)  && $field8  ne "" ? decode_entities($field8)  : "";
	$field9  = defined($field9)  && $field9  ne "" ? decode_entities($field9)  : "";
	$field10 = defined($field10) && $field10 ne "" ? decode_entities($field10) : "";
	$field11 = defined($field11) && $field11 ne "" ? decode_entities($field11) : "";
	$field12 = defined($field12) && $field12 ne "" ? decode_entities($field12) : "";
	$field13 = defined($field13) && $field13 ne "" ? decode_entities($field13) : "";
	$field14 = defined($field14) && $field14 ne "" ? decode_entities($field14) : "";
	$field15 = defined($field15) && $field15 ne "" ? decode_entities($field15) : "";

	# Get group info
	my $group = undef;
	if (defined ($agent)) {
		$group = get_db_single_row ($dbh, 'SELECT * FROM tgrupo WHERE id_grupo = ?', $agent->{'id_grupo'});
	}

	if (is_numeric($data)) {
		my $data_precision = $pa_config->{'graph_precision'};
		$data = sprintf("%.$data_precision" . "f", $data);
		$data =~ s/0+$//;
		$data =~ s/\.+$//;
	}

	# Thanks to people of Cordoba univ. for the patch for adding module and 
	# id_agent macros to the alert.
	
	# TODO: Reuse queries. For example, tag data can be extracted with a single query.
	# Alert macros
	my %macros = (_field1_ => $field1,
				_field2_ => $field2,
				_field3_ => $field3,
				_field4_ => $field4,
				_field5_ => $field5,
				_field6_ => $field6,
				_field7_ => $field7,
				_field8_ => $field8,
				_field9_ => $field9,
				_field10_ => $field10,
				_field11_ => $field11,
				_field12_ => $field12,
				_field13_ => $field13,
				_field14_ => $field14,
				_field15_ => $field15,
				_agentname_ => (defined ($agent)) ? $agent->{'nombre'} : '',
				_agentalias_ => (defined ($agent)) ? $agent->{'alias'} : '',
				_agent_ => (defined ($agent)) ? ($agent->{'alias'} ? $agent->{'alias'} : $agent->{'nombre'}) : '',
				_agentcustomid_ => (defined ($agent)) ? $agent->{'custom_id'} : '',
				'_agentcustomfield_\d+_'  => undef,
				_agentdescription_ => (defined ($agent)) ? $agent->{'comentarios'} : '',
				_agentgroup_ => (defined ($group)) ? $group->{'nombre'} : '',
				_agentstatus_ => undef,
				_agentos_ => (defined ($agent)) ? get_os_name($dbh, $agent->{'id_os'}) : '',
				_address_ => (defined ($agent)) ? $agent->{'direccion'} : '',
				_timestamp_ => (defined($timestamp)) ? $timestamp : strftime ("%Y-%m-%d %H:%M:%S", localtime()),
				_timezone_ => strftime ("%Z", localtime()),
				_data_ => $data,
				_prevdata_ => undef,
				_homeurl_ => $pa_config->{'public_url'},
				_alert_name_ => $alert->{'name'},
				_alert_description_ => $alert->{'description'},
				_alert_threshold_ => $alert->{'time_threshold'},
				_alert_times_fired_ => $alert->{'times_fired'},
				_alert_priority_ => $alert->{'priority'},
				_alert_text_severity_ => get_priority_name($alert->{'priority'}),
				_alert_critical_instructions_ => $alert->{'critical_instructions'},
				_alert_warning_instructions_ => $alert->{'warning_instructions'},
				_alert_unknown_instructions_ => $alert->{'unknown_instructions'},
				_groupcontact_ => (defined ($group)) ? $group->{'contact'} : '',
				_groupcustomid_ => (defined ($group)) ? $group->{'custom_id'} : '',
				_groupother_ => (defined ($group)) ? $group->{'other'} : '',
				_module_ => (defined ($module)) ? $module->{'nombre'} : '',
				_modulecustomid_ => (defined ($module)) ? $module->{'custom_id'} : '',
				_modulegroup_ => undef,
				_moduledescription_ => (defined ($module)) ? $module->{'descripcion'} : '',
				_modulestatus_ => undef,
				_moduletags_ => undef,
				'_moduledata_\S+_' => undef,
				_id_agent_ => (defined ($module)) ? $module->{'id_agente'} : '',
				_id_module_ => (defined ($module)) ? $module->{'id_agente_modulo'} : '',
				_id_group_ => (defined ($group)) ? $group->{'id_grupo'} : '',
				_id_alert_ => (defined ($alert->{'id_template_module'})) ? $alert->{'id_template_module'} : '',
				_interval_ => (defined ($module) && $module->{'module_interval'} != 0) ? $module->{'module_interval'} : (defined ($agent)) ? $agent->{'intervalo'} : '',
				_server_ip_ => (defined ($agent)) ? get_db_value($dbh, "SELECT ip_address FROM tserver WHERE name = ?", $agent->{'server_name'}) : '',
				_server_name_ => (defined ($agent)) ? $agent->{'server_name'} : '',
				_target_ip_ => (defined ($module)) ? $module->{'ip_target'} : '', 
				_target_port_ => (defined ($module)) ? $module->{'tcp_port'} : '', 
				_policy_ => undef,
				_plugin_parameters_ => (defined ($module)) ? $module->{'plugin_parameter'} : '',
				_email_tag_ => undef,
				_phone_tag_ => undef,
				_name_tag_ => undef,
				_all_address_ => undef,
				'_address_\d+_' => undef,
				_secondarygroups_ => undef,
				 );
	
	if ((defined ($extra_macros)) && (ref($extra_macros) eq "HASH")) {
		while ((my $macro, my $value) = each (%{$extra_macros})) {
			$macros{$macro} = $value;
		}
	}
	
	if (defined ($module)) {
		load_module_macros ($module->{'module_macros'}, \%macros);
	}
	

	#logger($pa_config, "Clean name ".$clean_name, 10);
	# User defined alert
	if ($action->{'internal'} == 0) {
		$macros{_field1_} = subst_alert_macros ($field1, \%macros, $pa_config, $dbh, $agent, $module, $alert);
		$macros{_field2_} = subst_alert_macros ($field2, \%macros, $pa_config, $dbh, $agent, $module, $alert);
		$macros{_field3_} = subst_alert_macros ($field3, \%macros, $pa_config, $dbh, $agent, $module, $alert);
		$macros{_field4_} = subst_alert_macros ($field4, \%macros, $pa_config, $dbh, $agent, $module, $alert);
		$macros{_field5_} = subst_alert_macros ($field5, \%macros, $pa_config, $dbh, $agent, $module, $alert);
		$macros{_field6_} = subst_alert_macros ($field6, \%macros, $pa_config, $dbh, $agent, $module, $alert);
		$macros{_field7_} = subst_alert_macros ($field7, \%macros, $pa_config, $dbh, $agent, $module, $alert);
		$macros{_field8_} = subst_alert_macros ($field8, \%macros, $pa_config, $dbh, $agent, $module, $alert);
		$macros{_field9_} = subst_alert_macros ($field9, \%macros, $pa_config, $dbh, $agent, $module, $alert);
		$macros{_field10_} = subst_alert_macros ($field10, \%macros, $pa_config, $dbh, $agent, $module, $alert);
		$macros{_field11_} = subst_alert_macros ($field11, \%macros, $pa_config, $dbh, $agent, $module, $alert);
		$macros{_field12_} = subst_alert_macros ($field12, \%macros, $pa_config, $dbh, $agent, $module, $alert);
		$macros{_field13_} = subst_alert_macros ($field13, \%macros, $pa_config, $dbh, $agent, $module, $alert);
		$macros{_field14_} = subst_alert_macros ($field14, \%macros, $pa_config, $dbh, $agent, $module, $alert);
		$macros{_field15_} = subst_alert_macros ($field15, \%macros, $pa_config, $dbh, $agent, $module, $alert);
		
		my @command_args = ();
		# divide command into words based on quotes and whitespaces
		foreach my $word (quotewords('\s+', 1, (decode_entities($action->{'command'})))) {
			push @command_args, subst_alert_macros($word, \%macros, $pa_config, $dbh, $agent, $module);
		}
		my $command = join(' ', @command_args);
		logger($pa_config, "Executing command '$command' for action '" . safe_output($action->{'name'}) . "' alert '". safe_output($alert->{'name'}) . "' agent '" . (defined ($agent) ? safe_output($agent->{'alias'}) : 'N/A') . "'.", 8);
		
		eval {
			if ($pa_config->{'global_alert_timeout'} == 0){
				system ($command);
				logger($pa_config, "Command '$command' for action '" . safe_output($action->{'name'}) . "' alert '". safe_output($alert->{'name'}) . "' agent '" . (defined ($agent) ? safe_output($agent->{'alias'}) : 'N/A') . "' returned with errorlevel " . ($? >> 8), 8);
			} else {
				my $command_timeout = safe_output($pa_config->{'plugin_exec'}) . " " . $pa_config->{'global_alert_timeout'} . " " . $command;
				system ($command_timeout);
				my $return_code = ($? >> 8) & 0xff;
				logger($pa_config, "Command '$command_timeout' for action '" . safe_output($action->{'name'}) . "' alert '". safe_output($alert->{'name'}) . "' agent '" . (defined ($agent) ? safe_output($agent->{'alias'}) : 'N/A') . "' returned with errorlevel " . $return_code, 8);
				if ($return_code != 0) {
					logger ($pa_config, "Action '" . safe_output($action->{'name'}) . "' alert '" . safe_output($alert->{'name'}) . "' agent '" . (defined ($agent) ? safe_output($agent->{'alias'}) : 'N/A') . "' exceeded the global alert timeout " . $pa_config->{'global_alert_timeout'} . " seconds" , 8);
				}
			}	
		};
		
		if ($@){
			logger($pa_config, "Error $@ executing command '$command' for action '" . safe_output($action->{'name'}) . "' alert '". safe_output($alert->{'name'}) . "' agent '" . (defined ($agent) ? safe_output($agent->{'alias'}) : 'N/A') ."'.", 8);
		}
	
	# Internal Audit
	} elsif ($clean_name eq "Internal Audit") {
		$field1 = subst_alert_macros ($field1, \%macros, $pa_config, $dbh, $agent, $module, $alert);
		pandora_audit ($pa_config, $field1, defined ($agent) ? safe_output($agent->{'alias'}) : 'N/A', 'Alert (' . safe_output($alert->{'description'}) . ')', $dbh);
	
	# Email
	} elsif ($clean_name eq "eMail") {

		my $attach_data_as_image = 0;

		my $cid_data = "CID_IMAGE";
		my $dataname = "CID_IMAGE.png";

		if (defined($data) && $data =~ /^data:image\/png;base64, /) {
			# macro _data_ substitution in case is image.
			$attach_data_as_image = 1;
			my $_cid = '<img style="height: 150px;" src="cid:' . $cid_data . '"/>';

			$field3 =~ s/_data_/$_cid/g;
		}


		# Address
		$field1 = subst_alert_macros ($field1, \%macros, $pa_config, $dbh, $agent, $module, $alert);
		# Subject
		$field2 = subst_alert_macros ($field2, \%macros, $pa_config, $dbh, $agent, $module, $alert);
		# Message
		$field3 = subst_alert_macros ($field3, \%macros, $pa_config, $dbh, $agent, $module, $alert);
		# Content
		$field4 = subst_alert_macros ($field4, \%macros, $pa_config, $dbh, $agent, $module, $alert);

		if($field4 eq ""){
			$field4 = "text/html";
		}
		
		# Check for _module_graph_Xh_ macros
		# Check for _module_graph_Xh_ macros and _module_graphth_Xh_ 
		my $module_graph_list = {};
		my $macro_regexp = "_modulegraph_(\\d+)h_";
		my $macro_regexp2 = "_modulegraphth_(\\d+)h_";
		
		# API connection
		my $ua = new LWP::UserAgent;
		eval {
			$ua->ssl_opts( 'verify_hostname' => 0 );
			$ua->ssl_opts( 'SSL_verify_mode' => 0x00 );
		};
		if ( $@ ) {
			logger($pa_config, "Failed to limit ssl security on console link: " . $@, 10);
		}


		my $url ||= $pa_config->{"console_api_url"};
		
		my $params = {};
		$params->{"apipass"} = $pa_config->{"console_api_pass"};
		$params->{"user"} ||= $pa_config->{"console_user"};
		$params->{"pass"} ||= $pa_config->{"console_pass"};
		$params->{"op"} = "get";
		$params->{"op2"} = "module_graph";
		$params->{"id"} = $module->{'id_agente_modulo'};
		my $cid ='';
		my $subst_func = sub {
			my $hours = shift;
			my $threshold = shift;
			my $period = $hours * 3600; # Hours to seconds
			if($threshold == 0){
				$params->{"other"} = $period . '%7C0%7C0%7C225';
				$cid = 'module_graph_' . $hours . 'h';
			}
			else{
				$params->{"other"} = $period . '%7C0%7C1%7C225';
				$cid = 'module_graphth_' . $hours . 'h';
			}

			$params->{"other_mode"} = 'url_encode_separator_%7C';
			
			if (! exists($module_graph_list->{$cid}) && defined $url) {
				# Get the module graph image in base 64
				my $response = $ua->post($url, $params);
				
				if ($response->is_success) {
					$module_graph_list->{$cid} = $response->decoded_content();
					
					return '<img src="cid:'.$cid.'">';
				}
			}
		
			return '';
		};

		# Macro data may contain HTML entities
		eval {
			no warnings;
			local $SIG{__DIE__};
			$field3 =~ s/$macro_regexp/$subst_func->($1, 0)/ige;
			$field3 =~ s/$macro_regexp2/$subst_func->($1, 1)/ige;
		};
		
		# Default content type
		my $content_type = $field4 . '; charset="iso-8859-1"';
		
		# Check if message has non-ascii chars.
		# non-ascii chars should be encoded in UTF-8.
		if ($field3 =~ /[^[:ascii:]]/o) {
			$field3 = encode("UTF-8", $field3);
			$content_type = $field4 . '; charset="UTF-8"';
		}
		

		my $boundary = "====" . time() . "====";
		my $html_content_type = $content_type;

		# Build the mail with attached content
		if ((keys(%{$module_graph_list}) > 0) && ($attach_data_as_image == 0)) {
			# module_graph only available if data is NOT an image

			$content_type = 'multipart/related; boundary="'.$boundary.'"';
			$boundary = "--" . $boundary;
			
			$field3 = $boundary . "\n"
					. "Content-Type: " . $html_content_type . "\n\n"
					#. "Content-Transfer-Encoding: quoted-printable\n\n"
					. $field3 . "\n";

			
			foreach my $cid (keys %{$module_graph_list}) {
				my $filename = $cid . ".png";
				
				$field3 .= $boundary . "\n"
						. "Content-Type: image/png; name=\"" . $filename . "\"\n"
						. "Content-Disposition: inline; filename=\"" . $filename . "\"\n"
						. "Content-Transfer-Encoding: base64\n"
						. "Content-ID: <" . $cid . ">\n"
						. "Content-Location: " . $filename . "\n\n"
						. $module_graph_list->{$cid} . "\n";

				delete $module_graph_list->{$cid};
			}
			undef %{$module_graph_list};
			
			$field3 .= $boundary . "--\n";
		}

		if ($attach_data_as_image == 1) {
			# it's an image in base64!

			$content_type = 'multipart/related; boundary="'.$boundary.'"';
			$boundary = "--" . $boundary;

			my $base64_data = substr($data, 23); # remove first 23 characters: 'data:image/png;base64, '

			$field3 = $boundary . "\n"
					. "Content-Type: " . $html_content_type . "\n\n"
					#. "Content-Transfer-Encoding: quoted-printable\n\n"
					. $field3 . "\n";

			$field3 .= $boundary . "\n"
			. "Content-Type: image/png; name=\"" . $dataname . "\"\n"
			. "Content-Disposition: inline; filename=\"" . $dataname . "\"\n"
			. "Content-Transfer-Encoding: base64\n"
			. "Content-ID: <" . $cid_data . ">\n"
			. "Content-Location: " . $dataname . "\n\n"
			. $base64_data . "\n";
		}
		
		if ($pa_config->{"mail_in_separate"} != 0){
			foreach my $address (split (',', $field1)) {
				# Remove blanks
				$address =~ s/ +//g;
				pandora_sendmail ($pa_config, $address, $field2, $field3, $content_type);
			}
		}
		else {
			pandora_sendmail ($pa_config, $field1, $field2, $field3, $content_type);
		}
	
	# Pandora FMS Event
	} elsif ($clean_name eq "Monitoring Event") {
		$field1 = subst_alert_macros ($field1, \%macros, $pa_config, $dbh, $agent, $module, $alert);
		$field3 = subst_alert_macros ($field3, \%macros, $pa_config, $dbh, $agent, $module, $alert);
		$field4 = subst_alert_macros ($field4, \%macros, $pa_config, $dbh, $agent, $module, $alert);
		$field6 = subst_alert_macros ($field6, \%macros, $pa_config, $dbh, $agent, $module, $alert);
		$field7 = subst_alert_macros ($field7, \%macros, $pa_config, $dbh, $agent, $module, $alert);
		$field8 = subst_alert_macros ($field8, \%macros, $pa_config, $dbh, $agent, $module, $alert);
		
		# Field 1 (event text)
		my $event_text = $field1;
		
		# Field 2 (event type)
		my $event_type = $field2;
		if ($event_type eq "") {
			$event_type = "alert_fired";
		}
		
		# Field 3 (source)
		my $source = $field3;
		
		# Field 4 (agent name)
		my $agent_name = $field4;
		if($agent_name eq "") {
			$agent_name = "_agent_";
		}
		$agent_name = subst_alert_macros ($agent_name, \%macros, $pa_config, $dbh, $agent, $module);
		my $fullagent = get_agent_from_name ($dbh, $agent_name);
		if( ! $fullagent && $macros{'_agentname_'} ) {
			$fullagent = get_agent_from_name ($dbh, $macros{'_agentname_'} );
		}
		
		# Field 5 (priority)
		my $priority = $field5;
		if($priority eq '') {
			$priority = $alert->{'priority'};
		}
		
		# Field 6 (id extra);
		my $id_extra = $field6;
		
		# Field 7 (tags);
		my $tags = $field7;
		
		# Field 8 (comments);
		my $comment = $field8;

		if ((! defined($alert->{'disable_event'})) || (defined($alert->{'disable_event'}) && $alert->{'disable_event'} == 0)) {
			pandora_event(
			$pa_config,
			$event_text,
			(defined ($agent) ? $agent->{'id_grupo'} : 0),
			(defined ($fullagent) ? $fullagent->{'id_agente'} : 0),
			$priority,
			(defined($alert)
				? defined($alert->{'id_template_module'})
					? $alert->{'id_template_module'}
					: $alert->{'id'}
				: 0),
			(defined($alert) ? $alert->{'id_agent_module'} : 0),
			$event_type,
			0,
			$dbh,
			$source,
			'',
			$comment,
			$id_extra,
			$tags);
			# Validate event (field1: agent name; field2: module name)
		}
	} elsif ($clean_name eq "Validate Event") {
		my $agent_id = -1;
		my $module_id = -1;
		if($field1 ne '') {
			$agent_id = get_agent_id ($dbh, $field1);
			if($field2 ne '' && $agent_id != -1) {
				$module_id = get_agent_module_id ($dbh, $field2, $agent_id);
				if($module_id != -1) {
					pandora_validate_event ($pa_config, $module_id, $dbh);
				}
			}
		}
	
	# Integria IMS Ticket
	} elsif ($clean_name eq "Integria IMS Ticket") {
		my $config_api_path = pandora_get_tconfig_token ($dbh, 'integria_hostname', '');
		my $config_api_pass = pandora_get_tconfig_token ($dbh, 'integria_api_pass', '');
		my $config_integria_user = pandora_get_tconfig_token ($dbh, 'integria_user', '');
		my $config_integria_user_pass = pandora_get_tconfig_token ($dbh, 'integria_pass', '');
		$field1 = subst_alert_macros ($field1, \%macros, $pa_config, $dbh, $agent, $module, $alert);
		$field2 = subst_alert_macros ($field2, \%macros, $pa_config, $dbh, $agent, $module, $alert);
		$field3 = subst_alert_macros ($field3, \%macros, $pa_config, $dbh, $agent, $module, $alert);
		$field4 = subst_alert_macros ($field4, \%macros, $pa_config, $dbh, $agent, $module, $alert);
		$field5 = subst_alert_macros ($field5, \%macros, $pa_config, $dbh, $agent, $module, $alert);
		$field6 = subst_alert_macros ($field6, \%macros, $pa_config, $dbh, $agent, $module, $alert);
		$field7 = subst_alert_macros ($field7, \%macros, $pa_config, $dbh, $agent, $module, $alert);

		# Field 1 (Integria IMS API path)
		my $api_path = $config_api_path . "/integria/include/api.php";
		
		# Field 2 (Integria IMS API pass)
		my $api_pass = $config_api_pass;
		
		# Field 3 (Integria IMS user)
		my $integria_user = $config_integria_user;
		
		# Field 4 (Integria IMS user password)
		my $integria_user_pass = $config_integria_user_pass;
		
		# Field 1 (Ticket name)
		my $ticket_name = safe_output($field1);
		if ($ticket_name eq "") {
			$ticket_name = $pa_config->{'rb_product_name'} . " alert action created by API";
		}
		
		# Field 2 (Ticket group ID)
		my $ticket_group_id = $field2;
		if ($ticket_group_id eq '') {
			$ticket_group_id = 0;
		}
		
		# Field 3 (Ticket priority);
		my $ticket_priority = $field3;
		if ($ticket_priority eq '0') {
			$ticket_priority = 1;
		}

		# Field 4 (Ticket owner)
		my $ticket_owner = $field4;
		if ($ticket_owner eq '') {
			$ticket_owner = 'admin';
		}
		
		# Field 5 (Ticket type)
		my $ticket_type = $field5;
		if ($ticket_type eq '') {
			$ticket_type = 0;
		}

		# Field 6 (Ticket status)
		my $ticket_status = $field6;
		if ($ticket_status eq '0') {
			$ticket_status = 1;
		}

		# Field 7 (Ticket description);
		my $ticket_description = safe_output($field7);

		pandora_create_integria_ticket($pa_config, $api_path, $api_pass, $integria_user, $integria_user_pass, $ticket_name, $ticket_group_id, $ticket_priority, $ticket_owner, $ticket_type, $ticket_status, $ticket_description);

	# Generate notification
	} elsif ($clean_name eq "Generate Notification") {

		# Translate macros
		$field3 = subst_alert_macros($field3, \%macros, $pa_config, $dbh, $agent, $module, $alert);

		# If no targets ignore notification
		if (defined($field1) && defined($field2) && ($field1 ne "" || $field2 ne "")) {
			my @user_list = map {clean_blank($_)} split /,/, $field1;
			my @group_list = map {clean_blank($_)} split /,/, $field2;

			my $notification = {};
			$notification->{'subject'} = safe_input($field3);
			$notification->{'mensaje'} = safe_input($field4);
			$notification->{'id_source'} = get_db_value($dbh, 'SELECT id FROM tnotification_source WHERE description = ?', safe_input('System status'));

			# Create message
			my $notification_id = db_process_insert($dbh,'id_mensaje','tmensajes',$notification);
			if (!$notification_id) {
				logger($pa_config, "Failed action '" . $action->{'name'} . "' for alert '". $alert->{'name'} . "' agent '" . (defined($agent) ? $agent->{'alias'} : 'N/A') . "'.", 3);
			} else {
				notification_set_targets($pa_config, $dbh, $notification_id, \@user_list, \@group_list);
			}
		} else {
			logger($pa_config, "Failed action '" . $action->{'name'} . "' for alert '". $alert->{'name'} . "' agent '" . (defined($agent) ? $agent->{'alias'} : 'N/A') . "' Empty targets. Ignored.", 3);
		}

	# Unknown
	} else {
		logger($pa_config, "Unknown action '" . $action->{'name'} . "' for alert '". $alert->{'name'} . "' agent '" . (defined ($agent) ? $agent->{'alias'} : 'N/A') . "'.", 3);
	}
	
	# Update action last execution date
	if (defined ($action->{'last_execution'}) && defined ($action->{'id_alert_templ_module_actions'})) {
		db_do ($dbh, 'UPDATE talert_template_module_actions SET last_execution = ?
 			WHERE id = ?', int(time ()), $action->{'id_alert_templ_module_actions'});
	}
}

##########################################################################
=head2 C<< pandora_access_update (I<$pa_config>, I<$agent_id>, I<$dbh>) >> 

Update agent access table.

=cut
##########################################################################
sub pandora_access_update ($$$) {
	my ($pa_config, $agent_id, $dbh) = @_;
	
	return if ($agent_id < 0);
	
	if ($pa_config->{"agentaccess"} == 0){
		return;
	}
	db_do ($dbh, "INSERT INTO tagent_access (id_agent, utimestamp) VALUES (?, ?)", $agent_id, time ());
}

##########################################################################
=head2 C<< pandora_process_module (I<$pa_config>, I<$data>, I<$agent>, I<$module>, I<$module_type>, I<$timestamp>, I<$utimestamp>, I<$server_id>, I<$dbh>) >> 

Process Pandora module.

=cut
##########################################################################
sub pandora_process_module ($$$$$$$$$;$) {
	my ($pa_config, $data_object, $agent, $module, $module_type,
		$timestamp, $utimestamp, $server_id, $dbh, $extra_macros) = @_;
	
	logger($pa_config,
		"Processing module '" . safe_output($module->{'nombre'}) .
		"' for agent " .
		(defined ($agent) && $agent ne '' ? "'" . safe_output($agent->{'nombre'}) . "'" : 'ID ' . $module->{'id_agente'}) . ".",
		10);

	# Ensure default values.
	$module->{'min_ff_event'} = 0 unless defined($module->{'min_ff_event'});
	$module->{'ff_timeout'} = 0 unless defined($module->{'ff_timeout'});
	$module->{'module_interval'} = 0 unless defined($module->{'module_interval'});
	
	if (ref($agent) eq 'HASH') {
		if (!defined($agent->{'interval'}) && defined($agent->{'interval'})) {
			$agent->{'intervalo'} = $agent->{'interval'};
		}
	}
	
	# Get agent information
	if (! defined ($agent) || $agent eq '') {
		$agent = get_db_single_row ($dbh, 'SELECT * FROM tagente WHERE id_agente = ?', $module->{'id_agente'});
		if (! defined ($agent)) {
			logger($pa_config, "Agent ID " . $module->{'id_agente'} . " not found while processing module '" . safe_output($module->{'nombre'}) . "'.", 3);
			pandora_update_module_on_error ($pa_config, $module, $dbh);
			return;
		}
	}
	
	# Get module type
	if (! defined ($module_type) || $module_type eq '') {
		$module_type = get_db_value ($dbh, 'SELECT nombre FROM ttipo_modulo WHERE id_tipo = ?', $module->{'id_tipo_modulo'});
		if (! defined ($module_type)) {
			logger($pa_config, "Invalid module type ID " . $module->{'id_tipo_modulo'} . " module '" . $module->{'nombre'} . "' agent " . (defined ($agent) ? "'" . $agent->{'nombre'} . "'" : 'ID ' . $module->{'id_agente'}) . ".", 10);
			pandora_update_module_on_error ($pa_config, $module, $dbh);
			return;
		}
	}
	
	# Process data
	my $processed_data = process_data ($pa_config, $data_object, $agent, $module, $module_type, $utimestamp, $dbh);
	if (! defined ($processed_data)) {
		pandora_update_module_on_error ($pa_config, $module, $dbh);
		return;
	}
	
	$timestamp = strftime ("%Y-%m-%d %H:%M:%S", localtime($utimestamp)) if (! defined ($timestamp) || $timestamp eq '');
	
	# Export data
	export_module_data ($pa_config, $processed_data, $agent, $module, $module_type, $timestamp, $dbh);
	
	# Get previous status
	my $agent_status = get_db_single_row ($dbh, 'SELECT * FROM tagente_estado WHERE id_agente_modulo = ?', $module->{'id_agente_modulo'});
	if (! defined ($agent_status)) {
		logger($pa_config, "Status for agent '" . $agent->{'nombre'} . "' not found while processing module " . $module->{'nombre'} . ".", 3);
		pandora_update_module_on_error ($pa_config, $module, $dbh);
		return;
	}
	my $last_status = $agent_status->{'last_status'};
	my $status = $agent_status->{'estado'};
	my $known_status = $agent_status->{'known_status'};
	my $status_changes = $agent_status->{'status_changes'};
	my $last_data_value = $agent_status->{'datos'};
	my $last_known_status = $agent_status->{'last_known_status'};
	my $last_error = defined ($module->{'last_error'}) ? $module->{'last_error'} : $agent_status->{'last_error'};
	my $ff_start_utimestamp = $agent_status->{'ff_start_utimestamp'};
	my $mark_for_update = 0;
	
	# tagente_estado.last_try defaults to NULL, should default to '1970-01-01 00:00:00'
	$agent_status->{'last_try'} = '1970-01-01 00:00:00' unless defined ($agent_status->{'last_try'});
	$agent_status->{'datos'} = "" unless defined($agent_status->{'datos'});
	
	# Do we have to save module data?
	if ($agent_status->{'last_try'} !~ /(\d+)\-(\d+)\-(\d+) +(\d+):(\d+):(\d+)/) {
		logger($pa_config, "Invalid last try timestamp '" . $agent_status->{'last_try'} . "' for agent '" . $agent->{'nombre'} . "' not found while processing module '" . $module->{'nombre'} . "'.", 3);
		pandora_update_module_on_error ($pa_config, $module, $dbh);
		return;
	}

	my $last_try = ($1 == 0) ? 0 : strftime("%s", $6, $5, $4, $3, $2 - 1, $1 - 1900);

	my $save = ($module->{'history_data'} == 1 && ($agent_status->{'datos'} ne $processed_data || $last_try < ($utimestamp - 86400))) ? 1 : 0;
	
	# Received stale data. Save module data if needed and return.
	if ($pa_config->{'dataserver_lifo'} == 1 && $utimestamp <= $agent_status->{'utimestamp'}) {
		logger($pa_config, "Received stale data from agent " . (defined ($agent) ? "'" . $agent->{'nombre'} . "'" : 'ID ' . $module->{'id_agente'}) . ".", 10);
		
		# Save module data. Async and log4x modules are not compressed.
		if ($module_type =~ m/(async)|(log4x)/ || $save == 1) {
			save_module_data ($data_object, $module, $module_type, $utimestamp, $dbh);
		}

		return;
	}

	# Get new status
	my $new_status = get_module_status ($processed_data, $module, $module_type);
	my $last_status_change = $agent_status->{'last_status_change'};

	# Set the last status change macro. Even if its value changes later, whe want the original value.
	$extra_macros->{'_modulelaststatuschange_'} = $last_status_change;
	
	# Calculate the current interval
	my $current_interval;
	if (defined ($module->{'cron_interval'}) && $module->{'cron_interval'} ne '' && $module->{'cron_interval'} ne '* * * * *') {
		$current_interval = cron_next_execution (
			$module->{'cron_interval'},
			$module->{'module_interval'} == 0 ? $agent->{'intervalo'} : $module->{'module_interval'}
		);
	}
	elsif ($module->{'module_interval'} == 0) {
		$current_interval = $agent->{'intervalo'};
	}
	else {
		$current_interval = $module->{'module_interval'};
	}

	# Update module status.
	my $min_ff_event = $module->{'min_ff_event'};
	my $current_utimestamp = time ();
	my $ff_timeout = $module->{'ff_timeout'};

	# Counters.
	my $ff_warning = $agent_status->{'ff_warning'};
	my $ff_critical = $agent_status->{'ff_critical'};
	my $ff_normal = $agent_status->{'ff_normal'};

	if ($module->{'each_ff'}) {
		$min_ff_event = $module->{'min_ff_event_normal'} if ($new_status == 0);
		$min_ff_event = $module->{'min_ff_event_critical'} if ($new_status == 1);
		$min_ff_event = $module->{'min_ff_event_warning'} if ($new_status == 2);
	}

	# Avoid warning if not initialized.
	$min_ff_event = 0 unless defined($min_ff_event);
	$module->{'ff_type'} = 0 unless defined($module->{'ff_type'});
	$module->{'module_ff_interval'} = 0 unless defined($module->{'module_ff_interval'});

	if ($last_known_status == $new_status) {
		# Avoid overflows
		$status_changes = $min_ff_event if ($status_changes > $min_ff_event && $module->{'ff_type'} == 0);
		
		$status_changes++;
		if ($module_type =~ m/async/ && $min_ff_event != 0 && $ff_timeout != 0 && ($utimestamp - $ff_start_utimestamp) > $ff_timeout) {
			# Only type ff with counters.
			$status_changes = 0 if ($module->{'ff_type'} == 0);
			
			$ff_start_utimestamp = $utimestamp;

			# Reset counters because expired timeout.
			$ff_normal = 0;
			$ff_critical = 0;
			$ff_warning = 0;
		}
	}
	else {
		# Only type ff with counters. 
		$status_changes = 0 if ($module->{'ff_type'} == 0);
		
		$ff_start_utimestamp = $utimestamp if ($module_type =~ m/async/);
	}
	
	if ($module->{'ff_type'} == 0) {
		# Active ff interval.
		if ($module->{'module_ff_interval'} != 0 && $status_changes < $min_ff_event) {
			$current_interval = $module->{'module_ff_interval'};
		}
		
		# Change status.
		if ($status_changes >= $min_ff_event && $known_status != $new_status) {
			generate_status_event ($pa_config, $processed_data, $agent, $module, $new_status, $status, $known_status, $dbh);
			$status = $new_status;

			# Update the change of status timestamp.
			$last_status_change = $utimestamp;

			# Update module status count.
			$mark_for_update = 1;

			# Safe mode execution.
			if ($agent->{'safe_mode_module'} == $module->{'id_agente_modulo'}) {
				safe_mode($pa_config, $agent, $module, $new_status, $known_status, $dbh);
			}
		}
	} else {
		if ($status == $new_status) {
			# If the status is equal to the previous status reset the counters.
			$ff_normal = 0;
			$ff_critical = 0;
			$ff_warning = 0;
		} else {
			# Sequential critical and normal status are needed
			# if don't, reset counters.
			if ($last_known_status == 1 && $new_status != 1) {
				$ff_critical = 0;
			} elsif ($last_known_status == 0 && $new_status != 0) {
				$ff_normal = 0;
			}

			# Increase counters.
			$ff_critical++ if ($new_status == 1);
			$ff_warning++  if ($new_status == 2);
			$ff_normal++   if ($new_status == 0);
		}
		
		if ( ($new_status == 0 && $ff_normal >= $min_ff_event)
		  || ($new_status == 1 && $ff_critical >= $min_ff_event)
		  || ($new_status == 2 && $ff_warning >= $min_ff_event)) {
			# Change status generate event.
			generate_status_event ($pa_config, $processed_data, $agent, $module, $new_status, $status, $known_status, $dbh);
			$status = $new_status;

			# Update the change of status timestamp.
			$last_status_change = $utimestamp;

			# Update module status count.
			$mark_for_update = 1;

			# Safe mode execution.
			if ($agent->{'safe_mode_module'} == $module->{'id_agente_modulo'}) {
				safe_mode($pa_config, $agent, $module, $new_status, $known_status, $dbh);
			}

			# Reset counters because change status.
			$ff_normal = 0;
			$ff_critical = 0;
			$ff_warning = 0;
		} else {
			# Active ff interval
			if ($module->{'module_ff_interval'} != 0) {
				$current_interval = $module->{'module_ff_interval'};
			}
		}
	}

	# Set not-init modules to normal status even if min_ff_event is not matched the first time they receive data.
	# if critical or warning status, just pass through here and wait the time min_ff_event will be matched.
	if ($status == 4) {
		generate_status_event ($pa_config, $processed_data, $agent, $module, 0, $status, $known_status, $dbh);
		$status = 0;

		# Update the change of status timestamp.
		$last_status_change = $utimestamp;

		# Update module status count.
		$mark_for_update = 1;
	}
	# If unknown modules receive data, restore status even if min_ff_event is not matched.
	elsif ($status == 3) {
		generate_status_event ($pa_config, $processed_data, $agent, $module, $known_status, $status, $known_status, $dbh);
		$status = $known_status;

		# Update the change of status timestamp.
		$last_status_change = $utimestamp;

		# reset counters because change status.
		$ff_normal = 0;
		$ff_critical = 0;
		$ff_warning = 0;

		# Update module status count.
		$mark_for_update = 1;
	}
		
	
	# Never update tagente_estado when processing out-of-order data.
	if ($utimestamp >= $last_try) {
		db_do ($dbh, 'UPDATE tagente_estado
			SET datos = ?, estado = ?, known_status = ?, last_status = ?, last_known_status = ?,
				status_changes = ?, utimestamp = ?, timestamp = ?,
				id_agente = ?, current_interval = ?, running_by = ?,
				last_execution_try = ?, last_try = ?, last_error = ?,
				ff_start_utimestamp = ?, ff_normal = ?, ff_warning = ?, ff_critical = ?,
				last_status_change = ?
			WHERE id_agente_modulo = ?', $processed_data, $status, $status, $new_status, $new_status, $status_changes,
			$current_utimestamp, $timestamp, $module->{'id_agente'}, $current_interval, $server_id,
			$utimestamp, ($save == 1) ? $timestamp : $agent_status->{'last_try'}, $last_error, $ff_start_utimestamp,
			$ff_normal, $ff_warning, $ff_critical, $last_status_change, $module->{'id_agente_modulo'});
	}

	# Save module data. Async and log4x modules are not compressed.
	if ($module_type =~ m/(async)|(log4x)/ || $save == 1) {
		save_module_data ($data_object, $module, $module_type, $utimestamp, $dbh);
	}

	# Generate alerts
	if (pandora_inhibit_alerts ($pa_config, $agent, $dbh, 0) == 0 && pandora_cps_enabled($agent, $module) == 0) {
		pandora_generate_alerts ($pa_config, $processed_data, $status, $agent, $module, $utimestamp, $dbh, $timestamp, $extra_macros, $last_data_value);
	}
	else {
		logger($pa_config, "Alerts inhibited for agent '" . $agent->{'nombre'} . "'.", 10);
	}

	# Update module status count
	if ($mark_for_update == 1) {
		pandora_mark_agent_for_module_update ($dbh, $agent->{'id_agente'});
	}
}

########################################################################
=head2 C<< pandora_planned_downtime_disabled_once_stop (I<$pa_config>, I<$dbh>) >> 

Stop the planned downtime, the once type. 

=cut
########################################################################
sub pandora_planned_downtime_disabled_once_stop($$) {
	my ($pa_config, $dbh) = @_;
	my $utimestamp = time();
	
	# Stop executed downtimes (enable agents and disable_agents_alerts)
	my @downtimes = get_db_rows($dbh, 'SELECT *
		FROM tplanned_downtime
		WHERE type_downtime != ?
			AND type_execution = ?
			AND executed = 1
			AND date_to <= ?', 'quiet', 'once', $utimestamp);
	
	foreach my $downtime (@downtimes) {
		
		logger($pa_config, "Ending planned downtime '" . $downtime->{'name'} . "'.", 10);
		
		db_do($dbh, 'UPDATE tplanned_downtime
			SET executed = 0
			WHERE id = ?', $downtime->{'id'});
		pandora_event ($pa_config,
			'(Created by ' . $downtime->{'id_user'} . ') Server ' . $pa_config->{'servername'} . ' stopped planned downtime: ' . safe_output($downtime->{'name'}), 0, 0, 1, 0, 0, 'system', 0, $dbh);
		
		pandora_planned_downtime_unset_disabled_elements($pa_config,
			$dbh, $downtime);
	}
}

########################################################################
=head2 C<< pandora_planned_downtime_disabled_once_start (I<$pa_config>, I<$dbh>) >> 

Start the planned downtime, the once type. 

=cut
########################################################################
sub pandora_planned_downtime_disabled_once_start($$) {
	my ($pa_config, $dbh) = @_;
	my $utimestamp = time();
	
	# Start pending downtimes (disable agents and disable_agents_alerts)
	my @downtimes = get_db_rows($dbh, 'SELECT *
		FROM tplanned_downtime
		WHERE type_downtime != ?
			AND type_execution = ?
			AND executed = 0 AND date_from <= ?
			AND date_to >= ?', 'quiet', 'once', $utimestamp, $utimestamp);
	
	foreach my $downtime (@downtimes) {
		if (!defined($downtime->{'description'})) {
			$downtime->{'description'} = "N/A";
		}
		
		if (!defined($downtime->{'name'})) {
			$downtime->{'name'} = "N/A";
		}
		
		logger($pa_config, "[PLANNED_DOWNTIME] " .
			"Starting planned downtime '" . $downtime->{'name'} . "'.", 10);
		
		logger($pa_config, "[PLANNED_DOWNTIME] " .
			"Starting planned downtime ID " . $downtime->{'id'} . ".", 10);
		
		db_do($dbh, 'UPDATE tplanned_downtime
			SET executed = 1
			WHERE id = ?', $downtime->{'id'});
		pandora_event ($pa_config,
			"(Created by " . $downtime->{'id_user'} . ") Server ".$pa_config->{'servername'}." started planned downtime: ".safe_output($downtime->{'name'}), 0, 0, 1, 0, 0, 'system', 0, $dbh);
		
		pandora_planned_downtime_set_disabled_elements($pa_config,
			$dbh, $downtime);
	}
}

########################################################################
=head2 C<< pandora_planned_downtime_set_disabled_elements (I<$pa_config>, I<$dbh>, <$id_downtime>) >> 

Start the planned downtime, the once type. 

=cut
########################################################################
sub pandora_planned_downtime_set_disabled_elements($$$) {
	my ($pa_config, $dbh, $downtime) = @_;
	
	my $only_alerts = 0;
		
	if ($downtime->{'only_alerts'} == 0) {
		if ($downtime->{'type_downtime'} eq 'disable_agents_alerts') {
			$only_alerts = 1;
		}
	}
		
	if ($only_alerts == 0) {
		db_do($dbh,'UPDATE tplanned_downtime_agents tp, tagente ta
			SET tp.manually_disabled = ta.disabled
			WHERE tp.id_agent = ta.id_agente AND tp.id_downtime = ?',$downtime->{'id'});
		
		db_do($dbh,'UPDATE tagente ta, tplanned_downtime_agents tpa
			SET ta.disabled = 1, ta.update_module_count = 1
			WHERE tpa.id_agent = ta.id_agente AND
			tpa.id_downtime = ?',$downtime->{'id'});
			
	} else {
		my @downtime_agents = get_db_rows($dbh, 'SELECT *
			FROM tplanned_downtime_agents
			WHERE id_downtime = ' . $downtime->{'id'});
			
		foreach my $downtime_agent (@downtime_agents) {
			db_do ($dbh, 'UPDATE talert_template_modules tat, tagente_modulo tam
				SET tat.disabled = 1
				WHERE tat.id_agent_module = tam.id_agente_modulo 
				AND tam.id_agente = ?', $downtime_agent->{'id_agent'});
		}
	}
}

########################################################################
=head2 C<< pandora_planned_downtime_set_quiet_elements (I<$pa_config>, I<$dbh>, <$id_downtime>) >> 

Start the planned downtime, the once type. 

=cut
########################################################################
sub pandora_planned_downtime_unset_disabled_elements($$$) {
	my ($pa_config, $dbh, $downtime) = @_;
	
	my $only_alerts = 0;
		
	if ($downtime->{'only_alerts'} == 0) {
		if ($downtime->{'type_downtime'} eq 'disable_agents_alerts') {
			$only_alerts = 1;
		}
	}
		
	if ($only_alerts == 0) {
		db_do($dbh,'UPDATE tagente ta, tplanned_downtime_agents tpa
			set ta.disabled = 0, ta.update_module_count = 1
			WHERE tpa.id_agent = ta.id_agente AND
			tpa.manually_disabled = 0 AND tpa.id_downtime = ?',$downtime->{'id'});
	} else {
		my @downtime_agents = get_db_rows($dbh, 'SELECT *
			FROM tplanned_downtime_agents
			WHERE id_downtime = ' . $downtime->{'id'});
			
		foreach my $downtime_agent (@downtime_agents) {
			db_do ($dbh, 'UPDATE talert_template_modules tat, tagente_modulo tam
				SET tat.disabled = 0
				WHERE tat.id_agent_module = tam.id_agente_modulo 
				AND tam.id_agente = ?', $downtime_agent->{'id_agent'});
		}
	}
}

########################################################################
=head2 C<< pandora_planned_downtime_set_quiet_elements (I<$pa_config>, I<$dbh>, <$id_downtime>) >> 

Start the planned downtime, the once type. 

=cut
########################################################################
sub pandora_planned_downtime_set_quiet_elements($$$) {
	my ($pa_config, $dbh, $downtime_id) = @_;
	
	my @downtime_agents = get_db_rows($dbh, 'SELECT *
		FROM tplanned_downtime_agents
		WHERE id_downtime = ' . $downtime_id);
	
	foreach my $downtime_agent (@downtime_agents) {
		if ($downtime_agent->{'all_modules'}) {
			db_do ($dbh, 'UPDATE tagente
				SET quiet = 1
				WHERE id_agente = ?', $downtime_agent->{'id_agent'});
		}
		else {
			my @downtime_modules = get_db_rows($dbh, 'SELECT *
				FROM tplanned_downtime_modules
				WHERE id_agent = ' . $downtime_agent->{'id_agent'} . '
					AND id_downtime = ' . $downtime_id);
			
			foreach my $downtime_module (@downtime_modules) {
				db_do ($dbh, 'UPDATE tagente_modulo
					SET quiet = 1
					WHERE id_agente_modulo = ?',
					$downtime_module->{'id_agent_module'});
			}
		}
	}
}

########################################################################
=head2 C<< pandora_planned_downtime_unset_quiet_elements (I<$pa_config>, I<$dbh>, <$id_downtime>) >> 

Start the planned downtime, the once type. 

=cut
########################################################################
sub pandora_planned_downtime_unset_quiet_elements($$$) {
	my ($pa_config, $dbh, $downtime_id) = @_;
	
	my @downtime_agents = get_db_rows($dbh, 'SELECT *
		FROM tplanned_downtime_agents
		WHERE id_downtime = ' . $downtime_id);
	
	foreach my $downtime_agent (@downtime_agents) {
		if ($downtime_agent->{'all_modules'}) {
			db_do ($dbh, 'UPDATE tagente
				SET quiet = 0
				WHERE id_agente = ?', $downtime_agent->{'id_agent'});
		}
		else {
			my @downtime_modules = get_db_rows($dbh, 'SELECT *
				FROM tplanned_downtime_modules
				WHERE id_agent = ' . $downtime_agent->{'id_agent'} . '
					AND id_downtime = ' . $downtime_id);
			
			foreach my $downtime_module (@downtime_modules) {
				db_do ($dbh, 'UPDATE tagente_modulo
					SET quiet = 0
					WHERE id_agente_modulo = ?',
					$downtime_module->{'id_agent_module'});
			}
		}
	}
}

########################################################################
=head2 C<< pandora_planned_downtime_quiet_once_stop (I<$pa_config>, I<$dbh>) >> 

Stop the planned downtime, the once type. 

=cut
########################################################################
sub pandora_planned_downtime_quiet_once_stop($$) {
	my ($pa_config, $dbh) = @_;
	my $utimestamp = time();
	
	# Stop executed downtimes
	my @downtimes = get_db_rows($dbh, 'SELECT *
		FROM tplanned_downtime
		WHERE type_downtime = ?
			AND type_execution = ?
			AND executed = 1 AND date_to <= ?', 'quiet', 'once', $utimestamp);
	
	foreach my $downtime (@downtimes) {
		if (!defined($downtime->{'description'})) {
			$downtime->{'description'} = "N/A";
		}
		
		if (!defined($downtime->{'name'})) {
			$downtime->{'name'} = "N/A";
		}
		
		logger($pa_config, "[PLANNED_DOWNTIME] " .
			"Starting planned downtime '" . $downtime->{'name'} . "'.", 10);
		
		db_do($dbh, 'UPDATE tplanned_downtime
			SET executed = 0
			WHERE id = ?', $downtime->{'id'});
		pandora_event ($pa_config,
			"(Created by " . $downtime->{'id_user'} . ") Server ".$pa_config->{'servername'}." stopped planned downtime: ".safe_output($downtime->{'name'}), 0, 0, 1, 0, 0, 'system', 0, $dbh);
		
		pandora_planned_downtime_unset_quiet_elements($pa_config,
			$dbh, $downtime->{'id'});
	}
}

########################################################################
=head2 C<< pandora_planned_downtime_quiet_once_start (I<$pa_config>, I<$dbh>) >> 

Start the planned downtime, the once type. 

=cut
########################################################################
sub pandora_planned_downtime_quiet_once_start($$) {
	my ($pa_config, $dbh) = @_;
	my $utimestamp = time();
	
	# Start pending downtimes
	my @downtimes = get_db_rows($dbh, 'SELECT *
		FROM tplanned_downtime
		WHERE type_downtime = ?
			AND type_execution = ?
			AND executed = 0 AND date_from <= ?
			AND date_to >= ?', 'quiet', 'once', $utimestamp, $utimestamp);
	
	foreach my $downtime (@downtimes) {
		if (!defined($downtime->{'description'})) {
			$downtime->{'description'} = "N/A";
		}
		
		if (!defined($downtime->{'name'})) {
			$downtime->{'name'} = "N/A";
		}
		
		logger($pa_config, "[PLANNED_DOWNTIME] " .
			"Starting planned downtime '" . $downtime->{'name'} . "'.", 10);
		
		db_do($dbh, 'UPDATE tplanned_downtime
			SET executed = 1
			WHERE id = ?', $downtime->{'id'});
		print"pandora_planned_downtime_quiet_once_start\n";
		pandora_event ($pa_config,
			"(Created by " . $downtime->{'id_user'} . ") Server ".$pa_config->{'servername'}." started planned downtime: ".safe_output($downtime->{'name'}), 0, 0, 1, 0, 0, 'system', 0, $dbh);
		
		pandora_planned_downtime_set_quiet_elements($pa_config,
			$dbh, $downtime->{'id'});
	}
}

########################################################################
=head2 C<< pandora_planned_downtime_monthly_start (I<$pa_config>, I<$dbh>) >> 

Start the planned downtime, the monthly type. 

=cut
########################################################################
sub pandora_planned_downtime_monthly_start($$) {
	my ($pa_config, $dbh) = @_;
	
	my @var_localtime = localtime(time);
	my $year = $var_localtime[5]  + 1900;
	my $month = $var_localtime[4];
	
	my $number_day_month = $var_localtime[3];
	
	my $number_last_day_month = month_have_days($month, $year);
	
	my $time = sprintf("%02d:%02d:%02d", $var_localtime[2], $var_localtime[1], $var_localtime[0]);
	
	# Start pending downtimes
	my @downtimes = get_db_rows($dbh, 'SELECT *
		FROM tplanned_downtime
		WHERE type_periodicity = ?
			AND executed = 0
			AND type_execution <> ' . $RDBMS_QUOTE_STRING . 'once' . $RDBMS_QUOTE_STRING . '
			AND ((periodically_day_from = ? AND periodically_time_from <= ?) OR (periodically_day_from < ?))
			AND ((periodically_day_to = ? AND periodically_time_to >= ?) OR (periodically_day_to > ?))',
			'monthly',
			$number_day_month, $time, $number_day_month,
			$number_day_month, $time, $number_day_month);
	
	foreach my $downtime (@downtimes) {	
		if (!defined($downtime->{'description'})) {
			$downtime->{'description'} = "N/A";
		}
		
		if (!defined($downtime->{'name'})) {
			$downtime->{'name'} = "N/A";
		}
		
		logger($pa_config, "Starting planned monthly downtime '" . $downtime->{'name'} . "'.", 10);
		
		db_do($dbh, 'UPDATE tplanned_downtime
					SET executed = 1
					WHERE id = ?', $downtime->{'id'});
		print"pandora_planned_downtime_monthly_start\n";
		pandora_event ($pa_config,
			"Server ".$pa_config->{'servername'}." started planned downtime: ".safe_output($downtime->{'name'}), 0, 0, 1, 0, 0, 'system', 0, $dbh);
		
		
		if ($downtime->{'type_downtime'} eq "quiet") {
			pandora_planned_downtime_set_quiet_elements($pa_config, $dbh, $downtime->{'id'});
		}
		elsif (($downtime->{'type_downtime'} eq "disable_agents")
			|| ($downtime->{'type_downtime'} eq "disable_agents_alerts")) {
				
			pandora_planned_downtime_set_disabled_elements($pa_config, $dbh, $downtime);
		}
	}
}


########################################################################
=head2 C<< pandora_planned_downtime_monthly_stop (I<$pa_config>, I<$dbh>) >> 

Stop the planned downtime, the monthly type. 

=cut
########################################################################
sub pandora_planned_downtime_monthly_stop($$) {
	my ($pa_config, $dbh) = @_;
	
	my @var_localtime = localtime(time);
	my $year = $var_localtime[5]  + 1900;
	my $month = $var_localtime[4];
	
	my $number_day_month = $var_localtime[3];
	
	my $number_last_day_month = month_have_days($month, $year);
	
	my $time = sprintf("%02d:%02d:%02d", $var_localtime[2], $var_localtime[1], $var_localtime[0]);
	
	#With this stop the planned downtime for 31 (or 30) day in months
	#  with less days.
	#For to avoid the problems with february
	if (($number_last_day_month == 28) &&
		($number_day_month >= 28)) {
		$number_day_month = 31;
	}
	
	#For to avoid the problems with months with 30 days
	if (($number_last_day_month == 30) &&
		($number_day_month >= 30)) {
		$number_day_month = 31;
	}
	
	# Stop executed downtimes
	my @downtimes = get_db_rows($dbh, 'SELECT *
		FROM tplanned_downtime
		WHERE type_periodicity = ?
			AND executed = 1
			AND type_execution <> ?
			AND (((periodically_day_from = ? AND periodically_time_from > ?) OR (periodically_day_from > ?))
				OR ((periodically_day_to = ? AND periodically_time_to < ?) OR (periodically_day_to < ?)))',
			'monthly', 'once',
			$number_day_month, $time, $number_day_month,
			$number_day_month, $time, $number_day_month);
	
	foreach my $downtime (@downtimes) {
		if (!defined($downtime->{'description'})) {
			$downtime->{'description'} = "N/A";
		}
		
		if (!defined($downtime->{'name'})) {
			$downtime->{'name'} = "N/A";
		}
		
		logger($pa_config, "Stopping planned monthly downtime '" . $downtime->{'name'} . "'.", 10);
		
		db_do($dbh, 'UPDATE tplanned_downtime
					SET executed = 0
					WHERE id = ?', $downtime->{'id'});
		print"pandora_planned_downtime_monthly_stop\n";
		pandora_event ($pa_config,
			"Server ".$pa_config->{'servername'}." stopped planned downtime: ".safe_output($downtime->{'name'}), 0, 0, 1, 0, 0, 'system', 0, $dbh);
		
		if ($downtime->{'type_downtime'} eq "quiet") {
			pandora_planned_downtime_unset_quiet_elements($pa_config,
				$dbh, $downtime->{'id'});
		}
		elsif (($downtime->{'type_downtime'} eq "disable_agents")
			|| ($downtime->{'type_downtime'} eq "disable_agents_alerts")) {
				
			pandora_planned_downtime_unset_disabled_elements($pa_config,
				$dbh, $downtime);
		}
	}
}

########################################################################
=head2 C<< pandora_planned_downtime_weekly_start (I<$pa_config>, I<$dbh>) >> 

Start the planned downtime, the weekly type. 

=cut
########################################################################
sub pandora_planned_downtime_weekly_start($$) {
	my ($pa_config, $dbh) = @_;
	
	my @var_localtime = localtime(time);
	
	my $number_day_week = $var_localtime[6];
	
	my $time = sprintf("%02d:%02d:%02d", $var_localtime[2], $var_localtime[1], $var_localtime[0]);
	
	my $found = 0;
	
	# Start pending downtimes
	my @downtimes = get_db_rows($dbh, 'SELECT *
		FROM tplanned_downtime
		WHERE type_periodicity = ? 
			AND type_execution <> ?
			AND executed = 0', 'weekly', 'once');
	
	foreach my $downtime (@downtimes) {
		my $across_date = $downtime->{'periodically_time_from'} gt $downtime->{'periodically_time_to'} ? 1 : 0 ;
		$found = 0;
		
		$number_day_week = $var_localtime[6];
		if ($across_date && ($time lt $downtime->{'periodically_time_to'})) {
			$number_day_week--;
			$number_day_week = 6 if ($number_day_week == -1);
		}
		
		if (($number_day_week == 1) &&
			($downtime->{'monday'})) {
				$found = 1;
		}
		if (($number_day_week == 2) &&
			($downtime->{'tuesday'})) {
				$found = 1;
		}
		if (($number_day_week == 3) &&
			($downtime->{'wednesday'})) {
				$found = 1;
		}
		if (($number_day_week == 4) &&
			($downtime->{'thursday'})) {
				$found = 1;
		}
		if (($number_day_week == 5) &&
			($downtime->{'friday'})) {
				$found = 1;
		}
		if (($number_day_week == 6) &&
			($downtime->{'saturday'})) {
				$found = 1;
		}
		if (($number_day_week == 0) &&
			($downtime->{'sunday'})) {
				$found = 1;
		}
		
		my $start_downtime = 0;
		if ($found) {
			$start_downtime = 1 if (($across_date == 0)
				&& ((($time gt $downtime->{'periodically_time_from'})
				|| ($time eq $downtime->{'periodically_time_from'}))
				&& (($time lt $downtime->{'periodically_time_to'})
				|| ($time eq $downtime->{'periodically_time_to'}))));
				
			$start_downtime = 1 if (($across_date == 1)
				&& ((($time gt $downtime->{'periodically_time_from'})
				|| ($time eq $downtime->{'periodically_time_from'}))
				|| (($time lt $downtime->{'periodically_time_to'})
				|| ($time eq $downtime->{'periodically_time_to'}))));
		}

		if ($start_downtime) {
			if (!defined($downtime->{'description'})) {
				$downtime->{'description'} = "N/A";
			}

			if (!defined($downtime->{'name'})) {
				$downtime->{'name'} = "N/A";
			}
				
			logger($pa_config, "Starting planned weekly downtime '" . $downtime->{'name'} . "'.", 10);

			db_do($dbh, 'UPDATE tplanned_downtime
				SET executed = 1
				WHERE id = ?', $downtime->{'id'});
			pandora_event ($pa_config,
				"Server ".$pa_config->{'servername'}." started planned downtime: ".safe_output($downtime->{'name'}), 0, 0, 1, 0, 0, 'system', 0, $dbh);
				
			if ($downtime->{'type_downtime'} eq "quiet") {
				pandora_planned_downtime_set_quiet_elements($pa_config,
				$dbh, $downtime->{'id'});
			}
			elsif (($downtime->{'type_downtime'} eq "disable_agents")
				|| ($downtime->{'type_downtime'} eq "disable_agents_alerts")) {
				pandora_planned_downtime_set_disabled_elements($pa_config,
				$dbh, $downtime);
			}
		}
	}
}

########################################################################
=head2 C<< pandora_planned_downtime_weekly_stop (I<$pa_config>, I<$dbh>) >> 

Stop the planned downtime, the weekly type. 

=cut
########################################################################
sub pandora_planned_downtime_weekly_stop($$) {
	my ($pa_config, $dbh) = @_;
	
	my @var_localtime = localtime(time);
	
	my $number_day_week = $var_localtime[6];
	
	my $time = sprintf("%02d:%02d:%02d", $var_localtime[2], $var_localtime[1], $var_localtime[0]);
	
	my $found = 0;
	my $stop_downtime = 0;
	
	# Stop executed downtimes
	my @downtimes = get_db_rows($dbh, 'SELECT *
		FROM tplanned_downtime
		WHERE type_periodicity = ?
			AND type_execution <> ?
			AND executed = 1', 'weekly', 'once');
	
	foreach my $downtime (@downtimes) {
		my $across_date = $downtime->{'periodically_time_from'} gt $downtime->{'periodically_time_to'} ? 1 : 0;

		$found = 0;
		$number_day_week = $var_localtime[6];
		if ($across_date && ($time lt $downtime->{'periodically_time_from'})) {
			$number_day_week--;
			$number_day_week = 6 if ($number_day_week == -1);
		}

		if (($number_day_week == 1) &&
			($downtime->{'monday'})) {
				$found = 1;
		}
		if (($number_day_week == 2) &&
			($downtime->{'tuesday'})) {
				$found = 1;
		}
		if (($number_day_week == 3) &&
			($downtime->{'wednesday'})) {
				$found = 1;
		}
		if (($number_day_week == 4) &&
			($downtime->{'thursday'})) {
				$found = 1;
		}
		if (($number_day_week == 5) &&
			($downtime->{'friday'})) {
				$found = 1;
		}
		if (($number_day_week == 6) &&
			($downtime->{'saturday'})) {
				$found = 1;
		}
		if (($number_day_week == 0) &&
			($downtime->{'sunday'})) {
				$found = 1;
		}
		
		$stop_downtime = 0;
		if ($found) {
			$stop_downtime = 1 if (($across_date == 0)
				&& ((($time lt $downtime->{'periodically_time_from'})
				|| ($time eq $downtime->{'periodically_time_from'}))
				|| (($time gt $downtime->{'periodically_time_to'})
				|| ($time eq $downtime->{'periodically_time_to'}))));

			$stop_downtime = 1 if (($across_date == 1)
				&& ((($time lt $downtime->{'periodically_time_from'})
				|| ($time eq $downtime->{'periodically_time_from'}))
				&& (($time gt $downtime->{'periodically_time_to'})
				|| ($time eq $downtime->{'periodically_time_to'}))));

		}
		else {
			$stop_downtime = 1;
		}

		if ($stop_downtime) {
			if (!defined($downtime->{'description'})) {
				$downtime->{'description'} = "N/A";
			}
			
			if (!defined($downtime->{'name'})) {
				$downtime->{'name'} = "N/A";
			}
			
			logger($pa_config, "Stopping planned weekly downtime '" . $downtime->{'name'} . "'.", 10);
			
			db_do($dbh, 'UPDATE tplanned_downtime
				SET executed = 0
				WHERE id = ?', $downtime->{'id'});
			pandora_event ($pa_config,
				"Server ".$pa_config->{'servername'}." stopped planned downtime: ".safe_output($downtime->{'name'}), 0, 0, 1, 0, 0, 'system', 0, $dbh);
			
			if ($downtime->{'type_downtime'} eq "quiet") {
				pandora_planned_downtime_unset_quiet_elements($pa_config,
					$dbh, $downtime->{'id'});
			}
			elsif (($downtime->{'type_downtime'} eq "disable_agents")
				|| ($downtime->{'type_downtime'} eq "disable_agents_alerts")) {
					pandora_planned_downtime_unset_disabled_elements($pa_config,
						$dbh, $downtime);
			}
		}
	}
}

########################################################################
=head2 C<< pandora_planned_downtime (I<$pa_config>, I<$dbh>) >> 

Update planned downtimes.

=cut
########################################################################
sub pandora_planned_downtime ($$) {
	my ($pa_config, $dbh) = @_;
	
	pandora_planned_downtime_disabled_once_stop($pa_config, $dbh);
	pandora_planned_downtime_disabled_once_start($pa_config, $dbh);
	
	pandora_planned_downtime_quiet_once_stop($pa_config, $dbh);
	pandora_planned_downtime_quiet_once_start($pa_config, $dbh);
	
	pandora_planned_downtime_monthly_stop($pa_config, $dbh);
	pandora_planned_downtime_monthly_start($pa_config, $dbh);
	
	pandora_planned_downtime_weekly_stop($pa_config, $dbh);
	pandora_planned_downtime_weekly_start($pa_config, $dbh);
}

########################################################################
=head2 C<< pandora_reset_server (I<$pa_config>, I<$dbh>) >> 

Reset the status of all server types for the current server.

=cut
########################################################################
sub pandora_reset_server ($$) {
	my ($pa_config, $dbh) = @_;
	
	db_do ($dbh, 'UPDATE tserver
		SET status = 0, threads = 0, queued_modules = 0
		WHERE BINARY name = ?', $pa_config->{'servername'});
}

##########################################################################
=head2 C<< pandora_update_server (I<$pa_config>, I<$dbh>, I<$server_name>, I<$server_id>, I<$status>, I<$server_type>, I<$num_threads>, I<$queue_size>) >> 

Update server status: 
 0 dataserver
 1 network server
 2 snmp console, 
 3 recon
 4 plugin
 5 prediction
 6 wmi.

=cut
##########################################################################
sub pandora_update_server ($$$$$$;$$$$) {
	my ($pa_config, $dbh, $server_name, $server_id, $status,
		$server_type, $num_threads, $queue_size, $version, $keepalive) = @_;
	
	$num_threads = 0 unless defined ($num_threads);
	$queue_size = 0 unless defined ($queue_size);
	$keepalive = $pa_config->{'keepalive'} unless defined ($keepalive);

	my $timestamp = strftime ("%Y-%m-%d %H:%M:%S", localtime());
	$version = $pa_config->{'version'} . ' (P) ' . $pa_config->{'build'} unless defined($version);
	
	my $master = ($server_type == SATELLITESERVER) ? 0 : $pa_config->{'pandora_master'};
	
	# First run
	if ($server_id == 0) { 
		
		# Create an entry in tserver if needed
		my $server = get_db_single_row ($dbh, 'SELECT id_server FROM tserver WHERE BINARY name = ? AND server_type = ?', $server_name, $server_type);
		if (! defined ($server)) {
			$server_id = db_insert ($dbh, 'id_server', 'INSERT INTO tserver (name, server_type, description, version, threads, queued_modules, server_keepalive)
						VALUES (?, ?, ?, ?, ?, ?, ?)', $server_name, $server_type,
						'Autocreated at startup', $version, $num_threads, $queue_size, $keepalive);
		
			$server = get_db_single_row ($dbh, 'SELECT status FROM tserver WHERE id_server = ?', $server_id);
			if (! defined ($server)) {
				logger($pa_config, "Server '" . $pa_config->{'servername'} . "' not found.", 3);
				return;
			}
		} else {
			$server_id = $server->{'id_server'};
		}

		db_do ($dbh, 'UPDATE tserver SET status = ?, keepalive = ?, master = ?, laststart = ?, version = ?, threads = ?, queued_modules = ?, server_keepalive = ?
				WHERE id_server = ?',
				1, $timestamp, $master, $timestamp, $version, $num_threads, $queue_size, $keepalive, $server_id);
		return;
	}
	
	db_do ($dbh, 'UPDATE tserver SET status = ?, keepalive = ?, master = ?, version = ?, threads = ?, queued_modules = ?, server_keepalive = ?
			WHERE id_server = ?', $status, $timestamp, $master, $version, $num_threads, $queue_size, $keepalive, $server_id);
}

##########################################################################
=head2 C<< pandora_update_agent (I<$pa_config>, I<$agent_timestamp>, I<$agent_id>, I<$os_version>, I<$agent_version>, I<$agent_interval>, I<$dbh>, [I<$timezone_offset>], [I<$longitude>], [I<$latitude>], [I<$altitude>], [I<$position_description>], [I<$parent_agent_name>]) >>

Update last contact, timezone fields in B<tagente> and current position (this
can affect B<tgis_data_status> and B<tgis_data_history>). If the I<$parent_agent_id> is 
defined also the parent is updated.

=cut
##########################################################################
sub pandora_update_agent ($$$$$$$;$$) {
	my ($pa_config, $agent_timestamp, $agent_id, $os_version,
		$agent_version, $agent_interval, $dbh, $timezone_offset,
		$parent_agent_id) = @_;
	
	# No access update for data without interval.
	# Single modules from network server, for example. This could be very Heavy for Pandora FMS
	if ($agent_interval != -1){
		pandora_access_update ($pa_config, $agent_id, $dbh);
	} else {
		
		# Do not update the agent interval
		$agent_interval = undef;
	}
	
	# Update tagente
	my $timestamp = strftime ("%Y-%m-%d %H:%M:%S", localtime());
	my ($set, $values) = db_update_get_values ({'agent_version' => $agent_version,
	                                         'intervalo' => $agent_interval,
	                                         'ultimo_contacto_remoto' => $agent_timestamp,
	                                         'ultimo_contacto' => $timestamp,
	                                         'os_version' => $os_version,
	                                         'timezone_offset' => $timezone_offset,
	                                         'id_parent' => $parent_agent_id,
	                                        });
	
	db_do ($dbh, "UPDATE tagente SET $set WHERE id_agente = ?", @{$values}, $agent_id);
}


##########################################################################
=head2 C<< pandora_mark_transactional_agent (I<$id_agente>) >>

Set an agent as transactional agent

=cut
##########################################################################
sub pandora_mark_transactional_agent($$) {
	my ($dbh, $id_agente) = @_;

	if ( (!(defined($id_agente))) || (!(defined($dbh))) ) {
		return;
	}

	db_do ($dbh, "UPDATE tagente SET transactional_agent=1 WHERE id_agente = ?", $id_agente);
}


##########################################################################
=head2 C<< pandora_update_gis_data (I<$pa_config>, I<$dbh>, I<$agent_id>, I<$longitude>, I<$latitude>, I<$altitude>) >>

Update agent GIS information.

=cut
##########################################################################
sub pandora_update_gis_data ($$$$$$$$$) {
	my ($pa_config, $dbh, $agent_id, $agent_name, $longitude, $latitude, $altitude, $position_description, $timestamp) = @_;

	# Check for valid longitude and latitude
	if (!defined($longitude) || $longitude !~ /[-+]?[0-9,11,12]/ ||
	    !defined($latitude) || $latitude !~ /[-+]?[0-9,11,12]/) {
		return;
	}

	# Altitude is optional
	if (!defined($altitude) || $altitude !~ /[-+]?[0-9,11,12]/) {
		$altitude = '';
	}

	logger($pa_config, "Updating GIS data for agent $agent_name (long: $longitude lat: $latitude alt: $altitude)", 10);
	
	# Get position description
	if ((!defined($position_description))) {

		# This code gets description (Reverse Geocoding) from a current GPS coordinates using Google maps API
		# This requires a connection to internet and could be very slow and have a huge impact in performance.
		# Other methods for reverse geocoding are OpenStreetmaps, in nternet or in a local server

		if ($pa_config->{'google_maps_description'}){
			my $content = get ('http://maps.google.com/maps/geo?q='.$latitude.','.$longitude.'&output=csv&sensor=false');
			my @address = split (/\"/,$content);
			$position_description = $address[1];
		}
		elsif ($pa_config->{'openstreetmaps_description'}){
			# Sample Query: http://nominatim.openstreetmap.org/reverse?format=csv&lat=40.43197&lon=-3.6993818&zoom=18&addressdetails=1&email=info@pandorafms.org
			# Email address is sent by courtesy to OpenStreetmaps people. 
			# I read the API :-), thanks guys for your work.
			# Change here URL to make request to a local openstreetmap server
			my $content = get ('http://nominatim.openstreetmap.org/reverse?format=csv&lat='.$latitude.'&lon='.$longitude.'&zoom=18&addressdetails=1&email=info@pandorafms.org');

			if ((defined($content)) && ($content ne "")){ 
			
				# Yep, I need to parse the XML output.
				my $xs1 = XML::Simple->new();
				my $doc = $xs1->XMLin($content);
				$position_description = safe_input ($doc->{result}{content});
            } else {
				$position_description = "";
            }

		}

        if (!defined($position_description)){
            $position_description = "";
        }

		logger($pa_config, "Getting GIS Data=longitude=$longitude latitude=$latitude altitude=$altitude position_description=$position_description", 10);
	}
	
	# Get the last position to see if it has moved.
	my $last_agent_position= get_db_single_row ($dbh, 'SELECT * FROM tgis_data_status WHERE tagente_id_agente = ?', $agent_id);
	if(defined($last_agent_position)) {
			
		logger($pa_config, "Old Agent data: current_longitude=". $last_agent_position->{'current_longitude'}. " current_latitude=".$last_agent_position->{'current_latitude'}. " current_altitude=". $last_agent_position->{'current_altitude'}. " ID: $agent_id ", 10);
			
		# If the agent has moved outside the range stablised as location error
		if (distance_moved($pa_config, $last_agent_position->{'stored_longitude'}, $last_agent_position->{'stored_latitude'}, $last_agent_position->{'stored_altitude'}, $longitude, $latitude, $altitude) > $pa_config->{'location_error'}) {

			#Archive the old position and save new one as status
			archive_agent_position($pa_config, $last_agent_position->{'start_timestamp'}, $timestamp,$last_agent_position->{'stored_longitude'}, $last_agent_position->{'stored_latitude'}, $last_agent_position->{'stored_altitude'},$last_agent_position->{'description'}, $last_agent_position->{'number_of_packages'},$agent_id, $dbh);
				
			$altitude = 0 if (!defined($altitude));

			# Save the agent position in the tgis_data_status table
			update_agent_position($pa_config, $longitude, $latitude, $altitude, $agent_id, $dbh, $longitude, $latitude, $altitude, $timestamp, $position_description);
		}
		# The agent has not moved enougth so just update the status table
		else { 
			update_agent_position ($pa_config, $longitude, $latitude, $altitude, $agent_id, $dbh);
		}
	}
	else {
		logger($pa_config, "There was not previous positional data, storing first positioal status", 10);
		save_agent_position($pa_config, $longitude, $latitude, $altitude, $agent_id, $dbh, $timestamp, $position_description);
	}
}

##########################################################################
=head2 C<< pandora_create_template_module(I<$pa_config>, I<$dbh>, I<$id_agent_module>, I<$id_alert_template>, I<$id_policy_alerts>, I<$disabled>, I<$standby>) >>

Create a template module.

=cut
########################################################################
sub pandora_create_template_module ($$$$;$$$) {
	my ($pa_config, $dbh, $id_agent_module, $id_alert_template, $id_policy_alerts, $disabled, $standby) = @_;
	
	$id_policy_alerts = 0 unless defined $id_policy_alerts;
	$disabled = 0 unless defined $disabled;
	$standby = 0 unless defined $standby;
	
	my $module_name = get_module_name($dbh, $id_agent_module);
	
	return db_insert ($dbh,
		'id',
		"INSERT INTO talert_template_modules(id_agent_module,
		                                     id_alert_template,
		                                     id_policy_alerts,
		                                     disabled,
		                                     standby,
		                                     last_reference)
		VALUES (?, ?, ?, ?, ?, ?)",
		$id_agent_module, $id_alert_template, $id_policy_alerts, $disabled, $standby, time);
}

########################################################################
=head2 C<< pandora_update_template_module(I<$pa_config>, I<$dbh>, I<$id_alert>, I<$id_policy_alerts>, I<$disabled>, I<$standby>) >>

Update a template module.

=cut
########################################################################

sub pandora_update_template_module ($$$;$$$) {
	my ($pa_config, $dbh, $id_alert, $id_policy_alerts, $disabled, $standby) = @_;
	
	$id_policy_alerts = 0 unless defined $id_policy_alerts;
	$disabled = 0 unless defined $disabled;
	$standby = 0 unless defined $standby;
	
	db_do ($dbh,
		"UPDATE talert_template_modules
		SET id_policy_alerts = ?,
			disabled =  ?,
			standby = ?
		WHERE id = ?",
		$id_policy_alerts, $disabled, $standby, $id_alert);
}

########################################################################
=head2 C<< pandora_create_template_module_action(I<$pa_config>, I<$parameters>, I<$dbh>) >>

Create a template action.

=cut
########################################################################
sub pandora_create_template_module_action ($$$) {
	my ($pa_config, $parameters, $dbh) = @_;
	
	logger($pa_config, "Creating module alert action to alert '$parameters->{'id_alert_template_module'}'.", 10);
	
	my $action_id = db_process_insert($dbh, 'id', 'talert_template_module_actions', $parameters);
	
	return $action_id;
}

########################################################################
=head2 C<< pandora_delete_all_template_module_actions(I<$dbh>, I<$template_module_id>) >>

Delete all actions of policy template module.

=cut
########################################################################
sub pandora_delete_all_template_module_actions ($$) {
	my ($dbh, $template_module_id) = @_;
	
	return db_do ($dbh, 'DELETE FROM talert_template_module_actions WHERE id_alert_template_module = ?', $template_module_id);
}

########################################################################
=head2 C<< pandora_create_alert_command(I<$pa_config>, I<$parameters>, I<$dbh>) >>

Create a alert command.

=cut
########################################################################
sub pandora_create_alert_command ($$$) {
	my ($pa_config, $parameters, $dbh) = @_;
	
	logger($pa_config, "Creating alert command '$parameters->{'name'}'.", 10);
	
	my $command_id = db_process_insert($dbh, 'id', 'talert_commands', $parameters);
	
	return $command_id;
}

########################################################################
=head2 C<< pandora_update_agent_address(I<$pa_config>, I<$agent_id>, I<$address>, I<$dbh>) >>

Update the address of an agent.

=cut
########################################################################
sub pandora_update_agent_address ($$$$$) {
	my ($pa_config, $agent_id, $agent_name, $address, $dbh) = @_;
	
	logger($pa_config, 'Updating address for agent ' . $agent_name . ' (' . $address . ')', 10);
	db_do ($dbh, 'UPDATE tagente SET direccion = ? WHERE id_agente = ?', $address, $agent_id);
}

##########################################################################
=head2 C<< pandora_module_keep_alive (I<$pa_config>, I<$id_agent>, I<$agent_name>, I<$server_id>, I<$dbh>) >> 

Updates the keep_alive module for the given agent.

=cut
##########################################################################
sub pandora_module_keep_alive ($$$$$) {
	my ($pa_config, $id_agent, $agent_name, $server_id, $dbh) = @_;
	
	logger($pa_config, "Updating keep_alive module for agent '" . safe_output($agent_name) . "'.", 10);
	
	# Update keepalive module 
	my $module = get_db_single_row ($dbh, 'SELECT * FROM tagente_modulo WHERE id_agente = ? AND delete_pending = 0 AND id_tipo_modulo = 100', $id_agent);
	if (defined ($module)) {
		my %data = ('data' => 1);
		pandora_process_module ($pa_config, \%data, '', $module, 'keep_alive', '', time(), $server_id, $dbh);
	}
}

##########################################################################
=head2 C<< pandora_create_incident (I<$pa_config>, I<$dbh>, I<$title>, I<$text>, I<$priority>, I<$status>, I<$origin>, I<$id_group>) >> 

Create an internal Pandora incident.

=cut
##########################################################################
sub pandora_create_incident ($$$$$$$$;$) {
	my ($pa_config, $dbh, $title, $text,
		$priority, $status, $origin, $id_group, $owner) = @_;
	
	logger($pa_config, "Creating incident '$text' source '$origin'.", 8);
	
	# Initialize default parameters
	$owner = '' unless defined ($owner);
	
	db_do($dbh, 'INSERT INTO tincidencia (inicio, titulo, descripcion, origen, estado, prioridad, id_grupo, id_usuario)
			VALUES (NOW(), ?, ?, ?, ?, ?, ?, ?)', $title, $text, $origin, $status, $priority, $id_group, $owner);
}


##########################################################################
=head2 C<< pandora_audit (I<$pa_config>, I<$description>, I<$name>, I<$action>, I<$dbh>) >> 

Create an internal audit entry.

=cut
##########################################################################
sub pandora_audit ($$$$$) {
	my ($pa_config, $description, $name, $action, $dbh) = @_;
	my $disconnect = 0;
	
	logger($pa_config, "Creating audit entry '$description' name '$name' action '$action'.", 10);
	
	my $utimestamp = time();
	my $timestamp = strftime ("%Y-%m-%d %H:%M:%S", localtime($utimestamp));
	
	db_do($dbh, 'INSERT INTO tsesion (id_usuario, ip_origen, accion, fecha, descripcion, utimestamp) 
			VALUES (?, ?, ?, ?, ?, ?)', 'SYSTEM', $name, $action , $timestamp , $description , $utimestamp);

	db_disconnect($dbh) if ($disconnect == 1);
}

##########################################################################
=head2 C<< pandora_create_module (I<$pa_config>, I<$agent_id>, I<$module_type_id>, I<$module_name>, I<$max>, I<$min>, I<$post_process>, I<$description>, I<$interval>, I<$dbh>) >> 

Create a new entry in tagente_modulo and the corresponding entry in B<tagente_estado>.

=cut
##########################################################################
sub pandora_create_module ($$$$$$$$$$) {
	my ($pa_config, $agent_id, $module_type_id, $module_name, $max,
		$min, $post_process, $description, $interval, $dbh) = @_;
	
	logger($pa_config, "Creating module '$module_name' for agent ID $agent_id.", 10);
	
	# Provide some default values
	$max = 0 if ($max eq '');
	$min = 0 if ($min eq '');
	$post_process = 0 if ($post_process eq '');
	
	# Set the initial status of the module
	my $status = 4;
	if ($module_type_id == 21 || $module_type_id == 22 || $module_type_id == 23) {
		$status = 0;
	}
	
	my $module_id = db_insert($dbh, 'id_agente_modulo',
		'INSERT INTO tagente_modulo (id_agente, id_tipo_modulo, nombre, max, min, post_process, descripcion, module_interval, id_modulo, critical_instructions, warning_instructions, unknown_instructions, disabled_types_event, module_macros)
		VALUES (?, ?, ?, ?, ?, ?, ?, ?, 1, \'\', \'\', \'\', \'\', \'\')',
		$agent_id, $module_type_id, safe_input($module_name), $max, $min, $post_process, $description, $interval);
	db_do ($dbh, 'INSERT INTO tagente_estado (id_agente_modulo, id_agente, estado, known_status, last_status, last_known_status, last_try, datos)
		VALUES (?, ?, ?, ?, ?, ?, \'1970-01-01 00:00:00\', \'\')',
		$module_id, $agent_id, $status, $status, $status, $status);
	
	# Update the module status count. When the module is created disabled dont do it
	pandora_mark_agent_for_module_update ($dbh, $agent_id);
	
	return $module_id;
}

##########################################################################
## Delete a module given its id.
##########################################################################
sub pandora_delete_module ($$;$) {
	my ($dbh, $module_id, $conf) = @_;
	
	# Get module data
	my $module = get_db_single_row ($dbh, 'SELECT * FROM tagente_modulo, tagente_estado WHERE tagente_modulo.id_agente_modulo = tagente_estado.id_agente_modulo AND tagente_modulo.id_agente_modulo=?', $module_id);
	return unless defined ($module);
	
	# Delete Graphs, layouts & reports
	db_do ($dbh, 'DELETE FROM tgraph_source WHERE id_agent_module = ?', $module_id);
	db_do ($dbh, 'DELETE FROM tlayout_data WHERE id_agente_modulo = ?', $module_id);
	db_do ($dbh, 'DELETE FROM treport_content WHERE id_agent_module = ?', $module_id);
	
	# Delete the module state
	db_do ($dbh, 'DELETE FROM tagente_estado WHERE id_agente_modulo = ?', $module_id);
	
	# Delete templates asociated to the module
	db_do ($dbh, 'DELETE FROM talert_template_modules WHERE id_agent_module = ?', $module_id);
	
	# Delete events asociated to the module
	db_do ($dbh, 'DELETE FROM tevento WHERE id_agentmodule = ?', $module_id);
	
	# Delete tags asociated to the module
	db_do ($dbh, 'DELETE FROM ttag_module WHERE id_agente_modulo = ?', $module_id);
	
	# Set pending delete the module
	db_do ($dbh, 'UPDATE tagente_modulo SET disabled = 1, delete_pending = 1, nombre = "delete_pending" WHERE id_agente_modulo = ?', $module_id);
	
	my $agent_name = get_agent_name($dbh, $module->{'id_agente'});
	
	if ((defined($conf)) && (-e $conf->{incomingdir}.'/conf/'.md5(encode_utf8(safe_output($agent_name))).'.conf')) {
		enterprise_hook('pandora_delete_module_from_conf', [$conf,$agent_name,$module->{'nombre'}]);
	}
	
	# Update module status count
	pandora_mark_agent_for_module_update ($dbh, $module->{'id_agente'});
}

##########################################################################
## Create an agent module from network component
##########################################################################
sub pandora_create_module_from_network_component ($$$$) {
	my ($pa_config, $component, $id_agent, $dbh) = @_;
	
	my $addr = get_agent_address($dbh, $id_agent);
	
	logger($pa_config, "Processing network component '" . safe_output ($component->{'name'}) . "' for agent $addr.", 10);
	
	# The modules are created enabled and with the flag activated to force first execution
	$component->{'flag'} = 1;
	$component->{'disabled'} = 0;
	
	# Set the agent id
	$component->{'id_agente'} = $id_agent;
	
	# Delete the fields that will not be inserted in the modules table
	delete $component->{'id_nc'};
	$component->{'nombre'} = $component->{'name'};
	delete $component->{'name'};
	$component->{'descripcion'} = $component->{'description'};
	delete $component->{'description'};
	delete $component->{'id_group'};
	my $component_tags = $component->{'tags'};
	delete $component->{'tags'};
	$component->{'id_tipo_modulo'} = $component->{'type'};
	delete $component->{'type'};
	$component->{'ip_target'} = $addr;

	my $module_id = pandora_create_module_from_hash($pa_config, $component, $dbh); 
	
	# Propagate the tags to the module
	pandora_create_module_tags ($pa_config, $dbh, $module_id, $component_tags);
	
	logger($pa_config, 'Creating module ' . safe_output ($component->{'nombre'}) . " (ID $module_id) for agent $addr from network component.", 10);

	return $module_id;
}

##########################################################################
## Create an agent module from hash
##########################################################################
sub pandora_create_module_from_hash ($$$) {
	my ($pa_config, $parameters, $dbh) = @_;

	logger($pa_config,
		"Creating module '$parameters->{'nombre'}' for agent ID $parameters->{'id_agente'}.", 10);
	
	# Delete tags that will not be stored in tagente_modulo
	delete $parameters->{'data'};
	delete $parameters->{'type'};
	delete $parameters->{'datalist'};
	delete $parameters->{'status'};
	if (defined $parameters->{'id_os'}) {
		delete $parameters->{'id_os'};
	}
	if (defined $parameters->{'os_version'}) {
		delete $parameters->{'os_version'};
	}
	if (defined $parameters->{'id_os'}) {
		delete $parameters->{'id'};
	}
	if (defined $parameters->{'id_network_component_group'}) {
		delete $parameters->{'id_network_component_group'};
	}
	if (defined $parameters->{'timestamp'}) {
		delete $parameters->{'timestamp'};
	}

	# Encrypt plug-in passwords.
	if (defined($parameters->{'plugin_pass'})) {
		$parameters->{'plugin_pass'} = pandora_input_password($pa_config, $parameters->{'plugin_pass'});
	}

	# Encrypt SNMP v3 passwords.
	if (defined($parameters->{'tcp_send'})
		&& $parameters->{'tcp_send'} eq '3'
		&& defined($parameters->{'id_tipo_modulo'})
		&& $parameters->{'id_tipo_modulo'} >= 15
		&& $parameters->{'id_tipo_modulo'} <= 18
	) {
		$parameters->{'custom_string_2'} = pandora_input_password($pa_config, $parameters->{'custom_string_2'});
	}

	my $module_id = db_process_insert($dbh, 'id_agente_modulo',
		'tagente_modulo', $parameters);
	
	my $status = 4;
	if (defined ($parameters->{'id_tipo_modulo'})
		&& ($parameters->{'id_tipo_modulo'} == 21
			|| $parameters->{'id_tipo_modulo'} == 22
			|| $parameters->{'id_tipo_modulo'} == 23)
	) {
		$status = 0;
	}
	
	db_do ($dbh, 'INSERT INTO tagente_estado (id_agente_modulo, id_agente, estado, known_status, last_status, last_known_status, last_try, datos) VALUES (?, ?, ?, ?, ?, ?, \'1970-01-01 00:00:00\', \'\')', $module_id, $parameters->{'id_agente'}, $status, $status, $status, $status);
	
	# Update the module status count. When the module is created disabled dont do it
	pandora_mark_agent_for_module_update ($dbh, $parameters->{'id_agente'});
	
	return $module_id;
}

##########################################################################
## Update an agent module from hash
##########################################################################
sub pandora_update_module_from_hash ($$$$$) {
	my ($pa_config, $parameters, $where_column, $where_value, $dbh) = @_;
	
	my $module_id = db_process_update($dbh, 'tagente_modulo', $parameters, {$where_column => $where_value});
	return $module_id;
}

##########################################################################
## Update a table from hash
##########################################################################
sub pandora_update_table_from_hash ($$$$$$) {
	my ($pa_config, $parameters, $where_column, $where_value, $table, $dbh) = @_;
	
	my $module_id = db_process_update($dbh, $table, $parameters, {$where_column => $where_value});
	return $module_id;
}

##########################################################################
## Create a group
##########################################################################
sub pandora_create_group ($$$$$$$$$) {
	my ($name, $icon, $parent, $propagate, $disabled, $custom_id, $id_skin, $description, $dbh) = @_;
	
	my $group_id = db_insert ($dbh, 'id_grupo', 'INSERT INTO tgrupo (nombre, icon, parent, propagate, disabled, custom_id, id_skin, description) VALUES (?, ?, ?, ?, ?, ?, ?, ?)', safe_input($name), $icon, 
		$parent, $propagate, $disabled, $custom_id, $id_skin, $description);
	 
	return $group_id;
}

##########################################################################
## Create or update a token of tconfig table
##########################################################################
sub pandora_update_config_token ($$$) {
	my ($dbh, $token, $value) = @_;
	
	my $config_value = pandora_get_config_value($dbh, $token);
	
	my $result = undef;
	if($config_value ne '') {
		$result = db_update ($dbh, 'UPDATE tconfig SET value = ? WHERE token = ?', $value, $token);
	}
	else {
		$result = db_insert ($dbh, 'id_config', 'INSERT INTO tconfig (token, value) VALUES (?, ?)', $token, $value);
	}
	
	return $result;
}

##########################################################################
## Get value of  a token of tconfig table
##########################################################################
sub pandora_get_config_value ($$) {
	my ($dbh, $token) = @_;
	
	my $config_value = get_db_value($dbh, 'SELECT value FROM tconfig WHERE token = ?',$token);
	
	return (defined ($config_value) ? $config_value : "");
}


##########################################################################
## Get credential from credential store
##########################################################################
sub pandora_get_credential ($$$) {
	my ($pa_config, $dbh, $identifier) = @_;

	my $key = get_db_single_row($dbh, 'SELECT * FROM tcredential_store WHERE identifier = ?', $identifier);

	$key->{'username'} = pandora_output_password(
		$pa_config,
		safe_output($key->{'username'})
	);
	$key->{'password'} = pandora_output_password(
		$pa_config,
		safe_output($key->{'password'})
	);

	return $key;
}


##########################################################################
=head2 C<< pandora_create_module_tags (I<$pa_config>, I<$dbh>, I<$id_agent_module>, I<$serialized_tags>) >>

Associate tags in a module. The tags are passed separated by commas

=cut
##########################################################################

sub pandora_create_module_tags ($$$$) {
	my ($pa_config, $dbh, $id_agent_module, $serialized_tags) = @_;
	
	if($serialized_tags eq '') {
		return 0;
	}
	
	foreach my $tag_name (split (',', $serialized_tags)) {
		my $tag_id = get_db_value ($dbh,
			"SELECT id_tag FROM ttag WHERE name = ?", $tag_name);
		
		db_insert ($dbh,
			'id_tag',
			"INSERT INTO ttag_module(id_tag, id_agente_modulo)
			VALUES (?, ?)",
			$tag_id, $id_agent_module);
	}
}

##########################################################################
=head2 C<< pandora_create_agent (I<$pa_config>, I<$server_name>, I<$agent_name>, I<$address>, I<$group_id>, I<$parent_id>, I<$os_id>, I<$description>, I<$interval>, I<$dbh>, [I<$timezone_offset>], [I<$longitude>], [I<$latitude>], [I<$altitude>], [I<$position_description>], [I<$custom_id>], [I<$url_address>]) >>

Create a new entry in B<tagente> optionaly with position information

=cut
##########################################################################
sub pandora_create_agent ($$$$$$$$$$;$$$$$$$$$$) {
	# If parameter event_id is not undef, then create an extended event
	# related to it instead launch new event.
	my ($pa_config, $server_name, $agent_name, $address,
		$group_id, $parent_id, $os_id,
		$description, $interval, $dbh, $timezone_offset,
		$longitude, $latitude, $altitude, $position_description,
		$custom_id, $url_address, $agent_mode, $alias, $event_id) = @_;
	
	logger ($pa_config, "Server '$server_name' creating agent '$agent_name' address '$address'.", 10);
	
	if (!defined($group_id)) {
		$group_id = pandora_get_agent_group($pa_config, $dbh, $agent_name);
		if ($group_id <= 0) {
			logger($pa_config, "Unable to create agent '" . safe_output($agent_name) . "': No valid group found.", 3);
			return;
		}
	}
	
	$agent_mode = 1 unless defined($agent_mode);
	$alias = $agent_name unless defined($alias);

	$description = "Created by $server_name" unless (defined($description) && $description ne '');	
	my ($columns, $values) = db_insert_get_values ({ 'nombre' => safe_input($agent_name),
	                                                 'direccion' => $address,
	                                                 'comentarios' => $description,
	                                                 'id_grupo' => $group_id,
	                                                 'id_os' => $os_id,
	                                                 'server_name' => $server_name,
	                                                 'intervalo' => $interval,
	                                                 'id_parent' => $parent_id,
	                                                 'modo' => $agent_mode,
	                                                 'custom_id' => $custom_id,
	                                                 'url_address' => $url_address,
	                                                 'timezone_offset' => $timezone_offset,
	                                                 'alias' => safe_input($alias),
													 'update_module_count' => 1, # Force to replicate in metaconsole
	                                                });                           
	                                                
	my $agent_id = db_insert ($dbh, 'id_agente', "INSERT INTO tagente $columns", @{$values});

	# Save GIS data
	if (defined ($longitude) && defined ($latitude ) && $pa_config->{'activate_gis'} == 1 ) {

		# Save the first position
		my $timestamp = strftime ("%Y-%m-%d %H:%M:%S", localtime (time ()));
		save_agent_position($pa_config, $longitude, $latitude, $altitude, $agent_id, $dbh, $timestamp, $position_description) ;
	}
	
	logger ($pa_config, "Server '$server_name' CREATED agent '$agent_name' address '$address'.", 10);
	if (!defined($event_id)) {
		pandora_event ($pa_config, "Agent [" . safe_output($alias) . "] created by $server_name", $group_id, $agent_id, 2, 0, 0, 'new_agent', 0, $dbh);
	} else {
		pandora_extended_event($pa_config, $dbh, $event_id, "Agent [" . safe_output($alias) . "][#".$agent_id."] created by $server_name");
	}
	return $agent_id;
}

##########################################################################
# Add an address if not exists and add this address to taddress_agent if not exists
##########################################################################
sub pandora_add_agent_address ($$$$$) {
	my ($pa_config, $agent_id, $agent_name, $addr, $dbh) = @_;
	
	# Add the new address if it does not exist
	my $addr_id = get_addr_id ($dbh, $addr);
	
	if($addr_id <= 0) {
		logger($pa_config, 'Adding address ' . $addr . ' to the address list', 10);
		$addr_id = add_address ($dbh, $addr);
	}
	
	if ($addr_id <= 0) {
		logger($pa_config, "Could not add address '$addr' for host '$agent_name'", 3);
	}
	
	my $agent_address = is_agent_address($dbh, $agent_id, $addr_id);
	if($agent_address == 0) {
		logger($pa_config, 'Updating address for agent ' . $agent_name . ' (' . $addr . ') in his address list', 10);
		add_new_address_agent ($dbh, $addr_id, $agent_id)
	}
}

##########################################################################
## Delete an agent given its id.
##########################################################################
sub pandora_delete_agent ($$;$) {
	my ($dbh, $agent_id, $conf) = @_;
	my $agent_name = get_agent_name($dbh, $agent_id);
	
	# Delete from all their policies
	enterprise_hook('pandora_delete_agent_from_policies', [$agent_id, $dbh]);
	
	# Delete the agent
	db_do ($dbh, 'DELETE FROM tagente WHERE id_agente = ?', $agent_id);
	
	# Delete agent access data
	db_do ($dbh, 'DELETE FROM tagent_access WHERE id_agent = ?', $agent_id);
	
	# Delete addresses
	db_do ($dbh, 'DELETE FROM taddress_agent WHERE id_ag = ?', $agent_id);
	
	my @modules = get_db_rows ($dbh, 'SELECT * FROM tagente_modulo WHERE id_agente = ?', $agent_id);
	
	if (defined $conf) {
		# Delete the conf files
		my $conf_fname = $conf->{incomingdir}.'/conf/'.md5(encode_utf8(safe_output($agent_name))).'.conf';
		unlink($conf_fname) if (-f $conf_fname);
		
		my $md5_fname = $conf->{incomingdir}.'/md5/'.md5(encode_utf8(safe_output($agent_name))).'.md5';
		unlink($md5_fname) if (-f $md5_fname);
	}

	foreach my $module (@modules) {
			pandora_delete_module ($dbh, $module->{'id_agente_modulo'});
	}
	
	# Delete all the associated nodes of networkmap enterprise, if exist
	enterprise_hook('pandora_delete_networkmap_enterprise_agents', [$dbh,$agent_id]);
}

##########################################################################
=head2 C<< pandora_event (I<$pa_config>, I<$evento>, I<$id_grupo>, I<$id_agente>, I<$severity>, I<$id_alert_am>, I<$id_agentmodule>, I<$event_type>, I<$event_status>, I<$dbh>) >> 

Generate an event.

=cut
##########################################################################
sub pandora_event ($$$$$$$$$$;$$$$$$$$$$$) {
	my ($pa_config, $evento, $id_grupo, $id_agente, $severity,
		$id_alert_am, $id_agentmodule, $event_type, $event_status, $dbh,
		$source, $user_name, $comment, $id_extra, $tags,
		$critical_instructions, $warning_instructions, $unknown_instructions, $custom_data,
		$module_data, $module_status) = @_;
	my $event_table = is_metaconsole($pa_config) ? 'tmetaconsole_event' : 'tevento';

	my $agent = undef;
	if (defined($id_agente) && $id_agente != 0) {
		$agent = get_db_single_row ($dbh, 'SELECT *	FROM tagente WHERE id_agente = ?', $id_agente);
		if (defined ($agent) && $agent->{'quiet'} == 1) {
			logger($pa_config, "Generate Event. The agent '" . $agent->{'nombre'} . "' is in quiet mode.", 10);
			return;
		}
	}

	my $module = undef;
	if (defined($id_agentmodule) && $id_agentmodule != 0) {
		$module = get_db_single_row ($dbh, 'SELECT *, tagente_estado.datos, tagente_estado.estado
		                                    FROM tagente_modulo, tagente_estado
                                            WHERE tagente_modulo.id_agente_modulo = tagente_estado.id_agente_modulo
											AND tagente_modulo.id_agente_modulo = ?', $id_agentmodule);
		if (defined ($module) && $module->{'quiet'} == 1) {
			logger($pa_config, "Generate Event. The module '" . $module->{'nombre'} . "' is in quiet mode.", 10);
			return;
		}
	}

	# Get module tags
	my $module_tags = '';
	if (defined ($tags) && ($tags ne '')) {
		$module_tags = $tags
	}
	else {
		if (defined ($id_agentmodule) && $id_agentmodule > 0) {
			$module_tags = pandora_get_module_tags ($pa_config, $dbh, $id_agentmodule);
		}
	}


	# Set default values for optional parameters
	$source = 'monitoring_server' unless defined ($source);
	$comment = '' unless defined ($comment);
	$id_extra = '' unless defined ($id_extra);
	$user_name = '' unless defined ($user_name);
	$critical_instructions = '' unless defined ($critical_instructions);
	$warning_instructions = '' unless defined ($warning_instructions);
	$unknown_instructions = '' unless defined ($unknown_instructions);
	$custom_data = '' unless defined ($custom_data);
	$module_data = defined($module) ? $module->{'datos'} : '' unless defined ($module_data);
	$module_status = defined($module) ? $module->{'estado'} : '' unless defined ($module_status);
	
	# If the event is created with validated status, assign ack_utimestamp
	my $ack_utimestamp = $event_status == 1 ? time() : 0;
	
	my $utimestamp = time ();
	my $timestamp = strftime ("%Y-%m-%d %H:%M:%S", localtime ($utimestamp));
	$id_agentmodule = 0 unless defined ($id_agentmodule);
	
	if($comment ne '') {
		my @comment_data = ({ comment => $comment, action => "Added comment", id_user => $user_name, utimestamp => $utimestamp});
		$comment = encode_json \@comment_data;
	}
	
	# Validate events with the same event id
	if (defined ($id_extra) && $id_extra ne '') {
		logger($pa_config, "Updating events with extended id '$id_extra'.", 10);
		db_do ($dbh, 'UPDATE ' . $event_table . ' SET estado = 1, ack_utimestamp = ? WHERE estado IN (0,2) AND id_extra=?', $utimestamp, $id_extra);
	}
	
	# Create the event
	logger($pa_config, "Generating event '$evento' for agent ID $id_agente module ID $id_agentmodule.", 10);
	my $event_id = db_insert ($dbh, 'id_evento','INSERT INTO ' . $event_table . ' (id_agente, id_grupo, evento, timestamp, estado, utimestamp, event_type, id_agentmodule, id_alert_am, criticity, user_comment, tags, source, id_extra, id_usuario, critical_instructions, warning_instructions, unknown_instructions, ack_utimestamp, custom_data, data, module_status)
	              VALUES (?, ?, ?, ?, ?, ?, ?, ?, ?, ?, ?, ?, ?, ?, ?, ?, ?, ?, ?, ?, ?, ?)', $id_agente, $id_grupo, safe_input ($evento), $timestamp, $event_status, $utimestamp, $event_type, $id_agentmodule, $id_alert_am, $severity, $comment, $module_tags, $source, $id_extra, $user_name, $critical_instructions, $warning_instructions, $unknown_instructions, $ack_utimestamp, $custom_data, $module_data, $module_status);

	# Do not write to the event file
	return $event_id if ($pa_config->{'event_file'} eq '');

	# Add a header when the event file is created
	my $header = undef;
	if (! -f $pa_config->{'event_file'}) {
		$header = "agent_name,group_name,evento,timestamp,estado,utimestamp,event_type,module_name,alert_name,criticity,user_comment,tags,source,id_extra,id_usuario,critical_instructions,warning_instructions,unknown_instructions,ack_utimestamp";
	}
	
	# Open the event file for writing
	if (! open (EVENT_FILE, '>>' . $pa_config->{'event_file'})) {
		logger($pa_config, "Error opening event file " . $pa_config->{'event_file'} . ": $!", 10);
		return $event_id;
	}
	
	# Resolve ids
	my $group_name = get_group_name ($dbh, $id_grupo);
	$group_name = '' unless defined ($group_name);
	my $agent_name = defined ($agent) ? safe_output ($agent->{'nombre'}) : '';
	my $module_name = defined ($module) ? safe_output ($module->{'nombre'}) : '';
	my $alert_name = get_db_value ($dbh, 'SELECT name FROM talert_templates, talert_template_modules WHERE talert_templates.id = talert_template_modules.id_alert_template AND talert_template_modules.id = ?', $id_alert_am);
	if (defined ($alert_name)) {
		$alert_name = safe_output ($alert_name);
	} else {
		$alert_name = '';
	}
	
	# Get an exclusive lock on the file (LOCK_EX)
	flock (EVENT_FILE, 2);
	
	# Write the event
	print EVENT_FILE "$header\n" if (defined ($header));
	print EVENT_FILE  "$agent_name,".safe_output($group_name)."," . safe_output ($evento) . ",$timestamp,$event_status,$utimestamp,$event_type,".safe_output($module_name).",".safe_output($alert_name).",$severity,".safe_output($comment).",".safe_output($module_tags).",$source,$id_extra,$user_name,".safe_output($critical_instructions).",".safe_output($warning_instructions).",".safe_output($unknown_instructions).",$ack_utimestamp\n";
	
	close (EVENT_FILE);

	return $event_id;
}

##########################################################################
=head2 C<< pandora_extended_event (I<$pa_config>, I<$dbh>, I<$event_id>, I<$description>) >> 

Creates an extended event linked to an existing main event id.

=cut
##########################################################################
sub pandora_extended_event($$$$) {
	my ($pa_config, $dbh, $event_id, $description) = @_;

	return unless defined($event_id) && "$event_id" ne "" && $event_id > 0;

	return db_do(
		$dbh,
		'INSERT INTO tevent_extended (id_evento, utimestamp, description) VALUES (?,?,?)',
		$event_id,
		time(),
		safe_input($description)
	);
}

##########################################################################
# Returns a valid group ID to place an agent on success, -1 on error.
##########################################################################
sub pandora_get_agent_group {
	my ($pa_config, $dbh, $agent_name, $agent_group, $agent_group_password) = @_;

	my $group_id;
	my @groups = $pa_config->{'autocreate_group_force'} == 1 ? ($pa_config->{'autocreate_group'}, $agent_group) : ($agent_group, $pa_config->{'autocreate_group'});
	foreach my $group (@groups) {
		next unless defined($group);

		# Does the group exist?
		if ($group eq $pa_config->{'autocreate_group'}) {
			next if ($group <= 0);
			$group_id = $group;
			if (!defined(get_group_name ($dbh, $group_id))) {
				logger($pa_config, "Group ID " . $group_id . " does not exist.", 10);
				next;
			}
		} else {
			next if ($group eq '');
			$group_id = get_group_id ($dbh, $group);
			if ($group_id <= 0) {
				logger($pa_config, "Group " . $group . " does not exist.", 10);
				next;
			}
		}

		# Check the group password.
		my $rc = enterprise_hook('check_group_password', [$dbh, $group_id, $agent_group_password]);
		if (defined($rc) && $rc != 1) {
			logger($pa_config, "Agent " . safe_output($agent_name) . " did not send a valid password for group ID $group_id.", 10);
			next;
		}

		return $group_id;
	}

	return -1;
}

##########################################################################
=head2 C<< pandora_update_module_on_error (I<$pa_config>, I<$id_agent_module>, I<$dbh>) >> 

Update module status on error.

=cut
##########################################################################
sub pandora_update_module_on_error ($$$) {
	my ($pa_config, $module, $dbh) = @_;

	# Set tagente_estado.current_interval to make sure it is not 0
	my $current_interval;
	if (defined($module->{'cron_interval'}) && $module->{'cron_interval'} ne '' && $module->{'cron_interval'} ne '* * * * *') {
		$current_interval = cron_next_execution (
			$module->{'cron_interval'},
			$module->{'module_interval'} == 0 ? 300 : $module->{'module_interval'}
		);
	}
	elsif ($module->{'module_interval'} == 0) {
		$current_interval = 300;
	}
	else {
		$current_interval = $module->{'module_interval'};
	}

	logger($pa_config, "Updating module " . safe_output($module->{'nombre'}) . " (ID " . $module->{'id_agente_modulo'} . ") on error.", 10);

	# Update last_execution_try
	db_do ($dbh, 'UPDATE tagente_estado SET last_execution_try = ?, current_interval = ?
		WHERE id_agente_modulo = ?', time (), $current_interval, $module->{'id_agente_modulo'});
}

##########################################################################
=head2 C<< pandora_exec_forced_alerts (I<$pa_config>, I<$dbh>) >>

Execute forced alerts.

=cut
##########################################################################
sub pandora_exec_forced_alerts {
	my ($pa_config, $dbh) = @_;

	# Get alerts marked for forced execution (even disabled alerts)
	my @alerts = get_db_rows ($dbh, 'SELECT talert_template_modules.id as id_template_module,
				talert_template_modules.*, talert_templates.*
				FROM talert_template_modules, talert_templates
				WHERE talert_template_modules.id_alert_template = talert_templates.id
				AND force_execution = 1');
	
	foreach my $alert (@alerts) {
		
		# Get the agent and module associated with the alert
		my $module = get_db_single_row ($dbh, 'SELECT * FROM tagente_modulo WHERE id_agente_modulo = ?', $alert->{'id_agent_module'});
		if (! defined ($module)) {
			logger($pa_config, "Module ID " . $alert->{'id_agent_module'} . " not found for alert ID " . $alert->{'id_template_module'} . ".", 10);
			next;
		}
		my $agent = get_db_single_row ($dbh, 'SELECT * FROM tagente WHERE id_agente = ?', $module->{'id_agente'});
		if (! defined ($agent)) {
			logger($pa_config, "Agent ID " . $module->{'id_agente'} . " not found for module ID " . $module->{'id_agente_modulo'} . " alert ID " . $alert->{'id_template_module'} . ".", 10);
			next;
		}

		pandora_execute_alert ($pa_config, 'N/A', $agent, $module, $alert, 1, $dbh, undef, 1, undef);

		# Reset the force_execution flag, even if the alert could not be executed
		db_do ($dbh, "UPDATE talert_template_modules SET force_execution = 0 WHERE id = " . $alert->{'id_template_module'});
	}
}

##########################################################################
=head2 C<< pandora_module_keep_alive_nd (I<$pa_config>, I<$dbh>) >> 

Update keep_alive modules for agents without data.

=cut
##########################################################################
sub pandora_module_keep_alive_nd {
	my ($pa_config, $dbh) = @_;

	# Warmup interval for keepalive modules.
	if ($pa_config->{'warmup_unknown_on'} == 1) {

		return if (time() < $pa_config->{'__start_utimestamp__'} + $pa_config->{'warmup_unknown_interval'});

		# Disabled from pandora_module_unknown.
	}

	my @modules = get_db_rows ($dbh, 'SELECT tagente_modulo.*
					FROM tagente_modulo, tagente_estado, tagente 
					WHERE tagente.id_agente = tagente_estado.id_agente 
					AND tagente.disabled = 0 
					AND tagente_modulo.id_tipo_modulo = 100 
					AND tagente_modulo.disabled = 0 
					AND (tagente_modulo.flag = 1 OR ((tagente_estado.last_execution_try + tagente_estado.current_interval) < UNIX_TIMESTAMP()))
					AND tagente_modulo.id_agente_modulo = tagente_estado.id_agente_modulo 
					AND ( tagente_estado.utimestamp + (tagente.intervalo * ?) < UNIX_TIMESTAMP())', $pa_config->{'unknown_interval'});

	my %data = ('data' => 0);
	foreach my $module (@modules) {
		logger($pa_config, "Updating keep_alive module for module '" . $module->{'nombre'} . "' agent ID " . $module->{'id_agente'} . " (agent without data).", 10);
		pandora_process_module ($pa_config, \%data, '', $module, 'keep_alive', '', time (), 0, $dbh);
	}
}

##########################################################################
=head2 C<< pandora_evaluate_snmp_alerts (I<$pa_config>, I<$trap_id>, I<$trap_agent>, I<$trap_oid>, I<$trap_oid_text>, I<$value>, I<$trap_custom_oid>, I<$dbh>) >> 

Execute alerts that apply to the given SNMP trap.

=cut
##########################################################################
sub pandora_evaluate_snmp_alerts ($$$$$$$$$) {
	my ($pa_config, $trap_id, $trap_agent, $trap_oid, $trap_type,
		$trap_oid_text, $trap_value, $trap_custom_oid, $dbh) = @_;

	# Get all SNMP alerts
	my @snmp_alerts = get_db_rows ($dbh, 'SELECT * FROM talert_snmp ORDER BY position ASC');
	my $fired_position;

	# Find those that apply to the given SNMP trap
	foreach my $alert (@snmp_alerts) {

		my $alert_data = '';
		
		# Check if one alert has been thrown. If there is another with same position, tries to throw it. 
		if (defined($fired_position)) {
			last if ($fired_position != $alert->{'position'});
		}
		
		my ($times_fired, $internal_counter, $alert_type) =
			($alert->{'times_fired'}, $alert->{'internal_counter'}, $alert->{'alert_type'});

		# OID
		# Decode first, could be a complex regexp !
		$alert->{'oid'} = decode_entities($alert->{'oid'});
		my $oid = $alert->{'oid'};
		if ($oid ne '') {
			my $term = substr($oid, -1);
			# Strict match.
			if ($term eq '$') {
				chop($oid);
				next if ($trap_oid ne $oid && $trap_oid_text ne $oid);
			}
			# Partial match.
			else {
				next if (index ($trap_oid, $oid) == -1 && index ($trap_oid_text, $oid) == -1);
			}
			$alert_data .= "OID: $oid ";
		}

		# Trap type
		if ($alert->{'trap_type'} >= 0) {
			# 1-4
			if ($alert->{'trap_type'} < 5) {
				next  if ($trap_type != $alert->{'trap_type'});
			# Other
			} else {
				next  if ($trap_type < 5);
			}
			$alert_data .= "Type: $trap_type ";
		}

		# Trap value
		my $single_value = decode_entities($alert->{'single_value'});
		if ($single_value ne '') {

			# No match
			next if (valid_regex ($single_value) == 0 || $trap_value !~ m/^$single_value$/i);
			$alert_data .= "Value: $trap_value ";
		}

		# Agent IP
		my $agent = decode_entities($alert->{'agent'});
		if ($agent ne '') {
			
			# No match
			next if (valid_regex ($agent) == 0 || $trap_agent !~ m/^$agent$/i );
			$alert_data .= "Agent: $agent";
		}
		
		# Specific SNMP Trap alert macros for regexp selectors in trap info
		my %macros;
		$macros{'_trap_id_'} = $trap_id;
		$macros{'_snmp_oid_'} = $trap_oid;
		$macros{'_snmp_value_'} = $trap_value;
		
		# Custom OID/value
		# Decode first, this could be a complex regexp !
		my $custom_oid = decode_entities($alert->{'custom_oid'});
		if ($custom_oid ne '') {
			
			# No match
			next if (valid_regex ($custom_oid) == 0 || $trap_custom_oid !~ m/^$custom_oid$/i);
			$alert_data .= " Custom: $trap_custom_oid";
		}

		# Assign default values to the _snmp_fx_ macros from variable bindings
		my $count;
		my @custom_values = split ("\t", $trap_custom_oid);
		for ($count = 1; defined ($custom_values[$count-1]); $count++) {
			my $macro_name = '_snmp_f' . $count . '_';
			my $order_field = $alert->{'order_'.$count};
			#~ my $order_field = $order_field - 1;
			
			if ($custom_values[($order_field-1)] =~ m/= \S+: (.*)/) {
				my $value = $1;
			
				# Strip leading and trailing double quotes
				$value =~ s/^"//;
				$value =~ s/"$//;
				
				$macros{$macro_name} = $value;
			}
		}
		$count--;
		
		# Number of variables
		$macros{'_snmp_argc_'} = $count;

		# All variables
		$macros{'_snmp_argv_'} = $trap_custom_oid;

		# Evaluate _snmp_fx_ filters
		my $filter_match = 1;
		for (my $i = 1; $i <= 10; $i++) {
			my $filter_name = '_snmp_f' . $i . '_';
			my $filter_value = safe_output ($alert->{$filter_name});

			# No filter for the current binding var
			next if ($filter_value eq '');
			
			# The referenced binding var does not exist
			if (! defined ($macros{$filter_name})) {
				$filter_match = 0;
				last;
			}
			
			# Evaluate the filter
			eval {
				if ($macros{$filter_name} !~ m/$filter_value/) {
					$filter_match = 0;
				}
			};
			
			# Probably an invalid regexp
			if ($@) {
				last;
			}
			
			# The filter did not match
			last if ($filter_match == 0);
		}
		
		# A filter did not match
		next if ($filter_match == 0);
		
		# Replace macros
		$alert->{'al_field1'} = subst_alert_macros ($alert->{'al_field1'}, \%macros);
		$alert->{'al_field2'} = subst_alert_macros ($alert->{'al_field2'}, \%macros);
		$alert->{'al_field3'} = subst_alert_macros ($alert->{'al_field3'}, \%macros);
		$alert->{'al_field4'} = subst_alert_macros ($alert->{'al_field4'}, \%macros);
		$alert->{'al_field5'} = subst_alert_macros ($alert->{'al_field5'}, \%macros);
		$alert->{'al_field6'} = subst_alert_macros ($alert->{'al_field6'}, \%macros);
		$alert->{'al_field7'} = subst_alert_macros ($alert->{'al_field7'}, \%macros);
		$alert->{'al_field8'} = subst_alert_macros ($alert->{'al_field8'}, \%macros);
		$alert->{'al_field9'} = subst_alert_macros ($alert->{'al_field9'}, \%macros);
		$alert->{'al_field10'} = subst_alert_macros ($alert->{'al_field10'}, \%macros);
		$alert->{'al_field11'} = subst_alert_macros ($alert->{'al_field11'}, \%macros);
		$alert->{'al_field12'} = subst_alert_macros ($alert->{'al_field12'}, \%macros);
		$alert->{'al_field13'} = subst_alert_macros ($alert->{'al_field13'}, \%macros);
		$alert->{'al_field14'} = subst_alert_macros ($alert->{'al_field14'}, \%macros);
		$alert->{'al_field15'} = subst_alert_macros ($alert->{'al_field15'}, \%macros);

		# Check time threshold
		$alert->{'last_fired'} = '1970-01-01 00:00:00' unless defined ($alert->{'last_fired'});
		return unless ($alert->{'last_fired'} =~ /(\d+)\-(\d+)\-(\d+) +(\d+):(\d+):(\d+)/);
		my $last_fired = ($1 > 0) ? strftime("%s", $6, $5, $4, $3, $2 - 1, $1 - 1900) : 0;

		my $utimestamp = time ();
		my $timestamp = strftime ("%Y-%m-%d %H:%M:%S", localtime($utimestamp));

		# Out of limits, start a new interval
		($times_fired, $internal_counter) = (0, 0) if ($utimestamp >= ($last_fired + $alert->{'time_threshold'}));

		# Execute the alert
		my ($min_alerts, $max_alerts) = ($alert->{'min_alerts'}, $alert->{'max_alerts'});
		if (($internal_counter + 1 >= $min_alerts) && ($times_fired + 1 <= $max_alerts)) {
			($times_fired++, $internal_counter++);

			my %alert = (
				'snmp_alert' => 1,
				'name' => '',
				'agent' => 'N/A',
				'alert_data' => 'N/A',
				'id_agent_module' => 0,
				'id_template_module' => 0,
				'field1' => $alert->{'al_field1'},
				'field2' => $alert->{'al_field2'},
				'field3' => $alert->{'al_field3'},
				'field4' => $alert->{'al_field4'},
				'field5' => $alert->{'al_field5'},
				'field6' => $alert->{'al_field6'},
				'field7' => $alert->{'al_field7'},
				'field8' => $alert->{'al_field8'},
				'field9' => $alert->{'al_field9'},
				'field10' => $alert->{'al_field10'},
				'field11' => $alert->{'al_field11'},
				'field12' => $alert->{'al_field12'},
				'field13' => $alert->{'al_field13'},
				'field14' => $alert->{'al_field14'},
				'field15' => $alert->{'al_field15'},
				'description' => $alert->{'description'},
				'times_fired' => $times_fired,
				'time_threshold' => 0,
				'id' => $alert->{'id_alert'},
				'priority' => $alert->{'priority'},
				'disable_event' => $alert->{'disable_event'}
			);

			my %agent;

			my $this_agent = get_agent_from_addr ($dbh, $trap_agent);
			if (defined($this_agent)){
				%agent = ( 
					'nombre' => $this_agent->{'nombre'},
					'alias'  => $this_agent->{'alias'},
					'id_agente' => $this_agent->{'id_agente'},
					'direccion' => $trap_agent,
					'id_grupo' => $this_agent->{'id_grupo'},
					'comentarios' => ''
				);
			} else {
				%agent = (
					'nombre' => $trap_agent,
					'direccion' => $trap_agent,
					'comentarios' => '',
					'id_agente' =>  0,
					'id_grupo' => $alert->{'id_group'}
				);
			}
			
			# Execute alert
			my $action = get_db_single_row ($dbh, 'SELECT *
							FROM talert_actions, talert_commands
							WHERE talert_actions.id_alert_command = talert_commands.id
							AND talert_actions.id = ?', $alert->{'id_alert'});

			my $trap_rcv_full = $trap_oid . " " . $trap_value. " ". $trap_type. " " . $trap_custom_oid;

			pandora_execute_action ($pa_config, $trap_rcv_full, \%agent, \%alert, 1, $action, undef, $dbh, $timestamp, \%macros) if (defined ($action));

			# Generate an event, ONLY if our alert action is different from generate an event.
			if ($action->{'id_alert_command'} != 3 && $alert->{'disable_event'} == 0){
				pandora_event ($pa_config, "SNMP alert fired (" . safe_output($alert->{'description'}) . ")",
					0, 0, $alert->{'priority'}, 0, 0, 'alert_fired', 0, $dbh);
		   }

			# Update alert status
			db_do ($dbh, 'UPDATE talert_snmp SET times_fired = ?, last_fired = ?, internal_counter = ? WHERE id_as = ?',
				$times_fired, $timestamp, $internal_counter, $alert->{'id_as'});

			db_do ($dbh, 'UPDATE ttrap SET alerted = 1, priority = ? WHERE id_trap = ?',
				$alert->{'priority'}, $trap_id);
				
			# MORE ACTIONS
			my @more_actions_snmp;
			@more_actions_snmp = get_db_rows ($dbh,'SELECT * FROM talert_snmp_action WHERE id_alert_snmp = ?',
					$alert->{'id_as'});
					
			foreach my $other_alert (@more_actions_snmp) {
				my $other_action = get_db_single_row ($dbh, 'SELECT *
					FROM talert_actions, talert_commands
					WHERE talert_actions.id_alert_command = talert_commands.id
					AND talert_actions.id = ?', $other_alert->{'alert_type'});
				my %alert_action = (
					'snmp_alert' => 1,
					'name' => '',
					'agent' => 'N/A',
					'alert_data' => 'N/A',
					'id_agent_module' => 0,
					'id_template_module' => 0,
					'field1' => $other_alert->{'al_field1'},
					'field2' => $other_alert->{'al_field2'},
					'field3' => $other_alert->{'al_field3'},
					'field4' => $other_alert->{'al_field4'},
					'field5' => $other_alert->{'al_field5'},
					'field6' => $other_alert->{'al_field6'},
					'field7' => $other_alert->{'al_field7'},
					'field8' => $other_action->{'al_field8'},
					'field9' => $other_alert->{'al_field9'},
					'field10' => $other_alert->{'al_field10'},
					'field11' => $other_alert->{'al_field11'},
					'field12' => $other_alert->{'al_field12'},
					'field13' => $other_alert->{'al_field13'},
					'field14' => $other_alert->{'al_field14'},
					'field15' => $other_alert->{'al_field15'},
					'description' => '',
					'times_fired' => $times_fired,
					'time_threshold' => 0,
					'id' => $other_alert->{'alert_type'},
					'priority' => $alert->{'priority'},
					'disable_event' => $alert->{'disable_event'}
				);

				pandora_execute_action ($pa_config, $trap_rcv_full, \%agent, \%alert_action, 1, $other_action, undef, $dbh, $timestamp, \%macros) if (defined ($other_action));
					
				# Generate an event, ONLY if our alert action is different from generate an event.
				if ($other_action->{'id_alert_command'} != 3 && $alert->{'disable_event'} == 0){
					pandora_event ($pa_config, "SNMP alert fired (" . safe_output($alert->{'description'}) . ")",
						0, 0, $alert->{'priority'}, 0, 0, 'alert_fired', 0, $dbh);
				}

				# Update alert status
				db_do ($dbh, 'UPDATE talert_snmp SET times_fired = ?, last_fired = ?, internal_counter = ? WHERE id_as = ?',
					$times_fired, $timestamp, $internal_counter, $alert->{'id_as'});

				db_do ($dbh, 'UPDATE ttrap SET alerted = 1, priority = ? WHERE id_trap = ?',
					$alert->{'priority'}, $trap_id);
			}
			#~ END MORE ACTIONS

		} else {
			$internal_counter++;
			if ($internal_counter < $min_alerts){
				# Now update the new value for times_fired & last_fired if we are below min limit for triggering this alert
				db_do ($dbh, 'UPDATE talert_snmp SET internal_counter = ?, times_fired = ?, last_fired = ? WHERE id_as = ?',
					$internal_counter, $times_fired, $timestamp, $alert->{'id_as'});
			} else {
				db_do ($dbh, 'UPDATE talert_snmp SET times_fired = ?, internal_counter = ? WHERE id_as = ?',
					$times_fired, $internal_counter, $alert->{'id_as'});
			}
		}
		
		$fired_position = $alert->{'position'};

	}
}

##########################################################################
# Search string for macros and substitutes them with their values.
##########################################################################
sub subst_alert_macros ($$;$$$$$) {
	my ($string, $macros, $pa_config, $dbh, $agent, $module, $alert) = @_;

	my $macro_regexp = join('|', keys %{$macros});

	my $subst_func;
	if (defined($string) && $string =~ m/^(?:(")(?:.*)"|(')(?:.*)')$/) {
		my $quote = $1 ? $1 : $2;
		$subst_func = sub {
			my $macro = on_demand_macro($pa_config, $dbh, shift, $macros, $agent, $module,$alert);
			$macro =~ s/'/'\\''/g; # close, escape, open
			return decode_entities($quote . "'" . $macro . "'" . $quote); # close, quote, open
		};
	}
	else {
		$subst_func = sub {
			my $macro = on_demand_macro($pa_config, $dbh, shift, $macros, $agent, $module, $alert);
			return decode_entities($macro);
		};
	}

	# Macro data may contain HTML entities
	eval {
		no warnings;
		local $SIG{__DIE__};
		$string =~ s/($macro_regexp)/$subst_func->($1)/ige;
	};

	return $string;
}

##########################################################################
# Substitute macros if the string begins with an underscore.
##########################################################################
sub subst_column_macros ($$;$$$$) {
	my ($string, $macros, $pa_config, $dbh, $agent, $module) = @_;

	# Avoid to manipulate null strings
	return $string unless defined($string);	

	# Do not attempt to substitute macros unless the string
	# begins with an underscore.
	return $string unless substr($string, 0, 1) eq '_';

	return subst_alert_macros($string, $macros, $pa_config, $dbh, $agent, $module);
}

##########################################################################
# Load macros that access the database on demand.
##########################################################################
sub on_demand_macro($$$$$$;$) {
	my ($pa_config, $dbh, $macro, $macros, $agent, $module,$alert) = @_;

	# Static macro.
	return $macros->{$macro} if (defined($macros->{$macro}));
	
	# Load on-demand macros.
	return '' unless defined($pa_config) and defined($dbh);
	if ($macro eq '_agentstatus_') {
		return (defined ($agent)) ? get_agent_status ($pa_config, $dbh, $agent->{'id_agente'}) : '';
	} elsif ($macro eq '_modulegroup_') {
		return (defined ($module)) ? (get_module_group_name ($dbh, $module->{'id_module_group'}) || '') : '';
	} elsif ($macro eq '_modulestatus_') {
		return (defined ($module)) ? get_agentmodule_status_str($pa_config, $dbh, $module->{'id_agente_modulo'}) : '';
	} elsif ($macro eq '_moduletags_') {
		return (defined ($module)) ? pandora_get_module_url_tags ($pa_config, $dbh, $module->{'id_agente_modulo'}) : '';
	} elsif ($macro eq '_policy_') {
		return (defined ($alert)) ? enterprise_hook('get_policy_name_policy_alerts_id', [$dbh, $alert->{'id_policy_alerts'}]) : '';
	} elsif ($macro eq '_email_tag_') {
		return (defined ($module)) ? pandora_get_module_email_tags ($pa_config, $dbh, $module->{'id_agente_modulo'}) : '';
	} elsif ($macro eq '_phone_tag_') {
		return (defined ($module)) ? pandora_get_module_phone_tags ($pa_config, $dbh, $module->{'id_agente_modulo'}) : '';
	} elsif ($macro eq '_name_tag_') {
		return (defined ($module)) ? pandora_get_module_tags ($pa_config, $dbh, $module->{'id_agente_modulo'}) : '';
	} elsif ($macro =~ /_agentcustomfield_(\d+)_/) {
		my $agent_id = undef;
		if (defined($module)) {
			$agent_id = $module->{'id_agente'};
		} elsif (defined($agent)) {
			$agent_id = $agent->{'id_agente'};
		} else {
			return '';
		}
		my $field_number = $1;
		my $field_value = get_db_value($dbh, 'SELECT description FROM tagent_custom_data WHERE id_field=? AND id_agent=?', $field_number, $agent_id);
		return (defined($field_value)) ? $field_value : '';	
	} elsif ($macro eq '_prevdata_') {
		return '' unless defined ($module);
		if ($module->{'id_tipo_modulo'} eq 3){
			my $field_value = get_db_value($dbh, 'SELECT datos FROM tagente_datos_string where id_agente_modulo = ? order by utimestamp desc limit 1 offset 1', $module->{'id_agente_modulo'});
		}
		else{
			my $field_value = get_db_value($dbh, 'SELECT datos FROM tagente_datos where id_agente_modulo = ? order by utimestamp desc limit 1 offset 1', $module->{'id_agente_modulo'});
		}
	}elsif ($macro eq '_all_address_') {
		return '' unless defined ($module);
		my @rows = get_db_rows ($dbh, 'SELECT ip FROM taddress_agent taag, taddress ta WHERE ta.id_a = taag.id_a AND id_agent = ?', $module->{'id_agente'});

		my $field_value = "<pre>";
		my $count=1;
		foreach my $element (@rows) {
			$field_value .= $count.": " . $element->{'ip'} . "\n";
			$count++;
		}
		$field_value .= "</pre>";
		return(defined($field_value)) ? $field_value : '';
	} elsif ($macro =~ /_address_(\d+)_/) {
		return '' unless defined ($module);
		my $field_number = $1 - 1;
		my @rows = get_db_rows ($dbh, 'SELECT ip FROM taddress_agent taag, taddress ta WHERE ta.id_a = taag.id_a AND id_agent = ?', $module->{'id_agente'});
		
		my $field_value = $rows[$field_number]->{'ip'};
		if($field_value == ''){
			$field_value = 'Ip not defined';
		}
		
		return(defined($field_value)) ? $field_value : '';
	} elsif ($macro =~ /_moduledata_(\S+)_/) {
		my $field_number = $1;
		
		my $id_mod = get_db_value ($dbh, 'SELECT id_agente_modulo FROM tagente_modulo WHERE id_agente = ? AND nombre = ?', $module->{'id_agente'}, $field_number);
		my $type_mod = get_db_value ($dbh, 'SELECT id_tipo_modulo FROM tagente_modulo WHERE id_agente_modulo = ?', $id_mod);
		my $unit_mod = get_db_value ($dbh, 'SELECT unit FROM tagente_modulo WHERE id_agente_modulo = ?', $id_mod);

		my $field_value = "";
		if (defined($type_mod)
			&& ($type_mod eq 3 || $type_mod eq 23|| $type_mod eq 17 || $type_mod eq 10 || $type_mod eq 33 )
		) {
			$field_value = get_db_value($dbh, 'SELECT datos FROM tagente_datos_string where id_agente_modulo = ? order by utimestamp desc limit 1', $id_mod);
		}
		else{
			$field_value = get_db_value($dbh, 'SELECT datos FROM tagente_datos where id_agente_modulo = ? order by utimestamp desc limit 1', $id_mod);
			
			my $data_precision = $pa_config->{'graph_precision'};
			$field_value = sprintf("%.$data_precision" . "f", $field_value);
			$field_value =~ s/0+$//;
			$field_value =~ s/\.+$//;
		}

		if ($field_value eq ''){
			$field_value = 'Module ' . $field_number . " not found";
		}
		elsif ($unit_mod ne '') {
			$field_value .= $unit_mod;
		}
		
		return(defined($field_value)) ? $field_value : '';
	} elsif ($macro eq '_secondarygroups_') {
		my $field_value = '';

		my @groups = get_db_rows ($dbh, 'SELECT tg.nombre from tagent_secondary_group as tsg INNER JOIN tgrupo tg ON tsg.id_group = tg.id_grupo WHERE tsg.id_agent = ?', $module->{'id_agente'});
		foreach my $element (@groups) {
			$field_value .= $element->{'nombre'} .",";
		}
		chop($field_value);
		return(defined($field_value)) ? '('.$field_value.')' : '';
	}
}

##########################################################################
# Utility functions, not to be exported.
##########################################################################

##########################################################################
# Process module data.
##########################################################################
sub process_data ($$$$$$$) {
	my ($pa_config, $data_object, $agent, $module,
	    $module_type, $utimestamp, $dbh) = @_;

	if ($module_type eq "log4x") {
		return log4x_get_severity_num($data_object);
	}
	
	my $data = $data_object->{'data'};
	
	# String data
	if ($module_type =~ m/_string$/) {

		# Empty strings are not allowed
		if ($data eq '') {
			logger($pa_config, "Received invalid data '" . $data_object->{'data'} . "' from agent '" . $agent->{'nombre'} . "' module '" . $module->{'nombre'} . "' agent " . (defined ($agent) ? "'" . $agent->{'nombre'} . "'" : 'ID ' . $module->{'id_agente'}) . ".", 3);
			return undef;
		}

		return $data;
	}

	# Not a number
	if (! is_numeric ($data)) {
		my $d = $data_object->{'data'};
		$d = '' unless defined ($data_object->{'data'});
		logger($pa_config, "Received invalid data '" . $d . "' from agent '" . $agent->{'nombre'} . "' module '" . $module->{'nombre'} . "' agent " . (defined ($agent) ? "'" . $agent->{'nombre'} . "'" : 'ID ' . $module->{'id_agente'}) . ".", 3);
		return undef;
	}

	# If is a number, we need to replace "," for "."
	$data =~ s/\,/\./;

	# Process INC modules
	if ($module_type =~ m/_inc$/) {
		$data = process_inc_data ($pa_config, $data, $module, $agent, $utimestamp, $dbh);
		
		# No previous data or error.
		return undef unless defined ($data);
	}
	# Process absolute INC modules
	elsif ($module_type =~ m/_inc_abs$/) {
		$data = process_inc_abs_data ($pa_config, $data, $module, $agent, $utimestamp, $dbh);
		
		# No previous data or error.
		return undef unless defined ($data);
	}
	# Process the rest of modules
	else {
		$data = post_process($data, $module);
		return undef unless check_min_max($pa_config, $data, $module, $agent);
	}

	# TODO: Float precission should be adjusted here in the future with a global
	# config parameter
	# Format data
	$data = sprintf("%.5f", $data);

	$data_object->{'data'} = $data;
	return $data;
}

##########################################################################
# Apply post processing to the given data.
##########################################################################
sub post_process ($$) {
	my ($data, $module) = @_;

	return (is_numeric ($module->{'post_process'}) && $module->{'post_process'} != 0) ? $data * $module->{'post_process'} : $data;
}

##########################################################################
# Return 1 if the data is whithin the module's boundaries, 0 if not.
##########################################################################
sub check_min_max ($$$$) {
	my ($pa_config, $data, $module, $agent) = @_;

	# Out of bounds
	if (($module->{'max'} != $module->{'min'}) && ($data > $module->{'max'} || $data < $module->{'min'})) {
		logger($pa_config, "Received invalid data '" . $data . "' from agent '" . $agent->{'nombre'} . "' module '" . $module->{'nombre'} . "' agent " . (defined ($agent) ? "'" . $agent->{'nombre'} . "'" : 'ID ' . $module->{'id_agente'}) . ".", 3);
		return 0;
	}

	return 1;
}

##########################################################################
# Process data of type *_inc.
##########################################################################
sub process_inc_data ($$$$$$) {
	my ($pa_config, $data, $module, $agent, $utimestamp, $dbh) = @_;

	my $data_inc = get_db_single_row ($dbh, 'SELECT * FROM tagente_datos_inc WHERE id_agente_modulo = ?', $module->{'id_agente_modulo'});

	# No previous data
	if (! defined ($data_inc)) {
		db_do ($dbh, 'INSERT INTO tagente_datos_inc
				(id_agente_modulo, datos, utimestamp)
				VALUES (?, ?, ?)', $module->{'id_agente_modulo'}, $data, $utimestamp);
		logger($pa_config, "Discarding first data for incremental module " . $module->{'nombre'} . "(module id " . $module->{'id_agente_modulo'} . ").", 10);
		return undef;
	}

	# Out of order data
	if ($utimestamp < $data_inc->{'utimestamp'}) {
		logger($pa_config, "Received old data for incremental module " . $module->{'nombre'} . "(module id " . $module->{'id_agente_modulo'} . ").", 3);
		return undef;
	}

	# Should not happen
	if ($utimestamp == $data_inc->{'utimestamp'}) {
		logger($pa_config, "Duplicate timestamp for incremental module " . $module->{'nombre'} . "(module id " . $module->{'id_agente_modulo'} . ").", 3);
		return undef;
	}

	# Negative increment, reset inc data
	if ($data < $data_inc->{'datos'}) {
		db_do ($dbh, 'UPDATE tagente_datos_inc SET datos = ?, utimestamp = ? WHERE id_agente_modulo = ?', $data, $utimestamp, $module->{'id_agente_modulo'});
		logger($pa_config, "Discarding data and resetting counter for incremental module " . $module->{'nombre'} . "(module id " . $module->{'id_agente_modulo'} . ").", 10);

		# Prevent the module from becoming unknown!
		db_do ($dbh, 'UPDATE tagente_estado SET utimestamp = ? WHERE id_agente_modulo = ?', time(), $module->{'id_agente_modulo'});
		return undef;
	}

	# Compute the rate, apply post processing and check module boundaries.
	my $rate = ($data - $data_inc->{'datos'}) / ($utimestamp - $data_inc->{'utimestamp'});
	$rate = post_process($rate, $module);
	if (!check_min_max($pa_config, $rate, $module, $agent)) {
		db_do ($dbh, 'UPDATE tagente_datos_inc SET datos = ?, utimestamp = ? WHERE id_agente_modulo = ?', $data, $utimestamp, $module->{'id_agente_modulo'});
		return undef;
	}

	# Update inc data
	db_do ($dbh, 'UPDATE tagente_datos_inc SET datos = ?, utimestamp = ? WHERE id_agente_modulo = ?', $data, $utimestamp, $module->{'id_agente_modulo'});

	return $rate;
}

##########################################################################
# Process data of type *_inc_abs.
##########################################################################
sub process_inc_abs_data ($$$$$$) {
	my ($pa_config, $data, $module, $agent, $utimestamp, $dbh) = @_;

	my $data_inc = get_db_single_row ($dbh, 'SELECT * FROM tagente_datos_inc WHERE id_agente_modulo = ?', $module->{'id_agente_modulo'});

	# No previous data
	if (! defined ($data_inc)) {
		db_do ($dbh, 'INSERT INTO tagente_datos_inc
				(id_agente_modulo, datos, utimestamp)
				VALUES (?, ?, ?)', $module->{'id_agente_modulo'}, $data, $utimestamp);
		logger($pa_config, "Discarding first data for incremental module " . $module->{'nombre'} . "(module id " . $module->{'id_agente_modulo'} . ").", 10);
		return undef;
	}

	# Negative increment, reset inc data
	if ($data < $data_inc->{'datos'}) {
		db_do ($dbh, 'UPDATE tagente_datos_inc SET datos = ?, utimestamp = ? WHERE id_agente_modulo = ?', $data, $utimestamp, $module->{'id_agente_modulo'});
		logger($pa_config, "Discarding data and resetting counter for incremental module " . $module->{'nombre'} . "(module id " . $module->{'id_agente_modulo'} . ").", 10);

		# Prevent the module from becoming unknown!
		db_do ($dbh, 'UPDATE tagente_estado SET utimestamp = ? WHERE id_agente_modulo = ?', time(), $module->{'id_agente_modulo'});

		return undef;
	}

	# Should not happen
	if ($utimestamp == $data_inc->{'utimestamp'}) {
		logger($pa_config, "Duplicate timestamp for incremental module " . $module->{'nombre'} . "(module id " . $module->{'id_agente_modulo'} . ").", 10);
		return undef;
	}

	# Compute the diff, apply post processing and check module boundaries.
	my $diff = ($data - $data_inc->{'datos'});
	$diff = post_process($diff, $module);
	if (!check_min_max($pa_config, $diff, $module, $agent)) {
		db_do ($dbh, 'UPDATE tagente_datos_inc SET datos = ?, utimestamp = ? WHERE id_agente_modulo = ?', $data, $utimestamp, $module->{'id_agente_modulo'});
		return undef;
	}

	# Update inc data
	db_do ($dbh, 'UPDATE tagente_datos_inc SET datos = ?, utimestamp = ? WHERE id_agente_modulo = ?', $data, $utimestamp, $module->{'id_agente_modulo'});

	return $diff;
}

sub log4x_get_severity_num($) {
	my ($data_object) = @_;
	my $data = $data_object->{'severity'};
		
	return undef unless defined ($data);
	# The severity is a word, so we need to translate to numbers
		
	if ($data =~ m/^trace$/i) {
		$data = 10;
	} elsif ($data =~ m/^debug$/i) {
		$data = 20;
	} elsif ($data =~ m/^info$/i) {
		$data = 30;
	} elsif ($data =~ m/^warn$/i) {
		$data = 40;
	} elsif ($data =~ m/^error$/i) {
		$data = 50;
	} elsif ($data =~ m/^fatal$/i) {
		$data = 60;
	} else {
		$data = 10;
	}
	return $data;
}

##########################################################################
# Returns the status of the module: 0 (NORMAL), 1 (CRITICAL), 2 (WARNING).
##########################################################################
sub get_module_status ($$$) {
	my ($data, $module, $module_type) = @_;
	my ($critical_min, $critical_max, $warning_min, $warning_max) =
		($module->{'min_critical'}, $module->{'max_critical'}, $module->{'min_warning'}, $module->{'max_warning'});
	my ($critical_str, $warning_str) = ($module->{'str_critical'}, $module->{'str_warning'});
	my $eval_result;
	
	# Was the module status set in the XML data file?
	if (defined ($module->{'status'})) {
		return 1 if (uc ($module->{'status'}) eq 'CRITICAL');
		return 2 if (uc ($module->{'status'}) eq 'WARNING');
		return 0 if (uc ($module->{'status'}) eq 'NORMAL');
	}

	# Set default critical max/min/str values
	$critical_str = (defined ($critical_str) && valid_regex ($critical_str) == 1) ? safe_output($critical_str) : '';
	$warning_str = (defined ($warning_str) && valid_regex ($warning_str) == 1) ? safe_output($warning_str) : '';
	
	if (($module_type =~ m/_proc$/ || $module_type =~ /web_analysis/) && ($critical_min eq $critical_max)) {
		($critical_min, $critical_max) = (0, 1);
	}
	elsif ($module_type =~ m/keep_alive/ && ($critical_min eq $critical_max)) {
		($critical_min, $critical_max) = (0, 1);
	}
	elsif ($module_type eq "log4x") {
		if ($critical_min eq $critical_max) {
			($critical_min, $critical_max) = (50, 61); # ERROR - FATAL
		}
		if ($warning_min eq $warning_max) {
			($warning_min, $warning_max) = (40, 41); # WARN - WARN
		}
	}
	
	# Numeric
	if ($module_type !~ m/_string/) {
			
		# Critical
		if ($critical_min ne $critical_max) {
			# [critical_min, critical_max)
			if ($module->{'critical_inverse'} == 0) {
				return 1 if ($data >= $critical_min && $data < $critical_max);
				return 1 if ($data >= $critical_min && $critical_max < $critical_min);
			}
			# (-inf, critical_min), [critical_max, +inf)
			else {
				return 1 if ($data < $critical_min || $data >= $critical_max);
				return 1 if ($data <= $critical_max && $critical_max < $critical_min);
			}
		}
	
		# Warning
		if ($warning_min ne $warning_max) {
			# [warning_min, warning_max)
			if ($module->{'warning_inverse'} == 0) {
				return 2 if ($data >= $warning_min && $data < $warning_max);
				return 2 if ($data >= $warning_min && $warning_max < $warning_min);
			}
			# (-inf, warning_min), [warning_max, +inf)
			else {
				return 2 if ($data < $warning_min || $data >= $warning_max);
				return 2 if ($data <= $warning_max && $warning_max < $warning_min);
			}
		}
	}
	# String
	else {

		# Critical
		$eval_result = eval {
			if ($module->{'critical_inverse'} == 0) {
				$critical_str ne '' && $data =~ /$critical_str/ ;
			} else {
				$critical_str ne '' && $data !~ /$critical_str/ ;
			}
		};
		return 1 if ($eval_result);

		# Warning
		$eval_result = eval {
			if ($module->{'warning_inverse'} == 0) {
				$warning_str ne '' && $data =~ /$warning_str/ ;
			} else {
				$warning_str ne '' && $data !~ /$warning_str/ ;
			}
		};
		return 2 if ($eval_result);
	}

	# Normal
	return 0;
}

##########################################################################
# Validate event.
# This validates all events pending to ACK for the same id_agent_module
##########################################################################
sub pandora_validate_event ($$$) {
	my ($pa_config, $id_agentmodule, $dbh) = @_;
	if (!defined($id_agentmodule) || $pa_config->{"event_auto_validation"} == 0) {
		return;
	}

	logger($pa_config, "Validating events for id_agentmodule #$id_agentmodule", 10);
	my $now = time();
	db_do ($dbh, 'UPDATE tevento SET estado = 1, ack_utimestamp = ? WHERE estado = 0 AND id_agentmodule = '.$id_agentmodule, $now);
}

##########################################################################
# Generates an event according to the change of status of a module.
##########################################################################
sub generate_status_event ($$$$$$$$) {
	my ($pa_config, $data, $agent, $module, $status, $last_status, $known_status, $dbh) = @_;
	my ($event_type, $severity);
	my $description = '';

	# No events when event storm protection is enabled
	if ($EventStormProtection == 1) {
		return;
	}

	# Warmup interval for status events.
	if ($pa_config->{'warmup_event_on'} == 1) {

		# No status events.
		return if (time() < $pa_config->{'__start_utimestamp__'} + $pa_config->{'warmup_event_interval'});

		$pa_config->{'warmup_event_on'} = 0;
		logger($pa_config, "Warmup mode for events ended.", 10);
		pandora_event ($pa_config, "Warmup mode for events ended.", 0, 0, 0, 0, 0, 'system', 0, $dbh);
	}

	# Disable events related to the unknown status.
	if ($pa_config->{'unknown_events'} == 0 && ($last_status == 3 || $status == 3)) {
		return;
	}

	# disable event just recovering from 'Unknown' without status change
	if($last_status == 3 && $status == $known_status && $module->{'disabled_types_event'} ) {
		my $disabled_types_event;
		eval {
			local $SIG{__DIE__};
			$disabled_types_event = decode_json($module->{'disabled_types_event'});
		};
		
		if ($disabled_types_event->{'going_unknown'}) {
			return;
		}
	}

	# Mark as "validated" any previous event for this module
	pandora_validate_event ($pa_config, $module->{'id_agente_modulo'}, $dbh);
	
	# Normal
	if ($status == 0) {
		
		# Do not generate an event when a module goes from notinit no normal
		if ($known_status == 4) {
			return;
		}
		
		($event_type, $severity) = ('going_down_normal', 2);
		$description = $pa_config->{"text_going_down_normal"};
	# Critical
	} elsif ($status == 1) {
		($event_type, $severity) = ('going_up_critical', 4);
		$description = $pa_config->{"text_going_up_critical"};
	# Warning
	} elsif ($status == 2) {
		
		# From critical
		if ($known_status == 1) {
			($event_type, $severity) = ('going_down_warning', 3);
			$description = $pa_config->{"text_going_down_warning"};
		}
		# From normal or warning (after becoming unknown)
		else {
			($event_type, $severity) = ('going_up_warning', 3);
			$description = $pa_config->{"text_going_up_warning"};
		}
	} else {
		# Unknown status
		logger($pa_config, "Unknown status $status for module '" . $module->{'nombre'} . "' agent '" . $agent->{'nombre'} . "'.", 10);
		return;
	}

	if (is_numeric($data)) {
		my $data_precision = $pa_config->{'graph_precision'};
		$data = sprintf("%.$data_precision" . "f", $data);
		$data =~ s/0+$//;
		$data =~ s/\.+$//;
	}
	
	# Replace macros
	my %macros = (
		_module_ => safe_output($module->{'nombre'}),
		_data_ => safe_output($data),
	);
	load_module_macros ($module->{'module_macros'}, \%macros);
	$description = subst_alert_macros ($description, \%macros);

	# Generate the event
	if ($status != 0){
		pandora_event ($pa_config, $description, $agent->{'id_grupo'}, $module->{'id_agente'},
			$severity, 0, $module->{'id_agente_modulo'}, $event_type, 0, $dbh, 'monitoring_server', '', '', '', '', $module->{'critical_instructions'}, $module->{'warning_instructions'}, $module->{'unknown_instructions'}, undef, $data, $status);
	} else { 
		# Self validate this event if has "normal" status
		pandora_event ($pa_config, $description, $agent->{'id_grupo'}, $module->{'id_agente'},
			$severity, 0, $module->{'id_agente_modulo'}, $event_type, 1, $dbh, 'monitoring_server', '', '', '', '', $module->{'critical_instructions'}, $module->{'warning_instructions'}, $module->{'unknown_instructions'}, undef, $data, $status);
	}

}

##########################################################################
# Saves module data to the DB.
##########################################################################
sub save_module_data ($$$$$) {
	my ($data_object, $module, $module_type, $utimestamp, $dbh) = @_;

	if ($module_type eq "log4x") {
		#<module>
		#	<name></name>
		#	<type>log4x</type>
		#
		#	<severity></severity>
		#	<message></message>
		#	
		#	<stacktrace></stacktrace>
		#</module>

		my $sql = "INSERT INTO tagente_datos_log4x(id_agente_modulo, utimestamp, severity, message, stacktrace) values (?, ?, ?, ?, ?)";

		db_do($dbh, $sql, 
			$module->{'id_agente_modulo'}, $utimestamp,
			$data_object->{'severity'},
			$data_object->{'message'},
			$data_object->{'stacktrace'}
		);
	} else {
		my $data = $data_object->{'data'};
		my $table = ($module_type =~ m/_string/) ? 'tagente_datos_string' : 'tagente_datos';
		
		db_do($dbh, 'INSERT INTO ' . $table . ' (id_agente_modulo, datos, utimestamp)
					 VALUES (?, ?, ?)', $module->{'id_agente_modulo'}, $data, $utimestamp);	
	}
}

##########################################################################
# Export module data.
##########################################################################
sub export_module_data ($$$$$$$) {
	my ($pa_config, $data, $agent, $module, $module_type, $timestamp, $dbh) = @_;

	# TODO: If module is log4x we hope for the best :P
	#return if ($module_type == "log4x");
	
	# Data export is disabled
 	return if ($module->{'id_export'} < 1);

	logger($pa_config, "Exporting data for module '" . $module->{'nombre'} . "' agent '" . $agent->{'alias'} . "'.", 10);
	db_do($dbh, 'INSERT INTO tserver_export_data 
		(id_export_server, agent_name , module_name, module_type, data, timestamp) VALUES
		(?, ?, ?, ?, ?, ?)', $module->{'id_export'}, $agent->{'alias'}, $module->{'nombre'}, $module_type, $data, $timestamp);
}

##########################################################################
# Returns 1 if alerts for the given agent should be inhibited, 0 otherwise.
##########################################################################
#sub pandora_inhibit_alerts ($$$$) {
sub pandora_inhibit_alerts {
	my ($pa_config, $agent, $dbh, $depth) = @_;

	return 0 if ($agent->{'cascade_protection'} ne '1' || $agent->{'id_parent'} eq '0' || $depth > 1024);

	# Are any of the parent's critical alerts fired?	
	my $count = 0;
	if ($agent->{'cascade_protection_module'} != 0) {
		$count = get_db_value ($dbh, 'SELECT COUNT(*) FROM tagente_modulo, talert_template_modules, talert_templates
				WHERE tagente_modulo.id_agente = ?
				AND tagente_modulo.id_agente_modulo = ?
				AND tagente_modulo.id_agente_modulo = talert_template_modules.id_agent_module
				AND tagente_modulo.disabled = 0
				AND talert_template_modules.id_alert_template = talert_templates.id
				AND talert_template_modules.times_fired > 0
				AND talert_templates.priority = 4', $agent->{'id_parent'}, $agent->{'cascade_protection_module'});
	}
	else {
		$count = get_db_value ($dbh, 'SELECT COUNT(*) FROM tagente_modulo, talert_template_modules, talert_templates
				WHERE tagente_modulo.id_agente = ?
				AND tagente_modulo.id_agente_modulo = talert_template_modules.id_agent_module
				AND tagente_modulo.disabled = 0
				AND talert_template_modules.id_alert_template = talert_templates.id
				AND talert_template_modules.times_fired > 0
				AND talert_templates.priority = 4', $agent->{'id_parent'});
	}

	return 1 if (defined($count) && $count > 0);
	
	# Check the parent's parent next
	$agent = get_db_single_row ($dbh, 'SELECT * FROM tagente WHERE id_agente = ?', $agent->{'id_parent'});
	return 0 unless defined ($agent);

	return pandora_inhibit_alerts ($pa_config, $agent, $dbh, $depth + 1);
}

##########################################################################
# Returns 1 if service cascade protection is enabled for the given
# agent/module, 0 otherwise.
##########################################################################
sub pandora_cps_enabled($$) {
	my ($agent, $module) = @_;

	return 1 if ($agent->{'cps'} > 0);

	return 1 if ($module->{'cps'} > 0);

	return 0;
}

##########################################################################
=head2 C<< save_agent_position (I<$pa_config>, I<$current_longitude>, I<$current_latitude>, 
		 I<$current_altitude>, I<$agent_id>, I<$dbh>, [I<$start_timestamp>], [I<$description>]) >>

Saves a new agent GIS information record in B<tgis_data_status> table. 

=cut
##########################################################################
sub save_agent_position($$$$$$;$$) {
	my ($pa_config, $current_longitude, $current_latitude, $current_altitude, $agent_id, $dbh, $start_timestamp, $description) = @_;
	
	logger($pa_config, "Updating agent position: longitude=$current_longitude, latitude=$current_latitude, altitude=$current_altitude, start_timestamp=$start_timestamp agent_id=$agent_id", 10);

	# Set some default values
	$description = '' if (!defined($description));
	$current_altitude = 0 if (!defined($current_altitude));

	my ($columns, $values) = db_insert_get_values ({ 'tagente_id_agente' => $agent_id,
	                                                 'current_longitude' => $current_longitude,
	                                                 'current_latitude' => $current_latitude,
	                                                 'current_altitude' => $current_altitude,
	                                                 'stored_longitude' => $current_longitude,
	                                                 'stored_latitude' => $current_latitude,
	                                                 'stored_altitude' => $current_altitude,
	                                                 'start_timestamp' => $start_timestamp,
	                                                 'description' => $description
	                                                });
	                                                
	db_do ($dbh, "INSERT INTO tgis_data_status $columns", @{$values});
}

##########################################################################
=head2 C<< update_agent_position (I<$pa_config>, I<$current_longitude>, I<$current_latitude>, I<$current_altitude>,
		I<$agent_id>, I<$dbh>, [I<$stored_longitude>], [I<$stored_latitude>], [I<$stored_altitude>], [I<$start_timestamp>], [I<$description>]) >>

Updates agent GIS information in B<tgis_data_status> table.

=cut
##########################################################################
sub update_agent_position($$$$$$;$$$$$) {
	my ($pa_config, $current_longitude, $current_latitude, $current_altitude,
		 $agent_id, $dbh, $stored_longitude, $stored_latitude, $stored_altitude, $start_timestamp, $description) = @_;

	if (defined($stored_longitude) && defined($stored_latitude) && defined($start_timestamp) ) {
		# Upadate all the position data of the agent
		logger($pa_config, "Updating agent position: current_longitude=$current_longitude, current_latitude=$current_latitude,
						 current_altitude=$current_altitude, stored_longitude=$stored_longitude, stored_latitude=$stored_latitude,
						 stored_altitude=$stored_altitude, start_timestamp=$start_timestamp, agent_id=$agent_id", 10);
		db_do ($dbh, 'UPDATE tgis_data_status SET current_longitude = ?, current_latitude = ?, current_altitude = ?,
				stored_longitude = ?,stored_latitude = ?,stored_altitude = ?, start_timestamp = ?, description = ?,
				number_of_packages = 1 WHERE tagente_id_agente = ?', 
				$current_longitude, $current_latitude, $current_altitude, $stored_longitude, $stored_latitude,
				$stored_altitude, $start_timestamp, $description, $agent_id);
	}
	else {
		logger($pa_config, "Updating agent position: longitude=$current_longitude, latitude=$current_latitude, altitude=$current_altitude, agent_id=$agent_id", 10);
		# Upadate the timestamp of the received agent
		db_do ($dbh, 'UPDATE tgis_data_status SET current_longitude = ?, current_latitude = ?, current_altitude = ?,
				number_of_packages = number_of_packages + 1 WHERE tagente_id_agente = ?', 
				$current_longitude, $current_latitude, $current_altitude, $agent_id);
	}
}

##########################################################################
=head2 C<< archive_agent_position (I<$pa_config>, I<$start_timestamp>, I<$end_timestamp>, I<$longitude>, I<$latitude>, I<$altitude>, I<$description>, 
I<$number_packages>, I<$agent_id>, I<$dbh>) >>
 
Archives the last position of an agent in the B<tgis_data_history> table

=cut
##########################################################################
sub archive_agent_position($$$$$$$$$$) {
	my ($pa_config, $start_timestamp, $end_timestamp, $longitude, $latitude, 
		$altitude, $description, $number_packages, $agent_id, $dbh) = @_;

	logger($pa_config, "Saving new agent position: start_timestamp=$start_timestamp longitude=$longitude latitude=$latitude altitude=$altitude", 10);

	db_do($dbh, 'INSERT INTO tgis_data_history (longitude, latitude, altitude, tagente_id_agente, start_timestamp,
					end_timestamp, description, number_of_packages) VALUES (?, ?, ?, ?, ?, ?, ?, ?)', 
					$longitude, $latitude, $altitude, $agent_id, $start_timestamp, $end_timestamp, $description, $number_packages);

}



##########################################################################
=head2 C<< pandora_server_statistics (I<$pa_config>, I<$dbh>) >>

Process server statistics for statistics table

=cut
##########################################################################
sub pandora_server_statistics ($$) {
	my ($pa_config, $dbh) = @_;

	my $lag_time= 0;
	my $lag_modules = 0;
	my $total_modules_running = 0;
	my $my_modules = 0;
	my $stat_utimestamp = 0;
	my $lag_row;

	# Get all servers with my name (each server only refresh it's own stats)
	my @servers = get_db_rows ($dbh, 'SELECT * FROM tserver WHERE BINARY name = ?', $pa_config->{'servername'});

	# For each server, update stats: Simple.
	foreach my $server (@servers) {

		# Inventory server
		if ($server->{"server_type"} == INVENTORYSERVER) {
			# Get modules exported by this server
			$server->{"modules"} = get_db_value ($dbh, "SELECT COUNT(tagent_module_inventory.id_agent_module_inventory) FROM tagente, tagent_module_inventory WHERE tagente.disabled=0 AND tagent_module_inventory.id_agente = tagente.id_agente AND tagente.server_name = ?", $server->{"name"});

			# Get total exported modules
			$server->{"modules_total"} = get_db_value ($dbh, "SELECT COUNT(tagent_module_inventory.id_agent_module_inventory) FROM tagente, tagent_module_inventory WHERE tagente.disabled=0 AND tagent_module_inventory.id_agente = tagente.id_agente");

			# Calculate lag
			$lag_row = get_db_single_row ($dbh, "SELECT COUNT(tagent_module_inventory.id_agent_module_inventory) AS module_lag, AVG(UNIX_TIMESTAMP() - utimestamp - tagent_module_inventory.interval) AS lag 
					FROM tagente, tagent_module_inventory
					WHERE utimestamp > 0
					AND tagent_module_inventory.id_agente = tagente.id_agente
					AND tagent_module_inventory.interval > 0
					AND tagente.server_name = ?
					AND (UNIX_TIMESTAMP() - utimestamp) < (tagent_module_inventory.interval * 10)
					AND (UNIX_TIMESTAMP() - utimestamp) > tagent_module_inventory.interval", $server->{"name"});
			$server->{"module_lag"} = $lag_row->{"module_lag"};
			$server->{"lag"} = $lag_row->{"lag"};
		}
		# Export server
		elsif ($server->{"server_type"} == EXPORTSERVER) {
	
			# Get modules exported by this server
			$server->{"modules"} = get_db_value ($dbh, "SELECT COUNT(tagente_modulo.id_agente_modulo) FROM tagente, tagente_modulo, tserver_export WHERE tagente.disabled=0 AND tagente_modulo.id_agente = tagente.id_agente AND tagente_modulo.id_export = tserver_export.id AND tserver_export.id_export_server = ?", $server->{"id_server"});

			# Get total exported modules
			$server->{"modules_total"} = get_db_value ($dbh, "SELECT COUNT(tagente_modulo.id_agente_modulo) FROM tagente, tagente_modulo WHERE tagente.disabled=0 AND tagente_modulo.id_agente = tagente.id_agente AND tagente_modulo.id_export != 0");
		
			$server->{"lag"} = 0;
			$server->{"module_lag"} = 0;
		# Recon server
		} elsif ($server->{"server_type"} == DISCOVERYSERVER) {

				# Total jobs running on this recon server
				$server->{"modules"} = get_db_value ($dbh, "SELECT COUNT(id_rt) FROM trecon_task WHERE id_recon_server = ?", $server->{"id_server"});
		
				# Total recon jobs (all servers)
				$server->{"modules_total"} = get_db_value ($dbh, "SELECT COUNT(status) FROM trecon_task");
		
				# Lag (take average active time of all active tasks)			

				$server->{"lag"} = get_db_value ($dbh, "SELECT UNIX_TIMESTAMP() - utimestamp from trecon_task WHERE UNIX_TIMESTAMP() > (utimestamp + interval_sweep) AND id_recon_server = ?", $server->{"id_server"});

				$server->{"module_lag"} = get_db_value ($dbh, "SELECT COUNT(id_rt) FROM trecon_task WHERE UNIX_TIMESTAMP() > (utimestamp + interval_sweep) AND id_recon_server = ?", $server->{"id_server"});

		}
		else {

			# Get LAG
			$server->{"modules"} = get_db_value ($dbh, "SELECT count(tagente_estado.id_agente_modulo) FROM tagente_estado, tagente_modulo, tagente WHERE tagente.disabled=0 AND tagente_modulo.id_agente = tagente.id_agente AND tagente_modulo.disabled = 0 AND tagente_modulo.id_agente_modulo = tagente_estado.id_agente_modulo AND tagente_estado.running_by = ?", $server->{"id_server"});

			$server->{"modules_total"} = get_db_value ($dbh,"SELECT count(tagente_estado.id_agente_modulo) FROM tserver, tagente_estado, tagente_modulo, tagente WHERE tagente.disabled=0 AND tagente_modulo.id_agente = tagente.id_agente AND tagente_modulo.disabled = 0 AND tagente_modulo.id_agente_modulo = tagente_estado.id_agente_modulo AND tagente_estado.running_by = tserver.id_server AND tserver.server_type = ?", $server->{"server_type"});

			# Non-dataserver LAG calculation:
			if ($server->{"server_type"} != DATASERVER){
				
				$lag_row = get_db_single_row ($dbh, "SELECT COUNT(tagente_modulo.id_agente_modulo) AS module_lag, AVG(UNIX_TIMESTAMP() - utimestamp - current_interval) AS lag 
					FROM tagente_estado, tagente_modulo
					WHERE utimestamp > 0
					AND tagente_modulo.disabled = 0
					AND tagente_modulo.id_tipo_modulo < 5 
					AND tagente_modulo.id_agente_modulo = tagente_estado.id_agente_modulo
					AND current_interval > 0
					AND (UNIX_TIMESTAMP() - utimestamp) < ( current_interval * 10)
					AND running_by = ?
					AND (UNIX_TIMESTAMP() - utimestamp) > (current_interval * 1.1)", $server->{"id_server"});
			}
			# Dataserver LAG calculation:
			else {
				$lag_row = get_db_single_row ($dbh, "SELECT COUNT(tagente_modulo.id_agente_modulo) AS module_lag, AVG(UNIX_TIMESTAMP() - utimestamp - current_interval) AS lag 
					FROM tagente_estado, tagente_modulo
					WHERE utimestamp > 0
					AND tagente_modulo.disabled = 0
					AND tagente_modulo.id_agente_modulo = tagente_estado.id_agente_modulo
					AND current_interval > 0
					AND running_by = ?
					AND (UNIX_TIMESTAMP() - utimestamp) < ( current_interval * 10)
					AND (UNIX_TIMESTAMP() - utimestamp) > current_interval", $server->{"id_server"});
			}
			
			$server->{"module_lag"} = $lag_row->{'module_lag'};
			$server->{"lag"} = $lag_row->{'lag'};
		}

		# Check that all values are defined and set to 0 if not

		if (!defined($server->{"lag"})){
			$server->{"lag"} = 0;
		}

		if (!defined($server->{"module_lag"})){
			$server->{"module_lag"} = 0;
		}

		if (!defined($server->{"modules_total"})){
			$server->{"modules_total"} = 0;
		}

		if (!defined($server->{"modules"})){
			$server->{"modules"} = 0;
		}

		# Update server record
		db_do ($dbh, "UPDATE tserver SET lag_time = '".$server->{"lag"}."', lag_modules = '".$server->{"module_lag"}."', total_modules_running = '".$server->{"modules_total"}."', my_modules = '".$server->{"modules"}."' , stat_utimestamp = UNIX_TIMESTAMP() WHERE id_server = " . $server->{"id_server"} );
	}
}

##########################################################################
=head2 C<< pandora_process_policy_queue (I<$pa_config>, I<$dbh>) >>

Process groups statistics for statistics table

=cut
##########################################################################
sub pandora_process_event_replication ($) {
	my $pa_config = shift;
	my $dbh_metaconsole;
	my %pa_config = %{$pa_config};

	# Get the console DB connection
	my $dbh = db_connect ($pa_config{'dbengine'}, $pa_config{'dbname'}, $pa_config{'dbhost'}, $pa_config{'dbport'},
						$pa_config{'dbuser'}, $pa_config{'dbpass'});

	my $is_event_replication_enabled = enterprise_hook('get_event_replication_flag', [$dbh]);
	my $replication_interval = enterprise_hook('get_event_replication_interval', [$dbh]);
		
	# If there are not installed the enterprise version,  
	# desactivated the event replication or the replication
	# interval is wrong: abort
	if($is_event_replication_enabled == 0) {
		db_disconnect($dbh);
		return;
	}
	
	if($replication_interval <= 0) {
		logger($pa_config, "The event replication interval must be greater than 0. Event replication aborted.", 1);
		db_disconnect($dbh);
		return;
	}
	
	logger($pa_config, "Started event replication thread.", 1);

	while($THRRUN == 1) { 
		eval {{
			local $SIG{__DIE__};
			
			# Get the metaconsole DB connection
			$dbh_metaconsole = enterprise_hook('get_metaconsole_dbh', [$pa_config, $dbh]);
			$dbh_metaconsole = undef if $dbh_metaconsole eq '';
			if (!defined($dbh_metaconsole)) {
				logger($pa_config, "Metaconsole DB connection error. Event replication postponed.", 5);
				next;
			}
			
			# Get server id on metaconsole
			my $metaconsole_server_id = enterprise_hook('get_metaconsole_setup_server_id', [$dbh]);
		
			# If the server name is not found in metaconsole setup: abort
			if($metaconsole_server_id == -1) {
				logger($pa_config, "The server name is not configured in metaconsole. Event replication postponed.", 5);
				db_disconnect($dbh_metaconsole);
				next;
			}
			
			my $replication_mode = enterprise_hook('get_event_replication_mode', [$dbh]);
						
			while($THRRUN == 1) { 
		
				# If we are not the master server sleep and check again.
				if (pandora_is_master($pa_config) == 0) {
					sleep ($pa_config->{'server_threshold'});
					next;
				}
		
				# Check the queue each N seconds
				enterprise_hook('pandora_replicate_copy_events',[$pa_config, $dbh, $dbh_metaconsole, $metaconsole_server_id, $replication_mode]);
				sleep ($replication_interval);
			}
		}};
		db_disconnect($dbh_metaconsole) if defined($dbh_metaconsole);
		sleep ($replication_interval);
	}

	db_disconnect($dbh);
}

##########################################################################
=head2 C<< pandora_process_policy_queue (I<$pa_config>, I<$dbh>) >>

Process groups statistics for statistics table

=cut
##########################################################################
sub pandora_process_policy_queue ($) {
	my $pa_config = shift;
	
	my %pa_config = %{$pa_config};
	
	my $dbh = db_connect ($pa_config{'dbengine'}, $pa_config{'dbname'}, $pa_config{'dbhost'}, $pa_config{'dbport'},
						$pa_config{'dbuser'}, $pa_config{'dbpass'});

	logger($pa_config, "Starting policy queue patrol process.", 1);

	while($THRRUN == 1) {
		eval {{
			local $SIG{__DIE__};

			# If we are not the master server sleep and check again.
			if (pandora_is_master($pa_config) == 0) {
				sleep ($pa_config->{'server_threshold'});
				next;
			}

			my $operation = enterprise_hook('get_first_policy_queue', [$dbh]);
			next unless (defined ($operation) && $operation ne '');

			if($operation->{'operation'} eq 'apply' || $operation->{'operation'} eq 'apply_db') {
				enterprise_hook('pandora_apply_policy', [$dbh, $pa_config, $operation->{'id_policy'}, $operation->{'id_agent'}, $operation->{'id'}, $operation->{'operation'}]);
			}
			elsif($operation->{'operation'} eq 'delete') {
				if($operation->{'id_agent'} == 0) {
					enterprise_hook('pandora_purge_policy_agents', [$dbh, $pa_config, $operation->{'id_policy'}]);
				}
				else {
					enterprise_hook('pandora_delete_agent_from_policy', [$dbh, $pa_config, $operation->{'id_policy'}, $operation->{'id_agent'}]);
				}
			}

			enterprise_hook('pandora_finish_queue_operation', [$dbh, $operation->{'id'}]);
		}};

		# Check the queue each 5 seconds
		sleep(5);
		
	}

	db_disconnect($dbh);
}

##########################################################################
=head2 C<< pandora_group_statistics (I<$pa_config>, I<$dbh>) >>

Process groups statistics for statistics table

=cut
##########################################################################
sub pandora_group_statistics ($$) {
	my ($pa_config, $dbh) = @_;
	my $is_meta = is_metaconsole($pa_config);

	logger($pa_config, "Updating no realtime group stats.", 10);

	my $total_alerts_condition = $is_meta
		? "0"
		: "COUNT(tatm.id)";
	my $joins_alerts = $is_meta
		? ""
		: "LEFT JOIN tagente_modulo tam
					ON tam.id_agente = ta.id_agente
				INNER JOIN talert_template_modules tatm
					ON tatm.id_agent_module = tam.id_agente_modulo";
	my $agent_table = $is_meta
		? "tmetaconsole_agent"
		: "tagente";
	my $agent_seconsary_table = $is_meta
		? "tmetaconsole_agent_secondary_group"
		: "tagent_secondary_group";

	# Update the record.
	db_do ($dbh, "REPLACE INTO tgroup_stat(
			`id_group`, `modules`, `normal`, `critical`, `warning`, `unknown`,
			`non-init`, `alerts`, `alerts_fired`, `agents`,
			`agents_unknown`, `utimestamp`
		)
		SELECT
			tg.id_grupo AS id_group,
			IF (SUM(modules_total) IS NULL,0,SUM(modules_total)) AS modules,
			IF (SUM(modules_ok) IS NULL,0,SUM(modules_ok)) AS normal,
			IF (SUM(modules_critical) IS NULL,0,SUM(modules_critical)) AS critical,
			IF (SUM(modules_warning) IS NULL,0,SUM(modules_warning)) AS warning,
			IF (SUM(modules_unknown) IS NULL,0,SUM(modules_unknown)) AS unknown,
			IF (SUM(modules_not_init) IS NULL,0,SUM(modules_not_init)) AS `non-init`,
			IF (SUM(alerts_total) IS NULL,0,SUM(alerts_total)) AS alerts,
			IF (SUM(alerts_fired) IS NULL,0,SUM(alerts_fired)) AS alerts_fired,
			IF (SUM(agents_total) IS NULL,0,SUM(agents_total)) AS agents,
			IF (SUM(agents_unknown) IS NULL,0,SUM(agents_unknown)) AS agents_unknown,
			UNIX_TIMESTAMP() AS utimestamp
		FROM
			(
				SELECT SUM(ta.normal_count) AS modules_ok,
					SUM(ta.critical_count) AS modules_critical,
					SUM(ta.warning_count) AS modules_warning,
					SUM(ta.unknown_count) AS modules_unknown,
					SUM(ta.notinit_count) AS modules_not_init,
					SUM(ta.total_count) AS modules_total,
					SUM(ta.fired_count) AS alerts_fired,
					$total_alerts_condition AS alerts_total,
					SUM(IF(ta.critical_count > 0, 1, 0)) AS agents_critical,
					SUM(IF(ta.critical_count = 0 AND ta.warning_count = 0 AND ta.unknown_count > 0, 1, 0)) AS agents_unknown,
					SUM(IF(ta.total_count = ta.notinit_count, 1, 0)) AS agents_not_init,
					COUNT(ta.id_agente) AS agents_total,
					ta.id_grupo AS g
				FROM $agent_table ta
				$joins_alerts
				WHERE ta.disabled = 0
				GROUP BY g

				UNION ALL

				SELECT SUM(ta.normal_count) AS modules_ok,
					SUM(ta.critical_count) AS modules_critical,
					SUM(ta.warning_count) AS modules_warning,
					SUM(ta.unknown_count) AS modules_unknown,
					SUM(ta.notinit_count) AS modules_not_init,
					SUM(ta.total_count) AS modules_total,
					SUM(ta.fired_count) AS alerts_fired,
					$total_alerts_condition AS alerts_total,
					SUM(IF(ta.critical_count > 0, 1, 0)) AS agents_critical,
					SUM(IF(ta.critical_count = 0 AND ta.warning_count = 0 AND ta.unknown_count > 0, 1, 0)) AS agents_unknown,
					SUM(IF(ta.total_count = ta.notinit_count, 1, 0)) AS agents_not_init,
					COUNT(ta.id_agente) AS agents_total,
					tasg.id_group AS g
				FROM $agent_table ta
				LEFT JOIN $agent_seconsary_table tasg
					ON ta.id_agente = tasg.id_agent
				$joins_alerts
				WHERE ta.disabled = 0
				GROUP BY g
			) counters
		RIGHT JOIN tgrupo tg
			ON counters.g = tg.id_grupo
		GROUP BY tg.id_grupo"
	);

	logger($pa_config, "No realtime group stats updated.", 6);
}


##########################################################################
=head2 C<< pandora_self_monitoring (I<$pa_config>, I<$dbh>) >>

Pandora self monitoring process

=cut
##########################################################################

sub pandora_self_monitoring ($$) {
	my ($pa_config, $dbh) = @_;
	my $timezone_offset = 0; # PENDING (TODO) !
	my $utimestamp = time ();
	my $timestamp = strftime ("%Y-%m-%d %H:%M:%S", localtime());

	my $xml_output = "";
	
	$xml_output = "<agent_data os_name='$OS' os_version='$OS_VERSION' version='" . $pa_config->{'version'} . "' description='" . $pa_config->{'rb_product_name'} . " Server version " . $pa_config->{'version'} . "' agent_name='".$pa_config->{'servername'} . "' agent_alias='".$pa_config->{'servername'} . "' interval='".$pa_config->{"self_monitoring_interval"}."' timestamp='".$timestamp."' >";
	$xml_output .=" <module>";
	$xml_output .=" <name>Status</name>";
	$xml_output .=" <type>generic_proc</type>";
	$xml_output .=" <data>1</data>";
	$xml_output .=" </module>";

	my $load_average = load_average();
	$load_average = '' unless defined ($load_average);
	my $free_mem = free_mem();
	$free_mem = '' unless defined ($free_mem);
	my $free_disk_spool = disk_free ($pa_config->{"incomingdir"});
	$free_disk_spool = '' unless defined ($free_disk_spool);
	my $my_data_server = get_db_value ($dbh, "SELECT id_server FROM tserver WHERE server_type = ? AND name = '".$pa_config->{"servername"}."'", DATASERVER);

	# Number of unknown agents
	my $agents_unknown = 0;
	if (defined ($my_data_server)) {
		$agents_unknown = get_db_value ($dbh, "SELECT COUNT(DISTINCT tagente_estado.id_agente)
		                                       FROM tagente_estado, tagente, tagente_modulo
		                                       WHERE tagente.disabled = 0 AND tagente.id_agente = tagente_estado.id_agente
		                                       AND tagente_estado.id_agente_modulo = tagente_modulo.id_agente_modulo
		                                       AND tagente_modulo.disabled = 0
		                                       AND running_by = $my_data_server
		                                       AND estado = 3");
		$agents_unknown = 0 if (!defined($agents_unknown));
	}
	
	my $queued_modules = get_db_value ($dbh, "SELECT SUM(queued_modules) FROM tserver WHERE BINARY name = '".$pa_config->{"servername"}."'");
	
	if (!defined($queued_modules)) {
		$queued_modules = 0;
	}
	
	my $dbmaintance;
	if ($RDBMS eq 'postgresql') {
		$dbmaintance = get_db_value ($dbh,
			"SELECT COUNT(*)
			FROM tconfig
			WHERE token = 'db_maintance'
				AND NULLIF(value, '')::int > UNIX_TIMESTAMP() - 86400");
	}
	elsif ($RDBMS eq 'oracle') {
		$dbmaintance = get_db_value ($dbh,
			"SELECT COUNT(*)
			FROM tconfig
			WHERE token = 'db_maintance' AND DBMS_LOB.substr(value, 100, 1) > UNIX_TIMESTAMP() - 86400");
	}
	else {
		$dbmaintance = get_db_value ($dbh,
			"SELECT COUNT(*)
			FROM tconfig
			WHERE token = 'db_maintance' AND value > UNIX_TIMESTAMP() - 86400");
	}

	my $start_performance = time;
	get_db_value($dbh, "SELECT COUNT(*) FROM tagente_datos");
	my $read_speed = int((time - $start_performance) * 1e6);

	$xml_output .= enterprise_hook("elasticsearch_performance", [$pa_config, $dbh]);
	
	$xml_output .=" <module>";
	$xml_output .=" <name>Database Maintenance</name>";
	$xml_output .=" <type>generic_proc</type>";
	$xml_output .=" <data>$dbmaintance</data>";
	$xml_output .=" </module>";
	
	$xml_output .=" <module>";
	$xml_output .=" <name>Queued_Modules</name>";
	$xml_output .=" <type>generic_data</type>";
	$xml_output .=" <data>$queued_modules</data>";
	$xml_output .=" </module>";
	
	$xml_output .=" <module>";
	$xml_output .=" <name>Agents_Unknown</name>";
	$xml_output .=" <type>generic_data</type>";
	$xml_output .=" <data>$agents_unknown</data>";
	$xml_output .=" </module>";
	
	if (defined($load_average)) {
		$xml_output .=" <module>";
		$xml_output .=" <name>System_Load_AVG</name>";
		$xml_output .=" <type>generic_data</type>";
		$xml_output .=" <data>$load_average</data>";
		$xml_output .=" </module>";
	}
	
	if (defined($free_mem)) {
		$xml_output .=" <module>";
		$xml_output .=" <name>Free_RAM</name>";
		$xml_output .=" <type>generic_data</type>";
		$xml_output .=" <data>$free_mem</data>";
		$xml_output .=" </module>";
	}
	
	if (defined($free_disk_spool)) {
		$xml_output .=" <module>";
		$xml_output .=" <name>FreeDisk_SpoolDir</name>";
		$xml_output .=" <type>generic_data</type>";
		$xml_output .=" <data>$free_disk_spool</data>";
		$xml_output .=" </module>";
	}

	$xml_output .=" <module>";
	$xml_output .=" <name>Execution_Time</name>";
	$xml_output .=" <type>generic_data</type>";
	$xml_output .=" <unit>us</unit>";
	$xml_output .=" <data>$read_speed</data>";
	$xml_output .=" </module>";

	$xml_output .= "</agent_data>";

	my $filename = $pa_config->{"incomingdir"}."/".$pa_config->{'servername'}.".self.".$utimestamp.".data";
	
	open (XMLFILE, ">", $filename) or die "[FATAL] Could not open internal monitoring XML file for deploying monitorization at '$filename'";
	print XMLFILE $xml_output;
	close (XMLFILE);
}
##########################################################################
=head2 C<< xml_module_template (I<$module_name>, I<$module_type>, I<$module_data>) >>

Module template for sample agent

=cut
##########################################################################
sub xml_module_template ($$$) {
	my ($module_name, $module_type, $module_data) = @_;
	my $output = "<module>\n";
	
	$module_name = "<![CDATA[".$module_name."]]>" if $module_name =~ /[\s+.]+/;
	$module_data = "<![CDATA[".$module_data."]]>" if $module_data =~ /[\s+.]+/;

	$output .= "\t<name>".$module_name."</name>\n";
	$output .= "\t<type>".$module_type."</type>\n";
	$output .= "\t<data>".$module_data."</data>\n";
	$output .= "</module>\n";

	return $output;
}
##########################################################################
=head2 C<< pandora_sample_agent (I<$pa_config>) >>

Pandora agent for make sample data

=cut
##########################################################################
sub pandora_sample_agent ($) {
	
	my ($pa_config) = @_;

	my $utimestamp = time ();
	my $timestamp = strftime ("%Y-%m-%d %H:%M:%S", localtime());
	# First line	
	my $xml_output = "<?xml version='1.0' encoding='UTF-8'?>\n";
	# Header
	$xml_output = "<agent_data agent_name='Sample_Agent' agent_alias='Sample_Agent' description='Agent for sample generation purposes' group='Servers' os_name='$OS' os_version='$OS_VERSION' interval='".$pa_config->{'sample_agent_interval'}."' version='" . $pa_config->{'version'} . "' timestamp='".$timestamp."'>\n";
	# Boolean ever return TRUE
	$xml_output .= xml_module_template ("Boolean ever true", "generic_proc","1");
	# Boolean return TRUE at 80% of times
	my $sample_boolean_mostly_true = 1;
	$sample_boolean_mostly_true = 0 if rand(9) > 7;
	$xml_output .= xml_module_template ("Boolean mostly true", "generic_proc",$sample_boolean_mostly_true);
	# Boolean return false at 80% of times
	my $sample_boolean_mostly_false = 0;
	$sample_boolean_mostly_false = 1 if rand(9) > 7;
	$xml_output .= xml_module_template ("Boolean mostly false", "generic_proc", $sample_boolean_mostly_false);
	# Boolean ever return FALSE
	$xml_output .= xml_module_template ("Boolean ever false", "generic_proc","0");
	# Random integer between 0 and 100
	$xml_output .= xml_module_template ("Random integer values", "generic_data",int(rand(100)));
	# Random values obtained with sinusoidal curves between 0 and 100 values
	my $b = 1;
	my $sample_serie_curve = 1 + cos(deg2rad($b));
	$b = $b + rand(20)/10;
	$b = 0 if ($b > 180);
	$sample_serie_curve = $sample_serie_curve * $b * 10;
	$sample_serie_curve =~ s/\,/\./g;
	$xml_output .= xml_module_template ("Random serie curve", "generic_data", $sample_serie_curve);
	# String with 10 random characters
	my $sample_random_text = "";
	my @characters = ('a'..'z','A'..'Z');
	for (1...10){
		$sample_random_text .= $characters[int(rand(@characters))];
	}
	$xml_output .= xml_module_template ("Random text", "generic_data_string", $sample_random_text);
	# End of xml
	$xml_output .= "</agent_data>";
	# File path definition
	my $filename = $pa_config->{"incomingdir"}."/".$pa_config->{'servername'}.".sample.".$utimestamp.".data";
	# Opening, Writing and closing of XML
	open (my $xmlfile, ">", $filename) or die "[FATAL] Could not open sample XML file for deploying monitorization at '$filename'";
	print $xmlfile $xml_output;
	close ($xmlfile);

}

##########################################################################
=head2 C<< set_master (I<$pa_config>, I<$dbh>) >> 

Set the current master server.

=cut
##########################################################################
sub pandora_set_master ($$) {
	my ($pa_config, $dbh) = @_;
	
	my $current_master = get_db_value_limit ($dbh, 'SELECT name FROM tserver 
	                                  WHERE master <> 0 AND status = 1
									  ORDER BY master DESC', 1);
	return unless defined($current_master) and ($current_master ne $Master);

	logger($pa_config, "Server $current_master is the current master.", 1);
	$Master = $current_master;
}

##########################################################################
=head2 C<< is_master (I<$pa_config>) >> 

Returns 1 if this server is the current master, 0 otherwise.

=cut
##########################################################################
sub pandora_is_master ($) {
	my ($pa_config) = @_;

	if ($Master eq $pa_config->{'servername'}) {
		return 1;
	}

	return 0;
}


##########################################################################
=head2 C<< pandora_module_unknown (I<$pa_config>, I<$dbh>) >> 

Set the status of unknown modules.

=cut
##########################################################################
sub pandora_module_unknown ($$) {
	my ($pa_config, $dbh) = @_;
	
	# Warmup interval for unknown modules.
	if ($pa_config->{'warmup_unknown_on'} == 1) {

		# No status events.
		return if (time() < $pa_config->{'__start_utimestamp__'} + $pa_config->{'warmup_unknown_interval'});

		$pa_config->{'warmup_unknown_on'} = 0;
		logger($pa_config, "Warmup mode for unknown modules ended.", 10);
		pandora_event ($pa_config, "Warmup mode for unknown modules ended.", 0, 0, 0, 0, 0, 'system', 0, $dbh);
	}

	my @modules = get_db_rows ($dbh, 'SELECT tagente_modulo.*,
			tagente_estado.id_agente_estado, tagente_estado.estado, tagente_estado.last_status_change
		FROM tagente_modulo, tagente_estado, tagente 
		WHERE tagente.id_agente = tagente_estado.id_agente 
			AND tagente_modulo.id_agente_modulo = tagente_estado.id_agente_modulo 
			AND tagente.disabled = 0 
			AND tagente_modulo.disabled = 0 
			AND ((tagente_modulo.id_tipo_modulo IN (21, 22, 23) AND tagente_estado.estado <> 0)
				OR (' .
				($pa_config->{'unknown_updates'} == 0 ? 
					'tagente_estado.estado <> 3 AND tagente_modulo.id_tipo_modulo NOT IN (21, 22, 23, 100)' :
					'tagente_modulo.id_tipo_modulo NOT IN (21, 22, 23, 100) AND tagente_estado.last_unknown_update + tagente_estado.current_interval < UNIX_TIMESTAMP()') .
				')
			)
			AND tagente_estado.utimestamp != 0
			AND (tagente_estado.current_interval * ?) + tagente_estado.utimestamp < UNIX_TIMESTAMP()', $pa_config->{'unknown_interval'});
	
	foreach my $module (@modules) {
		
		# Async
		if ($module->{'id_tipo_modulo'} == 21 ||
			$module->{'id_tipo_modulo'} == 22 ||
			$module->{'id_tipo_modulo'} == 23) {

			next if ($pa_config->{"async_recovery"} == 0);
			
			# Set the module state to normal
			logger ($pa_config, "Module " . $module->{'nombre'} . " is going to NORMAL", 10);
			db_do ($dbh, 'UPDATE tagente_estado SET last_status = 0, estado = 0, known_status = 0, last_known_status = 0, last_status_change = ? WHERE id_agente_estado = ?', time(), $module->{'id_agente_estado'});
			
			# Get agent information
			my $agent = get_db_single_row ($dbh, 'SELECT *
				FROM tagente
				WHERE id_agente = ?', $module->{'id_agente'});
			
			if (! defined ($agent)) {
				logger($pa_config, "Agent ID " . $module->{'id_agente'} . " not found while executing unknown alerts for module '" . $module->{'nombre'} . "'.", 3);
				return;
			}
			
			# Update module status count
			pandora_mark_agent_for_module_update ($dbh, $module->{'id_agente'});
			
			# Generate alerts
			if (pandora_inhibit_alerts ($pa_config, $agent, $dbh, 0) == 0 && pandora_cps_enabled($agent, $module) == 0) {
				my $extra_macros = { _modulelaststatuschange_ => $module->{'last_status_change'}};
				pandora_generate_alerts ($pa_config, 0, 3, $agent, $module, time (), $dbh, $extra_macros, undef, 0, 'unknown');
			}
			else {
				logger($pa_config, "Alerts inhibited for agent '" . $agent->{'nombre'} . "'.", 10);
			}
			
			# Generate event with severity minor
			my ($event_type, $severity) = ('going_down_normal', 5);
			my $description = $pa_config->{"text_going_down_normal"};

			# Replace macros
			my %macros = (
				_module_ => safe_output($module->{'nombre'}),
				_modulelaststatuschange_ => $module->{'last_status_change'},
				_data_ => 'N/A',
			);
		        load_module_macros ($module->{'module_macros'}, \%macros);
			$description = subst_alert_macros ($description, \%macros, $pa_config, $dbh, $agent, $module);

			# Are unknown events enabled?
			if ($pa_config->{'unknown_events'} == 1) {
				pandora_event ($pa_config, $description, $agent->{'id_grupo'}, $module->{'id_agente'},
					$severity, 0, $module->{'id_agente_modulo'}, $event_type, 0, $dbh, 'monitoring_server', '', '', '', '', $module->{'critical_instructions'}, $module->{'warning_instructions'}, $module->{'unknown_instructions'});
			}
		}
		# Regular module
		else {
			# Set the module status to unknown (the module can already be unknown if unknown_updates is enabled).
			if ($module->{'estado'} != 3) {
				logger ($pa_config, "Module " . $module->{'nombre'} . " is going to UNKNOWN", 10);
				my $utimestamp = time();
				db_do ($dbh, 'UPDATE tagente_estado SET last_status = 3, estado = 3, last_unknown_update = ?, last_status_change = ? WHERE id_agente_estado = ?', $utimestamp, $utimestamp, , $module->{'id_agente_estado'});
			}
			
			# Get agent information
			my $agent = get_db_single_row ($dbh, 'SELECT * FROM tagente WHERE id_agente = ?', $module->{'id_agente'});
			if (! defined ($agent)) {
				logger($pa_config, "Agent ID " . $module->{'id_agente'} . " not found while executing unknown alerts for module '" . $module->{'nombre'} . "'.", 3);
				return;
			}
			
			# Update module status count
			pandora_mark_agent_for_module_update ($dbh, $module->{'id_agente'});
			
			# Generate alerts
			if (pandora_inhibit_alerts ($pa_config, $agent, $dbh, 0) == 0 && pandora_cps_enabled($agent, $module) == 0) {
				my $extra_macros = { _modulelaststatuschange_ => $module->{'last_status_change'}};
				pandora_generate_alerts ($pa_config, 0, 3, $agent, $module, time (), $dbh, $extra_macros, undef, 0, 'unknown');
			}
			else {
				logger($pa_config, "Alerts inhibited for agent '" . $agent->{'nombre'} . "'.", 10);
			}
			
			my $do_event;
			# Are unknown events enabled?
			if ($pa_config->{'unknown_events'} == 0 ||
				$module->{'estado'} == 3) { # Already in unknown status (unknown_updates is enabled).
				$do_event = 0;
			}
			elsif (!defined($module->{'disabled_types_event'}) || $module->{'disabled_types_event'} eq "") {
				$do_event = 1;
			}
			else {
				my $disabled_types_event;
				eval {
					local $SIG{__DIE__};
					$disabled_types_event = decode_json($module->{'disabled_types_event'});
				};
				
				if ($disabled_types_event->{'going_unknown'}) {
					$do_event = 0;
				}
				else {
					$do_event = 1;
				}
			}

			# Generate event with severity minor
			if ($do_event) {
				my ($event_type, $severity) = ('going_unknown', 5);
				my $description = $pa_config->{"text_going_unknown"};

		        # Replace macros
		        my %macros = (
		                _module_ => safe_output($module->{'nombre'}),
						_modulelaststatuschange_ => $module->{'last_status_change'},
		        );
		        load_module_macros ($module->{'module_macros'}, \%macros);
		        $description = subst_alert_macros ($description, \%macros, $pa_config, $dbh, $agent, $module);
		        
				pandora_event ($pa_config, $description, $agent->{'id_grupo'}, $module->{'id_agente'},
					$severity, 0, $module->{'id_agente_modulo'}, $event_type, 0, $dbh, 'monitoring_server', '', '', '', '', $module->{'critical_instructions'}, $module->{'warning_instructions'}, $module->{'unknown_instructions'});
			}
		}
	}
}

##########################################################################
=head2 C<< pandora_disable_autodisable_agents (I<$pa_config>, I<$dbh>) >> 

Puts all autodisable agents with all modules unknown on disabled mode

=cut
##########################################################################
sub pandora_disable_autodisable_agents ($$) {
	my ($pa_config, $dbh) = @_;
	
	my $sql = 'SELECT id_agente FROM tagente
			WHERE disabled=0 AND 
			tagente.unknown_count>0 AND 
			tagente.modo=2';
	my @agents_autodisabled = get_db_rows ($dbh, $sql);
	return if ($#agents_autodisabled < 0);
	
	my $disable_agents = '';
	foreach my $agent (@agents_autodisabled) {
		if (get_agent_status ($pa_config, $dbh, $agent->{'id_agente'}) == 3) {
			$disable_agents .= $agent->{'id_agente'} . ',';
		}
	}
	return if ($disable_agents eq '');
	
	# Remove the last quote
	$disable_agents =~ s/,$//ig;	
	logger($pa_config, "Autodisable agents ($disable_agents) will be disabled", 9);
	
	db_do ($dbh, 'UPDATE tagente SET disabled=1 
			WHERE id_agente IN ('.$disable_agents.')');
}

##########################################################################
=head2 C<< get_module_tags (I<$pa_config>, I<$dbh>, I<$id_agentmodule>) >> 

Get a list of module tags in the format: |tag|tag| ... |tag|

=cut
##########################################################################
sub pandora_get_module_tags ($$$) {
	my ($pa_config, $dbh, $id_agentmodule) = @_;
	
	#~ my @tags = get_db_rows ($dbh, 'SELECT ' . db_concat('ttag.name', 'ttag.url') . ' name_url FROM ttag, ttag_module
	my @tags = get_db_rows ($dbh, 'SELECT ttag.name FROM ttag, ttag_module
	                               WHERE ttag.id_tag = ttag_module.id_tag
	                               AND ttag_module.id_agente_modulo = ?', $id_agentmodule);
	
	# No tags found
	return '' if ($#tags < 0);

	my $tag_string = '';
	foreach my $tag (@tags) {
		$tag_string .=  $tag->{'name'} . ',';
	}
	
	# Remove the trailing ','
	chop ($tag_string);
	return $tag_string;
}

##########################################################################
=head2 C<< get_module_url_tags (I<$pa_config>, I<$dbh>, I<$id_agentmodule>) >> 

Get a list of module tags in the format: |url|url| ... |url|

=cut
##########################################################################
sub pandora_get_module_url_tags ($$$) {
	my ($pa_config, $dbh, $id_agentmodule) = @_;
	
	my @tags = get_db_rows ($dbh, 'SELECT ttag.name,ttag.url name_url FROM ttag, ttag_module
	                               WHERE ttag.id_tag = ttag_module.id_tag
	                               AND ttag_module.id_agente_modulo = ?', $id_agentmodule);
	
	# No tags found
	return '' if ($#tags < 0);

	my $tag_string = '';
	foreach my $tag (@tags) {
		$tag_string .=  $tag->{'name_url'} . ',';
	}
	
	# Remove the trailing ','
	chop ($tag_string);
	return $tag_string;
}

##########################################################################
=head2 C<< get_module_email_tags (I<$pa_config>, I<$dbh>, I<$id_agentmodule>) >> 

Get a list of email module tags in the format: email,email,...,email

=cut
##########################################################################
sub pandora_get_module_email_tags ($$$) {
	my ($pa_config, $dbh, $id_agentmodule) = @_;
	
	my @email_tags = get_db_rows ($dbh, 'SELECT ttag.email FROM ttag, ttag_module
	                               WHERE ttag.id_tag = ttag_module.id_tag
	                               AND ttag_module.id_agente_modulo = ?', $id_agentmodule);
	
	# No tags found
	return '' if ($#email_tags < 0);

	my $email_tag_string = '';
	foreach my $email_tag (@email_tags) {
		next if ($email_tag->{'email'} eq '');
		$email_tag_string .=  $email_tag->{'email'} . ',';
	}
	
	# Remove the trailing '|'
	chop ($email_tag_string);

	return $email_tag_string;
}

##########################################################################
=head2 C<< get_module_phone_tags (I<$pa_config>, I<$dbh>, I<$id_agentmodule>) >> 

Get a list of phone module tags in the format: phone,phone,...,phone

=cut
##########################################################################
sub pandora_get_module_phone_tags ($$$) {
	my ($pa_config, $dbh, $id_agentmodule) = @_;
	
	my @phone_tags = get_db_rows ($dbh, 'SELECT ttag.phone FROM ttag, ttag_module
	                               WHERE ttag.id_tag = ttag_module.id_tag
	                               AND ttag_module.id_agente_modulo = ?', $id_agentmodule);
	
	# No tags found
	return '' if ($#phone_tags < 0);

	my $phone_tag_string = '';
	foreach my $phone_tag (@phone_tags) {
		next if ($phone_tag->{'phone'} eq '');
		$phone_tag_string .=  $phone_tag->{'phone'} . ',';
	}
	
	# Remove the trailing ','
	chop ($phone_tag_string);
	
	return $phone_tag_string;
}


##########################################################################
# Mark an agent for module status count update.
##########################################################################
sub pandora_mark_agent_for_module_update ($$) {
	my ($dbh, $agent_id) = @_;

	# Update the status count
	db_do ($dbh, "UPDATE tagente SET update_module_count=1 WHERE id_agente=?", $agent_id);
}

##########################################################################
# Mark an agent for fired alert count update.
##########################################################################
sub pandora_mark_agent_for_alert_update ($$) {
	my ($dbh, $agent_id) = @_;

	# Update the status count
	db_do ($dbh, "UPDATE tagente SET update_alert_count=1 WHERE id_agente=?", $agent_id);
}

##########################################################################
# Set or unset silent mode.
##########################################################################
sub pandora_set_event_storm_protection ($) {
	$EventStormProtection = shift;
}

##########################################################################
# Update the module status count of an agent.
##########################################################################
sub pandora_update_agent_module_count ($$$) {
	my ($pa_config, $dbh, $agent_id) = @_;
	my $total = 0;
	my $counts = {
		'0' => 0,
		'1' => 0,
		'2' => 0,
		'3' => 0,
		'4' => 0,
	}; # Module counts by status.

	# Retrieve and hash module status counts.
	my @rows = get_db_rows ($dbh, 'SELECT estado, COUNT(*) AS total FROM tagente_modulo, tagente_estado WHERE tagente_modulo.disabled=0 AND tagente_modulo.id_agente_modulo=tagente_estado.id_agente_modulo AND tagente_modulo.id_agente=?GROUP BY estado', $agent_id);
	foreach my $row (@rows) {
		$counts->{$row->{'estado'}} = $row->{'total'};
		$total += $row->{'total'};
	}

	# Update the agent.
	db_do ($dbh, 'UPDATE tagente
		SET update_module_count=0, normal_count=?, critical_count=?, warning_count=?, unknown_count=?, notinit_count=?, total_count=?
		WHERE id_agente = ?', $counts->{'0'}, $counts->{'1'}, $counts->{'2'}, $counts->{'3'}, $counts->{'4'}, $total, $agent_id);

	# Sync the agent cache every time the module count is updated.
	enterprise_hook('update_agent_cache', [$pa_config, $dbh, $agent_id]) if ($pa_config->{'node_metaconsole'} == 1);
}

##########################################################################
# Update the fired alert count of an agent.
##########################################################################
sub pandora_update_agent_alert_count ($$$) {
	my ($pa_config, $dbh, $agent_id) = @_;
	
	db_do ($dbh, 'UPDATE tagente SET update_alert_count=0,
	fired_count=(SELECT COUNT(*) FROM tagente_modulo, talert_template_modules WHERE tagente_modulo.disabled=0 AND tagente_modulo.id_agente_modulo=talert_template_modules.id_agent_module AND talert_template_modules.disabled=0 AND times_fired>0 AND id_agente=' . $agent_id .
	') WHERE id_agente = ' . $agent_id);
	
	# Sync the agent cache every time the module count is updated.
	enterprise_hook('update_agent_cache', [$pa_config, $dbh, $agent_id]) if ($pa_config->{'node_metaconsole'} == 1);
}

##########################################################################
# Update the secondary group cache.
##########################################################################
sub pandora_update_secondary_groups_cache ($$$) {
	my ($pa_config, $dbh, $agent_id) = @_;

	db_do ($dbh, 'UPDATE tagente SET update_secondary_groups=0 WHERE id_agente = ' . $agent_id);

	# Sync the agent cache every time the module count is updated.
	enterprise_hook('update_agent_cache', [$pa_config, $dbh, $agent_id]) if ($pa_config->{'node_metaconsole'} == 1);
}

########################################################################
# SUB pandora_get_os (string)
# Detect OS using a string, and return id_os
########################################################################
sub pandora_get_os ($$) {
	my ($dbh, $os) = @_;
	
	if (! defined($os) || $os eq "") {
		# Other OS
		return 10;
	}
	
	if ($os =~ m/Windows/i) {
		return 9;
	}
	if ($os =~ m/Cisco/i) {
		return 7;
	}
	if ($os =~ m/SunOS/i || $os =~ m/Solaris/i) {
		return 2;
	}
	if ($os =~ m/AIX/i) {
		return 3;
	}
	if ($os =~ m/HP\-UX/i) {
		return 5;
	}
	if ($os =~ m/Apple/i || $os =~ m/Darwin/i) {
		return 8;
	}
	if ($os =~ m/Linux/i) {
		return 1;
	}
	if ($os =~ m/Enterasys/i || $os =~ m/3com/i) {
		return 11;
	}
	if ($os =~ m/Octopods/i) {
		return 13;
	}
	if ($os =~ m/embedded/i) {
		return 14;
	}
	if ($os =~ m/android/i) {
		return 15;
	}
	if ($os =~ m/BSD/i) {
		return 4;
	}
		
	# Search for a custom OS
	my $os_id = get_db_value ($dbh, 'SELECT id_os FROM tconfig_os WHERE name LIKE ?', '%' . $os . '%');
	if (defined ($os_id)) {
		return $os_id;
	}

	# Other OS
	return 10;
}

########################################################################
# SUB pandora_get_os_by_id (integer)
# Returns a chain with the name associated to target id_os.
########################################################################
sub pandora_get_os_by_id ($$) {
	my ($dbh, $os_id) = @_;
	
	if (! defined($os_id) || !is_numeric($os_id)) {
		# Other OS
		return 'Other';
	}
	
	if ($os_id eq 9) {
		return 'Windows';
	}
	if ($os_id eq 7 ) {
		return 'Cisco';
	}
	if ($os_id eq 2 ) {
		return 'Solaris';
	}
	if ($os_id eq 3 ) {
		return 'AIX';
	}
	if ($os_id eq 5) {
		return 'HP-UX';
	}
	if ($os_id eq 8 ) {
		return 'Apple';
	}
	if ($os_id eq 1 ) {
		return 'Linux';
	}
	if ($os_id eq  1) {
		return 'Enterasys';
	}
	if ($os_id eq  3) {
		return 'Octopods';
	}
	if ($os_id eq  4) {
		return 'embedded';
	}
	if ($os_id eq  5) {
		return 'android';
	}
	if ($os_id eq 4 ) {
		return 'BSD';
	}
		
	# Search for a custom OS
	my $os_name = get_db_value ($dbh, 'SELECT name FROM tconfig_os WHERE id_os = ?', $os_id);
	if (defined ($os_name)) {
		return $os_name;
	}

	# Other OS
	return 'Other';
}


########################################################################
# Load module macros (a base 64 encoded JSON document) into the macro
# hash.
########################################################################
sub load_module_macros ($$) {
	my ($macros, $macro_hash) = @_;
	
	return if (!defined($macros));

	# Decode and parse module macros
	my $decoded_macros = {};
	eval {
		local $SIG{__DIE__};
		$decoded_macros = decode_json (decode_base64 ($macros));
	};
	return if ($@);
	
	# Add module macros to the macro hash
	if(ref($decoded_macros) eq "HASH") {
		while (my ($macro, $value) = each (%{$decoded_macros})) {
			$macro_hash->{$macro} = $value;
		}
	}
}

##########################################################################
# Create a custom graph
##########################################################################
sub pandora_create_custom_graph ($$$$$$$$$$) {
	
	my ($name,$description,$user,$idGroup,$width,$height,$events,$stacked,$period,$dbh) = @_;
	
	my ($columns, $values) = db_insert_get_values ({'name' => safe_input($name),
	                                                'id_user' => $user,
													'description' => $description, 
													'period' => $period,
													'width' => $width,
													'height' => $height,
													'private' => 0,
													'id_group' => $idGroup,
													'events' => $events, 
													'stacked' => $stacked
	                                                });                           
	                                                
	my $graph_id = db_insert ($dbh, 'id_graph', "INSERT INTO tgraph $columns", @{$values});
	
	return $graph_id;
}

##########################################################################
# Insert graph source
##########################################################################
sub pandora_insert_graph_source ($$$$) {
	
	my ($id_graph,$module,$weight,$dbh) = @_;
	
	my ($columns, $values) = db_insert_get_values ({'id_graph' => $id_graph,
													'id_agent_module' => $module, 
													'weight' => $weight
	                                                });                           
	                                                
	my $source_id = db_insert ($dbh, 'id_gs', "INSERT INTO tgraph_source $columns", @{$values});
	
	return $source_id;
}

##########################################################################
# Delete graph source
##########################################################################
sub pandora_delete_graph_source ($$;$) {
	
	my ($id_graph,$dbh,$id_module) = @_;
	
	my $result;
	
	if (defined ($id_module)) {
		$result = db_do ($dbh, 'DELETE FROM tgraph_source 
			WHERE id_graph = ?
			AND id_agent_module = ?', $id_graph, $id_module);
	} else {
		$result = db_do ($dbh, 'DELETE FROM tgraph_source WHERE id_graph = ?', $id_graph);
	}                                                
	
	return $result;
}

##########################################################################
# Delete custom graph
##########################################################################
sub pandora_delete_custom_graph ($$) {

	my ($id_graph,$dbh) = @_;              
	                                                
	my $result = db_do ($dbh, 'DELETE FROM tgraph WHERE id_graph = ?', $id_graph);
	
	return $result;
}

##########################################################################
# Edit a custom graph
##########################################################################

sub pandora_edit_custom_graph ($$$$$$$$$$$) {
	
	my ($id_graph,$name,$description,$user,$idGroup,$width,$height,$events,$stacked,$period,$dbh) = @_;
	
	my $graph = get_db_single_row ($dbh, 'SELECT * FROM tgraph
											WHERE id_graph = ?', $id_graph);
	if ($name eq '') {
		$name = $graph->{'name'};
	}
	if ($description eq '') {
		$description = $graph->{'description'};
	}
	if ($user eq '') {
		$user = $graph->{'id_user'};
	}
	if ($period eq '') {
		$period = $graph->{'period'};
	}
	if ($width eq '') {
		$width = $graph->{'width'};
	}
	if ($height eq '') {
		$height = $graph->{'height'};
	}
	if ($idGroup eq '') {
		$idGroup = $graph->{'id_group'};
	}
	if ($events eq '') {
		$events = $graph->{'events'};
	}
	if ($stacked eq '') {
		$stacked = $graph->{'stacked'};
	}
	
	my $res = db_do ($dbh, 'UPDATE tgraph SET name = ?, id_user = ?, description = ?, period = ?, width = ?,
		height = ?, private = 0, id_group = ?, events = ?, stacked = ?
		WHERE id_graph = ?',$name, $user, $description,$period, $width, $height, $idGroup, $events, $stacked, $id_graph);
		
	return $res;
}

sub pandora_create_integria_ticket ($$$$$$$$$$$) {
	my ($pa_config,$api_path,$api_pass,$integria_user,$user_pass,$ticket_name,$ticket_group_id,$ticket_priority,$ticket_owner,$ticket_type,$ticket_status,$ticket_description) = @_;

	my $data_ticket;
	my $call_api;

	$data_ticket = $ticket_name .
		"|;|" . $ticket_group_id .
		"|;|" . $ticket_priority .
		"|;|" . $ticket_description .
		"|;|" . 
		"|;|" . $ticket_type .
		"|;|" .
		"|;|" . $ticket_owner .
		"|;|" . 
		"|;|" . $ticket_status .
		"|;|" . 
		"|;|";
		
	$call_api = $api_path . '?' .
		'user=' . $integria_user . '&' .
		'user_pass=' . $user_pass . '&' .
		'pass=' . $api_pass . '&' .
		'op=create_incident&' .
		'params=' . $data_ticket .'&' .
		'token=|;|';

	my $content = get($call_api);

	if (is_numeric($content) && $content ne "-1") {
		return $content;
	}
	else {
		return 0;
	}
}

##########################################################################
=head2 C<< pandora_input_password (I<$pa_config>, I<$password>) >> 

Process a password to be stored in the Pandora FMS Database (encrypting it if
necessary).

=cut
##########################################################################
sub pandora_input_password($$) {
	my ($pa_config, $password) = @_;

	# Do not attemp to encrypt empty passwords.
	return '' if ($password eq '');

	# Encryption disabled.
	return $password if (! defined($pa_config->{'encryption_key'}) || $pa_config->{'encryption_key'} eq '');

	# Encrypt the password.
	my $encrypted_password = enterprise_hook ('pandora_encrypt', [$pa_config, $password, $pa_config->{'encryption_key'}]);
	return $password unless defined($encrypted_password);

	return $encrypted_password;
}

##########################################################################
=head2 C<< pandora_output_password (I<$pa_config>, I<$password>) >> 

Process a password retrieved from the Pandora FMS Database (decrypting it if
necessary).

=cut
##########################################################################
sub pandora_output_password($$) {
	my ($pa_config, $password) = @_;

	# Do not attemp to decrypt empty passwords.
	return '' if (! defined($password) || $password eq '');

	# Encryption disabled.
	return $password if (! defined($pa_config->{'encryption_key'}) || $pa_config->{'encryption_key'} eq '');

	# Decrypt the password.
	my $decrypted_password = enterprise_hook ('pandora_decrypt', [$pa_config, $password, $pa_config->{'encryption_key'}]);
	return $password unless defined($decrypted_password);

	return $decrypted_password;
}

##########################################################################
=head2 C<< safe_mode (I<$pa_config>, I<$agent>, I<$module>, I<$new_status>, I<$known_status>, I<$dbh>) >> 

Execute safe mode for the given agent based on the status of the given module.

=cut
##########################################################################
sub safe_mode($$$$$$) {
	my ($pa_config, $agent, $module, $new_status, $known_status, $dbh) = @_;

	return unless $agent->{'safe_mode_module'} > 0;

	# Going to critical. Disable the rest of the modules.
	if ($new_status == MODULE_CRITICAL) {
		logger($pa_config, "Enabling safe mode for agent " . $agent->{'nombre'}, 10);
		db_do($dbh, 'UPDATE tagente_modulo SET disabled=1 WHERE id_agente=? AND id_agente_modulo!=?', $agent->{'id_agente'}, $module->{'id_agente_modulo'});
	}
	# Coming back from critical. Enable the rest of the modules.
	elsif ($known_status == MODULE_CRITICAL) {
		logger($pa_config, "Disabling safe mode for agent " . $agent->{'nombre'}, 10);
		db_do($dbh, 'UPDATE tagente_modulo SET disabled=0 WHERE id_agente=? AND id_agente_modulo!=?', $agent->{'id_agente'}, $module->{'id_agente_modulo'});
	}
}

##########################################################################
=head2 C<< safe_mode_modules_update (I<$pa_config>, I<$agent>, I<$dbh>) >> 

Check if agent safe module is critical and turn all modules to disabled.

=cut
##########################################################################
sub pandora_safe_mode_modules_update {
	my ($pa_config, $agent_id, $dbh) = @_;

	my $agent = get_db_single_row ($dbh, 'SELECT alias, safe_mode_module FROM tagente WHERE id_agente = ?', $agent_id);
	# Does nothing if safe_mode is disabled
	return unless $agent->{'safe_mode_module'} > 0;

	my $status = get_agentmodule_status($pa_config, $dbh, $agent->{'safe_mode_module'});

	# If status is critical, disable the rest of the modules.
	if ($status == MODULE_CRITICAL) {
		logger($pa_config, "Update modules for safe mode agent with alias:" . $agent->{'alias'} . ".", 10);
		db_do($dbh, 'UPDATE tagente_modulo SET disabled=1 WHERE id_agente=? AND id_agente_modulo!=?', $agent_id, $agent->{'safe_mode_module'});
	}
}

##########################################################################

=head2 C<< message_set_targets (I<$dbh>, I<$pa_config>, I<$notification_id>, I<$users>, I<$groups>) >>
Set targets for given messaje (users and groups in hash ref)
=cut

##########################################################################
sub notification_set_targets {
	my ($pa_config, $dbh, $notification_id, $users, $groups) = @_;
	my $ret = undef;

	if (!defined($pa_config)) {
		return undef;
	}

	if (!defined($notification_id)) {
		return undef;
	}

	if (ref($users) eq "ARRAY") {
		my $values = {};
		foreach my $user (@{$users}) {
			if (defined($user) && $user eq "") {
				next;
			}

			$values->{'id_mensaje'} = $notification_id;
			$values->{'id_user'} = $user;
		}

		$ret = db_process_insert($dbh, '', 'tnotification_user', $values);
		if (!$ret) {
			return undef;
		}
	}

	if (ref($groups) eq "ARRAY") {
		my $values = {};
		foreach my $group (@{$groups}) {
			if ($group != 0 && empty($group)) {
				next;
			}

			$values->{'id_mensaje'} = $notification_id;
			$values->{'id_group'} = $group;
		}

		$ret = db_process_insert($dbh, '', 'tnotification_group', $values);
		if (!$ret) {
			return undef;
		}
	}

	return 1;
}

##########################################################################

=head2 C<< notification_get_users (I<$dbh>, I<$source>) >>
Get targets for given sources
=cut

##########################################################################
sub notification_get_users {
	my ($dbh, $source) = @_;

	my @results = get_db_rows(
		$dbh,
		'SELECT id_user
		 FROM tnotification_source_user nsu
		   INNER JOIN tnotification_source ns ON nsu.id_source=ns.id
		 WHERE ns.description = ?
		',
		safe_input($source)
	);

	@results = map {
		if(ref($_) eq 'HASH') { $_->{'id_user'} }
		else {}
	} @results;

	return @results;
}

##########################################################################

=head2 C<< notification_get_groups (I<$dbh>, I<$source>) >>
Get targets for given sources
=cut

##########################################################################
sub notification_get_groups {
	my ($dbh, $source) = @_;

	my @results = get_db_rows(
		$dbh,
		'SELECT id_group
		 FROM tnotification_source_group nsg
		   INNER JOIN tnotification_source ns ON nsg.id_source=ns.id
		 WHERE ns.description = ?
		',
		safe_input($source)
	);

	@results = map {
		if(ref($_) eq 'HASH') { $_->{'id_group'} }
		else {}
	} @results;

	return @results;
}


# End of function declaration
# End of defined Code

1;
__END__

=head1 DEPENDENCIES

L<DBI>, L<XML::Simple>, L<HTML::Entities>, L<Time::Local>, L<POSIX>, L<PandoraFMS::DB>, L<PandoraFMS::Config>, L<PandoraFMS::Tools>, L<PandoraFMS::GIS>

=head1 LICENSE

This is released under the GNU Lesser General Public License.

=head1 SEE ALSO

L<DBI>, L<XML::Simple>, L<HTML::Entities>, L<Time::Local>, L<POSIX>, L<PandoraFMS::DB>, L<PandoraFMS::Config>, L<PandoraFMS::Tools>, L<PandoraFMS::GIS>

=head1 COPYRIGHT

Copyright (c) 2005-2011 Artica Soluciones Tecnologicas S.L

=cut
<|MERGE_RESOLUTION|>--- conflicted
+++ resolved
@@ -931,19 +931,12 @@
 				$pa_config,
 				"$text (" . safe_output($alert->{'name'}) . ") " . (defined ($module) ? 'assigned to ('. safe_output($module->{'nombre'}) . ")" : ""),
 				(defined ($agent) ? $agent->{'id_grupo'} : 0),
-<<<<<<< HEAD
-				(defined ($agent) ? $agent->{'id_agente'} : 0),
-				$severity,
-				(defined ($alert->{'id_template_module'}) ? $alert->{'id_template_module'} : 0),
-				(defined ($alert->{'id_agent_module'}) ? $alert->{'id_agent_module'} : 0),
-=======
 				# id agent.
 				0,
 				$severity,
 				(defined ($alert->{'id_template_module'}) ? $alert->{'id_template_module'} : 0),
 				# id agent module.
 				0,
->>>>>>> b3d7c56d
 				$event,
 				0,
 				$dbh,
