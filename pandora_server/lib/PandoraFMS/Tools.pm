--- conflicted
+++ resolved
@@ -64,12 +64,9 @@
 	SYNCSERVER
 	SYSLOGSERVER
 	WUXSERVER
-<<<<<<< HEAD
 	PROVISIONINGSERVER
-=======
 	MIGRATIONSERVER
 	METACONSOLE_LICENSE
->>>>>>> 8af42721
 	$DEVNULL
 	$OS
 	$OS_VERSION
@@ -140,11 +137,8 @@
 use constant SYNCSERVER => 16;
 use constant WUXSERVER => 17;
 use constant SYSLOGSERVER => 18;
-<<<<<<< HEAD
 use constant PROVISIONINGSERVER => 19;
-=======
-use constant MIGRATIONSERVER => 19;
->>>>>>> 8af42721
+use constant MIGRATIONSERVER => 20;
 
 # Module status
 use constant MODULE_NORMAL => 0;
