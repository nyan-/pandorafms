--- conflicted
+++ resolved
@@ -49,13 +49,8 @@
       x: parseIntOr(data.endX, 0),
       y: parseIntOr(data.endY, 0)
     },
-<<<<<<< HEAD
     lineWidth: lineWidth > 0 ? lineWidth : 1,
-    color: notEmptyStringOr(data.color, null)
-=======
-    lineWidth: parseIntOr(data.borderWidth, 1),
-    color: notEmptyStringOr(data.borderColor, null)
->>>>>>> 9be6029e
+    color: notEmptyStringOr(data.borderColor || data.color, null)
   };
 }
 
