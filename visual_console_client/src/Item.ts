--- conflicted
+++ resolved
@@ -844,12 +844,8 @@
 
     if (
       prevProps &&
-<<<<<<< HEAD
-      this.props.isLinkEnabled && prevProps.link !== this.props.link
-=======
       this.props.isLinkEnabled &&
       prevProps.link !== this.props.link
->>>>>>> 8f5f9b09
     ) {
       if (this.props.link !== null) {
         this.elementRef.setAttribute("href", this.props.link);
