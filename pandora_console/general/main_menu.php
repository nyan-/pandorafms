--- conflicted
+++ resolved
@@ -444,22 +444,14 @@
                 setTimeout(function() {
                     openedMenu = new Date().getTime() - openTimeMenu;
                     if(openedMenu > 1000 && handsInMenu == 0) {
-<<<<<<< HEAD
                         console.log('f');
                         $('li.menu_icon').removeClass("no_hidden_menu").addClass('menu_icon_collapsed');
-=======
-                        $('li.menu_icon').removeClass( " no_hidden_menu");
->>>>>>> 9753faa1
                         $('li.menu_icon').find('li').removeClass( " no_hidden_menu" );
                         $('ul.submenu').css('left', '44px');
                     }
                 }, 2500);
             });
-<<<<<<< HEAD
         }        
-=======
-        }
->>>>>>> 9753faa1
     }
         }        
     }
