--- conflicted
+++ resolved
@@ -122,56 +122,6 @@
             $('#tab_collapsed_display').children().first().removeClass('tabs_collapsed_oval');
             $('#tab_collapsed_display').children().first().addClass('tabs_collapsed_display');
         });
-<<<<<<< HEAD
-    }
-
-    $('.logo_full').toggle();
-    $('.logo_icon').toggle();
-    $('#menu_full').toggleClass('menu_full_classic menu_full_collapsed');
-    $('#button_collapse').toggleClass('button_classic button_collapsed');
-    $('div#title_menu').toggleClass('title_menu_classic title_menu_collapsed');
-    $('div#page').toggleClass('page_classic page_collapsed');
-    $('#header_table').toggleClass('header_table_classic header_table_collapsed');
-    $('li.menu_icon').toggleClass("no_hidden_menu menu_icon_collapsed");
-    // Special feature for action buttons.
-    $('.action_buttons_right_content').attr('style', 'left: '+($('#menu_full').width() + 36)+'px;');
-});
-
-
-var autohidden_menu = <?php echo $autohidden_menu; ?>;
-var fixed_header = <?php echo json_encode((bool) $config_fixed_header); ?>;
-var id_user = "<?php echo $config['id_user']; ?>";
-var cookie_name = id_user + '-pandora_menu_state';
-var cookie_name_encoded = btoa(cookie_name);
-var click_display = "<?php echo $config['click_display']; ?>";
-
-
-var menuState = $.cookie(cookie_name_encoded);
-if (!menuState) {
-    menuState = {};
-}
-else {
-    menuState = JSON.parse(menuState);
-    open_submenus();
-}
-
-function open_submenus () {
-    $.each(menuState, function (index, value) {
-        if (value)
-            $('div.menu>ul>li#' + index + '>ul').show();
-    });
-    //$('div.menu>ul>li.selected>ul').removeClass('invisible');
-}
-
-function close_submenus () {
-    $.each(menuState, function (index, value) {
-        if (value)
-            $('div.menu>ul>li#' + index + '>ul').hide();
-    });
-    //$('div.menu>ul>li.selected>ul').addClass('invisible');
-}
-=======
->>>>>>> 44bee67f
 
         $('#tab_management,#tab_collapsed_management').click(function() {
             $('#tab_line_2').addClass('tabs_selected');
