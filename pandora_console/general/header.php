--- conflicted
+++ resolved
@@ -13,10 +13,6 @@
 // GNU General Public License for more details.
 require_once 'include/functions_messages.php';
 require_once 'include/functions_servers.php';
-<<<<<<< HEAD
-require_once 'include/functions_notifications.php';
-=======
->>>>>>> e6abb61a
 
 // Check permissions
 // Global errors/warnings checking.
@@ -61,11 +57,7 @@
                 $table->cellspacing = 0;
                 $table->head = [];
                 $table->data = [];
-<<<<<<< HEAD
                 $table->style[0] = $table->style['clippy'] = $table->style[1] = $table->style[3] = $table->style[4] = $table->style[5] = $table->style[6] = $table->style[8] = $table->style[9] = $table->style['qr'] = $table->style['notifications'] = 'width: 22px; text-align:center; height: 22px; padding-right: 9px;padding-left: 9px;';
-=======
-                $table->style[0] = $table->style['clippy'] = $table->style[1] = $table->style[3] = $table->style[4] = $table->style[5] = $table->style[6] = $table->style[8] = $table->style[9] = $table->style['qr'] = 'width: 22px; text-align:center; height: 22px; padding-right: 9px;padding-left: 9px;';
->>>>>>> e6abb61a
                 $table->style[7] = 'width: 20px; padding-right: 9px;';
                 $table->style['searchbar'] = 'width: 180px; min-width: 180px;';
                 $table->style[11] = 'padding-left: 10px; padding-right: 5px;width: 16px;';
@@ -262,26 +254,8 @@
                 $table->data[0][1] = $autorefresh_link_open_img.$autorefresh_img.$autorefresh_link_close;
                 $table->data[0][2] = $autorefresh_link_open_txt.$autorefresh_txt.$autorefresh_link_close.$autorefresh_additional;
                 // ======================================================
-<<<<<<< HEAD
                 $pandora_management = check_acl($config['id_user'], 0, 'PM');
 
-=======
-                $check_minor_release_available = false;
-                $pandora_management = check_acl($config['id_user'], 0, 'PM');
-
-                $check_minor_release_available = db_check_minor_relase_available();
-
-                if ($check_minor_release_available) {
-                    if (users_is_admin($config['id_user'])) {
-                        if ($config['language'] == 'es') {
-                            set_pandora_error_for_header('Hay una o mas revisiones menores en espera para ser actualizadas. <a style="font-size:8pt;font-style:italic;" target="blank" href="http://wiki.pandorafms.com/index.php?title=Pandora:Documentation_es:Actualizacion#Versi.C3.B3n_7.0NG_.28_Rolling_Release_.29">'.__('Sobre actualización de revisión menor').'</a>', 'Revisión/es menor/es disponible/s');
-                        } else {
-                            set_pandora_error_for_header('There are one or more minor releases waiting for update. <a style="font-size:8pt;font-style:italic;" target="blank" href="http://wiki.pandorafms.com/index.php?title=Pandora:Documentation_en:Anexo_Upgrade#Version_7.0NG_.28_Rolling_Release_.29">'.__('About minor release update').'</a>', 'minor release/s available');
-                        }
-                    }
-                }
-
->>>>>>> e6abb61a
                 echo '<div id="alert_messages" style="display: none"></div>';
 
                 if ($config['alert_cnt'] > 0) {
@@ -364,11 +338,7 @@
                     $table->data[0][9] .= '</a>';
                 }
 
-<<<<<<< HEAD
                 $table->data[0]['notifications'] = notifications_print_ball();
-=======
-
->>>>>>> e6abb61a
 
                 html_print_table($table);
 
