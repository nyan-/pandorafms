--- conflicted
+++ resolved
@@ -1,5 +1,4 @@
 <?php
-
 // Pandora FMS - http://pandorafms.com
 // ==================================================
 // Copyright (c) 2005-2011 Artica Soluciones Tecnologicas
@@ -13,10 +12,7 @@
 // GNU General Public License for more details.
 require_once 'include/functions_messages.php';
 require_once 'include/functions_servers.php';
-<<<<<<< HEAD
 require_once 'include/functions_notifications.php';
-=======
->>>>>>> 54248661
 
 // Check permissions
 // Global errors/warnings checking.
@@ -309,15 +305,12 @@
                     ).'</a>';
                 }
 
-<<<<<<< HEAD
                 $notifications_numbers = notifications_get_counters();
                 $table->data[0]['notifications'] = notifications_print_ball(
                     $notifications_numbers['notifications'],
                     $notifications_numbers['last_id']
                 );
 
-=======
->>>>>>> 54248661
                 // Logout
                 $table->data[0][5] = '<a class="white" href="'.ui_get_full_url('index.php?bye=bye').'">';
                 $table->data[0][5] .= html_print_image('images/header_logout.png', true, ['alt' => __('Logout'), 'class' => 'bot', 'title' => __('Logout')]);
@@ -351,11 +344,6 @@
                     $table->data[0][9] .= '</a>';
                 }
 
-<<<<<<< HEAD
-=======
-                $table->data[0]['notifications'] = notifications_print_ball();
-
->>>>>>> 54248661
                 html_print_table($table);
 
                 unset($table);
@@ -384,7 +372,6 @@
     if (isset($config['fixed_header'])) {
         $config_fixed_header = $config['fixed_header'];
     }
-<<<<<<< HEAD
 
     ?>
 
@@ -511,15 +498,10 @@
         attatch_to_image();
     });
 
-=======
-    ?>
-    
->>>>>>> 54248661
     var fixed_header = <?php echo json_encode((bool) $config_fixed_header); ?>;
     
     var new_chat = <?php echo (int) $_SESSION['new_chat']; ?>;
     $(document).ready (function () {
-<<<<<<< HEAD
 
         // Check new notifications on a periodic way
         setInterval(check_new_notifications, 10000);
@@ -532,8 +514,6 @@
             document.body.firstChild
         );
 
-=======
->>>>>>> 54248661
         <?php
         if (($autorefresh_list !== null) && (array_search($_GET['sec2'], $autorefresh_list) !== false) && (!isset($_GET['refr']))) {
             $do_refresh = true;
