--- conflicted
+++ resolved
@@ -366,7 +366,6 @@
             $header_autorefresh_counter .= '</div>';
         }
 
-<<<<<<< HEAD
         $modal_box = '<div id="modal_help" class="invisible">
         <div id="modal-feedback-form" class="invisible"></div>
         <div id="msg-header" class="invisible"></div>
@@ -374,31 +373,6 @@
         if (enterprise_installed() === true) {
             $modal_box .= '<a href="https://support.pandorafms.com/" target="_blank">'.__('Enterprise support ').'</a>';
             $modal_box .= '<a href="#" id="feedback-header">'.__('Give us feedback').'</a>';
-=======
-        // Button for feedback pandora.
-        if (enterprise_installed() && $config['activate_feedback']) {
-            $header_feedback = '<div id="feedback-icon-header">';
-            $header_feedback .= '<div id="modal-feedback-form" class="invisible"></div>';
-            $header_feedback .= '<div id="msg-header" class="invisible"></div>';
-            $header_feedback .= html_print_image(
-                'images/send_feedback@header.svg',
-                true,
-                [
-                    'class' => 'main_menu_icon invert_filter',
-                    'title' => __('Feedback'),
-                    'id'    => 'feedback-header',
-                    'alt'   => __('Feedback'),
-                    'style' => 'cursor: pointer;',
-                ]
-            );
-            $header_feedback .= '</div>';
-        }
-
-
-        // Support.
-        if (enterprise_installed()) {
-            $header_support_link = $config['custom_support_url'];
->>>>>>> e54fc904
         } else {
             $modal_box .= '<a href="https://pandorafms.com/community/forums/" target="_blank">'.__('Community Support').'</a>';
         }
@@ -480,11 +454,7 @@
         } else {
             echo '<div class="header_left"><span class="header_title">'.$config['custom_title_header'].'</span><span class="header_subtitle">'.$config['custom_subtitle_header'].'</span></div>
             <div class="header_center">'.$header_searchbar.'</div>
-<<<<<<< HEAD
             <div class="header_right">'.$header_autorefresh, $header_autorefresh_counter, $header_discovery, $servers_list, $modal_help, $header_user, $header_logout.'</div>';
-=======
-            <div class="header_right">'.$header_autorefresh, $header_autorefresh_counter, $header_discovery, $header_welcome, $servers_list, $header_feedback, $header_support, $header_docu, $header_user, $header_logout.'</div>';
->>>>>>> e54fc904
         }
         ?>
     </div>    <!-- Closes #table_header_inner -->
