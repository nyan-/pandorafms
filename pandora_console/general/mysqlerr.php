<html>
<head>
    
<style>

#alert_messages_na{
    -moz-border-bottom-right-radius: 5px;
    -webkit-border-bottom-left-radius: 5px;
    border-bottom-right-radius: 5px;
    border-bottom-left-radius: 5px;
    z-index:2;
    position:fixed;
    width:700px;
    background:white;
    left:50%;
    top:20%;
    margin-left:-350px;

}

.modalheade{
    text-align:center;
    width:100%;
    height:37px;
    left:0px;
    background-color:#82b92e;
}
.modalheadertex{
    color:white;
    position:relative;
    font-family:Nunito;
    font-size:13pt;
    top:8px;
}

.modalconten{
    color:black;
    background:white;
}
.modalcontentim{
    float:left;
    margin-left:30px;
    margin-top:30px;
    margin-bottom:30px;
}
.modalcontenttex{
    float:left;
    text-align:justify;
    color:black;
    font-size: 9.5pt;
    line-height:13pt;
    margin-top:40px;
    width:430px;
    margin-left:30px;
}
.modalwikibutto{
    cursor:pointer;
    text-align:center;
    margin-right:45px;
    float:right;
    -moz-border-radius: 3px;
    -webkit-border-radius: 3px;
    margin-bottom:30px;
    border-radius: 3px;
    width:170px;
    height:30px;
    border: 1px solid #82b92e;
    margin-top:8%;
    background-color:#82b92e;
}
.modalwikibuttontex{
    color:#ffffff;
    font-family:Nunito;
    font-size:10pt;
    position:relative;
    top:6px;
}

#opacity{
    background:black;
    opacity:0.1;
    left:0px;
    top:0px;
    width:100%;
    height:100%;
    position: fixed;
    z-index: 1;
}

img.modalclose {
    text-align: right;
    float: right;
    padding-right: 11px;
    padding-top: 11px;
    vertical-align: middle;
    cursor:pointer;
}

</style>
</head>
<body>
<div id="alert_messages_na">
    
    <div class='modalheade'>
        <span class='modalheadertex'>
            <?php echo __('Database error'); ?>        
        </span>
        <img class='modalclose' src='<?php echo $config['homeurl']; ?>images/icono_cerrar.png'>  
    </div>

    <div class='modalconten'>
        <img class='modalcontentim' src='<?php echo $config['homeurl']; ?>/images/mysqlerr.png'>
        <div class='modalcontenttex'>
            <?php
            if ($config['history_db_connection'] === false) {
                echo __('Failure to connect to historical database, please check the configuration or contact system administrator if you need assistance.');
            } else {
                echo __('Failure to connect to Database server, please check the configuration file config.php or contact system administrator if you need assistance.');
            }

            ?>
        </div>
    </div>
<<<<<<< HEAD
    <a href='https://wiki.pandorafms.com/index.php?title=Pandora:Documentation_en:Configuration' target='_blank'>
    <div class='modalwikibutto'>
        <span class='modalwikibuttontex'> <?php echo __('Documentation'); ?></span>
    </div>
=======
    <?php
    $custom_conf_enabled = false;
    foreach ($config as $key => $value) {
        if (preg_match('/._alt/i', $key)) {
            $custom_conf_enabled = true;
            break;
        }
    }

    if (!$custom_conf_enabled || isset($config['custom_docs_url_alt'])) {
        if (isset($config['custom_docs_url_alt'])) {
            $docs_url = $config['custom_docs_url_alt'];
        } else {
            $docs_url = 'https://wiki.pandorafms.com/index.php?title=Pandora:Documentation_en:Configuration';
        }

        echo '
                <a href="'.ui_get_full_external_url($docs_url).'" target="_blank">
            <div class="modalwikibutto cerrar">
                <span class="modalwikibuttontex">'.__('Documentation').'
            </span>
            </div>
            </a>
            ';
    }

    ?>
      
    
>>>>>>> 54fee8dd
    </a>
</div>
    
<div id="opacity"></div>
    
</body>
</html>

<script>

    $(".modalclose").click(function(){
        $('div#alert_messages_na').toggle();
        $('div#opacity').toggle();
    });

</script><|MERGE_RESOLUTION|>--- conflicted
+++ resolved
@@ -77,6 +77,7 @@
 }
 
 #opacity{
+background:black;opacity:0.1;left:0px;top:0px;width:100%;height:100%;
     background:black;
     opacity:0.1;
     left:0px;
@@ -103,7 +104,7 @@
     
     <div class='modalheade'>
         <span class='modalheadertex'>
-            <?php echo __('Database error'); ?>        
+            <?php echo __('Database error'); ?>
         </span>
         <img class='modalclose' src='<?php echo $config['homeurl']; ?>images/icono_cerrar.png'>  
     </div>
@@ -121,12 +122,6 @@
             ?>
         </div>
     </div>
-<<<<<<< HEAD
-    <a href='https://wiki.pandorafms.com/index.php?title=Pandora:Documentation_en:Configuration' target='_blank'>
-    <div class='modalwikibutto'>
-        <span class='modalwikibuttontex'> <?php echo __('Documentation'); ?></span>
-    </div>
-=======
     <?php
     $custom_conf_enabled = false;
     foreach ($config as $key => $value) {
@@ -145,7 +140,7 @@
 
         echo '
                 <a href="'.ui_get_full_external_url($docs_url).'" target="_blank">
-            <div class="modalwikibutto cerrar">
+            <div class="modalwikibutto">
                 <span class="modalwikibuttontex">'.__('Documentation').'
             </span>
             </div>
@@ -156,7 +151,6 @@
     ?>
       
     
->>>>>>> 54fee8dd
     </a>
 </div>
     
