<?php

// Pandora FMS - http://pandorafms.com
// ==================================================
// Copyright (c) 2005-2021 Artica Soluciones Tecnologicas
// Please see http://pandorafms.org for full contribution list
// This program is free software; you can redistribute it and/or
// modify it under the terms of the GNU General Public License
// as published by the Free Software Foundation; version 2
// This program is distributed in the hope that it will be useful,
// but WITHOUT ANY WARRANTY; without even the implied warranty of
// MERCHANTABILITY or FITNESS FOR A PARTICULAR PURPOSE. See the
// GNU General Public License for more details.
if (isset($config['homedir'])) {
    $homedir = $config['homedir'].'/';
} else {
    $homedir = '';
}

global $config;



ui_require_css_file('login', 'include/styles/', true);

require_once __DIR__.'/../include/functions_ui.php';
require_once __DIR__.'/../include/functions.php';
require_once __DIR__.'/../include/functions_html.php';


if ($config['visual_animation']) {
    echo '<style>
        div.container_login {
            animation: container_login 3s ease;
        }
        
        @keyframes container_login {
            0% {
                transform: scale(.9);
                opacity: 0.1;
            }
            
            100% {
                transform: scale(1);
                opacity: 1;
            }
        }
	</style>';
}


if (!isset($login_screen)) {
    $login_screen = 'login';
}

switch ($login_screen) {
    case 'login':
        $logo_link = 'http://www.pandorafms.com';
        $logo_title = __('Go to %s Website', get_product_name());
    break;

    case 'logout':
    case 'double_auth':
    case 'error_install':
    case 'error_authconfig':
    case 'error_dbconfig':
    case 'error_noconfig':
    case 'error_perms':
    case 'homedir_bad_defined':
    case 'homeurl_bad_defined':
    case 'disabled_access_node':
        $logo_link = 'index.php';
        $logo_title = __('Go to Login');
    break;

    default:
        error_reporting(0);
        $error_info = ui_get_error($login_screen);
        $logo_link = 'index.php';
        $logo_title = __('Refresh');
    break;
}

$splash_title = __('Splash login');

$url = '?login=1';
// These variables come from index.php
if (!empty($page) && !empty($sec)) {
    foreach ($_GET as $key => $value) {
        $url .= '&amp;'.safe_url_extraclean($key).'='.safe_url_extraclean($value);
    }
}

$login_body_style = '';
// Overrides the default background with the defined by the user.
$background_url = 'images/backgrounds/background_pandora_console_keys.jpg';

if (empty($config['random_background']) === false) {
    $random_backgrounds = scandir($config['homedir'].'/images/backgrounds/random_backgrounds');
    unset($random_backgrounds[0], $random_backgrounds[1]);
    $random_background = array_rand($random_backgrounds);
    $background_url = 'images/backgrounds/random_backgrounds/'.$random_backgrounds[$random_background];
    $background_100 = 'background-size: 100% 100% !important; ';
}

if (empty($config['login_background']) === false) {
    $background_url = 'images/backgrounds/'.$config['login_background'];
    $background_100 = 'background-size: 100% 100% !important; ';
}

// Support for Internet Explorer and Microsoft Edge browsers
if (strpos($_SERVER['HTTP_USER_AGENT'], 'Trident') !== false || strpos($_SERVER['HTTP_USER_AGENT'], 'Edge') !== false) {
    $background_url = 'images/backgrounds/background_pandora_console_keys.jpg';
    $background_100 = '';
}

if (empty($config['background_opacity']) === false) {
    $opacity = $config['background_opacity'];
} else {
    $opacity = 30;
}

$login_body_style = 'style="'.$background_100.'background: linear-gradient(rgba(0,0,0,.'.$opacity.'), rgba(0,0,0,.'.$opacity.")), url('".$background_url."');\"";

// Get alternative custom in case of db fail.
$custom_fields = [
    'custom_logo_login',
    'custom_splash_login',
    'custom_title1_login',
    'custom_title2_login',
    'rb_product_name',
    'custom_docs_url',
    'custom_support_url',
];

foreach ($custom_fields as $field) {
    if (!isset($config[$field])) {
        if (isset($config[$field.'_alt'])) {
            $config[$field] = $config[$field.'_alt'];
            $custom_conf_enabled = true;
        }
    }
}


// Get the custom icons.
$docs_logo = ui_get_docs_logo();
$support_logo = ui_get_support_logo();
echo '<div id="login_body" '.$login_body_style.'>';
echo '<div id="header_login">';

echo '<div id="list_icon_docs_support"><ul>';

if (isset($config['custom_docs_url'])) {
    if ($docs_logo !== false) {
        echo '<li id="li_margin_doc_img"><a href="'.ui_get_full_external_url($config['custom_docs_url']).'" target="_blank"><img src="'.$docs_logo.'" alt="docs"></a></li>';
    }

    echo '<li id="li_margin_doc"><a href="'.ui_get_full_external_url($config['custom_docs_url']).'" target="_blank">'.__('Docs').'</li>';
} else if (!$custom_conf_enabled) {
    echo '<li id="li_margin_doc_img"><a href="https://pandorafms.com/manual/" target="_blank"><img src="'.$docs_logo.'" alt="docs"></a></li>';
    echo '<li id="li_margin_doc"><a href="https://pandorafms.com/manual/" target="_blank">'.__('Docs').'</li>';
}

if (isset($config['custom_support_url'])) {
    if (file_exists(ENTERPRISE_DIR.'/load_enterprise.php')) {
        if ($support_logo !== false) {
            echo '<li id="li_margin_support_img"><a href="'.ui_get_full_external_url($config['custom_support_url']).'" target="_blank"><img src="'.$support_logo.'" alt="support"></a></li>';
        }

        echo '<li id="li_margin_support"><a href="'.ui_get_full_external_url($config['custom_support_url']).'" target="_blank">'.__('Support').'</li>';
    } else {
        echo '<li id="li_margin_support_img"><a href="https://pandorafms.com/monitoring-services/support/" target="_blank"><img src="'.$support_logo.'" alt="support"></a></li>';
        echo '<li id="li_margin_support"><a href="https://support.pandorafms.com" target="_blank">'.__('Support').'</a></li>';
    }
} else if (!$custom_conf_enabled) {
    echo '<li id="li_margin_support_img"><a href="https://support.pandorafms.com" target="_blank"><img src="'.$support_logo.'" alt="support"></a></li>';
    echo '<li id="li_margin_support"><a href="https://support.pandorafms.com" target="_blank">'.__('Support').'</a></li>';
}

        echo '</ul></div>';


echo '</div>';

echo '<div class="container_login">';
echo '<div class="login_page">';
    echo '<form method="post" action="'.ui_get_full_url('index.php'.$url).'" ><div class="login_logo_icon">';
        echo '<a href="'.$logo_link.'">';
if (is_metaconsole() === true) {
    if (!isset($config['custom_logo_login'])) {
        html_print_image(
            'enterprise/images/custom_logo_login/login_logo.png',
            false,
            [
                'class'  => 'login_logo',
                'alt'    => 'logo',
                'border' => 0,
                'title'  => $logo_title,
            ],
            false
        );
    } else {
        html_print_image(
            'enterprise/images/custom_logo_login/'.$config['custom_logo_login'],
            false,
            [
                'class'  => 'login_logo',
                'alt'    => 'logo',
                'border' => 0,
                'title'  => $logo_title,
            ],
            false
        );
    }
} else if (file_exists(ENTERPRISE_DIR.'/load_enterprise.php')) {
    if (!isset($config['custom_logo_login'])) {
        html_print_image(ui_get_full_url('enterprise/images/custom_logo_login/login_logo_v7.png'), false, ['class' => 'login_logo', 'alt' => 'logo', 'border' => 0, 'title' => $logo_title], false, true);
    } else {
        html_print_image(ui_get_full_url('enterprise/images/custom_logo_login/'.$config['custom_logo_login']), false, ['class' => 'login_logo', 'alt' => 'logo', 'border' => 0, 'title' => $logo_title], false, true);
    }
} else {
    if (empty($config['custom_logo_login']) === true) {
        html_print_image(ui_get_full_url('images/custom_logo_login/pandora_logo.png'), false, ['class' => 'login_logo', 'alt' => 'logo', 'border' => 0, 'title' => $logo_title], false, true);
    } else {
        html_print_image(ui_get_full_url('images/custom_logo_login/').$config['custom_logo_login'], false, ['class' => 'login_logo', 'alt' => 'logo', 'border' => 0, 'title' => $logo_title], false, true);
    }
}

        echo '</a></div>';

switch ($login_screen) {
    case 'logout':
    case 'login':
    case 'disabled_access_node':
        if (!empty($page) && !empty($sec)) {
            foreach ($_POST as $key => $value) {
                html_print_input_hidden(io_safe_input($key), io_safe_input($value));
            }
        }

        if ($config['auth'] == 'saml') {
            echo '<div id="log_nick" class="login_nick invisible" >';
                html_print_input_text_extended(
                    'nick',
                    '',
                    'nick',
                    '',
                    '',
                    '',
                    false,
                    '',
                    'placeholder="'.__('User').'"'
                );
            echo '</div>';

            echo '<div id="log_pass" class="login_pass invisible">';
                html_print_input_text_extended(
                    'pass',
                    '',
                    'pass',
                    '',
                    '',
                    '',
                    false,
                    '',
                    'placeholder="'.__('Password').'"',
                    false,
                    true
                );
            echo '</div>';

            echo '<div id="log_button" class="login_button invisible">';
                html_print_submit_button(__('Login as admin'), 'login_button', false, [ 'fixed_id' => 'submit-login_button', 'class' => 'next_login']);
            echo '</div>';

            echo '<div class="login_button" id="remove_button">';
                html_print_submit_button(
                    __('Login as admin'),
                    'input_saml',
                    false,
                    [
                        'fixed_id' => 'submit-login_button',
                        'class'    => 'next_login',
                        'onclick'  => 'show_normal_menu()',
                        'id'       => 'input_saml',
                    ]
                );
            echo '</div>';

            echo '<div class="login_button login_button_saml">';
                html_print_submit_button(
                    __('Login with SAML'),
                    'login_button_saml',
                    false,
                    ['class' => 'next_login secondary']
                );
            echo '</div>';
        } else {
            echo '<div class="login_nick">';
                html_print_input_text_extended(
                    'nick',
                    '',
                    'nick',
                    '',
                    '',
                    '',
                    false,
                    '',
                    'autocomplete="off" placeholder="'.__('User').'"'
                );
            echo '</div>';
            echo '<div class="login_pass">';
                html_print_input_text_extended(
                    'pass',
                    '',
                    'pass',
                    '',
                    '',
                    '',
                    false,
                    '',
                    'autocomplete="off" placeholder="'.__('Password').'"',
                    false,
                    true
                );
            echo '</div>';
            echo '<div class="login_button">';
                html_print_submit_button(
                    __('Login'),
                    'login_button',
                    false,
                    [
                        'fixed_id' => 'submit-login_button',
                        'icon'     => 'signin',
                    ]
                );
            echo '</div>';
        }
    break;

    case 'double_auth':
        if (!empty($page) && !empty($sec)) {
            foreach ($_POST as $key => $value) {
                html_print_input_hidden(io_safe_input($key), $value);
            }
        }

        echo '<div class="login_nick">';
        echo '<div>';

        echo '</div>';
        html_print_input_text_extended('auth_code', '', 'auth_code', '', '', '', false, '', 'class="login login_password" placeholder="'.__('Authentication code').'"', false, true);
        echo '</div>';
        echo '<div class="login_button">';
        // html_print_submit_button(__('Check code').'&nbsp;&nbsp;>', 'login_button', false, 'class="next_login"');
        html_print_submit_button(__('Check code').'&nbsp;&nbsp;>', 'login_button', false, [ 'fixed_id' => 'submit-login_button', 'class' => 'next_login']);
        echo '</div>';
    break;

    default:
        if (isset($error_info)) {
            echo '<h1 id="log_title">'.$error_info['title'].'</h1>';
            echo '<div id="error_buttons">';
            echo '<a href="index.php">'.html_print_image($config['homeurl'].'/images/refresh_white.png', true, ['title' => __('Refresh')], false, true).'</a>';
            echo '<a href="javascript: modal_alert_critical()">'.html_print_image($config['homeurl'].'/images/help_white.png', true, ['title' => __('View details')], false, true).'</a>';
            echo '</div>';
            echo '<div id="log_msg">';
            echo $error_info['message'];
            echo '</div>';
        }
    break;
}

if ($config['enterprise_installed']) {
    if ($config['reset_pass_option']) {
        $reset_pass_link = 'reset_pass.php';
        // Reset password link.
        echo '<div class="reset_password">';
        if ((!$config['centralized_management'])) {
            echo '<a href="index.php?reset=true&first=true">'.__('Forgot your password?');
            echo '</a>';
        } else {
            echo '<a href="javascript:centralized_mode_reset_dialog();">'.__('Forgot your password?');
            echo '</a>';

            echo '<div id="centralized_mode_reset_dialog" title="'.__('Centralized mode').'" style="display:none">';
                echo '<div class="content_alert">';
                    echo '<div class="icon_message_alert">';
                        echo html_print_image('images/icono_stop.png', true, ['alt' => __('Centralized mode'), 'border' => 0]);
                    echo '</div>';
                    echo '<div class="content_message_alert">';
                        echo '<div class="text_message_alert">';
                            echo '<p>'.__('This node is configured with centralized mode. Go to metaconsole to reset the password').'</p>';
                        echo '</div>';
                        echo '<br>';
                        echo '<div class="button_message_alert">';
                            html_print_submit_button('Ok', 'centralized_mode_reset_button', false, ['class' => 'mini float-right']);
                        echo '</div>';
                    echo '</div>';
                echo '</div>';
            echo '</div>';
        }

        echo '</div>';
    }
}

echo '
    <div class="loader" id="spinner_login">
        <span></span>
        <span></span>
        <span></span>
        <span></span>
    </div>
';
echo '<div id="ver_num">'.$pandora_version.(($develop_bypass == 1) ? ' '.__('Build').' '.$build_version : '').'</div>';

// CSRF validation.
if (isset($_SESSION['csrf_code']) === true) {
    unset($_SESSION['csrf_code']);
}

html_print_csrf_hidden();

    echo '</form></div>';
    echo '<div class="login_data">';
        echo '<div class ="text_banner_login">';
            echo '<div><span class="span1">';
if (file_exists(ENTERPRISE_DIR.'/load_enterprise.php')) {
    if ($config['custom_title1_login']) {
        echo io_safe_output($config['custom_title1_login']);
    } else {
        echo __('WELCOME TO %s', get_product_name());
    }
} else {
    echo __('WELCOME TO %s', get_product_name());
}

            echo '</span></div>';
            echo '<div><span class="span2">';
if (file_exists(ENTERPRISE_DIR.'/load_enterprise.php')) {
    if ($config['custom_title2_login']) {
        echo io_safe_output($config['custom_title2_login']);
    } else {
        echo __('NEXT GENERATION');
    }
} else {
    echo __('NEXT GENERATION');
}

            echo '</span></div>';
        echo '</div>';
        echo '<div class ="img_banner_login">';
if (file_exists(ENTERPRISE_DIR.'/load_enterprise.php')) {
    if (empty($config['custom_splash_login']) === false && $config['custom_splash_login'] !== 'default') {
        html_print_image(
            'enterprise/images/custom_splash_login/'.$config['custom_splash_login'],
            false,
            [
                'alt'    => 'splash',
                'border' => 0,
            ],
            false,
            false
        );
    } else {
        echo '
            <div class="loginimg-container">
                <div class="lineone"></div> 
                <div class="linetwo"></div>
                <div class="linethree"></div>
                <div style="display:flex;">
                    <div class="towerone"></div>
                    <div class="towertwo"></div>
                    <div class="towerthree"></div>
                    <div class="towerfour"></div>
                </div>
            </div>
        ';
    }
} else {
    echo '
            <div class="loginimg-container">
                <div class="lineone"></div> 
                <div class="linetwo"></div>
                <div class="linethree"></div>
                <div style="display:flex;">
                    <div class="towerone"></div>
                    <div class="towertwo"></div>
                    <div class="towerthree"></div>
                    <div class="towerfour"></div>
                </div>
            </div>
        ';
}

        echo '</div>';
    echo '</div>';
echo '</div>';
echo '</div>';

if (empty($process_error_message) && isset($mail)) {
    echo '<div id="reset_correct" title="'.__('Password reset').'">';
        echo '<div class="content_alert">';
            echo '<div class="icon_message_alert">';
                echo html_print_image('images/icono_logo_pandora.png', true, ['alt' => __('Password reset'), 'border' => 0]);
            echo '</div>';
            echo '<div class="content_message_alert">';
                echo '<div class="text_message_alert">';
                    echo '<h1>'.__('INFO').'</h1>';
                    echo '<p>'.__('An email has been sent to your email address').'</p>';
                echo '</div>';
                echo '<br>';
                echo '<div class="button_message_alert">';
                    html_print_submit_button('Ok', 'reset_correct_button', false, ['class' => 'mini float-right']);
                echo '</div>';
            echo '</div>';
        echo '</div>';
    echo '</div>';
} else if (isset($process_error_message) && !empty($process_error_message)) {
    echo '<div id="reset_correct" title="'.__('Error').'">';
        echo '<div class="content_alert">';
            echo '<div class="icon_message_alert">';
                echo html_print_image('images/icono_stop.png', true, ['alt' => __('Forbidden'), 'border' => 0]);
            echo '</div>';
            echo '<div class="content_message_alert">';
                echo '<div class="text_message_alert">';
                    echo '<h1>'.__('ERROR').'</h1>';
                    echo '<p>'.$process_error_message.'</p>';
                    echo '<br>';
                echo '</div>';
                echo '<br>';
                echo '<div class="button_message_alert">';
                    html_print_submit_button('Ok', 'reset_correct_button', false, ['class' => 'mini float-right']);
                echo '</div>';
            echo '</div>';
        echo '</div>';
    echo '</div>';
}


if (isset($correct_reset_pass_process)) {
    echo '<div id="final_process_correct" title="'.__('Password reset').'">';
        echo '<div class="content_alert">';
            echo '<div class="icon_message_alert">';
                echo html_print_image('images/icono_logo_pandora.png', true, ['alt' => __('Password reset'), 'border' => 0]);
            echo '</div>';
            echo '<div class="content_message_alert">';
                echo '<div class="text_message_alert">';
                    echo '<h1>'.__('SUCCESS').'</h1>';
                    echo '<p>'.$correct_reset_pass_process.'</p>';
                echo '</div>';
                echo '<br>';
                echo '<div class="button_message_alert">';
                    html_print_submit_button('Ok', 'final_process_correct_button', false, ['class' => 'mini float-right']);
                echo '</div>';
            echo '</div>';
        echo '</div>';
    echo '</div>';
}

if (isset($login_failed)) {
    $nick = io_safe_input(get_parameter_post('nick'));
    $user_in_db = db_get_row_filter(
        'tusuario',
        ['id_user' => $nick],
        '*'
    );
    $fails = $user_in_db['failed_attempt'];
    // If user not exist, and attempts its enable, lets make array and fails attemps.
    if ($fails == false && $config['enable_pass_policy'] && $user_in_db === false) {
        $nick_array_error = json_decode(base64_decode($config['nicks_error']), true);
        $nick = strtolower($nick);
        if (isset($nick_array_error[$nick]) !== false) {
            $nick_array_error[$nick] += 1;
        } else {
            $nick_array_error[$nick] = 1;
        }

        $fails = $nick_array_error[$nick];
        // Save or update the array.
        if ($config['nicks_error']) {
            config_update_value('nicks_error', base64_encode(json_encode($nick_array_error)));
        } else {
            config_create_value('nicks_error', base64_encode(json_encode($nick_array_error)));
        }
    } else {
        $fails = ++$fails;
    }

    $attemps = ($config['number_attempts'] - $fails);
    $attemps = ($attemps < 0) ? 0 : $attemps;
    echo '<div id="login_failed" title="'.__('Login failed').'">';
        echo '<div class="content_alert">';
            echo '<div class="icon_message_alert">';
                echo html_print_image('images/icono_stop.png', true, ['alt' => __('Login failed'), 'border' => 0]);
            echo '</div>';
            echo '<div class="content_message_alert">';
                echo '<div class="text_message_alert">';
                    echo '<h1>'.__('ERROR').'</h1>';
                    echo '<p>'.$config['auth_error'].'</p>';
                echo '</div>';
    if ($config['enable_pass_policy']) {
        echo '<div class="text_message_alert">';
        if ($attemps !== 0 && $user_in_db['login_blocked'] == 0) {
            echo '<p><strong>'.__('Remaining attempts: ').$attemps.'</strong></p>';
        } else {
            echo '<p><strong>'.__('User is blocked').'</strong></p>';
        }

        echo '</div>';
    }

    echo '<br>';
                echo '<div class="button_message_alert">';
                    html_print_submit_button('Ok', 'hide-login-error', false, ['class' => ' mini float-right']);
                echo '</div>';
            echo '</div>';
        echo '</div>';
    echo '</div>';
}

if ($login_screen == 'logout') {
    echo '<div id="login_logout" title="'.__('Logged out').'">';
        echo '<div class="content_alert">';
            echo '<div class="icon_message_alert">';
                echo html_print_image('images/icono_logo_pandora.png', true, ['alt' => __('Logged out'), 'border' => 0]);
            echo '</div>';
            echo '<div class="content_message_alert">';
                echo '<div class="text_message_alert">';
                    echo '<h1>'.__('Logged out').'</h1>';
    if (empty($config['logout_msg']) === true) {
        echo '<p>'.__('Your session has ended. Please close your browser window to close this %s session.', get_product_name()).'</p>';
    } else {
        echo '<p>'.__($config['logout_msg']).'</p>';
    }

                echo '</div>';
                echo '<br>';
                echo '<div class="button_message_alert">';
                    html_print_submit_button('Ok', 'hide-login-logout', false, ['class' => ' mini float-right']);
                echo '</div>';
            echo '</div>';
        echo '</div>';
    echo '</div>';
}

if ($login_screen === 'disabled_access_node') {
    echo '<div id="disabled_access_node" title="'.__('User node access not enabled').'">';
        echo '<div class="content_alert">';
            echo '<div class="icon_message_alert">';
                echo html_print_image('images/icono_logo_pandora.png', true, ['alt' => __('Centralized user in metaconsole'), 'border' => 0]);
            echo '</div>';
            echo '<div class="content_message_alert">';
                echo '<div class="text_message_alert">';
                    echo '<h1>'.__('Centralized user in metaconsole').'</h1>';
                    echo '<p>'.__('This user does not have access on node, please enable node access on this user from metaconsole.').'</p>';
                echo '</div>';
                echo '<br>';
                echo '<div class="button_message_alert">';
                    html_print_submit_button('Ok', 'hide-login-logout', false, ['class' => 'mini float-right']);
                echo '</div>';
            echo '</div>';
        echo '</div>';
    echo '</div>';
}

switch ($login_screen) {
    case 'error_dbconfig':
    case 'error_authconfig':
    case 'disabled_node_access':
        if (!isset($config['rb_product_name_alt'])) {
            $title = __('Problem with %s database', get_product_name());
        } else {
            $title = __('Problem with %s database', $config['rb_product_name_alt']);
        }

        $message = __(
            'Cannot connect to the database, please check your database setup in the <b>include/config.php</b> file.<i><br/><br/>
		Probably your database, hostname, user or password values are incorrect or
		the database server is not running.'
        ).'<br /><br />';
        $message .= '<span class="red">';
        $message .= '<b>'.__('DB ERROR').':</b><br>';
        $message .= db_get_last_error();
        $message .= '</span>';

        if ($error_code == 'error_authconfig') {
            $message .= '<br/><br/>';
            $message .= __('If you have modified the auth system, the origin of this problem could be that %s cannot override the authorization variables from the config database. Please remove them from your database by executing:<br><pre>DELETE FROM tconfig WHERE token = "auth";</pre>', get_product_name());
        }
    break;

    case 'error_emptyconfig':
        $title = __('Empty configuration table');
        $message = __(
            'Cannot load configuration variables from database. Please check your database setup in the
			<b>include/config.php</b> file.<i><br><br>
			Most likely your database schema has been created but there are is no data in it, you have a problem with the database access credentials or your schema is out of date.
			<br><br>%s Console cannot find <i>include/config.php</i> or this file has invalid
			permissions and HTTP server cannot read it. Please read documentation to fix this problem.</i>',
            get_product_name()
        ).'<br /><br />';
    break;

    case 'error_noconfig':
        $title = __('No configuration file found');
        $message = __(
            '%s Console cannot find <i>include/config.php</i> or this file has invalid
		permissions and HTTP server cannot read it. Please read documentation to fix this problem.',
            get_product_name()
        ).'<br /><br />';
        if (file_exists('install.php')) {
            $link_start = '<a href="install.php">';
            $link_end = '</a>';
        } else {
            $link_start = '';
            $link_end = '';
        }

        $message .= sprintf(__('You may try to run the %s<b>installation wizard</b>%s to create one.'), $link_start, $link_end);
    break;

    case 'error_install':
        $title = __('Installer active');
        $message = __(
            'For security reasons, normal operation is not possible until you delete installer file.
		Please delete the <i>./install.php</i> file before running %s Console.',
            get_product_name()
        );
    break;

    case 'error_perms':
        $title = __('Bad permission for include/config.php');
        $message = __(
            'For security reasons, <i>config.php</i> must have restrictive permissions, and "other" users
		should not read it or write to it. It should be written only for owner
		(usually www-data or http daemon user), normal operation is not possible until you change
		permissions for <i>include/config.php</i> file. Please do it, it is for your security.'
        );
    break;

    case 'homedir_bad_defined':
        $title = __('Bad defined homedir');
        $message = __('In the config.php file in the variable $config["homedir"] = add the correct path');
    break;

    case 'homeurl_bad_defined':
        $title = __('Bad defined homeurl or homeurl_static');
        $message = __('In the config.php file in the variable $config["homeurl"] or $config["homeurl_static"] = add the correct path');
    break;
}

if ($login_screen == 'error_authconfig' || $login_screen == 'error_emptyconfig' || $login_screen == 'error_install'
    || $login_screen == 'error_dbconfig' || $login_screen == 'error_noconfig' || $login_screen == 'error_perms'
    || $login_screen == 'homedir_bad_defined' || $login_screen == 'homeurl_bad_defined'
) {
    echo '<div id="modal_alert" title="'.__('Login failed').'">';
        echo '<div class="content_alert">';
            echo '<div class="icon_message_alert">';
                echo html_print_image('images/icono_stop.png', true, ['alt' => __('Login failed'), 'border' => 0]);
            echo '</div>';
            echo '<div class="content_message_alert">';
                echo '<div class="text_message_alert">';
                    echo '<h1>'.$title.'</h1>';
                    echo '<p> '.$message.'</h1>';
                echo '</div>';
                echo '<br>';
                echo '<div class="button_message_alert">';
                    html_print_submit_button('Ok', 'hide-login-error', false, ['class' => 'mini float-right']);
                echo '</div>';
            echo '</div>';
        echo '</div>';
    echo '</div>';
}

ui_require_css_file('dialog');
ui_require_css_file('jquery-ui.min', 'include/styles/js/');
ui_require_jquery_file('jquery-ui.min');
ui_require_jquery_file('jquery-ui_custom');
?>

<?php
// Hidden div to forced title.
html_print_div(['id' => 'forced_title_layer', 'class' => 'forced_title_layer', 'hidden' => true]);

// html_print_div(array('id' => 'modal_alert', 'hidden' => true));
?>
<script type="text/javascript" language="javascript">    
    function show_normal_menu() {
        document.getElementById('input_saml').style.display = 'none';
        document.getElementById('log_nick').style.display = 'block';
        document.getElementById('log_pass').style.display = 'block';
        document.getElementById('log_button').style.display = 'block';
        document.getElementById('remove_button').style.display = 'none';
        document.getElementById('log_nick').className = 'login_nick';
        document.getElementById('log_pass').className = 'login_pass';
    }

    switch ("<?php echo $login_screen; ?>") {
        case 'error_authconfig':
        case 'error_dbconfig':
        case 'error_emptyconfig':
        case 'error_noconfig':
        case 'error_install':
        case 'error_perms':
        case 'homedir_bad_defined':
        case 'homeurl_bad_defined':
            // Auto popup
            $(document).ready (function () {
                $(function() {
                    $("#modal_alert").dialog ({
                        title: $('#log_title').html(),
                        resizable: true,
                        draggable: false,
                        modal: true,
                        width: 600,
                        overlay: {
                            opacity: 0.5,
                            background: "black"
                        }
                    });
                });

                $("#button-hide-login-error").click (function () {
                    $("#modal_alert" ).dialog('close');
                    
                });
            });

        break;

        case 'logout':
            $(document).ready (function () {
                $(function() {
                    $("#login_logout").dialog({
                        resizable: true,
                        draggable: true,
                        modal: true,
                        width: 528,
                        clickOutside: true,
                        overlay: {
                            opacity: 0.5,
                            background: "black"
                        },
                        open: function (event, ui) {
                            $(".ui-widget-overlay").click(function () {
                                $('#login_logout').dialog('close');
                            });
                        }
                    });
                });

                $("#button-hide-login-logout").click (function () {
                    $( "#login_logout" ).dialog( "close" );
                });
            });
        break;

        case 'disabled_access_node':
            $(document).ready (function () {
                $(function() {
                    $("#disabled_access_node").dialog({
                        resizable: true,
                        draggable: true,
                        modal: true,
                        width: 528,
                        clickOutside: true,
                        overlay: {
                            opacity: 0.5,
                            background: "black"
                        }
                    });
                });

                $("#button-hide-login-logout").click (function () {
                    document.location = "<?php echo ui_get_full_url('index.php'); ?>";
                });        
            });
        break;

        default:
            $(document).ready (function () {
                // IE9- modal warning window
                $(function() {
                    $( "#dialog" ).dialog({
                        resizable: true,
                        draggable: true,
                        modal: true,
                        width: 700,
                        overlay: {
                            opacity: 0.5,
                            background: "black"
                        }
                    });
                });
                
                $("#close-dialog-browser").click (function () {
                    $("#dialog" ).dialog('close');
                });
                
                $(function() {
                    $( "#login_failed" ).dialog({
                        resizable: true,
                        draggable: true,
                        modal: true,
<<<<<<< HEAD
                        width: 528,
=======
                        height: 230,
                        width: 530,
>>>>>>> 6f5cae9a
                        overlay: {
                            opacity: 0.5,
                            background: "black"
                        }
                    });
                });

                $("#button-hide-login-error").click (function () {
                    $("#login_failed" ).dialog('close');
                    $("#login_correct_pass").dialog('close');
                });
            });
            $('#nick').focus();
        break;
    }

    $(document).ready (function () {
        $(function() {
            $("#reset_correct").dialog({
                resizable: true,
                draggable: true,
                modal: true,
                width: 528,
                clickOutside: true,
                overlay: {
                    opacity: 0.5,
                    background: "black"
                }
            });
        });

        $("#button-reset_correct_button").click (function () {
            $("#reset_correct").dialog('close');
        });        
    });

    $(document).ready (function () {
        $(function() {
            $("#final_process_correct").dialog({
                resizable: true,
                draggable: true,
                modal: true,
                width: 528,
                clickOutside: true,
                overlay: {
                    opacity: 0.5,
                    background: "black"
                }
            });
        });

        $("#submit-final_process_correct_button").click (function () {
            $("#final_process_correct").dialog('close');
        });        
    });

    function centralized_mode_reset_dialog() {
        $("#centralized_mode_reset_dialog").dialog({
            resizable: true,
            draggable: true,
            modal: true,
            width: 528,
            overlay: {
                opacity: 0.5,
                background: "black"
            }
        });

        $("#submit-centralized_mode_reset_button").click (function () {
            $("#centralized_mode_reset_dialog").dialog('close');
        });
    }

    $(document).ready(function () {
        $('#submit-login_button span').removeAttr('style');
        $('#spinner_login').hide();
    });

    $('#submit-login_button').click(function (e) {
        $('.login_nick').hide();
        $('.login_pass').hide();
        $('.login_button').hide();
        $('.reset_password').hide();
        $('#spinner_login').show();
    });

    /* ]]> */
</script><|MERGE_RESOLUTION|>--- conflicted
+++ resolved
@@ -905,12 +905,8 @@
                         resizable: true,
                         draggable: true,
                         modal: true,
-<<<<<<< HEAD
-                        width: 528,
-=======
                         height: 230,
                         width: 530,
->>>>>>> 6f5cae9a
                         overlay: {
                             opacity: 0.5,
                             background: "black"
