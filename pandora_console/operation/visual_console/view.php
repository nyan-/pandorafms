--- conflicted
+++ resolved
@@ -206,46 +206,6 @@
 $options['view']['active'] = true;
 
 if (is_metaconsole() === false) {
-<<<<<<< HEAD
-    if (!$config['pure']) {
-        $options['pure']['text'] = '<a id ="full_screen" href="index.php?sec=network&sec2=operation/visual_console/render_view&id='.$visualConsoleId.'&pure=1&refr='.$refr.'">'.html_print_image(
-            'images/full_screen.png',
-            true,
-            [
-                'title' => __('Full screen mode'),
-                'class' => 'invert_filter',
-            ]
-        ).'</a>';
-
-        // Header.
-        ui_print_standard_header(
-            $visualConsoleName,
-            'images/visual_console.png',
-            false,
-            'visual_console_view',
-            false,
-            $options,
-            [
-                [
-                    'link'  => '',
-                    'label' => __('Topology maps'),
-                ],
-                [
-                    'link'  => '',
-                    'label' => __('Visual console'),
-                ],
-            ],
-            [
-                'id_element' => $visualConsoleId,
-                'url'        => 'operation/visual_console/render_view&id='.$visualConsoleId,
-                'label'      => $visualConsoleName,
-                'section'    => 'Visual_Console',
-            ]
-        );
-    }
-
-=======
->>>>>>> 5ff56ff7
     // Set the hidden value for the javascript.
     html_print_input_hidden('metaconsole', 0);
 } else {
@@ -280,6 +240,12 @@
                 'link'  => '',
                 'label' => __('Visual console'),
             ],
+        ],
+        [
+            'id_element' => $visualConsoleId,
+            'url'        => 'operation/visual_console/render_view&id='.$visualConsoleId,
+            'label'      => $visualConsoleName,
+            'section'    => 'Visual_Console',
         ]
     );
 }
