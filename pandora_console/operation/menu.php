<?php

// Pandora FMS - http://pandorafms.com
// ==================================================
// Copyright (c) 2005-2011 Artica Soluciones Tecnologicas
// Please see http://pandorafms.org for full contribution list
// This program is free software; you can redistribute it and/or
// modify it under the terms of the GNU General Public License
// as published by the Free Software Foundation; version 2
// This program is distributed in the hope that it will be useful,
// but WITHOUT ANY WARRANTY; without even the implied warranty of
// MERCHANTABILITY or FITNESS FOR A PARTICULAR PURPOSE. See the
// GNU General Public License for more details.
if (! isset($config['id_user'])) {
    return;
}

require_once 'include/functions_menu.php';
require_once $config['homedir'].'/include/functions_visual_map.php';

enterprise_include('operation/menu.php');

$menu_operation = [];
$menu_operation['class'] = 'operation';

// Agent read, Server read.
if (check_acl($config['id_user'], 0, 'AR')) {
    // View agents
    $menu_operation['estado']['text'] = __('Monitoring');
    $menu_operation['estado']['sec2'] = 'operation/agentes/tactical';
    $menu_operation['estado']['refr'] = 0;
    $menu_operation['estado']['id'] = 'oper-agents';

    $sub = [];
    $sub['view']['text'] = __('Views');
    $sub['view']['id'] = 'Views';
    $sub['view']['type'] = 'direct';
    $sub['view']['subtype'] = 'nolink';
    $sub['view']['refr'] = 0;

    $sub2 = [];

    $sub2['operation/agentes/tactical']['text'] = __('Tactical view');
    $sub2['operation/agentes/tactical']['refr'] = 0;

    $sub2['operation/agentes/group_view']['text'] = __('Group view');
    $sub2['operation/agentes/group_view']['refr'] = 0;

    $sub2['operation/tree']['text'] = __('Tree view');
    $sub2['operation/tree']['refr'] = 0;

    $sub2['operation/agentes/estado_agente']['text'] = __('Agent detail');
    $sub2['operation/agentes/estado_agente']['refr'] = 0;
    $sub2['operation/agentes/estado_agente']['subsecs'] = ['operation/agentes/ver_agente'];

    $sub2['operation/agentes/status_monitor']['text'] = __('Monitor detail');
    $sub2['operation/agentes/status_monitor']['refr'] = 0;

    enterprise_hook('tag_view_submenu');

    $sub2['operation/agentes/alerts_status']['text'] = __('Alert detail');
    $sub2['operation/agentes/alerts_status']['refr'] = 0;

    $sub['view']['sub2'] = $sub2;

    enterprise_hook('inventory_menu');

    if ($config['activate_netflow'] || $config['activate_nta']) {
        $sub['network_traffic'] = [
            'text'    => __('Network'),
            'id'      => 'Network',
            'type'    => 'direct',
            'subtype' => 'nolink',
            'refr'    => 0,
        ];

        // Initialize the submenu.
        $netflow_sub = [];

        if ($config['activate_netflow']) {
            $netflow_sub = array_merge(
                $netflow_sub,
                [
                    'operation/netflow/netflow_explorer' => [
                        'text' => __('Netflow explorer'),
                        'id'   => 'Netflow explorer',
                    ],
                    'operation/netflow/nf_live_view'     => [
                        'text' => __('Netflow Live View'),
                        'id'   => 'Netflow Live View',
                    ],
                ]
            );
        }

        if ($config['activate_nta']) {
            $netflow_sub = array_merge(
                $netflow_sub,
                [
                    'operation/network/network_explorer' => [
                        'text' => __('Network explorer'),
                        'id'   => 'Network explorer',
                    ],
                ]
            );
        }

        if ($config['activate_nta'] || $config['activate_netflow']) {
            $netflow_sub = array_merge(
                $netflow_sub,
                [
                    'operation/network/network_usage_map' => [
                        'text' => __('Network usage map'),
                        'id'   => 'Network usage map',
                    ],
                ]
            );
        }

        $sub['network_traffic']['sub2'] = $netflow_sub;
    }

    if ($config['log_collector'] == 1) {
        enterprise_hook('log_collector_menu');
    }

    // End of view agents.
}

// SNMP Console.
$sub2 = [];
if (check_acl($config['id_user'], 0, 'AR') || check_acl($config['id_user'], 0, 'AW')) {
    $sub2['operation/snmpconsole/snmp_view']['text'] = __('SNMP console');
    $sub2['operation/snmpconsole/snmp_browser']['text'] = __('SNMP browser');
    enterprise_hook('snmpconsole_submenu');
}

if (check_acl($config['id_user'], 0, 'PM')) {
    $sub2['operation/snmpconsole/snmp_mib_uploader']['text'] = __('MIB uploader');
}

if (check_acl($config['id_user'], 0, 'LW') || check_acl($config['id_user'], 0, 'LM')) {
    $sub2['godmode/snmpconsole/snmp_filters']['text'] = __('SNMP filters');
    $sub2['godmode/snmpconsole/snmp_trap_generator']['text'] = __('SNMP trap generator');
}

if (!empty($sub2)) {
    $sub['snmpconsole']['sub2'] = $sub2;
    $sub['snmpconsole']['text'] = __('SNMP');
    $sub['snmpconsole']['id'] = 'SNMP';
    $sub['snmpconsole']['refr'] = 0;
    $sub['snmpconsole']['type'] = 'direct';
    $sub['snmpconsole']['subtype'] = 'nolink';
}

enterprise_hook('cluster_menu');
enterprise_hook('aws_menu');

if (!empty($sub)) {
    $menu_operation['estado']['text'] = __('Monitoring');
    $menu_operation['estado']['sec2'] = 'operation/agentes/tactical';
    $menu_operation['estado']['refr'] = 0;
    $menu_operation['estado']['id'] = 'oper-agents';
    $menu_operation['estado']['sub'] = $sub;
}

// Start network view.
$sub = [];
if (check_acl($config['id_user'], 0, 'MR') || check_acl($config['id_user'], 0, 'MW') || check_acl($config['id_user'], 0, 'MM')) {
    // Network enterprise.
    $sub['operation/agentes/pandora_networkmap']['text'] = __('Network map');
    $sub['operation/agentes/pandora_networkmap']['id'] = 'Network map';
    $sub['operation/agentes/pandora_networkmap']['refr'] = 0;

    enterprise_hook('transmap_console');
}

enterprise_hook('services_menu');

if (check_acl($config['id_user'], 0, 'VR') || check_acl($config['id_user'], 0, 'VW') || check_acl($config['id_user'], 0, 'VM')) {
    if (!isset($config['vc_favourite_view']) || $config['vc_favourite_view'] == 0) {
        // Visual console.
        $sub['godmode/reporting/map_builder']['text'] = __('Visual console');
        $sub['godmode/reporting/map_builder']['id'] = 'Visual console';
    } else {
        // Visual console favorite.
        $sub['godmode/reporting/visual_console_favorite']['text'] = __('Visual console');
        $sub['godmode/reporting/visual_console_favorite']['id'] = 'Visual console';
    }

    if ($config['vc_menu_items'] != 0) {
        // Set godomode path.
        if (!isset($config['vc_favourite_view']) || $config['vc_favourite_view'] == 0) {
            $sub['godmode/reporting/map_builder']['subsecs'] = [
                'godmode/reporting/map_builder',
                'godmode/reporting/visual_console_builder',
            ];
        } else {
            $sub['godmode/reporting/visual_console_favorite']['subsecs'] = [
                'godmode/reporting/map_builder',
                'godmode/reporting/visual_console_builder',
            ];
        }

        // $layouts = db_get_all_rows_in_table ('tlayout', 'name');
        $own_info = get_user_info($config['id_user']);
        $returnAllGroups = 0;
        if ($own_info['is_admin']) {
            $returnAllGroups = 1;
        }

        $layouts = visual_map_get_user_layouts($config['id_user'], false, false, $returnAllGroups, true);

        $sub2 = [];

        if ($layouts === false) {
            $layouts = [];
        } else {
            $id = (int) get_parameter('id', -1);
            $break_max_console = false;
            $max = $config['vc_menu_items'];
            $i = 0;
            foreach ($layouts as $layout) {
                $i++;
                if ($i > $max) {
                    $break_max_console = true;
                    break;
                }

                $name = io_safe_output($layout['name']);

                $sub2['operation/visual_console/render_view&amp;id='.$layout['id']]['text'] = mb_substr($name, 0, 19);
                $sub2['operation/visual_console/render_view&amp;id='.$layout['id']]['id'] = mb_substr($name, 0, 19);
                $sub2['operation/visual_console/render_view&amp;id='.$layout['id']]['title'] = $name;
                if (!empty($config['vc_refr'])) {
                    $sub2['operation/visual_console/render_view&amp;id='.$layout['id']]['refr'] = $config['vc_refr'];
                } else if (((int) get_parameter('refr', 0)) > 0) {
                    $sub2['operation/visual_console/render_view&amp;id='.$layout['id']]['refr'] = (int) get_parameter('refr', 0);
                } else {
                    $sub2['operation/visual_console/render_view&amp;id='.$layout['id']]['refr'] = 0;
                }
            }

            if ($break_max_console) {
                $sub2['godmode/reporting/visual_console_favorite']['text']  = __('Show more').' >';
                $sub2['godmode/reporting/visual_console_favorite']['id']    = 'visual_favourite_console';
                $sub2['godmode/reporting/visual_console_favorite']['title'] = 'show_more';
                $sub2['godmode/reporting/visual_console_favorite']['refr']  = 0;
            }

            if (!empty($sub2)) {
                if (!isset($config['vc_favourite_view']) || $config['vc_favourite_view'] == 0) {
                    $sub['godmode/reporting/map_builder']['sub2'] = $sub2;
                } else {
                    $sub['godmode/reporting/visual_console_favorite']['sub2'] = $sub2;
                }
            }
        }
    }
}


if (check_acl($config['id_user'], 0, 'MR') || check_acl($config['id_user'], 0, 'MW') || check_acl($config['id_user'], 0, 'MM')) {
    // INI GIS Maps.
    if ($config['activate_gis']) {
        $sub['gismaps']['text'] = __('GIS Maps');
        $sub['gismaps']['id'] = 'GIS Maps';
        $sub['gismaps']['type'] = 'direct';
        $sub['gismaps']['subtype'] = 'nolink';
        $sub2 = [];
        $sub2['operation/gis_maps/gis_map']['text'] = __('List of Gis maps');
        $sub2['operation/gis_maps/gis_map']['id'] = 'List of Gis maps';
        $gisMaps = db_get_all_rows_in_table('tgis_map', 'map_name');
        if ($gisMaps === false) {
            $gisMaps = [];
        }

        $id = (int) get_parameter('id', -1);

        $own_info = get_user_info($config['id_user']);
        if ($own_info['is_admin'] || check_acl($config['id_user'], 0, 'PM')) {
            $own_groups = array_keys(users_get_groups($config['id_user'], 'IR'));
        } else {
            $own_groups = array_keys(users_get_groups($config['id_user'], 'IR', false));
        }

        foreach ($gisMaps as $gisMap) {
            $is_in_group = in_array($gisMap['group_id'], $own_groups);
            if (!$is_in_group) {
                continue;
            }

            if (! check_acl($config['id_user'], $gisMap['group_id'], 'IR')) {
                continue;
            }

            $sub2['operation/gis_maps/render_view&amp;map_id='.$gisMap['id_tgis_map']]['text'] = mb_substr(io_safe_output($gisMap['map_name']), 0, 15);
            $sub2['operation/gis_maps/render_view&amp;map_id='.$gisMap['id_tgis_map']]['id'] = mb_substr(io_safe_output($gisMap['map_name']), 0, 15);
            $sub2['operation/gis_maps/render_view&amp;map_id='.$gisMap['id_tgis_map']]['title'] = io_safe_output($gisMap['map_name']);
            $sub2['operation/gis_maps/render_view&amp;map_id='.$gisMap['id_tgis_map']]['refr'] = 0;
        }

        $sub['gismaps']['sub2'] = $sub2;
    }

    // END GIS Maps.
}

if (!empty($sub)) {
    $menu_operation['network']['text'] = __('Topology maps');
    $menu_operation['network']['sec2'] = 'operation/agentes/networkmap_list';
    $menu_operation['network']['refr'] = 0;
    $menu_operation['network']['id'] = 'oper-networkconsole';
    $menu_operation['network']['sub'] = $sub;
}

// End networkview.
// Reports read.
if (check_acl($config['id_user'], 0, 'RR') || check_acl($config['id_user'], 0, 'RW') || check_acl($config['id_user'], 0, 'RM')) {
    // Reporting.
    $menu_operation['reporting']['text'] = __('Reporting');
    $menu_operation['reporting']['sec2'] = 'godmode/reporting/reporting_builder';
    $menu_operation['reporting']['id'] = 'oper-reporting';
    $menu_operation['reporting']['refr'] = 300;

    $sub = [];

    $sub['godmode/reporting/reporting_builder']['text'] = __('Custom reporting');
    $sub['godmode/reporting/reporting_builder']['id'] = 'Custom reporting';
    // Set godomode path.
    $sub['godmode/reporting/reporting_builder']['subsecs'] = [
        'godmode/reporting/reporting_builder',
        'operation/reporting/reporting_viewer',
    ];


    $sub['godmode/reporting/graphs']['text'] = __('Custom graphs');
    $sub['godmode/reporting/graphs']['id'] = 'Custom graphs';
    // Set godomode path.
    $sub['godmode/reporting/graphs']['subsecs'] = [
        'operation/reporting/graph_viewer',
        'godmode/reporting/graph_builder',
    ];

    enterprise_hook('dashboard_menu');
    enterprise_hook('reporting_godmenu');

    $menu_operation['reporting']['sub'] = $sub;
    // End reporting.
}

// Events reading.
if (check_acl($config['id_user'], 0, 'ER')
    || check_acl($config['id_user'], 0, 'EW')
    || check_acl($config['id_user'], 0, 'EM')
) {
    // Events.
    $menu_operation['eventos']['text'] = __('Events');
    $menu_operation['eventos']['refr'] = 0;
    $menu_operation['eventos']['sec2'] = 'operation/events/events';
    $menu_operation['eventos']['id'] = 'oper-events';

    $sub = [];
    $sub['operation/events/events']['text'] = __('View events');
    $sub['operation/events/events']['id'] = 'View events';
    $sub['operation/events/events']['pages'] = ['godmode/events/events'];
    $sub['operation/events/event_statistics']['text'] = __('Statistics');
    $sub['operation/events/event_statistics']['id'] = 'Statistics';

    // If ip doesn't is in list of allowed IP, isn't show this options.
    include_once 'include/functions_api.php';
    if (isInACL($_SERVER['REMOTE_ADDR'])) {
        $pss = get_user_info($config['id_user']);
        $hashup = md5($config['id_user'].$pss['password']);

        $user_filter = db_get_row_sql(
            sprintf(
                'SELECT f.id_filter, f.id_name
                FROM tevent_filter f
                INNER JOIN tusuario u
                    ON u.default_event_filter=f.id_filter
                WHERE u.id_user = "%s" ',
                $config['id_user']
            )
        );
        if ($user_filter !== false) {
            $filter = events_get_event_filter($user_filter['id_filter']);
        } else {
            // Default.
            $filter = [
                'status'        => EVENT_NO_VALIDATED,
                'event_view_hr' => $config['event_view_hr'],
                'group_rep'     => 1,
                'tag_with'      => [],
                'tag_without'   => [],
                'history'       => false,
            ];
        }

        $fb64 = base64_encode(json_encode($filter));

        // RSS.
        $sub['operation/events/events_rss.php?user='.$config['id_user'].'&amp;hashup='.$hashup.'&fb64='.$fb64]['text'] = __('RSS');
        $sub['operation/events/events_rss.php?user='.$config['id_user'].'&amp;hashup='.$hashup.'&fb64='.$fb64]['id'] = 'RSS';
        $sub['operation/events/events_rss.php?user='.$config['id_user'].'&amp;hashup='.$hashup.'&fb64='.$fb64]['type'] = 'direct';

        // Marquee.
        $sub['operation/events/events_marquee.php']['text'] = __('Marquee');
        $sub['operation/events/events_marquee.php']['id'] = 'Marquee';
        $sub['operation/events/events_marquee.php']['type'] = 'direct';
    }

    // Sound Events.
    $javascript = "javascript: window.open('operation/events/sound_events.php');";
    $javascript = 'javascript: alert(111);';
    $javascript = 'javascript: openSoundEventWindow();';
    $sub[$javascript]['text'] = __('Sound Events');
    $sub[$javascript]['id'] = 'Sound Events';
    $sub[$javascript]['type'] = 'direct';

    ?>
    <script type="text/javascript">
    function openSoundEventWindow() {
        url = '<?php echo ui_get_full_url('operation/events/sound_events.php'); ?>';
        
        window.open(
            url,
            '<?php __('Sound Alerts'); ?>',
            'width=600, height=450, resizable=no, toolbar=no, location=no, directories=no, status=no, menubar=no'
        );
    }
    </script>
    <?php
    $menu_operation['eventos']['sub'] = $sub;
}

// Workspace.
$menu_operation['workspace']['text'] = __('Workspace');
$menu_operation['workspace']['sec2'] = 'operation/users/user_edit';
$menu_operation['workspace']['id'] = 'oper-users';

// ANY user can view him/herself !
// Users.
$sub = [];
$sub['operation/users/user_edit']['text'] = __('Edit my user');
$sub['operation/users/user_edit']['id'] = 'Edit my user';
$sub['operation/users/user_edit']['refr'] = 0;

// Users.
$sub['operation/users/user_edit_notifications']['text'] = __('Configure user notifications');
$sub['operation/users/user_edit_notifications']['id'] = 'Configure user notifications';
$sub['operation/users/user_edit_notifications']['refr'] = 0;

// ANY user can chat with other user and dogs.
// Users.
$sub['operation/users/webchat']['text'] = __('WebChat');
$sub['operation/users/webchat']['id'] = 'WebChat';
$sub['operation/users/webchat']['refr'] = 0;


// Incidents.
if (check_acl($config['id_user'], 0, 'IR')
    || check_acl($config['id_user'], 0, 'IW')
    || check_acl($config['id_user'], 0, 'IM')
) {
    $temp_sec2 = $sec2;
    $sec2 = 'incident';
    $sec2sub = 'operation/incidents/incident_statistics';
    $sub[$sec2]['text'] = __('Incidents');
    $sub[$sec2]['id'] = 'Incidents';
    $sub[$sec2]['type'] = 'direct';
    $sub[$sec2]['subtype'] = 'nolink';
    $sub[$sec2]['refr'] = 0;
    $sub[$sec2]['subsecs'] = [
        'operation/incidents/incident_detail',
        'operation/integria_incidents',
    ];

    $sub2 = [];
    $sub2['operation/incidents/incident']['text'] = __('List of Incidents');
    $sub2[$sec2sub]['text'] = __('Statistics');
<<<<<<< HEAD
    $sub2['operation/incidents/list_integriaims_incidents']['text'] = __('Integria IMS Incidents');
=======
    $sub2['operation/incidents/list_integriaims_incidents']['text'] = __('Integria IMS Tickets');
>>>>>>> 5436df55

    $sub[$sec2]['sub2'] = $sub2;
    $sec2 = $temp_sec2;
}


// Messages.
$sub['message_list']['text'] = __('Messages');
$sub['message_list']['id'] = 'Messages';
$sub['message_list']['refr'] = 0;
$sub['message_list']['type'] = 'direct';
$sub['message_list']['subtype'] = 'nolink';
$sub2 = [];
$sub2['operation/messages/message_list']['text'] = __('Messages List');
$sub2['operation/messages/message_edit&amp;new_msg=1']['text'] = __('New message');

$sub['message_list']['sub2'] = $sub2;

$menu_operation['workspace']['sub'] = $sub;

// End Workspace
// Rest of options, all with AR privilege (or should events be with incidents?)
// ~ if (check_acl ($config['id_user'], 0, "AR")) {
// Extensions menu additions.
if (is_array($config['extensions'])) {
    $sub = [];
    $sub2 = [];

    if (check_acl($config['id_user'], 0, 'RR') || check_acl($config['id_user'], 0, 'RW') || check_acl($config['id_user'], 0, 'RM')) {
        $sub['operation/agentes/exportdata']['text'] = __('Export data');
        $sub['operation/agentes/exportdata']['id'] = 'Export data';
        $sub['operation/agentes/exportdata']['subsecs'] = ['operation/agentes/exportdata'];
    }

    if (check_acl($config['id_user'], 0, 'AR') || check_acl($config['id_user'], 0, 'AD') || check_acl($config['id_user'], 0, 'AW')) {
        $sub['godmode/agentes/planned_downtime.list']['text'] = __('Scheduled downtime');
        $sub['godmode/agentes/planned_downtime.list']['id'] = 'Scheduled downtime';
    }

    foreach ($config['extensions'] as $extension) {
        // If no operation_menu is a godmode extension.
        if ($extension['operation_menu'] == '') {
            continue;
        }

        // Check the ACL for this user.
        if (! check_acl($config['id_user'], 0, $extension['operation_menu']['acl'])) {
            continue;
        }

        $extension_menu = $extension['operation_menu'];
        if ($extension['operation_menu']['name'] == 'Matrix'
            && ( !check_acl($config['id_user'], 0, 'ER')
            || !check_acl($config['id_user'], 0, 'EW')
            || !check_acl($config['id_user'], 0, 'EM') )
        ) {
            continue;
        }

        // Check if was displayed inside other menu.
        if ($extension['operation_menu']['fatherId'] == '') {
            if ($extension_menu['name'] == 'Update manager') {
                continue;
            }

            $sub[$extension_menu['sec2']]['text'] = $extension_menu['name'];
            $sub[$extension_menu['sec2']]['id'] = $extension_menu['name'];
            $sub[$extension_menu['sec2']]['refr'] = 0;
        } else {
            if (array_key_exists('fatherId', $extension_menu)) {
                // Check that extension father ID exists previously on the menu.
                if ((strlen($extension_menu['fatherId']) > 0)) {
                    if (array_key_exists('subfatherId', $extension_menu)) {
                        if ((strlen($extension_menu['subfatherId']) > 0)) {
                            $menu_operation[$extension_menu['fatherId']]['sub'][$extension_menu['subfatherId']]['sub2'][$extension_menu['sec2']]['text'] = __($extension_menu['name']);
                            $menu_operation[$extension_menu['fatherId']]['sub'][$extension_menu['subfatherId']]['sub2'][$extension_menu['sec2']]['id'] = $extension_menu['name'];
                            $menu_operation[$extension_menu['fatherId']]['sub'][$extension_menu['subfatherId']]['sub2'][$extension_menu['sec2']]['refr'] = 0;
                            $menu_operation[$extension_menu['fatherId']]['sub'][$extension_menu['subfatherId']]['sub2'][$extension_menu['sec2']]['icon'] = $extension_menu['icon'];
                            $menu_operation[$extension_menu['fatherId']]['sub'][$extension_menu['subfatherId']]['sub2'][$extension_menu['sec2']]['sec'] = 'extensions';
                            $menu_operation[$extension_menu['fatherId']]['sub'][$extension_menu['subfatherId']]['sub2'][$extension_menu['sec2']]['extension'] = true;
                            $menu_operation[$extension_menu['fatherId']]['sub'][$extension_menu['subfatherId']]['sub2'][$extension_menu['sec2']]['enterprise'] = $extension['enterprise'];
                            $menu_operation[$extension_menu['fatherId']]['hasExtensions'] = true;
                        } else {
                            $menu_operation[$extension_menu['fatherId']]['sub'][$extension_menu['sec2']]['text'] = __($extension_menu['name']);
                            $menu_operation[$extension_menu['fatherId']]['sub'][$extension_menu['sec2']]['id'] = $extension_menu['name'];
                            $menu_operation[$extension_menu['fatherId']]['sub'][$extension_menu['sec2']]['refr'] = 0;
                            $menu_operation[$extension_menu['fatherId']]['sub'][$extension_menu['sec2']]['icon'] = $extension_menu['icon'];
                            $menu_operation[$extension_menu['fatherId']]['sub'][$extension_menu['sec2']]['sec'] = 'extensions';
                            $menu_operation[$extension_menu['fatherId']]['sub'][$extension_menu['sec2']]['extension'] = true;
                            $menu_operation[$extension_menu['fatherId']]['sub'][$extension_menu['sec2']]['enterprise'] = $extension['enterprise'];
                            $menu_operation[$extension_menu['fatherId']]['hasExtensions'] = true;
                        }
                    } else {
                        $menu_operation[$extension_menu['fatherId']]['sub'][$extension_menu['sec2']]['text'] = __($extension_menu['name']);
                        $menu_operation[$extension_menu['fatherId']]['sub'][$extension_menu['sec2']]['id'] = $extension_menu['name'];
                        $menu_operation[$extension_menu['fatherId']]['sub'][$extension_menu['sec2']]['refr'] = 0;
                        $menu_operation[$extension_menu['fatherId']]['sub'][$extension_menu['sec2']]['icon'] = $extension_menu['icon'];
                        $menu_operation[$extension_menu['fatherId']]['sub'][$extension_menu['sec2']]['sec'] = 'extensions';
                        $menu_operation[$extension_menu['fatherId']]['sub'][$extension_menu['sec2']]['extension'] = true;
                        $menu_operation[$extension_menu['fatherId']]['sub'][$extension_menu['sec2']]['enterprise'] = $extension['enterprise'];
                        $menu_operation[$extension_menu['fatherId']]['hasExtensions'] = true;
                    }
                }
            }
        }
    }


    if (!empty($sub)) {
        $menu_operation['extensions']['text'] = __('Tools');
        $menu_operation['extensions']['sec2'] = 'operation/extensions';
        $menu_operation['extensions']['id'] = 'oper-extensions';
        $menu_operation['extensions']['sub'] = $sub;
    }
}

// ~ }
// Save operation menu array to use in operation/extensions.php view
$operation_menu_array = $menu_operation;


if (!$config['pure']) {
    menu_print_menu($menu_operation, true);
}<|MERGE_RESOLUTION|>--- conflicted
+++ resolved
@@ -479,11 +479,7 @@
     $sub2 = [];
     $sub2['operation/incidents/incident']['text'] = __('List of Incidents');
     $sub2[$sec2sub]['text'] = __('Statistics');
-<<<<<<< HEAD
-    $sub2['operation/incidents/list_integriaims_incidents']['text'] = __('Integria IMS Incidents');
-=======
     $sub2['operation/incidents/list_integriaims_incidents']['text'] = __('Integria IMS Tickets');
->>>>>>> 5436df55
 
     $sub[$sec2]['sub2'] = $sub2;
     $sec2 = $temp_sec2;
