<?php
/**
 * Operation menu.
 *
 * @category   Menu
 * @package    Pandora FMS
 * @subpackage Community
 * @version    1.0.0
 * @license    See below
 *
 *    ______                 ___                    _______ _______ ________
 * |   __ \.-----.--.--.--|  |.-----.----.-----. |    ___|   |   |     __|
 * |    __/|  _  |     |  _  ||  _  |   _|  _  | |    ___|       |__     |
 * |___|   |___._|__|__|_____||_____|__| |___._| |___|   |__|_|__|_______|
 *
 * ============================================================================
 * Copyright (c) 2005-2023 Pandora FMS
 * Please see https://pandorafms.com/community/ for full contribution list
 * This program is free software; you can redistribute it and/or
 * modify it under the terms of the GNU General Public License
 * as published by the Free Software Foundation for version 2.
 * This program is distributed in the hope that it will be useful,
 * but WITHOUT ANY WARRANTY; without even the implied warranty of
 * MERCHANTABILITY or FITNESS FOR A PARTICULAR PURPOSE.  See the
 * GNU General Public License for more details.
 * ============================================================================
 */

// Begin.
if (! isset($config['id_user'])) {
    return;
}

use PandoraFMS\Dashboard\Manager;

require_once 'include/functions_menu.php';
require_once $config['homedir'].'/include/functions_visual_map.php';
require_once 'include/class/MenuItem.class.php';

enterprise_include('operation/menu.php');

$menu_operation = [];
$menu_operation['class'] = 'operation';
/*
    $menuOperation = [];

    $subMenuMonitoring = [];


    $subMenuMonitoringViews = [];

    // L0. Monitoring.
    $menuOperation['monitoring'] = new MenuItem(__('Monitoring'));
    $menuOperation['monitoring']->setIcon('icon');
    $menuOperation['monitoring']->setClass('menu');
    $menuOperation['monitoring']->setACL(['AR']);
    $monitoringItems = [];

    // L1. Views.
    $monitoringItems['views'] = new MenuItem(__('Views'));
    $monitoringItems['views']->setIcon('icono');
    $monitoringItems['views']->setClass('submenu');
    $monitoringViewsItems = [];

    // L2. Tactical view.
    $monitoringViewsItems['tacticalView'] = new MenuItem(__('Tactical view'));
    $monitoringViewsItems['tacticalView']->setSec('view');
    $monitoringViewsItems['tacticalView']->setSec2('operation/agentes/tactical');
    $monitoringViewsItems['tacticalView']->setClass('submenu');

    // L2. Group View.
    $monitoringViewsItems['groupView'] = new MenuItem(__('Group view'));
    $monitoringViewsItems['groupView']->setSec('view');
    $monitoringViewsItems['groupView']->setSec2('operation/agentes/group_view');
    $monitoringViewsItems['groupView']->setClass('submenu');

    // L2. Tree View.
    $monitoringViewsItems['treeView'] = new MenuItem(__('Tree view'));
    $monitoringViewsItems['treeView']->setSec('view');
    $monitoringViewsItems['treeView']->setSec2('operation/tree');
    $monitoringViewsItems['treeView']->setClass('submenu');

    // L2. Monitor detail.
    $monitoringViewsItems['monitorDetail'] = new MenuItem(__('Monitor detail'));
    $monitoringViewsItems['monitorDetail']->setSec('view');
    $monitoringViewsItems['monitorDetail']->setSec2('operation/agentes/status_monitor');
    $monitoringViewsItems['monitorDetail']->setClass('submenu');

    // L2. Interface view.
    $monitoringViewsItems['interfaceView'] = new MenuItem(__('Interface View'));
    $monitoringViewsItems['interfaceView']->setSec('view');
    $monitoringViewsItems['interfaceView']->setSec2('operation/agentes/interface_view');
    $monitoringViewsItems['interfaceView']->setClass('submenu');

    // L2. Enterprise Tag view.
    $idTagView = 'tagView';
    $monitoringViewsItems[$idTagView] = enterprise_hook('tag_view_submenu', $idTagView);

    // L2. Alert detail view.
    $monitoringViewsItems['alertDetail'] = new MenuItem(__('Alert Detail'));
    $monitoringViewsItems['alertDetail']->setSec('view');
    $monitoringViewsItems['alertDetail']->setSec2('operation/agentes/alerts_status');
    $monitoringViewsItems['alertDetail']->setClass('submenu');

    // L2. Heatmap view.
    $monitoringViewsItems['heatmapView'] = new MenuItem(__('Heatmap view'));
    $monitoringViewsItems['heatmapView']->setSec('view');
    $monitoringViewsItems['heatmapView']->setSec2('operation/heatmap');
    $monitoringViewsItems['heatmapView']->setClass('submenu');

    $monitoringItems['views']->setSubmenu($monitoringViewsItems);

    // L1. Inventory.
    $monitoringItems['inventory'] = new MenuItem(__('Inventory'));
    $monitoringItems['inventory']->setSec('estado');
    $monitoringItems['inventory']->setSec2('enterprise/operation/inventory/inventory');
    $monitoringItems['inventory']->setClass('submenu');

    // L1. Network.
    $monitoringItems['network'] = new MenuItem();
    $monitoringItems['network']->setDisplay((bool) $config['activate_netflow'] === true);
    $monitoringItems['network']->setText(__('Network'));

    // L2. Netflow explorer.
    $monitoringNetworkItems['netflowExplorer'] = new MenuItem();
    $monitoringNetworkItems['netflowExplorer']->setText(__('Netflow Explorer'));
    $monitoringNetworkItems['netflowExplorer']->setSec('network_traffic');
    $monitoringNetworkItems['netflowExplorer']->setSec2('operation/netflow/netflow_explorer');

    // L2. Netflow Live view.
    $monitoringNetworkItems['netflowLiveView'] = new MenuItem();
    $monitoringNetworkItems['netflowLiveView']->setText(__('Netflow Live View'));
    $monitoringNetworkItems['netflowLiveView']->setSec('network_traffic');
    $monitoringNetworkItems['netflowLiveView']->setSec2('operation/netflow/nf_live_view');

    // L2. Network usage map.
    $monitoringNetworkItems['networkUsageMap'] = new MenuItem();
    $monitoringNetworkItems['networkUsageMap']->setText(__('Network usage map'));
    $monitoringNetworkItems['networkUsageMap']->setSec('network_traffic');
    $monitoringNetworkItems['networkUsageMap']->setSec2('operation/network/network_usage_map');

    $monitoringItems['network']->setSubmenu($monitoringNetworkItems);

    $menuOperation['monitoring']->setSubmenu($monitoringItems);

    // L0. Topology Maps.
    $menuOperation['topologyMaps'] = new MenuItem(__('Topology Maps'));
    $menuOperation['topologyMaps']->setIcon('icon');
    $menuOperation['topologyMaps']->setClass('menu');

    $menuOperation['topologyMaps']->setSubmenu($topologyMapsItems);
*/

$access_console_node = !is_reporting_console_node();
if ($access_console_node === true) {
    // Agent read, Server read.
    if (check_acl($config['id_user'], 0, 'AR')) {
        // View agents.
        $menu_operation['estado']['text'] = __('Monitoring');
        $menu_operation['estado']['sec2'] = 'operation/agentes/tactical';
        $menu_operation['estado']['refr'] = 0;
        $menu_operation['estado']['id'] = 'oper-agents';

        $sub = [];
        $sub['view']['text'] = __('Views');
        $sub['view']['id'] = 'Views';
        $sub['view']['type'] = 'direct';
        $sub['view']['subtype'] = 'nolink';
        $sub['view']['refr'] = 0;

        $sub2 = [];

        $sub2['operation/agentes/tactical']['text'] = __('Tactical view');
        $sub2['operation/agentes/tactical']['refr'] = 0;

        $sub2['operation/agentes/group_view']['text'] = __('Group view');
        $sub2['operation/agentes/group_view']['refr'] = 0;

        $sub2['operation/tree']['text'] = __('Tree view');
        $sub2['operation/tree']['refr'] = 0;

        $sub2['operation/agentes/estado_agente']['text'] = __('Agent detail');
        $sub2['operation/agentes/estado_agente']['refr'] = 0;
        $sub2['operation/agentes/estado_agente']['subsecs'] = ['operation/agentes/ver_agente'];

        $sub2['operation/agentes/status_monitor']['text'] = __('Monitor detail');
        $sub2['operation/agentes/status_monitor']['refr'] = 0;

        $sub2['operation/agentes/interface_view']['text'] = __('Interface view');
        $sub2['operation/agentes/interface_view']['refr'] = 0;

        enterprise_hook('tag_view_submenu');

        $sub2['operation/agentes/alerts_status']['text'] = __('Alert detail');
        $sub2['operation/agentes/alerts_status']['refr'] = 0;

        $sub2['operation/heatmap']['text'] = __('Heatmap view');
        $sub2['operation/heatmap']['refr'] = 0;

        $sub['view']['sub2'] = $sub2;

        if (check_acl($config['id_user'], 0, 'AR') || check_acl($config['id_user'], 0, 'AW')) {
            $sub['operation/inventory/inventory']['text'] = __('Inventory');
            $sub['operation/inventory/inventory']['id'] = 'Inventory';
            $sub['operation/inventory/inventory']['refr'] = 0;
        }

        if ($config['activate_netflow'] || $config['activate_sflow']) {
            $sub['network_traffic'] = [
                'text'    => __('Network'),
                'id'      => 'Network',
                'type'    => 'direct',
                'subtype' => 'nolink',
                'refr'    => 0,
            ];
            $netflow_sub = [
                'operation/netflow/netflow_explorer'  => [
                    'text' => __('Netflow explorer'),
                    'id'   => 'Netflow explorer',
                ],
                'operation/netflow/nf_live_view'      => [
                    'text' => __('Netflow Live View'),
                    'id'   => 'Netflow Live View',
                ],
                'operation/network/network_usage_map' => [
                    'text' => __('Network usage map'),
                    'id'   => 'Network usage map',
                ],
            ];
            $sub['network_traffic']['sub2'] = $netflow_sub;
        }

        if ($config['log_collector'] == 1) {
            enterprise_hook('log_collector_menu');
        }

        // End of view agents.
    }

    // SNMP Console.
    $sub2 = [];
    if (check_acl($config['id_user'], 0, 'AR') || check_acl($config['id_user'], 0, 'AW')) {
        $sub2['operation/snmpconsole/snmp_view']['text'] = __('SNMP console');
        $sub2['operation/snmpconsole/snmp_browser']['text'] = __('SNMP browser');
        enterprise_hook('snmpconsole_submenu');
    }

    if (check_acl($config['id_user'], 0, 'PM')) {
        $sub2['operation/snmpconsole/snmp_mib_uploader']['text'] = __('MIB uploader');
    }

    if (check_acl($config['id_user'], 0, 'LW') || check_acl($config['id_user'], 0, 'LM')) {
        $sub2['godmode/snmpconsole/snmp_filters']['text'] = __('SNMP filters');
        $sub2['godmode/snmpconsole/snmp_trap_generator']['text'] = __('SNMP trap generator');
    }

    if (empty($sub2) === false) {
        $sub['snmpconsole']['sub2'] = $sub2;
        $sub['snmpconsole']['text'] = __('SNMP');
        $sub['snmpconsole']['id'] = 'SNMP';
        $sub['snmpconsole']['refr'] = 0;
        $sub['snmpconsole']['type'] = 'direct';
        $sub['snmpconsole']['subtype'] = 'nolink';
    }

    if (check_acl($config['id_user'], 0, 'AR')) {
        $sub['operation/cluster/cluster']['text'] = __('Cluster View');
        $sub['operation/cluster/cluster']['id'] = 'cluster';
        $sub['operation/cluster/cluster']['refr'] = 0;
    }

    enterprise_hook('aws_menu');
    enterprise_hook('SAP_view');

    if (!empty($sub)) {
        $menu_operation['estado']['text'] = __('Monitoring');
        $menu_operation['estado']['sec2'] = 'operation/agentes/tactical';
        $menu_operation['estado']['refr'] = 0;
        $menu_operation['estado']['id'] = 'oper-agents';
        $menu_operation['estado']['sub'] = $sub;
    }

    // Start network view.
    $sub = [];
    if (check_acl($config['id_user'], 0, 'MR') || check_acl($config['id_user'], 0, 'MW') || check_acl($config['id_user'], 0, 'MM')) {
        // Network enterprise.
        $sub['operation/agentes/pandora_networkmap']['text'] = __('Network map');
        $sub['operation/agentes/pandora_networkmap']['id'] = 'Network_map';
        $sub['operation/agentes/pandora_networkmap']['refr'] = 0;
    }

    enterprise_hook('services_menu');


    if (check_acl($config['id_user'], 0, 'VR') || check_acl($config['id_user'], 0, 'VW') || check_acl($config['id_user'], 0, 'VM')) {
        $url_visual_console = '';
        if (!isset($config['vc_favourite_view']) || $config['vc_favourite_view'] == 0) {
            // Visual console.
            $sub['godmode/reporting/map_builder']['text'] = __('Visual console');
            $sub['godmode/reporting/map_builder']['id'] = 'Visual_console';
            $sub['godmode/reporting/map_builder']['type'] = 'direct';
            $sub['godmode/reporting/map_builder']['subtype'] = 'nolink';
            $url_visual_console = 'godmode/reporting/map_builder';
        } else {
            // Visual console favorite.
            $sub['godmode/reporting/visual_console_favorite']['text'] = __('Visual console');
            $sub['godmode/reporting/visual_console_favorite']['id'] = 'Visual_console';
            $sub['godmode/reporting/visual_console_favorite']['type'] = 'direct';
            $sub['godmode/reporting/visual_console_favorite']['subtype'] = 'nolink';
            $url_visual_console = 'godmode/reporting/visual_console_favorite';
        }

        if ($config['vc_menu_items'] != 0) {
            // Set godomode path.
            if (!isset($config['vc_favourite_view']) || $config['vc_favourite_view'] == 0) {
                $sub['godmode/reporting/map_builder']['subsecs'] = [
                    'godmode/reporting/map_builder',
                    'godmode/reporting/visual_console_builder',
                ];
            } else {
                $sub['godmode/reporting/visual_console_favorite']['subsecs'] = [
                    'godmode/reporting/map_builder',
                    'godmode/reporting/visual_console_builder',
                ];
            }

            // $layouts = db_get_all_rows_in_table ('tlayout', 'name');
            $own_info = get_user_info($config['id_user']);
            $returnAllGroups = 0;
            if ($own_info['is_admin']) {
                $returnAllGroups = 1;
            }

            $layouts = visual_map_get_user_layouts($config['id_user'], false, false, $returnAllGroups, true);
            $sub2 = [];

            $sub2[$url_visual_console] = [
                'text'  => __('Visual console list'),
                'title' => __('Visual console list'),
                'refr'  => 0,
            ];

            if ($layouts === false) {
                $layouts = [];
            } else {
                $id = (int) get_parameter('id', -1);
                $delete_layout = (bool) get_parameter('delete_layout');

                if ($delete_layout === true) {
                    $id_layout = (int) get_parameter('id_layout');
                    unset($layouts[$id_layout]);
                }

                $break_max_console = false;
                $max = $config['vc_menu_items'];
                $i = 0;
                foreach ($layouts as $layout) {
                    $i++;
                    if ($i > $max) {
                        $break_max_console = true;
                        break;
                    }

                    $name = io_safe_output($layout['name']);

                    $sub2['operation/visual_console/render_view&id='.$layout['id']]['text'] = ui_print_truncate_text($name, MENU_SIZE_TEXT, false, true, false);
                    $sub2['operation/visual_console/render_view&id='.$layout['id']]['id'] = mb_substr($name, 0, 19);
                    $sub2['operation/visual_console/render_view&id='.$layout['id']]['title'] = $name;
                    if (!empty($config['vc_refr'])) {
                        $sub2['operation/visual_console/render_view&id='.$layout['id']]['refr'] = $config['vc_refr'];
                    } else if (((int) get_parameter('refr', 0)) > 0) {
                        $sub2['operation/visual_console/render_view&id='.$layout['id']]['refr'] = (int) get_parameter('refr', 0);
                    } else {
                        $sub2['operation/visual_console/render_view&id='.$layout['id']]['refr'] = 0;
                    }
                }

                if ($break_max_console) {
                    $sub2['godmode/reporting/visual_console_favorite']['text']  = __('Show more').' >';
                    $sub2['godmode/reporting/visual_console_favorite']['id']    = 'visual_favourite_console';
                    $sub2['godmode/reporting/visual_console_favorite']['title'] = __('Show more');
                    $sub2['godmode/reporting/visual_console_favorite']['refr']  = 0;
                }

                if (!empty($sub2)) {
                    if (!isset($config['vc_favourite_view']) || $config['vc_favourite_view'] == 0) {
                        $sub['godmode/reporting/map_builder']['sub2'] = $sub2;
                    } else {
                        $sub['godmode/reporting/visual_console_favorite']['sub2'] = $sub2;
                    }
                }
            }
        }
    }

    if (check_acl($config['id_user'], 0, 'MR') || check_acl($config['id_user'], 0, 'MW') || check_acl($config['id_user'], 0, 'MM')) {
        // INI GIS Maps.
        if ($config['activate_gis']) {
            $sub['gismaps']['text'] = __('GIS Maps');
            $sub['gismaps']['id'] = 'GIS_Maps';
            $sub['gismaps']['type'] = 'direct';
            $sub['gismaps']['subtype'] = 'nolink';
            $sub2 = [];
            $sub2['operation/gis_maps/gis_map']['text'] = __('List of Gis maps');
            $sub2['operation/gis_maps/gis_map']['id'] = 'List of Gis maps';
            $gisMaps = db_get_all_rows_in_table('tgis_map', 'map_name');
            if ($gisMaps === false) {
                $gisMaps = [];
            }

            $id = (int) get_parameter('id', -1);

            $own_info = get_user_info($config['id_user']);
            if ($own_info['is_admin'] || check_acl($config['id_user'], 0, 'PM')) {
                $own_groups = array_keys(users_get_groups($config['id_user'], 'MR'));
            } else {
                $own_groups = array_keys(users_get_groups($config['id_user'], 'MR', false));
            }

            foreach ($gisMaps as $gisMap) {
                $is_in_group = in_array($gisMap['group_id'], $own_groups);
                if (!$is_in_group) {
                    continue;
                }

                $sub2['operation/gis_maps/render_view&map_id='.$gisMap['id_tgis_map']]['text'] = ui_print_truncate_text(io_safe_output($gisMap['map_name']), MENU_SIZE_TEXT, false, true, false);
                $sub2['operation/gis_maps/render_view&map_id='.$gisMap['id_tgis_map']]['id'] = mb_substr(io_safe_output($gisMap['map_name']), 0, 15);
                $sub2['operation/gis_maps/render_view&map_id='.$gisMap['id_tgis_map']]['title'] = io_safe_output($gisMap['map_name']);
                $sub2['operation/gis_maps/render_view&map_id='.$gisMap['id_tgis_map']]['refr'] = 0;
            }

            $sub['gismaps']['sub2'] = $sub2;
        }

        // END GIS Maps.
    }

    if (!empty($sub)) {
        $menu_operation['network']['text'] = __('Topology maps');
        $menu_operation['network']['sec2'] = 'operation/agentes/networkmap_list';
        $menu_operation['network']['refr'] = 0;
        $menu_operation['network']['id'] = 'oper-networkconsole';
        $menu_operation['network']['sub'] = $sub;
    }

    // End networkview.
    // Reports read.
    if (check_acl($config['id_user'], 0, 'RR') || check_acl($config['id_user'], 0, 'RW') || check_acl($config['id_user'], 0, 'RM')) {
        // Reporting.
        $menu_operation['reporting']['text'] = __('Reporting');
        $menu_operation['reporting']['sec2'] = 'godmode/reporting/reporting_builder';
        $menu_operation['reporting']['id'] = 'oper-reporting';
        $menu_operation['reporting']['refr'] = 300;

        $sub = [];

        $sub['godmode/reporting/reporting_builder']['text'] = __('Custom reporting');
        $sub['godmode/reporting/reporting_builder']['id'] = 'Custom_reporting';
        // Set godomode path.
        $sub['godmode/reporting/reporting_builder']['subsecs'] = [
            'godmode/reporting/reporting_builder',
            'operation/reporting/reporting_viewer',
        ];


        $sub['godmode/reporting/graphs']['text'] = __('Custom graphs');
        $sub['godmode/reporting/graphs']['id'] = 'Custom_graphs';
        // Set godomode path.
        $sub['godmode/reporting/graphs']['subsecs'] = [
            'operation/reporting/graph_viewer',
            'godmode/reporting/graph_builder',
        ];

        if (check_acl($config['id_user'], 0, 'RR')
            || check_acl($config['id_user'], 0, 'RW')
            || check_acl($config['id_user'], 0, 'RM')
        ) {
            $sub['operation/dashboard/dashboard']['text'] = __('Dashboard');
            $sub['operation/dashboard/dashboard']['id'] = 'Dashboard';
            $sub['operation/dashboard/dashboard']['refr'] = 0;
            $sub['operation/dashboard/dashboard']['subsecs'] = ['operation/dashboard/dashboard'];
            $sub['operation/dashboard/dashboard']['type'] = 'direct';
            $sub['operation/dashboard/dashboard']['subtype'] = 'nolink';

            $dashboards = Manager::getDashboards(-1, -1, true);

            $sub2 = [];
            $sub2['operation/dashboard/dashboard'] = [
                'text'  => __('Dashboard list'),
                'title' => __('Dashboard list'),
            ];
            foreach ($dashboards as $dashboard) {
                $name = io_safe_output($dashboard['name']);

                $sub2['operation/dashboard/dashboard&dashboardId='.$dashboard['id']] = [
                    'text'  => ui_print_truncate_text($name, MENU_SIZE_TEXT, false, true, false),
                    'title' => $name,
                ];
            }

            if (empty($sub2) === false) {
                $sub['operation/dashboard/dashboard']['sub2'] = $sub2;
            }
        }

        enterprise_hook('reporting_godmenu');

        $menu_operation['reporting']['sub'] = $sub;
        // End reporting.
    }

    // Events reading.
    if (check_acl($config['id_user'], 0, 'ER')
        || check_acl($config['id_user'], 0, 'EW')
        || check_acl($config['id_user'], 0, 'EM')
    ) {
        // Events.
        $menu_operation['eventos']['text'] = __('Events');
        $menu_operation['eventos']['refr'] = 0;
        $menu_operation['eventos']['sec2'] = 'operation/events/events';
        $menu_operation['eventos']['id'] = 'oper-events';

        $sub = [];
        $sub['operation/events/events']['text'] = __('View events');
        $sub['operation/events/events']['id'] = 'View_events';
        $sub['operation/events/events']['pages'] = ['godmode/events/events'];

        // If ip doesn't is in list of allowed IP, isn't show this options.
        include_once 'include/functions_api.php';
        if (isInACL($_SERVER['REMOTE_ADDR'])) {
            $pss = get_user_info($config['id_user']);
            $hashup = md5($config['id_user'].$pss['password']);

            $user_filter = db_get_row_sql(
                sprintf(
                    'SELECT f.id_filter, f.id_name
                FROM tevent_filter f
                INNER JOIN tusuario u
                    ON u.default_event_filter=f.id_filter
                WHERE u.id_user = "%s" ',
                    $config['id_user']
                )
            );
            if ($user_filter !== false) {
                $user_event_filter = events_get_event_filter($user_filter['id_filter']);
            } else {
                // Default.
                $user_event_filter = [
                    'status'        => EVENT_NO_VALIDATED,
                    'event_view_hr' => $config['event_view_hr'],
                    'group_rep'     => EVENT_GROUP_REP_EVENTS,
                    'tag_with'      => [],
                    'tag_without'   => [],
                    'history'       => false,
                ];
            }

            $fb64 = base64_encode(json_encode($user_event_filter));

            // RSS.
            $sub['operation/events/events_rss.php?user='.$config['id_user'].'&amp;hashup='.$hashup.'&fb64='.$fb64]['text'] = __('RSS');
            $sub['operation/events/events_rss.php?user='.$config['id_user'].'&amp;hashup='.$hashup.'&fb64='.$fb64]['id'] = 'RSS';
            $sub['operation/events/events_rss.php?user='.$config['id_user'].'&amp;hashup='.$hashup.'&fb64='.$fb64]['type'] = 'direct';
        }

        // Acoustic console.
        $data_sound = base64_encode(
            json_encode(
                [
                    'title'        => __('Acoustic console'),
                    'start'        => __('Start'),
                    'stop'         => __('Stop'),
                    'noAlert'      => __('No alert'),
                    'silenceAlarm' => __('Silence alarm'),
                    'url'          => ui_get_full_url('ajax.php'),
                    'page'         => 'include/ajax/events',
                    'urlSound'     => 'include/sounds/',
                ]
            )
        );

        $javascript = 'javascript: openSoundEventModal(`'.$data_sound.'`);';
        $sub[$javascript]['text'] = __('Acoustic console');
        $sub[$javascript]['id'] = 'Acoustic console Modal';
        $sub[$javascript]['type'] = 'direct';

        echo '<div id="modal-sound" style="display:none;"></div>';

        ui_require_javascript_file('pandora_events');

        $menu_operation['eventos']['sub'] = $sub;
    }
}

$favorite_menu = db_get_all_rows_sql(
    sprintf(
        'SELECT id_element, url, label, section
        FROM tfavmenu_user
        WHERE id_user = "%s"
        ORDER BY section DESC',
        $config['id_user']
    )
);
// Favorite.
if ($favorite_menu !== false) {
    $menu_operation['favorite']['text'] = __('Favorite');
    $menu_operation['favorite']['id'] = 'fav-menu';

    $section = '';
    $sub = [];
    $sub2 = [];
    foreach ($favorite_menu as $key => $row) {
        if ($row['section'] !== $section) {
            $section = $row['section'];
            $sub2 = [];
        }

        $sub[$section]['text'] = __(str_replace('_', ' ', $section));
        $sub[$section]['type'] = 'direct';
        $sub[$section]['subtype'] = 'nolink';
        $sub[$section]['id'] = $row['section'].'-fav-menu';

        $sub2[$row['url']]['text'] = io_safe_output($row['label']);
        $sub[$section]['sub2'] = $sub2;
    }

    $menu_operation['favorite']['sub'] = $sub;
}


// Links.
$rows = db_get_all_rows_in_table('tlink', 'name');
// $rows = [];
if (!empty($rows)) {
    $menu_operation['links']['text'] = __('Links');
    $menu_operation['links']['sec2'] = '';
    $menu_operation['links']['id'] = 'god-links';

    $sub = [];
    foreach ($rows as $row) {
        // Audit //meter en extensiones.
        $sub[$row['link']]['text'] = $row['name'];
        $sub[$row['link']]['id'] = $row['name'];
        $sub[$row['link']]['type'] = 'direct';
        $sub[$row['link']]['subtype'] = 'new_blank';
    }

    $menu_operation['links']['sub'] = $sub;
}



// Links.
$rows = db_get_all_rows_in_table('tlink', 'name');
// $rows = [];
if (!empty($rows)) {
    $menu_operation['links']['text'] = __('Links');
    $menu_operation['links']['sec2'] = '';
    $menu_operation['links']['id'] = 'god-links';

    $sub = [];
    foreach ($rows as $row) {
        // Audit //meter en extensiones.
        $sub[$row['link']]['text'] = $row['name'];
        $sub[$row['link']]['id'] = $row['name'];
        $sub[$row['link']]['type'] = 'direct';
        $sub[$row['link']]['subtype'] = 'new_blank';
    }

    $menu_operation['links']['sub'] = $sub;
}

// Workspace.
$menu_operation['workspace']['text'] = __('Workspace');
$menu_operation['workspace']['sec2'] = 'operation/users/user_edit';
$menu_operation['workspace']['id'] = 'oper-users';

// ANY user can view him/herself !
// Users.
$query_paramameters_user = '&edit_user=1&pure=0';

$sub = [];
$sub['godmode/users/configure_user'.$query_paramameters_user]['text'] = __('Edit my user');
$sub['godmode/users/configure_user'.$query_paramameters_user]['id'] = 'Edit_my_user';
$sub['godmode/users/configure_user'.$query_paramameters_user]['refr'] = 0;

// Users.
$sub['operation/users/user_edit_notifications']['text'] = __('Configure user notifications');
$sub['operation/users/user_edit_notifications']['id'] = 'Configure_user_notifications';
$sub['operation/users/user_edit_notifications']['refr'] = 0;

if ($access_console_node === true) {
    // Incidents.
    $temp_sec2 = $sec2;
    $sec2 = 'incident';
    $sec2sub = 'operation/incidents/incident_statistics';
    $sub[$sec2]['text'] = __('Incidents');
    $sub[$sec2]['id'] = 'Incidents';
    $sub[$sec2]['type'] = 'direct';
    $sub[$sec2]['subtype'] = 'nolink';
    $sub[$sec2]['refr'] = 0;
    $sub[$sec2]['subsecs'] = [
        'operation/incidents/incident_detail',
        'operation/integria_incidents',
    ];

    $sub2 = [];
    $sub2[$sec2sub]['text'] = __('Integria IMS statistics');
    $sub2['operation/incidents/list_integriaims_incidents']['text'] = __('Integria IMS ticket list');

    $sub[$sec2]['sub2'] = $sub2;
    $sec2 = $temp_sec2;


    // Messages.
    $sub['message_list']['text'] = __('Messages');
    $sub['message_list']['id'] = 'Messages';
    $sub['message_list']['refr'] = 0;
    $sub['message_list']['type'] = 'direct';
    $sub['message_list']['subtype'] = 'nolink';
    $sub2 = [];
    $sub2['operation/messages/message_list']['text'] = __('Messages List');
    $sub2['operation/messages/message_edit&new_msg=1']['text'] = __('New message');

    $sub['message_list']['sub2'] = $sub2;
}

$menu_operation['workspace']['sub'] = $sub;

if ($access_console_node === true) {
    // Rest of options, all with AR privilege (or should events be with incidents?)
    // ~ if (check_acl ($config['id_user'], 0, "AR")) {
    // Extensions menu additions.
    if (is_array($config['extensions'])) {
        $sub = [];
        $sub2 = [];

        if (check_acl($config['id_user'], 0, 'RR') || check_acl($config['id_user'], 0, 'RW') || check_acl($config['id_user'], 0, 'RM')) {
            $sub['operation/agentes/exportdata']['text'] = __('Export data');
            $sub['operation/agentes/exportdata']['id'] = 'Export_data';
            $sub['operation/agentes/exportdata']['subsecs'] = ['operation/agentes/exportdata'];
        }

        if (check_acl($config['id_user'], 0, 'AR') || check_acl($config['id_user'], 0, 'AD') || check_acl($config['id_user'], 0, 'AW')) {
            $sub['godmode/agentes/planned_downtime.list']['text'] = __('Scheduled downtime');
            $sub['godmode/agentes/planned_downtime.list']['id'] = 'Scheduled_downtime';
        }

        foreach ($config['extensions'] as $extension) {
            // If no operation_menu is a godmode extension.
            if ($extension['operation_menu'] == '') {
                continue;
            }

            // Check the ACL for this user.
            if (! check_acl($config['id_user'], 0, $extension['operation_menu']['acl'])) {
                continue;
            }

            $extension_menu = $extension['operation_menu'];
            if ($extension['operation_menu']['name'] == 'Matrix'
                && ( !check_acl($config['id_user'], 0, 'ER')
                || !check_acl($config['id_user'], 0, 'EW')
                || !check_acl($config['id_user'], 0, 'EM') )
            ) {
                continue;
            }

            // Check if was displayed inside other menu.
            if ($extension['operation_menu']['fatherId'] == '') {
                if ($extension_menu['name'] == 'Update manager') {
                    continue;
                }

                $sub[$extension_menu['sec2']]['text'] = $extension_menu['name'];
                $sub[$extension_menu['sec2']]['id'] = str_replace(' ', '_', $extension_menu['name']);
                $sub[$extension_menu['sec2']]['refr'] = 0;
            } else {
                if (array_key_exists('fatherId', $extension_menu)) {
                    // Check that extension father ID exists previously on the menu.
                    if ((strlen($extension_menu['fatherId']) > 0)) {
                        if (array_key_exists('subfatherId', $extension_menu) && empty($extension_menu['subfatherId']) === false) {
                            if ((strlen($extension_menu['subfatherId']) > 0)) {
                                $menu_operation[$extension_menu['fatherId']]['sub'][$extension_menu['subfatherId']]['sub2'][$extension_menu['sec2']]['text'] = __($extension_menu['name']);
                                $menu_operation[$extension_menu['fatherId']]['sub'][$extension_menu['subfatherId']]['sub2'][$extension_menu['sec2']]['id'] = str_replace(' ', '_', $extension_menu['name']);
                                $menu_operation[$extension_menu['fatherId']]['sub'][$extension_menu['subfatherId']]['sub2'][$extension_menu['sec2']]['refr'] = 0;
                                $menu_operation[$extension_menu['fatherId']]['sub'][$extension_menu['subfatherId']]['sub2'][$extension_menu['sec2']]['icon'] = $extension_menu['icon'];
                                $menu_operation[$extension_menu['fatherId']]['sub'][$extension_menu['subfatherId']]['sub2'][$extension_menu['sec2']]['sec'] = 'extensions';
                                $menu_operation[$extension_menu['fatherId']]['sub'][$extension_menu['subfatherId']]['sub2'][$extension_menu['sec2']]['extension'] = true;
                                $menu_operation[$extension_menu['fatherId']]['sub'][$extension_menu['subfatherId']]['sub2'][$extension_menu['sec2']]['enterprise'] = $extension['enterprise'];
                                $menu_operation[$extension_menu['fatherId']]['hasExtensions'] = true;
                            } else {
                                $menu_operation[$extension_menu['fatherId']]['sub'][$extension_menu['sec2']]['text'] = __($extension_menu['name']);
                                $menu_operation[$extension_menu['fatherId']]['sub'][$extension_menu['sec2']]['id'] = str_replace(' ', '_', $extension_menu['name']);
                                $menu_operation[$extension_menu['fatherId']]['sub'][$extension_menu['sec2']]['refr'] = 0;
                                $menu_operation[$extension_menu['fatherId']]['sub'][$extension_menu['sec2']]['icon'] = $extension_menu['icon'];
                                $menu_operation[$extension_menu['fatherId']]['sub'][$extension_menu['sec2']]['sec'] = 'extensions';
                                $menu_operation[$extension_menu['fatherId']]['sub'][$extension_menu['sec2']]['extension'] = true;
                                $menu_operation[$extension_menu['fatherId']]['sub'][$extension_menu['sec2']]['enterprise'] = $extension['enterprise'];
                                $menu_operation[$extension_menu['fatherId']]['hasExtensions'] = true;
                            }
                        } else {
                            $menu_operation[$extension_menu['fatherId']]['sub'][$extension_menu['sec2']]['text'] = __($extension_menu['name']);
                            $menu_operation[$extension_menu['fatherId']]['sub'][$extension_menu['sec2']]['id'] = str_replace(' ', '_', $extension_menu['name']);
                            $menu_operation[$extension_menu['fatherId']]['sub'][$extension_menu['sec2']]['refr'] = 0;
                            $menu_operation[$extension_menu['fatherId']]['sub'][$extension_menu['sec2']]['icon'] = $extension_menu['icon'];
                            $menu_operation[$extension_menu['fatherId']]['sub'][$extension_menu['sec2']]['sec'] = 'extensions';
                            $menu_operation[$extension_menu['fatherId']]['sub'][$extension_menu['sec2']]['extension'] = true;
                            $menu_operation[$extension_menu['fatherId']]['sub'][$extension_menu['sec2']]['enterprise'] = $extension['enterprise'];
                            $menu_operation[$extension_menu['fatherId']]['hasExtensions'] = true;
                        }
                    }
                }
            }
        }

        if (!empty($sub)) {
            $menu_operation['extensions']['text'] = __('Tools');
            $menu_operation['extensions']['sec2'] = 'operation/extensions';
            $menu_operation['extensions']['id'] = 'oper-extensions';
            $menu_operation['extensions']['sub'] = $sub;
        }
    }

    // ~ }
}

<<<<<<< HEAD
$menu_operation['about_operation']['text'] = __('About');
$menu_operation['about_operation']['id'] = 'about_operation';

// Save operation menu array to use in operation/extensions.php view.
=======


// Save operation menu array to use in operation/extensions.php view
>>>>>>> 859fe48b
$operation_menu_array = $menu_operation;


if (!$config['pure']) {
    menu_print_menu($menu_operation, true);
}<|MERGE_RESOLUTION|>--- conflicted
+++ resolved
@@ -825,16 +825,10 @@
     // ~ }
 }
 
-<<<<<<< HEAD
 $menu_operation['about_operation']['text'] = __('About');
 $menu_operation['about_operation']['id'] = 'about_operation';
 
 // Save operation menu array to use in operation/extensions.php view.
-=======
-
-
-// Save operation menu array to use in operation/extensions.php view
->>>>>>> 859fe48b
 $operation_menu_array = $menu_operation;
 
 
