<?php

// Pandora FMS - http://pandorafms.com
// ==================================================
// Copyright (c) 2005-2010 Artica Soluciones Tecnologicas
// Please see http://pandorafms.org for full contribution list
// This program is free software; you can redistribute it and/or
// modify it under the terms of the GNU General Public License
// as published by the Free Software Foundation for version 2.
// This program is distributed in the hope that it will be useful,
// but WITHOUT ANY WARRANTY; without even the implied warranty of
// MERCHANTABILITY or FITNESS FOR A PARTICULAR PURPOSE.  See the
// GNU General Public License for more details.
// Load global vars
global $config;
enterprise_include('operation/snmpconsole/snmp_view.php');
enterprise_include('include/functions_snmp.php');
require_once 'include/functions_agents.php';
require_once 'include/functions_snmp.php';

check_login();
$agent_a = check_acl($config['id_user'], 0, 'AR');
$agent_w = check_acl($config['id_user'], 0, 'AW');
$access = ($agent_a == true) ? 'AR' : (($agent_w == true) ? 'AW' : 'AR');
if (!$agent_a && !$agent_w) {
    db_pandora_audit(
        'ACL Violation',
        'Trying to access SNMP Console'
    );
    include 'general/noaccess.php';
    exit;
}

// Read parameters
$filter_severity = (int) get_parameter('filter_severity', -1);
$filter_fired = (int) get_parameter('filter_fired', -1);
$filter_status = (int) get_parameter('filter_status', 0);
$free_search_string = (string) get_parameter('free_search_string', '');
$pagination = (int) get_parameter('pagination', $config['block_size']);
$offset = (int) get_parameter('offset', 0);
$trap_type = (int) get_parameter('trap_type', -1);
$group_by = (int) get_parameter('group_by', 0);
$refr = (int) get_parameter('refresh');
$default_refr = !empty($refr) ? $refr : $config['vc_refr'];
$date_from_trap = get_parameter('date_from_trap', '');
$date_to_trap = get_parameter('date_to_trap', '');
$time_from_trap = get_parameter('time_from_trap', '');
$time_to_trap = get_parameter('time_to_trap', '');

$user_groups = users_get_groups($config['id_user'], $access, false);

$str_user_groups = '';
$i = 0;
foreach ($user_groups as $id => $name) {
    if ($i == 0) {
        $str_user_groups .= $id;
    } else {
        $str_user_groups .= ','.$id;
    }

    $i++;
}

$url = 'index.php?sec=estado&'.'sec2=operation/snmpconsole/snmp_view&'.'filter_severity='.$filter_severity.'&'.'filter_fired='.$filter_fired.'&'.'free_search_string='.$free_search_string.'&'.'pagination='.$pagination.'&'.'offset='.$offset.'&'.'trap_type='.$trap_type.'&'.'group_by='.$group_by.'&'.'date_from_trap='.$date_from_trap.'&'.'date_to_trap='.$date_to_trap.'&'.'time_from_trap='.$time_from_trap.'&'.'time_to_trap='.$time_to_trap;

$statistics['text'] = '<a href="index.php?sec=estado&sec2=operation/snmpconsole/snmp_statistics&pure='.$config['pure'].'&refr='.$refr.'">'.html_print_image('images/op_reporting.png', true, ['title' => __('Statistics')]).'</a>';
$list['text'] = '<a href="'.$url.'&pure='.$config['pure'].'&refresh='.$refr.'">'.html_print_image('images/op_snmp.png', true, ['title' => __('List')]).'</a>';
$list['active'] = true;

if ($config['pure']) {
    $fullscreen['text'] = '<a target="_top" href="'.$url.'&pure=0&refresh='.$refr.'">'.html_print_image('images/normal_screen.png', true, ['title' => __('Normal screen')]).'</a>';
} else {
    // Fullscreen
    $fullscreen['text'] = '<a target="_top" href="'.$url.'&pure=1&refresh='.$refr.'">'.html_print_image('images/full_screen.png', true, ['title' => __('Full screen')]).'</a>';
}


// OPERATIONS
// Delete SNMP Trap entry Event (only incident management access).
if (isset($_GET['delete'])) {
    $id_trap = (int) get_parameter_get('delete', 0);
    if ($id_trap > 0 && check_acl($config['id_user'], 0, 'IM')) {
        if ($group_by) {
            $sql_ids_traps = 'SELECT id_trap, source FROM ttrap WHERE oid IN (SELECT oid FROM ttrap WHERE id_trap = '.$id_trap.')
			AND source IN (SELECT source FROM ttrap WHERE id_trap = '.$id_trap.')';
            $ids_traps = db_get_all_rows_sql($sql_ids_traps);

            foreach ($ids_traps as $key => $value) {
                $result = db_process_sql_delete('ttrap', ['id_trap' => $value['id_trap']]);
                enterprise_hook('snmp_update_forwarded_modules', [$value]);
            }
        } else {
            $forward_info = db_get_row('ttrap', 'id_trap', $id_trap);
            $result = db_process_sql_delete('ttrap', ['id_trap' => $id_trap]);
            enterprise_hook('snmp_update_forwarded_modules', [$forward_info]);
            ui_print_result_message(
                $result,
                __('Successfully deleted'),
                __('Could not be deleted')
            );
        }
    } else {
        db_pandora_audit(
            'ACL Violation',
            'Trying to delete SNMP event ID #'.$id_trap
        );
    }
}

// Check Event (only incident write access).
if (isset($_GET['check'])) {
    $id_trap = (int) get_parameter_get('check', 0);
    if (check_acl($config['id_user'], 0, 'IW')) {
        $values = [
            'status'     => 1,
            'id_usuario' => $config['id_user'],
        ];
        $result = db_process_sql_update('ttrap', $values, ['id_trap' => $id_trap]);
        enterprise_hook('snmp_update_forwarded_modules', [$id_trap]);

        ui_print_result_message(
            $result,
            __('Successfully updated'),
            __('Could not be updated')
        );
    } else {
        db_pandora_audit(
            'ACL Violation',
            'Trying to checkout SNMP Trap ID'.$id_trap
        );
    }
}

// Mass-process DELETE
if (isset($_POST['deletebt'])) {
    $trap_ids = get_parameter_post('snmptrapid', []);
    if (is_array($trap_ids) && check_acl($config['id_user'], 0, 'IW')) {
        if ($group_by) {
            foreach ($trap_ids as $key => $value) {
                $sql_ids_traps = 'SELECT id_trap, source FROM ttrap WHERE oid IN (SELECT oid FROM ttrap WHERE id_trap = '.$value.')
				AND source IN (SELECT source FROM ttrap WHERE id_trap = '.$value.')';
                $ids_traps = db_get_all_rows_sql($sql_ids_traps);

                foreach ($ids_traps as $key2 => $value2) {
                    $result = db_process_sql_delete('ttrap', ['id_trap' => $value2['id_trap']]);
                    enterprise_hook('snmp_update_forwarded_modules', [$value2]);
                }
            }
        } else {
            foreach ($trap_ids as $id_trap) {
                $forward_info = db_get_row('ttrap', 'id_trap', $id_trap);
                db_process_sql_delete('ttrap', ['id_trap' => $id_trap]);
                enterprise_hook('snmp_update_forwarded_modules', [$forward_info]);
            }
        }
    } else {
        db_pandora_audit(
            'ACL Violation',
            'Trying to mass-delete SNMP Trap ID'
        );
    }
}

// Mass-process UPDATE
if (isset($_POST['updatebt'])) {
    $trap_ids = get_parameter_post('snmptrapid', []);
    if (is_array($trap_ids) && check_acl($config['id_user'], 0, 'IW')) {
        foreach ($trap_ids as $id_trap) {
            $sql = sprintf("UPDATE ttrap SET status = 1, id_usuario = '%s' WHERE id_trap = %d", $config['id_user'], $id_trap);
            db_process_sql($sql);
            enterprise_hook('snmp_update_forwarded_modules', [$id_trap]);
        }
    } else {
        db_pandora_audit(
            'ACL Violation',
            'Trying to mass-delete SNMP Trap ID'
        );
    }
}

// All traps
$all_traps = db_get_all_rows_sql('SELECT DISTINCT source FROM ttrap');

if (empty($all_traps)) {
    $all_traps = [];
}

// Set filters
$agents = [];
$oids = [];
$severities = get_priorities();
$alerted = [
    __('Not fired'),
    __('Fired'),
];
foreach ($all_traps as $trap) {
    $agent = agents_get_agent_with_ip($trap['source']);
    $agents[$trap['source']] = $agent !== false ? ($agent['alias'] ? $agent['alias'] : $agent['nombre']) : $trap['source'];
    $oid = enterprise_hook('get_oid', [$trap]);
    if ($oid === ENTERPRISE_NOT_HOOK) {
        $oid = $trap['oid'];
    }

    $oids[$oid] = $oid;
}

$prea = array_keys($user_groups);
$ids = join(',', $prea);
// Cuantos usuarios hay operadores con un grupo que exista y no lo tenga ningun usuario
$user_in_group_wo_agents = db_get_value_sql('select count(DISTINCT(id_usuario)) from tusuario_perfil where id_usuario ="'.$config['id_user'].'" and id_perfil = 1 and id_grupo in (select id_grupo from tgrupo where id_grupo in ('.$ids.') and id_grupo not in (select id_grupo from tagente))');

switch ($config['dbtype']) {
    case 'mysql':
    case 'postgresql':
        if ($user_in_group_wo_agents == 0) {
            $rows = db_get_all_rows_filter(
                'tagente',
                ['id_grupo' => array_keys($user_groups)],
                ['id_agente']
            );
            $id_agents = [];
            foreach ($rows as $row) {
                $id_agents[] = $row['id_agente'];
            }

            $address_by_user_groups = agents_get_addresses($id_agents);
            foreach ($address_by_user_groups as $i => $a) {
                $address_by_user_groups[$i] = '"'.$a.'"';
            }
        } else {
            $rows = db_get_all_rows_filter(
                'tagente',
                [],
                ['id_agente']
            );
            $id_agents = [];
            foreach ($rows as $row) {
                $id_agents[] = $row['id_agente'];
            }

            $all_address_agents = agents_get_addresses($id_agents);
            foreach ($all_address_agents as $i => $a) {
                $all_address_agents[$i] = '"'.$a.'"';
            }
        }
    break;
}

if (empty($address_by_user_groups)) {
    $address_by_user_groups = [];
    array_unshift($address_by_user_groups, '""');
}

if (empty($all_address_agents)) {
    $all_address_agents = [];
    array_unshift($all_address_agents, '""');
}

// Make query to extract traps of DB.
switch ($config['dbtype']) {
    case 'mysql':
        $sql = 'SELECT *
			FROM ttrap
			WHERE (
				`source` IN ('.implode(',', $address_by_user_groups).") OR
				`source`='' OR
				`source` NOT IN (".implode(',', $all_address_agents).')
				)
				%s
			ORDER BY timestamp DESC
			LIMIT %d,%d';
    break;

    case 'postgresql':
        $sql = 'SELECT *
			FROM ttrap
			WHERE (
				source IN ('.implode(',', $address_by_user_groups).") OR
				source='' OR
				source NOT IN (".implode(',', $all_address_agents).')
				)
				%s
			ORDER BY timestamp DESC
			LIMIT %d OFFSET %d';
    break;

    case 'oracle':
        $sql = "SELECT *
			FROM ttrap
			WHERE (source IN (
					SELECT direccion FROM tagente
					WHERE id_grupo IN ($str_user_groups)
					) OR source='' OR source NOT IN (SELECT direccion FROM tagente WHERE direccion IS NOT NULL)) %s
			ORDER BY timestamp DESC";
    break;
}

switch ($config['dbtype']) {
    case 'mysql':
    case 'postgresql':
        $sql_all = 'SELECT *
			FROM ttrap
			WHERE (
				source IN ('.implode(',', $address_by_user_groups).") OR
				source='' OR
				source NOT IN (".implode(',', $all_address_agents).')
				)
				%s
			ORDER BY timestamp DESC';
        $sql_count = 'SELECT COUNT(id_trap)
			FROM ttrap
			WHERE (
				source IN ('.implode(',', $address_by_user_groups).") OR
				source='' OR
				source NOT IN (".implode(',', $all_address_agents).')
				)
				%s';
    break;

    case 'oracle':
        $sql_all = "SELECT *
			FROM ttrap
			WHERE (source IN (
					SELECT direccion FROM tagente
					WHERE id_grupo IN ($str_user_groups)
					) OR source='' OR source NOT IN (SELECT direccion FROM tagente WHERE direccion IS NOT NULL))
				%s
			ORDER BY timestamp DESC";
        $sql_count = "SELECT COUNT(id_trap)
			FROM ttrap
			WHERE (
				source IN (
					SELECT direccion FROM tagente
					WHERE id_grupo IN ($str_user_groups)
					) OR source='' OR source NOT IN (SELECT direccion FROM tagente WHERE direccion IS NOT NULL))
				%s";
    break;
}

// $whereSubquery = 'WHERE 1=1';
$whereSubquery = '';

if ($filter_fired != -1) {
    $whereSubquery .= ' AND alerted = '.$filter_fired;
}

if ($free_search_string != '') {
    switch ($config['dbtype']) {
        case 'mysql':
            $whereSubquery .= '
				AND (source LIKE "%'.$free_search_string.'%" OR
				oid LIKE "%'.$free_search_string.'%" OR
				oid_custom LIKE "%'.$free_search_string.'%" OR
				type_custom LIKE "%'.$free_search_string.'%" OR
				value LIKE "%'.$free_search_string.'%" OR
				value_custom LIKE "%'.$free_search_string.'%" OR
				id_usuario LIKE "%'.$free_search_string.'%" OR
				text LIKE "%'.$free_search_string.'%" OR
				description LIKE "%'.$free_search_string.'%")';
        break;

        case 'postgresql':
        case 'oracle':
            $whereSubquery .= '
				AND (source LIKE \'%'.$free_search_string.'%\' OR
				oid LIKE \'%'.$free_search_string.'%\' OR
				oid_custom LIKE \'%'.$free_search_string.'%\' OR
				type_custom LIKE \'%'.$free_search_string.'%\' OR
				value LIKE \'%'.$free_search_string.'%\' OR
				value_custom LIKE \'%'.$free_search_string.'%\' OR
				id_usuario LIKE \'%'.$free_search_string.'%\' OR
				text LIKE \'%'.$free_search_string.'%\' OR
				description LIKE \'%'.$free_search_string.'%\')';
        break;
    }
}

if ($date_from_trap != '') {
    if ($time_from_trap != '') {
        $whereSubquery .= '
			AND (UNIX_TIMESTAMP(timestamp) > UNIX_TIMESTAMP("'.$date_from_trap.' '.$time_from_trap.'"))
		';
    } else {
        $whereSubquery .= '
			AND (UNIX_TIMESTAMP(timestamp) > UNIX_TIMESTAMP("'.$date_from_trap.' 23:59:59"))
		';
    }
}

if ($date_to_trap != '') {
    if ($time_to_trap) {
        $whereSubquery .= '
			AND (UNIX_TIMESTAMP(timestamp) < UNIX_TIMESTAMP("'.$date_to_trap.' '.$time_to_trap.'"))
		';
    } else {
        $whereSubquery .= '
			AND (UNIX_TIMESTAMP(timestamp) < UNIX_TIMESTAMP("'.$date_to_trap.' 23:59:59"))
		';
    }
}

if ($filter_severity != -1) {
    // Test if install the enterprise to search oid in text or oid field in ttrap.
    if ($config['enterprise_installed']) {
        $whereSubquery .= ' AND (
			(alerted = 0 AND severity = '.$filter_severity.') OR
			(alerted = 1 AND priority = '.$filter_severity.'))';
    } else {
        $whereSubquery .= ' AND (
			(alerted = 0 AND 1 = '.$filter_severity.') OR
			(alerted = 1 AND priority = '.$filter_severity.'))';
    }
}

if ($filter_status != -1) {
    $whereSubquery .= ' AND status = '.$filter_status;
}

if ($trap_type == 5) {
    $whereSubquery .= ' AND type NOT IN (0, 1, 2, 3, 4)';
} else if ($trap_type != -1) {
    $whereSubquery .= ' AND type = '.$trap_type;
}

// Disable this feature (time will decide if temporarily) in Oracle cause the group by is very confictive
if ($group_by && $config['dbtype'] != 'oracle') {
    $where_without_group = $whereSubquery;
    $whereSubquery .= ' GROUP BY source,oid';
}

switch ($config['dbtype']) {
    case 'mysql':
        $sql = sprintf($sql, $whereSubquery, $offset, $pagination);
    break;

    case 'postgresql':
        $sql = sprintf($sql, $whereSubquery, $pagination, $offset);
    break;

    case 'oracle':
        $set = [];
        $set['limit'] = $pagination;
        $set['offset'] = $offset;
        $sql = sprintf($sql, $whereSubquery);
        $sql = oracle_recode_query($sql, $set);
    break;
}

$sql_all = sprintf($sql_all, $whereSubquery);
$sql_count = sprintf($sql_count, $whereSubquery);

$table = new stdClass();
$table->width = '100%';
$table->cellpadding = 0;
$table->cellspacing = 0;
$table->class = 'databox filters';
$table->size = [];
$table->size[0] = '120px';
$table->data = [];

// Alert status select
$table->data[1][0] = '<strong>'.__('Alert').'</strong>';
$table->data[1][1] = html_print_select(
    $alerted,
    'filter_fired',
    $filter_fired,
    'javascript:this.form.submit();',
    __('All'),
    '-1',
    true
);

// Block size for pagination select
$table->data[2][0] = '<strong>'.__('Block size for pagination').'</strong>';
$paginations[25] = 25;
$paginations[50] = 50;
$paginations[100] = 100;
$paginations[200] = 200;
$paginations[500] = 500;
$table->data[2][1] = html_print_select(
    $paginations,
    'pagination',
    $pagination,
    'this.form.submit();',
    __('Default'),
    $config['block_size'],
    true
);

// Severity select
$table->data[1][2] = '<strong>'.__('Severity').'</strong>';
$table->data[1][3] = html_print_select(
    $severities,
    'filter_severity',
    $filter_severity,
    'this.form.submit();',
    __('All'),
    -1,
    true
);

// Status
$table->data[3][0] = '<strong>'.__('Status').'</strong>';

$status_array[-1] = __('All');
$status_array[0] = __('Not validated');
$status_array[1] = __('Validated');
$table->data[3][1] = html_print_select(
    $status_array,
    'filter_status',
    $filter_status,
    'this.form.submit();',
    '',
    '',
    true
);

// Free search (search by all alphanumeric fields)
$table->data[2][3] = '<strong>'.__('Free search').'</strong>'.ui_print_help_tip(
    __(
        'Search by any alphanumeric field in the trap.
		REMEMBER trap sources need to be searched by IP Address'
    ),
    true
);
$table->data[2][4] = html_print_input_text(
    'free_search_string',
    $free_search_string,
    '',
    40,
    0,
    true
);

$table->data[4][0] = '<strong>'.__('From (Date)').'</strong>';
$table->data[4][1] = html_print_input_text('date_from_trap', $date_from_trap, '', 15, 10, true);
$table->data[4][2] = '<strong>'.__('To (Date)').'</strong>';
$table->data[4][3] = html_print_input_text('date_to_trap', $date_to_trap, '', 15, 10, true);

$table->data[5][0] = '<strong>'.__('From (Time)').'</strong>';
$table->data[5][1] = html_print_input_text('time_from_trap', $time_from_trap, false, 15, 10, true);
$table->data[5][2] = '<strong>'.__('To (Time)').'</strong>';
$table->data[5][3] = html_print_input_text('time_to_trap', $time_to_trap, false, 15, 10, true);

// Type filter (ColdStart, WarmStart, LinkDown, LinkUp, authenticationFailure, Other)
$table->data[6][1] = '<strong>'.__('Trap type').'</strong>'.ui_print_help_tip(__('Search by trap type'), true);
$trap_types = [
    -1 => __('None'),
    0  => __('Cold start (0)'),
    1  => __('Warm start (1)'),
    2  => __('Link down (2)'),
    3  => __('Link up (3)'),
    4  => __('Authentication failure (4)'),
    5  => __('Other'),
];
$table->data[6][2] = html_print_select(
    $trap_types,
    'trap_type',
    $trap_type,
    'this.form.submit();',
    '',
    '',
    true,
    false,
    false
);

// Disable this feature (time will decide if temporarily) in Oracle cause the group by is very confictive
if ($config['dbtype'] != 'oracle') {
    $table->data[3][3] = '<strong>'.__('Group by Enterprise String/IP').'</strong>';
    $table->data[3][4] = __('Yes').'&nbsp;'.html_print_radio_button('group_by', 1, '', $group_by, true).'&nbsp;&nbsp;';
    $table->data[3][4] .= __('No').'&nbsp;'.html_print_radio_button('group_by', 0, '', $group_by, true);
}

$filter = '<form method="POST" action="index.php?'.'sec=snmpconsole&'.'sec2=operation/snmpconsole/snmp_view&'.'refresh='.((int) get_parameter('refresh', 0)).'&'.'pure='.$config['pure'].'">';
$filter .= html_print_table($table, true);
$filter .= '<div style="width: '.$table->width.'; text-align: right;">';
$filter .= html_print_submit_button(__('Update'), 'search', false, 'class="sub upd"', true);
$filter .= '</div>';
$filter .= '</form>';

$filter_resume = [];
$filter_resume['filter_fired'] = $alerted[$filter_fired];
$filter_resume['filter_severity'] = $severities[$filter_severity];
$filter_resume['pagination'] = $paginations[$pagination];
$filter_resume['free_search_string'] = $free_search_string;
$filter_resume['filter_status'] = $status_array[$filter_status];
$filter_resume['group_by'] = $group_by;
$filter_resume['date_from_trap'] = $date_from_trap;
$filter_resume['time_from_trap'] = $time_from_trap;
$filter_resume['date_to_trap'] = $date_to_trap;
$filter_resume['time_to_trap'] = $time_to_trap;
$filter_resume['trap_type'] = $trap_types[$trap_type];

$traps = db_get_all_rows_sql($sql);
$trapcount = (int) db_get_value_sql($sql_count);

// No traps
if (empty($traps)) {
    // Header
    ui_print_page_header(
        __('SNMP Console'),
        'images/op_snmp.png',
        false,
        '',
        false,
        [
            $list,
            $statistics,
        ]
    );

        $sql2 = 'SELECT *
			FROM ttrap
			WHERE (
				`source` IN ('.implode(',', $address_by_user_groups).") OR
				`source`='' OR
				`source` NOT IN (".implode(',', $all_address_agents).')
				)
				AND status = 0
<<<<<<< HEAD
			ORDER BY timestamp DESC";
		$traps2 = db_get_all_rows_sql($sql2);
		
	if(!empty ($traps2)){
		ui_toggle($filter, __('Toggle filter(s)'));
		
		print_snmp_tags_active_filters($filter_resume);

		ui_print_info_message ( array('no_close'=>true, 'message'=> __('There are no SNMP traps in database that contains this filter') ) );
	} else {
		ui_print_info_message ( array('no_close'=>true, 'message'=> __('There are no SNMP traps in database') ) );
	}
	return;
} else{
	if($config["pure"]){
		echo '<div id="dashboard-controls">';

		echo '<div id="menu_tab">';
		echo '<ul class="mn">';
		// Normal view button
		echo '<li class="nomn">';
		$normal_url = "index.php?" .
			"sec=snmpconsole&" .
			"sec2=operation/snmpconsole/snmp_view&" .
			"filter_severity=" . $filter_severity . "&" .
			"filter_fired=" . $filter_fired . "&" .
			"filter_status=" . $filter_status . "&" .
			"refresh=" . ((int)get_parameter('refresh', 0)) . "&" .
			"pure=0&" .
			"trap_type=" . $trap_type . "&" .
			"group_by=" . $group_by . "&" .
			"free_search_string=" . $free_search_string . "&" .
			"date_from_trap=" . $date_from_trap . "&" .
			"date_to_trap=" . $date_to_trap . "&" .
			"time_from_trap=" . $time_from_trap . "&" .
			"time_to_trap=" . $time_to_trap;
		
		$urlPagination = $normal_url . "&" .
			"pagination=" . $pagination . "&" .
			"offset=" . $offset;
			
		echo '<a href="' . $urlPagination . '">';
		echo html_print_image('images/normal_screen.png', true, array('title' => __('Exit fullscreen')));
		echo '</a>';
		echo '</li>';
		
		// Auto refresh control
		echo '<li class="nomn">';
		echo '<div class="dashboard-refr" style="margin-top: 6px;">';
		echo '<div class="dashboard-countdown" style="display: inline;"></div>';
		$normal_url = "index.php?" .
			"sec=snmpconsole&" .
			"sec2=operation/snmpconsole/snmp_view&" .
			"filter_severity=" . $filter_severity . "&" .
			"filter_fired=" . $filter_fired . "&" .
			"filter_status=" . $filter_status . "&" .
			"refresh=" . ((int)get_parameter('refresh', 0)) . "&" .
			"pure=1&" .
			"trap_type=" . $trap_type . "&" .
			"group_by=" . $group_by . "&" .
			"free_search_string=" . $free_search_string . "&" .
			"date_from_trap=" . $date_from_trap . "&" .
			"date_to_trap=" . $date_to_trap . "&" .
			"time_from_trap=" . $time_from_trap . "&" .
			"time_to_trap=" . $time_to_trap;
		
		$urlPagination = $normal_url . "&" .
			"pagination=" . $pagination . "&" .
			"offset=" . $offset;
		
		
		echo '<form id="refr-form" method="get" action="' . $urlPagination . '" style="display: inline;">';
		echo __('Refresh every') . ':';
		echo html_print_select(get_refresh_time_array(), 'refresh', $refr, '', '', 0, true, false, false);
		echo '</form>';
		echo '</li>';
		
		html_print_input_hidden('sec', 'snmpconsole');
		html_print_input_hidden('sec2', 'operation/snmpconsole/snmp_view');
		html_print_input_hidden('pure', 1);
		html_print_input_hidden('refresh', ($refr > 0 ? $refr : $default_refr));
		
		// Dashboard name
		echo '<li class="nomn">';
		echo '<div class="dashboard-title">' . __('SNMP Traps') . '</div>';
		echo '</li>';

		echo '</ul>';
		echo '</div>';

		echo '</div>';
		
		ui_require_css_file('pandora_enterprise', ENTERPRISE_DIR . '/include/styles/');
		ui_require_css_file('pandora_dashboard', ENTERPRISE_DIR . '/include/styles/');
		ui_require_css_file ('cluetip','include/styles/js/');

		ui_require_jquery_file('countdown');
		ui_require_javascript_file('pandora_dashboard', ENTERPRISE_DIR.'/include/javascript/');
		ui_require_javascript_file('wz_jsgraphics');
		ui_require_javascript_file('pandora_visual_console');

		
	} else {
		// Header
		ui_print_page_header(__("SNMP Console"), "images/op_snmp.png", false,
			"", false, array($fullscreen, $list, $statistics));
	}
	
=======
			ORDER BY timestamp DESC';
        $traps2 = db_get_all_rows_sql($sql2);

    if (!empty($traps2)) {
        ui_toggle($filter, __('Toggle filter(s)'));

        print_snmp_tags_active_filters($filter_resume);

        ui_print_info_message(['no_close' => true, 'message' => __('There are no SNMP traps in database that contains this filter') ]);
    } else {
        ui_print_info_message(['no_close' => true, 'message' => __('There are no SNMP traps in database') ]);
    }

    return;
} else {
    if ($config['pure']) {
        echo '<div id="dashboard-controls">';

        echo '<div id="menu_tab">';
        echo '<ul class="mn">';
        // Normal view button
        echo '<li class="nomn">';
        $normal_url = 'index.php?'.'sec=snmpconsole&'.'sec2=operation/snmpconsole/snmp_view&'.'filter_severity='.$filter_severity.'&'.'filter_fired='.$filter_fired.'&'.'filter_status='.$filter_status.'&'.'refresh='.((int) get_parameter('refresh', 0)).'&'.'pure=0&'.'trap_type='.$trap_type.'&'.'group_by='.$group_by.'&'.'free_search_string='.$free_search_string.'&'.'date_from_trap='.$date_from_trap.'&'.'date_to_trap='.$date_to_trap.'&'.'time_from_trap='.$time_from_trap.'&'.'time_to_trap='.$time_to_trap;

        $urlPagination = $normal_url.'&'.'pagination='.$pagination.'&'.'offset='.$offset;

        echo '<a href="'.$urlPagination.'">';
        echo html_print_image('images/normal_screen.png', true, ['title' => __('Exit fullscreen')]);
        echo '</a>';
        echo '</li>';

        // Auto refresh control
        echo '<li class="nomn">';
        echo '<div class="dashboard-refr" style="margin-top: 6px;">';
        echo '<div class="dashboard-countdown" style="display: inline;"></div>';
        $normal_url = 'index.php?'.'sec=snmpconsole&'.'sec2=operation/snmpconsole/snmp_view&'.'filter_severity='.$filter_severity.'&'.'filter_fired='.$filter_fired.'&'.'filter_status='.$filter_status.'&'.'refresh='.((int) get_parameter('refresh', 0)).'&'.'pure=1&'.'trap_type='.$trap_type.'&'.'group_by='.$group_by.'&'.'free_search_string='.$free_search_string.'&'.'date_from_trap='.$date_from_trap.'&'.'date_to_trap='.$date_to_trap.'&'.'time_from_trap='.$time_from_trap.'&'.'time_to_trap='.$time_to_trap;

        $urlPagination = $normal_url.'&'.'pagination='.$pagination.'&'.'offset='.$offset;


        echo '<form id="refr-form" method="get" action="'.$urlPagination.'" style="display: inline;">';
        echo __('Refresh every').':';
        echo html_print_select(get_refresh_time_array(), 'refresh', $refr, '', '', 0, true, false, false);
        echo '</form>';
        echo '</li>';

        html_print_input_hidden('sec', 'snmpconsole');
        html_print_input_hidden('sec2', 'operation/snmpconsole/snmp_view');
        html_print_input_hidden('pure', 1);
        html_print_input_hidden('refresh', ($refr > 0 ? $refr : $default_refr));

        // Dashboard name
        echo '<li class="nomn">';
        echo '<div class="dashboard-title">'.__('SNMP Traps').'</div>';
        echo '</li>';

        echo '</ul>';
        echo '</div>';

        echo '</div>';

        ui_require_css_file('pandora_enterprise', ENTERPRISE_DIR.'/include/styles/');
        ui_require_css_file('pandora_dashboard', ENTERPRISE_DIR.'/include/styles/');
        ui_require_css_file('cluetip');

        ui_require_jquery_file('countdown');
        ui_require_javascript_file('pandora_dashboard', ENTERPRISE_DIR.'/include/javascript/');
        ui_require_javascript_file('wz_jsgraphics');
        ui_require_javascript_file('pandora_visual_console');
    } else {
        // Header
        ui_print_page_header(
            __('SNMP Console'),
            'images/op_snmp.png',
            false,
            '',
            false,
            [
                $fullscreen,
                $list,
                $statistics,
            ]
        );
    }
>>>>>>> 67ab08fc
}

ui_toggle($filter, __('Toggle filter(s)'));
unset($table);

print_snmp_tags_active_filters($filter_resume);

if (($config['dbtype'] == 'oracle') && ($traps !== false)) {
    for ($i = 0; $i < count($traps); $i++) {
        unset($traps[$i]['rnum']);
    }
}

$url_snmp = 'index.php?'.'sec=snmpconsole&'.'sec2=operation/snmpconsole/snmp_view&'.'filter_severity='.$filter_severity.'&'.'filter_fired='.$filter_fired.'&'.'filter_status='.$filter_status.'&'.'refresh='.((int) get_parameter('refresh', 0)).'&'.'pure='.$config['pure'].'&'.'trap_type='.$trap_type.'&'.'group_by='.$group_by.'&'.'free_search_string='.$free_search_string.'&'.'date_from_trap='.$date_from_trap.'&'.'date_to_trap='.$date_to_trap.'&'.'time_from_trap='.$time_from_trap.'&'.'time_to_trap='.$time_to_trap;

$urlPagination = $url_snmp.'&'.'pagination='.$pagination.'&'.'offset='.$offset;

ui_pagination($trapcount, $urlPagination, $offset, $pagination);

echo '<form name="eventtable" method="POST" action="'.$url_snmp.'">';

$table->cellpadding = 0;
$table->cellspacing = 0;
$table->width = '100%';
$table->class = 'databox data';
$table->head = [];
$table->size = [];
$table->data = [];
$table->align = [];
$table->headstyle = [];

$table->head[0] = __('Status');
$table->align[0] = 'center';
$table->size[0] = '5%';
$table->headstyle[0] = 'text-align: center';

$table->head[1] = __('SNMP Agent');
$table->align[1] = 'center';
$table->size[1] = '15%';
$table->headstyle[1] = 'text-align: center';

$table->head[2] = __('Enterprise String');
$table->align[2] = 'center';
$table->size[2] = '18%';
$table->headstyle[2] = 'text-align: center';

if ($group_by) {
    $table->head[3] = __('Count');
    $table->align[3] = 'center';
    $table->size[3] = '5%';
    $table->headstyle[3] = 'text-align: center';
}

$table->head[4] = __('Trap subtype');
$table->align[4] = 'center';
$table->size[4] = '10%';
$table->headstyle[4] = 'text-align: center';

$table->head[5] = __('User ID');
$table->align[5] = 'center';
$table->size[5] = '10%';
$table->headstyle[5] = 'text-align: center';

$table->head[6] = __('Timestamp');
$table->align[6] = 'center';
$table->size[6] = '10%';
$table->headstyle[6] = 'text-align: center';

$table->head[7] = __('Alert');
$table->align[7] = 'center';
$table->size[7] = '5%';
$table->headstyle[7] = 'text-align: center';

$table->head[8] = __('Action');
$table->align[8] = 'center';
$table->size[8] = '10%';
$table->headstyle[8] = 'text-align: center';

$table->head[9] = html_print_checkbox_extended(
    'allbox',
    1,
    false,
    false,
    'javascript:CheckAll();',
    'class="chk" title="'.__('All').'"',
    true
);
$table->align[9] = 'center';
$table->size[9] = '5%';
$table->headstyle[9] = 'text-align: center';

$table->style[8] = 'background: #F3F3F3; color: #111 !important;';

// Skip offset records
$idx = 0;
if ($traps !== false) {
    foreach ($traps as $trap) {
        $data = [];
        if (empty($trap['description'])) {
            $trap['description'] = '';
        }

        $severity = enterprise_hook('get_severity', [$trap]);
        if ($severity === ENTERPRISE_NOT_HOOK) {
            $severity = $trap['alerted'] == 1 ? $trap['priority'] : 1;
        }

        // Status
        if ($trap['status'] == 0) {
            $data[0] = html_print_image(
                'images/pixel_red.png',
                true,
                [
                    'title'  => __('Not validated'),
                    'width'  => '20',
                    'height' => '20',
                ]
            );
        } else {
            $data[0] = html_print_image(
                'images/pixel_green.png',
                true,
                [
                    'title'  => __('Validated'),
                    'width'  => '20',
                    'height' => '20',
                ]
            );
        }

        // Agent matching source address
        $table->cellclass[$idx][1] = get_priority_class($severity);
        $agent = agents_get_agent_with_ip($trap['source']);
        if ($agent === false) {
            if (! check_acl($config['id_user'], 0, 'AR')) {
                continue;
            }

            $data[1] = '<a href="index.php?sec=estado&sec2=godmode/agentes/configurar_agente&new_agent=1&direccion='.$trap['source'].'" title="'.__('Create agent').'">'.$trap['source'].'</a>';
        } else {
            if (! check_acl($config['id_user'], $agent['id_grupo'], 'AR')) {
                continue;
            }

            $data[1] = '<a href="index.php?sec=estado&sec2=operation/agentes/ver_agente&id_agente='.$agent['id_agente'].'" title="'.__('View agent details').'">';
            $data[1] .= '<strong>'.$agent['alias'].ui_print_help_tip($trap['source'], true, 'images/tip-blanco.png');
            '</strong></a>';
        }

        // OID
        $table->cellclass[$idx][2] = get_priority_class($severity);
        if (! empty($trap['text'])) {
            $enterprise_string = $trap['text'];
        } else if (! empty($trap['oid'])) {
            $enterprise_string = $trap['oid'];
        } else {
            $enterprise_string = __('N/A');
        }

        $data[2] = '<a href="javascript: toggleVisibleExtendedInfo('.$trap['id_trap'].');">'.$enterprise_string.'</a>';

        // Count
        if ($group_by) {
            $sql = "SELECT * FROM ttrap WHERE 1=1 
					$where_without_group
					AND oid='".$trap['oid']."' 
					AND source='".$trap['source']."'";
            $group_traps = db_get_all_rows_sql($sql);
            $count_group_traps = count($group_traps);
            $table->cellclass[$idx][3] = get_priority_class($severity);
            $data[3] = '<strong>'.$count_group_traps.'</strong></a>';
        }

        // Value
        $table->cellclass[$idx][4] = get_priority_class($severity);
        if (empty($trap['value'])) {
            $data[4] = __('N/A');
        } else {
            $data[4] = ui_print_truncate_text($trap['value'], GENERIC_SIZE_TEXT, false);
        }

        // User
        $table->cellclass[$idx][5] = get_priority_class($severity);
        if (!empty($trap['status'])) {
            $data[5] = '<a href="index.php?sec=workspace&sec2=operation/users/user_edit&ver='.$trap['id_usuario'].'">'.substr($trap['id_usuario'], 0, 8).'</a>';
            if (!empty($trap['id_usuario'])) {
                $data[5] .= ui_print_help_tip(get_user_fullname($trap['id_usuario']), true);
            }
        } else {
            $data[5] = '--';
        }

        // Timestamp
        $table->cellclass[$idx][6] = get_priority_class($severity);
        $data[6] = '<span title="'.$trap['timestamp'].'">';
        $data[6] .= ui_print_timestamp($trap['timestamp'], true);
        $data[6] .= '</span>';

        // Use alert severity if fired
        if (!empty($trap['alerted'])) {
            $data[7] = html_print_image('images/pixel_yellow.png', true, ['width' => '20', 'height' => '20', 'border' => '0', 'title' => __('Alert fired')]);
        } else {
            $data[7] = html_print_image('images/pixel_gray.png', true, ['width' => '20', 'height' => '20', 'border' => '0', 'title' => __('Alert not fired')]);
        }

        // Actions
        $data[8] = '';

        if (empty($trap['status']) && check_acl($config['id_user'], 0, 'IW')) {
            $data[8] .= '<a href="'.$url_snmp.'&check='.$trap['id_trap'].'">'.html_print_image('images/ok.png', true, ['border' => '0', 'title' => __('Validate')]).'</a> ';
        }

        if ($trap['source'] == '') {
            $is_admin = db_get_value('is_admin', 'tusuario', 'id_user', $config['id_user']);
            if ($is_admin) {
                $data[8] .= '<a href="'.$url_snmp.'&delete='.$trap['id_trap'].'&offset='.$offset.'" onClick="javascript:return confirm(\''.__('Are you sure?').'\')">'.html_print_image('images/cross.png', true, ['border' => '0', 'title' => __('Delete')]).'</a> ';
            }
        } else {
            $agent_trap_group = db_get_value('id_grupo', 'tagente', 'nombre', $trap['source']);
            if ((check_acl($config['id_user'], $agent_trap_group, 'AW'))) {
                $data[8] .= '<a href="'.$url_snmp.'&delete='.$trap['id_trap'].'&offset='.$offset.'" onClick="javascript:return confirm(\''.__('Are you sure?').'\')">'.html_print_image('images/cross.png', true, ['border' => '0', 'title' => __('Delete')]).'</a> ';
            }
        }

        $data[8] .= '<a href="javascript: toggleVisibleExtendedInfo('.$trap['id_trap'].');">'.html_print_image('images/eye.png', true, ['alt' => __('Show more'), 'title' => __('Show more')]).'</a>';
        $data[8] .= enterprise_hook('editor_link', [$trap]);


        $data[9] = html_print_checkbox_extended('snmptrapid[]', $trap['id_trap'], false, false, '', 'class="chk"', true);

        array_push($table->data, $data);

        // Hiden file for description
        $string = '<table style="border:solid 1px #D3D3D3;" width="90%" class="toggle">
			<tr>
				<td align="left" valign="top" width="15%">'.'<b>'.__('Variable bindings:').'</b></td>
				<td align="left" >';

        if ($group_by) {
            $new_url = 'index.php?sec=snmpconsole&sec2=operation/snmpconsole/snmp_view&'.'filter_severity='.$filter_severity.'&'.'filter_fired='.$filter_fired.'&'.'filter_status='.$filter_status.'&'.'refresh='.((int) get_parameter('refresh', 0)).'&'.'pure='.$config['pure'].'&'.'group_by=0&'.'free_search_string='.$free_search_string.'&'.'date_from_trap='.$date_from_trap.'&'.'date_to_trap='.$date_to_trap.'&'.'time_from_trap='.$time_from_trap.'&'.'time_to_trap='.$time_to_trap;

            $string .= '<a href='.$new_url.'>'.__('See more details').'</a>';
        } else {
            // Print binding vars separately
            $binding_vars = explode("\t", $trap['oid_custom']);
            foreach ($binding_vars as $var) {
                $string .= $var.'<br/>';
            }
        }

        $string .= '</td>
			</tr>
			<tr>
				<td align="left" valign="top">'.'<b>'.__('Enterprise String:').'</td>
				<td align="left"> '.$trap['oid'].'</td>
			</tr>';

        if ($trap['description'] != '') {
            $string .= '<tr>
					<td align="left" valign="top">'.'<b>'.__('Description:').'</td>
					<td align="left">'.$trap['description'].'</td>
				</tr>';
        }

        if ($trap['type'] != '') {
            $trap_types = [
                -1 => __('None'),
                0  => __('Cold start (0)'),
                1  => __('Warm start (1)'),
                2  => __('Link down (2)'),
                3  => __('Link up (3)'),
                4  => __('Authentication failure (4)'),
                5  => __('Other'),
            ];

            switch ($trap['type']) {
                case -1:
                    $desc_trap_type = __('None');
                break;

                case 0:
                    $desc_trap_type = __('Cold start (0)');
                break;

                case 1:
                    $desc_trap_type = __('Warm start (1)');
                break;

                case 2:
                    $desc_trap_type = __('Link down (2)');
                break;

                case 3:
                    $desc_trap_type = __('Link up (3)');
                break;

                case 4:
                    $desc_trap_type = __('Authentication failure (4)');
                break;

                default:
                    $desc_trap_type = __('Other');
                break;
            }

            $string .= '<tr><td align="left" valign="top">'.'<b>'.__('Trap type:').'</b>'.'</td>'.'<td align="left">'.$desc_trap_type.'</td></tr>';
        }

        if ($group_by) {
            $sql = "SELECT * FROM ttrap WHERE 1=1 
					$where_without_group
					AND oid='".$trap['oid']."' 
					AND source='".$trap['source']."'";
            $group_traps = db_get_all_rows_sql($sql);
            $count_group_traps = count($group_traps);

            $sql = "SELECT timestamp FROM ttrap WHERE 1=1 
					$where_without_group
					AND oid='".$trap['oid']."' 
					AND source='".$trap['source']."'
					ORDER BY `timestamp` DESC";
            $last_trap = db_get_value_sql($sql);

            $sql = "SELECT timestamp FROM ttrap WHERE 1=1
					$where_without_group
					AND oid='".$trap['oid']."' 
					AND source='".$trap['source']."'
					ORDER BY `timestamp` ASC";
            $first_trap = db_get_value_sql($sql);

            $string .= '<tr>
					<td align="left" valign="top">'.'<b>'.__('Count:').'</td>
					<td align="left">'.$count_group_traps.'</td>
				</tr>';
            $string .= '<tr>
					<td align="left" valign="top">'.'<b>'.__('First trap:').'</td>
					<td align="left">'.$first_trap.'</td>
				</tr>';
            $string .= '<tr>
					<td align="left" valign="top">'.'<b>'.__('Last trap:').'</td>
					<td align="left">'.$last_trap.'</td>
				</tr>';
        }

        $string .= '</table>';

        $data = [$string];
        // $data = array($trap['description']);
        $idx++;
        $table->rowclass[$idx] = 'trap_info_'.$trap['id_trap'];
        $table->colspan[$idx][0] = 10;
        $table->rowstyle[$idx] = 'display: none;';
        array_push($table->data, $data);

        $idx++;
    }
}

// No matching traps
if ($idx == 0) {
    echo '<div class="nf">'.__('No matching traps found').'</div>';
} else {
    html_print_table($table);
}

unset($table);

echo '<div style="width:98%; text-align:right;">';
if (check_acl($config['id_user'], 0, 'IW')) {
    html_print_submit_button(__('Validate'), 'updatebt', false, 'class="sub ok"');
}

if (check_acl($config['id_user'], 0, 'IM')) {
    echo '&nbsp;';
    html_print_submit_button(__('Delete'), 'deletebt', false, 'class="sub delete" onClick="javascript:return confirm(\''.__('Are you sure?').'\')"');
}

echo '</div></form>';


echo '<div style="float:left; padding-left:30px; line-height: 17px; vertical-align: top; width:120px;">';
echo '<h3>'.__('Status').'</h3>';
echo html_print_image(
    'images/pixel_green.png',
    true,
    [
        'width'  => '20',
        'height' => '20',
    ]
).' - '.__('Validated');
echo '<br />';
echo html_print_image(
    'images/pixel_red.png',
    true,
    [
        'width'  => '20',
        'height' => '20',
    ]
).' - '.__('Not validated');
echo '</div>';
echo '<div style="float:left; padding-left:30px; line-height: 17px; vertical-align: top; width:120px;">';
echo '<h3>'.__('Alert').'</h3>';
echo html_print_image(
    'images/pixel_yellow.png',
    true,
    [
        'width'  => '20',
        'height' => '20',
    ]
).' - '.__('Fired');
echo '<br />';
echo html_print_image(
    'images/pixel_gray.png',
    true,
    [
        'width'  => '20',
        'height' => '20',
    ]
).' - '.__('Not fired');
echo '</div>';
echo '<div style="float:left; padding-left:30px; line-height: 19px; vertical-align: top; width:120px;">';
echo '<h3>'.__('Action').'</h3>';
echo html_print_image('images/ok.png', true).' - '.__('Validate');
echo '<br />';
echo html_print_image('images/cross.png', true).' - '.__('Delete');
echo '</div>';
echo '<div style="float:left; padding-left:30px; line-height: 17px; vertical-align: top; width:120px;">';
echo '<h3>'.__('Legend').'</h3>';
foreach (get_priorities() as $num => $name) {
    echo '<span class="'.get_priority_class($num).'">'.$name.'</span>';
    echo '<br />';
}

echo '</div>';
echo '<div style="clear:both;">&nbsp;</div>';

ui_include_time_picker();
?>

<script language="JavaScript" type="text/javascript">

    $(document).ready( function() {
        var $startDate = $("#text-date_from_trap");
        var $startTime = $("#text-time_from_trap");
        var $endDate = $("#text-date_to_trap");
        var $endTime = $("#text-time_to_trap");

        $startDate.datepicker({
            dateFormat: "<?php echo DATE_FORMAT_JS; ?>",
            onClose: function(selectedDate) {
                $endDate.datepicker("option", "minDate", selectedDate);
            }
        });
        $endDate.datepicker({
            dateFormat: "<?php echo DATE_FORMAT_JS; ?>",
            onClose: function(selectedDate) {
                $startDate.datepicker("option", "maxDate", selectedDate);
            }
        });
        
        $startTime.timepicker({
            showSecond: true,
            timeFormat: '<?php echo TIME_FORMAT_JS; ?>',
            timeOnlyTitle: '<?php echo __('Choose time'); ?>',
            timeText: '<?php echo __('Time'); ?>',
            hourText: '<?php echo __('Hour'); ?>',
            minuteText: '<?php echo __('Minute'); ?>',
            secondText: '<?php echo __('Second'); ?>',
            currentText: '<?php echo __('Now'); ?>',
            closeText: '<?php echo __('Close'); ?>'
        });

        $endTime.timepicker({
            showSecond: true,
            timeFormat: '<?php echo TIME_FORMAT_JS; ?>',
            timeOnlyTitle: '<?php echo __('Choose time'); ?>',
            timeText: '<?php echo __('Time'); ?>',
            hourText: '<?php echo __('Hour'); ?>',
            minuteText: '<?php echo __('Minute'); ?>',
            secondText: '<?php echo __('Second'); ?>',
            currentText: '<?php echo __('Now'); ?>',
            closeText: '<?php echo __('Close'); ?>'
        });

        var controls = document.getElementById('dashboard-controls');
        autoHideElement(controls, 1000);
        
        var startCountDown = function (duration, cb) {
            $('div.dashboard-countdown').countdown('destroy');
            if (!duration) return;
            var t = new Date();
            t.setTime(t.getTime() + duration * 1000);
            $('div.dashboard-countdown').countdown({
                until: t,
                format: 'MS',
                layout: '(%M%nn%M:%S%nn%S <?php echo __('Until next'); ?>) ',
                alwaysExpire: true,
                onExpiry: function () {
                    $('div.dashboard-countdown').countdown('destroy');
                    cb();
                }
            });
        }
        
        // Auto refresh select
        $('form#refr-form').submit(function (event) {
            event.preventDefault();
        });
        
        var handleRefrChange = function (event) {
            event.preventDefault();
            var url = $('form#refr-form').prop('action');
            var refr = Number.parseInt(event.target.value, 10);
            
            startCountDown(refr, function () {
                window.location = url + '&refresh=' + refr;
            });
        }
        
        $('form#refr-form select').change(handleRefrChange).change();
        
        
    });
    
    function CheckAll() {
        for (var i = 0; i < document.eventtable.elements.length; i++) {
            var e = document.eventtable.elements[i];
            if (e.type == 'checkbox' && e.name != 'allbox')
                e.checked = !e.checked;
        }
    }
    
    function toggleDiv (divid) {
        if (document.getElementById(divid).style.display == 'none') {
            document.getElementById(divid).style.display = 'block';
        }
        else {
            document.getElementById(divid).style.display = 'none';
        }
    }
    
    function toggleVisibleExtendedInfo(id_trap) {
        display = $('.trap_info_' + id_trap).css('display');
        
        if (display != 'none') {
            $('.trap_info_' + id_trap).css('display', 'none');
        }
        else {
            $('.trap_info_' + id_trap).css('display', '');
        }
    }

</script><|MERGE_RESOLUTION|>--- conflicted
+++ resolved
@@ -618,116 +618,6 @@
 				`source` NOT IN (".implode(',', $all_address_agents).')
 				)
 				AND status = 0
-<<<<<<< HEAD
-			ORDER BY timestamp DESC";
-		$traps2 = db_get_all_rows_sql($sql2);
-		
-	if(!empty ($traps2)){
-		ui_toggle($filter, __('Toggle filter(s)'));
-		
-		print_snmp_tags_active_filters($filter_resume);
-
-		ui_print_info_message ( array('no_close'=>true, 'message'=> __('There are no SNMP traps in database that contains this filter') ) );
-	} else {
-		ui_print_info_message ( array('no_close'=>true, 'message'=> __('There are no SNMP traps in database') ) );
-	}
-	return;
-} else{
-	if($config["pure"]){
-		echo '<div id="dashboard-controls">';
-
-		echo '<div id="menu_tab">';
-		echo '<ul class="mn">';
-		// Normal view button
-		echo '<li class="nomn">';
-		$normal_url = "index.php?" .
-			"sec=snmpconsole&" .
-			"sec2=operation/snmpconsole/snmp_view&" .
-			"filter_severity=" . $filter_severity . "&" .
-			"filter_fired=" . $filter_fired . "&" .
-			"filter_status=" . $filter_status . "&" .
-			"refresh=" . ((int)get_parameter('refresh', 0)) . "&" .
-			"pure=0&" .
-			"trap_type=" . $trap_type . "&" .
-			"group_by=" . $group_by . "&" .
-			"free_search_string=" . $free_search_string . "&" .
-			"date_from_trap=" . $date_from_trap . "&" .
-			"date_to_trap=" . $date_to_trap . "&" .
-			"time_from_trap=" . $time_from_trap . "&" .
-			"time_to_trap=" . $time_to_trap;
-		
-		$urlPagination = $normal_url . "&" .
-			"pagination=" . $pagination . "&" .
-			"offset=" . $offset;
-			
-		echo '<a href="' . $urlPagination . '">';
-		echo html_print_image('images/normal_screen.png', true, array('title' => __('Exit fullscreen')));
-		echo '</a>';
-		echo '</li>';
-		
-		// Auto refresh control
-		echo '<li class="nomn">';
-		echo '<div class="dashboard-refr" style="margin-top: 6px;">';
-		echo '<div class="dashboard-countdown" style="display: inline;"></div>';
-		$normal_url = "index.php?" .
-			"sec=snmpconsole&" .
-			"sec2=operation/snmpconsole/snmp_view&" .
-			"filter_severity=" . $filter_severity . "&" .
-			"filter_fired=" . $filter_fired . "&" .
-			"filter_status=" . $filter_status . "&" .
-			"refresh=" . ((int)get_parameter('refresh', 0)) . "&" .
-			"pure=1&" .
-			"trap_type=" . $trap_type . "&" .
-			"group_by=" . $group_by . "&" .
-			"free_search_string=" . $free_search_string . "&" .
-			"date_from_trap=" . $date_from_trap . "&" .
-			"date_to_trap=" . $date_to_trap . "&" .
-			"time_from_trap=" . $time_from_trap . "&" .
-			"time_to_trap=" . $time_to_trap;
-		
-		$urlPagination = $normal_url . "&" .
-			"pagination=" . $pagination . "&" .
-			"offset=" . $offset;
-		
-		
-		echo '<form id="refr-form" method="get" action="' . $urlPagination . '" style="display: inline;">';
-		echo __('Refresh every') . ':';
-		echo html_print_select(get_refresh_time_array(), 'refresh', $refr, '', '', 0, true, false, false);
-		echo '</form>';
-		echo '</li>';
-		
-		html_print_input_hidden('sec', 'snmpconsole');
-		html_print_input_hidden('sec2', 'operation/snmpconsole/snmp_view');
-		html_print_input_hidden('pure', 1);
-		html_print_input_hidden('refresh', ($refr > 0 ? $refr : $default_refr));
-		
-		// Dashboard name
-		echo '<li class="nomn">';
-		echo '<div class="dashboard-title">' . __('SNMP Traps') . '</div>';
-		echo '</li>';
-
-		echo '</ul>';
-		echo '</div>';
-
-		echo '</div>';
-		
-		ui_require_css_file('pandora_enterprise', ENTERPRISE_DIR . '/include/styles/');
-		ui_require_css_file('pandora_dashboard', ENTERPRISE_DIR . '/include/styles/');
-		ui_require_css_file ('cluetip','include/styles/js/');
-
-		ui_require_jquery_file('countdown');
-		ui_require_javascript_file('pandora_dashboard', ENTERPRISE_DIR.'/include/javascript/');
-		ui_require_javascript_file('wz_jsgraphics');
-		ui_require_javascript_file('pandora_visual_console');
-
-		
-	} else {
-		// Header
-		ui_print_page_header(__("SNMP Console"), "images/op_snmp.png", false,
-			"", false, array($fullscreen, $list, $statistics));
-	}
-	
-=======
 			ORDER BY timestamp DESC';
         $traps2 = db_get_all_rows_sql($sql2);
 
@@ -791,7 +681,7 @@
 
         ui_require_css_file('pandora_enterprise', ENTERPRISE_DIR.'/include/styles/');
         ui_require_css_file('pandora_dashboard', ENTERPRISE_DIR.'/include/styles/');
-        ui_require_css_file('cluetip');
+        ui_require_css_file('cluetip','include/styles/js/');
 
         ui_require_jquery_file('countdown');
         ui_require_javascript_file('pandora_dashboard', ENTERPRISE_DIR.'/include/javascript/');
@@ -812,7 +702,6 @@
             ]
         );
     }
->>>>>>> 67ab08fc
 }
 
 ui_toggle($filter, __('Toggle filter(s)'));
