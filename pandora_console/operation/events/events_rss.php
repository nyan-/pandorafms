<?php

// Pandora FMS - http://pandorafms.com
// ==================================================
// Copyright (c) 2005-2009 Artica Soluciones Tecnologicas
// Please see http://pandorafms.org for full contribution list

// This program is free software; you can redistribute it and/or
// modify it under the terms of the GNU General Public License
// as published by the Free Software Foundation for version 2.
// This program is distributed in the hope that it will be useful,
// but WITHOUT ANY WARRANTY; without even the implied warranty of
// MERCHANTABILITY or FITNESS FOR A PARTICULAR PURPOSE.  See the
// GNU General Public License for more details.

ini_set ('display_errors', 0); //Don't display other errors, messes up XML

require_once "../../include/config.php";
require_once "../../include/functions.php";
require_once "../../include/functions_db.php";
require_once "../../include/functions_api.php";
require_once "../../include/functions_agents.php";
require_once "../../include/functions_users.php";
require_once "../../include/functions_tags.php";
require_once "../../include/functions_groups.php";

$ipOrigin = $_SERVER['REMOTE_ADDR'];

// Uncoment this to activate ACL on RSS Events
if (!isInACL($ipOrigin)) {
	rss_error_handler(null, null, null, null,
		__("Your IP is not into the IP list with API access."));
	
	exit;
}

// Check user credentials
$user = get_parameter('user');
$hashup = get_parameter('hashup');

$pss = get_user_info($user);
$hashup2 = md5($user.$pss['password']);

if ($hashup != $hashup2) {
	rss_error_handler(null, null, null, null,
		__("The URL of your feed has bad hash."));
	
	exit;
}

header("Content-Type: application/xml; charset=UTF-8"); //Send header before starting to output

function rss_error_handler ($errno, $errstr, $errfile, $errline, $error_human_description = null) {
	$url = ui_get_full_url(false);
	$selfurl = ui_get_full_url('?' . $_SERVER['QUERY_STRING'], false, true);
	
	$rss_feed = '<?xml version="1.0" encoding="utf-8" ?>'; //' Fixes certain highlighters freaking out on the PHP closing tag
	$rss_feed .= "\n";
	$rss_feed .= '<rss version="2.0" xmlns:atom="http://www.w3.org/2005/Atom">'; 
	$rss_feed .= "\n";
	$rss_feed .= '<channel>';
	$rss_feed .= "\n";
	$rss_feed .= '<title>' . get_product_name() . ' RSS Feed</title>';
	$rss_feed .= "\n";
	$rss_feed .= '<description>Latest events on ' . get_product_name() .  '</description>';
	$rss_feed .= "\n";
	$rss_feed .= '<lastBuildDate>'.date (DATE_RFC822, 0).'</lastBuildDate>';
	$rss_feed .= "\n";
	$rss_feed .= '<link>' . $url . '</link>'; //Link back to the main Pandora page
	$rss_feed .= "\n";
	$rss_feed .= '<atom:link href="' . xml_entities(io_safe_input ($selfurl)) . '" rel="self" type="application/rss+xml" />'; //Alternative for Atom feeds. It's the same.
	$rss_feed .= "\n";
	$rss_feed .= '<item>';
	$rss_feed .= "\n";
	$rss_feed .= '<guid>'.$url.'/index.php?sec=eventos&amp;sec2=operation/events/events</guid>';
	$rss_feed .= "\n";
	$rss_feed .= '<title>Error creating feed</title>';
	$rss_feed .= "\n";
	
	if (empty($error_human_description)) {
		$rss_feed .= '<description>There was an error creating the feed: '.$errno.' - '.$errstr.' in '.$errfile.' on line '.$errline.'</description>';
	}
	else {
		$rss_feed .= '<description>' . xml_entities(io_safe_input($error_human_description)) .'</description>';
	}
	$rss_feed .= "\n";
	$rss_feed .= '<link>'.$url.'/index.php?sec=eventos&amp;sec2=operation/events/events</link>';
	$rss_feed .= "\n";
	$rss_feed .= '</item>';
	$rss_feed .= "\n";
	$rss_feed .= '</channel>';
	$rss_feed .= "\n";
	$rss_feed .= '</rss>';
	
	exit ($rss_feed); //Exit by displaying the feed
}

set_error_handler ('rss_error_handler', E_ERROR); //Errors output as RSS

$id_group = get_parameter ("id_group", 0); // group
$event_type = get_parameter ("event_type", ''); // 0 all
$severity = (int) get_parameter ("severity", -1); // -1 all
$status = (int) get_parameter ("status", 0); // -1 all, 0 only red, 1 only green
$id_agent = (int) get_parameter ("id_agent", -1);

$id_event = (int) get_parameter ("id_event", -1); //This will allow to select only 1 event (eg. RSS)
$event_view_hr = (int) get_parameter ("event_view_hr", 0);
$id_user_ack = get_parameter ("id_user_ack", 0);
$search = io_safe_output(preg_replace ("/&([A-Za-z]{0,4}\w{2,3};|#[0-9]{2,3};)/", "&", rawurldecode (get_parameter ("search"))));
$text_agent = (string) get_parameter("text_agent", __("All"));

$tag_with_json = base64_decode(get_parameter("tag_with", '')) ;
$tag_with_json_clean = io_safe_output($tag_with_json);
$tag_with_base64 = base64_encode($tag_with_json_clean);
$tag_with = json_decode($tag_with_json_clean, true);
if (empty($tag_with)) $tag_with = array();
$tag_with = array_diff($tag_with, array(0 => 0));

$tag_without_json = base64_decode(get_parameter("tag_without", ''));
$tag_without_json_clean = io_safe_output($tag_without_json);
$tag_without_base64 = base64_encode($tag_without_json_clean);
$tag_without = json_decode($tag_without_json_clean, true);
if (empty($tag_without)) $tag_without = array();
$tag_without = array_diff($tag_without, array(0 => 0));	

$filter_only_alert = (int)get_parameter('filter_only_alert', -1);

////////////////////////////////////////////////////////////////////////
// Build the condition of the events query
$sql_post = "";
$meta = false;

$id_user = $user;

require('events.build_query.php');

// Now $sql_post have all the where condition
////////////////////////////////////////////////////////////////////////

$sql = "SELECT *
<<<<<<< HEAD
	FROM tevento LEFT JOIN tagent_secondary_group on id_grupo = id_group
=======
	FROM tevento te LEFT JOIN tagent_secondary_group tasg
		ON te.id_grupo = tasg.id_group
>>>>>>> ba7292d2
	WHERE 1=1 " . $sql_post . "
	ORDER BY utimestamp DESC";

$result = db_get_all_rows_sql ($sql);

$url = ui_get_full_url(false);
$selfurl = ui_get_full_url('?' . $_SERVER['QUERY_STRING'], false, true);

if (empty ($result)) {
	$lastbuild = 0; //Last build in 1970
}
else {
	$lastbuild = (int) $result[0]['utimestamp'];
}

$rss_feed = '<?xml version="1.0" encoding="utf-8" ?>' . "\n"; // ' <?php ' -- Fixes highlighters thinking that the closing tag is PHP
$rss_feed .= '<rss version="2.0" xmlns:atom="http://www.w3.org/2005/Atom">' . "\n"; 
$rss_feed .= '<channel>'. "\n";
$rss_feed .= '<title>' . get_product_name() . ' RSS Feed</title>'. "\n";
$rss_feed .= '<description>Latest events on ' . get_product_name() . '</description>' . "\n";
$rss_feed .= '<lastBuildDate>'.date (DATE_RFC822, $lastbuild).'</lastBuildDate>'. "\n"; //Last build date is the last event - that way readers won't mark it as having new posts
$rss_feed .= '<link>'.$url.'</link>'. "\n"; //Link back to the main Pandora page
$rss_feed .= '<atom:link href="' . xml_entities(io_safe_input ($selfurl)) . '" rel="self" type="application/rss+xml" />'. "\n";; //Alternative for Atom feeds. It's the same.

if (empty ($result)) {
	$result = array();
	$rss_feed .= '<item><guid>' . xml_entities(io_safe_input ($url.'/index.php?sec=eventos&sec2=operation/events/events')) . '</guid><title>No results</title>';
	$rss_feed .= '<description>There are no results. Click on the link to see all Pending events</description>';
	$rss_feed .= '<link>' . xml_entities(io_safe_input ($url.'/index.php?sec=eventos&sec2=operation/events/events')) . '</link></item>'. "\n";
}

foreach ($result as $row) {
	if (!check_acl($user, $row["id_grupo"], "ER")) {
		continue;
	}
	if ($row["event_type"] == "system") {
		$agent_name = __('System');
	}
	elseif ($row["id_agente"] > 0) {
		// Agent name
		$agent_name = agents_get_alias($row["id_agente"]);
	}
	else {
		$agent_name = __('Alert').__('SNMP');
	}
	
	//This is mandatory
	$rss_feed .= '<item><guid>';
	$rss_feed .= xml_entities(io_safe_input($url . "/index.php?sec=eventos&sec2=operation/events/events&id_event=" . $row['id_evento']));
	$rss_feed .= '</guid><title>';
	$rss_feed .= xml_entities($agent_name);
	$rss_feed .= '</title><description>';
	$rss_feed .= xml_entities($row['evento']);
	if ($row['estado'] == 1) {
		$rss_feed .= xml_entities(io_safe_input('<br /><br />'.'Validated by ' . $row['id_usuario']));
	}
	$rss_feed .= '</description><link>';
	$rss_feed .= xml_entities(io_safe_input($url . "/index.php?sec=eventos&sec2=operation/events/events&id_event=" . $row["id_evento"]));
	$rss_feed .= '</link>';

//The rest is optional
	$rss_feed .= '<pubDate>' . date(DATE_RFC822, $row['utimestamp']) . '</pubDate>';
	
//This is mandatory again
	$rss_feed .= '</item>' . "\n";
}

$rss_feed .= "</channel>\n</rss>\n";

echo $rss_feed;


function xml_entities($str) {
	
	if (!is_string($str)) {
		return "";
	}
	
	if (preg_match_all('/(&[^;]+;)/', $str, $matches) != 0) {
		
		$matches = $matches[0];
		
		foreach ($matches as $entity) {
			$char = html_entity_decode($entity,  ENT_COMPAT | ENT_HTML401, 'UTF-8');
			
			$html_entity_numeric = "&#" . uniord($char) . ";";
			
			$str = str_replace($entity, $html_entity_numeric, $str);
		}
	}
	
	return $str;
}

function uniord($u) { 
	$k = mb_convert_encoding($u, 'UCS-2LE', 'UTF-8'); 
	$k1 = ord(substr($k, 0, 1));
	$k2 = ord(substr($k, 1, 1));
	
	return $k2 * 256 + $k1; 
}
?><|MERGE_RESOLUTION|>--- conflicted
+++ resolved
@@ -138,12 +138,8 @@
 ////////////////////////////////////////////////////////////////////////
 
 $sql = "SELECT *
-<<<<<<< HEAD
-	FROM tevento LEFT JOIN tagent_secondary_group on id_grupo = id_group
-=======
 	FROM tevento te LEFT JOIN tagent_secondary_group tasg
 		ON te.id_grupo = tasg.id_group
->>>>>>> ba7292d2
 	WHERE 1=1 " . $sql_post . "
 	ORDER BY utimestamp DESC";
 
