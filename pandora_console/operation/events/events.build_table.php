--- conflicted
+++ resolved
@@ -162,16 +162,7 @@
 		$table->align[$i] = 'left';
 		$i++;
 	}
-<<<<<<< HEAD
 	if ($fields == 'estado') {
-		$table->head[$i] = __('Status');
-		$table->align[$i] = 'left';
-		$i++;
-	}
-	if ($fields == 'id_evento') {
-		$table->head[$i] = __('Event ID');
-=======
-	if (in_array('estado', $show_fields)) {
 		$table->head[$i] = __('Status')  . html_print_sort_arrows(
 			array_merge($params, array('sort_field' => 'status')),
 			'sort'
@@ -179,197 +170,126 @@
 		$table->align[$i] = 'left';
 		$i++;
 	}
-	if (in_array('id_evento', $show_fields)) {
+	if ($fields == 'id_evento') {
 		$table->head[$i] = __('Event ID') . html_print_sort_arrows(
 			array_merge($params, array('sort_field' => 'event_id')),
 			'sort'
 		);
->>>>>>> f73b4a55
-		$table->align[$i] = 'left';
-
-		$i++;
-	}
-<<<<<<< HEAD
+		$table->align[$i] = 'left';
+
+		$i++;
+	}
 	if ($fields == 'evento') {
-		$table->head[$i] = __('Event Name');
-=======
-	if (in_array('evento', $show_fields)) {
 		$table->head[$i] = __('Event Name') . html_print_sort_arrows(
 			array_merge($params, array('sort_field' => 'event_name')),
 			'sort'
 		);
->>>>>>> f73b4a55
 		$table->align[$i] = 'left';
 		$table->style[$i] = 'min-width: 200px; max-width: 350px; word-break: break-all;';
 		$i++;
 	}
-<<<<<<< HEAD
 	if ($fields == 'id_agente') {
-		$table->head[$i] = __('Agent name');
-=======
-	if (in_array('id_agente', $show_fields)) {
 		$table->head[$i] = __('Agent name') . html_print_sort_arrows(
 			array_merge($params, array('sort_field' => 'agent_id')),
 			'sort'
 		);
->>>>>>> f73b4a55
 		$table->align[$i] = 'left';
 		$table->style[$i] = 'max-width: 350px; word-break: break-all;';
 		$i++;
 	}
-<<<<<<< HEAD
 	if ($fields == 'timestamp') {
-		$table->head[$i] = __('Timestamp');
-=======
-	if (in_array('timestamp', $show_fields)) {
 		$table->head[$i] = __('Timestamp') . html_print_sort_arrows(
 			array_merge($params, array('sort_field' => 'timestamp')),
 			'sort'
 		);
->>>>>>> f73b4a55
-		$table->align[$i] = 'left';
-		
-		$i++;
-	}
-<<<<<<< HEAD
+		$table->align[$i] = 'left';
+		
+		$i++;
+	}
 	if ($fields == 'id_usuario') {
-		$table->head[$i] = __('User');
-=======
-	if (in_array('id_usuario', $show_fields)) {
 		$table->head[$i] = __('User') . html_print_sort_arrows(
 			array_merge($params, array('sort_field' => 'user_id')),
 			'sort'
 		);
->>>>>>> f73b4a55
-		$table->align[$i] = 'left';
-		
-		$i++;
-	}
-<<<<<<< HEAD
+		$table->align[$i] = 'left';
+		
+		$i++;
+	}
 	if ($fields == 'owner_user') {
-		$table->head[$i] = __('Owner');
-=======
-	if (in_array('owner_user', $show_fields)) {
 		$table->head[$i] = __('Owner') . html_print_sort_arrows(
 			array_merge($params, array('sort_field' => 'owner')),
 			'sort'
 		);
->>>>>>> f73b4a55
-		$table->align[$i] = 'left';
-		
-		$i++;
-	}
-<<<<<<< HEAD
+		$table->align[$i] = 'left';
+		
+		$i++;
+	}
 	if ($fields == 'id_grupo') {
-		$table->head[$i] = __('Group');
-=======
-	if (in_array('id_grupo', $show_fields)) {
 		$table->head[$i] = __('Group') . html_print_sort_arrows(
 			array_merge($params, array('sort_field' => 'group_id')),
 			'sort'
 		);
->>>>>>> f73b4a55
-		$table->align[$i] = 'left';
-		
-		$i++;
-	}
-<<<<<<< HEAD
+		$table->align[$i] = 'left';
+		
+		$i++;
+	}
 	if ($fields == 'event_type') {
-		$table->head[$i] = __('Event type');
-=======
-	if (in_array('event_type', $show_fields)) {
 		$table->head[$i] = __('Event Type') . html_print_sort_arrows(
 			array_merge($params, array('sort_field' => 'event_type')),
 			'sort'
 		);
->>>>>>> f73b4a55
 		$table->align[$i] = 'left';
 		
 		$table->style[$i] = 'min-width: 85px;';
 		$i++;
 	}
-<<<<<<< HEAD
 	if ($fields == 'id_agentmodule') {
-		$table->head[$i] = __('Agent Module');
-=======
-	if (in_array('id_agentmodule', $show_fields)) {
 		$table->head[$i] = __('Module Name') . html_print_sort_arrows(
 			array_merge($params, array('sort_field' => 'module_name')),
 			'sort'
 		);
->>>>>>> f73b4a55
-		$table->align[$i] = 'left';
-		
-		$i++;
-	}
-<<<<<<< HEAD
+		$table->align[$i] = 'left';
+		
+		$i++;
+	}
 	if ($fields == 'id_alert_am') {
-		$table->head[$i] = __('Alert');
-=======
-	if (in_array('id_alert_am', $show_fields)) {
 		$table->head[$i] = __('Alert') . html_print_sort_arrows(
 			array_merge($params, array('sort_field' => 'alert_id')),
 			'sort'
 		);
->>>>>>> f73b4a55
-		$table->align[$i] = 'left';
-		
-		$i++;
-	}
-
-<<<<<<< HEAD
+		$table->align[$i] = 'left';
+		
+		$i++;
+	}
+
 	if ($fields == 'criticity') {
-		$table->head[$i] = __('Severity');
-=======
-	if (in_array('criticity', $show_fields)) {
 		$table->head[$i] = __('Severity') . html_print_sort_arrows(
 			array_merge($params, array('sort_field' => 'criticity')),
 			'sort'
 		);
->>>>>>> f73b4a55
-		$table->align[$i] = 'left';
-		
-		$i++;
-	}
-<<<<<<< HEAD
+		$table->align[$i] = 'left';
+		
+		$i++;
+	}
 	if ($fields == 'user_comment') {
-		$table->head[$i] = __('Comment');
-=======
-	if (in_array('user_comment', $show_fields)) {
 		$table->head[$i] = __('Comment') . html_print_sort_arrows(
 			array_merge($params, array('sort_field' => 'comment')),
 			'sort'
 		);
->>>>>>> f73b4a55
-		$table->align[$i] = 'left';
-		
-		$i++;
-	}
-<<<<<<< HEAD
+		$table->align[$i] = 'left';
+		
+		$i++;
+	}
 	if ($fields == 'tags') {
-		$table->head[$i] = __('Tags');
-=======
-	if (in_array('tags', $show_fields)) {
 		$table->head[$i] = __('Tags') . html_print_sort_arrows(
 			array_merge($params, array('sort_field' => 'tags')),
 			'sort'
 		);
->>>>>>> f73b4a55
-		$table->align[$i] = 'left';
-		
-		$i++;
-	}
-<<<<<<< HEAD
+		$table->align[$i] = 'left';
+		
+		$i++;
+	}
 	if ($fields == 'source') {
-		$table->head[$i] = __('Source');
-		$table->align[$i] = 'left';
-		
-		$i++;
-	}
-	if ($fields == 'id_extra') {
-		$table->head[$i] = __('Extra ID');
-=======
-	if (in_array('source', $show_fields)) {
 		$table->head[$i] = __('Source') . html_print_sort_arrows(
 			array_merge($params, array('sort_field' => 'source')),
 			'sort'
@@ -377,26 +297,20 @@
 		
 		$i++;
 	}
-	if (in_array('id_extra', $show_fields)) {
+	if ($fields == 'id_extra') {
 		$table->head[$i] = __('Extra ID') . html_print_sort_arrows(
 			array_merge($params, array('sort_field' => 'extra_id')),
 			'sort'
 		);
->>>>>>> f73b4a55
-		$table->align[$i] = 'left';
-		
-		$i++;
-	}
-<<<<<<< HEAD
+		$table->align[$i] = 'left';
+		
+		$i++;
+	}
 	if ($fields == 'ack_utimestamp') {
-		$table->head[$i] = __('ACK Timestamp');
-=======
-	if (in_array('ack_utimestamp', $show_fields)) {
 		$table->head[$i] = __('ACK Timestamp') . html_print_sort_arrows(
 			array_merge($params, array('sort_field' => 'ack_utimestamp')),
 			'sort'
 		);
->>>>>>> f73b4a55
 		$table->align[$i] = 'left';
 		
 		$i++;
@@ -407,31 +321,20 @@
 		
 		$i++;
 	}
-<<<<<<< HEAD
 	if ($fields == 'data') {
-		$table->head[$i] = __('Data');
-=======
-	if (in_array('data', $show_fields)) {
 		$table->head[$i] = __('Data') . html_print_sort_arrows(
 			array_merge($params, array('sort_field' => 'data')),
 			'sort'
 		);
->>>>>>> f73b4a55
-		$table->align[$i] = 'left';
-		
-		$i++;
-	}
-<<<<<<< HEAD
+		$table->align[$i] = 'left';
+		
+		$i++;
+	}
 	if ($fields == 'module_status') {
-		$table->head[$i] = __('Module status');
-		$table->align[$i] = 'left';
-=======
-	if (in_array('module_status', $show_fields)) {
 		$table->head[$i] = __('Module Status') . html_print_sort_arrows(
 			array_merge($params, array('sort_field' => 'module_status')),
 			'sort'
 		);$table->align[$i] = 'left';
->>>>>>> f73b4a55
 		
 		$i++;
 	}
@@ -850,11 +753,7 @@
 			$table->cellclass[count($table->data)][$i] = $myclass;
 			$i++;
 		}
-<<<<<<< HEAD
 		if ($fields == 'data') {
-=======
-			if (in_array('data',$show_fields)) {
->>>>>>> f73b4a55
 			$data[$i] = $event["data"];
 			if($data[$i] %1 == 0)
 				$data[$i]= number_format($data[$i], 0);
