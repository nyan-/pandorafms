--- conflicted
+++ resolved
@@ -534,8 +534,6 @@
                             );
                         }
 
-<<<<<<< HEAD
-=======
                         if (empty($tmp->module_name) === false) {
                             $tmp->module_name = ui_print_truncate_text(
                                 $tmp->module_name,
@@ -549,7 +547,6 @@
                             );
                         }
 
->>>>>>> bab81b08
                         if (empty($tmp->comments) === false) {
                             $tmp->comments = ui_print_comments($tmp->comments, 20);
                         }
@@ -578,11 +575,7 @@
 
                         $tmp->agent_name = ui_print_truncate_text(
                             $tmp->agent_name,
-<<<<<<< HEAD
                             'agent_medium',
-=======
-                            'agent_small',
->>>>>>> bab81b08
                             false,
                             true,
                             false,
