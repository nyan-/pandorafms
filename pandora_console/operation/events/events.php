<?php
/**
 * Event list.
 *
 * @category   Events
 * @package    Pandora FMS
 * @subpackage Community
 * @version    1.0.0
 * @license    See below
 *
 *    ______                 ___                    _______ _______ ________
 *   |   __ \.-----.--.--.--|  |.-----.----.-----. |    ___|   |   |     __|
 *  |    __/|  _  |     |  _  ||  _  |   _|  _  | |    ___|       |__     |
 * |___|   |___._|__|__|_____||_____|__| |___._| |___|   |__|_|__|_______|
 *
 * ============================================================================
 * Copyright (c) 2005-2019 Artica Soluciones Tecnologicas
 * Please see http://pandorafms.org for full contribution list
 * This program is free software; you can redistribute it and/or
 * modify it under the terms of the GNU General Public License
 * as published by the Free Software Foundation for version 2.
 * This program is distributed in the hope that it will be useful,
 * but WITHOUT ANY WARRANTY; without even the implied warranty of
 * MERCHANTABILITY or FITNESS FOR A PARTICULAR PURPOSE.  See the
 * GNU General Public License for more details.
 * ============================================================================
 */

// Load global vars.
global $config;

require_once $config['homedir'].'/include/functions_events.php';
// Event processing functions.
require_once $config['homedir'].'/include/functions_alerts.php';
// Alerts processing functions.
require_once $config['homedir'].'/include/functions_agents.php';
// Agents functions.
require_once $config['homedir'].'/include/functions_users.php';
// Users functions.
require_once $config['homedir'].'/include/functions_graph.php';
require_once $config['homedir'].'/include/functions_ui.php';


// Check access.
check_login();

$event_a = check_acl($config['id_user'], 0, 'ER');
$event_w = check_acl($config['id_user'], 0, 'EW');
$event_m = check_acl($config['id_user'], 0, 'EM');

if (! $event_a
    && ! $event_w
    && ! $event_m
) {
    db_pandora_audit(
        'ACL Violation',
        'Trying to access event viewer'
    );
    if (is_ajax()) {
        return ['error' => 'noaccess'];
    }

    include 'general/noaccess.php';
    return;
}


$access = ($event_a == true) ? 'ER' : (($event_w == true) ? 'EW' : (($event_m == true) ? 'EM' : 'ER'));


$readonly = false;
if (!is_metaconsole()
    && isset($config['event_replication'])
    && $config['event_replication'] == 1
    && $config['show_events_in_local'] == 1
) {
    $readonly = true;
}

// Load specific stylesheet.
ui_require_css_file('events');
ui_require_css_file('tables');
if (is_metaconsole()) {
    ui_require_css_file('tables_meta', ENTERPRISE_DIR.'/include/styles/');
}

// Load extra javascript.
ui_require_javascript_file('pandora_events');

// Get requests.
$default_filter = [
    'status'        => EVENT_NO_VALIDATED,
    'event_view_hr' => $config['event_view_hr'],
    'group_rep'     => 1,
    'tag_with'      => [],
    'tag_without'   => [],
    'history'       => false,
];

$fb64 = get_parameter('fb64', null);
if (isset($fb64)) {
    $filter = json_decode(base64_decode($fb64), true);
} else {
    $filter = get_parameter(
        'filter',
        $default_filter
    );
}

$id_group = get_parameter(
    'filter[id_group]',
    $filter['id_group']
);
$event_type = get_parameter(
    'filter[event_type]',
    $filter['event_type']
);
$severity = get_parameter(
    'filter[severity]',
    $filter['severity']
);
$status = get_parameter(
    'filter[status]',
    $filter['status']
);
$search = get_parameter(
    'filter[search]',
    $filter['search']
);
$text_agent = get_parameter(
    'filter[text_agent]',
    $filter['text_agent']
);
$id_agent = get_parameter(
    'filter[id_agent]',
    $filter['id_agent']
);
$id_agent_module = get_parameter(
    'filter[id_agent_module]',
    $filter['id_agent_module']
);
$pagination = get_parameter(
    'filter[pagination]',
    $filter['pagination']
);
$event_view_hr = get_parameter(
    'filter[event_view_hr]',
    $filter['event_view_hr']
);
$id_user_ack = get_parameter(
    'filter[id_user_ack]',
    $filter['id_user_ack']
);
$group_rep = get_parameter(
    'filter[group_rep]',
    $filter['group_rep']
);
$tag_with = get_parameter(
    'filter[tag_with]',
    $filter['tag_with']
);
$tag_without = get_parameter(
    'filter[tag_without]',
    $filter['tag_without']
);
$filter_only_alert = get_parameter(
    'filter[filter_only_alert]',
    $filter['filter_only_alert']
);
$id_group_filter = get_parameter(
    'filter[id_group_filter]',
    $filter['id_group_filter']
);
$date_from = get_parameter(
    'filter[date_from]',
    $filter['date_from']
);
$date_to = get_parameter(
    'filter[date_to]',
    $filter['date_to']
);
$source = get_parameter(
    'filter[source]',
    $filter['source']
);
$id_extra = get_parameter(
    'filter[id_extra]',
    $filter['id_extra']
);
$user_comment = get_parameter(
    'filter[user_comment]',
    $filter['user_comment']
);
$history = get_parameter(
    'history',
    $filter['history']
);
$section = get_parameter('section', false);

// Ajax responses.
if (is_ajax()) {
    $get_events = get_parameter('get_events', 0);
    // Datatables offset, limit.
    $start = get_parameter('start', 0);
    $length = get_parameter('length', $config['block_size']);

    if ($get_events) {
        try {
            ob_start();
            $order = get_datatable_order(true);

            if (is_array($order) && $order['field'] == 'mini_severity') {
                $order['field'] = 'te.criticity';
            }

            $fields = [
                'te.id_evento',
                'te.id_agente',
                'te.id_usuario',
                'te.id_grupo',
                'te.estado',
                'te.timestamp',
                'te.evento',
                'te.utimestamp',
                'te.event_type',
                'te.id_alert_am',
                'te.criticity',
                'te.user_comment',
                'te.tags',
                'te.source',
                'te.id_extra',
                'te.critical_instructions',
                'te.warning_instructions',
                'te.unknown_instructions',
                'te.owner_user',
                'if(te.ack_utimestamp > 0, from_unixtime(te.ack_utimestamp),"") as ack_utimestamp',
                'te.custom_data',
                'te.data',
                'te.module_status',
                'ta.alias as agent_name',
                'tg.nombre as group_name',
            ];
            if (!is_metaconsole()) {
                $fields[] = 'am.nombre as module_name';
                $fields[] = 'am.id_agente_modulo as id_agentmodule';
                $fields[] = 'ta.server_name as server_name';
            } else {
                $fields[] = 'ts.server_name as server_name';
                $fields[] = 'te.id_agentmodule';
                $fields[] = 'te.server_id';
            }

            $events = events_get_all(
                // Fields.
                $fields,
                // Filter.
                $filter,
                // Offset.
                $start,
                // Limit.
                $length,
                // Order.
                $order['direction'],
                // Sort field.
                $order['field'],
                // History.
                $history
            );
            $count = events_get_all(
                'count',
                $filter
            );

            if ($count !== false) {
                $count = $count['0']['nitems'];
            }

            if ($events) {
                $data = array_reduce(
                    $events,
                    function ($carry, $item) {
                        $tmp = (object) $item;
                        $tmp->meta = is_metaconsole();
                        if (is_metaconsole()) {
                            if ($tmp->server_name !== null) {
                                $tmp->data_server = metaconsole_get_servers($tmp->server_id);
                                $tmp->server_url_hash = metaconsole_get_servers_url_hash($tmp->data_server);
                            }
                        }

                        $tmp->evento = str_replace('"', '', io_safe_output($tmp->evento));
                        if (strlen($tmp->evento) >= 255) {
                            $tmp->evento = ui_print_truncate_text($tmp->evento, 255, $tmp->evento, true, false);
                        }

                        if ($tmp->module_name) {
                            $tmp->module_name = io_safe_output($tmp->module_name);
                        }

                        if ($tmp->comments) {
                            $tmp->comments = ui_print_comments($tmp->comments);
                        }

                        $tmp->agent_name = io_safe_output($tmp->agent_name);
                        $tmp->ack_utimestamp = ui_print_timestamp(
                            $tmp->ack_utimestamp,
                            true
                        );
                        $tmp->timestamp = ui_print_timestamp(
                            $tmp->timestamp,
                            true
                        );

                        $tmp->data = format_numeric($tmp->data, 1);

                        $tmp->instructions = events_get_instructions($item);

                        $tmp->b64 = base64_encode(json_encode($tmp));

                        $carry[] = $tmp;
                        return $carry;
                    }
                );
            }

            // RecordsTotal && recordsfiltered resultados totales.
            echo json_encode(
                [
                    'data'            => $data,
                    'recordsTotal'    => $count,
                    'recordsFiltered' => $count,
                ]
            );
            $response = ob_get_clean();
        } catch (Exception $e) {
            echo json_encode(
                ['error' => $e->getMessage()]
            );
        }

        // If not valid it will throw an exception.
        json_decode($response);
        if (json_last_error() == JSON_ERROR_NONE) {
            // If valid dump.
            echo $response;
        } else {
            echo json_encode(
                ['error' => $response]
            );
        }
    }

    // AJAX section ends.
    exit;
}

/*
 * Load user default form.
 */

$user_filter = db_get_row_sql(
    sprintf(
        'SELECT f.id_filter, f.id_name
         FROM tevent_filter f
         INNER JOIN tusuario u
             ON u.default_event_filter=f.id_filter
         WHERE u.id_user = "%s" ',
        $config['id_user']
    )
);
if ($user_filter !== false) {
    $filter = events_get_event_filter($user_filter['id_filter']);
    if ($filter !== false) {
        $id_group = $filter['id_group'];
        $event_type = $filter['event_type'];
        $severity = $filter['severity'];
        $status = $filter['status'];
        $search = $filter['search'];
        $text_agent = $filter['text_agent'];
        $id_agent = $filter['id_agent'];
        $id_agent_module = $filter['id_agent_module'];
        $pagination = $filter['pagination'];
        $event_view_hr = $filter['event_view_hr'];
        $id_user_ack = $filter['id_user_ack'];
        $group_rep = $filter['group_rep'];
        $tag_with = json_decode(io_safe_output($filter['tag_with']));
        $tag_without = json_decode(io_safe_output($filter['tag_without']));

        $tag_with_base64 = base64_encode(json_encode($tag_with));
        $tag_without_base64 = base64_encode(json_encode($tag_without));

        $filter_only_alert = $filter['filter_only_alert'];
        $id_group_filter = $filter['id_group_filter'];
        $date_from = $filter['date_from'];
        $date_to = $filter['date_to'];
        $source = $filter['source'];
        $id_extra = $filter['id_extra'];
        $user_comment = $filter['user_comment'];
    }
}

// TAGS.
// Get the tags where the user have permissions in Events reading tasks.
$tags = tags_get_user_tags($config['id_user'], $access);

$tags_select_with = [];
$tags_select_without = [];
$tag_with_temp = [];
$tag_without_temp = [];
foreach ($tags as $id_tag => $tag) {
    if ((array_search($id_tag, $tag_with) === false)
        || (array_search($id_tag, $tag_with) === null)
    ) {
        $tags_select_with[$id_tag] = ui_print_truncate_text($tag, 50, true);
    } else {
        $tag_with_temp[$id_tag] = ui_print_truncate_text($tag, 50, true);
    }

    if ((array_search($id_tag, $tag_without) === false)
        || (array_search($id_tag, $tag_without) === null)
    ) {
        $tags_select_without[$id_tag] = ui_print_truncate_text($tag, 50, true);
    } else {
        $tag_without_temp[$id_tag] = ui_print_truncate_text($tag, 50, true);
    }
}

$add_with_tag_disabled = empty($tags_select_with);
$remove_with_tag_disabled = empty($tag_with_temp);
$add_without_tag_disabled = empty($tags_select_without);
$remove_without_tag_disabled = empty($tag_without_temp);

$tabletags_with = html_get_predefined_table('transparent', 2);
$tabletags_with->id = 'filter_events_tags_with';
$tabletags_with->width = '100%';
$tabletags_with->cellspacing = 4;
$tabletags_with->cellpadding = 4;
$tabletags_with->class = 'noshadow';
$tabletags_with->styleTable = 'border: 0px;';
if (is_metaconsole()) {
    $tabletags_with->class = 'nobady';
    $tabletags_with->cellspacing = 0;
    $tabletags_with->cellpadding = 0;
}


$data = [];

$data[0] = html_print_select(
    $tags_select_with,
    'select_with',
    '',
    '',
    '',
    0,
    true,
    true,
    true,
    '',
    false,
    'width: 200px;'
);

$data[1] = html_print_image(
    'images/darrowright.png',
    true,
    [
        'id'    => 'button-add_with',
        'style' => 'cursor: pointer;',
        'title' => __('Add'),
    ]
);

$data[1] .= html_print_input_hidden(
    'tag_with',
    $tag_with_base64,
    true
);

$data[1] .= '<br><br>'.html_print_image(
    'images/darrowleft.png',
    true,
    [
        'id'    => 'button-remove_with',
        'style' => 'cursor: pointer;',
        'title' => __('Remove'),
    ]
);

$data[2] = html_print_select(
    $tag_with_temp,
    'tag_with_temp',
    [],
    '',
    '',
    0,
    true,
    true,
    true,
    '',
    false,
    'width: 200px;'
);

$tabletags_with->data[] = $data;
$tabletags_with->rowclass[] = '';


$tabletags_without = html_get_predefined_table('transparent', 2);
$tabletags_without->id = 'filter_events_tags_without';
$tabletags_without->width = '100%';
$tabletags_without->cellspacing = 4;
$tabletags_without->cellpadding = 4;
$tabletags_without->class = 'noshadow';
if (is_metaconsole()) {
    $tabletags_without->class = 'nobady';
    $tabletags_without->cellspacing = 0;
    $tabletags_without->cellpadding = 0;
}

$tabletags_without->styleTable = 'border: 0px;';

$data = [];
$data[0] = html_print_select(
    $tags_select_without,
    'select_without',
    '',
    '',
    '',
    0,
    true,
    true,
    true,
    '',
    false,
    'width: 200px;'
);
$data[1] = html_print_image(
    'images/darrowright.png',
    true,
    [
        'id'    => 'button-add_without',
        'style' => 'cursor: pointer;',
        'title' => __('Add'),
    ]
);
$data[1] .= html_print_input_hidden(
    'tag_without',
    $tag_without_base64,
    true
);
$data[1] .= '<br><br>'.html_print_image(
    'images/darrowleft.png',
    true,
    [
        'id'    => 'button-remove_without',
        'style' => 'cursor: pointer;',
        'title' => __('Remove'),
    ]
);
$data[2] = html_print_select(
    $tag_without_temp,
    'tag_without_temp',
    [],
    '',
    '',
    0,
    true,
    true,
    true,
    '',
    false,
    'width: 200px;'
);
$tabletags_without->data[] = $data;
$tabletags_without->rowclass[] = '';

if (io_safe_output($tag_with) == '["0"]') {
    $tag_with = '[]';
}

if (io_safe_output($tag_without) == '["0"]') {
    $tag_without = '[]';
}

/*
 * END OF TAGS.
 */

// View.
$pure = get_parameter('pure', 0);
$url = ui_get_full_url('index.php?sec=eventos&sec2=operation/events/events');

// Concatenate parameters.
$url .= '';

if ($pure) {
    // Fullscreen.
    // Floating menu - Start.
    echo '<div id="vc-controls" style="z-index: 999">';

    echo '<div id="menu_tab">';
    echo '<ul class="mn">';

    // Quit fullscreen.
    echo '<li class="nomn">';
    echo '<a target="_top" href="'.$url.'&amp;pure=0">';
    echo html_print_image(
        'images/normal_screen.png',
        true,
        ['title' => __('Back to normal mode')]
    );
    echo '</a>';
    echo '</li>';

    // Countdown.
    echo '<li class="nomn">';
    echo '<div class="events-refr">';
    echo '<div class="events-countdown"><span id="refrcounter"></span></div>';
    echo '<div id="events-refr-form">';
    echo __('Refresh').':';
    echo html_print_select(
        get_refresh_time_array(),
        'refresh',
        $refr,
        '',
        '',
        0,
        true,
        false,
        false
    );
    echo '</div>';
    echo '</div>';
    echo '</li>';

    // Console name.
    echo '<li class="nomn">';
    echo '<div class="vc-title">'.__('Event viewer').'</div>';
    echo '</li>';

    echo '</ul>';
    echo '</div>';

    echo '</div>';
    // Floating menu - End.
    ui_require_jquery_file('countdown');
} else {
    if (is_metaconsole()) {
        // Load metaconsole frame.
        enterprise_hook('open_meta_frame');
    }

    // Header.
    $pss = get_user_info($config['id_user']);
    $hashup = md5($config['id_user'].$pss['password']);

    // Fullscreen.
    $fullscreen['active'] = false;
    $fullscreen['text'] = '<a class="events_link" href="'.$url.'&amp;pure=1&">'.html_print_image('images/full_screen.png', true, ['title' => __('Full screen')]).'</a>';

    // Event list.
    $list['active'] = false;
    $list['text'] = '<a class="events_link" href="index.php?sec=eventos&sec2=operation/events/events&amp;pure='.$config['pure'].'&">'.html_print_image('images/events_list.png', true, ['title' => __('Event list')]).'</a>';

    // History event list.
    $history_list['active'] = false;
    $history_list['text'] = '<a class="events_link" href="index.php?sec=eventos&sec2=operation/events/events&amp;pure='.$config['pure'].'&amp;section=history&amp;history=1&">'.html_print_image('images/books.png', true, ['title' => __('History event list')]).'</a>';

    // RSS.
    $rss['active'] = false;
    $rss['text'] = '<a class="events_link" href="operation/events/events_rss.php?user='.$config['id_user'].'&hashup='.$hashup.'&">'.html_print_image('images/rss.png', true, ['title' => __('RSS Events')]).'</a>';

    // Marquee.
    $marquee['active'] = false;
    $marquee['text'] = '<a class="events_link" href="operation/events/events_marquee.php?">'.html_print_image('images/heart.png', true, ['title' => __('Marquee display')]).'</a>';

    // CSV.
    $csv['active'] = false;
    $csv['text'] = '<a class="events_link" href="operation/events/export_csv.php?'.$filter_b64.'">'.html_print_image('images/csv_mc.png', true, ['title' => __('Export to CSV file')]).'</a>';

    // Sound events.
    $sound_event['active'] = false;
    $sound_event['text'] = '<a href="javascript: openSoundEventWindow();">'.html_print_image('images/sound.png', true, ['title' => __('Sound events')]).'</a>';

    // If the user has administrator permission display manage tab.
    if ($event_w || $event_m) {
        // Manage events.
        $manage_events['active'] = false;
        $manage_events['text'] = '<a href="index.php?sec=eventos&sec2=godmode/events/events&amp;section=filter&amp;pure='.$config['pure'].'">'.html_print_image('images/setup.png', true, ['title' => __('Manage events')]).'</a>';

        $manage_events['godmode'] = true;

        $onheader = [
            'manage_events' => $manage_events,
            'fullscreen'    => $fullscreen,
            'list'          => $list,
            'history'       => $history_list,
            'rss'           => $rss,
            'marquee'       => $marquee,
            'csv'           => $csv,
            'sound_event'   => $sound_event,
        ];
    } else {
        $onheader = [
            'fullscreen'  => $fullscreen,
            'list'        => $list,
            'history'     => $history_list,
            'rss'         => $rss,
            'marquee'     => $marquee,
            'csv'         => $csv,
            'sound_event' => $sound_event,
        ];
    }

    // If the history event is not enabled, dont show the history tab.
    if (!isset($config['metaconsole_events_history']) || $config['metaconsole_events_history'] != 1) {
        unset($onheader['history']);
    }

    switch ($section) {
        case 'sound_event':
            $onheader['sound_event']['active'] = true;
            $section_string = __('Sound events');
        break;

        case 'history':
            $onheader['history']['active'] = true;
            $section_string = __('History');
        break;

        default:
            $onheader['list']['active'] = true;
            $section_string = __('List');
        break;
    }

    if (! defined('METACONSOLE')) {
        unset($onheader['history']);
        ui_print_page_header(
            __('Events'),
            'images/op_events.png',
            false,
            'eventview',
            false,
            $onheader,
            true,
            'eventsmodal'
        );
    } else {
        unset($onheader['rss']);
        unset($onheader['marquee']);
        unset($onheader['csv']);
        unset($onheader['sound_event']);
        unset($onheader['fullscreen']);
        ui_meta_print_header(__('Events'), $section_string, $onheader);
    }

    ?>
    <script type="text/javascript">
        function openSoundEventWindow() {
            url = "<?php echo ui_get_full_url('operation/events/sound_events.php'); ?>";
            window.open(
                url,
                '<?php __('Sound Alerts'); ?>',
                'width=600, height=450, toolbar=no, location=no, directories=no, status=no, menubar=no, resizable=no'
            ); 
        }
    </script>
    <?php
}

// Error div for ajax messages.
echo "<div id='show_message_error'>";
echo '</div>';


// Controls.
if (is_metaconsole() !== true) {
    if (isset($config['event_replication'])
        && $config['event_replication'] == 1
    ) {
        if ($config['show_events_in_local'] == 0) {
            db_pandora_audit(
                'ACL Violation',
                'Trying to access event viewer. View disabled due event replication.'
            );
            ui_print_info_message(
                [
                    'message'  => __(
                        'Event viewer is disabled due event replication. For more information, please contact with the administrator'
                    ),
                    'no_close' => true,
                ]
            );
            return;
        } else {
            $readonly = true;
        }
    }
}

/*
 * Load filter form.
 */

// Group.
$user_groups_array = users_get_groups_for_select(
    $config['id_user'],
    $access,
    true,
    true,
    false
);
$data = html_print_select(
    $user_groups_array,
    'id_group_filter',
    $id_group_filter,
    '',
    '',
    0,
    true,
    false,
    false,
    'w130'
);
$in = '<div class="filter_input"><label>'.__('Group').'</label>';
$in .= $data.'</div>';
$inputs[] = $in;

// Event type.
$types = get_event_types();
$types['not_normal'] = __('Not normal');
$data = html_print_select(
    $types,
    'event_type',
    $event_type,
    '',
    __('All'),
    '',
    true
);
$in = '<div class="filter_input"><label>'.__('Event type').'</label>';
$in .= $data.'</div>';
$inputs[] = $in;

// Criticity - severity.
$severity_select .= html_print_select(
    get_priorities(),
    'severity',
    $severity,
    '',
    __('All'),
    '-1',
    true,
    false,
    false
);
$in = '<div class="filter_input"><label>'.__('Severity').'</label>';
$in .= $severity_select.'</div>';
$inputs[] = $in;

// Event status.
$data = html_print_select(
    events_get_all_status(),
    'status',
    $status,
    '',
    '',
    '',
    true
);
$in = '<div class="filter_input"><label>'.__('Event status').'</label>';
$in .= $data.'</div>';
$inputs[] = $in;

// Max hours old.
$data = html_print_input_text(
    'event_view_hr',
    $event_view_hr,
    '',
    5,
    255,
    true
);
$in = '<div class="filter_input"><label>'.__('Max. hours old').'</label>';
$in .= $data.'</div>';
$inputs[] = $in;

// Duplicates group { events | agents }.
$data = html_print_select(
    [
        0 => __('All events'),
        1 => __('Group events'),
        2 => __('Group agents'),
    ],
    'group_rep',
    $group_rep,
    '',
    '',
    0,
    true
);
$in = '<div class="filter_input"><label>'.__('Repeated').'</label>';
$in .= $data.'</div>';
$inputs[] = $in;

// Free search.
$data = html_print_input_text('search', $search, '', '', 255, true);
$in = '<div class="filter_input"><label>'.__('Free search').'</label>';
$in .= $data.'</div>';
$inputs[] = $in;

$buttons = [];

$buttons[] = [
    'id'      => 'load-filter',
    'class'   => 'float-left margin-right-2 sub config',
    'text'    => __('Load filter'),
    'onclick' => '',
];

if ($event_w || $event_m) {
    $buttons[] = [
        'id'      => 'save-filter',
        'class'   => 'float-left margin-right-2 sub wand',
        'text'    => __('Save filter'),
        'onclick' => '',
    ];
}

/*
 * Advanced filter.
 */

$adv_inputs = [];


// Source.
$data = html_print_input_text('source', $source, '', '', 255, true);
$in = '<div class="filter_input"><label>'.__('Source').'</label>';
$in .= $data.'</div>';
$adv_inputs[] = $in;


// Extra ID.
$data = html_print_input_text('id_extra', $id_extra, '', 11, 255, true);
$in = '<div class="filter_input"><label>'.__('Extra ID').'</label>';
$in .= $data.'</div>';
$adv_inputs[] = $in;

// Comment.
$data = html_print_input_text(
    'user_comment',
    $user_comment,
    '',
    '',
    255,
    true
);
$in = '<div class="filter_input"><label>'.__('Comment').'</label>';
$in .= $data.'</div>';
$adv_inputs[] = $in;

// Agent search.
$params = [];
$params['show_helptip'] = true;
$params['input_name'] = 'text_agent';
$params['value'] = $text_agent;
$params['return'] = true;

if ($meta) {
    $params['javascript_page'] = 'enterprise/meta/include/ajax/events.ajax';
}

$params['print_hidden_input_idagent'] = true;
$params['hidden_input_idagent_name'] = 'id_agent';
$params['hidden_input_idagent_value'] = $id_agent;
$params['size'] = '';

$data = ui_print_agent_autocomplete_input($params);
$in = '<div class="filter_input"><label>'.__('Agent search').'</label>';
$in .= $data.'</div>';
$adv_inputs[] = $in;

// Mixed. Metaconsole => server, Console => module.
if (is_metaconsole()) {
    $title = __('Server');
    $data = html_print_select_from_sql(
        'SELECT id, server_name FROM tmetaconsole_setup',
        'server_id',
        $server_id,
        '',
        __('All'),
        '0',
        true
    );
} else {
    $title = __('Module search');
    $data = html_print_autocomplete_modules(
        'module_search',
        $text_module,
        false,
        true,
        '',
        [],
        true,
        $id_agent_module,
        ''
    );
}

$in = '<div class="filter_input"><label>'.$title.'</label>';
$in .= $data.'</div>';
$adv_inputs[] = $in;

// User ack.
$user_users = users_get_user_users(
    $config['id_user'],
    $access,
    users_can_manage_group_all()
);

$data = html_print_select(
    $user_users,
    'id_user_ack',
    $id_user_ack,
    '',
    __('Any'),
    0,
    true
);
$in = '<div class="filter_input"><label>'.__('User ack.').'</label>';
$in .= $data.'</div>';
$adv_inputs[] = $in;

// Only alert events.
$data = html_print_select(
    [
        '0' => __('Filter alert events'),
        '1' => __('Only alert events'),
    ],
    'filter_only_alert',
    $filter_only_alert,
    '',
    __('All'),
    -1,
    true
);
$in = '<div class="filter_input"><label>'.__('Alert events').'</label>';
$in .= $data.'</div>';
$adv_inputs[] = $in;

// Gap.
$adv_inputs[] = '<div class="filter_input"></div>';

// Date from.
$data = html_print_input_text(
    'date_from',
    $date_from,
    '',
    false,
    10,
    true,
    // Disabled.
    false,
    // Required.
    false,
    // Function.
    '',
    // Class.
    '',
    // OnChange.
    '',
    // Autocomplete.
    'off'
);
$in = '<div class="filter_input">';
$in .= '<div class="filter_input_little"><label>'.__('Date from').'</label>';
$in .= $data.'</div>';

// Time from.
$data = html_print_input_text(
    'time_from',
    $time_from,
    '',
    false,
    10,
    true,
    // Disabled.
    false,
    // Required.
    false,
    // Function.
    '',
    // Class.
    '',
    // OnChange.
    '',
    // Autocomplete.
    'off'
);
$in .= '<div class="filter_input_little"><label>'.__('Time from').'</label>';
$in .= $data.'</div>';
$in .= '</div>';
$adv_inputs[] = $in;

// Date to.
$data = html_print_input_text(
    'date_to',
    $date_to,
    '',
    false,
    10,
    true,
    // Disabled.
    false,
    // Required.
    false,
    // Function.
    '',
    // Class.
    '',
    // OnChange.
    '',
    // Autocomplete.
    'off'
);
$in = '<div class="filter_input">';
$in .= '<div class="filter_input_little"><label>'.__('Date to').'</label>';
$in .= $data.'</div>';

// Time to.
$data = html_print_input_text(
    'time_to',
    $time_to,
    '',
    false,
    10,
    true,
    // Disabled.
    false,
    // Required.
    false,
    // Function.
    '',
    // Class.
    '',
    // OnChange.
    '',
    // Autocomplete.
    'off'
);
$in .= '<div class="filter_input_little"><label>'.__('Time to').'</label>';
$in .= $data.'</div>';
$in .= '</div>';
$adv_inputs[] = $in;


// Tags.
if (is_metaconsole()) {
    $data = '<fieldset><legend style="padding:0px;">'.__('Events with following tags').'</legend>'.html_print_table($tabletags_with, true).'</fieldset>';
    $data .= '<fieldset><legend style="padding:0px;">'.__('Events without following tags').'</legend>'.html_print_table($tabletags_without, true).'</fieldset>';
} else {
    $data = '<fieldset><legend>'.__('Events with following tags').'</legend>'.html_print_table($tabletags_with, true).'</fieldset>';
    $data .= '<fieldset><legend>'.__('Events without following tags').'</legend>'.html_print_table($tabletags_without, true).'</fieldset>';
}

$in = '<div class="filter_input large">';
$in .= $data.'</div>';
$adv_inputs[] = $in;

// Load view.
$adv_filter = join('', $adv_inputs);
$filter = join('', $inputs);
$filter .= ui_toggle(
    $adv_filter,
    __('Advanced options'),
    '',
    '',
    true,
    true,
    'white_box white_box_opened',
    'no-border flex-row'
);

try {
    $checkbox_all = html_print_checkbox(
        'all_validate_box',
        1,
        false,
        true
    );

    $default_fields = [
        [
            'text'  => 'evento',
            'class' => 'mw120px',
        ],
        [
            'text'  => 'mini_severity',
            'class' => 'no-padding',
        ],
        'id_evento',
            // 'id_agente',
            // 'id_usuario',
            // 'id_grupo',
            // 'estado',
        'agent_name',
        'timestamp',
            // 'utimestamp',
            // 'event_type',
            // 'id_agentmodule',
            // 'id_alert_am',
        'event_type',
            // 'user_comment',
            // 'tags',
            // 'source',
            // 'id_extra',
            // 'critical_instructions',
            // 'warning_instructions',
            // 'unknown_instructions',
            // 'owner_user',
            // 'ack_utimestamp',
            // 'custom_data',
            // 'data',
            // 'module_status',
            // 'similar_ids',
            // 'event_rep',
            // 'timestamp_rep',
            // 'timestamp_rep_min',
            // 'module_name',
        [
            'text'  => 'options',
            'class' => 'action_buttons w120px',
        ],[
            'text'  => 'm',
            'extra' => $checkbox_all,
            'class' => 'mw120px',
        ],
    ];
    $fields = explode(',', $config['event_fields']);

    // Always check something is shown.
    if (empty($fields)) {
        $fields = $default_fields;
    }

    if (in_array('mini_severity', $fields) > 0) {
        $fields[array_search('mini_severity', $fields)] = [
            'text'  => 'mini_severity',
            'class' => 'no-padding-imp',
        ];
    }

    // Identifies column instructions to make it unsortable.
    if (in_array('instructions', $fields) > 0) {
        $fields[array_search('instructions', $fields)] = [
            'text'  => 'instructions',
            'class' => 'column-instructions',
        ];
    }

    $evento_id = array_search('evento', $fields);
    if ($evento_id !== false) {
        $fields[$evento_id] = [
            'text'  => 'evento',
            'class' => 'mw250px',
        ];
    }

    // Always add options column.
    $fields = array_merge(
        $fields,
        [
            [
                'text'  => 'options',
                'class' => 'action_buttons mw120px',
            ],[
                'text'  => 'm',
                'extra' => $checkbox_all,
                'class' => 'w20px no-text-imp',
            ],
        ]
    );

    // Get column names.
    $column_names = events_get_column_names($fields, true);

    foreach ($column_names as $key => $column) {
        if (is_array($column) && $column['text'] == 'S') {
            $column_names[$key]['style'] = 'padding-left: 1em !important;';
        }
    }

    // Open current filter quick reference.
    $active_filters_div = '<div class="filter_summary">';

    // Current filter.
    $active_filters_div .= '<div>';
    $active_filters_div .= '<div class="label box-shadow">'.__('Current filter').'</div>';
    $active_filters_div .= '<div id="current_filter" class="content">';
    if ($user_filter !== false) {
        $active_filters_div .= io_safe_output($user_filter['id_name']);
    } else {
        $active_filters_div .= __('Not set.');
    }

    $active_filters_div .= '</div>';
    $active_filters_div .= '</div>';

    // Event status.
    $active_filters_div .= '<div>';
    $active_filters_div .= '<div class="label box-shadow">'.__('Event status').'</div>';
    $active_filters_div .= '<div id="summary_status" class="content">';
    switch ($status) {
        case EVENT_ALL:
        default:
            $active_filters_div .= __('Any status.');
        break;

        case EVENT_NEW:
            $active_filters_div .= __('New events.');
        break;

        case EVENT_VALIDATE:
            $active_filters_div .= __('Validated.');
        break;

        case EVENT_PROCESS:
            $active_filters_div .= __('In proccess.');
        break;

        case EVENT_NO_VALIDATED:
            $active_filters_div .= __('Not validated.');
        break;
    }

    $active_filters_div .= '</div>';
    $active_filters_div .= '</div>';

    // Max. hours old.
    $active_filters_div .= '<div>';
    $active_filters_div .= '<div class="label box-shadow">'.__('Max. hours old').'</div>';
    $active_filters_div .= '<div id="summary_hours" class="content">';
    if ($event_view_hr == 0) {
        $active_filters_div .= __('Any time.');
    } else if ($event_view_hr == 1) {
        $active_filters_div .= __('Last hour.');
    } else if ($event_view_hr > 1) {
        $active_filters_div .= __('Last %d hours.', $event_view_hr);
    }

    $active_filters_div .= '</div>';
    $active_filters_div .= '</div>';

    // Duplicates.
    $active_filters_div .= '<div>';
    $active_filters_div .= '<div class="label box-shadow">'.__('Duplicated').'</div>';
    $active_filters_div .= '<div id="summary_duplicates" class="content">';
    if ($group_rep == 0) {
        $active_filters_div .= __('All events.');
    } else if ($group_rep == 1) {
        $active_filters_div .= __('Group events');
    } else if ($group_rep == 2) {
        $active_filters_div .= __('Group agents.');
    }

    $active_filters_div .= '</div>';
    $active_filters_div .= '</div>';

    // Close.
    $active_filters_div .= '</div>';

    $table_id = 'events';
    $form_id = 'events_form';

    // Print datatable.
    ui_print_datatable(
        [
            'id'                  => $table_id,
            'class'               => 'info_table events',
            'style'               => 'width: 100%;',
            'ajax_url'            => 'operation/events/events',
            'ajax_data'           => [
                'get_events' => 1,
                'history'    => (int) $history,
            ],
            'form'                => [
                'id'            => $form_id,
                'class'         => 'flex-row',
                'html'          => $filter,
                'inputs'        => [],
                'extra_buttons' => $buttons,
            ],
            'extra_html'          => $active_filters_div,
            'pagination_options'  => [
                [
                    $config['block_size'],
                    10,
                    25,
                    100,
                    200,
                    500,
                    1000,
                    -1,
                ],
                [
                    $config['block_size'],
                    10,
                    25,
                    100,
                    200,
                    500,
                    1000,
                    'All',
                ],
            ],
            'order'               => [
                'field'     => 'timestamp',
                'direction' => 'desc',
            ],
            'column_names'        => $column_names,
            'columns'             => $fields,
            'no_sortable_columns' => [
                -1,
                -2,
                'column-instructions',
            ],
            'ajax_postprocess'    => 'process_datatables_item(item)',
            'drawCallback'        => 'process_datatables_callback(this, settings)',
        ]
    );
} catch (Exception $e) {
    ui_print_error_message($e->getMessage());
}

// Event responses.
$sql_event_resp = "SELECT id, name FROM tevent_response WHERE type LIKE 'command'";
$event_responses = db_get_all_rows_sql($sql_event_resp);

if ($config['event_replication'] != 1) {
    if ($event_w && !$readonly) {
        $array_events_actions['in_progress_selected'] = __('In progress selected');
        $array_events_actions['validate_selected'] = __('Validate selected');
    }

    if ($event_m == 1 && !$readonly) {
        $array_events_actions['delete_selected'] = __('Delete selected');
    }
}

foreach ($event_responses as $val) {
    $array_events_actions[$val['id']] = $val['name'];
}


echo '<div class="multi-response-buttons">';
echo '<form method="post" id="form_event_response">';
echo '<input type="hidden" id="max_execution_event_response" value="'.$config['max_execution_event_response'].'" />';
html_print_select($array_events_actions, 'response_id', '', '', '', 0, false, false, false);
echo '&nbsp&nbsp';
html_print_button(__('Execute event response'), 'submit_event_response', false, 'execute_event_response(true);', 'class="sub next"');
echo "<span id='response_loading_dialog' style='display:none'>".html_print_image('images/spinner.gif', true).'</span>';
echo '</form>';
echo '<span id="max_custom_event_resp_msg" style="display:none; color:#e63c52; line-height: 200%;">';
echo __(
    'A maximum of %s event custom responses can be selected',
    $config['max_execution_event_response']
).'</span>';
echo '<span id="max_custom_selected" style="display:none; color:#e63c52; line-height: 200%;">';
echo __(
    'Please, select an event'
).'</span>';
echo '</div>';


// Close viewer.
enterprise_hook('close_meta_frame');

// Datepicker requirements.
ui_require_css_file('datepicker');
ui_include_time_picker();
ui_require_jquery_file(
    'ui.datepicker-'.get_user_language(),
    'include/javascript/i18n/'
);

// End. Load required JS.
html_print_input_hidden('meta', (int) is_metaconsole());
html_print_input_hidden('history', (int) $history);
html_print_input_hidden('filterid', $is_filter);
html_print_input_hidden(
    'ajax_file',
    ui_get_full_url('ajax.php', false, false, false)
);

// AJAX call options responses.
echo "<div id='event_details_window'></div>";
echo "<div id='event_response_window'></div>";
echo "<div id='event_response_command_window' title='".__('Parameters')."'></div>";

// Load filter div for dialog.
echo '<div id="load-modal-filter" style="display: none"></div>';
echo '<div id="save-modal-filter" style="display: none"></div>';

if ($_GET['refr'] || $do_refresh === true) {
    $autorefresh_draw = true;
}

?>
<script type="text/javascript">
var loading = 0;
var select_with_tag_empty = <?php echo (int) $remove_with_tag_disabled; ?>;
var select_without_tag_empty = <?php echo (int) $remove_without_tag_disabled; ?>;
var origin_select_with_tag_empty = <?php echo (int) $add_with_tag_disabled; ?>;
var origin_select_without_tag_empty = <?php echo (int) $add_without_tag_disabled; ?>;

var val_none = 0;
var text_none = "<?php echo __('None'); ?>";
var group_agents_id = false;
var test;
/* Datatables auxiliary functions starts */
function process_datatables_callback(table, settings) {
    var api = table.api();
    var rows = api.rows( {page:'current'} ).nodes();
    var last=null;
    var last_count=0;
    var events_per_group = [];
    var j=0;

    // Only while grouping by agents.
    if($('#group_rep').val() == '2') {
        test = api;
        target = -1;
        for (var i =0 ; i < api.columns()['0'].length; i++) {
            var label = $(api.table().column(i).header()).text();
            if(label == '<?php echo __('Agent ID'); ?>') {
                // Agent id.
                target = i;
            }
            if(label == '<?php echo __('Agent name'); ?>') {
                // Agent id.
                target = i;
                break;
            }
        }

        // Cannot group without agent_id or agent_name.
        if (target < 0) {
            return;
        }

        api.column(target, {page:'current'} )
        .data()
        .each( function ( group, i ) {
            $(rows).eq( i ).show();
            if ( last !== group ) {
                $(rows).eq( i ).before(
                    '<tr class="group"><td colspan="100%">'
                    +'<?php echo __('Agent').' '; ?>'
                    +group+' <?php echo __('has at least').' '; ?>'
                    +'<span style="cursor: pointer" id="s'+j+'">'+'</span>'
                    +'<?php echo ' '.__('events'); ?>'
                    +'</td></tr>'
                );
                events_per_group.push(i - last_count);
                last_count = i;
                last = group;
                j += 1;
            }
        });
        events_per_group.push(rows.length - last_count);
    
        for( j=0; j<events_per_group.length; j++ ) {
            $('#s'+j).text(events_per_group[j+1]);
        }

        /* Grouped by agent toggle view. */
        $("tr.group td span").on('click', function(e){
            var id = this.id.substring(1)*1;
            var from = events_per_group[id];
            var to = events_per_group[id+1] + from;
            for (var i = from; i < to; i++) {
                $(rows).eq(i).toggle();
            }

        })
    }

    var autorefresh_draw = '<?php echo $autorefresh_draw; ?>';
    if (autorefresh_draw == true){
        $("#refrcounter").countdown('change', {
            until: countdown_repeat()
        });

        function countdown_repeat() {
            var until_time = new Date();
            until_time.setTime (until_time.getTime () + parseInt(<?php echo ($config['refr'] * 1000); ?>));
            return until_time;
        }

    }

}

function process_datatables_item(item) {

<<<<<<< HEAD
    // Url to go to node from meta.
    var server_url = '';
    var hashdata = '';
    if(item.meta === true){
        if(typeof item.data_server !== 'undefined' && typeof item.server_url_hash !== 'undefined'){
            server_url = item.data_server.server_url;
            hashdata = item.server_url_hash;
        }
    }


=======
    // Show comments events.
    item.user_comment = item.comments
  
    if(item.comments.length > 80){

    item.user_comment += '&nbsp;&nbsp;<a id="show_comments" href="javascript:" onclick="show_event_dialog(\'';
    item.user_comment += item.b64+"','comments'," + $("#group_rep").val()+');">';
    item.user_comment += '<?php echo html_print_image('images/eye.png', true, ['title' => __('Show more')]); ?></a>';
    
    }
 
>>>>>>> 361f2022
    // Grouped events.
    if(item.max_id_evento) {
        item.id_evento = item.max_id_evento
    }

    /* Event severity prepared */
    var color = "<?php echo COL_UNKNOWN; ?>";
    var text = "<?php echo __('UNKNOWN'); ?>";
    switch (item.criticity) {
        case "<?php echo EVENT_CRIT_CRITICAL; ?>":
            text = "<?php echo __('CRITICAL'); ?>";
            color = "<?php echo COL_CRITICAL; ?>";
        break;

        case "<?php echo EVENT_CRIT_MAINTENANCE; ?>":
            text = "<?php echo __('MAINTENANCE'); ?>";
            color = "<?php echo COL_MAINTENANCE; ?>";
        break;

        case "<?php echo EVENT_CRIT_INFORMATIONAL; ?>":
            text = "<?php echo __('INFORMATIONAL'); ?>";
            color = "<?php echo COL_INFORMATIONAL; ?>";
        break;

        case "<?php echo EVENT_CRIT_MAJOR; ?>":
            text = "<?php echo __('MAJOR'); ?>";
            color = "<?php echo COL_MAJOR; ?>";
        break;

        case "<?php echo EVENT_CRIT_MINOR; ?>":
            text = "<?php echo __('MINOR'); ?>";
            color = "<?php echo COL_MINOR; ?>";
        break;

        case "<?php echo EVENT_CRIT_NORMAL; ?>":
            text = "<?php echo __('NORMAL'); ?>";
            color = "<?php echo COL_NORMAL; ?>";
        break;

        case "<?php echo EVENT_CRIT_WARNING; ?>":
            text = "<?php echo __('WARNING'); ?>";
            color = "<?php echo COL_WARNING; ?>";
        break;
    }
    output = '<div data-title="';
    output += text;
    output += '" data-use_title_for_force_title="1" ';
    output += 'class="forced_title mini-criticity h100p" ';
    output += 'style="background: ' + color + '">';
    output += '</div>';

    // Add event severity to end of text.
    evn = '<a href="javascript:" onclick="show_event_dialog(\'';
    evn += item.b64+'\','+$("#group_rep").val()+');">';
    // Grouped events.
    if(item.event_rep && item.event_rep > 1) {
        evn += '('+item.event_rep+') ';
    }
    evn += item.evento+'</a>';

    item.mini_severity = '<div class="event flex-row h100p nowrap">';
    item.mini_severity += output;
    item.mini_severity += '</div>';

    criticity = '<div class="criticity" style="background: ';
    criticity += color + '">' + text + "</div>";

    // Grouped events.
    if(item.max_timestamp) {
        item.timestamp = item.max_timestamp;
    }

    /* Event type prepared. */
    switch (item.event_type) {
        case "<?php echo EVENTS_ALERT_FIRED; ?>":
        case "<?php echo EVENTS_ALERT_RECOVERED; ?>":
        case "<?php echo EVENTS_ALERT_CEASED; ?>":
        case "<?php echo EVENTS_ALERT_MANUAL_VALIDATION; ?>":
            text = "<?php echo __('ALERT'); ?>";
            color = "<?php echo COL_ALERTFIRED; ?>";
        break;

        case "<?php echo EVENTS_RECON_HOST_DETECTED; ?>":
        case "<?php echo EVENTS_SYSTEM; ?>":
        case "<?php echo EVENTS_ERROR; ?>":
        case "<?php echo EVENTS_NEW_AGENT; ?>":
        case "<?php echo EVENTS_CONFIGURATION_CHANGE; ?>":
            text = "<?php echo __('SYSTEM'); ?>";
            color = "<?php echo COL_MAINTENANCE; ?>";
        break;

        case "<?php echo EVENTS_GOING_UP_WARNING; ?>":
        case "<?php echo EVENTS_GOING_DOWN_WARNING; ?>":
            text = "<?php echo __('WARNING'); ?>";
            color = "<?php echo COL_WARNING; ?>";
        break;

        case "<?php echo EVENTS_GOING_DOWN_NORMAL; ?>":
        case "<?php echo EVENTS_GOING_UP_NORMAL; ?>":
            text = "<?php echo __('NORMAL'); ?>";
            color = "<?php echo COL_NORMAL; ?>";
        break;

        case "<?php echo EVENTS_GOING_DOWN_CRITICAL; ?>":
        case "<?php echo EVENTS_GOING_UP_CRITICAL; ?>":
            text = "<?php echo __('CRITICAL'); ?>";
            color = "<?php echo COL_CRITICAL; ?>";
        break;

        case "<?php echo EVENTS_UNKNOWN; ?>":
        case "<?php echo EVENTS_GOING_UNKNOWN; ?>":
        default:
            text = "<?php echo __('UNKNOWN'); ?>";
            color = "<?php echo COL_UNKNOWN; ?>";
        break;
    }

    event_type = '<div class="criticity" style="background: ';
    event_type += color + '">' + text + "</div>";

    /* Module status */
    /* Event severity prepared */
    var color = "<?php echo COL_UNKNOWN; ?>";
    var text = "<?php echo __('UNKNOWN'); ?>";
    switch (item.module_status) {
        case "<?php echo AGENT_MODULE_STATUS_NORMAL; ?>":
            text = "<?php echo __('NORMAL'); ?>";
            color = "<?php echo COL_NORMAL; ?>";
        break;

        case "<?php echo AGENT_MODULE_STATUS_CRITICAL_BAD; ?>":
            text = "<?php echo __('CRITICAL'); ?>";
            color = "<?php echo COL_CRITICAL; ?>";
        break;

        case "<?php echo AGENT_MODULE_STATUS_NO_DATA; ?>":
            text = "<?php echo __('NOT INIT'); ?>";
            color = "<?php echo COL_NOTINIT; ?>";
        break;

        case "<?php echo AGENT_MODULE_STATUS_CRITICAL_ALERT; ?>":
        case "<?php echo AGENT_MODULE_STATUS_NORMAL_ALERT; ?>":
        case "<?php echo AGENT_MODULE_STATUS_WARNING_ALERT; ?>":
            text = "<?php echo __('ALERT'); ?>";
            color = "<?php echo COL_ALERTFIRED; ?>";
        break;

        case "<?php echo AGENT_MODULE_STATUS_WARNING; ?>":
            text = "<?php echo __('WARNING'); ?>";
            color = "<?php echo COL_WARNING; ?>";
        break;
    }

    module_status = '<div class="criticity" style="background: ';
    module_status += color + '">' + text + "</div>";

    /* Options */
    // Show more.
    item.options = '<a href="javascript:" onclick="show_event_dialog(\'';
    item.options += item.b64+'\','+$("#group_rep").val();
    item.options += ')" ><?php echo html_print_image('images/eye.png', true, ['title' => __('Show more')]); ?></a>';

    <?php
    if (!$readonly) {
        ?>

    if (item.user_can_write == '1') {
        if (item.estado != '1') {
            // Validate.
            item.options += '<a href="javascript:" onclick="validate_event(dt_<?php echo $table_id; ?>,';
            if (item.max_id_evento) {
                item.options += item.max_id_evento+', '+ item.event_rep +', this)" id="val-'+item.max_id_evento+'">';
                item.options += '<?php echo html_print_image('images/tick.png', true, ['title' => __('Validate events')]); ?></a>';
            } else {
                item.options += item.id_evento+', 0, this)" id="val-'+item.id_evento+'">';
                item.options += '<?php echo html_print_image('images/tick.png', true, ['title' => __('Validate event')]); ?></a>';
            }
        }

        if (item.estado != '2') {
            // In process.
            item.options += '<a href="javascript:" onclick="in_process_event(dt_<?php echo $table_id; ?>,';
            if (item.max_id_evento) {
                item.options += item.max_id_evento+', '+ item.event_rep +', this)" id="proc-'+item.max_id_evento+'">';
            } else {
                item.options += item.id_evento+', 0, this)" id="proc-'+item.id_evento+'">';
            }
            item.options += '<?php echo html_print_image('images/hourglass.png', true, ['title' => __('Change to in progress status')]); ?></a>';
        }
    }

    if (item.user_can_manage == '1') {
        // Delete.
        item.options += '<a href="javascript:" onclick="delete_event(dt_<?php echo $table_id; ?>,';
        if (item.max_id_evento) {
            item.options += item.max_id_evento+', '+ item.event_rep +', this)" id="del-'+item.max_id_evento+'">';
            item.options += '<?php echo html_print_image('images/cross.png', true, ['title' => __('Delete events')]); ?></a>';
        } else {
            item.options += item.id_evento+', 0, this)" id="del-'+item.id_evento+'">';
            item.options += '<?php echo html_print_image('images/cross.png', true, ['title' => __('Delete event')]); ?></a>';
        }
    }
        <?php
    }
    ?>

    // Multi select.
    item.m = '<input name="checkbox-multi[]" type="checkbox" value="';
    item.m += item.id_evento+'" id="checkbox-multi-'+item.id_evento+'" ';
    if (item.max_id_evento) {
        item.m += ' event_rep="' + item.event_rep +'" ';
    } else {
        item.m += ' event_rep="0" ';
    }
    item.m += 'class="candeleted chk_val">';

    /* Status */
    img = '<?php echo html_print_image('images/star.png', true, ['title' => __('Unknown'), 'class' => 'forced-title']); ?>';
    switch (item.estado) {
        case "<?php echo EVENT_STATUS_NEW; ?>":
            img = '<?php echo html_print_image('images/star.png', true, ['title' => __('New event'), 'class' => 'forced-title']); ?>';
        break;

        case "<?php echo EVENT_STATUS_VALIDATED; ?>":
            img = '<?php echo html_print_image('images/tick.png', true, [ 'title' => __('Event validated'), 'class' => 'forced-title']); ?>';
        break;

        case "<?php echo EVENT_STATUS_INPROCESS; ?>":
            img = '<?php echo html_print_image('images/hourglass.png', true, [ 'title' => __('Event in process'), 'class' => 'forced-title']); ?>';
        break;
    }

    /* Update column content now to avoid json poisoning. */


    // Url to agent view.
    var url_link = '<?php echo ui_get_full_url('index.php?sec=estado&sec2=operation/agentes/ver_agente&id_agente='); ?>';
    var url_link_hash = '';
    if(item.meta === true){   
        url_link = server_url+'/index.php?sec=estado&sec2=operation/agentes/ver_agente&id_agente=';
        url_link_hash = hashdata;
    }


    /* Agent name link */
    if (item.id_agente > 0) {
        item.agent_name = '<a href="'+url_link+item.id_agente+url_link_hash+'">' + item.agent_name + '</a>';
    } else {
        item.agent_name = '';
    }

    /* Agent ID link */
    if (item.id_agente > 0) {
        <?php
        if (in_array('agent_name', $fields)) {
            ?>
            item.id_agente = '<a href="'+url_link+item.id_agente+url_link_hash+'">' + item.id_agente + '</a>';
            <?php
        } else {
            ?>
            item.id_agente = '<a href="'+url_link+item.id_agente+url_link_hash+'">' + item.agent_name + '</a>';
            <?php
        }
        ?>
    } else {
        item.id_agente = '';
    }

    item.estado = '<div>';
    item.estado += img;
    item.estado += '</div>';

    item.criticity = criticity;
    item.event_type = event_type;
    item.module_status = module_status;

    /* Event ID dash */
    item.id_evento = "#"+item.id_evento;

    /* Owner */
    if (item.owner_user == "0") {
        item.owner_user = '<?php echo __('System'); ?>';
    }

    // Add event severity format to itself.
    item.evento = evn;

    /* Group name */
    if (item.id_grupo == "0") {
        item.id_grupo = "<?php echo __('All'); ?>";
    } else {
        item.id_grupo = item.group_name;
    }

    /* Module name */
    item.id_agentmodule = item.module_name;
}

/* Datatables auxiliary functions ends */

/* Tag management starts */
function click_button_remove_tag(what_button) {
    if (what_button == "with") {
        id_select_origin = "#select_with";
        id_select_destiny = "#tag_with_temp";
        id_button_remove = "#button-remove_with";
        id_button_add = "#button-add_with";
        
        select_origin_empty = origin_select_with_tag_empty;
    }
    else { //without
        id_select_origin = "#select_without";
        id_select_destiny = "#tag_without_temp";
        id_button_remove = "#button-remove_without";
        id_button_add = "#button-add_without";
        
        select_origin_empty = origin_select_without_tag_empty;
    }
    
    if ($(id_select_destiny + " option:selected").length == 0) {
        return; //Do nothing
    }
    
    if (select_origin_empty) {
        $(id_select_origin + " option").remove();
        
        if (what_button == "with") {
            origin_select_with_tag_empty = false;
        }
        else { //without
            origin_select_without_tag_empty = false;
        }
        
        $(id_button_add).removeAttr('disabled');
    }
    
    //Foreach because maybe the user select several items in
    //the select.
    jQuery.each($(id_select_destiny + " option:selected"), function(key, element) {
        val = $(element).val();
        text = $(element).text();
        
        $(id_select_origin).append($("<option value='" + val + "'>" + text + "</option>"));
    });
    
    $(id_select_destiny + " option:selected").remove();
    
    if ($(id_select_destiny + " option").length == 0) {
        $(id_select_destiny).append($("<option value='" + val_none + "'>" + text_none + "</option>"));
        $(id_button_remove).attr('disabled', 'true');
        
        if (what_button == 'with') {
            select_with_tag_empty = true;
        }
        else { //without
            select_without_tag_empty = true;
        }
    }
    
    replace_hidden_tags(what_button);
}

function click_button_add_tag(what_button) {
    if (what_button == 'with') {
        id_select_origin = "#select_with";
        id_select_destiny = "#tag_with_temp";
        id_button_remove = "#button-remove_with";
        id_button_add = "#button-add_with";
    }
    else { //without
        id_select_origin = "#select_without";
        id_select_destiny = "#tag_without_temp";
        id_button_remove = "#button-remove_without";
        id_button_add = "#button-add_without";
    }
    
    $(id_select_origin + " option:selected").each(function() {
        if (what_button == 'with') {
            select_destiny_empty = select_with_tag_empty;
        }
        else { //without
            select_destiny_empty = select_without_tag_empty;
        }
        
        
        without_val = $(this).val();
        if(without_val == null) {
            next;
        }
        without_text = $(this).text();
                
        if (select_destiny_empty) {
            $(id_select_destiny).empty();
            
            if (what_button == 'with') {
                select_with_tag_empty = false;
            }
            else { //without
                select_without_tag_empty = false;
            }
        }
        
        $(id_select_destiny).append($("<option value='" + without_val + "'>" + without_text + "</option>"));
        $(id_select_origin + " option:selected").remove();
        $(id_button_remove).removeAttr('disabled');
        
        if ($(id_select_origin + " option").length == 0) {
            $(id_select_origin).append($("<option value='" + val_none + "'>" + text_none + "</option>"));
            $(id_button_add).attr('disabled', 'true');
            
            if (what_button == 'with') {
                origin_select_with_tag_empty = true;
            }
            else { //without
                origin_select_without_tag_empty = true;
            }
        }
            
        replace_hidden_tags(what_button);
    });
    
}

function replace_hidden_tags(what_button) {
    if (what_button == 'with') {
        id_select_destiny = "#tag_with_temp";
        id_hidden = "#hidden-tag_with";
    }
    else { //without
        id_select_destiny = "#tag_without_temp";
        id_hidden = "#hidden-tag_without";
    }
    
    value_store = [];
    
    jQuery.each($(id_select_destiny + " option"), function(key, element) {
        val = $(element).val();
        
        value_store.push(val);
    });
    
    $(id_hidden).val(Base64.encode(JSON.stringify(value_store)));
}

function clear_tags_inputs() {
    $("#hidden-tag_with").val(Base64.encode(JSON.stringify([])));
    $("#hidden-tag_without").val(Base64.encode(JSON.stringify([])));
    reorder_tags_inputs();
}

function reorder_tags_inputs() {
    $('#select_with option[value="' + val_none + '"]').remove();
    jQuery.each($("#tag_with_temp option"), function(key, element) {
        val = $(element).val();
        text = $(element).text();
        
        if (val == val_none)
            return;
        
        $("#select_with").append($("<option value='" + val + "'>" + text + "</option>"));
    });
    $("#tag_with_temp option").remove();
    
    
    $('#select_without option[value="' + val_none + '"]').remove();
    jQuery.each($("#tag_without_temp option"), function(key, element) {
        val = $(element).val();
        text = $(element).text();
        
        if (val == val_none)
            return;
        
        $("#select_without").append($("<option value='" + val + "'>" + text + "</option>"));
    });
    $("#tag_without_temp option").remove();
    
    
    tags_base64 = $("#hidden-tag_with").val();
    if (tags_base64.length > 0) {
        tags = jQuery.parseJSON(Base64.decode(tags_base64));
    } else {
        tags = [];
    }
    jQuery.each(tags, function(key, element) {
        if ($("#select_with option[value='" + element + "']").length == 1) {
            text = $("#select_with option[value='" + element + "']").text();
            val = $("#select_with option[value='" + element + "']").val();
            $("#tag_with_temp").append($("<option value='" + val + "'>" + text + "</option>"));
            $("#select_with option[value='" + element + "']").remove();
        }
    });
    if ($("#select_with option").length == 0) {
        origin_select_with_tag_empty = true;
        $("#button-add_with").attr('disabled', 'true');
        $("#select_with").append($("<option value='" + val_none + "'>" + text_none + "</option>"));
    }
    else {
        origin_select_with_tag_empty = false;
        $("#button-add_with").removeAttr('disabled');
    }
    if ($("#tag_with_temp option").length == 0) {
        select_with_tag_empty = true;
        $("#button-remove_with").attr('disabled', 'true');
        $("#tag_with_temp").append($("<option value='" + val_none + "'>" + text_none + "</option>"));
    }
    else {
        select_with_tag_empty = false;
        $("#button-remove_with").removeAttr('disabled');
    }
    
    tags_base64 = $("#hidden-tag_without").val();
    if (tags_base64.length > 0) {
        tags = jQuery.parseJSON(Base64.decode(tags_base64));
    } else {
        tags = [];
    }
    jQuery.each(tags, function(key, element) {
        if ($("#select_without option[value='" + element + "']").length == 1) {
            text = $("#select_without option[value='" + element + "']").text();
            val = $("#select_without option[value='" + element + "']").val();
            $("#tag_without_temp").append($("<option value='" + val + "'>" + text + "</option>"));
            $("#select_without option[value='" + element + "']").remove();
        }
    });
    if ($("#select_without option").length == 0) {
        origin_select_without_tag_empty = true;
        $("#button-add_without").attr('disabled', 'true');
        $("#select_without").append($("<option value='" + val_none + "'>" + text_none + "</option>"));
    }
    else {
        origin_select_without_tag_empty = false;
        $("#button-add_without").removeAttr('disabled');
    }
    if ($("#tag_without_temp option").length == 0) {
        select_without_tag_empty = true;
        $("#button-remove_without").attr('disabled', 'true');
        $("#tag_without_temp").append($("<option value='" + val_none + "'>" + text_none + "</option>"));
    }
    else {
        select_without_tag_empty = false;
        $("#button-remove_without").removeAttr('disabled');
    }
}
/* Tag management ends */
$(document).ready( function() {

    let refresco = <?php echo get_parameter('refr', 0); ?>;
    $('#refresh option[value='+refresco+']').attr('selected', 'selected');

    /* Filter to a href */
    $('.events_link').on('click', function(e) {
        e.preventDefault();

        inputs = $("#<?php echo $form_id; ?> :input");
        values = {};
        inputs.each(function() {
            values[this.name] = $(this).val();
        })

        values['history'] = "<?php echo (int) $history; ?>";

        var url = e.currentTarget.href;
        url += 'fb64=' + btoa(JSON.stringify(values));
        url += '&refr=' + '<?php echo $config['refr']; ?>';
        document.location = url;

    });

    /* Multi select handler */
    $('#checkbox-all_validate_box').on('change', function() {
        if($('#checkbox-all_validate_box').is(":checked")) {
            $('.chk_val').check();
        } else {
            $('.chk_val').uncheck();
        }
    });



    /* Update summary */
    $("#status").on("change",function(){
        $('#summary_status').html($("#status option:selected").text());
    });

    $("#text-event_view_hr").on("keyup",function(){
        hours = $('#text-event_view_hr').val();
        if (hours == '' || hours == 0 ) {
            $('#summary_hours').html('<?php echo __('Any'); ?>');
        } else if (hours == 1) {
            $('#summary_hours').html('<?php echo __('Last hour.'); ?>');
        } else {
            $('#summary_hours').html(hours + '<?php echo ' '.__('hours.'); ?>');
        }
    });

    $('#group_rep').on("change", function(){
        $('#summary_duplicates').html($("#group_rep option:selected").text());
    });

    /* Summary updates end. */

    /* Filter management */
    $('#load-filter').click(function (){
        if($('#load-filter-select').length) {
            $('#load-filter-select').dialog();
        } else {
            if (loading == 0) {
                loading = 1
                $.ajax({
                    method: 'POST',
                    url: '<?php echo ui_get_full_url('ajax.php'); ?>',
                    data: {
                        page: 'include/ajax/events',
                        load_filter_modal: 1,
                        current_filter: $('#latest_filter_id').val()
                    },
                    success: function (data){
                        $('#load-modal-filter')
                        .empty()
                        .html(data);
                        loading = 0;
                    }
                });
            }
        }
    });

    $('#save-filter').click(function (){
        if($('#save-filter-select').length) {
            $('#save-filter-select').dialog();
        } else {
            if (loading == 0) {
                loading = 1
                $.ajax({
                    method: 'POST',
                    url: '<?php echo ui_get_full_url('ajax.php'); ?>',
                    data: {
                        page: 'include/ajax/events',
                        save_filter_modal: 1,
                        current_filter: $('#latest_filter_id').val()
                    },
                    success: function (data){
                        $('#save-modal-filter')
                        .empty()
                        .html(data);
                        loading = 0;
                    }
                });
            }
        }
    });

    /* Filter management ends */

    /* Tag management */
    id_select_destiny = "#tag_with_temp";
    id_hidden = "#hidden-tag_with";

    value_store = [];
    
    jQuery.each($(id_select_destiny + " option"), function(key, element) {
        val = $(element).val();
        
        value_store.push(val);
    });
    
    $(id_hidden).val(Base64.encode(JSON.stringify(value_store)));
    
    id_select_destiny2 = "#tag_without_temp";
    id_hidden2 = "#hidden-tag_without";
    
    value_store2 = [];
    
    jQuery.each($(id_select_destiny2 + " option"), function(key, element) {
        val = $(element).val();
        
        value_store2.push(val);
    });
    
    $(id_hidden2).val(Base64.encode(JSON.stringify(value_store2)));

    $("#text-date_from, #text-date_to").datepicker(
        {dateFormat: "<?php echo DATE_FORMAT_JS; ?>"});
    
    $("#button-add_with").click(function() {
        click_button_add_tag("with");
        });
    
    $("#button-add_without").click(function() {
        click_button_add_tag("without");
        });
    
    $("#button-remove_with").click(function() {
        click_button_remove_tag("with");
    });
    
    $("#button-remove_without").click(function() {
        click_button_remove_tag("without");
    });
    

    //Autorefresh in fullscreen
    var pure = '<?php echo $pure; ?>';
    if(pure == 1){
        var refresh_interval = parseInt('<?php echo ($config['refr'] * 1000); ?>');
        var until_time='';

        // If autorefresh is disabled, don't show the countdown   
        var refresh_time = '<?php echo $_GET['refr']; ?>'; 
        if(refresh_time == '' || refresh_time == 0){
            $('#refrcounter').toggle();
        }

        function events_refresh() {
            until_time = new Date();
            until_time.setTime (until_time.getTime () + parseInt(<?php echo ($config['refr'] * 1000); ?>));

            $("#refrcounter").countdown ({
                until: until_time,
                layout: '(%M%nn%M:%S%nn%S <?php echo __('Until next'); ?>)',
                labels: ['', '', '', '', '', '', ''],
                onExpiry: function () {
                    dt_events.draw(false);
                }
            });
        }
        // Start the countdown when page is loaded (first time).
        events_refresh();
        // Repeat countdown according to refresh_interval.
        setInterval(events_refresh, refresh_interval);


        $("select#refresh").change (function () {
            var href = window.location.href;

            inputs = $("#events_form :input");
            values = {};
            inputs.each(function() {
                values[this.name] = $(this).val();
            })

            var newValue = btoa(JSON.stringify(values));           
            var fb64 = '<?php echo $fb64; ?>';  
            // Check if the filters have changed.
            if(fb64 !== newValue){
                href = href.replace(fb64, newValue);
            } 
                
            href = href.replace('refr='+refresh_time, 'refr='+this.value);

            $(document).attr("location", href);
        });
    }

});



function datetime_picker_callback() {
    $("#text-time_from, #text-time_to").timepicker({
        showSecond: true,
        timeFormat: '<?php echo TIME_FORMAT_JS; ?>',
        timeOnlyTitle: '<?php echo __('Choose time'); ?>',
        timeText: '<?php echo __('Time'); ?>',
        hourText: '<?php echo __('Hour'); ?>',
        minuteText: '<?php echo __('Minute'); ?>',
        secondText: '<?php echo __('Second'); ?>',
        currentText: '<?php echo __('Now'); ?>',
        closeText: '<?php echo __('Close'); ?>'});
        
    $("#text-date_from, #text-date_to").datepicker({dateFormat: "<?php echo DATE_FORMAT_JS; ?>"});
    
    $.datepicker.setDefaults($.datepicker.regional[ "<?php echo get_user_language(); ?>"]);
};

datetime_picker_callback();

function show_instructions(id){
    title = "<?php echo __('Instructions'); ?>";
    $('#hidden_event_instructions_' + id).dialog({
        title: title,
        width: 600
    });
}

</script><|MERGE_RESOLUTION|>--- conflicted
+++ resolved
@@ -1606,7 +1606,6 @@
 
 function process_datatables_item(item) {
 
-<<<<<<< HEAD
     // Url to go to node from meta.
     var server_url = '';
     var hashdata = '';
@@ -1618,7 +1617,6 @@
     }
 
 
-=======
     // Show comments events.
     item.user_comment = item.comments
   
@@ -1630,7 +1628,6 @@
     
     }
  
->>>>>>> 361f2022
     // Grouped events.
     if(item.max_id_evento) {
         item.id_evento = item.max_id_evento
