<?php
/**
 * Event list.
 *
 * @category   Events
 * @package    Pandora FMS
 * @subpackage Community
 * @version    1.0.0
 * @license    See below
 *
 *    ______                 ___                    _______ _______ ________
 *   |   __ \.-----.--.--.--|  |.-----.----.-----. |    ___|   |   |     __|
 *  |    __/|  _  |     |  _  ||  _  |   _|  _  | |    ___|       |__     |
 * |___|   |___._|__|__|_____||_____|__| |___._| |___|   |__|_|__|_______|
 *
 * ============================================================================
 * Copyright (c) 2005-2022 Artica Soluciones Tecnologicas
 * Please see http://pandorafms.org for full contribution list
 * This program is free software; you can redistribute it and/or
 * modify it under the terms of the GNU General Public License
 * as published by the Free Software Foundation for version 2.
 * This program is distributed in the hope that it will be useful,
 * but WITHOUT ANY WARRANTY; without even the implied warranty of
 * MERCHANTABILITY or FITNESS FOR A PARTICULAR PURPOSE.  See the
 * GNU General Public License for more details.
 * ============================================================================
 */

// Load global vars.
global $config;

require_once $config['homedir'].'/include/functions_events.php';
// Event processing functions.
require_once $config['homedir'].'/include/functions_alerts.php';
// Alerts processing functions.
require_once $config['homedir'].'/include/functions_agents.php';
// Agents functions.
require_once $config['homedir'].'/include/functions_users.php';
// Users functions.
require_once $config['homedir'].'/include/functions_graph.php';
require_once $config['homedir'].'/include/functions_ui.php';


// Check access.
check_login();

enterprise_include_once('/include/class/CommandCenter.class.php');

$event_a = (bool) check_acl($config['id_user'], 0, 'ER');
$event_w = (bool) check_acl($config['id_user'], 0, 'EW');
$event_m = (bool) check_acl($config['id_user'], 0, 'EM');

if ($event_a === false
    && $event_w === false
    && $event_m === false
) {
    db_pandora_audit(
        AUDIT_LOG_ACL_VIOLATION,
        'Trying to access event viewer'
    );
    if (is_ajax() === true) {
        return ['error' => 'noaccess'];
    }

    include 'general/noaccess.php';
    return;
}


$access = ($event_a === true) ? 'ER' : (($event_w === true) ? 'EW' : (($event_m === true) ? 'EM' : 'ER'));

$readonly = false;
// Load specific stylesheet.
ui_require_css_file('events');
ui_require_css_file('tables');
if (is_metaconsole() === true) {
    ui_require_css_file('tables_meta', ENTERPRISE_DIR.'/include/styles/');
}

// Load extra javascript.
ui_require_javascript_file('pandora_events');

// Get requests.
$default_filter = [
    'status'        => EVENT_NO_VALIDATED,
    'event_view_hr' => $config['event_view_hr'],
    'group_rep'     => EVENT_GROUP_REP_EVENTS,
    'tag_with'      => [],
    'tag_without'   => [],
    'history'       => false,
];

$fb64 = get_parameter('fb64', null);
if (isset($fb64) === true) {
    $filter = json_decode(base64_decode($fb64), true);
    $filter['tag_with'] = [];
    $filter['tag_without'] = [];
} else {
    $filter = get_parameter(
        'filter',
        $default_filter
    );
}

$id_group_filter = get_parameter(
    'filter[id_group_filter]',
    ($filter['id_group_filter'] ?? '')
);

$id_group = get_parameter(
    'filter[id_group]',
    ($filter['id_group'] ?? $id_group_filter)
);

$event_type = get_parameter(
    'filter[event_type]',
    ($filter['event_type'] ?? '')
);
$severity = get_parameter(
    'filter[severity]',
    ($filter['severity'] ?? '')
);
$status = get_parameter(
    'filter[status]',
    ($filter['status'] ?? '')
);
$search = get_parameter(
    'filter[search]',
    ($filter['search'] ?? '')
);
$not_search = get_parameter(
    'filter[not_search]',
    0
);
$text_agent = get_parameter(
    'filter[text_agent]',
    ($filter['text_agent'] ?? '')
);
$id_agent = get_parameter(
    'filter[id_agent]',
    ($filter['id_agent'] ?? '')
);
$text_module = get_parameter(
    'filter[module_search]',
    ($filter['module_search'] ?? '')
);
$id_agent_module = get_parameter(
    'id_agent_module',
    get_parameter(
        'filter[id_agent_module]',
        ($filter['id_agent_module'] ?? '')
    )
);
$pagination = get_parameter(
    'filter[pagination]',
    ($filter['pagination'] ?? '')
);
$event_view_hr = get_parameter(
    'filter[event_view_hr]',
    ($filter['event_view_hr'] ?? '')
);
$id_user_ack = get_parameter(
    'filter[id_user_ack]',
    ($filter['id_user_ack'] ?? '')
);
$owner_user = get_parameter(
    'filter[owner_user]',
    ($filter['owner_user'] ?? '')
);
$group_rep = get_parameter(
    'filter[group_rep]',
    ($filter['group_rep'] ?? '')
);
$tag_with = get_parameter(
    'filter[tag_with]',
    ($filter['tag_with'] ?? '')
);
$tag_without = get_parameter(
    'filter[tag_without]',
    ($filter['tag_without'] ?? '')
);
$filter_only_alert = get_parameter(
    'filter[filter_only_alert]',
    ($filter['filter_only_alert'] ?? '')
);
$search_secondary_groups = get_parameter(
    'filter[search_secondary_groups]',
    0
);
$search_recursive_groups = get_parameter(
    'filter[search_recursive_groups]',
    ($filter['search_recursive_groups'] ?? '')
);
$id_group_filter = get_parameter(
    'filter[id_group_filter]',
    ($filter['id_group'] ?? '')
);
$date_from = get_parameter(
    'filter[date_from]',
    ($filter['date_from'] ?? '')
);
$date_to = get_parameter(
    'filter[date_to]',
    ($filter['date_to'] ?? '')
);
$time_from = get_parameter(
    'filter[time_from]',
    ($filter['time_from'] ?? '')
);
$time_to = get_parameter(
    'filter[time_to]',
    ($filter['time_to'] ?? '')
);
$source = get_parameter(
    'filter[source]',
    ($filter['source'] ?? '')
);
$id_extra = get_parameter(
    'filter[id_extra]',
    ($filter['id_extra'] ?? '')
);
$user_comment = get_parameter(
    'filter[user_comment]',
    ($filter['user_comment'] ?? '')
);
$history = get_parameter(
    'history',
    ($filter['history'] ?? '')
);
$section = get_parameter('section', false);

$id_source_event = get_parameter(
    'filter[id_source_event]',
    ($filter['id_source_event'] ?? '')
);

$server_id = get_parameter(
    'filter[server_id]',
    ($filter['server_id'] ?? '')
);

if (empty($id_agent) === true) {
    $id_agent = get_parameter(
        'id_agent',
        ($filter['id_agent'] ?? '')
    );
}

if (is_metaconsole() === true) {
    $servers = metaconsole_get_servers();
    if (is_array($servers) === true) {
        $servers = array_reduce(
            $servers,
            function ($carry, $item) {
                $carry[$item['id']] = $item['server_name'];
                return $carry;
            }
        );
    } else {
        $servers = [];
    }

    $servers[0] = __('Metaconsola');

    if (empty($server_id) === true) {
        $server_id = array_keys($servers);
    } else {
        if (is_array($server_id) === false) {
            if (is_numeric($server_id) === true) {
                if ($server_id !== 0) {
                    $server_id = [$filter['server_id']];
                } else {
                    $server_id = array_keys($servers);
                }
            } else {
                $server_id = explode(',', $filter['server_id']);
            }
        }
    }
}

$custom_data_filter_type = get_parameter(
    'filter[custom_data_filter_type]',
    ($filter['custom_data_filter_type'] ?? '')
);

$custom_data = get_parameter(
    'filter[custom_data]',
    ($filter['custom_data'] ?? '')
);

if (is_metaconsole() === true
    && is_array($server_id) === false
) {
    // Connect to node database.
    $id_node = (int) $server_id;
    if ($id_node !== 0) {
        if (metaconsole_connect(null, $id_node) !== NOERR) {
            return false;
        }
    }
}

if (empty($text_agent) === true
    && empty($id_agent) === false
) {
    $text_agent = agents_get_alias($id_agent);
}

if (empty($text_module) === true && empty($id_agent_module) === false) {
    $text_module = modules_get_agentmodule_name($id_agent_module);
    $text_agent = agents_get_alias(modules_get_agentmodule_agent($id_agent_module));
}

if (is_metaconsole() === true
    && is_array($server_id) === false
) {
    // Return to metaconsole database.
    if ($id_node != 0) {
        metaconsole_restore_db();
    }
}

// Ajax responses.
if (is_ajax() === true) {
    $get_events = (int) get_parameter('get_events', 0);
    $table_id = get_parameter('table_id', '');
    $groupRecursion = (bool) get_parameter('groupRecursion', false);

    // Datatables offset, limit.
    $start = get_parameter('start', 0);
    $length = get_parameter(
        'length',
        $config['block_size']
    );

    if ($get_events !== 0) {
        try {
            ob_start();

            $fields = [
                'te.id_evento',
                'te.id_agente',
                'te.id_usuario',
                'te.id_grupo',
                'te.estado',
                'te.timestamp',
                'te.evento',
                'te.utimestamp',
                'te.event_type',
                'te.id_alert_am',
                'te.criticity',
                'te.tags',
                'te.source',
                'te.id_extra',
                'te.critical_instructions',
                'te.warning_instructions',
                'te.unknown_instructions',
                'te.owner_user',
                'if(te.ack_utimestamp > 0, te.ack_utimestamp,"") as ack_utimestamp',
                'te.custom_data',
                'te.data',
                'te.module_status',
                'ta.alias as agent_name',
                'tg.nombre as group_name',
                'ta.direccion',
            ];

            if (strpos($config['event_fields'], 'user_comment') !== false
                || empty($user_comment) === false
                || empty($search) === false
            ) {
                $fields[] = 'te.user_comment';
            }

            $order = get_datatable_order(true);

            if (is_array($order) === true && $order['field'] === 'mini_severity') {
                $order['field'] = 'te.criticity';
            }

            // Find the order field and set the table and field name.
            foreach ($fields as $field) {
                if (str_contains($field, $order['field']) === true) {
                    switch ($field) {
                        case 'ta.alias as agent_name':
                            $order['field'] = 'agent_name';
                        break;

                        case 'if(te.ack_utimestamp > 0, te.ack_utimestamp,"") as ack_utimestamp':
                            $order['field'] = 'ack_utimestamp';
                        break;

                        default:
                            $order['field'] = $field;
                        break;
                    }

                    continue;
                }
            }

            $fields[] = 'am.nombre as module_name';
            $fields[] = 'am.id_agente_modulo as id_agentmodule';
            $fields[] = 'am.custom_id as module_custom_id';
            $fields[] = 'ta.server_name as server_name';

            $events = events_get_all(
                // Fields.
                $fields,
                // Filter.
                $filter,
                // Offset.
                $start,
                // Limit.
                $length,
                // Order.
                $order['direction'],
                // Sort field.
                $order['field'],
                // History.
                $history,
                false,
                '',
                false,
                $groupRecursion
            );

            $buffers = [];
            if (is_metaconsole() === false
                || (is_metaconsole() === true
                && empty($filter['server_id']) === false
                && is_array($filter['server_id']) === false)
            ) {
                $count = events_get_all(
                    'count',
                    $filter,
                    null,
                    null,
                    null,
                    null,
                    $history,
                    false,
                    '',
                    false,
                    $groupRecursion
                );

                if ($count !== false) {
                    $count = $count['0']['nitems'];
                }
            } else {
                $buffers = $events['buffers'];
                $count = $events['total'];
                $events = $events['data'];
            }

            if (empty($events) === false) {
                $data = array_reduce(
                    $events,
                    function ($carry, $item) use ($table_id) {
                        global $config;

                        $tmp = (object) $item;
                        $tmp->meta = is_metaconsole();

                        // phpcs:disable Squiz.NamingConventions.ValidVariableName.MemberNotCamelCaps
                        $server_url = '';
                        $hashdata = '';
                        if ($tmp->meta === true) {
                            if ($tmp->server_name !== null) {
                                $data_server = metaconsole_get_servers(
                                    $tmp->server_id
                                );

                                // Url to go to node from meta.
                                if (isset($data_server) === true
                                    && $data_server !== false
                                ) {
                                    $server_url = $data_server['server_url'];
                                    $hashdata = metaconsole_get_servers_url_hash(
                                        $data_server
                                    );
                                }
                            }
                        }

                        $tmp->evento = str_replace('"', '', io_safe_output($tmp->evento));
                        if (strlen($tmp->evento) >= 255) {
                            $tmp->evento = ui_print_truncate_text(
                                $tmp->evento,
                                255,
                                $tmp->evento,
                                true,
                                false
                            );
                        }

                        if (empty($tmp->module_name) === false) {
                            $tmp->module_name = io_safe_output($tmp->module_name);
                        }

                        if (empty($tmp->comments) === false) {
                            $tmp->comments = ui_print_comments($tmp->comments);
                        }

                        // Show last event.
                        if (isset($tmp->max_id_evento) === true
                            && $tmp->max_id_evento !== $tmp->id_evento
                        ) {
                            $max_event = db_get_row_sql(
                                sprintf(
                                    'SELECT criticity,
                                        `timestamp`
                                    FROM tevento
                                    WHERE id_evento = %s',
                                    $tmp->max_id_evento
                                )
                            );

                            if ($max_event !== false
                                && empty($max_event) === false
                            ) {
                                $tmp->timestamp = $max_event['timestamp'];
                                $tmp->criticity = $max_event['criticity'];
                            }
                        }

                        $tmp->agent_name = io_safe_output($tmp->agent_name);

                        $tmp->ack_utimestamp_raw = $tmp->ack_utimestamp;

                        $tmp->ack_utimestamp = ui_print_timestamp(
                            (empty($tmp->ack_utimestamp) === true) ? 0 : $tmp->ack_utimestamp,
                            true
                        );
<<<<<<< HEAD

                        $user_timezone = users_get_user_by_id($_SESSION['id_usuario'])['timezone'];
                        if (!$user_timezone) {
                            $timezone = timezone_open(date_default_timezone_get());
                            $datetime_eur = date_create('now', timezone_open($config['timezone']));
                            $dif = timezone_offset_get($timezone, $datetime_eur);
                            date($config['date_format'], $dif);
                            if (!date('I')) {
                                // For summer -3600sec.
                                $dif -= 3600;
                            }

                            $total_sec = strtotime($tmp->timestamp);
                            $total_sec += $dif;
                            $last_contact = date($config['date_format'], $total_sec);
                            $last_contact_value = ui_print_timestamp($last_contact, true);
                        } else {
                            $user_timezone = users_get_user_by_id($_SESSION['id_usuario'])['timezone'];
                            date_default_timezone_set($user_timezone);
                            $title = date($config['date_format'], strtotime($tmp->timestamp));
                            $value = human_time_comparation(strtotime($tmp->timestamp), 'large');
                            $last_contact_value = '<span title="'.$title.'">'.$value.'</span>';
                        }

                        $tmp->timestamp = $last_contact_value;
=======
                        $tmp->timestamp = ui_print_timestamp(
                            $tmp->utimestamp,
                            true
                        );
>>>>>>> 15dd6e41

                        if (is_numeric($tmp->data) === true) {
                            $tmp->data = format_numeric(
                                $tmp->data,
                                $config['graph_precision']
                            );
                        } else {
                            $tmp->data = ui_print_truncate_text($tmp->data, 10);
                        }

                        $tmp->instructions = events_get_instructions($item);

                        $tmp->b64 = base64_encode(json_encode($tmp));

                        // Show comments events.
                        if (empty($tmp->comments) === false) {
                            $tmp->user_comment = $tmp->comments;
                            if ($tmp->comments !== 'undefined' && strlen($tmp->comments) > 80) {
                                $tmp->user_comment .= '&nbsp;&nbsp;';
                                $tmp->user_comment .= '<a id="show_comments" href="javascript:" onclick="show_event_dialog(\'';
                                $tmp->user_comment .= $tmp->b64;
                                $tmp->user_comment .= '\',\'comments\')>;';
                                $tmp->user_comment .= html_print_image(
                                    'images/operation.png',
                                    true,
                                    [
                                        'title' => __('Show more'),
                                        'class' => 'invert_filter',
                                    ]
                                );
                                $tmp->user_comment .= '</a>';
                            }
                        }

                        // Grouped events.
                        if (isset($tmp->max_id_evento) === true
                            && empty($tmp->max_id_evento) === false
                        ) {
                            $tmp->id_evento = $tmp->max_id_evento;
                        }

                        // Event severity prepared.
                        switch ($tmp->criticity) {
                            case EVENT_CRIT_CRITICAL;
                                $text = __('CRITICAL');
                                $color = COL_CRITICAL;
                            break;

                            case EVENT_CRIT_MAINTENANCE;
                                $text = __('MAINTENANCE');
                                $color = COL_MAINTENANCE;
                            break;

                            case EVENT_CRIT_INFORMATIONAL;
                                $text = __('INFORMATIONAL');
                                $color = COL_INFORMATIONAL;
                            break;

                            case EVENT_CRIT_MAJOR;
                                $text = __('MAJOR');
                                $color = COL_MAJOR;
                            break;

                            case EVENT_CRIT_MINOR;
                                $text = __('MINOR');
                                $color = COL_MINOR;
                            break;

                            case EVENT_CRIT_NORMAL;
                                $text = __('NORMAL');
                                $color = COL_NORMAL;
                            break;

                            case EVENT_CRIT_WARNING;
                                $text = __('WARNING');
                                $color = COL_WARNING;
                            break;

                            default:
                                $color = COL_UNKNOWN;
                                $text = __('UNKNOWN');
                            break;
                        }

                        $output = '<div data-title="';
                        $output .= $text;
                        $output .= '" data-use_title_for_force_title="1" ';
                        $output .= 'class="forced_title mini-criticity h100p" ';
                        $output .= ('style="background: '.$color.'">');
                        $output .= '</div>';

                        $tmp->mini_severity = '<div class="event flex-row h100p nowrap">';
                        $tmp->mini_severity .= $output;
                        $tmp->mini_severity .= '</div>';

                        $criticity = '<div class="criticity" style="background: ';
                        $criticity .= $color.'">'.$text.'</div>';
                        $tmp->criticity = $criticity;

                        // Add event severity to end of text.
                        $evn = '<a href="javascript:" onclick="show_event_dialog(\''.$tmp->b64.'\')">';

                        // Grouped events.
                        if (isset($tmp->event_rep) === true && $tmp->event_rep > 1) {
                            $evn .= '('.$tmp->event_rep.') ';
                        }

                        $evn .= $tmp->evento.'</a>';

                        // Add event severity format to itself.
                        $tmp->evento = $evn;

                        // Grouped events.
                        if (isset($item->max_timestamp) === true
                            && ($item->max_timestamp) === false
                        ) {
                            $item->timestamp = $item->max_timestamp;
                        }

                        // Event type prepared.
                        switch ($tmp->event_type) {
                            case EVENTS_ALERT_FIRED;
                            case EVENTS_ALERT_RECOVERED;
                            case EVENTS_ALERT_CEASED;
                            case EVENTS_ALERT_MANUAL_VALIDATION;
                                $text = __('ALERT');
                                $color = COL_ALERTFIRED;
                            break;

                            case EVENTS_RECON_HOST_DETECTED;
                            case EVENTS_SYSTEM;
                            case EVENTS_ERROR;
                            case EVENTS_NEW_AGENT;
                            case EVENTS_CONFIGURATION_CHANGE;
                                $text = __('SYSTEM');
                                $color = COL_MAINTENANCE;
                            break;

                            case EVENTS_GOING_UP_WARNING;
                            case EVENTS_GOING_DOWN_WARNING;
                                $text = __('WARNING');
                                $color = COL_WARNING;
                            break;

                            case EVENTS_GOING_DOWN_NORMAL;
                            case EVENTS_GOING_UP_NORMAL;
                                $text = __('NORMAL');
                                $color = COL_NORMAL;
                            break;

                            case EVENTS_GOING_DOWN_CRITICAL;
                            case EVENTS_GOING_UP_CRITICAL;
                                $text = __('CRITICAL');
                                $color = COL_CRITICAL;
                            break;

                            case EVENTS_UNKNOWN;
                            case EVENTS_GOING_UNKNOWN;
                            default:
                                $text = __('UNKNOWN');
                                $color = COL_UNKNOWN;
                            break;
                        }

                        $event_type = '<div class="criticity" style="background: ';
                        $event_type .= $color.'">'.$text.'</div>';
                        $tmp->event_type = $event_type;

                        // Module status.
                        // Event severity prepared.
                        switch ($tmp->module_status) {
                            case AGENT_MODULE_STATUS_NORMAL;
                                $text = __('NORMAL');
                                $color = COL_NORMAL;
                            break;

                            case AGENT_MODULE_STATUS_CRITICAL_BAD;
                                $text = __('CRITICAL');
                                $color = COL_CRITICAL;
                            break;

                            case AGENT_MODULE_STATUS_NO_DATA;
                                $text = __('NOT INIT');
                                $color = COL_NOTINIT;
                            break;

                            case AGENT_MODULE_STATUS_CRITICAL_ALERT;
                            case AGENT_MODULE_STATUS_NORMAL_ALERT;
                            case AGENT_MODULE_STATUS_WARNING_ALERT;
                                $text = __('ALERT');
                                $color = COL_ALERTFIRED;
                            break;

                            case AGENT_MODULE_STATUS_WARNING;
                                $text = __('WARNING');
                                $color = COL_WARNING;
                            break;

                            default:
                                $text = __('UNKNOWN');
                                $color = COL_UNKNOWN;
                            break;
                        }

                        $module_status = '<div class="criticity" style="background: ';
                        $module_status .= $color.'">'.$text.'</div>';
                        $tmp->module_status = $module_status;

                        // Status.
                        switch ($tmp->estado) {
                            case EVENT_STATUS_NEW:
                                $img = html_print_image(
                                    'images/star.png',
                                    true,
                                    [
                                        'title' => __('New event'),
                                        'class' => 'forced-title',
                                    ]
                                );
                                $state = 0;
                            break;

                            case EVENT_STATUS_VALIDATED:
                                $state = 1;
                                $img = html_print_image(
                                    'images/tick.png',
                                    true,
                                    [
                                        'title' => __('Event validated'),
                                        'class' => 'forced-title invert_filter',
                                    ]
                                );
                            break;

                            case EVENT_STATUS_INPROCESS:
                                $state = 2;
                                $img = html_print_image(
                                    'images/hourglass.png',
                                    true,
                                    [
                                        'title' => __('Event in process'),
                                        'class' => 'forced-title invert_filter',
                                    ]
                                );
                            break;

                            default:
                                $img = html_print_image(
                                    'images/star.png',
                                    true,
                                    [
                                        'title' => __('Unknown'),
                                        'class' => 'forced-title',
                                    ]
                                );
                                $state = 0;
                            break;
                        }

                        $draw_state = '<div>';
                        $draw_state .= '<span class="invisible">';
                        $draw_state .= $state;
                        $draw_state .= '</span>';
                        $draw_state .= $img;
                        $draw_state .= '</div>';
                        $tmp->estado = $draw_state;

                        // Owner.
                        if (empty($tmp->owner_user) === true) {
                            $tmp->owner_user = __('System');
                        } else {
                            $tmp->owner_user = get_user_fullname($tmp->owner_user).' ('.$tmp->owner_user.')';
                        }

                        // Group name.
                        if (empty($tmp->id_grupo) === true) {
                            $tmp->id_grupo = __('All');
                        } else {
                            $tmp->id_grupo = $tmp->group_name;
                        }

                        // Module name.
                        $tmp->id_agentmodule = $tmp->module_name;

                        // Options.
                        // Show more.
                        $tmp->options = '<a href="javascript:" onclick="show_event_dialog(\''.$tmp->b64.'\')">';
                        $tmp->options .= html_print_image(
                            'images/operation.png',
                            true,
                            [
                                'title' => __('Show more'),
                                'class' => 'invert_filter',
                            ]
                        );
                        $tmp->options .= '</a>';

                        if (isset($tmp->server_id) === false) {
                            $tmp->server_id = 0;
                        }

                        if ((int) $tmp->user_can_write === 1) {
                            if ((int) $tmp->estado !== 1) {
                                // Validate.
                                $tmp->options .= '<a href="javascript:" onclick="validate_event(\''.$table_id.'\',';
                                if (isset($tmp->max_id_evento) === true
                                    && empty($tmp->max_id_evento) === false
                                ) {
                                    $id_val = $tmp->max_id_evento;
                                    if (is_metaconsole() === true) {
                                        $id_val .= '-'.$tmp->server_id;
                                    }

                                    $tmp->options .= $tmp->max_id_evento.', ';
                                    $tmp->options .= $tmp->event_rep.', this, '.$tmp->server_id.')"';
                                    $tmp->options .= ' id="val-'.$id_val.'">';
                                    $tmp->options .= html_print_image(
                                        'images/tick.png',
                                        true,
                                        [
                                            'title' => __('Validate events'),
                                            'class' => 'invert_filter',
                                        ]
                                    );
                                    $tmp->options .= '</a>';
                                } else {
                                    $id_val = $tmp->id_evento;
                                    if (is_metaconsole() === true) {
                                        $id_val .= '-'.$tmp->server_id;
                                    }

                                    $tmp->options .= $tmp->id_evento.', 0, this, ';
                                    $tmp->options .= $tmp->server_id.')" id="val-'.$id_val.'">';
                                    $tmp->options .= html_print_image(
                                        'images/tick.png',
                                        true,
                                        [
                                            'title' => __('Validate event'),
                                            'class' => 'invert_filter',
                                        ]
                                    );
                                    $tmp->options .= '</a>';
                                }
                            }

                            if ((int) $tmp->estado !== 2) {
                                // In process.
                                $tmp->options .= '<a href="javascript:" onclick="in_process_event(\''.$table_id.'\',';
                                if (isset($tmp->max_id_evento) === true
                                    && empty($tmp->max_id_evento) === false
                                ) {
                                    $id_proc = $tmp->max_id_evento;
                                    if (is_metaconsole() === true) {
                                        $id_proc .= '-'.$tmp->server_id;
                                    }

                                    $tmp->options .= $tmp->max_id_evento.', '.$tmp->event_rep.', this, ';
                                    $tmp->options .= $tmp->server_id.')" id="proc-'.$id_proc.'">';
                                } else {
                                    $id_proc = $tmp->id_evento;
                                    if (is_metaconsole() === true) {
                                        $id_proc .= '-'.$tmp->server_id;
                                    }

                                    $tmp->options .= $tmp->id_evento.', 0, this, ';
                                    $tmp->options .= $tmp->server_id.')" id="proc-'.$id_proc.'">';
                                }

                                $tmp->options .= html_print_image(
                                    'images/hourglass.png',
                                    true,
                                    [
                                        'title' => __('Change to in progress status'),
                                        'class' => 'invert_filter',
                                    ]
                                );
                                $tmp->options .= '</a>';
                            }
                        }

                        if ((int) $tmp->user_can_manage === 1) {
                            // Delete.
                            $tmp->options .= '<a href="javascript:" onclick="delete_event(\''.$table_id.'\',';
                            if (isset($tmp->max_id_evento) === true
                                && empty($tmp->max_id_evento) === false
                            ) {
                                $id_del = $tmp->max_id_evento;
                                if (is_metaconsole() === true) {
                                    $id_del .= '-'.$tmp->server_id;
                                }

                                $tmp->options .= $tmp->max_id_evento.', '.$tmp->event_rep;
                                $tmp->options .= ', this, '.$tmp->server_id.')" id="del-'.$id_del.'">';
                                $tmp->options .= html_print_image(
                                    'images/cross.png',
                                    true,
                                    [
                                        'title' => __('Delete events'),
                                        'class' => 'invert_filter',
                                    ]
                                );
                                $tmp->options .= '</a>';
                            } else {
                                $id_del = $tmp->id_evento;
                                if (is_metaconsole() === true) {
                                    $id_del .= '-'.$tmp->server_id;
                                }

                                $tmp->options .= $tmp->id_evento.', 0, this, ';
                                $tmp->options .= $tmp->server_id.')" id="del-'.$id_del.'">';
                                $tmp->options .= html_print_image(
                                    'images/cross.png',
                                    true,
                                    [
                                        'title' => __('Delete event'),
                                        'class' => 'invert_filter',
                                    ]
                                );
                                $tmp->options .= '</a>';
                            }
                        }

                        // Multi select.
                        $value_checkbox = $tmp->id_evento;
                        if (is_metaconsole() === true) {
                            $value_checkbox .= '|'.$tmp->server_id;
                        }

                        $tmp->m = '<input name="checkbox-multi[]" type="checkbox" value="';
                        $tmp->m .= $value_checkbox.'" id="checkbox-multi-'.$tmp->id_evento.'" ';
                        if (isset($tmp->max_id_evento) === true
                            && empty($tmp->max_id_evento) === false
                        ) {
                            $tmp->m .= ' event_rep="'.$tmp->event_rep.'" ';
                        } else {
                            $tmp->m .= ' event_rep="0" ';
                        }

                        $tmp->m .= 'class="candeleted chk_val">';

                        // Url to agent view.
                        $url_link = ui_get_full_url(
                            'index.php?sec=estado&sec2=operation/agentes/ver_agente&id_agente='
                        );
                        $url_link_hash = '';
                        if ($tmp->meta === true) {
                            $url_link = $server_url;
                            $url_link .= '/index.php?sec=estado&sec2=operation/agentes/ver_agente&id_agente=';
                            $url_link_hash = $hashdata;
                        }

                        // Agent name link.
                        if ($tmp->id_agente > 0) {
                            $draw_agent_name = '<a href="'.$url_link.$tmp->id_agente.$url_link_hash.'">';
                            $draw_agent_name .= $tmp->agent_name;
                            $draw_agent_name .= '</a>';
                            $tmp->agent_name = $draw_agent_name;
                        } else {
                            $tmp->agent_name = '';
                        }

                        // Agent ID link.
                        if ($tmp->id_agente > 0) {
                            $draw_agent_id = '<a href="'.$url_link.$tmp->id_agente.$url_link_hash.'">';
                            $draw_agent_id .= $tmp->id_agente;
                            $draw_agent_id .= '</a>';
                            $tmp->id_agente = $draw_agent_id;
                        } else {
                            $tmp->id_agente = '';
                        }

                        if (empty($tmp->custom_data) === false) {
                            $custom_data = json_decode(io_safe_output($tmp->custom_data), true);
                            $custom_data_str = '';
                            if (isset($custom_data) === true && empty($custom_data) === false) {
                                foreach ($custom_data as $key => $value) {
                                    $custom_data_str .= $key.' = '.$value.'<br>';
                                }
                            }

                            $tmp->custom_data = $custom_data_str;
                        }

                        $carry[] = $tmp;
                        return $carry;
                    }
                );
            }

            // RecordsTotal && recordsfiltered resultados totales.
            echo json_encode(
                [
                    'data'            => ($data ?? []),
                    'buffers'         => $buffers,
                    'recordsTotal'    => $count,
                    'recordsFiltered' => $count,
                ]
            );
            $response = ob_get_clean();

            // Clean output buffer.
            while (ob_get_level() !== 0) {
                ob_end_clean();
            }
        } catch (Exception $e) {
            echo json_encode(
                ['error' => $e->getMessage()]
            );
        }

        // If not valid it will throw an exception.
        json_decode($response);
        if (json_last_error() == JSON_ERROR_NONE) {
            // If valid dump.
            echo $response;
        } else {
            echo json_encode(
                ['error' => $response]
            );
        }
    }

    // AJAX section ends.
    exit;
}

/*
 * Load user default form.
 */

$load_filter_id = (int) get_parameter('filter_id', 0);

if ($load_filter_id === 0) {
    // Load user filter.
    $loaded_filter = db_get_row_sql(
        sprintf(
            'SELECT f.id_filter, f.id_name
             FROM tevent_filter f
             INNER JOIN tusuario u
                 ON u.default_event_filter=f.id_filter
             WHERE u.id_user = "%s" ',
            $config['id_user']
        )
    );
} else {
    // Load filter selected by user.
    $loaded_filter['id_filter'] = $load_filter_id;
    $loaded_filter['id_name'] = db_get_value(
        'id_name',
        'tevent_filter',
        'id_filter',
        $load_filter_id
    );
}

// Do not load the user filter if we come from the 24h event graph.
$from_event_graph = get_parameter('filter[from_event_graph]', ($filter['from_event_graph'] ?? ''));
if ($loaded_filter !== false && $from_event_graph != 1 && isset($fb64) === false) {
    $filter = events_get_event_filter($loaded_filter['id_filter']);
    if ($filter !== false) {
        $id_group = $filter['id_group'];
        $event_type = $filter['event_type'];
        $severity = $filter['severity'];
        $status = $filter['status'];
        $search = $filter['search'];
        $not_search = $filter['not_search'];
        $text_agent = $filter['text_agent'];
        $id_agent = $filter['id_agent'];
        $id_agent_module = $filter['id_agent_module'];
        $text_module = io_safe_output(
            db_get_value_filter(
                'nombre',
                'tagente_modulo',
                ['id_agente_modulo' => $filter['id_agent_module']]
            )
        );
        $pagination = $filter['pagination'];
        $event_view_hr = $filter['event_view_hr'];
        $id_user_ack = $filter['id_user_ack'];
        $owner_user = $filter['owner_user'];
        $group_rep = $filter['group_rep'];
        $tag_with = json_decode(io_safe_output($filter['tag_with']));
        $tag_without = json_decode(io_safe_output($filter['tag_without']));

        $tag_with_base64 = base64_encode(json_encode($tag_with));
        $tag_without_base64 = base64_encode(json_encode($tag_without));

        $filter_only_alert = $filter['filter_only_alert'];
        $search_secondary_groups = ($filter['search_secondary_groups'] ?? 0);
        $search_recursive_groups = ($filter['search_recursive_groups'] ?? 0);
        $id_group_filter = $filter['id_group_filter'];
        $date_from = $filter['date_from'];
        $time_from = $filter['time_from'];
        $date_to = $filter['date_to'];
        $time_to = $filter['time_to'];
        $source = $filter['source'];
        $id_extra = $filter['id_extra'];
        $user_comment = $filter['user_comment'];
        $id_source_event = ($filter['id_source_event'] ?? '');
        $server_id = '';
        if (empty($filter['server_id']) === false) {
            if (is_array($server_id) === false) {
                if (is_numeric($server_id) === true) {
                    if ($server_id !== 0) {
                        $server_id = [$filter['server_id']];
                    } else {
                        $server_id = array_keys($servers);
                    }
                } else {
                    $server_id = explode(',', $filter['server_id']);
                }
            }
        }

        $custom_data = $filter['custom_data'];
        $custom_data_filter_type = $filter['custom_data_filter_type'];
    }
}

// TAGS.
// Get the tags where the user have permissions in Events reading tasks.
$tags = tags_get_user_tags($config['id_user'], $access);

$tags_select_with = [];
$tags_select_without = [];
$tag_with_temp = [];
$tag_without_temp = [];
if (is_array($tag_with) === false) {
    $tag_with = json_decode(base64_decode($tag_with), true);
}

if (is_array($tag_without) === false) {
    $tag_without = json_decode(base64_decode($tag_without), true);
}


foreach ((array) $tags as $id_tag => $tag) {
    if (is_array($tag_with) === true
        && ((array_search($id_tag, $tag_with) === false) || (array_search($id_tag, $tag_with) === null))
    ) {
        $tags_select_with[$id_tag] = ui_print_truncate_text($tag, 50, true);
    } else {
        $tag_with_temp[$id_tag] = ui_print_truncate_text($tag, 50, true);
    }

    if (is_array($tag_without) === true
        && ((array_search($id_tag, $tag_without) === false) || (array_search($id_tag, $tag_without) === null))
    ) {
        $tags_select_without[$id_tag] = ui_print_truncate_text($tag, 50, true);
    } else {
        $tag_without_temp[$id_tag] = ui_print_truncate_text($tag, 50, true);
    }
}

$add_with_tag_disabled = empty($tags_select_with);
$remove_with_tag_disabled = empty($tag_with_temp);
$add_without_tag_disabled = empty($tags_select_without);
$remove_without_tag_disabled = empty($tag_without_temp);

$tabletags_with = html_get_predefined_table('transparent', 2);
$tabletags_with->id = 'filter_events_tags_with';
$tabletags_with->width = '100%';
$tabletags_with->cellspacing = 4;
$tabletags_with->cellpadding = 4;
$tabletags_with->class = 'noshadow';
$tabletags_with->styleTable = 'border: 0px;';
if (is_metaconsole() === true) {
    $tabletags_with->class = 'nobady';
    $tabletags_with->cellspacing = 0;
    $tabletags_with->cellpadding = 0;
}


$data = [];

$data[0] = html_print_select(
    $tags_select_with,
    'select_with',
    '',
    '',
    '',
    0,
    true,
    true,
    true,
    'select_tags',
    false
);

$data[1] = html_print_image(
    'images/darrowright.png',
    true,
    [
        'id'    => 'button-add_with',
        'style' => 'cursor: pointer;',
        'title' => __('Add'),
        'class' => 'invert_filter',
    ]
);

$data[1] .= html_print_input_hidden(
    'tag_with',
    ($tag_with_base64 ?? ''),
    true
);

$data[1] .= '<br><br>'.html_print_image(
    'images/darrowleft.png',
    true,
    [
        'id'    => 'button-remove_with',
        'style' => 'cursor: pointer;',
        'title' => __('Remove'),
        'class' => 'invert_filter',
    ]
);

$data[2] = html_print_select(
    $tag_with_temp,
    'tag_with_temp',
    [],
    '',
    '',
    0,
    true,
    true,
    true,
    'select_tags',
    false
);

$tabletags_with->data[] = $data;
$tabletags_with->rowclass[] = '';


$tabletags_without = html_get_predefined_table('transparent', 2);
$tabletags_without->id = 'filter_events_tags_without';
$tabletags_without->width = '100%';
$tabletags_without->cellspacing = 4;
$tabletags_without->cellpadding = 4;
$tabletags_without->class = 'noshadow';
if (is_metaconsole() === true) {
    $tabletags_without->class = 'nobady';
    $tabletags_without->cellspacing = 0;
    $tabletags_without->cellpadding = 0;
}

$tabletags_without->styleTable = 'border: 0px;';

$data = [];
$data[0] = html_print_select(
    $tags_select_without,
    'select_without',
    '',
    '',
    '',
    0,
    true,
    true,
    true,
    'select_tags',
    false
);
$data[1] = html_print_image(
    'images/darrowright.png',
    true,
    [
        'id'    => 'button-add_without',
        'style' => 'cursor: pointer;',
        'title' => __('Add'),
        'class' => 'invert_filter',
    ]
);
$data[1] .= html_print_input_hidden(
    'tag_without',
    ($tag_without_base64 ?? ''),
    true
);
$data[1] .= '<br><br>'.html_print_image(
    'images/darrowleft.png',
    true,
    [
        'id'    => 'button-remove_without',
        'style' => 'cursor: pointer;',
        'title' => __('Remove'),
        'class' => 'invert_filter',
    ]
);
$data[2] = html_print_select(
    $tag_without_temp,
    'tag_without_temp',
    [],
    '',
    '',
    0,
    true,
    true,
    true,
    'select_tags',
    false
);
$tabletags_without->data[] = $data;
$tabletags_without->rowclass[] = '';

if (io_safe_output($tag_with) == '["0"]') {
    $tag_with = '[]';
}

if (io_safe_output($tag_without) == '["0"]') {
    $tag_without = '[]';
}

/*
 * END OF TAGS.
 */

// View.
$pure = get_parameter('pure', 0);
$url = ui_get_full_url('index.php?sec=eventos&sec2=operation/events/events');

// Concatenate parameters.
$url .= '';

if ($pure) {
    // Fullscreen.
    // Floating menu - Start.
    echo '<div id="vc-controls" class="zindex999"">';

    echo '<div id="menu_tab">';
    echo '<ul class="mn">';

    // Quit fullscreen.
    echo '<li class="nomn">';
    echo '<a target="_top" href="'.$url.'&amp;pure=0">';
    echo html_print_image(
        'images/normal_screen.png',
        true,
        [
            'title' => __('Back to normal mode'),
            'class' => 'invert_filter',
        ]
    );
    echo '</a>';
    echo '</li>';

    // Countdown.
    echo '<li class="nomn">';
    echo '<div class="events-refr">';
    echo '<div class="events-countdown"><span id="refrcounter"></span></div>';
    echo '<div id="events-refr-form">';
    echo __('Refresh').':';
    echo html_print_select(
        get_refresh_time_array(),
        'refresh',
        $refr,
        '',
        '',
        0,
        true,
        false,
        false
    );
    echo '</div>';
    echo '</div>';
    echo '</li>';

    // Console name.
    echo '<li class="nomn">';
    echo '<div class="vc-title">'.__('Event viewer').'</div>';
    echo '</li>';

    echo '</ul>';
    echo '</div>';

    echo '</div>';
    // Floating menu - End.
    ui_require_jquery_file('countdown');
} else {
    if (is_metaconsole() === true) {
        // Load metaconsole frame.
        enterprise_hook('open_meta_frame');
    }

    // Header.
    $pss = get_user_info($config['id_user']);
    $hashup = md5($config['id_user'].$pss['password']);

    // Fullscreen.
    $fullscreen['active'] = false;
    $fullscreen['text'] = '<a class="events_link" href="'.$url.'&amp;pure=1&">'.html_print_image(
        'images/full_screen.png',
        true,
        [
            'title' => __('Full screen'),
            'class' => 'invert_filter',
        ]
    ).'</a>';

    // Event list.
    $list['active'] = false;
    $list['text'] = '<a class="events_link" href="index.php?sec=eventos&sec2=operation/events/events&amp;pure='.$config['pure'].'&">'.html_print_image(
        'images/events_list.png',
        true,
        [
            'title' => __('Event list'),
            'class' => 'invert_filter',
        ]
    ).'</a>';

    // History event list.
    $history_list['active'] = false;
    $history_list['text'] = '<a class="events_link" href="index.php?sec=eventos&sec2=operation/events/events&amp;pure='.$config['pure'].'&amp;section=history&amp;history=1&">'.html_print_image(
        'images/books.png',
        true,
        [
            'title' => __('History event list'),
            'class' => 'invert_filter',
        ]
    ).'</a>';

    // RSS.
    $rss['active'] = false;
    $rss['text'] = '<a class="events_link" href="operation/events/events_rss.php?user='.$config['id_user'].'&hashup='.$hashup.'&">'.html_print_image(
        'images/rss.png',
        true,
        [
            'title' => __('RSS Events'),
            'class' => 'invert_filter',
        ]
    ).'</a>';

    // CSV.
    $csv['active'] = false;
    $csv['text'] = '<a class="events_link" onclick="blockResubmit($(this))" href="'.ui_get_full_url(false, false, false, false).'operation/events/export_csv.php?'.($filter_b64 ?? '').'">'.html_print_image(
        'images/csv.png',
        true,
        [
            'title' => __('Export to CSV file'),
            'class' => 'invert_filter',
        ]
    ).'</a>';

    // Accoustic console.
    $sound_event['active'] = false;

    // Sound Events.
    $data_sound = base64_encode(
        json_encode(
            [
                'title'        => __('Sound Console'),
                'start'        => __('Start'),
                'stop'         => __('Stop'),
                'noAlert'      => __('No alert'),
                'silenceAlarm' => __('Silence alarm'),
                'url'          => ui_get_full_url('ajax.php'),
                'page'         => 'include/ajax/events',
                'urlSound'     => 'include/sounds/',
            ]
        )
    );

    $sound_event['text'] = '<a href="javascript: openSoundEventModal(`'.$data_sound.'`);">'.html_print_image(
        'images/sound.png',
        true,
        [
            'title' => __('Accoustic console'),
            'class' => 'invert_filter',
        ]
    ).'</a>';

    // If the user has administrator permission display manage tab.
    if ($event_w === true || $event_m === true) {
        // Manage events.
        $manage_events['active'] = false;
        $manage_events['text'] = '<a href="index.php?sec=eventos&sec2=godmode/events/events&amp;section=filter&amp;pure='.$config['pure'].'">'.html_print_image(
            'images/setup.png',
            true,
            [
                'title' => __('Manage events'),
                'class' => 'invert_filter',
            ]
        ).'</a>';

        $manage_events['godmode'] = true;

        $onheader = [
            'manage_events' => $manage_events,
            'fullscreen'    => $fullscreen,
            'list'          => $list,
            'history'       => $history_list,
            'rss'           => $rss,
            'csv'           => $csv,
            'sound_event'   => $sound_event,
        ];
    } else {
        $onheader = [
            'fullscreen'  => $fullscreen,
            'list'        => $list,
            'history'     => $history_list,
            'rss'         => $rss,
            'csv'         => $csv,
            'sound_event' => $sound_event,
        ];
    }

    // If the history event is not enabled, dont show the history tab.
    if (isset($config['history_db_enabled']) === false
        || (bool) $config['history_db_enabled'] === false
    ) {
        unset($onheader['history']);
    }

    switch ($section) {
        case 'sound_event':
            $onheader['sound_event']['active'] = true;
            $section_string = __('Accoustic console');
        break;

        case 'history':
            $onheader['history']['active'] = true;
            $section_string = __('History');
        break;

        default:
            $onheader['list']['active'] = true;
            $section_string = __('List');
        break;
    }

    if (is_metaconsole() === false) {
        unset($onheader['history']);
        ui_print_standard_header(
            __('Events list'),
            'images/lightning_go.png',
            false,
            'eventview',
            false,
            (array) $onheader,
            [
                [
                    'link'  => '',
                    'label' => __('Events'),
                ],
            ]
        );
    } else {
        unset($onheader['rss']);
        unset($onheader['sound_event']);
        unset($onheader['fullscreen']);
        ui_meta_print_header(__('Events'), $section_string, $onheader);
    }
}

if (enterprise_installed() === true) {
    if (isset($config['merge_process_events']) === true
        && empty($config['merge_process_events']) === false
    ) {
        ui_require_css_file('command_center', ENTERPRISE_DIR.'/include/styles/');

        ui_require_javascript_file(
            'pandora_command_center',
            ENTERPRISE_DIR.'/include/javascript/'
        );

        $commandCenter = 'CommandCenterController';
        if (class_exists($commandCenter) === true) {
            $events_merge_state = $commandCenter::displayEventsProgress();
            if (empty($events_merge_state) === false) {
                echo '<div class="view_events_merge_process_events">';
                echo $events_merge_state;
                echo '</div>';
            }
        }

        $tittle_error = __('Errors');
        echo '<div id="dialog-error-node-'.$config['metaconsole_node_id'].'" title="'.$tittle_error.'"></div>';
    }
}

// Error div for ajax messages.
html_print_div(
    [
        'id'      => 'show_message_error',
        'content' => '',
    ]
);

if (enterprise_hook(
    'enterprise_acl',
    [
        $config['id_user'],
        'eventos',
        'execute_event_responses',
    ]
) === false
) {
    $readonly = true;
}

/*
 * Load filter form.
 */

// Group.
if ($id_group === null) {
    $id_group = 0;
}

$data = html_print_input(
    [
        'name'           => 'id_group_filter',
        'returnAllGroup' => true,
        'privilege'      => 'AR',
        'type'           => 'select_groups',
        'selected'       => $id_group,
        'nothing'        => false,
        'return'         => true,
        'size'           => '80%',
    ]
);
$in = '<div class="filter_input"><label>'.__('Group').'</label>';
$in .= $data.'</div>';
$inputs[] = $in;

// Event type.
$types = get_event_types();
$types['not_normal'] = __('Not normal');
$data = html_print_select(
    $types,
    'event_type',
    $event_type,
    '',
    __('All'),
    '',
    true
);
$in = '<div class="filter_input"><label>'.__('Event type').'</label>';
$in .= $data.'</div>';
$inputs[] = $in;

// Event status.
$data = html_print_select(
    events_get_all_status(),
    'status',
    $status,
    '',
    '',
    '',
    true
);
$in = '<div class="filter_input"><label>'.__('Event status').'</label>';
$in .= $data.'</div>';
$inputs[] = $in;

// Max hours old.
$data = html_print_input_text(
    'event_view_hr',
    $event_view_hr,
    '',
    5,
    255,
    true
);
$in = '<div class="filter_input"><label>'.__('Max. hours old').'</label>';
$in .= $data.'</div>';
$inputs[] = $in;

// Duplicates group { events | agents }.
$data = html_print_select(
    [
        EVENT_GROUP_REP_ALL      => __('All events'),
        EVENT_GROUP_REP_EVENTS   => __('Group events'),
        EVENT_GROUP_REP_AGENTS   => __('Group agents'),
        EVENT_GROUP_REP_EXTRAIDS => __('Group extra id'),
    ],
    'group_rep',
    $group_rep,
    '',
    '',
    0,
    true
);
$in = '<div class="filter_input"><label>'.__('Repeated').'</label>';
$in .= $data.'</div>';
$inputs[] = $in;

// Free search.
$data = html_print_input_text('search', $search, '', '', 255, true);
// Search recursive groups.
$data .= ui_print_help_tip(
    __('Search for elements NOT containing given text.'),
    true
);
$data .= html_print_checkbox_switch(
    'not_search',
    $not_search,
    $not_search,
    true,
    false,
    'checked_slide_events(this);',
    true
);
$in = '<div class="filter_input filter_input_not_search"><label>'.__('Free search').'</label>';
$in .= $data;
$in .= '</div>';
$inputs[] = $in;

if (is_array($severity) === false) {
    if (empty($severity) === true && $severity !== '0') {
        $severity = -1;
    } else {
        $severity = explode(',', $severity);
    }
}

// Criticity - severity.
$data = html_print_select(
    get_priorities(),
    'severity',
    $severity,
    '',
    __('All'),
    -1,
    true,
    true,
    true,
    '',
    false,
    false,
    false,
    3
);
$in = '<div class="filter_input"><label>'.__('Severity').'</label>';
$in .= $data.'</div>';
$inputs[] = $in;

// Search recursive groups.
$data = html_print_checkbox_switch(
    'search_recursive_groups',
    $search_recursive_groups,
    $search_recursive_groups,
    true,
    false,
    'checked_slide_events(this);',
    true
);

$in = '<div class="filter_input filter_input_switch"><label>';
$in .= __('Group recursion');
$in .= ui_print_help_tip(
    __('WARNING: This could cause a performace impact.'),
    true
);
$in .= '</label>';
$in .= $data;
$in .= '</div>';
$inputs[] = $in;

// Search secondary groups.
$data = html_print_checkbox_switch(
    'search_secondary_groups',
    $search_secondary_groups,
    $search_secondary_groups,
    true,
    false,
    'checked_slide_events(this);',
    true
);

$in = '<div class="filter_input filter_input_switch"><label>';
$in .= __('Search in secondary groups');
$in .= ui_print_help_tip(
    __('WARNING: This could cause a performace impact.'),
    true
);
$in .= '</label>';
$in .= $data;
$in .= '</div>';
$inputs[] = $in;

// Trick view in table.
$inputs[] = '<div style="min-width:32%;"></div>';

$buttons = [];

$buttons[] = [
    'id'      => 'load-filter',
    'class'   => 'float-left margin-right-2 sub config',
    'text'    => __('Load filter'),
    'onclick' => '',
];

if ($event_w === true || $event_m === true) {
    $buttons[] = [
        'id'      => 'save-filter',
        'class'   => 'float-left margin-right-2 sub wand',
        'text'    => __('Save filter'),
        'onclick' => '',
    ];
}

/*
 * Advanced filter.
 */

$adv_inputs = [];


// Source.
$data = html_print_input_text('source', $source, '', '', 255, true);
$in = '<div class="filter_input"><label>'.__('Source').'</label>';
$in .= $data.'</div>';
$adv_inputs[] = $in;


// Extra ID.
$data = html_print_input_text('id_extra', $id_extra, '', 11, 255, true);
$in = '<div class="filter_input"><label>'.__('Extra ID').'</label>';
$in .= $data.'</div>';
$adv_inputs[] = $in;

// Comment.
$data = html_print_input_text(
    'user_comment',
    $user_comment,
    '',
    '',
    255,
    true
);
$in = '<div class="filter_input"><label>'.__('Comment').'</label>';
$in .= $data.'</div>';
$adv_inputs[] = $in;

// Agent search.
$params = [];
$params['show_helptip'] = true;
$params['input_name'] = 'text_agent';
$params['value'] = $text_agent;
$params['return'] = true;

if (is_metaconsole() === true) {
    $params['javascript_page'] = 'enterprise/meta/include/ajax/events.ajax';
}

$params['print_hidden_input_idagent'] = true;
$params['hidden_input_idagent_name'] = 'id_agent';
$params['hidden_input_idagent_value'] = $id_agent;
$params['size'] = '';

if ($id_agent !== null) {
    if (is_metaconsole() === true) {
        $metaconsole_agent = db_get_row_sql(
            sprintf(
                'SELECT alias, server_name
                 FROM tmetaconsole_agent
                 WHERE id_tagente = "%d" ',
                $id_agent
            )
        );

        if ($metaconsole_agent !== false) {
            $params['value'] = $metaconsole_agent['alias'].' ('.$metaconsole_agent['server_name'].')';
        }
    } else {
        $params['value'] = agents_get_alias($id_agent);
    }
}

$data = ui_print_agent_autocomplete_input($params);
$in = '<div class="filter_input"><label>'.__('Agent search').'</label>';
$in .= $data.'</div>';
$adv_inputs[] = $in;

// Mixed. Metaconsole => server, Console => module.
if (is_metaconsole() === true) {
    $title = __('Server');
    $data = html_print_select(
        $servers,
        'server_id',
        $server_id,
        '',
        '',
        0,
        true,
        true,
        true,
        '',
        false,
        'height: 60px;'
    );
} else {
    $title = __('Module search');
    $data = html_print_autocomplete_modules(
        'module_search',
        $text_module,
        false,
        true,
        '',
        [],
        true,
        $id_agent_module,
        ''
    );
}

$in = '<div class="filter_input"><label>'.$title.'</label>';
$in .= $data.'</div>';
$adv_inputs[] = $in;

// User ack.
$user_users = users_get_user_users(
    $config['id_user'],
    $access,
    true
);

$data = html_print_select(
    $user_users,
    'id_user_ack',
    $id_user_ack,
    '',
    __('Any'),
    0,
    true
);
$in = '<div class="filter_input"><label>'.__('User ack.').'</label>';
$in .= $data.'</div>';
$adv_inputs[] = $in;

$data = html_print_select(
    $user_users,
    'owner_user',
    $owner_user,
    '',
    __('Any'),
    0,
    true
);
$in = '<div class="filter_input"><label>'.__('Owner').'</label>';
$in .= $data.'</div>';
$adv_inputs[] = $in;

// Only alert events.
$data = html_print_select(
    [
        '0' => __('Filter alert events'),
        '1' => __('Only alert events'),
    ],
    'filter_only_alert',
    $filter_only_alert,
    '',
    __('All'),
    -1,
    true
);

$adv_inputs[] = html_print_div(
    [
        'class'   => 'filter_input',
        'content' => sprintf(
            '<label>%s</label>%s',
            __('Alert events'),
            $data
        ),
    ],
    true
);

if (is_metaconsole() === true) {
    $data = html_print_input_text(
        'id_source_event',
        $id_source_event,
        '',
        5,
        255,
        true
    );

    $adv_inputs[] = html_print_div(
        [
            'class'   => 'filter_input',
            'content' => sprintf(
                '<label>%s</label>%s',
                __('Id source event'),
                $data
            ),
        ],
        true
    );
}

// Date from.
$inputDateFrom = html_print_input_text(
    'date_from',
    ($date_from === '0000-00-00') ? '' : $date_from,
    '',
    false,
    10,
    true,
    // Disabled.
    false,
    // Required.
    false,
    // Function.
    '',
    // Class.
    '',
    // OnChange.
    '',
    // Autocomplete.
    'off'
);

// Time from.
$inputTimeFrom = html_print_input_text(
    'time_from',
    $time_from,
    '',
    false,
    10,
    true,
    // Disabled.
    false,
    // Required.
    false,
    // Function.
    '',
    // Class.
    '',
    // OnChange.
    '',
    // Autocomplete.
    'off'
);

// Date and Time From.
$adv_inputs[] = html_print_div(
    [
        'class'   => 'filter_input',
        'content' => sprintf(
            '<label>%s</label>%s<span>:</span>%s',
            __('From (date:time)'),
            $inputDateFrom,
            $inputTimeFrom
        ),
    ],
    true
);

// Time to.
$inputTimeTo = html_print_input_text(
    'time_to',
    $time_to,
    '',
    false,
    10,
    true,
    // Disabled.
    false,
    // Required.
    false,
    // Function.
    '',
    // Class.
    '',
    // OnChange.
    '',
    // Autocomplete.
    'off'
);

// Date to.
$inputDateTo = html_print_input_text(
    'date_to',
    ($date_to === '0000-00-00') ? '' : $date_to,
    '',
    false,
    10,
    true,
    // Disabled.
    false,
    // Required.
    false,
    // Function.
    '',
    // Class.
    '',
    // OnChange.
    '',
    // Autocomplete.
    'off'
);

// Date and Time To.
$adv_inputs[] = html_print_div(
    [
        'class'   => 'filter_input',
        'content' => sprintf(
            '<label>%s</label>%s<span>:</span>%s',
            __('To (date:time)'),
            $inputDateTo,
            $inputTimeTo
        ),
    ],
    true
);

// Custom data filter type.
$custom_data_filter_type_input = html_print_select(
    [
        '0' => __('Filter custom data by field name'),
        '1' => __('Filter custom data by field value'),
    ],
    'custom_data_filter_type',
    $custom_data_filter_type,
    '',
    false,
    -1,
    true
);

$adv_inputs[] = html_print_div(
    [
        'class'   => 'filter_input',
        'content' => sprintf(
            '<label>%s</label>%s',
            __('Custom data filter'),
            $custom_data_filter_type_input
        ),
    ],
    true
);

// Custom data.
$custom_data_input = html_print_input_text(
    'custom_data',
    $custom_data,
    '',
    5,
    255,
    true
);

$adv_inputs[] = html_print_div(
    [
        'class'   => 'filter_input',
        'content' => sprintf(
            '<label>%s</label>%s',
            __('Custom data search'),
            $custom_data_input
        ),
    ],
    true
);

// Tags.
if (is_metaconsole() === true) {
    $data = '<fieldset><legend class="pdd_0px">'.__('Events with following tags').'</legend>'.html_print_table($tabletags_with, true).'</fieldset>';
    $data .= '<fieldset><legend class="pdd_0px">'.__('Events without following tags').'</legend>'.html_print_table($tabletags_without, true).'</fieldset>';
} else {
    $data = '<fieldset><legend>'.__('Events with following tags').'</legend>'.html_print_table($tabletags_with, true).'</fieldset>';
    $data .= '<fieldset><legend>'.__('Events without following tags').'</legend>'.html_print_table($tabletags_without, true).'</fieldset>';
}

$in = '<div class="filter_input large">';
$in .= $data.'</div>';
$adv_inputs[] = $in;

// Load view.
$adv_filter = join('', $adv_inputs);
$filter = join('', $inputs);
$filter .= ui_toggle(
    $adv_filter,
    __('Advanced options'),
    '',
    '',
    true,
    true,
    'white_box white_box_opened',
    'no-border flex-row'
);

try {
    $checkbox_all = html_print_checkbox(
        'all_validate_box',
        1,
        false,
        true
    );

    $default_fields = [
        [
            'text'  => 'evento',
            'class' => 'mw120px',
        ],
        [
            'text'  => 'mini_severity',
            'class' => 'no-padding',
        ],
        'id_evento',
        'agent_name',
        'timestamp',
        'event_type',
        [
            'text'  => 'options',
            'class' => 'action_buttons w120px',
        ],
        [
            'text'  => 'm',
            'extra' => $checkbox_all,
            'class' => 'mw120px',
        ],
    ];
    $fields = explode(',', $config['event_fields']);

    // Always check something is shown.
    if (empty($fields)) {
        $fields = $default_fields;
    }

    if (in_array('mini_severity', $fields) > 0) {
        $fields[array_search('mini_severity', $fields)] = [
            'text'  => 'mini_severity',
            'class' => 'no-padding-imp',
        ];
    }

    // Identifies column instructions to make it unsortable.
    if (in_array('instructions', $fields) > 0) {
        $fields[array_search('instructions', $fields)] = [
            'text'  => 'instructions',
            'class' => 'column-instructions',
        ];
    }

    $evento_id = array_search('evento', $fields);
    if ($evento_id !== false) {
        $fields[$evento_id] = [
            'text'  => 'evento',
            'class' => 'mw250px',
        ];
    }

    // Always add options column.
    $fields = array_merge(
        $fields,
        [
            [
                'text'  => 'options',
                'class' => 'action_buttons mw120px',
            ],
            [
                'text'  => 'm',
                'extra' => $checkbox_all,
                'class' => 'w20px no-text-imp',
            ],
        ]
    );

    // Get column names.
    $column_names = events_get_column_names($fields, true);

    foreach ($column_names as $key => $column) {
        if (is_array($column) && $column['text'] == 'S') {
            $column_names[$key]['style'] = 'padding-left: 1em !important;';
        }
    }

    // Open current filter quick reference.
    $active_filters_div = '<div class="filter_summary">';

    // Current filter.
    $active_filters_div .= '<div>';
    $active_filters_div .= '<div class="label box-shadow">'.__('Current filter').'</div>';
    $active_filters_div .= '<div id="current_filter" class="content">';
    if ($loaded_filter !== false) {
        $active_filters_div .= htmlentities(io_safe_output($loaded_filter['id_name']));
    } else {
        $active_filters_div .= __('Not set.');
    }

    $active_filters_div .= '</div>';
    $active_filters_div .= '</div>';

    // Event status.
    $active_filters_div .= '<div>';
    $active_filters_div .= '<div class="label box-shadow">'.__('Event status').'</div>';
    $active_filters_div .= '<div id="summary_status" class="content">';
    switch ($status) {
        case EVENT_ALL:
        default:
            $active_filters_div .= __('Any status.');
        break;

        case EVENT_NEW:
            $active_filters_div .= __('New events.');
        break;

        case EVENT_VALIDATE:
            $active_filters_div .= __('Validated.');
        break;

        case EVENT_PROCESS:
            $active_filters_div .= __('In proccess.');
        break;

        case EVENT_NO_VALIDATED:
            $active_filters_div .= __('Not validated.');
        break;
    }

    $active_filters_div .= '</div>';
    $active_filters_div .= '</div>';

    // Max. hours old.
    $active_filters_div .= '<div>';
    $active_filters_div .= '<div class="label box-shadow">'.__('Max. hours old').'</div>';
    $active_filters_div .= '<div id="summary_hours" class="content">';
    if ($event_view_hr == 0) {
        $active_filters_div .= __('Any time.');
    } else if ($event_view_hr == 1) {
        $active_filters_div .= __('Last hour.');
    } else if ($event_view_hr > 1) {
        $active_filters_div .= __('Last %d hours.', $event_view_hr);
    }

    $active_filters_div .= '</div>';
    $active_filters_div .= '</div>';

    // Duplicates.
    $active_filters_div .= '<div>';
    $active_filters_div .= '<div class="label box-shadow">'.__('Duplicated').'</div>';
    $active_filters_div .= '<div id="summary_duplicates" class="content">';
    if ($group_rep == EVENT_GROUP_REP_ALL) {
        $active_filters_div .= __('All events.');
    } else if ($group_rep == EVENT_GROUP_REP_EVENTS) {
        $active_filters_div .= __('Group events');
    } else if ($group_rep == EVENT_GROUP_REP_AGENTS) {
        $active_filters_div .= __('Group agents.');
    } else if ($group_rep == EVENT_GROUP_REP_EXTRAIDS) {
        $active_filters_div .= __('Group extra id.');
    }

    $active_filters_div .= '</div>';
    $active_filters_div .= '</div>';

    // Close.
    $active_filters_div .= '</div>';
    $active_filters_div .= '<div id="events_buffers_display"></div>';

    $table_id = 'table_events';
    $form_id = 'events_form';

    // Print datatable.
    ui_print_datatable(
        [
            'id'                             => $table_id,
            'class'                          => 'info_table events',
            'style'                          => 'width: 100%;',
            'ajax_url'                       => 'operation/events/events',
            'ajax_data'                      => [
                'get_events' => 1,
                'history'    => (int) $history,
                'table_id'   => $table_id,
            ],
            'form'                           => [
                'id'            => $form_id,
                'class'         => 'flex-row',
                'html'          => $filter,
                'inputs'        => [],
                'extra_buttons' => $buttons,
            ],
            'extra_html'                     => $active_filters_div,
            'pagination_options'             => [
                [
                    $config['block_size'],
                    10,
                    25,
                    100,
                    200,
                    500,
                ],
                [
                    $config['block_size'],
                    10,
                    25,
                    100,
                    200,
                    500,
                ],
            ],
            'order'                          => [
                'field'     => 'timestamp',
                'direction' => 'desc',
            ],
            'column_names'                   => $column_names,
            'columns'                        => $fields,
            'no_sortable_columns'            => [
                -1,
                -2,
                'column-instructions',
            ],
            'ajax_return_operation'          => 'buffers',
            'ajax_return_operation_function' => 'process_buffers',
            'drawCallback'                   => 'process_datatables_callback(this, settings)',
        ]
    );
} catch (Exception $e) {
    ui_print_error_message($e->getMessage());
}

// Event responses.
if (is_user_admin($config['id_user'])) {
    $sql_event_resp = "SELECT id, name FROM tevent_response WHERE type LIKE 'command'";
    $event_responses = db_get_all_rows_sql($sql_event_resp);
} else {
    $id_groups = array_keys(users_get_groups(false, 'EW'));
    $event_responses = db_get_all_rows_filter(
        'tevent_response',
        [
            'id_group' => $id_groups,
            'type'     => 'command',
        ]
    );
}

$array_events_actions = [];
if ($event_w === true && $readonly === false) {
    $array_events_actions['in_progress_selected'] = __('In progress selected');
    $array_events_actions['validate_selected'] = __('Validate selected');
}

if ($event_m === true && $readonly === false) {
    $array_events_actions['delete_selected'] = __('Delete selected');
}

foreach ($event_responses as $val) {
    $array_events_actions[$val['id']] = $val['name'];
}

if (check_acl(
    $config['id_user'],
    0,
    'EW'
)
) {
    echo '<div class="multi-response-buttons">';
    echo '<form method="post" id="form_event_response">';
    echo '<input type="hidden" id="max_execution_event_response" value="'.$config['max_execution_event_response'].'" />';
    html_print_select(
        $array_events_actions,
        'response_id',
        '',
        '',
        '',
        0,
        false,
        false,
        false
    );
    echo '&nbsp&nbsp';
    html_print_button(
        __('Execute event response'),
        'submit_event_response',
        false,
        'execute_event_response(true);',
        'class="sub next"'
    );
    echo "<span id='response_loading_dialog' class='invisible'>".html_print_image(
        'images/spinner.gif',
        true
    ).'</span>';
    echo '</form>';
    echo '<span id="max_custom_event_resp_msg" style="display: none; color: #e63c52; line-height: 200%;">';
    echo __(
        'A maximum of %s event custom responses can be selected',
        $config['max_execution_event_response']
    ).'</span>';
    echo '<span id="max_custom_selected" style="display: none; color: #e63c52; line-height: 200%;">';
    echo __(
        'Please, select an event'
    ).'</span>';
    echo '</div>';
}

// Close viewer.
enterprise_hook('close_meta_frame');

// Datepicker requirements.
ui_require_css_file('datepicker');
ui_include_time_picker();
ui_require_jquery_file(
    'ui.datepicker-'.get_user_language(),
    'include/javascript/i18n/'
);

// End. Load required JS.
html_print_input_hidden('meta', (int) is_metaconsole());
html_print_input_hidden('history', (int) $history);
html_print_input_hidden(
    'ajax_file',
    ui_get_full_url('ajax.php', false, false, false)
);

// AJAX call options responses.
echo "<div id='event_details_window'></div>";
echo "<div id='event_response_window'></div>";
echo "<div id='event_response_command_window' title='".__('Parameters')."'></div>";

// Load filter div for dialog.
echo '<div id="load-modal-filter" style="display:none"></div>';
echo '<div id="save-modal-filter" style="display:none"></div>';

$autorefresh_draw = false;
if ($_GET['refr'] || (bool) ($do_refresh ?? false) === true) {
    $autorefresh_draw = true;
}

?>
<script type="text/javascript">
var loading = 0;
var select_with_tag_empty = <?php echo (int) $remove_with_tag_disabled; ?>;
var select_without_tag_empty = <?php echo (int) $remove_without_tag_disabled; ?>;
var origin_select_with_tag_empty = <?php echo (int) $add_with_tag_disabled; ?>;
var origin_select_without_tag_empty = <?php echo (int) $add_without_tag_disabled; ?>;

var val_none = 0;
var text_none = "<?php echo __('None'); ?>";
var group_agents_id = false;
var test;
/* Datatables auxiliary functions starts */
function process_datatables_callback(table, settings) {
    var api = table.api();
    var rows = api.rows( {page:'current'} ).nodes();
    var last=null;
    var last_count=0;
    var events_per_group = [];
    var j=0;

    // Only while grouping by agents.
    if($('#group_rep').val() == '2') {
        test = api;
        target = -1;
        for (var i =0 ; i < api.columns()['0'].length; i++) {
            var label = $(api.table().column(i).header()).text();
            if(label == '<?php echo __('Agent ID'); ?>') {
                // Agent id.
                target = i;
            }
            if(label == '<?php echo addslashes(__('Agent name')); ?>') {
                // Agent id.
                target = i;
                break;
            }
        }

        // Cannot group without agent_id or agent_name.
        if (target < 0) {
            return;
        }

        api.column(target, {page:'current'} )
        .data()
        .each( function ( group, i ) {
            $(rows).eq( i ).show();
            if ( last !== group ) {
                $(rows).eq( i ).before(
                    '<tr class="group"><td colspan="100%">'
                    +'<?php echo __('Agent').' '; ?>'
                    +group+' <?php echo __('has at least').' '; ?>'
                    +'<span style="cursor: pointer" id="s'+j+'">'+'</span>'
                    +'<?php echo ' '.__('events'); ?>'
                    +'</td></tr>'
                );
                events_per_group.push(i - last_count);
                last_count = i;
                last = group;
                j += 1;
            }
        });
        events_per_group.push(rows.length - last_count);
    
        for( j=0; j<events_per_group.length; j++ ) {
            $('#s'+j).text(events_per_group[j+1]);
        }

        /* Grouped by agent toggle view. */
        $("tr.group td span").on('click', function(e){
            var id = this.id.substring(1)*1;
            var from = events_per_group[id];
            var to = events_per_group[id+1] + from;
            for (var i = from; i < to; i++) {
                $(rows).eq(i).toggle();
            }

        })
    }

    var autorefresh_draw = '<?php echo $autorefresh_draw; ?>';
    if (autorefresh_draw == true){
        $("#refrcounter").countdown('change', {
            until: countdown_repeat()
        });

        function countdown_repeat() {
            var until_time = new Date();
            until_time.setTime (until_time.getTime () + parseInt(<?php echo ($config['refr'] * 1000); ?>));
            return until_time;
        }

    }

    // Uncheck checkbox to select all.
    if ($('#checkbox-all_validate_box').length) {
        $('#checkbox-all_validate_box').uncheck();
    }
}
/* Datatables auxiliary functions ends */

/* Tag management starts */
function click_button_remove_tag(what_button) {
    if (what_button == "with") {
        id_select_origin = "#select_with";
        id_select_destiny = "#tag_with_temp";
        id_button_remove = "#button-remove_with";
        id_button_add = "#button-add_with";
        
        select_origin_empty = origin_select_with_tag_empty;
    }
    else { //without
        id_select_origin = "#select_without";
        id_select_destiny = "#tag_without_temp";
        id_button_remove = "#button-remove_without";
        id_button_add = "#button-add_without";
        
        select_origin_empty = origin_select_without_tag_empty;
    }
    
    if ($(id_select_destiny + " option:selected").length == 0) {
        return; //Do nothing
    }
    
    if (select_origin_empty) {
        $(id_select_origin + " option").remove();
        
        if (what_button == "with") {
            origin_select_with_tag_empty = false;
        }
        else { //without
            origin_select_without_tag_empty = false;
        }
        
        $(id_button_add).removeAttr('disabled');
    }
    
    //Foreach because maybe the user select several items in
    //the select.
    jQuery.each($(id_select_destiny + " option:selected"), function(key, element) {
        val = $(element).val();
        text = $(element).text();
        
        $(id_select_origin).append($("<option value='" + val + "'>" + text + "</option>"));
    });
    
    $(id_select_destiny + " option:selected").remove();
    
    if ($(id_select_destiny + " option").length == 0) {
        $(id_select_destiny).append($("<option value='" + val_none + "'>" + text_none + "</option>"));
        $(id_button_remove).attr('disabled', 'true');
        
        if (what_button == 'with') {
            select_with_tag_empty = true;
        }
        else { //without
            select_without_tag_empty = true;
        }
    }
    
    replace_hidden_tags(what_button);
}

function click_button_add_tag(what_button) {
    if (what_button == 'with') {
        id_select_origin = "#select_with";
        id_select_destiny = "#tag_with_temp";
        id_button_remove = "#button-remove_with";
        id_button_add = "#button-add_with";
    }
    else { //without
        id_select_origin = "#select_without";
        id_select_destiny = "#tag_without_temp";
        id_button_remove = "#button-remove_without";
        id_button_add = "#button-add_without";
    }

    $(id_select_origin + " option:selected").each(function() {
        if (what_button == 'with') {
            select_destiny_empty = select_with_tag_empty;
        }
        else { //without
            select_destiny_empty = select_without_tag_empty;
        }


        without_val = $(this).val();
        if(without_val == null) {
            next;
        }
        without_text = $(this).text();

        if (select_destiny_empty) {
            $(id_select_destiny).empty();

            if (what_button == 'with') {
                select_with_tag_empty = false;
            }
            else { //without
                select_without_tag_empty = false;
            }
        }

        $(id_select_destiny).append($("<option value='" + without_val + "'>" + without_text + "</option>"));
        $(id_select_origin + " option:selected").remove();
        $(id_button_remove).removeAttr('disabled');

        if ($(id_select_origin + " option").length == 0) {
            $(id_select_origin).append($("<option value='" + val_none + "'>" + text_none + "</option>"));
            $(id_button_add).attr('disabled', 'true');

            if (what_button == 'with') {
                origin_select_with_tag_empty = true;
            }
            else { //without
                origin_select_without_tag_empty = true;
            }
        }

        replace_hidden_tags(what_button);
    });

}

function replace_hidden_tags(what_button) {
    if (what_button == 'with') {
        id_select_destiny = "#tag_with_temp";
        id_hidden = "#hidden-tag_with";
    }
    else { //without
        id_select_destiny = "#tag_without_temp";
        id_hidden = "#hidden-tag_without";
    }

    value_store = [];

    jQuery.each($(id_select_destiny + " option"), function(key, element) {
        val = $(element).val();

        value_store.push(val);
    });

    $(id_hidden).val(Base64.encode(JSON.stringify(value_store)));
}

function clear_tags_inputs() {
    $("#hidden-tag_with").val(Base64.encode(JSON.stringify([])));
    $("#hidden-tag_without").val(Base64.encode(JSON.stringify([])));
    reorder_tags_inputs();
}

function reorder_tags_inputs() {
    $('#select_with option[value="' + val_none + '"]').remove();
    jQuery.each($("#tag_with_temp option"), function(key, element) {
        val = $(element).val();
        text = $(element).text();

        if (val == val_none)
            return;

        $("#select_with").append($("<option value='" + val + "'>" + text + "</option>"));
    });
    $("#tag_with_temp option").remove();

    $('#select_without option[value="' + val_none + '"]').remove();
    jQuery.each($("#tag_without_temp option"), function(key, element) {
        val = $(element).val();
        text = $(element).text();

        if (val == val_none)
            return;

        $("#select_without").append($("<option value='" + val + "'>" + text + "</option>"));
    });
    $("#tag_without_temp option").remove();

    tags_base64 = $("#hidden-tag_with").val();
    if (tags_base64.length > 0) {
        tags = jQuery.parseJSON(Base64.decode(tags_base64));
    } else {
        tags = [];
    }
    jQuery.each(tags, function(key, element) {
        if ($("#select_with option[value='" + element + "']").length == 1) {
            text = $("#select_with option[value='" + element + "']").text();
            val = $("#select_with option[value='" + element + "']").val();
            $("#tag_with_temp").append($("<option value='" + val + "'>" + text + "</option>"));
            $("#select_with option[value='" + element + "']").remove();
        }
    });
    if ($("#select_with option").length == 0) {
        origin_select_with_tag_empty = true;
        $("#button-add_with").attr('disabled', 'true');
        $("#select_with").append($("<option value='" + val_none + "'>" + text_none + "</option>"));
    }
    else {
        origin_select_with_tag_empty = false;
        $("#button-add_with").removeAttr('disabled');
    }
    if ($("#tag_with_temp option").length == 0) {
        select_with_tag_empty = true;
        $("#button-remove_with").attr('disabled', 'true');
        $("#tag_with_temp").append($("<option value='" + val_none + "'>" + text_none + "</option>"));
    }
    else {
        select_with_tag_empty = false;
        $("#button-remove_with").removeAttr('disabled');
    }

    tags_base64 = $("#hidden-tag_without").val();
    if (tags_base64.length > 0) {
        tags = jQuery.parseJSON(Base64.decode(tags_base64));
    } else {
        tags = [];
    }
    jQuery.each(tags, function(key, element) {
        if ($("#select_without option[value='" + element + "']").length == 1) {
            text = $("#select_without option[value='" + element + "']").text();
            val = $("#select_without option[value='" + element + "']").val();
            $("#tag_without_temp").append($("<option value='" + val + "'>" + text + "</option>"));
            $("#select_without option[value='" + element + "']").remove();
        }
    });
    if ($("#select_without option").length == 0) {
        origin_select_without_tag_empty = true;
        $("#button-add_without").attr('disabled', 'true');
        $("#select_without").append($("<option value='" + val_none + "'>" + text_none + "</option>"));
    }
    else {
        origin_select_without_tag_empty = false;
        $("#button-add_without").removeAttr('disabled');
    }
    if ($("#tag_without_temp option").length == 0) {
        select_without_tag_empty = true;
        $("#button-remove_without").attr('disabled', 'true');
        $("#tag_without_temp").append($("<option value='" + val_none + "'>" + text_none + "</option>"));
    }
    else {
        select_without_tag_empty = false;
        $("#button-remove_without").removeAttr('disabled');
    }
}
/* Tag management ends */
$(document).ready( function() {

    let refresco = <?php echo get_parameter('refr', 0); ?>;
    $('#refresh option[value='+refresco+']').attr('selected', 'selected');

    /* Filter to a href */
    $('.events_link').on('click', function(e) {
        e.preventDefault();

        inputs = $("#<?php echo $form_id; ?> :input");
        values = {};
        inputs.each(function() {
            if (this.name === 'server_id') {
                values[this.name] = $(this).val().join();
            } else {
                values[this.name] = $(this).val();
            }
        })

        values['history'] = "<?php echo (int) $history; ?>";

        var url = e.currentTarget.href;
        url += 'fb64=' + btoa(JSON.stringify(values));
        url += '&refr=' + '<?php echo $config['refr']; ?>';
        document.location = url;

    });

    /* Multi select handler */
    $('#checkbox-all_validate_box').on('change', function() {
        if($('#checkbox-all_validate_box').is(":checked")) {
            $('.chk_val').check();
        } else {
            $('.chk_val').uncheck();
        }
    });



    /* Update summary */
    $("#status").on("change",function(){
        $('#summary_status').html($("#status option:selected").text());
    });

    $("#text-event_view_hr").on("keyup",function(){
        hours = $('#text-event_view_hr').val();
        if (hours == '' || hours == 0 ) {
            $('#summary_hours').text('<?php echo __('Any'); ?>');
        } else if (hours == 1) {
            $('#summary_hours').text('<?php echo __('Last hour.'); ?>');
        } else {
            $('#summary_hours').text(hours + '<?php echo ' '.__('hours.'); ?>');
        }
    });

    $('#group_rep').on("change", function(){
        $('#summary_duplicates').html($("#group_rep option:selected").text());
    });

    /* Summary updates end. */

    /* Filter management */
    $('#load-filter').click(function (){
        if($('#load-filter-select').length) {
            $('#load-filter-select').dialog();
        } else {
            if (loading == 0) {
                loading = 1
                $.ajax({
                    method: 'POST',
                    url: '<?php echo ui_get_full_url('ajax.php'); ?>',
                    data: {
                        page: 'include/ajax/events',
                        load_filter_modal: 1
                    },
                    success: function (data){
                        $('#load-modal-filter')
                        .empty()
                        .html(data);
                        loading = 0;
                    }
                });
            }
        }
    });

    $('#save-filter').click(function (){
        if($('#save-filter-select').length) {
            $('#save-filter-select').dialog();
        } else {
            if (loading == 0) {
                loading = 1
                $.ajax({
                    method: 'POST',
                    url: '<?php echo ui_get_full_url('ajax.php'); ?>',
                    data: {
                        page: 'include/ajax/events',
                        save_filter_modal: 1,
                        current_filter: $('#latest_filter_id').val()
                    },
                    success: function (data){
                        $('#save-modal-filter')
                        .empty()
                        .html(data);
                        loading = 0;
                    }
                });
            }
        }
    });

    /* Filter management ends */

    /* Tag management */
    id_select_destiny = "#tag_with_temp";
    id_hidden = "#hidden-tag_with";

    value_store = [];
    
    jQuery.each($(id_select_destiny + " option"), function(key, element) {
        val = $(element).val();
        
        value_store.push(val);
    });
    
    $(id_hidden).val(Base64.encode(JSON.stringify(value_store)));
    
    id_select_destiny2 = "#tag_without_temp";
    id_hidden2 = "#hidden-tag_without";
    
    value_store2 = [];
    
    jQuery.each($(id_select_destiny2 + " option"), function(key, element) {
        val = $(element).val();
        
        value_store2.push(val);
    });
    
    $(id_hidden2).val(Base64.encode(JSON.stringify(value_store2)));

    $("#text-date_from, #text-date_to").datepicker(
        {dateFormat: "<?php echo DATE_FORMAT_JS; ?>"});
    
    $("#button-add_with").click(function() {
        click_button_add_tag("with");
        });
    
    $("#button-add_without").click(function() {
        click_button_add_tag("without");
        });
    
    $("#button-remove_with").click(function() {
        click_button_remove_tag("with");
    });
    
    $("#button-remove_without").click(function() {
        click_button_remove_tag("without");
    });
    

    //Autorefresh in fullscreen
    var pure = '<?php echo $pure; ?>';
    if(pure == 1){
        var refresh_interval = parseInt('<?php echo ($config['refr'] * 1000); ?>');
        var until_time='';

        // If autorefresh is disabled, don't show the countdown   
        var refresh_time = '<?php echo $_GET['refr']; ?>'; 
        if(refresh_time == '' || refresh_time == 0){
            $('#refrcounter').toggle();
        }

        function events_refresh() {
            until_time = new Date();
            until_time.setTime (until_time.getTime () + parseInt(<?php echo ($config['refr'] * 1000); ?>));

            $("#refrcounter").countdown ({
                until: until_time,
                layout: '(%M%nn%M:%S%nn%S <?php echo __('Until next'); ?>)',
                labels: ['', '', '', '', '', '', ''],
                onExpiry: function () {
                    dt_events.draw(false);
                }
            });
        }
        // Start the countdown when page is loaded (first time).
        events_refresh();
        // Repeat countdown according to refresh_interval.
        setInterval(events_refresh, refresh_interval);


        $("select#refresh").change (function () {
            var href = window.location.href;

            inputs = $("#events_form :input");
            values = {};
            inputs.each(function() {
                if (this.name === 'server_id') {
                    values[this.name] = $(this).val().join();
                } else {
                    values[this.name] = $(this).val();
                }
            })

            var newValue = btoa(JSON.stringify(values));           
            var fb64 = '<?php echo $fb64; ?>';  
            // Check if the filters have changed.
            if(fb64 !== newValue){
                href = href.replace(fb64, newValue);
            } 
                
            href = href.replace('refr='+refresh_time, 'refr='+this.value);

            $(document).attr("location", href);
        });
    }

});

function checked_slide_events(element) {
    var value = $("#checkbox-"+element.name).val();
    if (value == 0) {
        $("#checkbox-"+element.name).val(1);
    } else {
        $("#checkbox-"+element.name).val(0);
    }
}

function datetime_picker_callback() {
    $("#text-time_from, #text-time_to").timepicker({
        showSecond: true,
        timeFormat: '<?php echo TIME_FORMAT_JS; ?>',
        timeOnlyTitle: '<?php echo __('Choose time'); ?>',
        timeText: '<?php echo __('Time'); ?>',
        hourText: '<?php echo __('Hour'); ?>',
        minuteText: '<?php echo __('Minute'); ?>',
        secondText: '<?php echo __('Second'); ?>',
        currentText: '<?php echo __('Now'); ?>',
        closeText: '<?php echo __('Close'); ?>'});
        
    $("#text-date_from, #text-date_to").datepicker({dateFormat: "<?php echo DATE_FORMAT_JS; ?>"});
    
    $.datepicker.setDefaults($.datepicker.regional[ "<?php echo get_user_language(); ?>"]);
};

datetime_picker_callback();

function show_instructions(id){
    title = "<?php echo __('Instructions'); ?>";
    $('#hidden_event_instructions_' + id).dialog({
        title: title,
        width: 600
    });
}

</script><|MERGE_RESOLUTION|>--- conflicted
+++ resolved
@@ -534,7 +534,6 @@
                             (empty($tmp->ack_utimestamp) === true) ? 0 : $tmp->ack_utimestamp,
                             true
                         );
-<<<<<<< HEAD
 
                         $user_timezone = users_get_user_by_id($_SESSION['id_usuario'])['timezone'];
                         if (!$user_timezone) {
@@ -559,13 +558,10 @@
                             $last_contact_value = '<span title="'.$title.'">'.$value.'</span>';
                         }
 
-                        $tmp->timestamp = $last_contact_value;
-=======
                         $tmp->timestamp = ui_print_timestamp(
                             $tmp->utimestamp,
                             true
                         );
->>>>>>> 15dd6e41
 
                         if (is_numeric($tmp->data) === true) {
                             $tmp->data = format_numeric(
