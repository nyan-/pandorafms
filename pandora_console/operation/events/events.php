--- conflicted
+++ resolved
@@ -246,12 +246,9 @@
     }
 }
 
-<<<<<<< HEAD
-if (empty($text_agent) && empty($id_agent) === false) {
-=======
-
-if (empty($text_agent) === true && empty($id_agent) === false) {
->>>>>>> 21399593
+if (empty($text_agent) === true
+    && empty($id_agent) === false
+) {
     $text_agent = agents_get_alias($id_agent);
 }
 
@@ -498,13 +495,8 @@
 }
 
 // Do not load the user filter if we come from the 24h event graph.
-<<<<<<< HEAD
 $from_event_graph = get_parameter('filter[from_event_graph]', ($filter['from_event_graph'] ?? ''));
-if ($loaded_filter !== false && $from_event_graph != 1 && !isset($fb64)) {
-=======
-$from_event_graph = get_parameter('filter[from_event_graph]', $filter['from_event_graph']);
 if ($loaded_filter !== false && $from_event_graph != 1 && isset($fb64) === false) {
->>>>>>> 21399593
     $filter = events_get_event_filter($loaded_filter['id_filter']);
     if ($filter !== false) {
         $id_group = $filter['id_group'];
