<?php
/**
 * Event list.
 *
 * @category   Events
 * @package    Pandora FMS
 * @subpackage Community
 * @version    1.0.0
 * @license    See below
 *
 *    ______                 ___                    _______ _______ ________
 *   |   __ \.-----.--.--.--|  |.-----.----.-----. |    ___|   |   |     __|
 *  |    __/|  _  |     |  _  ||  _  |   _|  _  | |    ___|       |__     |
 * |___|   |___._|__|__|_____||_____|__| |___._| |___|   |__|_|__|_______|
 *
 * ============================================================================
 * Copyright (c) 2005-2022 Artica Soluciones Tecnologicas
 * Please see http://pandorafms.org for full contribution list
 * This program is free software; you can redistribute it and/or
 * modify it under the terms of the GNU General Public License
 * as published by the Free Software Foundation for version 2.
 * This program is distributed in the hope that it will be useful,
 * but WITHOUT ANY WARRANTY; without even the implied warranty of
 * MERCHANTABILITY or FITNESS FOR A PARTICULAR PURPOSE.  See the
 * GNU General Public License for more details.
 * ============================================================================
 */

// Load global vars.
global $config;

require_once $config['homedir'].'/include/functions_events.php';
// Event processing functions.
require_once $config['homedir'].'/include/functions_alerts.php';
// Alerts processing functions.
require_once $config['homedir'].'/include/functions_agents.php';
// Agents functions.
require_once $config['homedir'].'/include/functions_users.php';
// Users functions.
require_once $config['homedir'].'/include/functions_graph.php';
require_once $config['homedir'].'/include/functions_ui.php';


// Check access.
check_login();

enterprise_include_once('/include/class/CommandCenter.class.php');

$event_a = (bool) check_acl($config['id_user'], 0, 'ER');
$event_w = (bool) check_acl($config['id_user'], 0, 'EW');
$event_m = (bool) check_acl($config['id_user'], 0, 'EM');

if ($event_a === false
    && $event_w === false
    && $event_m === false
) {
    db_pandora_audit(
        AUDIT_LOG_ACL_VIOLATION,
        'Trying to access event viewer'
    );
    if (is_ajax() === true) {
        return ['error' => 'noaccess'];
    }

    include 'general/noaccess.php';
    return;
}


$access = ($event_a === true) ? 'ER' : (($event_w === true) ? 'EW' : (($event_m === true) ? 'EM' : 'ER'));

$readonly = false;
// Load specific stylesheet.
ui_require_css_file('events');
ui_require_css_file('tables');
if (is_metaconsole() === true) {
    ui_require_css_file('tables');
    // ui_require_css_file('meta_tables', ENTERPRISE_DIR.'/meta/styles/');
    ui_require_css_file('meta_events', ENTERPRISE_DIR.'/meta/styles/');
}

// Load extra javascript.
ui_require_javascript_file('pandora_events');

// Get requests.
$default_filter = [
    'status'        => EVENT_NO_VALIDATED,
    'event_view_hr' => $config['event_view_hr'],
    'group_rep'     => EVENT_GROUP_REP_EVENTS,
    'tag_with'      => [],
    'tag_without'   => [],
    'history'       => false,
];

$fb64 = get_parameter('fb64', null);
if (isset($fb64) === true) {
    $filter = json_decode(base64_decode($fb64), true);
    $filter['tag_with'] = [];
    $filter['tag_without'] = [];
} else {
    $filter = get_parameter(
        'filter',
        $default_filter
    );
}

$id_group_filter = get_parameter(
    'filter[id_group_filter]',
    ($filter['id_group_filter'] ?? '')
);

$id_group = get_parameter(
    'filter[id_group]',
    ($filter['id_group'] ?? $id_group_filter)
);

$event_type = get_parameter(
    'filter[event_type]',
    ($filter['event_type'] ?? '')
);
$severity = get_parameter(
    'filter[severity]',
    ($filter['severity'] ?? '')
);
$status = get_parameter(
    'filter[status]',
    ($filter['status'] ?? '')
);
$search = get_parameter(
    'filter[search]',
    ($filter['search'] ?? '')
);
$not_search = get_parameter(
    'filter[not_search]',
    0
);
$text_agent = get_parameter(
    'filter[text_agent]',
    ($filter['text_agent'] ?? '')
);
$id_agent = get_parameter(
    'filter[id_agent]',
    ($filter['id_agent'] ?? '')
);
$text_module = get_parameter(
    'filter[module_search]',
    ($filter['module_search'] ?? '')
);
$id_agent_module = get_parameter(
    'id_agent_module',
    get_parameter(
        'filter[id_agent_module]',
        ($filter['id_agent_module'] ?? '')
    )
);
$pagination = get_parameter(
    'filter[pagination]',
    ($filter['pagination'] ?? '')
);
$event_view_hr = get_parameter(
    'filter[event_view_hr]',
    ($filter['event_view_hr'] ?? '')
);
$id_user_ack = get_parameter(
    'filter[id_user_ack]',
    ($filter['id_user_ack'] ?? '')
);
$owner_user = get_parameter(
    'filter[owner_user]',
    ($filter['owner_user'] ?? '')
);
$group_rep = get_parameter(
    'filter[group_rep]',
    ($filter['group_rep'] ?? '')
);
$tag_with = get_parameter(
    'filter[tag_with]',
    ($filter['tag_with'] ?? '')
);
$tag_without = get_parameter(
    'filter[tag_without]',
    ($filter['tag_without'] ?? '')
);
$filter_only_alert = get_parameter(
    'filter[filter_only_alert]',
    ($filter['filter_only_alert'] ?? '')
);
$search_secondary_groups = get_parameter(
    'filter[search_secondary_groups]',
    0
);
$search_recursive_groups = get_parameter(
    'filter[search_recursive_groups]',
    ($filter['search_recursive_groups'] ?? '')
);
$id_group_filter = get_parameter(
    'filter[id_group_filter]',
    ($filter['id_group'] ?? '')
);
$date_from = get_parameter(
    'filter[date_from]',
    ($filter['date_from'] ?? '')
);
$date_to = get_parameter(
    'filter[date_to]',
    ($filter['date_to'] ?? '')
);
$time_from = get_parameter(
    'filter[time_from]',
    ($filter['time_from'] ?? '')
);
$time_to = get_parameter(
    'filter[time_to]',
    ($filter['time_to'] ?? '')
);
$source = get_parameter(
    'filter[source]',
    ($filter['source'] ?? '')
);
$id_extra = get_parameter(
    'filter[id_extra]',
    ($filter['id_extra'] ?? '')
);
$user_comment = get_parameter(
    'filter[user_comment]',
    ($filter['user_comment'] ?? '')
);
$history = get_parameter(
    'history',
    ($filter['history'] ?? '')
);
$section = get_parameter('section', false);

$id_source_event = get_parameter(
    'filter[id_source_event]',
    ($filter['id_source_event'] ?? '')
);

$server_id = get_parameter(
    'filter[server_id]',
    ($filter['server_id'] ?? '')
);

if (empty($id_agent) === true) {
    $id_agent = get_parameter(
        'id_agent',
        ($filter['id_agent'] ?? '')
    );
}

if (is_metaconsole() === true) {
    $servers = metaconsole_get_servers();
    if (is_array($servers) === true) {
        $servers = array_reduce(
            $servers,
            function ($carry, $item) {
                $carry[$item['id']] = $item['server_name'];
                return $carry;
            }
        );
    } else {
        $servers = [];
    }

    $servers[0] = __('Metaconsola');

    if (empty($server_id) === true) {
        $server_id = array_keys($servers);
    } else {
        if (is_array($server_id) === false) {
            if (is_numeric($server_id) === true) {
                if ($server_id !== 0) {
                    $server_id = [$filter['server_id']];
                } else {
                    $server_id = array_keys($servers);
                }
            } else {
                $server_id = explode(',', $filter['server_id']);
            }
        }
    }
}

$custom_data_filter_type = get_parameter(
    'filter[custom_data_filter_type]',
    ($filter['custom_data_filter_type'] ?? '')
);

$custom_data = get_parameter(
    'filter[custom_data]',
    ($filter['custom_data'] ?? '')
);

if (is_metaconsole() === true
    && is_array($server_id) === false
) {
    // Connect to node database.
    $id_node = (int) $server_id;
    if ($id_node !== 0) {
        if (metaconsole_connect(null, $id_node) !== NOERR) {
            return false;
        }
    }
}

if (empty($text_agent) === true
    && empty($id_agent) === false
) {
    $text_agent = agents_get_alias($id_agent);
}

if (empty($text_module) === true && empty($id_agent_module) === false) {
    $text_module = modules_get_agentmodule_name($id_agent_module);
    $text_agent = agents_get_alias(modules_get_agentmodule_agent($id_agent_module));
}

if (is_metaconsole() === true
    && is_array($server_id) === false
) {
    // Return to metaconsole database.
    if ($id_node != 0) {
        metaconsole_restore_db();
    }
}

// Ajax responses.
if (is_ajax() === true) {
    $get_events = (int) get_parameter('get_events', 0);
    $table_id = get_parameter('table_id', '');
    $groupRecursion = (bool) get_parameter('groupRecursion', false);

    // Datatables offset, limit.
    $start = get_parameter('start', 0);
    $length = get_parameter(
        'length',
        $config['block_size']
    );

    if ($get_events !== 0) {
        try {
            ob_start();

            $fields = [
                'te.id_evento',
                'te.id_agente',
                'te.id_usuario',
                'te.id_grupo',
                'te.estado',
                'te.timestamp',
                'te.evento',
                'te.utimestamp',
                'te.event_type',
                'te.id_alert_am',
                'te.criticity',
                'te.tags',
                'te.source',
                'te.id_extra',
                'te.critical_instructions',
                'te.warning_instructions',
                'te.unknown_instructions',
                'te.owner_user',
                'if(te.ack_utimestamp > 0, te.ack_utimestamp,"") as ack_utimestamp',
                'te.custom_data',
                'te.data',
                'te.module_status',
                'ta.alias as agent_name',
                'tg.nombre as group_name',
                'ta.direccion',
            ];

            if (strpos($config['event_fields'], 'user_comment') !== false
                || empty($user_comment) === false
                || empty($search) === false
            ) {
                $fields[] = 'te.user_comment';
            }

            $order = get_datatable_order(true);

            if (is_array($order) === true && $order['field'] === 'mini_severity') {
                $order['field'] = 'te.criticity';
            }

            // Find the order field and set the table and field name.
            foreach ($fields as $field) {
                if (str_contains($field, $order['field']) === true) {
                    switch ($field) {
                        case 'ta.alias as agent_name':
                            $order['field'] = 'agent_name';
                        break;

                        case 'if(te.ack_utimestamp > 0, te.ack_utimestamp,"") as ack_utimestamp':
                            $order['field'] = 'ack_utimestamp';
                        break;

                        default:
                            $order['field'] = $field;
                        break;
                    }

                    continue;
                }
            }

            $fields[] = 'am.nombre as module_name';
            $fields[] = 'am.id_agente_modulo as id_agentmodule';
            $fields[] = 'am.custom_id as module_custom_id';
            $fields[] = 'ta.server_name as server_name';

            $events = events_get_all(
                // Fields.
                $fields,
                // Filter.
                $filter,
                // Offset.
                $start,
                // Limit.
                $length,
                // Order.
                $order['direction'],
                // Sort field.
                $order['field'],
                // History.
                $history,
                false,
                '',
                false,
                $groupRecursion
            );

            $buffers = [];
            if (is_metaconsole() === false
                || (is_metaconsole() === true
                && empty($filter['server_id']) === false
                && is_array($filter['server_id']) === false)
            ) {
                $count = events_get_all(
                    'count',
                    $filter,
                    null,
                    null,
                    null,
                    null,
                    $history,
                    false,
                    '',
                    false,
                    $groupRecursion
                );

                if ($count !== false) {
                    $count = $count['0']['nitems'];
                }
            } else {
                $buffers = $events['buffers'];
                $count = $events['total'];
                $events = $events['data'];
            }

            if (empty($events) === false) {
                $data = array_reduce(
                    $events,
                    function ($carry, $item) use ($table_id) {
                        global $config;

                        $tmp = (object) $item;
                        $tmp->meta = is_metaconsole();

                        // phpcs:disable Squiz.NamingConventions.ValidVariableName.MemberNotCamelCaps
                        $server_url = '';
                        $hashdata = '';
                        if ($tmp->meta === true) {
                            if ($tmp->server_name !== null) {
                                $data_server = metaconsole_get_servers(
                                    $tmp->server_id
                                );

                                // Url to go to node from meta.
                                if (isset($data_server) === true
                                    && $data_server !== false
                                ) {
                                    $server_url = $data_server['server_url'];
                                    $hashdata = metaconsole_get_servers_url_hash(
                                        $data_server
                                    );
                                }
                            }
                        }

                        $tmp->evento = str_replace('"', '', io_safe_output($tmp->evento));
                        if (strlen($tmp->evento) >= 255) {
                            $tmp->evento = ui_print_truncate_text(
                                $tmp->evento,
                                255,
                                $tmp->evento,
                                true,
                                false
                            );
                        }

                        if (empty($tmp->module_name) === false) {
                            $tmp->module_name = io_safe_output($tmp->module_name);
                        }

                        if (empty($tmp->comments) === false) {
                            $tmp->comments = ui_print_comments($tmp->comments);
                        }

                        // Show last event.
                        if (isset($tmp->max_id_evento) === true
                            && $tmp->max_id_evento !== $tmp->id_evento
                        ) {
                            $max_event = db_get_row_sql(
                                sprintf(
                                    'SELECT criticity,
                                        `timestamp`
                                    FROM tevento
                                    WHERE id_evento = %s',
                                    $tmp->max_id_evento
                                )
                            );

                            if ($max_event !== false
                                && empty($max_event) === false
                            ) {
                                $tmp->timestamp = $max_event['timestamp'];
                                $tmp->criticity = $max_event['criticity'];
                            }
                        }

                        $tmp->agent_name = io_safe_output($tmp->agent_name);

                        $tmp->ack_utimestamp_raw = $tmp->ack_utimestamp;

                        $tmp->ack_utimestamp = ui_print_timestamp(
                            (empty($tmp->ack_utimestamp) === true) ? 0 : $tmp->ack_utimestamp,
                            true
                        );

                        $user_timezone = users_get_user_by_id($_SESSION['id_usuario'])['timezone'];
                        if (empty($user_timezone) === true) {
                            if (date_default_timezone_get() !== $config['timezone']) {
                                $timezone = timezone_open(date_default_timezone_get());
                                $datetime_eur = date_create('now', timezone_open($config['timezone']));
                                $dif = timezone_offset_get($timezone, $datetime_eur);
                                date($config['date_format'], $dif);
                                if (!date('I')) {
                                    // For summer -3600sec.
                                    $dif -= 3600;
                                }

<<<<<<< HEAD
                            $total_sec = strtotime($tmp->timestamp);
                            $total_sec += $dif;
                            $last_contact = date($config['date_format'], $total_sec);
                            $last_contact_value = ui_print_timestamp($tmp->timestamp, true);
=======
                                $total_sec = strtotime($tmp->timestamp);
                                $total_sec += $dif;
                                $last_contact = date($config['date_format'], $total_sec);
                                $last_contact_value = ui_print_timestamp($last_contact, true);
                            } else {
                                $title = date($config['date_format'], strtotime($tmp->timestamp));
                                $value = human_time_comparation(strtotime($tmp->timestamp), 'large');
                                $last_contact_value = '<span title="'.$title.'">'.$value.'</span>';
                            }
>>>>>>> 3ac133b1
                        } else {
                            date_default_timezone_set($user_timezone);
                            $title = date($config['date_format'], strtotime($tmp->timestamp));
                            $value = ui_print_timestamp(strtotime($tmp->timestamp), true);
                            $last_contact_value = '<span title="'.$title.'">'.$value.'</span>';
                        }

                        $tmp->timestamp = $last_contact_value;

                        if (is_numeric($tmp->data) === true) {
                            $tmp->data = format_numeric(
                                $tmp->data,
                                $config['graph_precision']
                            );
                        } else {
                            $tmp->data = ui_print_truncate_text($tmp->data, 10);
                        }

                        $tmp->instructions = events_get_instructions($item);

                        $tmp->b64 = base64_encode(json_encode($tmp));

                        // Show comments events.
                        if (empty($tmp->comments) === false) {
                            $tmp->user_comment = $tmp->comments;
                            if ($tmp->comments !== 'undefined' && strlen($tmp->comments) > 80) {
                                $tmp->user_comment .= '&nbsp;&nbsp;';
                                $tmp->user_comment .= '<a id="show_comments" href="javascript:" onclick="show_event_dialog(\'';
                                $tmp->user_comment .= $tmp->b64;
                                $tmp->user_comment .= '\',\'comments\')>;';
                                $tmp->user_comment .= html_print_image(
                                    'images/details.svg',
                                    true,
                                    [
                                        'title' => __('Show more'),
                                        'class' => 'invert_filter main_menu_icon',
                                    ]
                                );
                                $tmp->user_comment .= '</a>';
                            }
                        }

                        // Grouped events.
                        if (isset($tmp->max_id_evento) === true
                            && empty($tmp->max_id_evento) === false
                        ) {
                            $tmp->id_evento = $tmp->max_id_evento;
                        }

                        // Event severity prepared.
                        switch ($tmp->criticity) {
                            case EVENT_CRIT_CRITICAL:
                                $text = __('CRITICAL');
                                $color = COL_CRITICAL;
                            break;

                            case EVENT_CRIT_MAINTENANCE:
                                $text = __('MAINTENANCE');
                                $color = COL_MAINTENANCE;
                            break;

                            case EVENT_CRIT_INFORMATIONAL:
                                $text = __('INFORMATIONAL');
                                $color = COL_INFORMATIONAL;
                            break;

                            case EVENT_CRIT_MAJOR:
                                $text = __('MAJOR');
                                $color = COL_MAJOR;
                            break;

                            case EVENT_CRIT_MINOR:
                                $text = __('MINOR');
                                $color = COL_MINOR;
                            break;

                            case EVENT_CRIT_NORMAL:
                                $text = __('NORMAL');
                                $color = COL_NORMAL;
                            break;

                            case EVENT_CRIT_WARNING:
                                $text = __('WARNING');
                                $color = COL_WARNING;
                            break;

                            default:
                                $color = COL_UNKNOWN;
                                $text = __('UNKNOWN');
                            break;
                        }

                        $output = '<div data-title="';
                        $output .= $text;
                        $output .= '" data-use_title_for_force_title="1" ';
                        $output .= 'class="forced_title mini-criticity h100p" ';
                        $output .= ('style="background: '.$color.'">');
                        $output .= '</div>';

                        $tmp->mini_severity = '<div class="event flex-row h100p nowrap">';
                        $tmp->mini_severity .= $output;
                        $tmp->mini_severity .= '</div>';

                        $criticity = '<div class="criticity forced_title" style="background: ';
                        $criticity .= $color.'" data-title="'.$text.'" data-use_title_for_force_title="1">'.$text.'</div>';
                        $tmp->criticity = $criticity;

                        // Add event severity to end of text.
                        $evn = '<a href="javascript:" onclick="show_event_dialog(\''.$tmp->b64.'\')">';

                        // Grouped events.
                        if (isset($tmp->event_rep) === true && $tmp->event_rep > 1) {
                            $evn .= '('.$tmp->event_rep.') ';
                        }

                        $evn .= $tmp->evento.'</a>';

                        // Add event severity format to itself.
                        $tmp->evento = $evn;

                        // Grouped events.
                        if (isset($item->max_timestamp) === true
                            && ($item->max_timestamp) === false
                        ) {
                            $item->timestamp = $item->max_timestamp;
                        }

                        // Event type prepared.
                        switch ($tmp->event_type) {
                            case EVENTS_ALERT_FIRED:
                            case EVENTS_ALERT_RECOVERED:
                            case EVENTS_ALERT_CEASED:
                            case EVENTS_ALERT_MANUAL_VALIDATION:
                                $text = __('ALERT');
                                $color = COL_ALERTFIRED;
                            break;

                            case EVENTS_RECON_HOST_DETECTED:
                            case EVENTS_SYSTEM:
                            case EVENTS_ERROR:
                            case EVENTS_NEW_AGENT:
                            case EVENTS_CONFIGURATION_CHANGE:
                                $text = __('SYSTEM');
                                $color = COL_MAINTENANCE;
                            break;

                            case EVENTS_GOING_UP_WARNING:
                            case EVENTS_GOING_DOWN_WARNING:
                                $text = __('WARNING');
                                $color = COL_WARNING;
                            break;

                            case EVENTS_GOING_DOWN_NORMAL:
                            case EVENTS_GOING_UP_NORMAL:
                                $text = __('NORMAL');
                                $color = COL_NORMAL;
                            break;

                            case EVENTS_GOING_DOWN_CRITICAL:
                            case EVENTS_GOING_UP_CRITICAL:
                                $text = __('CRITICAL');
                                $color = COL_CRITICAL;
                            break;

                            case EVENTS_UNKNOWN:
                            case EVENTS_GOING_UNKNOWN:
                            default:
                                $text = __('UNKNOWN');
                                $color = COL_UNKNOWN;
                            break;
                        }

                        $event_type = '<div class="event_module_background_state forced_title" style="background: ';
                        $event_type .= $color.'" data-title="'.$text.'" data-use_title_for_force_title="1">&nbsp;</div>';
                        $tmp->event_type = $event_type;

                        // Module status.
                        // Event severity prepared.
                        switch ($tmp->module_status) {
                            case AGENT_MODULE_STATUS_NORMAL:
                                $text = __('NORMAL');
                                $color = COL_NORMAL;
                            break;

                            case AGENT_MODULE_STATUS_CRITICAL_BAD:
                                $text = __('CRITICAL');
                                $color = COL_CRITICAL;
                            break;

                            case AGENT_MODULE_STATUS_NO_DATA:
                                $text = __('NOT INIT');
                                $color = COL_NOTINIT;
                            break;

                            case AGENT_MODULE_STATUS_CRITICAL_ALERT:
                            case AGENT_MODULE_STATUS_NORMAL_ALERT:
                            case AGENT_MODULE_STATUS_WARNING_ALERT:
                                $text = __('ALERT');
                                $color = COL_ALERTFIRED;
                            break;

                            case AGENT_MODULE_STATUS_WARNING:
                                $text = __('WARNING');
                                $color = COL_WARNING;
                            break;

                            default:
                                $text = __('UNKNOWN');
                                $color = COL_UNKNOWN;
                            break;
                        }

                        $module_status = '<div class="status_rounded_rectangles forced_title" style="background: ';
                        $module_status .= $color.'" data-title="'.$text.'" data-use_title_for_force_title="1">&nbsp;</div>';
                        $tmp->module_status = $module_status;

                        // Status.
                        switch ($tmp->estado) {
                            case EVENT_STATUS_NEW:
                                $img = html_print_image(
                                    'images/star@svg.svg',
                                    true,
                                    [
                                        'title' => __('New event'),
                                        'class' => 'forced-title invert_filter main_menu_icon',
                                    ]
                                );
                                $state = 0;
                            break;

                            case EVENT_STATUS_VALIDATED:
                                $state = 1;
                                $img = html_print_image(
                                    'images/validate.svg',
                                    true,
                                    [
                                        'title' => __('Event validated'),
                                        'class' => 'forced-title invert_filter main_menu_icon',
                                    ]
                                );
                            break;

                            case EVENT_STATUS_INPROCESS:
                                $state = 2;
                                $img = html_print_image(
                                    'images/clock.svg',
                                    true,
                                    [
                                        'title' => __('Event in process'),
                                        'class' => 'forced-title invert_filter height_20px',
                                    ]
                                );
                            break;

                            default:
                                $img = html_print_image(
                                    'images/star@svg.svg',
                                    true,
                                    [
                                        'title' => __('Unknown'),
                                        'class' => 'forced-title',
                                    ]
                                );
                                $state = 0;
                            break;
                        }

                        $draw_state = '<div class="mrgn_lft_17px">';
                        $draw_state .= '<span class="invisible">';
                        $draw_state .= $state;
                        $draw_state .= '</span>';
                        $draw_state .= $img;
                        $draw_state .= '</div>';
                        $tmp->estado = $draw_state;

                        // Owner.
                        if (empty($tmp->owner_user) === true) {
                            $tmp->owner_user = __('System');
                        } else {
                            $tmp->owner_user = get_user_fullname($tmp->owner_user).' ('.$tmp->owner_user.')';
                        }

                        // Group name.
                        if (empty($tmp->id_grupo) === true) {
                            $tmp->id_grupo = __('All');
                        } else {
                            $tmp->id_grupo = $tmp->group_name;
                        }

                        // Module name.
                        $tmp->id_agentmodule = $tmp->module_name;

                        // Options.
                        // Show more.
                        $tmp->options = '<a href="javascript:" onclick="show_event_dialog(\''.$tmp->b64.'\')">';
                        $tmp->options .= html_print_image(
                            'images/details.svg',
                            true,
                            [
                                'title' => __('Show more'),
                                'class' => 'invert_filter',
                            ]
                        );
                        $tmp->options .= '</a>';

                        if (isset($tmp->server_id) === false) {
                            $tmp->server_id = 0;
                        }

                        if ((int) $tmp->user_can_write === 1) {
                            if ((int) $tmp->estado !== 1) {
                                // Validate.
                                $tmp->options .= '<a href="javascript:" onclick="validate_event(\''.$table_id.'\',';
                                if (isset($tmp->max_id_evento) === true
                                    && empty($tmp->max_id_evento) === false
                                ) {
                                    $id_val = $tmp->max_id_evento;
                                    if (is_metaconsole() === true) {
                                        $id_val .= '-'.$tmp->server_id;
                                    }

                                    $tmp->options .= $tmp->max_id_evento.', ';
                                    $tmp->options .= $tmp->event_rep.', this, '.$tmp->server_id.')"';
                                    $tmp->options .= ' id="val-'.$id_val.'">';
                                    $tmp->options .= html_print_image(
                                        'images/validate.svg',
                                        true,
                                        [
                                            'title' => __('Validate events'),
                                            'class' => 'invert_filter main_menu_icon',
                                        ]
                                    );
                                    $tmp->options .= '</a>';
                                } else {
                                    $id_val = $tmp->id_evento;
                                    if (is_metaconsole() === true) {
                                        $id_val .= '-'.$tmp->server_id;
                                    }

                                    $tmp->options .= $tmp->id_evento.', 0, this, ';
                                    $tmp->options .= $tmp->server_id.')" id="val-'.$id_val.'">';
                                    $tmp->options .= html_print_image(
                                        'images/validate.svg',
                                        true,
                                        [
                                            'title' => __('Validate event'),
                                            'class' => 'invert_filter main_menu_icon',
                                        ]
                                    );
                                    $tmp->options .= '</a>';
                                }
                            }

                            if ((int) $tmp->estado !== 2) {
                                // In process.
                                $tmp->options .= '<a href="javascript:" onclick="in_process_event(\''.$table_id.'\',';
                                if (isset($tmp->max_id_evento) === true
                                    && empty($tmp->max_id_evento) === false
                                ) {
                                    $id_proc = $tmp->max_id_evento;
                                    if (is_metaconsole() === true) {
                                        $id_proc .= '-'.$tmp->server_id;
                                    }

                                    $tmp->options .= $tmp->max_id_evento.', '.$tmp->event_rep.', this, ';
                                    $tmp->options .= $tmp->server_id.')" id="proc-'.$id_proc.'">';
                                } else {
                                    $id_proc = $tmp->id_evento;
                                    if (is_metaconsole() === true) {
                                        $id_proc .= '-'.$tmp->server_id;
                                    }

                                    $tmp->options .= $tmp->id_evento.', 0, this, ';
                                    $tmp->options .= $tmp->server_id.')" id="proc-'.$id_proc.'">';
                                }

                                $tmp->options .= html_print_image(
                                    'images/clock.svg',
                                    true,
                                    [
                                        'title' => __('Change to in progress status'),
                                        'class' => 'invert_filter main_menu_icon',
                                    ]
                                );
                                $tmp->options .= '</a>';
                            }
                        }

                        if ((int) $tmp->user_can_manage === 1) {
                            // Delete.
                            $tmp->options .= '<a href="javascript:" onclick="delete_event(\''.$table_id.'\',';
                            if (isset($tmp->max_id_evento) === true
                                && empty($tmp->max_id_evento) === false
                            ) {
                                $id_del = $tmp->max_id_evento;
                                if (is_metaconsole() === true) {
                                    $id_del .= '-'.$tmp->server_id;
                                }

                                $tmp->options .= $tmp->max_id_evento.', '.$tmp->event_rep;
                                $tmp->options .= ', this, '.$tmp->server_id.')" id="del-'.$id_del.'">';
                                $tmp->options .= html_print_image(
                                    'images/delete.svg',
                                    true,
                                    [
                                        'title' => __('Delete events'),
                                        'class' => 'invert_filter main_menu_icon',
                                    ]
                                );
                                $tmp->options .= '</a>';
                            } else {
                                $id_del = $tmp->id_evento;
                                if (is_metaconsole() === true) {
                                    $id_del .= '-'.$tmp->server_id;
                                }

                                $tmp->options .= $tmp->id_evento.', 0, this, ';
                                $tmp->options .= $tmp->server_id.')" id="del-'.$id_del.'">';
                                $tmp->options .= html_print_image(
                                    'images/delete.svg',
                                    true,
                                    [
                                        'title' => __('Delete event'),
                                        'class' => 'invert_filter main_menu_icon',
                                    ]
                                );
                                $tmp->options .= '</a>';
                            }
                        }

                        // Multi select.
                        $value_checkbox = $tmp->id_evento;
                        if (is_metaconsole() === true) {
                            $value_checkbox .= '|'.$tmp->server_id;
                        }

                        $tmp->m = '<input name="checkbox-multi[]" type="checkbox" value="';
                        $tmp->m .= $value_checkbox.'" id="checkbox-multi-'.$tmp->id_evento.'" ';
                        if (isset($tmp->max_id_evento) === true
                            && empty($tmp->max_id_evento) === false
                        ) {
                            $tmp->m .= ' event_rep="'.$tmp->event_rep.'" ';
                        } else {
                            $tmp->m .= ' event_rep="0" ';
                        }

                        $tmp->m .= 'class="candeleted chk_val">';

                        // Url to agent view.
                        $url_link = ui_get_full_url(
                            'index.php?sec=estado&sec2=operation/agentes/ver_agente&id_agente='
                        );
                        $url_link_hash = '';
                        if ($tmp->meta === true) {
                            $url_link = $server_url;
                            $url_link .= '/index.php?sec=estado&sec2=operation/agentes/ver_agente&id_agente=';
                            $url_link_hash = $hashdata;
                        }

                        // Agent name link.
                        if ($tmp->id_agente > 0) {
                            $draw_agent_name = '<a href="'.$url_link.$tmp->id_agente.$url_link_hash.'">';
                            $draw_agent_name .= $tmp->agent_name;
                            $draw_agent_name .= '</a>';
                            $tmp->agent_name = $draw_agent_name;
                        } else {
                            $tmp->agent_name = '';
                        }

                        // Agent ID link.
                        if ($tmp->id_agente > 0) {
                            $draw_agent_id = '<a href="'.$url_link.$tmp->id_agente.$url_link_hash.'">';
                            $draw_agent_id .= $tmp->id_agente;
                            $draw_agent_id .= '</a>';
                            $tmp->id_agente = $draw_agent_id;
                        } else {
                            $tmp->id_agente = '';
                        }

                        if (empty($tmp->custom_data) === false) {
                            $custom_data = json_decode(io_safe_output($tmp->custom_data), true);
                            $custom_data_str = '';
                            if (isset($custom_data) === true && empty($custom_data) === false) {
                                foreach ($custom_data as $key => $value) {
                                    $custom_data_str .= $key.' = '.$value.'<br>';
                                }
                            }

                            $tmp->custom_data = $custom_data_str;
                        }

                        $carry[] = $tmp;
                        return $carry;
                    }
                );
            }

            // RecordsTotal && recordsfiltered resultados totales.
            echo json_encode(
                [
                    'data'            => ($data ?? []),
                    'buffers'         => $buffers,
                    'recordsTotal'    => $count,
                    'recordsFiltered' => $count,
                ]
            );
            $response = ob_get_clean();

            // Clean output buffer.
            while (ob_get_level() !== 0) {
                ob_end_clean();
            }
        } catch (Exception $e) {
            echo json_encode(
                ['error' => $e->getMessage()]
            );
        }

        // If not valid it will throw an exception.
        json_decode($response);
        if (json_last_error() == JSON_ERROR_NONE) {
            // If valid dump.
            echo $response;
        } else {
            echo json_encode(
                ['error' => $response]
            );
        }
    }

    // AJAX section ends.
    exit;
}

/*
 * Load user default form.
 */

$load_filter_id = (int) get_parameter('filter_id', 0);
$fav_menu = [];
if ($load_filter_id === 0) {
    // Load user filter.
    $loaded_filter = db_get_row_sql(
        sprintf(
            'SELECT f.id_filter, f.id_name
             FROM tevent_filter f
             INNER JOIN tusuario u
                 ON u.default_event_filter=f.id_filter
             WHERE u.id_user = "%s" ',
            $config['id_user']
        )
    );
} else {
    // Load filter selected by user.
    $loaded_filter['id_filter'] = $load_filter_id;
    $loaded_filter['id_name'] = db_get_value(
        'id_name',
        'tevent_filter',
        'id_filter',
        $load_filter_id
    );

    // Fav menu
    $fav_menu = [
        'id_element' => $load_filter_id,
        'url'        => 'operation/events/events&pure=&load_filter=1&filter_id='.$load_filter_id,
        'label'      => $loaded_filter['id_name'],
        'section'    => 'Events',
    ];
}

// Do not load the user filter if we come from the 24h event graph.
$from_event_graph = get_parameter('filter[from_event_graph]', ($filter['from_event_graph'] ?? ''));
if ($loaded_filter !== false && $from_event_graph != 1 && isset($fb64) === false) {
    $filter = events_get_event_filter($loaded_filter['id_filter']);
    if ($filter !== false) {
        $id_group = $filter['id_group'];
        $event_type = $filter['event_type'];
        $severity = $filter['severity'];
        $status = $filter['status'];
        $search = $filter['search'];
        $not_search = $filter['not_search'];
        $text_agent = $filter['text_agent'];
        $id_agent = $filter['id_agent'];
        $id_agent_module = $filter['id_agent_module'];
        $text_module = io_safe_output(
            db_get_value_filter(
                'nombre',
                'tagente_modulo',
                ['id_agente_modulo' => $filter['id_agent_module']]
            )
        );
        $pagination = $filter['pagination'];
        $event_view_hr = $filter['event_view_hr'];
        $id_user_ack = $filter['id_user_ack'];
        $owner_user = $filter['owner_user'];
        $group_rep = $filter['group_rep'];
        $tag_with = json_decode(io_safe_output($filter['tag_with']));
        $tag_without = json_decode(io_safe_output($filter['tag_without']));

        $tag_with_base64 = base64_encode(json_encode($tag_with));
        $tag_without_base64 = base64_encode(json_encode($tag_without));

        $filter_only_alert = $filter['filter_only_alert'];
        $search_secondary_groups = ($filter['search_secondary_groups'] ?? 0);
        $search_recursive_groups = ($filter['search_recursive_groups'] ?? 0);
        $id_group_filter = $filter['id_group_filter'];
        $date_from = $filter['date_from'];
        $time_from = $filter['time_from'];
        $date_to = $filter['date_to'];
        $time_to = $filter['time_to'];
        $source = $filter['source'];
        $id_extra = $filter['id_extra'];
        $user_comment = $filter['user_comment'];
        $id_source_event = ($filter['id_source_event'] ?? '');
        $server_id = '';
        if (empty($filter['server_id']) === false) {
            if (is_array($server_id) === false) {
                if (is_numeric($server_id) === true) {
                    if ($server_id !== 0) {
                        $server_id = [$filter['server_id']];
                    } else {
                        $server_id = array_keys($servers);
                    }
                } else {
                    $server_id = explode(',', $filter['server_id']);
                }
            }
        }

        $custom_data = $filter['custom_data'];
        $custom_data_filter_type = $filter['custom_data_filter_type'];
    }
}

// TAGS.
// Get the tags where the user have permissions in Events reading tasks.
$tags = tags_get_user_tags($config['id_user'], $access);

$tags_select_with = [];
$tags_select_without = [];
$tag_with_temp = [];
$tag_without_temp = [];
if (is_array($tag_with) === false) {
    $tag_with = json_decode(base64_decode($tag_with), true);
}

if (is_array($tag_without) === false) {
    $tag_without = json_decode(base64_decode($tag_without), true);
}


foreach ((array) $tags as $id_tag => $tag) {
    if (is_array($tag_with) === true
        && ((array_search($id_tag, $tag_with) === false) || (array_search($id_tag, $tag_with) === null))
    ) {
        $tags_select_with[$id_tag] = $tag;
    } else {
        $tag_with_temp[$id_tag] = $tag;
    }

    if (is_array($tag_without) === true
        && ((array_search($id_tag, $tag_without) === false) || (array_search($id_tag, $tag_without) === null))
    ) {
        $tags_select_without[$id_tag] = $tag;
    } else {
        $tag_without_temp[$id_tag] = $tag;
    }
}

$add_with_tag_disabled = empty($tags_select_with);
$remove_with_tag_disabled = empty($tag_with_temp);
$add_without_tag_disabled = empty($tags_select_without);
$remove_without_tag_disabled = empty($tag_without_temp);

$tabletags_with = html_get_predefined_table('transparent', 2);
$tabletags_with->id = 'filter_events_tags_with';
$tabletags_with->width = '100%';
$tabletags_with->cellspacing = 4;
$tabletags_with->cellpadding = 4;
$tabletags_with->class = 'noshadow';
$tabletags_with->styleTable = 'border: 0px;';
if (is_metaconsole() === true) {
    $tabletags_with->class = 'nobady';
    $tabletags_with->cellspacing = 0;
    $tabletags_with->cellpadding = 0;
}


$data = [];

$data[0] = html_print_select(
    $tags_select_with,
    'select_with',
    '',
    '',
    '',
    0,
    true,
    true,
    true,
    'select_tags',
    false,
    false,
    false,
    false,
    false,
    '',
    false,
    false,
    false,
    25
);

$data[1] = html_print_image(
    'images/darrowright.png',
    true,
    [
        'id'    => 'button-add_with',
        'style' => 'cursor: pointer;',
        'title' => __('Add'),
        'class' => 'invert_filter',
    ]
);

$data[1] .= html_print_input_hidden(
    'tag_with',
    ($tag_with_base64 ?? ''),
    true
);

$data[1] .= '<br><br>'.html_print_image(
    'images/darrowleft.png',
    true,
    [
        'id'    => 'button-remove_with',
        'style' => 'cursor: pointer;',
        'title' => __('Remove'),
        'class' => 'invert_filter',
    ]
);

$data[2] = html_print_select(
    $tag_with_temp,
    'tag_with_temp',
    [],
    '',
    '',
    0,
    true,
    true,
    true,
    'select_tags',
    false,
    false,
    false,
    false,
    false,
    '',
    false,
    false,
    false,
    25
);

$tabletags_with->data[] = $data;
$tabletags_with->rowclass[] = '';


$tabletags_without = html_get_predefined_table('transparent', 2);
$tabletags_without->id = 'filter_events_tags_without';
$tabletags_without->width = '100%';
$tabletags_without->cellspacing = 4;
$tabletags_without->cellpadding = 4;
$tabletags_without->class = 'noshadow';
if (is_metaconsole() === true) {
    $tabletags_without->class = 'nobady';
    $tabletags_without->cellspacing = 0;
    $tabletags_without->cellpadding = 0;
}

$tabletags_without->styleTable = 'border: 0px;';

$data = [];
$data[0] = html_print_select(
    $tags_select_without,
    'select_without',
    '',
    '',
    '',
    0,
    true,
    true,
    true,
    'select_tags',
    false,
    false,
    false,
    false,
    false,
    '',
    false,
    false,
    false,
    25
);
$data[1] = html_print_image(
    'images/darrowright.png',
    true,
    [
        'id'    => 'button-add_without',
        'style' => 'cursor: pointer;',
        'title' => __('Add'),
        'class' => 'invert_filter',
    ]
);
$data[1] .= html_print_input_hidden(
    'tag_without',
    ($tag_without_base64 ?? ''),
    true
);
$data[1] .= '<br><br>'.html_print_image(
    'images/darrowleft.png',
    true,
    [
        'id'    => 'button-remove_without',
        'style' => 'cursor: pointer;',
        'title' => __('Remove'),
        'class' => 'invert_filter',
    ]
);
$data[2] = html_print_select(
    $tag_without_temp,
    'tag_without_temp',
    [],
    '',
    '',
    0,
    true,
    true,
    true,
    'select_tags',
    false,
    false,
    false,
    false,
    false,
    '',
    false,
    false,
    false,
    25
);
$tabletags_without->data[] = $data;
$tabletags_without->rowclass[] = '';

if (io_safe_output($tag_with) == '["0"]') {
    $tag_with = '[]';
}

if (io_safe_output($tag_without) == '["0"]') {
    $tag_without = '[]';
}

/*
 * END OF TAGS.
 */

// View.
$pure = get_parameter('pure', 0);
$url = ui_get_full_url('index.php?sec=eventos&sec2=operation/events/events');

// Concatenate parameters.
$url .= '';

if ($pure) {
    // Fullscreen.
    // Floating menu - Start.
    echo '<div id="vc-controls" class="zindex999"">';

    echo '<div id="menu_tab" class="menu_tab_pure">';
    echo '<ul class="mn">';

    // Quit fullscreen.
    echo '<li class="nomn">';
    echo '<a target="_top" href="'.$url.'&amp;pure=0">';
    echo html_print_image(
        'images/exit_fullscreen@svg.svg',
        true,
        [
            'title' => __('Back to normal mode'),
            'class' => 'invert_filter',
        ]
    );
    echo '</a>';
    echo '</li>';

    // Countdown.
    echo '<li class="nomn">';
    echo '<div class="events-refr">';
    echo '<div class="events-countdown"><span id="refrcounter"></span></div>';
    echo '<div id="events-refr-form">';
    echo __('Refresh').':';
    echo html_print_select(
        get_refresh_time_array(),
        'refresh',
        $refr,
        '',
        '',
        0,
        true,
        false,
        false
    );
    echo '</div>';
    echo '</div>';
    echo '</li>';

    // Console name.
    echo '<li class="nomn">';
    echo '<div class="vc-title">'.__('Event viewer').'</div>';
    echo '</li>';

    echo '</ul>';
    echo '</div>';

    echo '</div>';
    // Floating menu - End.
    ui_require_jquery_file('countdown');
} else {
    // Header.
    $pss = get_user_info($config['id_user']);
    $hashup = md5($config['id_user'].$pss['password']);

    // Fullscreen.
    $fullscreen['active'] = false;
    $fullscreen['text'] = '<a class="events_link" href="'.$url.'&amp;pure=1&">'.html_print_image(
        'images/fullscreen@svg.svg',
        true,
        [
            'title' => __('Full screen'),
            'class' => 'invert_filter main_menu_icon',
        ]
    ).'</a>';

    // Event list.
    $list['active'] = false;
    $list['text'] = '<a class="events_link" href="index.php?sec=eventos&sec2=operation/events/events&amp;pure='.$config['pure'].'&">'.html_print_image(
        'images/event.svg',
        true,
        [
            'title' => __('Event list'),
            'class' => 'invert_filter main_menu_icon',
        ]
    ).'</a>';

    // History event list.
    $history_list['active'] = false;
    $history_list['text'] = '<a class="events_link" href="index.php?sec=eventos&sec2=operation/events/events&amp;pure='.$config['pure'].'&amp;section=history&amp;history=1&">'.html_print_image(
        'images/books.png',
        true,
        [
            'title' => __('History event list'),
            'class' => 'invert_filter main_menu_icon',
        ]
    ).'</a>';

    // RSS.
    $rss['active'] = false;
    $rss['text'] = '<a class="events_link" href="operation/events/events_rss.php?user='.$config['id_user'].'&hashup='.$hashup.'&">'.html_print_image(
        'images/rrs@svg.svg',
        true,
        [
            'title' => __('RSS Events'),
            'class' => 'invert_filter main_menu_icon',
        ]
    ).'</a>';

    // CSV.
    $csv['active'] = false;
    $csv['text'] = '<a class="events_link" onclick="blockResubmit($(this))" href="'.ui_get_full_url(false, false, false, false).'operation/events/export_csv.php?'.($filter_b64 ?? '').'">'.html_print_image(
        'images/file-csv.svg',
        true,
        [
            'title' => __('Export to CSV file'),
            'class' => 'invert_filter main_menu_icon',
        ]
    ).'</a>';

    // Accoustic console.
    $sound_event['active'] = false;

    // Sound Events.
    $data_sound = base64_encode(
        json_encode(
            [
                'title'        => __('Sound Console'),
                'start'        => __('Start'),
                'stop'         => __('Stop'),
                'noAlert'      => __('No alert'),
                'silenceAlarm' => __('Silence alarm'),
                'url'          => ui_get_full_url('ajax.php'),
                'page'         => 'include/ajax/events',
                'urlSound'     => 'include/sounds/',
            ]
        )
    );

    $sound_event['text'] = '<a href="javascript: openSoundEventModal(`'.$data_sound.'`);">'.html_print_image(
        'images/sound_console@svg.svg',
        true,
        [
            'title' => __('Accoustic console'),
            'class' => 'invert_filter main_menu_icon',
        ]
    ).'</a>';

    // If the user has administrator permission display manage tab.
    if ($event_w === true || $event_m === true) {
        // Manage events.
        $manage_events['active'] = false;
        $manage_events['text'] = '<a href="index.php?sec=eventos&sec2=godmode/events/events&amp;section=filter&amp;pure='.$config['pure'].'">'.html_print_image(
            'images/configuration@svg.svg',
            true,
            [
                'title' => __('Manage events'),
                'class' => 'invert_filter main_menu_icon',
            ]
        ).'</a>';

        $manage_events['godmode'] = true;

        $onheader = [
            'manage_events' => $manage_events,
            'fullscreen'    => $fullscreen,
            'list'          => $list,
            'history'       => $history_list,
            'rss'           => $rss,
            'csv'           => $csv,
            'sound_event'   => $sound_event,
        ];
    } else {
        $onheader = [
            'fullscreen'  => $fullscreen,
            'list'        => $list,
            'history'     => $history_list,
            'rss'         => $rss,
            'csv'         => $csv,
            'sound_event' => $sound_event,
        ];
    }

    // If the history event is not enabled, dont show the history tab.
    if (isset($config['history_db_enabled']) === false
        || (bool) $config['history_db_enabled'] === false
    ) {
        unset($onheader['history']);
    }

    switch ($section) {
        case 'sound_event':
            $onheader['sound_event']['active'] = true;
            $section_string = __('Accoustic console');
        break;

        case 'history':
            $onheader['history']['active'] = true;
            $section_string = __('History');
        break;

        default:
            $onheader['list']['active'] = true;
            $section_string = __('List');
        break;
    }

    if (is_metaconsole() === true) {
        unset($onheader['rss']);
        unset($onheader['sound_event']);
        unset($onheader['fullscreen']);
    }

        unset($onheader['history']);
        ui_print_standard_header(
            __('Events list'),
            'images/event.svg',
            false,
            'eventview',
            false,
            (array) $onheader,
            [
                [
                    'link'  => '',
                    'label' => __('Events'),
                ],
            ],
            $fav_menu
        );
}

if (enterprise_installed() === true) {
    if (isset($config['merge_process_events']) === true
        && empty($config['merge_process_events']) === false
    ) {
        ui_require_css_file('command_center', ENTERPRISE_DIR.'/include/styles/');

        ui_require_javascript_file(
            'pandora_command_center',
            ENTERPRISE_DIR.'/include/javascript/'
        );

        $commandCenter = 'CommandCenterController';
        if (class_exists($commandCenter) === true) {
            $events_merge_state = $commandCenter::displayEventsProgress();
            if (empty($events_merge_state) === false) {
                echo '<div class="view_events_merge_process_events">';
                echo $events_merge_state;
                echo '</div>';
            }
        }

        $tittle_error = __('Errors');
        echo '<div id="dialog-error-node-'.$config['metaconsole_node_id'].'" title="'.$tittle_error.'"></div>';
    }
}

// Error div for ajax messages.
html_print_div(
    [
        'id'      => 'show_message_error',
        'content' => '',
    ]
);

if (enterprise_hook(
    'enterprise_acl',
    [
        $config['id_user'],
        'eventos',
        'execute_event_responses',
    ]
) === false
) {
    $readonly = true;
}

/*
 * Load filter form.
 */

// Group.
if ($id_group === null) {
    $id_group = 0;
}

$data = html_print_input(
    [
        'name'           => 'id_group_filter',
        'returnAllGroup' => true,
        'privilege'      => 'AR',
        'type'           => 'select_groups',
        'selected'       => $id_group,
        'nothing'        => false,
        'return'         => true,
        'size'           => '100%',
    ]
);
$in = '<div class="filter_input"><label>'.__('Group').'</label>';
$in .= $data;

// Search recursive groups.
$data = html_print_checkbox_switch(
    'search_recursive_groups',
    $search_recursive_groups,
    $search_recursive_groups,
    true,
    false,
    'checked_slide_events(this);',
    true
);

$in_group = '<div class="display-initial">';
$in_group .= $data;
$in_group .= '<label class="vert-align-bottom pdd_r_20px">';
$in_group .= __('Group recursion');
$in_group .= ui_print_help_tip(
    __('WARNING: This could cause a performace impact.'),
    true
);
$in_group .= '</label>';
$in .= $in_group;

// Search secondary groups.
$data = html_print_checkbox_switch(
    'search_secondary_groups',
    $search_secondary_groups,
    $search_secondary_groups,
    true,
    false,
    'checked_slide_events(this);',
    true
);

$in_sec_group .= $data;
$in_sec_group .= '<label class="vert-align-bottom">';
$in_sec_group .= __('Search in secondary groups');
$in_sec_group .= ui_print_help_tip(
    __('WARNING: This could cause a performace impact.'),
    true
);
$in_sec_group .= '</label>';
$in_sec_group .= '</div>';
$in .= $in_sec_group;

$in .= '</div>';
$inputs[] = $in;

// Event type.
$types = get_event_types();
$types['not_normal'] = __('Not normal');
$data = html_print_select(
    $types,
    'event_type',
    $event_type,
    '',
    __('All'),
    '',
    true
);
$in = '<div class="filter_input"><label>'.__('Event type').'</label>';
$in .= $data.'</div>';
$inputs[] = $in;

// Event status.
$data = html_print_select(
    events_get_all_status(),
    'status',
    $status,
    '',
    '',
    '',
    true
);
$in = '<div class="filter_input"><label>'.__('Event status').'</label>';
$in .= $data.'</div>';
$inputs[] = $in;

// Max hours old.
$data = html_print_input_text(
    'event_view_hr',
    $event_view_hr,
    '',
    5,
    255,
    true
);
$in = '<div class="filter_input"><label>'.__('Max. hours old').'</label>';
$in .= $data.'</div>';
$inputs[] = $in;

// Duplicates group { events | agents }.
$data = html_print_select(
    [
        EVENT_GROUP_REP_ALL      => __('All events'),
        EVENT_GROUP_REP_EVENTS   => __('Group events'),
        EVENT_GROUP_REP_AGENTS   => __('Group agents'),
        EVENT_GROUP_REP_EXTRAIDS => __('Group extra id'),
    ],
    'group_rep',
    $group_rep,
    '',
    '',
    0,
    true
);
$in = '<div class="filter_input"><label>'.__('Repeated').'</label>';
$in .= $data.'</div>';
$inputs[] = $in;

// Free search.
$data = html_print_input_text('search', $search, '', '', 255, true);

// Search recursive groups.
$data .= '<div class="display-initial">';
$data .= html_print_checkbox_switch(
    'not_search',
    $not_search,
    $not_search,
    true,
    false,
    'checked_slide_events(this);',
    true
);

$data .= ui_print_help_tip(
    __('Search for elements NOT containing given text.'),
    true
);
$data .= '</div>';

$in = '<div class="filter_input filter_input_not_search"><label>'.__('Free search').'</label>';
$in .= $data;
$in .= '</div>';
$inputs[] = $in;

if (is_array($severity) === false) {
    if (empty($severity) === true && $severity !== '0') {
        $severity = -1;
    } else {
        $severity = explode(',', $severity);
    }
}

// Criticity - severity.
$data = html_print_select(
    get_priorities(),
    'severity',
    $severity,
    '',
    __('All'),
    -1,
    true,
    true,
    true,
    '',
    false,
    false,
    false,
    3
);
$in = '<div class="filter_input"><label>'.__('Severity').'</label>';
$in .= $data.'</div>';
$inputs[] = $in;

// Trick view in table.
$inputs[] = '<div class="w100p pdd_t_15px"></div>';

$buttons = [];

$buttons[] = [
    'id'      => 'load-filter',
    'class'   => 'float-left margin-right-2',
    'text'    => __('Load filter'),
    'onclick' => '',
    'icon'    => 'load',
];

if ($event_w === true || $event_m === true) {
    $buttons[] = [
        'id'      => 'save-filter',
        'class'   => 'margin-right-2',
        'text'    => __('Save filter'),
        'onclick' => '',
        'icon'    => 'save',
    ];
}

/*
 * Advanced filter.
 */

$adv_inputs = [];


// Source.
$data = html_print_input_text('source', $source, '', '', 255, true);
$in = '<div class="filter_input"><label>'.__('Source').'</label>';
$in .= $data.'</div>';
$adv_inputs[] = $in;


// Extra ID.
$data = html_print_input_text('id_extra', $id_extra, '', 11, 255, true);
$in = '<div class="filter_input"><label>'.__('Extra ID').'</label>';
$in .= $data.'</div>';
$adv_inputs[] = $in;

// Comment.
$data = html_print_input_text(
    'user_comment',
    $user_comment,
    '',
    '',
    255,
    true
);
$in = '<div class="filter_input"><label>'.__('Comment').'</label>';
$in .= $data.'</div>';
$adv_inputs[] = $in;

// Agent search.
$params = [];
$params['show_helptip'] = true;
$params['input_name'] = 'text_agent';
$params['value'] = $text_agent;
$params['return'] = true;

if (is_metaconsole() === true) {
    $params['javascript_page'] = 'enterprise/meta/include/ajax/events.ajax';
}

$params['print_hidden_input_idagent'] = true;
$params['hidden_input_idagent_name'] = 'id_agent';
$params['hidden_input_idagent_value'] = $id_agent;
$params['size'] = '';

if ($id_agent !== null) {
    if (is_metaconsole() === true) {
        $metaconsole_agent = db_get_row_sql(
            sprintf(
                'SELECT alias, server_name
                 FROM tmetaconsole_agent
                 WHERE id_tagente = "%d" ',
                $id_agent
            )
        );

        if ($metaconsole_agent !== false) {
            $params['value'] = $metaconsole_agent['alias'].' ('.$metaconsole_agent['server_name'].')';
        }
    } else {
        $params['value'] = agents_get_alias($id_agent);
    }
}

$data = ui_print_agent_autocomplete_input($params);
$in = '<div class="filter_input agent-min-w100p"><label>'.__('Agent search');

$in .= '</label>'.$data.'</div>';
$adv_inputs[] = $in;

// Mixed. Metaconsole => server, Console => module.
if (is_metaconsole() === true) {
    $title = __('Server');
    $data = html_print_select(
        $servers,
        'server_id',
        $server_id,
        '',
        '',
        0,
        true,
        true,
        true,
        '',
        false,
        'height: 60px;'
    );
} else {
    $title = __('Module search');
    $data = html_print_autocomplete_modules(
        'module_search',
        $text_module,
        false,
        true,
        '',
        [],
        true,
        $id_agent_module,
        ''
    );
}

$in = '<div class="filter_input"><label>'.$title.'</label>';
$in .= $data.'</div>';
$adv_inputs[] = $in;

// User ack.
$user_users = users_get_user_users(
    $config['id_user'],
    $access,
    true
);

$data = html_print_select(
    $user_users,
    'id_user_ack',
    $id_user_ack,
    '',
    __('Any'),
    0,
    true,
    false,
    true,
    '',
    false,
    'width: 400px'
);
$in = '<div class="filter_input"><label>'.__('User ack.').'</label>';
$in .= $data.'</div>';
$adv_inputs[] = $in;

$data = html_print_select(
    $user_users,
    'owner_user',
    $owner_user,
    '',
    __('Any'),
    0,
    true,
    false,
    true,
    '',
    false,
    'width: 400px'
);
$in = '<div class="filter_input"><label>'.__('Owner').'</label>';
$in .= $data.'</div>';
$adv_inputs[] = $in;

// Only alert events.
$data = html_print_select(
    [
        '0' => __('Filter alert events'),
        '1' => __('Only alert events'),
    ],
    'filter_only_alert',
    $filter_only_alert,
    '',
    __('All'),
    -1,
    true,
    false,
    true,
    '',
    false,
    'width: 400px'
);

$adv_inputs[] = html_print_div(
    [
        'class'   => 'filter_input',
        'content' => sprintf(
            '<label>%s</label>%s',
            __('Alert events'),
            $data
        ),
    ],
    true
);

if (is_metaconsole() === true) {
    $data = html_print_input_text(
        'id_source_event',
        $id_source_event,
        '',
        5,
        255,
        true
    );

    $adv_inputs[] = html_print_div(
        [
            'class'   => 'filter_input',
            'content' => sprintf(
                '<label>%s</label>%s',
                __('Id source event'),
                $data
            ),
        ],
        true
    );
}

// Date from.
$inputDateFrom = html_print_input_text(
    'date_from',
    ($date_from === '0000-00-00') ? '' : $date_from,
    '',
    false,
    10,
    true,
    // Disabled.
    false,
    // Required.
    false,
    // Function.
    '',
    // Class.
    '',
    // OnChange.
    '',
    // Autocomplete.
    'off'
);

// Time from.
$inputTimeFrom = html_print_input_text(
    'time_from',
    $time_from,
    '',
    false,
    10,
    true,
    // Disabled.
    false,
    // Required.
    false,
    // Function.
    '',
    // Class.
    '',
    // OnChange.
    '',
    // Autocomplete.
    'off'
);

// Date and Time From.
$adv_inputs[] = html_print_div(
    [
        'class'   => 'filter_input',
        'content' => sprintf(
            '<label>%s</label><div class="datetime-adv-opt">%s<span>:</span>%s</div>',
            __('From (date:time)'),
            $inputDateFrom,
            $inputTimeFrom
        ),
    ],
    true
);

// Time to.
$inputTimeTo = html_print_input_text(
    'time_to',
    $time_to,
    '',
    false,
    10,
    true,
    // Disabled.
    false,
    // Required.
    false,
    // Function.
    '',
    // Class.
    '',
    // OnChange.
    '',
    // Autocomplete.
    'off'
);

// Date to.
$inputDateTo = html_print_input_text(
    'date_to',
    ($date_to === '0000-00-00') ? '' : $date_to,
    '',
    false,
    10,
    true,
    // Disabled.
    false,
    // Required.
    false,
    // Function.
    '',
    // Class.
    '',
    // OnChange.
    '',
    // Autocomplete.
    'off'
);

// Date and Time To.
$adv_inputs[] = html_print_div(
    [
        'class'   => 'filter_input',
        'content' => sprintf(
            '<label>%s</label><div class="datetime-adv-opt">%s<span>:</span>%s</div>',
            __('To (date:time)'),
            $inputDateTo,
            $inputTimeTo
        ),
    ],
    true
);

// Custom data filter type.
$custom_data_filter_type_input = html_print_select(
    [
        '0' => __('Filter custom data by field name'),
        '1' => __('Filter custom data by field value'),
    ],
    'custom_data_filter_type',
    $custom_data_filter_type,
    '',
    false,
    -1,
    true,
    false,
    true,
    '',
    false,
    'width: 400px'
);

$adv_inputs[] = html_print_div(
    [
        'class'   => 'filter_input',
        'content' => sprintf(
            '<label>%s</label>%s',
            __('Custom data filter'),
            $custom_data_filter_type_input
        ),
    ],
    true
);

// Custom data.
$custom_data_input = html_print_input_text(
    'custom_data',
    $custom_data,
    '',
    5,
    255,
    true
);

$adv_inputs[] = html_print_div(
    [
        'class'   => 'filter_input',
        'content' => sprintf(
            '<label>%s</label>%s',
            __('Custom data search'),
            $custom_data_input
        ),
    ],
    true
);

// Tags.
if (is_metaconsole() === true) {
    $data = '<fieldset><legend class="pdd_0px">'.__('Events with following tags').'</legend>'.html_print_table($tabletags_with, true).'</fieldset>';
    $data .= '<fieldset><legend class="pdd_0px">'.__('Events without following tags').'</legend>'.html_print_table($tabletags_without, true).'</fieldset>';
} else {
    $data = '<fieldset><legend>'.__('Events with following tags').'</legend>'.html_print_table($tabletags_with, true).'</fieldset>';
    $data .= '<fieldset><legend>'.__('Events without following tags').'</legend>'.html_print_table($tabletags_without, true).'</fieldset>';
}

$in = '<div class="filter_input large">';
$in .= $data.'</div>';
$adv_inputs[] = $in;

// Load view.
$adv_filter = join('', $adv_inputs);
$filter = join('', $inputs);
$filter .= ui_toggle(
    $adv_filter,
    '<span class="subsection_header_title">'.__('Advanced options').'</span>',
    '',
    '',
    true,
    true,
    'white_box white_box_opened no_border',
    'advanced-options-events no-border flex-row',
    'box-flat white_table_graph w100p'
);

try {
    $checkbox_all = html_print_checkbox(
        'all_validate_box',
        1,
        false,
        true
    );

    $default_fields = [
        [
            'text'  => 'evento',
            'class' => 'mw120px',
        ],
        [
            'text'  => 'mini_severity',
            'class' => 'no-padding',
        ],
        'id_evento',
        'agent_name',
        'timestamp',
        'event_type',
        [
            'text'  => 'options',
            'class' => 'table_action_buttons w120px',
        ],
        [
            'text'  => 'm',
            'extra' => $checkbox_all,
            'class' => 'mw120px',
        ],
    ];
    $fields = explode(',', $config['event_fields']);

    // Always check something is shown.
    if (empty($fields)) {
        $fields = $default_fields;
    }

    if (in_array('mini_severity', $fields) > 0) {
        $fields[array_search('mini_severity', $fields)] = [
            'text'  => 'mini_severity',
            'class' => 'no-padding-imp',
        ];
    }

    // Identifies column instructions to make it unsortable.
    if (in_array('instructions', $fields) > 0) {
        $fields[array_search('instructions', $fields)] = [
            'text'  => 'instructions',
            'class' => 'column-instructions',
        ];
    }

    $evento_id = array_search('evento', $fields);
    if ($evento_id !== false) {
        $fields[$evento_id] = [
            'text'  => 'evento',
            'class' => 'mw250px',
        ];
    }

    // Always add options column.
    $fields = array_merge(
        $fields,
        [
            [
                'text'  => 'options',
                'class' => 'table_action_buttons mw120px',
            ],
            [
                'text'  => 'm',
                'extra' => $checkbox_all,
                'class' => 'w20px no-text-imp',
            ],
        ]
    );

    // Get column names.
    $column_names = events_get_column_names($fields, true);

    foreach ($column_names as $key => $column) {
        if (is_array($column) && $column['text'] == 'S') {
            $column_names[$key]['style'] = 'padding-left: 1em !important;';
        }
    }

    // Open current filter quick reference.
    $active_filters_div = '<div class="filter_summary">';

    // Current filter.
    $active_filters_div .= '<div>';
    $active_filters_div .= '<div class="label box-shadow">'.__('Current filter').'</div>';
    $active_filters_div .= '<div id="current_filter" class="content">';
    if ($loaded_filter !== false) {
        $active_filters_div .= htmlentities(io_safe_output($loaded_filter['id_name']));
    } else {
        $active_filters_div .= __('Not set.');
    }

    $active_filters_div .= '</div>';
    $active_filters_div .= '</div>';

    // Event status.
    $active_filters_div .= '<div>';
    $active_filters_div .= '<div class="label box-shadow">'.__('Event status').'</div>';
    $active_filters_div .= '<div id="summary_status" class="content">';
    switch ($status) {
        case EVENT_ALL:
        default:
            $active_filters_div .= __('Any status.');
        break;

        case EVENT_NEW:
            $active_filters_div .= __('New events.');
        break;

        case EVENT_VALIDATE:
            $active_filters_div .= __('Validated.');
        break;

        case EVENT_PROCESS:
            $active_filters_div .= __('In proccess.');
        break;

        case EVENT_NO_VALIDATED:
            $active_filters_div .= __('Not validated.');
        break;
    }

    $active_filters_div .= '</div>';
    $active_filters_div .= '</div>';

    // Max. hours old.
    $active_filters_div .= '<div>';
    $active_filters_div .= '<div class="label box-shadow">'.__('Max. hours old').'</div>';
    $active_filters_div .= '<div id="summary_hours" class="content">';
    if ($event_view_hr == 0) {
        $active_filters_div .= __('Any time.');
    } else if ($event_view_hr == 1) {
        $active_filters_div .= __('Last hour.');
    } else if ($event_view_hr > 1) {
        $active_filters_div .= __('Last %d hours.', $event_view_hr);
    }

    $active_filters_div .= '</div>';
    $active_filters_div .= '</div>';

    // Duplicates.
    $active_filters_div .= '<div>';
    $active_filters_div .= '<div class="label box-shadow">'.__('Duplicated').'</div>';
    $active_filters_div .= '<div id="summary_duplicates" class="content">';
    if ($group_rep == EVENT_GROUP_REP_ALL) {
        $active_filters_div .= __('All events.');
    } else if ($group_rep == EVENT_GROUP_REP_EVENTS) {
        $active_filters_div .= __('Group events');
    } else if ($group_rep == EVENT_GROUP_REP_AGENTS) {
        $active_filters_div .= __('Group agents.');
    } else if ($group_rep == EVENT_GROUP_REP_EXTRAIDS) {
        $active_filters_div .= __('Group extra id.');
    }

    $active_filters_div .= '</div>';
    $active_filters_div .= '</div>';

    // Close.
    $active_filters_div .= '</div>';
    // $active_filters_div .= '<div id="events_buffers_display"></div>';
    $table_id = 'table_events';
    $form_id = 'events_form';

    $show_hide_filters = '';
    if ((int) $_GET['pure'] === 1) {
        $show_hide_filters = 'invisible';
    }

    // Print datatable.
    html_print_div(
        [
            'class'   => 'events_table_wrapper',
            'style'   => 'margin-top: 0px; margin-bottom: 0px;',
            'content' => ui_print_datatable(
                [
                    'id'                             => $table_id,
                    'class'                          => 'info_table events',
                    'style'                          => 'width: 99%;',
                    'ajax_url'                       => 'operation/events/events',
                    'ajax_data'                      => [
                        'get_events' => 1,
                        'history'    => (int) $history,
                        'table_id'   => $table_id,
                    ],
                    'form'                           => [
                        'id'            => $form_id,
                        'class'         => 'flex-row',
                        'html'          => $filter,
                        'inputs'        => [],
                        'extra_buttons' => $buttons,
                    ],
                    'extra_html'                     => $active_filters_div,
                    'pagination_options'             => [
                        [
                            $config['block_size'],
                            10,
                            25,
                            100,
                            200,
                            500,
                        ],
                        [
                            $config['block_size'],
                            10,
                            25,
                            100,
                            200,
                            500,
                        ],
                    ],
                    'order'                          => [
                        'field'     => 'timestamp',
                        'direction' => 'desc',
                    ],
                    'column_names'                   => $column_names,
                    'columns'                        => $fields,
                    'no_sortable_columns'            => [
                        -1,
                        -2,
                        'column-instructions',
                    ],
                    'ajax_return_operation'          => 'buffers',
                    'ajax_return_operation_function' => 'process_buffers',
                    'drawCallback'                   => 'process_datatables_callback(this, settings)',
                    'print'                          => false,
                    'csv'                            => 0,
                    'filter_main_class'              => 'events-pure box-flat white_table_graph fixed_filter_bar '.$show_hide_filters,
                ],
            ),
        ]
    );
} catch (Exception $e) {
    ui_print_error_message($e->getMessage());
}

// Close.
echo '<div id="events_buffers_display"></div>';

// Event responses.
if (is_user_admin($config['id_user'])) {
    $sql_event_resp = "SELECT id, name FROM tevent_response WHERE type LIKE 'command'";
    $event_responses = db_get_all_rows_sql($sql_event_resp);
} else {
    $id_groups = array_keys(users_get_groups(false, 'EW'));
    $event_responses = db_get_all_rows_filter(
        'tevent_response',
        [
            'id_group' => $id_groups,
            'type'     => 'command',
        ]
    );
}

$array_events_actions = [];
if ($event_w === true && $readonly === false) {
    $array_events_actions['in_progress_selected'] = __('In progress selected');
    $array_events_actions['validate_selected'] = __('Validate selected');
}

if ($event_m === true && $readonly === false) {
    $array_events_actions['delete_selected'] = __('Delete selected');
}

foreach ($event_responses as $val) {
    $array_events_actions[$val['id']] = $val['name'];
}

if (check_acl(
    $config['id_user'],
    0,
    'EW'
)
) {
    echo '<div class="multi-response-buttons">';
    echo '<form method="post" id="form_event_response">';
    echo '<input type="hidden" id="max_execution_event_response" value="'.$config['max_execution_event_response'].'" />';

    $elements = html_print_button(
        __('Execute event response'),
        'submit_event_response',
        false,
        'execute_event_response(true);',
        [ 'icon' => 'cog' ],
        true
    );

    $elements .= html_print_select(
        $array_events_actions,
        'response_id',
        '',
        '',
        '',
        0,
        true,
        false,
        false
    );

    html_print_action_buttons(
        $elements,
        [ 'type' => 'data_table' ]
    );

    echo "<span id='response_loading_dialog' class='invisible'>".html_print_image(
        'images/spinner.gif',
        true
    ).'</span>';
    echo '</form>';
    echo '<span id="max_custom_event_resp_msg" style="display: none; color: #e63c52; line-height: 200%;">';
    echo __(
        'A maximum of %s event custom responses can be selected',
        $config['max_execution_event_response']
    ).'</span>';
    echo '<span id="max_custom_selected" style="display: none; color: #e63c52; line-height: 200%;">';
    echo __(
        'Please, select an event'
    ).'</span>';
    echo '</div>';
}

// Datepicker requirements.
ui_require_css_file('datepicker');
ui_include_time_picker();
ui_require_jquery_file(
    'ui.datepicker-'.get_user_language(),
    'include/javascript/i18n/'
);

// End. Load required JS.
html_print_input_hidden('meta', (int) is_metaconsole());
html_print_input_hidden('history', (int) $history);
html_print_input_hidden(
    'ajax_file',
    ui_get_full_url('ajax.php', false, false, false)
);

// AJAX call options responses.
echo "<div id='event_details_window'></div>";
echo "<div id='event_response_window'></div>";
echo "<div id='event_response_command_window' title='".__('Parameters')."'></div>";

// Load filter div for dialog.
echo '<div id="load-modal-filter" style="display:none"></div>';
echo '<div id="save-modal-filter" style="display:none"></div>';

$autorefresh_draw = false;
if ($_GET['refr'] || (bool) ($do_refresh ?? false) === true) {
    $autorefresh_draw = true;
}

?>
<script type="text/javascript">
var loading = 0;
var select_with_tag_empty = <?php echo (int) $remove_with_tag_disabled; ?>;
var select_without_tag_empty = <?php echo (int) $remove_without_tag_disabled; ?>;
var origin_select_with_tag_empty = <?php echo (int) $add_with_tag_disabled; ?>;
var origin_select_without_tag_empty = <?php echo (int) $add_without_tag_disabled; ?>;

var val_none = 0;
var text_none = "<?php echo __('None'); ?>";
var group_agents_id = false;
var test;
/* Datatables auxiliary functions starts */
function process_datatables_callback(table, settings) {
    var api = table.api();
    var rows = api.rows( {page:'current'} ).nodes();
    var last=null;
    var last_count=0;
    var events_per_group = [];
    var j=0;

    // Only while grouping by agents.
    if($('#group_rep').val() == '2') {
        test = api;
        target = -1;
        for (var i =0 ; i < api.columns()['0'].length; i++) {
            var label = $(api.table().column(i).header()).text();
            if(label == '<?php echo __('Agent ID'); ?>') {
                // Agent id.
                target = i;
            }
            if(label == '<?php echo addslashes(__('Agent name')); ?>') {
                // Agent id.
                target = i;
                break;
            }
        }

        // Cannot group without agent_id or agent_name.
        if (target < 0) {
            return;
        }

        api.column(target, {page:'current'} )
        .data()
        .each( function ( group, i ) {
            $(rows).eq( i ).show();
            if ( last !== group ) {
                $(rows).eq( i ).before(
                    '<tr class="group"><td colspan="100%">'
                    +'<?php echo __('Agent').' '; ?>'
                    +group+' <?php echo __('has at least').' '; ?>'
                    +'<span style="cursor: pointer" id="s'+j+'">'+'</span>'
                    +'<?php echo ' '.__('events'); ?>'
                    +'</td></tr>'
                );
                events_per_group.push(i - last_count);
                last_count = i;
                last = group;
                j += 1;
            }
        });
        events_per_group.push(rows.length - last_count);
    
        for( j=0; j<events_per_group.length; j++ ) {
            $('#s'+j).text(events_per_group[j+1]);
        }

        /* Grouped by agent toggle view. */
        $("tr.group td span").on('click', function(e){
            var id = this.id.substring(1)*1;
            var from = events_per_group[id];
            var to = events_per_group[id+1] + from;
            for (var i = from; i < to; i++) {
                $(rows).eq(i).toggle();
            }

        })
    }

    var autorefresh_draw = '<?php echo $autorefresh_draw; ?>';
    if (autorefresh_draw == true){
        $("#refrcounter").countdown('change', {
            until: countdown_repeat()
        });

        function countdown_repeat() {
            var until_time = new Date();
            until_time.setTime (until_time.getTime () + parseInt(<?php echo($config['refr'] * 1000); ?>));
            return until_time;
        }

    }

    // Uncheck checkbox to select all.
    if ($('#checkbox-all_validate_box').length) {
        $('#checkbox-all_validate_box').uncheck();
    }
}
/* Datatables auxiliary functions ends */

/* Tag management starts */
function click_button_remove_tag(what_button) {
    if (what_button == "with") {
        id_select_origin = "#select_with";
        id_select_destiny = "#tag_with_temp";
        id_button_remove = "#button-remove_with";
        id_button_add = "#button-add_with";
        
        select_origin_empty = origin_select_with_tag_empty;
    }
    else { //without
        id_select_origin = "#select_without";
        id_select_destiny = "#tag_without_temp";
        id_button_remove = "#button-remove_without";
        id_button_add = "#button-add_without";
        
        select_origin_empty = origin_select_without_tag_empty;
    }
    
    if ($(id_select_destiny + " option:selected").length == 0) {
        return; //Do nothing
    }
    
    if (select_origin_empty) {
        $(id_select_origin + " option").remove();
        
        if (what_button == "with") {
            origin_select_with_tag_empty = false;
        }
        else { //without
            origin_select_without_tag_empty = false;
        }
        
        $(id_button_add).removeAttr('disabled');
    }
    
    //Foreach because maybe the user select several items in
    //the select.
    jQuery.each($(id_select_destiny + " option:selected"), function(key, element) {
        val = $(element).val();
        text = $(element).text();
        
        $(id_select_origin).append($("<option value='" + val + "'>" + text + "</option>"));
    });
    
    $(id_select_destiny + " option:selected").remove();
    
    if ($(id_select_destiny + " option").length == 0) {
        $(id_select_destiny).append($("<option value='" + val_none + "'>" + text_none + "</option>"));
        $(id_button_remove).attr('disabled', 'true');
        
        if (what_button == 'with') {
            select_with_tag_empty = true;
        }
        else { //without
            select_without_tag_empty = true;
        }
    }
    
    replace_hidden_tags(what_button);
}

function click_button_add_tag(what_button) {
    if (what_button == 'with') {
        id_select_origin = "#select_with";
        id_select_destiny = "#tag_with_temp";
        id_button_remove = "#button-remove_with";
        id_button_add = "#button-add_with";
    }
    else { //without
        id_select_origin = "#select_without";
        id_select_destiny = "#tag_without_temp";
        id_button_remove = "#button-remove_without";
        id_button_add = "#button-add_without";
    }

    $(id_select_origin + " option:selected").each(function() {
        if (what_button == 'with') {
            select_destiny_empty = select_with_tag_empty;
        }
        else { //without
            select_destiny_empty = select_without_tag_empty;
        }


        without_val = $(this).val();
        if(without_val == null) {
            next;
        }
        without_text = $(this).text();

        if (select_destiny_empty) {
            $(id_select_destiny).empty();

            if (what_button == 'with') {
                select_with_tag_empty = false;
            }
            else { //without
                select_without_tag_empty = false;
            }
        }

        $(id_select_destiny).append($("<option value='" + without_val + "'>" + without_text + "</option>"));
        $(id_select_origin + " option:selected").remove();
        $(id_button_remove).removeAttr('disabled');

        if ($(id_select_origin + " option").length == 0) {
            $(id_select_origin).append($("<option value='" + val_none + "'>" + text_none + "</option>"));
            $(id_button_add).attr('disabled', 'true');

            if (what_button == 'with') {
                origin_select_with_tag_empty = true;
            }
            else { //without
                origin_select_without_tag_empty = true;
            }
        }

        replace_hidden_tags(what_button);
    });

}

function replace_hidden_tags(what_button) {
    if (what_button == 'with') {
        id_select_destiny = "#tag_with_temp";
        id_hidden = "#hidden-tag_with";
    }
    else { //without
        id_select_destiny = "#tag_without_temp";
        id_hidden = "#hidden-tag_without";
    }

    value_store = [];

    jQuery.each($(id_select_destiny + " option"), function(key, element) {
        val = $(element).val();

        value_store.push(val);
    });

    $(id_hidden).val(Base64.encode(JSON.stringify(value_store)));
}

function clear_tags_inputs() {
    $("#hidden-tag_with").val(Base64.encode(JSON.stringify([])));
    $("#hidden-tag_without").val(Base64.encode(JSON.stringify([])));
    reorder_tags_inputs();
}

function reorder_tags_inputs() {
    $('#select_with option[value="' + val_none + '"]').remove();
    jQuery.each($("#tag_with_temp option"), function(key, element) {
        val = $(element).val();
        text = $(element).text();

        if (val == val_none)
            return;

        $("#select_with").append($("<option value='" + val + "'>" + text + "</option>"));
    });
    $("#tag_with_temp option").remove();

    $('#select_without option[value="' + val_none + '"]').remove();
    jQuery.each($("#tag_without_temp option"), function(key, element) {
        val = $(element).val();
        text = $(element).text();

        if (val == val_none)
            return;

        $("#select_without").append($("<option value='" + val + "'>" + text + "</option>"));
    });
    $("#tag_without_temp option").remove();

    tags_base64 = $("#hidden-tag_with").val();
    if (tags_base64.length > 0) {
        tags = jQuery.parseJSON(Base64.decode(tags_base64));
    } else {
        tags = [];
    }
    jQuery.each(tags, function(key, element) {
        if ($("#select_with option[value='" + element + "']").length == 1) {
            text = $("#select_with option[value='" + element + "']").text();
            val = $("#select_with option[value='" + element + "']").val();
            $("#tag_with_temp").append($("<option value='" + val + "'>" + text + "</option>"));
            $("#select_with option[value='" + element + "']").remove();
        }
    });
    if ($("#select_with option").length == 0) {
        origin_select_with_tag_empty = true;
        $("#button-add_with").attr('disabled', 'true');
        $("#select_with").append($("<option value='" + val_none + "'>" + text_none + "</option>"));
    }
    else {
        origin_select_with_tag_empty = false;
        $("#button-add_with").removeAttr('disabled');
    }
    if ($("#tag_with_temp option").length == 0) {
        select_with_tag_empty = true;
        $("#button-remove_with").attr('disabled', 'true');
        $("#tag_with_temp").append($("<option value='" + val_none + "'>" + text_none + "</option>"));
    }
    else {
        select_with_tag_empty = false;
        $("#button-remove_with").removeAttr('disabled');
    }

    tags_base64 = $("#hidden-tag_without").val();
    if (tags_base64.length > 0) {
        tags = jQuery.parseJSON(Base64.decode(tags_base64));
    } else {
        tags = [];
    }
    jQuery.each(tags, function(key, element) {
        if ($("#select_without option[value='" + element + "']").length == 1) {
            text = $("#select_without option[value='" + element + "']").text();
            val = $("#select_without option[value='" + element + "']").val();
            $("#tag_without_temp").append($("<option value='" + val + "'>" + text + "</option>"));
            $("#select_without option[value='" + element + "']").remove();
        }
    });
    if ($("#select_without option").length == 0) {
        origin_select_without_tag_empty = true;
        $("#button-add_without").attr('disabled', 'true');
        $("#select_without").append($("<option value='" + val_none + "'>" + text_none + "</option>"));
    }
    else {
        origin_select_without_tag_empty = false;
        $("#button-add_without").removeAttr('disabled');
    }
    if ($("#tag_without_temp option").length == 0) {
        select_without_tag_empty = true;
        $("#button-remove_without").attr('disabled', 'true');
        $("#tag_without_temp").append($("<option value='" + val_none + "'>" + text_none + "</option>"));
    }
    else {
        select_without_tag_empty = false;
        $("#button-remove_without").removeAttr('disabled');
    }
}
/* Tag management ends */
$(document).ready( function() {

    let refresco = <?php echo get_parameter('refr', 0); ?>;
    $('#refresh option[value='+refresco+']').attr('selected', 'selected');

    /* Filter to a href */
    $('.events_link').on('click', function(e) {
        e.preventDefault();

        inputs = $("#<?php echo $form_id; ?> :input");
        values = {};
        inputs.each(function() {
            if (this.name === 'server_id') {
                values[this.name] = $(this).val().join();
            } else {
                values[this.name] = $(this).val();
            }
        })

        values['history'] = "<?php echo (int) $history; ?>";

        var url = e.currentTarget.href;
        url += 'fb64=' + btoa(JSON.stringify(values));
        url += '&refr=' + '<?php echo $config['refr']; ?>';
        document.location = url;

    });

    /* Multi select handler */
    $('#checkbox-all_validate_box').on('change', function() {
        if($('#checkbox-all_validate_box').is(":checked")) {
            $('.chk_val').check();
        } else {
            $('.chk_val').uncheck();
        }
    });



    /* Update summary */
    $("#status").on("change",function(){
        $('#summary_status').html($("#status option:selected").text());
    });

    $("#text-event_view_hr").on("keyup",function(){
        hours = $('#text-event_view_hr').val();
        if (hours == '' || hours == 0 ) {
            $('#summary_hours').text('<?php echo __('Any'); ?>');
        } else if (hours == 1) {
            $('#summary_hours').text('<?php echo __('Last hour.'); ?>');
        } else {
            $('#summary_hours').text(hours + '<?php echo ' '.__('hours.'); ?>');
        }
    });

    $('#group_rep').on("change", function(){
        $('#summary_duplicates').html($("#group_rep option:selected").text());
    });

    /* Summary updates end. */

    /* Filter management */
    $('#button-load-filter').click(function (){
        if($('#load-filter-select').length) {
            $('#load-filter-select').dialog();
        } else {
            if (loading == 0) {
                loading = 1
                $.ajax({
                    method: 'POST',
                    url: '<?php echo ui_get_full_url('ajax.php'); ?>',
                    data: {
                        page: 'include/ajax/events',
                        load_filter_modal: 1
                    },
                    success: function (data){
                        $('#load-modal-filter')
                        .empty()
                        .html(data);
                        loading = 0;
                    }
                });
            }
        }
    });

    $('#button-save-filter').click(function (){
        if($('#save-filter-select').length) {
            $('#save-filter-select').dialog();
        } else {
            if (loading == 0) {
                loading = 1
                $.ajax({
                    method: 'POST',
                    url: '<?php echo ui_get_full_url('ajax.php'); ?>',
                    data: {
                        page: 'include/ajax/events',
                        save_filter_modal: 1,
                        current_filter: $('#latest_filter_id').val()
                    },
                    success: function (data){
                        $('#save-modal-filter')
                        .empty()
                        .html(data);
                        loading = 0;
                    }
                });
            }
        }
    });

    /* Filter management ends */

    /* Tag management */
    id_select_destiny = "#tag_with_temp";
    id_hidden = "#hidden-tag_with";

    value_store = [];
    
    jQuery.each($(id_select_destiny + " option"), function(key, element) {
        val = $(element).val();
        
        value_store.push(val);
    });
    
    $(id_hidden).val(Base64.encode(JSON.stringify(value_store)));
    
    id_select_destiny2 = "#tag_without_temp";
    id_hidden2 = "#hidden-tag_without";
    
    value_store2 = [];
    
    jQuery.each($(id_select_destiny2 + " option"), function(key, element) {
        val = $(element).val();
        
        value_store2.push(val);
    });
    
    $(id_hidden2).val(Base64.encode(JSON.stringify(value_store2)));

    $("#text-date_from, #text-date_to").datepicker(
        {dateFormat: "<?php echo DATE_FORMAT_JS; ?>"});
    
    $("#button-add_with").click(function() {
        click_button_add_tag("with");
        });
    
    $("#button-add_without").click(function() {
        click_button_add_tag("without");
        });
    
    $("#button-remove_with").click(function() {
        click_button_remove_tag("with");
    });
    
    $("#button-remove_without").click(function() {
        click_button_remove_tag("without");
    });
    

    //Autorefresh in fullscreen
    var pure = '<?php echo $pure; ?>';
    var pure = '<?php echo $pure; ?>';
    if(pure == 1){
        var refresh_interval = parseInt('<?php echo($config['refr'] * 1000); ?>');
        var until_time='';

        // If autorefresh is disabled, don't show the countdown   
        var refresh_time = '<?php echo $_GET['refr']; ?>'; 
        if(refresh_time == '' || refresh_time == 0){
            $('#refrcounter').toggle();
        }

        function events_refresh() {
            until_time = new Date();
            until_time.setTime (until_time.getTime () + parseInt(<?php echo($config['refr'] * 1000); ?>));

            $("#refrcounter").countdown ({
                until: until_time,
                layout: '(%M%nn%M:%S%nn%S <?php echo __('Until next'); ?>)',
                labels: ['', '', '', '', '', '', ''],
                onExpiry: function () {
                    $("#table_events")
                    .DataTable()
                    .draw(false);
                }
            });
        }
        // Start the countdown when page is loaded (first time).
        events_refresh();
        // Repeat countdown according to refresh_interval.
        setInterval(events_refresh, refresh_interval);


        $("select#refresh").on('select2:select', function () {
            var href = window.location.href;

            inputs = $("#events_form :input");
            values = {};
            inputs.each(function() {
                if (this.name === 'server_id') {
                    values[this.name] = $(this).val().join();
                } else {
                    values[this.name] = $(this).val();
                }
            })

            var newValue = btoa(JSON.stringify(values));           
            var fb64 = '<?php echo $fb64; ?>';  
            // Check if the filters have changed.
            if(fb64 !== newValue){
                href = href.replace(fb64, newValue);
            } 
                
            href = href.replace('refr='+refresh_time, 'refr='+this.value);

            $(document).attr("location", href);
        });

        $("div.events-pure").removeClass("fixed_filter_bar invisible");
        $("div#principal_action_buttons").addClass("w100p");
        $("table#table_events").addClass("margn-b-50px");

        $('#refresh').val('<?php echo $config['refr']; ?>').trigger('change');

    }

});

function checked_slide_events(element) {
    var value = $("#checkbox-"+element.name).val();
    if (value == 0) {
        $("#checkbox-"+element.name).val(1);
    } else {
        $("#checkbox-"+element.name).val(0);
    }
}

function datetime_picker_callback() {
    $("#text-time_from, #text-time_to").timepicker({
        showSecond: true,
        timeFormat: '<?php echo TIME_FORMAT_JS; ?>',
        timeOnlyTitle: '<?php echo __('Choose time'); ?>',
        timeText: '<?php echo __('Time'); ?>',
        hourText: '<?php echo __('Hour'); ?>',
        minuteText: '<?php echo __('Minute'); ?>',
        secondText: '<?php echo __('Second'); ?>',
        currentText: '<?php echo __('Now'); ?>',
        closeText: '<?php echo __('Close'); ?>'});
        
    $("#text-date_from, #text-date_to").datepicker({dateFormat: "<?php echo DATE_FORMAT_JS; ?>"});
    
    $.datepicker.setDefaults($.datepicker.regional[ "<?php echo get_user_language(); ?>"]);
};

datetime_picker_callback();

function show_instructions(id){
    title = "<?php echo __('Instructions'); ?>";
    $('#hidden_event_instructions_' + id).dialog({
        title: title,
        width: 600
    });
}

$(document).ready(function () {
    let moduleLabel = $('#text-module_search').prev();
    let moduleTip = $('#text-module_search').next().next();
    moduleLabel.append(moduleTip);

    $('.white_table_graph_header').first().append($('.filter_summary'));
});
</script><|MERGE_RESOLUTION|>--- conflicted
+++ resolved
@@ -549,22 +549,15 @@
                                     $dif -= 3600;
                                 }
 
-<<<<<<< HEAD
-                            $total_sec = strtotime($tmp->timestamp);
-                            $total_sec += $dif;
-                            $last_contact = date($config['date_format'], $total_sec);
-                            $last_contact_value = ui_print_timestamp($tmp->timestamp, true);
-=======
                                 $total_sec = strtotime($tmp->timestamp);
                                 $total_sec += $dif;
                                 $last_contact = date($config['date_format'], $total_sec);
                                 $last_contact_value = ui_print_timestamp($last_contact, true);
                             } else {
                                 $title = date($config['date_format'], strtotime($tmp->timestamp));
-                                $value = human_time_comparation(strtotime($tmp->timestamp), 'large');
+                                $value = ui_print_timestamp(strtotime($tmp->timestamp), true);
                                 $last_contact_value = '<span title="'.$title.'">'.$value.'</span>';
                             }
->>>>>>> 3ac133b1
                         } else {
                             date_default_timezone_set($user_timezone);
                             $title = date($config['date_format'], strtotime($tmp->timestamp));
