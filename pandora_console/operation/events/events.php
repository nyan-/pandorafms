--- conflicted
+++ resolved
@@ -632,13 +632,8 @@
 
                                 $total_sec = strtotime($tmp->timestamp);
                                 $total_sec += $dif;
-<<<<<<< HEAD
-                                $last_contact = date($confb64ig['date_format'], $total_sec);
+                                $last_contact = date($config['date_format'], $total_sec);
                                 $last_contact_value = ui_print_timestamp($last_contact, true, $options);
-=======
-                                $last_contact = date($config['date_format'], $total_sec);
-                                $last_contact_value = ui_print_timestamp($last_contact, true);
->>>>>>> b84ffc12
                             } else {
                                 $title = date($config['date_format'], strtotime($tmp->timestamp));
                                 $value = ui_print_timestamp(strtotime($tmp->timestamp), true, $options);
