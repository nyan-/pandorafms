<?php
/**
<<<<<<< HEAD
 * User edit.
 *
 * @category   Users
=======
 * User edition.
 *
 * @category   Operation
>>>>>>> 059b14db
 * @package    Pandora FMS
 * @subpackage Community
 * @version    1.0.0
 * @license    See below
 *
 *    ______                 ___                    _______ _______ ________
 *   |   __ \.-----.--.--.--|  |.-----.----.-----. |    ___|   |   |     __|
 *  |    __/|  _  |     |  _  ||  _  |   _|  _  | |    ___|       |__     |
 * |___|   |___._|__|__|_____||_____|__| |___._| |___|   |__|_|__|_______|
 *
 * ============================================================================
 * Copyright (c) 2005-2021 Artica Soluciones Tecnologicas
 * Please see http://pandorafms.org for full contribution list
 * This program is free software; you can redistribute it and/or
 * modify it under the terms of the GNU General Public License
 * as published by the Free Software Foundation for version 2.
 * This program is distributed in the hope that it will be useful,
 * but WITHOUT ANY WARRANTY; without even the implied warranty of
 * MERCHANTABILITY or FITNESS FOR A PARTICULAR PURPOSE.  See the
 * GNU General Public License for more details.
 * ============================================================================
 */

global $config;

$headerTitle = __('User detail editor');
// Load the header.
require $config['homedir'].'/operation/users/user_edit_header.php';

if (is_metaconsole() === false) {
    date_default_timezone_set('UTC');
    include 'include/javascript/timezonepicker/includes/parser.inc';

    // Read in options for map builder.
    $bases = [
        'gray'           => 'Gray',
        'blue-marble'    => 'Blue marble',
        'night-electric' => 'Night Electric',
        'living'         => 'Living Earth',
    ];

    $local_file = 'include/javascript/timezonepicker/images/gray-400.png';

    // Dimensions must always be exact since the imagemap does not scale.
    $array_size = getimagesize($local_file);

    $map_width = $array_size[0];
    $map_height = $array_size[1];

    $timezones = timezone_picker_parse_files(
        $map_width,
        $map_height,
        'include/javascript/timezonepicker/tz_world.txt',
        'include/javascript/timezonepicker/tz_islands.txt'
    );
}

// Update user info.
if (isset($_GET['modified']) && !$view_mode) {
    if (html_print_csrf_error()) {
        return;
    }

    $upd_info = [];
    $upd_info['fullname'] = get_parameter_post('fullname', $user_info['fullname']);
    $upd_info['firstname'] = get_parameter_post('firstname', $user_info['firstname']);
    $upd_info['lastname'] = get_parameter_post('lastname', $user_info['lastname']);
    $password_new = get_parameter_post('password_new', '');
    $password_confirm = get_parameter_post('password_conf', '');
    $current_password = get_parameter_post('current_password', '');
    $upd_info['email'] = get_parameter_post('email', '');
    $upd_info['phone'] = get_parameter_post('phone', '');
    $upd_info['comments'] = get_parameter_post('comments', '');
    $upd_info['language'] = get_parameter_post('language', $user_info['language']);
    $upd_info['timezone'] = get_parameter_post('timezone', '');
    $upd_info['id_skin'] = get_parameter('skin', $user_info['id_skin']);
    $upd_info['default_event_filter'] = get_parameter('event_filter', null);
    $upd_info['block_size'] = get_parameter('block_size', $config['block_size']);
    $upd_info['middlename'] = get_parameter_switch('newsletter_reminder', $user_info['middlename']);
    $default_block_size = get_parameter('default_block_size', 0);
    if ($default_block_size) {
        $upd_info['block_size'] = 0;
    }

    if ($upd_info['middlename'] == 1) {
        // User wants to enable newsletter reminders.
        if ($user_info['middlename'] > 0) {
            // User has already registered!. No sense.
            $upd_info['middlename'] = $user_info['middlename'];
        } else {
            // Force subscription reminder.
            $upd_info['middlename'] = 0;
        }
    }

    if ($upd_info['middlename'] == 0 || $upd_info['middlename'] == 0) {
        // Switch is ON. user had not registered.
        $newsletter_reminder_value = 1;
    } else if ($upd_info['middlename'] < 1) {
        // Switch is OFF. User do not want to register.
        $newsletter_reminder_value = 0;
    } else if ($upd_info['middlename'] > 0) {
        // Switc is OFF. User is already registered!
        $newsletter_reminder_value = 0;
    }

    $upd_info['section'] = get_parameter('section', $user_info['section']);
    $upd_info['data_section'] = get_parameter('data_section', '');
    $dashboard = get_parameter('dashboard', '');
    $visual_console = get_parameter('visual_console', '');

    // Save autorefresh list.
    $autorefresh_list = get_parameter_post('autorefresh_list');
    if (($autorefresh_list[0] === '') || ($autorefresh_list[0] === '0')) {
        $upd_info['autorefresh_white_list'] = '';
    } else {
        $upd_info['autorefresh_white_list'] = json_encode($autorefresh_list);
    }

    $upd_info['time_autorefresh'] = (int) get_parameter('time_autorefresh', 0);
    $upd_info['ehorus_user_level_user'] = get_parameter('ehorus_user_level_user');
    $upd_info['ehorus_user_level_pass'] = get_parameter('ehorus_user_level_pass');
    $upd_info['ehorus_user_level_enabled'] = get_parameter('ehorus_user_level_enabled', 0);

    $upd_info['integria_user_level_user'] = get_parameter('integria_user_level_user');
    $upd_info['integria_user_level_pass'] = get_parameter('integria_user_level_pass');

    $is_admin = db_get_value('is_admin', 'tusuario', 'id_user', $id);

    $section = io_safe_output($upd_info['section']);

    if (($section == 'Event list') || ($section == 'Group view')
        || ($section == 'Alert detail') || ($section == 'Tactical view')
        || ($section == 'Default')
    ) {
        $upd_info['data_section'] = '';
    } else if ($section == 'Dashboard') {
        $upd_info['data_section'] = $dashboard;
    } else if ($section == 'Visual console') {
        $upd_info['data_section'] = $visual_console;
    }

    if (empty($password_new) === false) {
        $correct_password = false;

        $user_credentials_check = process_user_login($config['id_user'], $current_password, true);

        if ($user_credentials_check !== false) {
            $correct_password = true;
        }

        if ($config['user_can_update_password'] && $password_confirm == $password_new) {
            if ($correct_password === true) {
                if ((!$is_admin || $config['enable_pass_policy_admin'])
                    && $config['enable_pass_policy']
                ) {
                    $pass_ok = login_validate_pass($password_new, $id, true);
                    if ($pass_ok != 1) {
                        ui_print_error_message($pass_ok);
                    } else {
                        $return = update_user_password($id, $password_new);
                        if ($return) {
                            $return2 = save_pass_history($id, $password_new);
                        }
                    }
                } else {
                    $return = update_user_password($id, $password_new);
                }
            } else {
                if ($current_password === '') {
                    $error_msg = __('Current password of user is required to perform password change');
                } else {
                    $error_msg = __('Current password of user is not correct');
                }
            }
        } else if ($password_new !== 'NON-INIT') {
            $error_msg = __('Passwords didn\'t match or other problem encountered while updating passwords');
        }
    } else if (empty($password_new) && empty($password_confirm)) {
        $return = true;
    } else if (empty($password_new) || empty($password_confirm)) {
        $return = false;
    }

    // No need to display "error" here, because when no update is needed
    // (no changes in data) SQL function returns 0 (FALSE), but is not an error,
    // just no change. Previous error message could be confussing to the user.
    if ($return) {
        if (!empty($password_new) && !empty($password_confirm)) {
            $success_msg = __('Password successfully updated');
        }

        // If info is valid then proceed with update.
        if ((filter_var($upd_info['email'], FILTER_VALIDATE_EMAIL) || $upd_info['email'] == '')
            && (preg_match('/^[0-9- ]+$/D', $upd_info['phone']) || $upd_info['phone'] == '')
        ) {
            $return_update_user = update_user($id, $upd_info);

            if ($return_update_user === false) {
                $error_msg = __('Error updating user info');
            } else if ($return_update_user == true) {
                $success_msg = __('User info successfully updated');
            } else {
                if (!empty($password_new) && !empty($password_confirm)) {
                    $success_msg = __('Password successfully updated');
                } else {
                    $return = false;
                    $error_msg = __('No changes have been made');
                }
            }

            ui_print_result_message(
                $return,
                $success_msg,
                $error_msg,
                $user_auth_error
            );
        } else if (!filter_var($upd_info['email'], FILTER_VALIDATE_EMAIL)) {
            ui_print_error_message(__('Please enter a valid email'));
        } else if (!preg_match('/^[0-9- ]+$/D', $upd_info['phone'])) {
            ui_print_error_message(__('Please enter a valid phone number'));
        }

        $user_info = $upd_info;
    } else {
        if (!$error_msg) {
            $error_msg = __('Error updating passwords: ');
        }

        $user_auth_error = $config['auth_error'];

        ui_print_result_message(
            $return,
            $success_msg,
            $error_msg,
            $user_auth_error
        );
    }
}

// Prints action status for current message.
if ($status != -1) {
    ui_print_result_message(
        $status,
        __('User info successfully updated'),
        __('Error updating user info')
    );
}

if (is_metaconsole() === true) {
    echo '<div class="user_form_title">'.__('Edit my User').'</div>';
}

$is_management_allowed = true;
if (is_management_allowed() === false) {
    $is_management_allowed = false;
    ui_print_warning_message(
        __('This node is configured with centralized mode. All users information is read only. Go to metaconsole to manage it.')
    );
}


$user_id = '<div class="label_select_simple"><p class="edit_user_labels">'.__('User ID').': </p>';
$user_id .= '<span>'.$id.'</span></div>';

$full_name = ' <div class="label_select_simple">'.html_print_input_text_extended(
    'fullname',
    $user_info['fullname'],
    'fullname',
    '',
    20,
    100,
    $view_mode,
    '',
    [
        'class'       => 'input',
        'placeholder' => __('Full (display) name'),
    ],
    true
).'</div>';

// Show "Picture" (in future versions, why not, allow users to upload it's own avatar here.
if (is_user_admin($id)) {
    $avatar = html_print_image('images/people_1.png', true, ['class' => 'user_avatar']);
} else {
    $avatar = html_print_image('images/people_2.png', true, ['class' => 'user_avatar']);
}

if ($view_mode === false) {
    $table->rowspan[0][2] = 3;
} else {
    $table->rowspan[0][2] = 2;
}


$email = '<div class="label_select_simple">'.html_print_input_text_extended('email', $user_info['email'], 'email', '', '25', '100', $view_mode, '', ['class' => 'input', 'placeholder' => __('E-mail')], true).'</div>';

$phone = '<div class="label_select_simple">'.html_print_input_text_extended('phone', $user_info['phone'], 'phone', '', '20', '30', $view_mode, '', ['class' => 'input', 'placeholder' => __('Phone number')], true).'</div>';

if ($view_mode === false) {
    if ($config['user_can_update_password']) {
        $new_pass = '<div class="label_select_simple"><span>'.html_print_input_text_extended('password_new', '', 'password_new', '', '25', '45', $view_mode, '', ['class' => 'input', 'placeholder' => __('New Password')], true, true).'</span></div>';
        $new_pass_confirm = '<div class="label_select_simple"><span>'.html_print_input_text_extended('password_conf', '', 'password_conf', '', '20', '45', $view_mode, '', ['class' => 'input', 'placeholder' => __('Password confirmation')], true, true).'</span></div>';
        $current_pass = '<div class="label_select_simple"><span>'.html_print_input_text_extended('current_password', '', 'current_password', '', '20', '45', $view_mode, '', ['class' => 'input', 'placeholder' => __('Current password')], true, true).'</span></div>';
    } else {
        $new_pass = '<i>'.__('You cannot change your password under the current authentication scheme').'</i>';
        $new_pass_confirm = '';
        $current_pass = '';
    }
}

$size_pagination = '<div class="label_select_simple"><p class="edit_user_labels">'.__('Block size for pagination').'</p>';
if ($user_info['block_size'] == 0) {
    $block_size = $config['global_block_size'];
} else {
    $block_size = $user_info['block_size'];
}

$size_pagination .= html_print_input_text('block_size', $block_size, '', 5, 5, true);
$size_pagination .= html_print_checkbox_switch('default_block_size', 1, $user_info['block_size'] == 0, true);
$size_pagination .= '<span>'.__('Default').' ('.$config['global_block_size'].')</span>'.ui_print_help_tip(__('If checkbox is clicked then block size global configuration is used'), true).'</div>';

$values = [
    -1 => __('Default'),
    1  => __('Yes'),
    0  => __('No'),
];

$language = '<div class="label_select"><p class="edit_user_labels">'.__('Language').': </p>';
$language .= html_print_select_from_sql(
    'SELECT id_language, name FROM tlanguage',
    'language',
    $user_info['language'],
    '',
    __('Default'),
    'default',
    true,
    '',
    '',
    '',
    '',
    '',
    10
).'</div>';

$own_info = get_user_info($config['id_user']);
if ($own_info['is_admin'] || check_acl($config['id_user'], 0, 'PM')) {
    $display_all_group = true;
} else {
    $display_all_group = false;
}

$usr_groups = (users_get_groups($config['id_user'], 'AR', $display_all_group));
$id_usr = $config['id_user'];


if (!$meta) {
    $home_screen = '<div class="label_select"><p class="edit_user_labels">'.__('Home screen').ui_print_help_tip(__('User can customize the home page. By default, will display \'Agent Detail\'. Example: Select \'Other\' and type index.php?sec=estado&sec2=operation/agentes/ver_agente&id_agente=1 to show agent detail view'), true).'</p>';
    $values = [
        'Default'        => __('Default'),
        'Visual console' => __('Visual console'),
        'Event list'     => __('Event list'),
        'Group view'     => __('Group view'),
        'Tactical view'  => __('Tactical view'),
        'Alert detail'   => __('Alert detail'),
        'Other'          => __('Other'),
        'Dashboard'      => __('Dashboard'),
    ];

    $home_screen .= html_print_select($values, 'section', io_safe_output($user_info['section']), 'show_data_section();', '', -1, true, false, false).'</div>';

    $dashboards = get_user_dashboards($config['id_user']);

    $dashboards_aux = [];
    if ($dashboards === false) {
        $dashboards = ['None' => 'None'];
    } else {
        foreach ($dashboards as $key => $dashboard) {
            $dashboards_aux[$dashboard['id']] = $dashboard['name'];
        }
    }

    $home_screen .= '<div id="show_db" style="display: none; width: 100%;">';
    $home_screen .= html_print_select($dashboards_aux, 'dashboard', $user_info['data_section'], '', '', '', true, false, false, '');
    $home_screen .= '</div>';

    $layouts = visual_map_get_user_layouts($config['id_user'], true);
    $layouts_aux = [];
    if ($layouts === false) {
        $layouts_aux = ['None' => 'None'];
    } else {
        foreach ($layouts as $layout) {
            $layouts_aux[$layout] = $layout;
        }
    }

    $home_screen .= '<div id="show_vc" style="display: none; width: 100%;">';
    $home_screen .= html_print_select($layouts_aux, 'visual_console', $user_info['data_section'], '', '', '', true);
    $home_screen .= '</div>';
    $home_screen .= html_print_input_text('data_section', $user_info['data_section'], '', 60, 255, true, false);



    // User only can change skins if has more than one group.
    $skin = '';
    if (function_exists('skins_print_select')) {
        if (count($usr_groups) > 1) {
            $skin = '<div class="label_select"><p class="edit_user_labels">'.__('Skin').': </p>';
            $skin .= skins_print_select($id_usr, 'skin', $user_info['id_skin'], '', __('None'), 0, true).'</div>';
        }
    }
} else {
    $home_screen = '';
    $skin = '';
}

$timezone = '<div class="label_select"><p class="edit_user_labels">'.__('Timezone').ui_print_help_tip(__('The timezone must be that of the associated server.'), true).'</p>';
$timezone .= html_print_timezone_select('timezone', $user_info['timezone']).'</div>';

// Double auth.
$double_auth_enabled = (bool) db_get_value('id', 'tuser_double_auth', 'id_user', $config['id_user']);

if ($config['double_auth_enabled'] || ($config['double_auth_enabled'] == '' && $double_auth_enabled)) {
    $double_authentication = '<div class="label_select_simple"><p class="edit_user_labels">'.__('Double authentication').'</p>';
    if (($config['2FA_all_users'] == '' && !$double_auth_enabled)
        || ($config['2FA_all_users'] != '' && !$double_auth_enabled)
        || ($config['double_auth_enabled'] == '' && $double_auth_enabled)
        || check_acl($config['id_user'], 0, 'PM')
    ) {
        $double_authentication .= html_print_checkbox_switch('double_auth', 1, $double_auth_enabled, true);
    }

    // Dialog.
    $double_authentication .= '<div id="dialog-double_auth"class="invisible"><div id="dialog-double_auth-container"></div></div>';
}

if ($double_auth_enabled && $config['double_auth_enabled']) {
    $double_authentication .= html_print_button(__('Show information'), 'show_info', false, 'javascript:show_double_auth_info();', '', true);
}

if (isset($double_authentication)) {
    $double_authentication .= '</div>';
}

if (check_acl($config['id_user'], 0, 'ER')) {
    $event_filter = '<div class="label_select"><p class="edit_user_labels">'.__('Event filter').'</p>';
    $event_filter .= html_print_select_from_sql(
        'SELECT id_filter, id_name FROM tevent_filter',
        'event_filter',
        $user_info['default_event_filter'],
        '',
        __('None'),
        null,
        true
    ).'</div>';
}

if (!$config['disabled_newsletter']) {
    $newsletter = '<div class="label_select_simple"><p class="edit_user_labels">'.__('Newsletter Subscribed').': </p>';
    if ($user_info['middlename'] > 0) {
        $newsletter .= '<span>'.__('Already subscribed to %s newsletter', get_product_name()).'</span>';
    } else {
        $newsletter .= '<span><a href="javascript: force_run_newsletter();">'.__('Subscribe to our newsletter').'</a></span></div>';
        $newsletter_reminder = '<div class="label_select_simple"><p class="edit_user_labels">'.__('Newsletter Reminder').': </p>';
        $newsletter_reminder .= html_print_switch(
            [
                'name'     => 'newsletter_reminder',
                'value'    => $newsletter_reminder_value,
                'disabled' => false,
            ]
        );
    }

    $newsletter_reminder .= '</div>';
}



$autorefresh_list_out = [];
if (is_metaconsole()) {
    $autorefresh_list_out['monitoring/tactical'] = 'Tactical view';
    $autorefresh_list_out['monitoring/group_view'] = 'Group view';
} else {
    $autorefresh_list_out['operation/agentes/tactical'] = 'Tactical view';
    $autorefresh_list_out['operation/agentes/group_view'] = 'Group view';
}

$autorefresh_list_out['operation/agentes/estado_agente'] = 'Agent detail';
$autorefresh_list_out['operation/agentes/alerts_status'] = 'Alert detail';
$autorefresh_list_out['operation/agentes/status_monitor'] = 'Monitor detail';
$autorefresh_list_out['operation/operation/services/services'] = 'Services';
$autorefresh_list_out['operation/dashboard/dashboard'] = 'Dashboard';
$autorefresh_list_out['operation/reporting/graph_viewer'] = 'Graph Viewer';
$autorefresh_list_out['operation/gis_maps/render_view'] = 'Gis Map';

$autorefresh_list_out['operation/snmpconsole/snmp_view'] = 'SNMP console';
$autorefresh_list_out['operation/agentes/pandora_networkmap'] = 'Network map';
$autorefresh_list_out['operation/visual_console/render_view'] = 'Visual console';
$autorefresh_list_out['operation/events/events'] = 'Events';
$autorefresh_list_out['enterprise/operation/cluster/cluster'] = 'Cluster view';
if (enterprise_installed()) {
    $autorefresh_list_out['general/sap_view'] = 'SAP view';
}

if (!isset($autorefresh_list)) {
    $select = db_process_sql("SELECT autorefresh_white_list FROM tusuario WHERE id_user = '".$config['id_user']."'");
    $autorefresh_list = json_decode($select[0]['autorefresh_white_list']);
    if ($autorefresh_list === null) {
        $autorefresh_list[0] = __('None');
    } else {
        $aux = [];
        $count_autorefresh_list = count($autorefresh_list);
        for ($i = 0; $i < $count_autorefresh_list; $i++) {
            $aux[$autorefresh_list[$i]] = $autorefresh_list_out[$autorefresh_list[$i]];
            unset($autorefresh_list_out[$autorefresh_list[$i]]);
            $autorefresh_list[$i] = $aux;
        }

        $autorefresh_list = $aux;
    }
} else {
    if (($autorefresh_list[0] === '') || ($autorefresh_list[0] === '0')) {
        $autorefresh_list[0] = __('None');
    } else {
        $aux = [];
        $count_autorefresh_list = count($autorefresh_list);
        for ($i = 0; $i < $count_autorefresh_list; $i++) {
            $aux[$autorefresh_list[$i]] = $autorefresh_list_out[$autorefresh_list[$i]];
            unset($autorefresh_list_out[$autorefresh_list[$i]]);
            $autorefresh_list[$i] = $aux;
        }

        $autorefresh_list = $aux;
    }
}

$autorefresh_show = '<p class="edit_user_labels">'._('Autorefresh').ui_print_help_tip(
    __('This will activate autorefresh in selected pages'),
    true
).'</p>';
$select_out = html_print_select(
    $autorefresh_list_out,
    'autorefresh_list_out[]',
    '',
    '',
    '',
    '',
    true,
    true,
    true,
    '',
    false,
    'width:100%'
);
$arrows = ' ';
$select_in = html_print_select(
    $autorefresh_list,
    'autorefresh_list[]',
    '',
    '',
    '',
    '',
    true,
    true,
    true,
    '',
    false,
    'width:100%'
);

$table_ichanges = '<div class="autorefresh_select">
                        <div class="autorefresh_select_list_out">
                            <p class="autorefresh_select_text">'.__('Full list of pages').': </p>
                            <div>'.$select_out.'</div>
                        </div>
                        <div class="autorefresh_select_arrows" style="display:grid">
                            <a href="javascript:">'.html_print_image(
    'images/darrowright_green.png',
    true,
    [
        'id'    => 'right_autorefreshlist',
        'alt'   => __('Push selected pages into autorefresh list'),
        'title' => __('Push selected pages into autorefresh list'),
    ]
).'</a>
                            <a href="javascript:">'.html_print_image(
    'images/darrowleft_green.png',
    true,
    [
        'id'    => 'left_autorefreshlist',
        'alt'   => __('Pop selected pages out of autorefresh list'),
        'title' => __('Pop selected pages out of autorefresh list'),
    ]
).'</a>
                        </div>    
                        <div class="autorefresh_select_list">    
                            <p class="autorefresh_select_text">'.__('List of pages with autorefresh').': </p>   
                            <div>'.$select_in.'</div>
                        </div>
                    </div>';

$autorefresh_show .= $table_ichanges;

// Time autorefresh.
$times = get_refresh_time_array();
$time_autorefresh = '<div class="label_select"><p class="edit_user_labels">'.__('Time autorefresh');
$time_autorefresh .= ui_print_help_tip(
    __('Interval of autorefresh of the elements, by default they are 30 seconds, needing to enable the autorefresh first'),
    true
).'</p>';
$time_autorefresh .= html_print_select(
    $times,
    'time_autorefresh',
    $user_info['time_autorefresh'],
    '',
    '',
    '',
    true,
    false,
    false
).'</div>';


$comments = '<p class="edit_user_labels">'.__('Comments').': </p>';
$comments .= html_print_textarea(
    'comments',
    2,
    60,
    $user_info['comments'],
    (($view_mode) ? 'readonly="readonly"' : ''),
    true
);
$comments .= html_print_input_hidden('quick_language_change', 1, true);


foreach ($timezones as $timezone_name => $tz) {
    if ($timezone_name == 'America/Montreal') {
        $timezone_name = 'America/Toronto';
    } else if ($timezone_name == 'Asia/Chongqing') {
        $timezone_name = 'Asia/Shanghai';
    }

    $area_data_timezone_polys .= '';
    foreach ($tz['polys'] as $coords) {
        $area_data_timezone_polys .= '<area data-timezone="'.$timezone_name.'" data-country="'.$tz['country'].'" data-pin="'.implode(',', $tz['pin']).'" data-offset="'.$tz['offset'].'" shape="poly" coords="'.implode(',', $coords).'" />';
    }

    $area_data_timezone_rects .= '';
    foreach ($tz['rects'] as $coords) {
        $area_data_timezone_rects .= '<area data-timezone="'.$timezone_name.'" data-country="'.$tz['country'].'" data-pin="'.implode(',', $tz['pin']).'" data-offset="'.$tz['offset'].'" shape="rect" coords="'.implode(',', $coords).'" />';
    }
}

if (is_metaconsole()) {
    echo '<form name="user_mod" method="post" action="'.ui_get_full_url('index.php?sec=advanced&sec2=advanced/users_setup').'&amp;tab=user_edit&amp;modified=1&amp;pure='.$config['pure'].'">';
} else {
    echo '<form name="user_mod" method="post" action="'.ui_get_full_url('index.php?sec=workspace&sec2=operation/users/user_edit').'&amp;modified=1&amp;pure='.$config['pure'].'">';
}

    html_print_input_hidden('id', $id, false, false, false, 'id');

    echo '<div id="user_form">
            <div class="user_edit_first_row">
                <div class="edit_user_info white_box">
                    <div class="edit_user_info_left">'.$avatar.$user_id.'</div>
                    <div class="edit_user_info_right">'.$full_name.$email.$phone.$new_pass.$new_pass_confirm.$current_pass.'</div>
                </div>  
                <div class="edit_user_autorefresh white_box">'.$autorefresh_show.$time_autorefresh.'</div>
            </div> 
            <div class="user_edit_second_row white_box">
                <div class="edit_user_options">'.$language.$size_pagination.$skin.$home_screen.$event_filter.$newsletter.$newsletter_reminder.$double_authentication.'</div>
                <div class="edit_user_timezone">'.$timezone;



if (!is_metaconsole()) {
    echo '<div id="timezone-picker">
                        <img id="timezone-image" src="'.$local_file.'" width="'.$map_width.'" height="'.$map_height.'" usemap="#timezone-map" />
                        <img class="timezone-pin pdd_t_4px" src="include/javascript/timezonepicker/images/pin.png" />
                        <map name="timezone-map" id="timezone-map">'.$area_data_timezone_polys.$area_data_timezone_rects.'</map>
                    </div>';
}

                echo '</div>
            </div> 
            <div class="user_edit_third_row white_box">
                <div class="edit_user_comments">'.$comments.'</div>
            </div>    
        </div>';

if ($config['ehorus_enabled'] && $config['ehorus_user_level_conf']) {
    // EHorus user remote login.
    $table_remote = new StdClass();
    $table_remote->data = [];
    $table_remote->width = '100%';
    $table_remote->id = 'ehorus-remote-setup';
    $table_remote->class = 'white_box';
    $table_remote->size['name'] = '30%';
    $table_remote->style['name'] = 'font-weight: bold';

    // Title.
    $row = [];
    $row['control'] = '<p class="edit_user_labels">'.__('eHorus user configuration').': </p>';
    $table_remote->data['ehorus_user_level_conf'] = $row;

    // Enable/disable eHorus for this user.
    $row = [];
    $row['name'] = __('eHorus user acces enabled');
    $row['control'] = html_print_checkbox_switch('ehorus_user_level_enabled', 1, $user_info['ehorus_user_level_enabled'], true);
    $table_remote->data['ehorus_user_level_enabled'] = $row;

    // User.
    $row = [];
    $row['name'] = __('User');
    $row['control'] = html_print_input_text('ehorus_user_level_user', $user_info['ehorus_user_level_user'], '', 30, 100, true);
    $table_remote->data['ehorus_user_level_user'] = $row;

    // Pass.
    $row = [];
    $row['name'] = __('Password');
    $row['control'] = html_print_input_password('ehorus_user_level_pass', io_output_password($user_info['ehorus_user_level_pass']), '', 30, 100, true);
    $table_remote->data['ehorus_user_level_pass'] = $row;

    // Test.
    $ehorus_port = db_get_value('value', 'tconfig', 'token', 'ehorus_port');
    $ehorus_host = db_get_value('value', 'tconfig', 'token', 'ehorus_hostname');

    $row = [];
    $row['name'] = __('Test');
    $row['control'] = html_print_button(__('Start'), 'test-ehorus', false, 'ehorus_connection_test(&quot;'.$ehorus_host.'&quot;,'.$ehorus_port.')', 'class="sub next"', true);
    $row['control'] .= '&nbsp;<span id="test-ehorus-spinner" class="invisible">&nbsp;'.html_print_image('images/spinner.gif', true).'</span>';
    $row['control'] .= '&nbsp;<span id="test-ehorus-success" class="invisible">&nbsp;'.html_print_image('images/status_sets/default/severity_normal.png', true).'</span>';
    $row['control'] .= '&nbsp;<span id="test-ehorus-failure" class="invisible">&nbsp;'.html_print_image('images/status_sets/default/severity_critical.png', true).'</span>';
    $row['control'] .= '<span id="test-ehorus-message" class="invisible"></span>';
    $table_remote->data['ehorus_test'] = $row;

    echo '<div class="ehorus_user_conf user_edit_fourth_row">';
    html_print_table($table_remote);
     echo '</div>';
}

if ($config['integria_enabled'] && $config['integria_user_level_conf']) {
    // Integria IMS user remote login.
    $table_remote = new StdClass();
    $table_remote->data = [];
    $table_remote->width = '100%';
    $table_remote->id = 'integria-remote-setup';
    $table_remote->class = 'white_box';
    $table_remote->size['name'] = '30%';
    $table_remote->style['name'] = 'font-weight: bold';

    // Integria IMS user level authentication.
    // Title.
    $row = [];
    $row['control'] = '<p class="edit_user_labels">'.__('Integria user configuration').': </p>';
    $table_remote->data['integria_user_level_conf'] = $row;

    // Integria IMS user.
    $row = [];
    $row['name'] = __('User');
    $row['control'] = html_print_input_text('integria_user_level_user', $user_info['integria_user_level_user'], '', 30, 100, true);
    $table_remote->data['integria_user_level_user'] = $row;

    // Integria IMS pass.
    $row = [];
    $row['name'] = __('Password');
    $row['control'] = html_print_input_password('integria_user_level_pass', io_output_password($user_info['integria_user_level_pass']), '', 30, 100, true);
    $table_remote->data['integria_user_level_pass'] = $row;

    // Test.
    $integria_host = db_get_value('value', 'tconfig', 'token', 'integria_hostname');
    $integria_api_pass = db_get_value('value', 'tconfig', 'token', 'integria_api_pass');

    $row = [];
    $row['name'] = __('Test');
    $row['control'] = html_print_button(__('Start'), 'test-integria', false, 'integria_connection_test(&quot;'.$integria_host.'&quot;,'.$integria_api_pass.')', 'class="sub next"', true);
    $row['control'] .= '&nbsp;<span id="test-integria-spinner" class="invisible">&nbsp;'.html_print_image('images/spinner.gif', true).'</span>';
    $row['control'] .= '&nbsp;<span id="test-integria-success" class="invisible">&nbsp;'.html_print_image('images/status_sets/default/severity_normal.png', true).'</span>';
    $row['control'] .= '&nbsp;<span id="test-integria-failure" class="invisible">&nbsp;'.html_print_image('images/status_sets/default/severity_critical.png', true).'</span>';
    $row['control'] .= '<span id="test-integria-message" class="invisible"></span>';
    $table_remote->data['integria_test'] = $row;

    echo '<div class="integria_user_conf">';
    html_print_table($table_remote);
    echo '</div>';
}


if ($is_management_allowed === true) {
    echo '<div class="edit_user_button">';
    if (!$config['user_can_update_info']) {
        echo '<i>'.__('You can not change your user info under the current authentication scheme').'</i>';
    } else {
        html_print_csrf_hidden();
        html_print_submit_button(__('Update'), 'uptbutton', $view_mode, 'class="sub upd"');
    }

    echo '</div>';
}

echo '</form>';

echo '<div id="edit_user_profiles" class="white_box">';
if (is_metaconsole() === false) {
    echo '<p class="edit_user_labels">'.__('Profiles/Groups assigned to this user').'</p>';
}

$table = new stdClass();
$table->width = '100%';
$table->class = 'info_table';
if (is_metaconsole() === true) {
    $table->width = '100%';
    $table->class = 'databox data';
    $table->title = __('Profiles/Groups assigned to this user');
    $table->head_colspan[0] = 0;
    $table->headstyle[] = 'background-color: #82B93C';
    $table->headstyle[] = 'background-color: #82B93C';
    $table->headstyle[] = 'background-color: #82B93C';
}

$table->data = [];
$table->head = [];
$table->align = [];
$table->style = [];

if (is_metaconsole() === false) {
    $table->style[0] = 'font-weight: bold';
    $table->style[1] = 'font-weight: bold';
}

$table->head[0] = __('Profile name');
$table->head[1] = __('Group');
$table->head[2] = __('Tags');
$table->align = [];
$table->align[1] = 'left';

$table->data = [];

$result = db_get_all_rows_field_filter('tusuario_perfil', 'id_usuario', $id);
if ($result === false) {
    $result = [];
}

foreach ($result as $profile) {
    $data[0] = '<b>'.profile_get_name($profile['id_perfil']).'</b>';
    if ($config['show_group_name']) {
        $data[1] = ui_print_group_icon(
            $profile['id_grupo'],
            true
        ).'<a href="index.php?sec=estado&sec2=operation/agentes/estado_agente&refr=60&group_id='.$profile['id_grupo'].'">&nbsp;</a>';
    } else {
        $data[1] = ui_print_group_icon(
            $profile['id_grupo'],
            true
        ).'<a href="index.php?sec=estado&sec2=operation/agentes/estado_agente&refr=60&group_id='.$profile['id_grupo'].'">&nbsp;'.ui_print_truncate_text(groups_get_name($profile['id_grupo'], true), GENERIC_SIZE_TEXT).'</a>';
    }

    $tags_ids = explode(',', $profile['tags']);
    $tags = tags_get_tags($tags_ids);

    $data[2] = tags_get_tags_formatted($tags);

    array_push($table->data, $data);
}

if (!empty($table->data)) {
    html_print_table($table);
} else {
    ui_print_info_message(['no_close' => true, 'message' => __('This user doesn\'t have any assigned profile/group.') ]);
}

// Close edit_user_profiles.
echo '</div>';

enterprise_hook('close_meta_frame');

if (is_metaconsole() === false) {
    ?>

    <style>
        /* Styles for timezone map */
        #timezone-picker div.timezone-picker {
            margin: 0 auto;
        }
    </style>

    <script language="javascript" type="text/javascript">
        $(document).ready (function () {
            // Set up the picker to update target timezone and country select lists.
            $('#timezone-image').timezonePicker({
                target: '#timezone',
            });

            // Optionally an auto-detect button to trigger JavaScript geolocation.
            $('#timezone-detect').click(function() {
                $('#timezone-image').timezonePicker('detectLocation');
            });
        });
    </script>
    <?php
    // Include OpenLayers and timezone user map library.
    echo '<script type="text/javascript" src="'.ui_get_full_url('include/javascript/timezonepicker/lib/jquery.timezone-picker.min.js').'"></script>'."\n\t";
    echo '<script type="text/javascript" src="'.ui_get_full_url('include/javascript/timezonepicker/lib/jquery.maphilight.min.js').'"></script>'."\n\t";
    // Closes no meta condition.
}

?>

<script language="javascript" type="text/javascript">

$(document).ready (function () {

    $("#right_autorefreshlist").click (function () {
        jQuery.each($("select[name='autorefresh_list_out[]'] option:selected"), function (key, value) {
            imodule_name = $(value).html();
            if (imodule_name != <?php echo "'".__('None')."'"; ?>) {
                id_imodule = $(value).attr('value');
                $("select[name='autorefresh_list[]']").append($("<option></option>").val(id_imodule).html('<i>' + imodule_name + '</i>'));
                $("#autorefresh_list_out").find("option[value='" + id_imodule + "']").remove();
                $("#autorefresh_list").find("option[value='']").remove();
                $("#autorefresh_list").find("option[value='0']").remove();
                if($("#autorefresh_list_out option").length == 0) {
                    $("select[name='autorefresh_list_out[]']").append($("<option></option>").val('').html('<i><?php echo __('None'); ?></i>'));
                }
            }
        });
    });

    $("#left_autorefreshlist").click (function () {
        jQuery.each($("select[name='autorefresh_list[]'] option:selected"), function (key, value) {
                imodule_name = $(value).html();
                if (imodule_name != <?php echo "'".__('None')."'"; ?>) {
                    id_imodule = $(value).attr('value');
                    $("#autorefresh_list").find("option[value='" + id_imodule + "']").remove();
                    $("#autorefresh_list_out").find("option[value='']").remove();
                    $("select[name='autorefresh_list_out[]']").append($("<option><option>").val(id_imodule).html('<i>' + imodule_name + '</i>'));
                    $("#autorefresh_list_out option").last().remove();
                    if($("#autorefresh_list option").length == 0) {
                        $("select[name='autorefresh_list[]']").append($("<option></option>").val('').html('<i><?php echo __('None'); ?></i>'));
                    }
                }
        });
    });

    $("#submit-uptbutton").click (function () {
        if($("#autorefresh_list option").length > 0) {
            $('#autorefresh_list option').prop('selected', true);
        }
    });

    check_default_block_size()
    $("#checkbox-default_block_size").change(function() {
        check_default_block_size();
    });
    
    function check_default_block_size() {
        if ($("#checkbox-default_block_size").is(':checked')) {
            $("#text-block_size").attr('disabled', true);
        }
        else {
            $("#text-block_size").removeAttr('disabled');
        }
    }

    $("input#checkbox-double_auth").change(function (e) {
        e.preventDefault();
            if (this.checked) {
                show_double_auth_activation();
            } else {
                show_double_auth_deactivation();
            }
    }); 

    
    show_data_section();
});

function show_data_section () {
    section = $("#section").val();
    
    switch (section) {
        case <?php echo "'".'Dashboard'."'"; ?>:
            $("#text-data_section").css("display", "none");
            $("#dashboard").css("display", "");
            $("#visual_console").css("display", "none");
            $("#show_vc").css("display", "none");
            $("#show_db").css("display", "inline-grid");

            break;
        case <?php echo "'".'Visual console'."'"; ?>:
            $("#text-data_section").css("display", "none");
            $("#dashboard").css("display", "none");
            $("#visual_console").css("display", "");
            $("#show_vc").css("display", "inline-grid");
            $("#show_db").css("display", "none");

            break;
        case <?php echo "'".'Event list'."'"; ?>:
            $("#text-data_section").css("display", "none");
            $("#dashboard").css("display", "none");
            $("#visual_console").css("display", "none");
            $("#show_vc").css("display", "none");
            $("#show_db").css("display", "none");

            break;
        case <?php echo "'".'Group view'."'"; ?>:
            $("#text-data_section").css("display", "none");
            $("#dashboard").css("display", "none");
            $("#visual_console").css("display", "none");
            $("#show_vc").css("display", "none");
            $("#show_db").css("display", "none");

            break;
        case <?php echo "'".'Tactical view'."'"; ?>:
            $("#text-data_section").css("display", "none");
            $("#dashboard").css("display", "none");
            $("#visual_console").css("display", "none");
            $("#show_vc").css("display", "none");
            $("#show_db").css("display", "none");

            break;
        case <?php echo "'".'Alert detail'."'"; ?>:
            $("#text-data_section").css("display", "none");
            $("#dashboard").css("display", "none");
            $("#visual_console").css("display", "none");
            $("#show_vc").css("display", "none");
            $("#show_db").css("display", "none");

            break;
        case <?php echo "'".'Other'."'"; ?>:
            $("#text-data_section").css("display", "");
            $("#dashboard").css("display", "none");
            $("#visual_console").css("display", "none");
            $("#show_vc").css("display", "none");
            $("#show_db").css("display", "none");

            break;
        case <?php echo "'".'Default'."'"; ?>:
            $("#text-data_section").css("display", "none");
            $("#dashboard").css("display", "none");
            $("#visual_console").css("display", "none");
            $("#show_vc").css("display", "none");
            $("#show_db").css("display", "none");

            break;
    }
}

function show_double_auth_info () {
    var userID = "<?php echo $config['id_user']; ?>";

    var $loadingSpinner = $("<img src=\"<?php echo $config['homeurl']; ?>/images/spinner.gif\" />");
    var $dialogContainer = $("div#dialog-double_auth-container");

    $dialogContainer.html($loadingSpinner);

    // Load the info page
    var request = $.ajax({
        url: "<?php echo ui_get_full_url('ajax.php', false, false, false); ?>",
        type: 'POST',
        dataType: 'html',
        data: {
            page: 'include/ajax/double_auth.ajax',
            id_user: userID,
            id_user_auth: userID,
            get_double_auth_data_page: 1,
            containerID: $dialogContainer.prop('id')
        },
        complete: function(xhr, textStatus) {
            
        },
        success: function(data, textStatus, xhr) {
            // isNaN = is not a number
            if (isNaN(data)) {
                $dialogContainer.html(data);
            }
            // data is a number, convert it to integer to do the compare
            else if (Number(data) === -1) {
                $dialogContainer.html("<?php echo '<b><div class=\"red\">'.__('Authentication error').'</div></b>'; ?>");
            }
            else {
                $dialogContainer.html("<?php echo '<b><div class=\"red\">'.__('Error').'</div></b>'; ?>");
            }
        },
        error: function(xhr, textStatus, errorThrown) {
            $dialogContainer.html("<?php echo '<b><div class=\"red\">'.__('There was an error loading the data').'</div></b>'; ?>");
        }
    });

    $("div#dialog-double_auth")
        .css('display','block')
        .append($dialogContainer)
        .dialog({
            resizable: true,
            draggable: true,
            modal: true,
            title: "<?php echo __('Double autentication information'); ?>",
            overlay: {
                opacity: 0.5,
                background: "black"
            },
            width: 400,
            height: 375,
            close: function(event, ui) {
                // Abort the ajax request
                if (typeof request != 'undefined')
                    request.abort();
                // Remove the contained html
                $dialogContainer.empty();
            }
        })
        .show();

}

function show_double_auth_activation () {
    var userID = "<?php echo $config['id_user']; ?>";

    var $loadingSpinner = $("<img src=\"<?php echo $config['homeurl']; ?>/images/spinner.gif\" />");
    var $dialogContainer = $("div#dialog-double_auth-container");

    $dialogContainer.html($loadingSpinner);

    // Load the info page
    var request = $.ajax({
        url: "<?php echo ui_get_full_url('ajax.php', false, false, false); ?>",
        type: 'POST',
        dataType: 'html',
        data: {
            page: 'include/ajax/double_auth.ajax',
            id_user: userID,
            get_double_auth_info_page: 1,
            containerID: $dialogContainer.prop('id')
        },
        complete: function(xhr, textStatus) {
            
        },
        success: function(data, textStatus, xhr) {
            // isNaN = is not a number
            if (isNaN(data)) {
                $dialogContainer.html(data);
            }
            // data is a number, convert it to integer to do the compare
            else if (Number(data) === -1) {
                $dialogContainer.html("<?php echo '<b><div class=\"red\">'.__('Authentication error').'</div></b>'; ?>");
            }
            else {
                $dialogContainer.html("<?php echo '<b><div class=\"red\">'.__('Error').'</div></b>'; ?>");
            }
        },
        error: function(xhr, textStatus, errorThrown) {
            $dialogContainer.html("<?php echo '<b><div class=\"red\">'.__('There was an error loading the data').'</div></b>'; ?>");
        }
    });

    $("div#dialog-double_auth").dialog({
            resizable: true,
            draggable: true,
            modal: true,
            title: "<?php echo __('Double autentication activation'); ?>",
            overlay: {
                opacity: 0.5,
                background: "black"
            },
            width: 500,
            height: 400,
            close: function(event, ui) {
                // Abort the ajax request
                if (typeof request != 'undefined')
                    request.abort();
                // Remove the contained html
                $dialogContainer.empty();

                document.location.reload();
            }
        })
        .show();
}

function show_double_auth_deactivation () {
    var userID = "<?php echo $config['id_user']; ?>";

    var $loadingSpinner = $("<img src=\"<?php echo $config['homeurl']; ?>/images/spinner.gif\" />");
    var $dialogContainer = $("div#dialog-double_auth-container");

    var message = "<p><?php echo __('Are you sure?').'<br>'.__('The double authentication will be deactivated'); ?></p>";
    var $button = $("<input type=\"button\" value=\"<?php echo __('Deactivate'); ?>\" />");

    $dialogContainer
        .empty()
        .append(message)
        .append($button);

    var request;

    $button.click(function(e) {
        e.preventDefault();

        $dialogContainer.html($loadingSpinner);

        // Deactivate the double auth
        request = $.ajax({
            url: "<?php echo ui_get_full_url('ajax.php', false, false, false); ?>",
            type: 'POST',
            dataType: 'json',
            data: {
                page: 'include/ajax/double_auth.ajax',
                id_user: userID,
                deactivate_double_auth: 1
            },
            complete: function(xhr, textStatus) {
                
            },
            success: function(data, textStatus, xhr) {
                if (data === -1) {
                    $dialogContainer.html("<?php echo '<b><div class=\"red\">'.__('Authentication error').'</div></b>'; ?>");
                }
                else if (data) {
                    $dialogContainer.html("<?php echo '<b><div class=\"green\">'.__('The double autentication was deactivated successfully').'</div></b>'; ?>");
                }
                else {
                    $dialogContainer.html("<?php echo '<b><div class=\"red\">'.__('There was an error deactivating the double autentication').'</div></b>'; ?>");
                }
            },
            error: function(xhr, textStatus, errorThrown) {
                $dialogContainer.html("<?php echo '<b><div class=\"red\">'.__('There was an error deactivating the double autentication').'</div></b>'; ?>");
            }
        });
    });
    

    $("div#dialog-double_auth").dialog({
            resizable: true,
            draggable: true,
            modal: true,
            title: "<?php echo __('Double autentication activation'); ?>",
            overlay: {
                opacity: 0.5,
                background: "black"
            },
            width: 300,
            height: 150,
            close: function(event, ui) {
                // Abort the ajax request
                if (typeof request != 'undefined')
                    request.abort();
                // Remove the contained html
                $dialogContainer.empty();

                document.location.reload();
            }
        })
        .show();
}

function ehorus_connection_test(host, port) {
        var user = $('input#text-ehorus_user_level_user').val();
        var pass = $('input#password-ehorus_user_level_pass').val();
    
        
        var badRequestMessage = '<?php echo __('Empty user or password'); ?>';
        var notFoundMessage = '<?php echo __('User not found'); ?>';
        var invalidPassMessage = '<?php echo __('Invalid password'); ?>';
        
        var hideLoadingImage = function () {
            $('#test-ehorus-spinner').hide();
        }
        var showLoadingImage = function () {
            $('#test-ehorus-spinner').show();
        }
        var hideSuccessImage = function () {
            $('#test-ehorus-success').hide();
        }
        var showSuccessImage = function () {
            $('#test-ehorus-success').show();
        }
        var hideFailureImage = function () {
            $('#test-ehorus-failure').hide();
        }
        var showFailureImage = function () {
            $('#test-ehorus-failure').show();
        }
        var hideMessage = function () {
            $('#test-ehorus-message').hide();
        }
        var showMessage = function () {
            $('#test-ehorus-message').show();
        }
        var changeTestMessage = function (message) {
            $('#test-ehorus-message').text(message);
        }
        
        hideSuccessImage();
        hideFailureImage();
        hideMessage();
        showLoadingImage();

        $.ajax({
            url: 'https://' + host + ':' + port + '/login',
            type: 'POST',
            dataType: 'json',
            data: {
                user: user,
                pass: pass
            }
        })
        .done(function(data, textStatus, xhr) {
            showSuccessImage();
        })
        .fail(function(xhr, textStatus, errorThrown) {
            showFailureImage();
            
            if (xhr.status === 400) {
                changeTestMessage(badRequestMessage);
            }
            else if (xhr.status === 401 || xhr.status === 403) {
                changeTestMessage(invalidPassMessage);
            }
            else if (xhr.status === 404) {
                changeTestMessage(notFoundMessage);
            }
            else if (errorThrown === 'timeout') {
                changeTestMessage(timeoutMessage);
            }
            else {
                changeTestMessage(errorThrown);
            }
            showMessage();
        })
        .always(function(xhr, textStatus) {
            hideLoadingImage();
        });
    }

function integria_connection_test(api_hostname, api_pass) {
        var user = $('input#text-integria_user_level_user').val();
        var pass = $('input#password-integria_user_level_pass').val();

        var badRequestMessage = '<?php echo __('Empty user or password'); ?>';
        var notFoundMessage = '<?php echo __('User not found'); ?>';
        var invalidPassMessage = '<?php echo __('Invalid password'); ?>';
        
        var hideLoadingImage = function () {
            $('#test-integria-spinner').hide();
        }
        var showLoadingImage = function () {
            $('#test-integria-spinner').show();
        }
        var hideSuccessImage = function () {
            $('#test-integria-success').hide();
        }
        var showSuccessImage = function () {
            $('#test-integria-success').show();
        }
        var hideFailureImage = function () {
            $('#test-integria-failure').hide();
        }
        var showFailureImage = function () {
            $('#test-integria-failure').show();
        }
        var hideMessage = function () {
            $('#test-integria-message').hide();
        }
        var showMessage = function () {
            $('#test-integria-message').show();
        }
        var changeTestMessage = function (message) {
            $('#test-integria-message').text(message);
        }
        
        hideSuccessImage();
        hideFailureImage();
        hideMessage();
        showLoadingImage();

        $.ajax({
            url: "ajax.php",
            type: 'POST',
            dataType: 'json',
            data: {
                page: 'godmode/setup/setup_integria',
                operation: 'check_api_access',
                integria_user: user,
                integria_pass: pass,
                api_hostname: api_hostname,
                api_pass: api_pass,
            }
        })
        .done(function(data, textStatus, xhr) {
            if (data.login == '1') {
                showSuccessImage();
            } else {
                showFailureImage();
                showMessage();
            }
        })
        .fail(function(xhr, textStatus, errorThrown) {
            showFailureImage();
            showMessage();
        })
        .always(function(xhr, textStatus) {
            hideLoadingImage();
        });
    }
</script><|MERGE_RESOLUTION|>--- conflicted
+++ resolved
@@ -1,14 +1,8 @@
 <?php
 /**
-<<<<<<< HEAD
  * User edit.
  *
  * @category   Users
-=======
- * User edition.
- *
- * @category   Operation
->>>>>>> 059b14db
  * @package    Pandora FMS
  * @subpackage Community
  * @version    1.0.0
