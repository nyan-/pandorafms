<?php
/**
 * Netflow Report
 *
 * @category   Netflow
 * @package    Pandora FMS
 * @subpackage Community
 * @version    1.0.0
 * @license    See below
 *
 *    ______                 ___                    _______ _______ ________
 * |   __ \.-----.--.--.--|  |.-----.----.-----. |    ___|   |   |     __|
 * |    __/|  _  |     |  _  ||  _  |   _|  _  | |    ___|       |__     |
 * |___|   |___._|__|__|_____||_____|__| |___._| |___|   |__|_|__|_______|
 *
 * ============================================================================
 * Copyright (c) 2005-2023 Pandora FMS
 * Please see https://pandorafms.com/community/ for full contribution list
 * This program is free software; you can redistribute it and/or
 * modify it under the terms of the GNU General Public License
 * as published by the Free Software Foundation for version 2.
 * This program is distributed in the hope that it will be useful,
 * but WITHOUT ANY WARRANTY; without even the implied warranty of
 * MERCHANTABILITY or FITNESS FOR A PARTICULAR PURPOSE.  See the
 * GNU General Public License for more details.
 * ============================================================================
 */

// Begin.
check_login();

// ACL Check.
if (! check_acl($config['id_user'], 0, 'AR')) {
    db_pandora_audit(
        AUDIT_LOG_ACL_VIOLATION,
        'Trying to access Network report.'
    );
    include 'general/noaccess.php';
    exit;
}

// Ajax callbacks.
if (is_ajax() === true) {
    $get_filter_values = get_parameter('get_filter_values', 0);
    // Get values of the current network filter.
    if ($get_filter_values) {
        $id = get_parameter('id');
        $filter_values = db_get_row_filter('tnetwork_explorer_filter', ['id' => $id]);
        // Decode HTML entities.
        $filter_values['advanced_filter'] = io_safe_output($filter_values['advanced_filter']);
        echo json_encode($filter_values);
    }

    return;
}

// Include JS timepicker.
ui_include_time_picker();

<<<<<<< HEAD

// Calculate range dates.
$custom_date = get_parameter('custom_date', '0');
$date = get_parameter('date', SECONDS_1DAY);
if ($custom_date === '1') {
    $date_init = get_parameter('date_init');
    $time_init = get_parameter('time_init');
    $date_end = get_parameter('date_end');
    $time_end = get_parameter('time_end');
    $date_from = strtotime($date_init.' '.$time_init);
    $date_to = strtotime($date_end.' '.$time_end);
} else if ($custom_date === '2') {
    $date_text = get_parameter('date_text');
    $date_units = get_parameter('date_units');
    $period = ($date_text * $date_units);
    $date_to = strtotime(date('Y-m-d H:i:s'));
    $date_from = (strtotime($date_to) - $period);
} else if (in_array($date, ['this_week', 'this_month', 'past_week', 'past_month'])) {
    if ($date === 'this_week') {
        $date_from = strtotime('last monday');
        $date_to = strtotime($date_from.' +6 days');
    } else if ($date === 'this_month') {
        $date_from = strtotime('first day of this month');
        $date_to = strtotime('last day of this month');
    } else if ($date === 'past_month') {
        $date_from = strtotime('first day of previous month');
        $date_to = strtotime('last day of previous month');
    } else if ($date === 'past_week') {
        $date_from = strtotime('monday', strtotime('last week'));
        $date_to = strtotime('sunday', strtotime('last week'));
    }
} else {
    $date_to = strtotime(date('Y-m-d H:i:s'));
    $date_from = ($date_to - $date);
=======
// Query params and other initializations.
$filter_id = (int) get_parameter('filter_id', 0);
$time_greater = get_parameter('time_greater', date(TIME_FORMAT));
$date_greater = get_parameter('date_greater', date(DATE_FORMAT));
$utimestamp_greater = strtotime($date_greater.' '.$time_greater);
$is_period = (bool) get_parameter('is_period', false);
$period = (int) get_parameter('period', SECONDS_1HOUR);
$time_lower = get_parameter('time_lower', date(TIME_FORMAT, ($utimestamp_greater - $period)));
$date_lower = get_parameter('date_lower', date(DATE_FORMAT, ($utimestamp_greater - $period)));
$utimestamp_lower = ($is_period) ? ($utimestamp_greater - $period) : strtotime($date_lower.' '.$time_lower);
if (!$is_period) {
    $period = ($utimestamp_greater - $utimestamp_lower);
>>>>>>> dcb9f89b
}

// Query params and other initializations.
$utimestamp_greater = $date_to;
$utimestamp_lower = $date_from;

$top = (int) get_parameter('top', 10);
$main_value = ((bool) get_parameter('remove_filter', 0)) ? '' : get_parameter('main_value', '');
if (is_numeric($main_value) && !in_array($action, ['udp', 'tcp'])) {
    $main_value = '';
} else {
    $filter['ip'] = $main_value;
}

$advanced_filter = get_parameter('advanced_filter', '');
if ($advanced_filter !== '') {
    $filter['advanced_filter'] = $advanced_filter;
}

$order_by = get_parameter('order_by', 'bytes');
if (!in_array($order_by, ['bytes', 'pkts', 'flows'])) {
    $order_by = 'bytes';
}

<<<<<<< HEAD
// Build the table.
$table = new stdClass();
$table->class = 'filter-table-adv';
$table->width = '100%';
$table->data = [];
=======
$save = get_parameter('save_button', '');
$update = get_parameter('update_button', '');

// Save user defined filter.
if ($save != '' && check_acl($config['id_user'], 0, 'AW')) {
    // Save filter args.
    $data['filter_name'] = get_parameter('filter_name');
    $data['top'] = $top;
    $data['action'] = $action;
    $data['advanced_filter'] = $advanced_filter;
>>>>>>> dcb9f89b


    $filter_id = db_process_sql_insert('tnetwork_explorer_filter', $data);
    if ($filter_id === false) {
        $filter_id = 0;
        ui_print_error_message(__('Error creating filter'));
    } else {
        ui_print_success_message(__('Filter created successfully'));
    }
} else if ($update != '' && check_acl($config['id_user'], 0, 'AW')) {
    // Update current filter.
    // Do not update the filter name and group.
    $data['top'] = $top;
    $data['action'] = $action;
    $data['advanced_filter'] = $advanced_filter;

    $result = db_process_sql_update(
        'tnetwork_explorer_filter',
        $data,
        ['id' => $filter_id]
    );
    ui_print_result_message(
        $result,
        __('Filter updated successfully'),
        __('Error updating filter')
    );
}

// Build the table.
$filterTable = new stdClass();
$filterTable->id = '';
$filterTable->class = 'filter-table-adv';
$filterTable->size = [];
$filterTable->size[0] = '33%';
$filterTable->size[1] = '33%';
$filterTable->size[2] = '33%';
$filterTable->data = [];

$filterTable->data[0][0] = html_print_label_input_block(
    __('Interval'),
    html_print_extended_select_for_time(
        'period',
        $period,
        '',
        '',
        0,
        false,
        true
    ),
    [ 'div_id' => 'period_container' ]
);

$filterTable->data[0][0] .= html_print_label_input_block(
    __('Start date'),
<<<<<<< HEAD
    html_print_select_date_range('date', true)
=======
    html_print_div(
        [
            'class'   => '',
            'content' => html_print_input_text(
                'date_lower',
                $date_lower,
                false,
                13,
                10,
                true
            ).html_print_image(
                'images/calendar_view_day.png',
                true,
                [
                    'alt'   => 'calendar',
                    'class' => 'main_menu_icon invert_filter',
                ]
            ).html_print_input_text(
                'time_lower',
                $time_lower,
                false,
                10,
                8,
                true
            ),
        ],
        true
    ),
    [ 'div_id' => 'end_date_container' ]
);

$filterTable->data[0][1] = html_print_label_input_block(
    __('End date'),
    html_print_div(
        [
            'content' => html_print_input_text(
                'date',
                $date_greater,
                false,
                13,
                10,
                true
            ).html_print_image(
                'images/calendar_view_day.png',
                true,
                ['alt' => 'calendar']
            ).html_print_input_text(
                'time',
                $time_greater,
                false,
                10,
                8,
                true
            ),
        ],
        true
    )
);

$filterTable->data[0][2] = html_print_label_input_block(
    __('Defined period'),
    html_print_checkbox_switch(
        'is_period',
        1,
        ($is_period === true) ? 1 : 0,
        true,
        false,
        'nf_view_click_period()'
    )
>>>>>>> dcb9f89b
);

$filterTable->data[1][] = html_print_label_input_block(
    __('Results to show'),
    html_print_select(
        [
            '5'   => 5,
            '10'  => 10,
            '15'  => 15,
            '20'  => 20,
            '25'  => 25,
            '50'  => 50,
            '100' => 100,
            '250' => 250,
        ],
        'top',
        $top,
        '',
        '',
        0,
        true
    )
);

$filterTable->data[1][] = html_print_label_input_block(
    __('Data to show'),
    html_print_select(
        network_get_report_actions(),
        'action',
        $action,
        '',
        '',
        0,
        true
    )
);

$advanced_toggle = new stdClass();
$advanced_toggle->class = 'filter-table-adv';
$advanced_toggle->size = [];
$advanced_toggle->size[0] = '50%';
$advanced_toggle->size[1] = '50%';
$advanced_toggle->width = '100%';
$user_groups = users_get_groups($config['id_user'], 'AR', $own_info['is_admin'], true);
$user_groups[0] = 0;
// Add all groups.
$sql = 'SELECT * FROM tnetwork_explorer_filter';
$advanced_toggle->data[0][0] = html_print_label_input_block(
    __('Load Filter'),
    html_print_select_from_sql($sql, 'filter_id', $filter_id, '', __('Select a filter'), 0, true, false, true, false, 'width:100%;')
);
$advanced_toggle->data[0][1] = html_print_label_input_block(
    __('Filter name'),
    html_print_input_text('filter_name', '', false, 40, 45, true, false, false, '', 'w100p')
);
$advanced_toggle->colspan[1][0] = 2;
$advanced_toggle->data[1][0] = html_print_label_input_block(
    __('Filter').ui_print_help_icon('pcap_filter', true),
    html_print_textarea('advanced_filter', 4, 10, $advanced_filter, 'style="width:100%"', true)
);
$filterTable->colspan[2][0] = 3;
$filterTable->data[2][0] = html_print_label_input_block(
    '',
    ui_toggle(
        html_print_table($advanced_toggle, true),
        __('Advanced'),
        '',
        '',
        true,
        true,
        '',
        'white-box-content',
        'box-flat white_table_graph'
    )
);

$filterInputTable = '<form method="POST">';
$filterInputTable .= html_print_input_hidden('order_by', $order_by);
$filterInputTable .= html_print_table($filterTable, true);
$filterInputTable .= html_print_div(
    [
        'class'   => 'action-buttons-right-forced',
        'content' => html_print_submit_button(
            __('Filter'),
            'update',
            false,
            [
                'icon' => 'search',
                'mode' => 'mini',
            ],
            true
        ).html_print_submit_button(
            __('Save as new filter'),
            'save_button',
            false,
            [
                'icon'    => 'load',
                'onClick' => 'return defineFilterName();',
                'mode'    => 'mini secondary',
                'class'   => 'mrgn_right_10px',
            ],
            true
        ).html_print_submit_button(
            __('Update current filter'),
            'update_button',
            false,
            [
                'icon'  => 'load',
                'mode'  => 'mini secondary',
                'class' => 'mrgn_right_10px',
            ],
            true
        ),
    ],
    true
);
$filterInputTable .= html_print_div(
    [
        'class'   => 'action-buttons',
        'content' => $netflow_button,
    ],
    true
);
$filterInputTable .= '</form>';
ui_toggle(
    $filterInputTable,
    '<span class="subsection_header_title">'.__('Filter').'</span>',
    __('Filter'),
    'search',
    true,
    false,
    '',
    'white-box-content no_border',
    'box-flat white_table_graph fixed_filter_bar'
);
html_print_action_buttons(
    html_print_submit_button(
        __('Export to CSV'),
        'export_csv',
        false,
        [
            'icon'    => 'load',
            'onclick' => 'blockResumit($(this))',
        ],
        true
    )
);
echo '</form>';

// Print the data.
$data = [];
$data = netflow_get_top_summary(
    $top,
    $action,
    $utimestamp_lower,
    $utimestamp_greater,
    $filter,
    $order_by
);

// Get the params to return the builder.
$hidden_main_link = [
    'time_greater' => $time_greater,
    'date_greater' => $date_greater,
    'time_lower'   => $time_lower,
    'date_lower'   => $date_lower,
    'top'          => $top,
    'action'       => $action,
];

unset($table);
$table = new stdClass();
$table->id = '';
$table->width = '100%';
$table->class = 'info_table';
// Print the header.
$table->head = [];
$table->head['main'] = __('IP');
$table->head['flows'] = network_print_explorer_header(
    __('Flows'),
    'flows',
    $order_by,
    array_merge(
        $hidden_main_link,
        ['main_value' => $main_value]
    )
);


$table->head['pkts'] = network_print_explorer_header(
    __('Packets'),
    'pkts',
    $order_by,
    array_merge(
        $hidden_main_link,
        ['main_value' => $main_value]
    )
);
$table->head['bytes'] = network_print_explorer_header(
    __('Bytes'),
    'bytes',
    $order_by,
    array_merge(
        $hidden_main_link,
        ['main_value' => $main_value]
    )
);

// Add the order.
$hidden_main_link['order_by'] = $order_by;

if (get_parameter('export_csv')) {
    // Clean the buffer.
    while (ob_get_level()) {
        ob_end_clean();
    }

    // Set cookie for download control.
    setDownloadCookieToken();
    // Write metadata.
    header('Content-type: text/csv;');
    header('Content-Disposition: attachment; filename="network_data.csv"');

    $div = $config['csv_divider'];
    $nl = "\n";

    // Print the header.
    echo reset($table->head).$div;
    echo __('Flows').$div;

    echo __('Packets').$div;
    echo __('Bytes').$div;
    echo $nl;

    // Print the data.
    foreach ($data as $row) {
        echo $row['host'].$div;
        if (isset($row['sum_flows'])) {
            echo $row['sum_flows'].$div;
        }

        echo $row['sum_pkts'].$div;
        echo $row['sum_bytes'].$nl;
    }

    exit;
}

// Print the data and build the chart.
$table->data = [];
$chart_data = [];
$labels = [];
$hide_filter = !empty($main_value) && ($action === 'udp' || $action === 'tcp');
foreach ($data as $item) {
    $row = [];
    $row['main'] = '<div class="flex_center">';
    $row['main'] .= $item['host'];
    if (!$hide_filter) {
        $row['main'] .= html_print_link_with_params(
            'images/filters@svg.svg',
            array_merge($hidden_main_link, ['main_value' => $item['host']]),
            'image'
        );
    }

    $row['main'] .= '</div>';
    $row['flows'] = format_for_graph($item['sum_flows'], 2);
    $row['flows'] .= ' ('.$item['pct_flows'].'%)';

    $row['pkts'] = format_for_graph($item['sum_pkts'], 2);
    $row['pkts'] .= ' ('.$item['pct_pkts'].'%)';

    $row['bytes'] = network_format_bytes($item['sum_bytes']);
    $row['bytes'] .= ' ('.$item['pct_bytes'].'%)';

    $table->data[] = $row;

    $labels[] = io_safe_output($item['host']);
    // Build the pie graph data structure.
    switch ($order_by) {
        case 'pkts':
            $chart_data[] = $item['sum_bytes'];
        break;

        case 'flows':
            $chart_data[] = $item['sum_flows'];
        break;

        case 'bytes':
        default:
            $chart_data[] = $item['sum_bytes'];
        break;
    }
}

if (empty($data)) {
    ui_print_info_message(__('No data found'));
} else {
    // Pie graph options.
    $options = [
        'height' => 230,
        'legend' => [
            'display'  => true,
            'position' => 'top',
            'align'    => 'left',
        ],
        'labels' => $labels,
    ];
    // Results table.
    $resultsTable = html_print_div(
        [
            'class'   => '',
            'style'   => 'flex: 75;margin-right: 5px;',
            'content' => html_print_table($table, true),
        ],
        true
    );
    // Pie graph.
    $pieGraph = html_print_div(
        [
            'class'   => 'databox netflow-pie-graph-container padding-2 white_box',
            'style'   => 'flex: 25;margin-left: 5px;',
            'content' => pie_graph(
                $chart_data,
                $options
            ),
        ],
        true
    );
    // Print the filter remove link.
    if (empty($main_value) === false) {
        echo html_print_link_with_params(
            in_array($action, ['udp', 'tcp']) ? __('Filtered by port %s. Click here to remove the filter.', $main_value) : __('Filtered by IP %s. Click here to remove the filter.', $main_value),
            array_merge(
                $hidden_main_link,
                [
                    'main_value'    => $main_value,
                    'remove_filter' => 1,
                ]
            ),
            'text',
            '',
            'width: 100%; display: flex; justify-content: center;'
        );
    }

    // Print results.
    html_print_div(
        [
            'style'   => 'max-width: -webkit-fill-available; display: flex',
            'class'   => '',
            'content' => $resultsTable.$pieGraph,
        ]
    );
}

?>
<script>
$(document).ready(function(){
    nf_view_click_period();

    $('#filter_id').change(function(){
        jQuery.post (
        "ajax.php",
        {
            "page" : "operation/network/network_report",
            "get_filter_values" : 1,
            "id": $(this).val(),
        },
        function (data) {
            $('#action').val(data.action).trigger('change');
            $('#top').val(data.top).trigger('change');
            $('#textarea_advanced_filter').val(data.advanced_filter);
            $('select#filter_id').select2('close');
        }, 'json');
    });
});

// Configure jQuery timepickers.
$("#text-time_lower, #text-time_greater").timepicker({
    showSecond: true,
    timeFormat: '<?php echo TIME_FORMAT_JS; ?>',
    timeOnlyTitle: '<?php echo __('Choose time'); ?>',
    timeText: '<?php echo __('Time'); ?>',
    hourText: '<?php echo __('Hour'); ?>',
    minuteText: '<?php echo __('Minute'); ?>',
    secondText: '<?php echo __('Second'); ?>',
    currentText: '<?php echo __('Now'); ?>',
    closeText: '<?php echo __('Close'); ?>'
});

$("#text-date_lower, #text-date_greater").datepicker({dateFormat: "<?php echo DATE_FORMAT_JS; ?>"});
$.datepicker.setDefaults($.datepicker.regional[ "<?php echo get_user_language(); ?>"]);

<<<<<<< HEAD
=======
function network_report_click_period(event) {
    var is_period = document.getElementById(event.target.id).checked;

    document.getElementById('period_container').style.display = !is_period ? 'none' : 'block';
    document.getElementById('end_date_container').style.display = is_period ? 'none' : 'block';
}

function nf_view_click_period() {
    var is_period = document.getElementById('checkbox-is_period').checked;

    document.getElementById('period_container').style.display = !is_period ? 'none' : 'flex';
    document.getElementById('end_date_container').style.display = is_period ? 'none' : 'flex';
}
>>>>>>> dcb9f89b
</script><|MERGE_RESOLUTION|>--- conflicted
+++ resolved
@@ -57,7 +57,6 @@
 // Include JS timepicker.
 ui_include_time_picker();
 
-<<<<<<< HEAD
 
 // Calculate range dates.
 $custom_date = get_parameter('custom_date', '0');
@@ -92,21 +91,9 @@
 } else {
     $date_to = strtotime(date('Y-m-d H:i:s'));
     $date_from = ($date_to - $date);
-=======
-// Query params and other initializations.
+}
+
 $filter_id = (int) get_parameter('filter_id', 0);
-$time_greater = get_parameter('time_greater', date(TIME_FORMAT));
-$date_greater = get_parameter('date_greater', date(DATE_FORMAT));
-$utimestamp_greater = strtotime($date_greater.' '.$time_greater);
-$is_period = (bool) get_parameter('is_period', false);
-$period = (int) get_parameter('period', SECONDS_1HOUR);
-$time_lower = get_parameter('time_lower', date(TIME_FORMAT, ($utimestamp_greater - $period)));
-$date_lower = get_parameter('date_lower', date(DATE_FORMAT, ($utimestamp_greater - $period)));
-$utimestamp_lower = ($is_period) ? ($utimestamp_greater - $period) : strtotime($date_lower.' '.$time_lower);
-if (!$is_period) {
-    $period = ($utimestamp_greater - $utimestamp_lower);
->>>>>>> dcb9f89b
-}
 
 // Query params and other initializations.
 $utimestamp_greater = $date_to;
@@ -128,52 +115,6 @@
 $order_by = get_parameter('order_by', 'bytes');
 if (!in_array($order_by, ['bytes', 'pkts', 'flows'])) {
     $order_by = 'bytes';
-}
-
-<<<<<<< HEAD
-// Build the table.
-$table = new stdClass();
-$table->class = 'filter-table-adv';
-$table->width = '100%';
-$table->data = [];
-=======
-$save = get_parameter('save_button', '');
-$update = get_parameter('update_button', '');
-
-// Save user defined filter.
-if ($save != '' && check_acl($config['id_user'], 0, 'AW')) {
-    // Save filter args.
-    $data['filter_name'] = get_parameter('filter_name');
-    $data['top'] = $top;
-    $data['action'] = $action;
-    $data['advanced_filter'] = $advanced_filter;
->>>>>>> dcb9f89b
-
-
-    $filter_id = db_process_sql_insert('tnetwork_explorer_filter', $data);
-    if ($filter_id === false) {
-        $filter_id = 0;
-        ui_print_error_message(__('Error creating filter'));
-    } else {
-        ui_print_success_message(__('Filter created successfully'));
-    }
-} else if ($update != '' && check_acl($config['id_user'], 0, 'AW')) {
-    // Update current filter.
-    // Do not update the filter name and group.
-    $data['top'] = $top;
-    $data['action'] = $action;
-    $data['advanced_filter'] = $advanced_filter;
-
-    $result = db_process_sql_update(
-        'tnetwork_explorer_filter',
-        $data,
-        ['id' => $filter_id]
-    );
-    ui_print_result_message(
-        $result,
-        __('Filter updated successfully'),
-        __('Error updating filter')
-    );
 }
 
 // Build the table.
@@ -202,9 +143,6 @@
 
 $filterTable->data[0][0] .= html_print_label_input_block(
     __('Start date'),
-<<<<<<< HEAD
-    html_print_select_date_range('date', true)
-=======
     html_print_div(
         [
             'class'   => '',
@@ -274,7 +212,6 @@
         false,
         'nf_view_click_period()'
     )
->>>>>>> dcb9f89b
 );
 
 $filterTable->data[1][] = html_print_label_input_block(
@@ -299,56 +236,9 @@
     )
 );
 
-$filterTable->data[1][] = html_print_label_input_block(
-    __('Data to show'),
-    html_print_select(
-        network_get_report_actions(),
-        'action',
-        $action,
-        '',
-        '',
-        0,
-        true
-    )
-);
-
-$advanced_toggle = new stdClass();
-$advanced_toggle->class = 'filter-table-adv';
-$advanced_toggle->size = [];
-$advanced_toggle->size[0] = '50%';
-$advanced_toggle->size[1] = '50%';
-$advanced_toggle->width = '100%';
-$user_groups = users_get_groups($config['id_user'], 'AR', $own_info['is_admin'], true);
-$user_groups[0] = 0;
-// Add all groups.
-$sql = 'SELECT * FROM tnetwork_explorer_filter';
-$advanced_toggle->data[0][0] = html_print_label_input_block(
-    __('Load Filter'),
-    html_print_select_from_sql($sql, 'filter_id', $filter_id, '', __('Select a filter'), 0, true, false, true, false, 'width:100%;')
-);
-$advanced_toggle->data[0][1] = html_print_label_input_block(
-    __('Filter name'),
-    html_print_input_text('filter_name', '', false, 40, 45, true, false, false, '', 'w100p')
-);
-$advanced_toggle->colspan[1][0] = 2;
-$advanced_toggle->data[1][0] = html_print_label_input_block(
-    __('Filter').ui_print_help_icon('pcap_filter', true),
-    html_print_textarea('advanced_filter', 4, 10, $advanced_filter, 'style="width:100%"', true)
-);
-$filterTable->colspan[2][0] = 3;
-$filterTable->data[2][0] = html_print_label_input_block(
-    '',
-    ui_toggle(
-        html_print_table($advanced_toggle, true),
-        __('Advanced'),
-        '',
-        '',
-        true,
-        true,
-        '',
-        'white-box-content',
-        'box-flat white_table_graph'
-    )
+$table->data[1][] = html_print_label_input_block(
+    __('Start date'),
+    html_print_select_date_range('date', true)
 );
 
 $filterInputTable = '<form method="POST">';
@@ -669,8 +559,6 @@
 $("#text-date_lower, #text-date_greater").datepicker({dateFormat: "<?php echo DATE_FORMAT_JS; ?>"});
 $.datepicker.setDefaults($.datepicker.regional[ "<?php echo get_user_language(); ?>"]);
 
-<<<<<<< HEAD
-=======
 function network_report_click_period(event) {
     var is_period = document.getElementById(event.target.id).checked;
 
@@ -684,5 +572,4 @@
     document.getElementById('period_container').style.display = !is_period ? 'none' : 'flex';
     document.getElementById('end_date_container').style.display = is_period ? 'none' : 'flex';
 }
->>>>>>> dcb9f89b
 </script>