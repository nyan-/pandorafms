<?php

// Pandora FMS - http://pandorafms.com
// ==================================================
// Copyright (c) 2005-2009 Artica Soluciones Tecnologicas
// Please see http://pandorafms.org for full contribution list

// This program is free software; you can redistribute it and/or
// modify it under the terms of the GNU General Public License
// as published by the Free Software Foundation for version 2.
// This program is distributed in the hope that it will be useful,
// but WITHOUT ANY WARRANTY; without even the implied warranty of
// MERCHANTABILITY or FITNESS FOR A PARTICULAR PURPOSE.  See the
// GNU General Public License for more details.

function forceExecution($id_group) {
	global $config;
	
	require_once ("include/functions_alerts.php");
	$id_alert = (int) get_parameter ('id_alert');
	alerts_agent_module_force_execution ($id_alert);
}

function validateAlert() {
	$ids = (array) get_parameter_post ("validate", array ());
	
	if (!empty($ids)) {
		require_once ("include/functions_alerts.php");
		$result = alerts_validate_alert_agent_module ($ids);
		
		ui_print_result_message ($result,
			__('Alert(s) validated'),
			__('Error processing alert(s)'));
	}
}

function printFormFilterAlert($id_group, $filter, $free_search, $url, $filter_standby = false, $tag_filter = false, $return = false, $strict_user = false) {
	
	global $config;
	require_once ($config['homedir'] . "/include/functions_tags.php");
	
	$table = new StdClass();
	$table->width = '100%';
	$table->class = 'databox filters alert-status-filter';
	$table->cellpadding = '0';
	$table->cellspacing = '0';
	if (defined('METACONSOLE')) {
<<<<<<< HEAD
		$table->class = 'databox_filters alert-status-filter';
=======
		$table->class = 'databox_filters';
>>>>>>> 3eabe512
		$table->width = '96%';
		$table->cellpadding = '0';
		$table->cellspacing = '0';
	}
	$table->data = array ();
	$table->style = array ();
	$table->style[0] = 'font-weight: bold;';
	$table->style[1] = 'font-weight: bold;';
	$table->style[2] = 'font-weight: bold;';
	$table->style[3] = 'font-weight: bold;';
	$table->style[4] = 'font-weight: bold;';
	if (defined('METACONSOLE')) {
		$table->style[0] = 'vertical-align:middle; font-weight: bold;';
		$table->style[1] = 'vertical-align:middle; font-weight: bold;';
		$table->style[2] = 'vertical-align:middle; font-weight: bold;';
		$table->style[3] = 'vertical-align:middle; font-weight: bold;';
		$table->style[4] = 'vertical-align:middle; font-weight: bold;';
	}
	
	$table->data[0][0] = __('Group');
	$table->data[0][1] = html_print_select_groups($config['id_user'], "AR", true, "ag_group", $id_group, '', '', '', true, false, false, '', false, '', false, false, 'id_grupo', $strict_user);
	
	$alert_status_filter = array();
	$alert_status_filter['all_enabled'] = __('All (Enabled)');
	$alert_status_filter['all'] = __('All');
	$alert_status_filter['fired'] = __('Fired');
	$alert_status_filter['notfired'] = __('Not fired');
	$alert_status_filter['disabled'] = __('Disabled');
	
	$alert_standby = array();
	$alert_standby['all'] = __('All');
	$alert_standby['standby_on'] = __('Standby on');
	$alert_standby['standby_off'] = __('Standby off');
	
	$table->data[0][2] = __('Status');
	$table->data[0][3] = html_print_select ($alert_status_filter, "filter", $filter, '', '', '', true);
	
	$table->data[0][4] = __('Tags') . ui_print_help_tip(__('Only it is show tags in use.'), true);

	$tags = tags_get_user_tags();

	if (empty($tags)) {
		$table->data[0][4] .= html_print_input_text('tags', __('No tags'), '', 20, 40, true,true);
	}
	else {
		$table->data[0][4] .= html_print_select ($tags, "tag_filter", $tag_filter, '', __('All'), '', true, false, true, '', false, 'width: 150px;');
	}

	$table->data[1][0] = __('Free text for search') .
		ui_print_help_tip(
			__("Filter by agent name, module name, template name or action name"),
			true);
	$table->data[1][1] = html_print_input_text('free_search', $free_search, '', 20, 40, true);
	$table->data[1][2] = __('Standby');
	$table->data[1][3] = html_print_select ($alert_standby, "filter_standby", $filter_standby, '', '', '', true);
	
	if (defined('METACONSOLE')) {
		$table->data[0][7] = html_print_submit_button(__('Filter'), 'filter_button', false, 'class="sub filter"', true);
		$table->rowspan[0][7] = 2;
	    $data = '<form style="background-color: #ECECEC;" method="post" action="'.$url.'">';
	}
	else {
		$data = '<form method="post" action="'.$url.'">';
	}
	$data .= html_print_table ($table, true);
	if ( !defined("METACONSOLE") )
		$data .= "<div style='height:100%; text-align:right;'>" . 
				html_print_submit_button(__('Filter'), 'filter_button', false, 'class="sub filter"', true) . "</div>";
	
	$data .= '</form>';
	
	if ($return) {
		return $data;
	}
	else {
		echo $data;
	}
}
?><|MERGE_RESOLUTION|>--- conflicted
+++ resolved
@@ -45,11 +45,7 @@
 	$table->cellpadding = '0';
 	$table->cellspacing = '0';
 	if (defined('METACONSOLE')) {
-<<<<<<< HEAD
 		$table->class = 'databox_filters alert-status-filter';
-=======
-		$table->class = 'databox_filters';
->>>>>>> 3eabe512
 		$table->width = '96%';
 		$table->cellpadding = '0';
 		$table->cellspacing = '0';
