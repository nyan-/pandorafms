<?php
/**
 * Monitors status - general overview.
 *
 * @category   Agent view monitor statuses.
 * @package    Pandora FMS
 * @subpackage Classic agent management view.
 * @version    1.0.0
 * @license    See below
 *
 *    ______                 ___                    _______ _______ ________
 *   |   __ \.-----.--.--.--|  |.-----.----.-----. |    ___|   |   |     __|
 *  |    __/|  _  |     |  _  ||  _  |   _|  _  | |    ___|       |__     |
 * |___|   |___._|__|__|_____||_____|__| |___._| |___|   |__|_|__|_______|
 *
 * ============================================================================
 * Copyright (c) 2005-2023 Artica Soluciones Tecnologicas
 * Please see http://pandorafms.org for full contribution list
 * This program is free software; you can redistribute it and/or
 * modify it under the terms of the GNU General Public License
 * as published by the Free Software Foundation for version 2.
 * This program is distributed in the hope that it will be useful,
 * but WITHOUT ANY WARRANTY; without even the implied warranty of
 * MERCHANTABILITY or FITNESS FOR A PARTICULAR PURPOSE.  See the
 * GNU General Public License for more details.
 * ============================================================================
 */

// Begin.
global $config;

// Ajax tooltip to deploy modules's tag info.
if (is_ajax() === true) {
    $get_tag_tooltip = (bool) get_parameter('get_tag_tooltip', 0);
    $get_relations_tooltip = (bool) get_parameter('get_relations_tooltip', 0);


    if ($get_tag_tooltip === true) {
        $id_agente_modulo = (int) get_parameter('id_agente_modulo');
        if ($id_agente_modulo === 0) {
            return;
        }

        $tags = tags_get_module_tags($id_agente_modulo);


        if ($tags === false) {
            $tags = [];
        }

        echo '<h3>'.__("Tag's information").'</h3>';
        echo "<table border='0'>";
        foreach ($tags as $tag) {
            echo '<tr>';

            echo '<td>';
            if (tags_get_module_policy_tags($tag, $id_agente_modulo)) {
                html_print_image(
                    'images/policies_mc.png',
                    false,
                    [
                        'style' => 'vertical-align: middle;',
                        'class' => 'invert_filter',
                    ]
                );
            }

            echo '</td>';

            echo '<td>';
            echo tags_get_name($tag);
            echo '</td>';

            echo '</tr>';
        }

        echo '</table>';

        return;
    }


    if ($get_relations_tooltip === true) {
        $id_agente_modulo = (int) get_parameter('id_agente_modulo');
        if ($id_agente_modulo === 0) {
            return;
        }

        $id_agente = modules_get_agentmodule_agent($id_agente_modulo);

        $params = [
            'id_agent'  => $id_agente,
            'id_module' => $id_agente_modulo,
        ];
        $relations = modules_get_relations($params);

        if (empty($relations) === true) {
            return;
        }

        $table_relations = new stdClass();
        $table_relations->id = 'module_'.$id_agente_modulo.'_relations';
        $table_relations->width = '100%';
        $table_relations->class = 'databox filters';
        $table_relations->style = [];
        $table_relations->style[0] = 'font-weight: bold;';
        $table_relations->style[2] = 'font-weight: bold;';
        $table_relations->head = [];
        $table_relations->head[0] = __('Relationship information');
        $table_relations->head_colspan[0] = 4;
        $table_relations->data = [];

        foreach ($relations as $relation) {
            if ($relation['module_a'] == $id_agente_modulo) {
                $id_module = $relation['module_b'];
            } else {
                $id_module = $relation['module_a'];
            }

            $id_agent = modules_get_agentmodule_agent($id_module);

            $data = [];
            $data[0] = __('Agent');
            $data[1] = ui_print_agent_name($id_agent, true);
            $data[2] = __('Module');
            $data[3] = "<a href='index.php?sec=gagente&sec2=godmode/agentes/configurar_agente
				&id_agente=".$id_agent.'&tab=module&edit_module=1&id_agent_module='.$id_module."'>".ui_print_truncate_text(modules_get_agentmodule_name($id_module), 'module_medium', true, true, true, '[&hellip;]').'</a>';
            $table_relations->data[] = $data;
        }

        html_print_table($table_relations);

        return;
    }

    return;
}

if (isset($id_agente) === false) {
    // This page is included, $id_agente should be passed to it.
    db_pandora_audit(
        AUDIT_LOG_HACK_ATTEMPT,
        'Trying to get the monitor list without id_agent passed'
    );
    include 'general/noaccess.php';
    exit;
}

$id_agent = (int) get_parameter('id_agente');
$status_filter_monitor = (int) get_parameter('status_filter_monitor', -1);
$status_text_monitor = get_parameter('status_text_monitor', '');
$status_hierachy_mode = get_parameter('status_hierachy_mode', -1);
$sort_field = get_parameter('sort_field', 'name');
$sort = get_parameter('sort', 'up');


$modules_not_init = agents_monitor_notinit($id_agente);
if (empty($modules_not_init) === false) {
    $help_not_init = ui_print_warning_message(
        __('Non-initialized modules found.')
    );
} else {
    $help_not_init = '';
}

ob_start();

print_form_filter_monitors(
    $id_agente,
    $status_filter_monitor,
    $status_text_monitor,
    $status_hierachy_mode
);

echo html_print_div(
    [
        'id'      => 'module_list',
        'content' => '',
    ],
    true
);

$html_toggle = ob_get_clean();

html_print_div(
    [
        'class'   => 'agent_details_line',
        'content' => ui_toggle(
            $html_toggle,
            '<span class="subsection_header_title">'.__('List of modules').'</span>'.$help_not_init.ui_print_help_tip(
                __('To see the list of modules paginated, enable this option in the Styles Configuration.'),
                true
            ).reporting_tiny_stats(
                $agent,
                true,
                'modules',
                ':',
                true,
            ),
            'status_monitor_agent',
            false,
            false,
            true,
            'box-shadow agent_details_col',
            'white-box-content',
            'mrgn_lft_20px mrgn_right_20px width_available'
        ),
    ],
);

?>
<script type="text/javascript">
    var sort_field = '<?php echo $sort_field; ?>';
    var sort_rows = '<?php echo $sort; ?>';
    var filter_status = -1;
    var filter_text = "";
    reset_filter_modules ();
    
    $(document).ready(function() {
        /*filter_modules();
        var parameters = {};
        
        parameters["list_modules"] = 1;
        parameters["id_agente"] = <?php echo $id_agente; ?>;
        parameters["page"] = "include/ajax/module";
        
        jQuery.ajax ({
            data: parameters,
            type: 'POST',
            url: "ajax.php",
            dataType: 'html',
            success: function (data) {
                $("#module_list_loading").hide();
                
                $("#module_list").empty();
                $("#module_list").html(data);
            }
        });
        */
    });
    
    function change_module_filter () {
        hierachy_mode = $("#checkbox-status_hierachy_mode").is(":checked");
        if (hierachy_mode) {
            $("#status_module_group").disable();
            $("#status_filter_monitor").disable();
            $("#status_module_group").val(-1);
            $("#status_filter_monitor").val(-1);
        }
        else {
            $("#status_module_group").enable();
            $("#status_filter_monitor").enable();
        }
        filter_modules();
    }

    function order_module_list(sort_field_param, sort_rows_param) {
        sort_field = sort_field_param;
        sort_rows = sort_rows_param;
        
        var parameters = {};
        
        parameters["list_modules"] = 1;
        parameters["id_agente"] = <?php echo $id_agente; ?>;
        parameters["sort_field"] = sort_field;
        parameters["sort"] = sort_rows;
        parameters["status_filter_monitor"] = filter_status;
        parameters["status_text_monitor"] = filter_text;
        parameters["status_module_group"] = filter_group;
        parameters["page"] = "include/ajax/module";

        $("#module_list").empty();
        $("#module_list_loading").show();

        jQuery.ajax ({
            data: parameters,
            type: 'POST',
            url: "ajax.php",
            dataType: 'html',
            success: function (data) {
                $("#module_list_loading").hide();
                $("#module_list").empty();
                $("#module_list").html(data);
            }
        });
    }

    function filter_modules() {
        filter_status = $("#status_filter_monitor").val();
        filter_group = $("#status_module_group").val();
        filter_text = $("input[name='status_text_monitor']").val();
        hierachy_mode = $("#checkbox-status_hierachy_mode").is(":checked");

        var parameters = {};
        
        parameters["list_modules"] = 1;
        parameters["id_agente"] = <?php echo $id_agente; ?>;
        parameters["sort_field"] = sort_field;
        parameters["sort"] = sort_rows;
        parameters["status_filter_monitor"] = filter_status;
        parameters["status_text_monitor"] = filter_text;
        parameters["status_module_group"] = filter_group;
        parameters["hierachy_mode"] = hierachy_mode;
        parameters["filter_monitors"] = 1;
        parameters["monitors_change_filter"] = 1;
        parameters["page"] = "include/ajax/module";
        
        
        $("#module_list").empty();
        $("#module_list_loading").show();
        
        
        jQuery.ajax ({
            data: parameters,
            type: 'POST',
            url: "ajax.php",
            dataType: 'html',
            success: function (data) {
                $("#module_list_loading").hide();
                
                $("#module_list").empty();
                $("#module_list").html(data);
            }
        });
    }
    
    function reset_filter_modules() {
        $("#status_filter_monitor").val(-1);
        $("#status_module_group").val(-1);
        $("input[name='status_text_monitor']").val("");
        $("#checkbox-status_hierachy_mode").prop("checked", false);
        $("#status_module_group").enable();
        $("#status_filter_monitor").enable();
        
        filter_modules();
    }
    
    function pagination_list_modules(offset) {
        var parameters = {};
        
        parameters["list_modules"] = 1;
        parameters["id_agente"] = <?php echo $id_agente; ?>;
        parameters["offset"] = offset;
        parameters["sort_field"] = sort_field;
        parameters["sort"] = sort_rows;
        parameters["status_filter_monitor"] = filter_status;
        parameters["status_text_monitor"] = filter_text;
        parameters["status_module_group"] = filter_group;
        parameters["filter_monitors"] = 0;
        parameters["monitors_change_filter"] = 0;
        parameters["page"] = "include/ajax/module";
        
        
        $("#module_list").empty();
        $("#module_list_loading").show();
        
        
        jQuery.ajax ({
            data: parameters,
            type: 'POST',
            url: "ajax.php",
            dataType: 'html',
            success: function (data) {
                $("#module_list_loading").hide();
                
                $("#module_list").empty();
                $("#module_list").html(data);
            }
        });
    }
</script>
<?php
ui_require_css_file('cluetip', 'include/styles/js/');
ui_require_jquery_file('cluetip');

echo "<div id='module_details_dialog' class='display:none'></div>";

ui_include_time_picker();
ui_require_jquery_file('ui.datepicker-'.get_user_language(), 'include/javascript/i18n/');
?>

<script type="text/javascript">
/* <![CDATA[ */
    $("a.tag_details").cluetip ({
            arrows: true,
            clickThrough: false,
            attribute: 'href',
            cluetipClass: 'default'
        });
    $("a.relations_details").cluetip ({
            width: 500,
            arrows: true,
            clickThrough: false,
            attribute: 'href',
            cluetipClass: 'default',
            sticky: true,
            mouseOutClose: 'both',
            closeText: '<?php html_print_image('images/cancel.png', false, ['class' => 'invert_filter']); ?>'
        });
        
    // Show the modal window of an module
    function show_module_detail_dialog(module_id, id_agent, server_name, offset, period,module_name) {
        var server_name = '';
        var extra_parameters = '';
        if ($('input[name=selection_mode]:checked').val()) {
            
            period = $('#period').val();
            
            var selection_mode = $('input[name=selection_mode]:checked').val();
            var date_from = $('#text-date_from').val();
            var time_from = $('#text-time_from').val();
            var date_to = $('#text-date_to').val();
            var time_to = $('#text-time_to').val();
            
            extra_parameters = '&selection_mode=' + selection_mode + '&date_from=' + date_from + '&date_to=' + date_to + '&time_from=' + time_from + '&time_to=' + time_to;
        }

        // Get the free text in both options
        var freesearch = $('#text-freesearch').val();
        if (freesearch != null && freesearch !== '') {
            var free_checkbox = $('input[name=free_checkbox]:checked').val();
            extra_parameters += '&freesearch=' + freesearch;
            if (free_checkbox == 1) {
                extra_parameters += '&free_checkbox=1';
            } else {
                extra_parameters += '&free_checkbox=0';
            }
        }
        
        title = <?php echo '"'.__('Module: ').'"'; ?>;
        $.ajax({
            type: "POST",
            url: "<?php echo ui_get_full_url('ajax.php', false, false, false); ?>",
            data: "page=include/ajax/module&get_module_detail=1&server_name="+server_name+"&id_agent="+id_agent+"&id_module=" + module_id+"&offset="+offset+"&period="+period + extra_parameters,
            dataType: "html",
            success: function(data) {
                $("#module_details_dialog").hide ()
                    .empty ()
                    .append (data)
                    .dialog ({
                        resizable: true,
                        draggable: true,
                        modal: true,
                        title: title + module_name,
                        overlay: {
                            opacity: 0.5,
                            background: "black"
                        },
                        width: 650,
                        height: 500
                    })
                    .show ();
                    refresh_pagination_callback (module_id, id_agent, "",module_name);
                    datetime_picker_callback();
                    forced_title_callback();
            }
        });
    }
    function datetime_picker_callback() {
        
        $("#text-time_from, #text-time_to").timepicker({
            showSecond: true,
            timeFormat: '<?php echo TIME_FORMAT_JS; ?>',
            timeOnlyTitle: '<?php echo __('Choose time'); ?>',
            timeText: '<?php echo __('Time'); ?>',
            hourText: '<?php echo __('Hour'); ?>',
            minuteText: '<?php echo __('Minute'); ?>',
            secondText: '<?php echo __('Second'); ?>',
            currentText: '<?php echo __('Now'); ?>',
            closeText: '<?php echo __('Close'); ?>'});
            
        $("#text-date_from, #text-date_to").datepicker({dateFormat: "<?php echo DATE_FORMAT_JS; ?>"});
        
        $.datepicker.setDefaults($.datepicker.regional[ "<?php echo get_user_language(); ?>"]);
    }
    datetime_picker_callback();
    
    function refresh_pagination_callback (module_id, id_agent, server_name,module_name) {
        $(".binary_dialog").click( function() {
            
            var classes = $(this).attr('class');
            classes = classes.split(' ');
            var offset_class = classes[2];
            offset_class = offset_class.split('_');
            var offset = offset_class[1];
            
            var period = $('#period').val();
            
            show_module_detail_dialog(module_id, id_agent, server_name, offset, period,module_name);
            return false;
        });
    }
/* ]]> */
</script>
<?php
/**
 * Print form filter monitors.
 *
 * @param integer $id_agent              Id_agent.
 * @param integer $status_filter_monitor Status_filter_monitor.
 * @param string  $status_text_monitor   Status_text_monitor.
 * @param integer $status_module_group   Status_module_group.
 * @param integer $status_hierachy_mode  Status_hierachy_mode.
 *
 * @return void
 */
function print_form_filter_monitors(
    $id_agent,
    $status_filter_monitor=-1,
    $status_text_monitor='',
    $status_module_group=-1,
    $status_hierachy_mode=-1
) {
    $status_list = [
        -1                                 => __('All'),
        AGENT_MODULE_STATUS_CRITICAL_BAD   => __('Critical'),
        AGENT_MODULE_STATUS_CRITICAL_ALERT => __('Alert'),
        AGENT_MODULE_STATUS_NORMAL         => __('Normal'),
        AGENT_MODULE_STATUS_NOT_NORMAL     => __('Not Normal'),
        AGENT_MODULE_STATUS_WARNING        => __('Warning'),
        AGENT_MODULE_STATUS_UNKNOWN        => __('Unknown'),
    ];
<<<<<<< HEAD
=======

    $table->data[0][1] = html_print_select(
        $status_list,
        'status_filter_monitor',
        $status_filter_monitor,
        '',
        '',
        0,
        true
    );

    $table->data[0][2] = __('Free text for search (*):').ui_print_help_tip(
        __('Search by module name or alert name, list matches.'),
        true
    );

    $table->data[0][3] = html_print_input_text(
        'status_text_monitor',
        $status_text_monitor,
        '',
        '',
        100,
        true
    );
    $table->data[0][4] = __('Module group');
>>>>>>> c7f43887
    $rows = db_get_all_rows_sql(
        sprintf(
            'SELECT * 
         FROM tmodule_group 
         WHERE id_mg IN (SELECT id_module_group
                         FROM tagente_modulo 
                        WHERE id_agente = %d )
         ORDER BY name',
            $id_agent
        )
    );

    $rows_select[-1] = __('All');
    if (empty($rows) === false) {
        foreach ($rows as $module_group) {
            $rows_select[$module_group['id_mg']] = __($module_group['name']);
        }
    }

    $form_text = '';
    $table = new stdClass();
    $table->class = 'filter_table';
    $table->id = 'module_filter_agent_view';
    $table->styleTable = 'border-radius: 0;padding: 0;margin: 0 0 10px;';
    $table->width = '100%';
    $table->cellstyle[0][0] = 'width: 0';
    $table->cellstyle[0][1] = 'width: 0';
    $table->cellstyle[0][2] = 'width: 0';
    // Captions.
    $table->data[0][0] = html_print_input_hidden('filter_monitors', 1, true);
    $table->data[0][0] .= html_print_input_hidden('monitors_change_filter', 1, true);
    $table->data[0][0] .= __('Status:');
    $table->data[0][1] = __('Free text for search (*):').ui_print_help_tip(
        __('Search by module name, list matches.'),
        true
    );
    $table->data[0][2] = __('Module group');
    $table->data[0][3] = __('Show in hierachy mode');
    // Inputs.
    $table->data[1][0] = html_print_select(
        $status_list,
        'status_filter_monitor',
        $status_filter_monitor,
        '',
        '',
        0,
        true
    );
    $table->data[1][1] = html_print_input_text(
        'status_text_monitor',
        $status_text_monitor,
        '',
        '',
        100,
        true
    );
    $table->data[1][2] = html_print_select(
        $rows_select,
        'status_module_group',
        $status_module_group,
        '',
        '',
        0,
        true
    );
    $table->data[1][3] = html_print_switch(
        [
            'name'     => 'status_hierachy_mode',
            'value'    => $all_events_24h,
            'onchange' => 'change_module_filter()',
            'id'       => 'checkbox-status_hierachy_mode',
        ]
    );

    $filtersButtons = [];

    $filtersButtons[] = html_print_button(
        __('Filter'),
        'filter',
        false,
        'filter_modules();',
        [
            'icon' => 'search',
            'mode' => 'secondary mini',
        ],
        true
    );

    $filtersButtons[] = html_print_button(
        __('Reset'),
        'filter',
        false,
        'reset_filter_modules();',
        [
            'icon' => 'fail',
            'mode' => 'secondary mini',
        ],
        true
    );

    $table->data[1][4] = html_print_div(
        [
            'class'   => 'action-buttons',
            'content' => implode('', $filtersButtons),
        ],
        true
    );

    $form_text .= html_print_table($table, true);

    // TODO. Unused code.
    if ($status_filter_monitor === -1 && empty($status_text_monitor) === true && $status_module_group === -1) {
        $filter_hidden = true;
    } else {
        $filter_hidden = false;
    }

    echo $form_text;
}<|MERGE_RESOLUTION|>--- conflicted
+++ resolved
@@ -520,8 +520,6 @@
         AGENT_MODULE_STATUS_WARNING        => __('Warning'),
         AGENT_MODULE_STATUS_UNKNOWN        => __('Unknown'),
     ];
-<<<<<<< HEAD
-=======
 
     $table->data[0][1] = html_print_select(
         $status_list,
@@ -547,7 +545,6 @@
         true
     );
     $table->data[0][4] = __('Module group');
->>>>>>> c7f43887
     $rows = db_get_all_rows_sql(
         sprintf(
             'SELECT * 
