<?php

// Pandora FMS - http://pandorafms.com
// ==================================================
// Copyright (c) 2005-2009 Artica Soluciones Tecnologicas
// Please see http://pandorafms.org for full contribution list
// This program is free software; you can redistribute it and/or
// modify it under the terms of the GNU General Public License
// as published by the Free Software Foundation for version 2.
// This program is distributed in the hope that it will be useful,
// but WITHOUT ANY WARRANTY; without even the implied warranty of
// MERCHANTABILITY or FITNESS FOR A PARTICULAR PURPOSE.  See the
// GNU General Public License for more details.
// Don't start a session before this import.
// The session is configured and started inside the config process.
require_once '../../include/config.php';
require_once $config['homedir'].'/include/auth/mysql.php';
require_once $config['homedir'].'/include/functions.php';
require_once $config['homedir'].'/include/functions_db.php';
require_once $config['homedir'].'/include/functions_reporting.php';
require_once $config['homedir'].'/include/functions_graph.php';
require_once $config['homedir'].'/include/functions_custom_graphs.php';
require_once $config['homedir'].'/include/functions_modules.php';
require_once $config['homedir'].'/include/functions_agents.php';
require_once $config['homedir'].'/include/functions_tags.php';
enterprise_include_once('include/functions_agents.php');

check_login();

$params_json = base64_decode((string) get_parameter('params'));
$params = json_decode($params_json, true);

// Metaconsole connection to the node
$server_id = (int) (isset($params['server']) ? $params['server'] : 0);
if ($config['metaconsole'] && !empty($server_id)) {
    $server = metaconsole_get_connection_by_id($server_id);

    // Error connecting
    if (metaconsole_connect($server) !== NOERR) {
        echo '<html>';
            echo '<body>';
                ui_print_error_message(__('There was a problem connecting with the node'));
            echo '</body>';
        echo '</html>';
        exit;
    }
}

$user_language = get_user_language($config['id_user']);
if (file_exists('../../include/languages/'.$user_language.'.mo')) {
    $l10n = new gettext_reader(new CachedFileReader('../../include/languages/'.$user_language.'.mo'));
    $l10n->load_tables();
}

echo '<link rel="stylesheet" href="../../include/styles/pandora.css" type="text/css"/>';

$interface_name = (string) $params['interface_name'];
$agent_id = (int) $params['agent_id'];
$interface_traffic_modules = [
    __('In')  => (int) $params['traffic_module_in'],
    __('Out') => (int) $params['traffic_module_out'],
];
?>
<!DOCTYPE html PUBLIC "-//W3C//DTD XHTML 1.0 Transitional//EN" "http://www.w3.org/TR/xhtml1/DTD/xhtml1-transitional.dtd">
<html xmlns="http://www.w3.org/1999/xhtml">
    <head>
<?php
// Parsing the refresh before sending any header
        $refresh = (int) get_parameter('refresh', SECONDS_5MINUTES);
if ($refresh > 0) {
    $query = ui_get_url_refresh(false);

    echo '<meta http-equiv="refresh" content="'.$refresh.'; URL='.$query.'" />';
}
?>
<<<<<<< HEAD
		<meta http-equiv="Content-Type" content="text/html; charset=utf-8" />
		<title><?php echo __('%s Interface Graph', get_product_name()) . ' (' .agents_get_alias($agent_id) . ' - ' . $interface_name; ?>)</title>
		<link rel="stylesheet" href="../../include/styles/pandora_minimal.css" type="text/css" />
		<link rel="stylesheet" href="../../include/styles/js/jquery-ui.min.css" type="text/css" />
		<script type='text/javascript' src='../../include/javascript/pandora.js'></script>
		<script type='text/javascript' src='../../include/javascript/jquery-3.3.1.min.js'></script>
		<script type='text/javascript' src='../../include/javascript/jquery.pandora.js'></script>
		<script type='text/javascript' src='../../include/javascript/jquery-ui.min.js'></script>
		<?php
			include_once($config["homedir"] . '/include/graphs/functions_flot.php');
			echo include_javascript_dependencies_flot_graph(true, "../");
		?>
			<script type='text/javascript'>
			<!--
			window.onload = function() {
				// Hack to repeat the init process to period select
				var periodSelectId = $('[name="period"]').attr('class');

				period_select_init(periodSelectId);
			};
			-->
		</script>
	</head>
	<body bgcolor="#ffffff" style='background:#ffffff;'>
=======
        <meta http-equiv="Content-Type" content="text/html; charset=utf-8" />
        <title><?php echo __('%s Interface Graph', get_product_name()).' ('.agents_get_alias($agent_id).' - '.$interface_name; ?>)</title>
        <link rel="stylesheet" href="../../include/styles/pandora_minimal.css" type="text/css" />
        <link rel="stylesheet" href="../../include/styles/jquery-ui.min.css" type="text/css" />
        <script type='text/javascript' src='../../include/javascript/pandora.js'></script>
        <script type='text/javascript' src='../../include/javascript/jquery-3.3.1.min.js'></script>
        <script type='text/javascript' src='../../include/javascript/jquery.pandora.js'></script>
        <script type='text/javascript' src='../../include/javascript/jquery-ui.min.js'></script>
        <?php
        require_once $config['homedir'].'/include/graphs/functions_flot.php';
            echo include_javascript_dependencies_flot_graph(true, '../');
        ?>
            <script type='text/javascript'>
            <!--
            window.onload = function() {
                // Hack to repeat the init process to period select
                var periodSelectId = $('[name="period"]').attr('class');

                period_select_init(periodSelectId);
            };
            -->
        </script>
    </head>
    <body bgcolor="#ffffff" style='background:#ffffff;'>
>>>>>>> 67ab08fc
<?php
// ACL
        $all_groups = agents_get_all_groups_agent($agent_id);
if (!check_acl_one_of_groups($config['id_user'], $all_groups, 'AR')) {
    include $config['homedir'].'/general/noaccess.php';
    exit;
}

        // Get input parameters
        $period = get_parameter('period', SECONDS_1DAY);
        $width = (int) get_parameter('width', 555);
        $height = (int) get_parameter('height', 245);
        $start_date = (string) get_parameter('start_date', date('Y-m-d'));
        $start_time = get_parameter('start_time', date('H:i:s'));
        $zoom = (int) get_parameter('zoom', $config['zoom_graph']);
        $baseline = get_parameter('baseline', 0);
        $show_percentil = get_parameter('show_percentil', 0);
        $fullscale = get_parameter('fullscale');

if (!isset($_GET['fullscale_sent'])) {
    if (!isset($config['full_scale_option'])
        || $config['full_scale_option'] == 0
        || $config['full_scale_option'] == 2
    ) {
        $fullscale = 0;
    } else {
        $fullscale = 1;
    }
}

        $date = strtotime("$start_date $start_time");
        $now = time();

if ($date > $now) {
    $date = $now;
}

        $urlImage = ui_get_full_url(false);

        echo '<div style="margin-left: 70px; padding-top: 10px;">';

        $height = 400;
        $width  = '90%';

        $params = [
            'period'    => $period,
            'width'     => $width,
            'height'    => $height,
            'unit_name' => array_fill(0, count($interface_traffic_modules), $config['interface_unit']),
            'date'      => $date,
            'homeurl'   => $config['homeurl'],
            'percentil' => (($show_percentil) ? $config['percentil'] : null),
            'fullscale' => $fullscale,
            'zoom'      => $zoom,
        ];

        if ($config['type_interface_charts'] == 'line') {
            $stacked = CUSTOM_GRAPH_LINE;
        } else {
            $stacked = CUSTOM_GRAPH_AREA;
        }

        $params_combined = [
            'weight_list'    => [],
            'projection'     => false,
            'labels'         => array_keys($interface_traffic_modules),
            'from_interface' => true,
            'modules_series' => array_values($interface_traffic_modules),
            'return'         => 0,
            'stacked'        => $stacked,
        ];

        graphic_combined_module(
            array_values($interface_traffic_modules),
            $params,
            $params_combined
        );

        echo '</div>';

        //
        // SIDE MENU
        //
        $side_layer_params = [];
        // TOP TEXT
        $side_layer_params['top_text'] = "<div style='color: white; width: 100%; text-align: center; font-weight: bold; vertical-align: top;'>".html_print_image('/images/config.disabled.png', true, ['width' => '16px'], false, false, false, true).' '.__('Graph configuration menu').'</div>';
        $side_layer_params['body_text'] = "<div class='menu_sidebar_outer'>";
        $side_layer_params['body_text'] .= __('Please, make your changes and apply with the <i>Reload</i> button');

        // MENU
        $side_layer_params['body_text'] .= '<form method="get" action="interface_traffic_graph_win.php">';
        $side_layer_params['body_text'] .= html_print_input_hidden('params', base64_encode($params_json), true);

        // FORM TABLE
        $table = html_get_predefined_table('transparent', 2);
        $table->width = '98%';
        $table->id = 'stat_win_form_div';
        $table->style[0] = 'text-align:left; padding: 7px;';
        $table->style[1] = 'text-align:left;';
        $table->styleTable = 'border-spacing: 4px;';
        $table->class = 'alternate';

        $data = [];
        $data[0] = __('Refresh time');
        $data[1] = html_print_extended_select_for_time('refresh', $refresh, '', '', 0, 7, true);
        $table->data[] = $data;
        $table->rowclass[] = '';

        $data = [];
        $data[0] = __('Begin date');
        $data[1] = html_print_input_text('start_date', substr($start_date, 0, 10), '', 15, 255, true);
        $data[1] .= html_print_image('/images/calendar_view_day.png', true, ['onclick' => "scwShow(scwID('text-start_date'),this);", 'style' => 'vertical-align: bottom;'], false, false, false, true);
        $table->data[] = $data;
        $table->rowclass[] = '';

        $data = [];
        $data[0] = __('Begin time');
        $data[1] = html_print_input_text('start_time', $start_time, '', 10, 10, true);
        $table->data[] = $data;
        $table->rowclass[] = '';

        $data = [];
        $data[0] = __('Time range');
        $data[1] = html_print_extended_select_for_time('period', $period, '', '', 0, 7, true);
        $table->data[] = $data;
        $table->rowclass[] = '';

        $data = [];
        $data[0] = __('Show percentil');
        $data[1] = html_print_checkbox('show_percentil', 1, (bool) $show_percentil, true);
        $table->data[] = $data;
        $table->rowclass[] = '';

        $data = [];
        $data[0] = __('Show full scale graph (TIP)').ui_print_help_tip(
            __('This option may cause performance issues'),
            true,
            'images/tip.png',
            true
        );
        $data[1] = html_print_checkbox('fullscale', 1, (bool) $fullscale, true);
        $table->data[] = $data;
        $table->rowclass[] = '';

        $data = [];
        $data[0] = __('Zoom factor');
        $options = [];
        $options[$zoom] = 'x'.$zoom;
        $options[1] = 'x1';
        $options[2] = 'x2';
        $options[3] = 'x3';
        $options[4] = 'x4';
        $options[5] = __('Full');
        $data[1] = html_print_select($options, 'zoom', $zoom, '', '', 0, true, false, false);
        $table->data[] = $data;
        $table->rowclass[] = '';

        $form_table = html_print_table($table, true);

        unset($table);

        $table->id = 'stat_win_form';
        $table->width = '100%';
        $table->cellspacing = 2;
        $table->cellpadding = 2;
        $table->class = 'databox';

        $data = [];
        $data[0] = html_print_div(['content' => $form_table, 'style' => 'overflow: auto; height: 220px'], true);
        $table->data[] = $data;
        $table->rowclass[] = '';

        $data = [];
        $data[0] = '<div style="width:100%; text-align:right;">'.html_print_submit_button(__('Reload'), 'submit', false, 'class="sub upd"', true).'</div>';
        $table->data[] = $data;
        $table->rowclass[] = '';

        $side_layer_params['body_text'] .= html_print_table($table, true);
        $side_layer_params['body_text'] .= '</form>';
        $side_layer_params['body_text'] .= '</div>';
        // outer
        // ICONS
        $side_layer_params['icon_closed'] = '/images/graphmenu_arrow_hide.png';
        $side_layer_params['icon_open'] = '/images/graphmenu_arrow.png';

        // SIZE
        $side_layer_params['width'] = 500;

        // POSITION
        $side_layer_params['position'] = 'left';

        html_print_side_layer($side_layer_params);

        // Hidden div to forced title
        html_print_div(['id' => 'forced_title_layer', 'class' => 'forced_title_layer', 'hidden' => true]);
        ?>

    </body>
</html>
<?php
// Echo the script tags of the datepicker and the timepicker
// Modify the user language cause the ui.datepicker language files use - instead _
$custom_user_language = str_replace('_', '-', $user_language);
ui_require_jquery_file('ui.datepicker-'.$custom_user_language, 'include/javascript/i18n/', true);
ui_include_time_picker(true);
?>
<script>
    var show_overview = false;
    var height_window;
    var width_window;
    $(document).ready(function() {
        height_window = $(window).height();
        width_window = $(window).width();
    });

    $("*").filter(function() {
        if (typeof(this.id) == "string")
            return this.id.match(/menu_overview_graph.*/);
        else
            return false;
        }).click(function() {
            show_overview = !show_overview;
        });

    // Add datepicker and timepicker
    $("#text-start_date").datepicker({
        dateFormat: "<?php echo DATE_FORMAT_JS; ?>"
    });

    $("#text-start_time").timepicker({
        showSecond: true,
        timeFormat: '<?php echo TIME_FORMAT_JS; ?>',
        timeOnlyTitle: '<?php echo __('Choose time'); ?>',
        timeText: '<?php echo __('Time'); ?>',
        hourText: '<?php echo __('Hour'); ?>',
        minuteText: '<?php echo __('Minute'); ?>',
        secondText: '<?php echo __('Second'); ?>',
        currentText: '<?php echo __('Now'); ?>',
        closeText: '<?php echo __('Close'); ?>'
    });

    $.datepicker.setDefaults($.datepicker.regional["<?php echo $custom_user_language; ?>"]);

    forced_title_callback();
</script><|MERGE_RESOLUTION|>--- conflicted
+++ resolved
@@ -73,36 +73,10 @@
     echo '<meta http-equiv="refresh" content="'.$refresh.'; URL='.$query.'" />';
 }
 ?>
-<<<<<<< HEAD
-		<meta http-equiv="Content-Type" content="text/html; charset=utf-8" />
-		<title><?php echo __('%s Interface Graph', get_product_name()) . ' (' .agents_get_alias($agent_id) . ' - ' . $interface_name; ?>)</title>
-		<link rel="stylesheet" href="../../include/styles/pandora_minimal.css" type="text/css" />
-		<link rel="stylesheet" href="../../include/styles/js/jquery-ui.min.css" type="text/css" />
-		<script type='text/javascript' src='../../include/javascript/pandora.js'></script>
-		<script type='text/javascript' src='../../include/javascript/jquery-3.3.1.min.js'></script>
-		<script type='text/javascript' src='../../include/javascript/jquery.pandora.js'></script>
-		<script type='text/javascript' src='../../include/javascript/jquery-ui.min.js'></script>
-		<?php
-			include_once($config["homedir"] . '/include/graphs/functions_flot.php');
-			echo include_javascript_dependencies_flot_graph(true, "../");
-		?>
-			<script type='text/javascript'>
-			<!--
-			window.onload = function() {
-				// Hack to repeat the init process to period select
-				var periodSelectId = $('[name="period"]').attr('class');
-
-				period_select_init(periodSelectId);
-			};
-			-->
-		</script>
-	</head>
-	<body bgcolor="#ffffff" style='background:#ffffff;'>
-=======
         <meta http-equiv="Content-Type" content="text/html; charset=utf-8" />
         <title><?php echo __('%s Interface Graph', get_product_name()).' ('.agents_get_alias($agent_id).' - '.$interface_name; ?>)</title>
         <link rel="stylesheet" href="../../include/styles/pandora_minimal.css" type="text/css" />
-        <link rel="stylesheet" href="../../include/styles/jquery-ui.min.css" type="text/css" />
+        <link rel="stylesheet" href="../../include/styles/js/jquery-ui.min.css" type="text/css" />
         <script type='text/javascript' src='../../include/javascript/pandora.js'></script>
         <script type='text/javascript' src='../../include/javascript/jquery-3.3.1.min.js'></script>
         <script type='text/javascript' src='../../include/javascript/jquery.pandora.js'></script>
@@ -123,7 +97,6 @@
         </script>
     </head>
     <body bgcolor="#ffffff" style='background:#ffffff;'>
->>>>>>> 67ab08fc
 <?php
 // ACL
         $all_groups = agents_get_all_groups_agent($agent_id);
