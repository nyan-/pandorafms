<?php
/**
 * Agent Status View.
 *
 * @category   View
 * @package    Pandora FMS
 * @subpackage Monitoring.
 * @version    1.0.0
 * @license    See below
 *
 *    ______                 ___                    _______ _______ ________
 *   |   __ \.-----.--.--.--|  |.-----.----.-----. |    ___|   |   |     __|
 *  |    __/|  _  |     |  _  ||  _  |   _|  _  | |    ___|       |__     |
 * |___|   |___._|__|__|_____||_____|__| |___._| |___|   |__|_|__|_______|
 *
 * ============================================================================
 * Copyright (c) 2005-2022 Artica Soluciones Tecnologicas
 * Please see http://pandorafms.org for full contribution list
 * This program is free software; you can redistribute it and/or
 * modify it under the terms of the GNU General Public License
 * as published by the Free Software Foundation for version 2.
 * This program is distributed in the hope that it will be useful,
 * but WITHOUT ANY WARRANTY; without even the implied warranty of
 * MERCHANTABILITY or FITNESS FOR A PARTICULAR PURPOSE.  See the
 * GNU General Public License for more details.
 * ============================================================================
 */

// Begin.
global $config;

ob_start();

require_once 'include/functions_reporting.php';
require_once $config['homedir'].'/include/functions_agents.php';
require_once $config['homedir'].'/include/functions_users.php';
require_once $config['homedir'].'/include/functions_modules.php';
enterprise_include_once('include/functions_config_agents.php');
enterprise_include_once('include/functions_policies.php');

ui_require_css_file('tables');

check_login();

if (! check_acl($config['id_user'], 0, 'AR') && ! check_acl($config['id_user'], 0, 'AW')) {
    db_pandora_audit(
        AUDIT_LOG_ACL_VIOLATION,
        'Trying to access agent main list view'
    );
    include 'general/noaccess.php';

    return;
}

if (is_ajax() === true) {
    ob_get_clean();

    $get_agent_module_last_value = (bool) get_parameter('get_agent_module_last_value');
    $get_actions_alert_template = (bool) get_parameter('get_actions_alert_template');

    if ($get_actions_alert_template === true) {
        $id_template = get_parameter('id_template');

        $own_info = get_user_info($config['id_user']);
        $usr_groups = [];
        $usr_groups = users_get_groups($config['id_user'], 'LW', true);

        $filter_groups = '';
        $filter_groups = implode(',', array_keys($usr_groups));

        $sql = sprintf(
            "SELECT t1.id, t1.name,
                (SELECT COUNT(t2.id) 
                    FROM talert_templates t2 
                    WHERE t2.id =  %d 
                        AND t2.id_alert_action = t1.id) as 'sort_order'
            FROM talert_actions t1
            WHERE id_group IN (%s) 
            ORDER BY sort_order DESC",
            $id_template,
            $filter_groups
        );

        $rows = db_get_all_rows_sql($sql);


        if ($rows !== false) {
            echo json_encode($rows);
        } else {
            echo 'false';
        }

        return;
    }

    if ($get_agent_module_last_value === true) {
        $id_module = (int) get_parameter('id_agent_module');
        $id_agent = (int) modules_get_agentmodule_agent((int) $id_module);
        if (! check_acl_one_of_groups($config['id_user'], agents_get_all_groups_agent($id_agent), 'AR')) {
            db_pandora_audit(
                AUDIT_LOG_ACL_VIOLATION,
                'Trying to access agent main list view'
            );
            echo json_encode(false);
            return;
        }

        $module_value = modules_get_last_value($id_module);
        if (is_numeric($row['value']) && !modules_is_string_type($module['id_tipo_modulo'])) {
            $value = $module_value;
        } else {
            $module = modules_get_agentmodule($id_module);

            $is_snapshot = is_snapshot_data($module_value);
            $is_large_image = is_text_to_black_string($module_value);
            if (($config['command_snapshot']) && ($is_snapshot || $is_large_image)) {
                $link = ui_get_snapshot_link(
                    [
                        'id_module'   => $module['id_agente_modulo'],
                        'interval'    => $module['current_interval'],
                        'module_name' => $module['nombre'],
                    ]
                );
                $value = ui_get_snapshot_image($link, $is_snapshot).'&nbsp;&nbsp;';
            } else {
                $value = ui_print_module_string_value(
                    $module_value,
                    $module['id_agente_modulo'],
                    $module['current_interval'],
                    $module['module_name']
                );
            }
        }

        echo json_encode($value);
        return;
    }

    return;
}

ob_end_clean();


// Take some parameters (GET).
$group_id = (int) get_parameter('group_id', 0);
$search = trim(get_parameter('search', ''));
$search_custom = trim(get_parameter('search_custom', ''));
$offset = (int) get_parameter('offset', 0);
$refr = get_parameter('refr', 0);
$recursion = get_parameter('recursion', 0);
$status = (int) get_parameter('status', -1);
$os = (int) get_parameter('os', 0);
$policies = (array) get_parameter('policies', []);
$ag_custom_fields = (array) get_parameter('ag_custom_fields', []);

$strict_user = db_get_value('strict_acl', 'tusuario', 'id_user', $config['id_user']);
$agent_a = (bool) check_acl($config['id_user'], 0, 'AR');
$agent_w = (bool) check_acl($config['id_user'], 0, 'AW');
$access = ($agent_a === true) ? 'AR' : (($agent_w === true) ? 'AW' : 'AR');

$onheader = [];

<<<<<<< HEAD
if ((bool) check_acl($config['id_user'], 0, 'AW') === true) {
=======
$load_filter_id = (int) get_parameter('filter_id', 0);

if ($load_filter_id > 0) {
    $user_groups_fl = users_get_groups(
        $config['id_user'],
        'AR',
        users_can_manage_group_all('AR'),
        true
    );

    $sql = sprintf(
        'SELECT id_filter, id_name
        FROM tagent_filter
        WHERE id_filter = %d AND id_group_filter IN (%s)',
        $load_filter_id,
        implode(',', array_keys($user_groups_fl))
    );

    $loaded_filter = db_get_row_sql($sql);
}

if ($loaded_filter['id_filter'] > 0) {
    $query_filter['id_filter'] = $load_filter_id;
    $filter = db_get_row_filter('tagent_filter', $query_filter, false);

    if ($filter !== false) {
        $group_id = (int) $filter['group_id'];
        $recursion = $filter['recursion'];
        $status = $filter['status'];
        $search = $filter['search'];
        $os = $filter['id_os'];
        $policies = json_decode($filter['policies'], true);
        $search_custom = $filter['search_custom'];
        $ag_custom_fields = $filter['ag_custom_fields'];
    }


    if (is_array($ag_custom_fields) === false) {
        $ag_custom_fields = json_decode(io_safe_output($ag_custom_fields), true);
    }

    if (is_array($policies) === false) {
        $policies = json_decode(io_safe_output($policies), true);
    }
}

if (check_acl($config['id_user'], 0, 'AW')) {
>>>>>>> 1f046e94
    // Prepare the tab system to the future.
    $tab = 'setup';
    // Options.
    $setuptab['godmode'] = true;
    $setuptab['active'] = false;
    // Setup tab.
    $setuptab['text'] = html_print_anchor(
        [
            'href'    => ui_get_full_url('index.php?sec=gagente&sec2=godmode/agentes/modificar_agente'),
            'content' => html_print_image(
                'images/configuration@svg.svg',
                true,
                [
                    'title' => __('Setup'),
                    'class' => 'invert_filter main_menu_icon',
                ]
            ),
        ],
        true
    );
    // Header button.
    $onheader = ['setup' => $setuptab];
}

// Header.
ui_print_standard_header(
    __('Agent detail'),
    'images/agent.png',
    false,
    '',
    false,
    $onheader,
    [
        [
            'link'  => '',
            'label' => __('Monitoring'),
        ],
        [
            'link'  => '',
            'label' => __('Views'),
        ],
    ]
);

if ((bool) $strict_user === false) {
    if (tags_has_user_acl_tags() === true) {
        ui_print_tags_warning();
    }
}

// User is deleting agent.
if (isset($result_delete) === true) {
    ui_print_result_message(
        $result_delete,
        __('Sucessfully deleted agent'),
        __('There was an error message deleting the agent')
    );
}

<<<<<<< HEAD
$groups = users_get_groups(false, $access);

=======
echo '<form method="post" action="?sec=view&sec2=operation/agentes/estado_agente&group_id='.$group_id.'">';

//echo '<table cellpadding="4" cellspacing="4" class="databox filters bolder mrgn_btn_10px" width="100%">';

//echo '<tr><td class="nowrap w100px padding-right-2-imp">';

// Start Build Search Form.
//
$table = new StdClass();
$table->width = '100%';
$table->cellspacing = 0;
$table->cellpadding = 0;
$table->class = 'databox filters';
$table->style[0] = 'font-weight: bold;';
$table->style[1] = 'font-weight: bold;';
$table->style[2] = 'font-weight: bold;';
$table->style[3] = 'font-weight: bold;';
$table->style[4] = 'font-weight: bold;';

$table->data[0][0] = __('Group');
$table->data[0][0] .= '<div class="flex flex-row-vcenter w290px"><div class="w200px">';

$groups = users_get_groups(false, $access);

$table->data[0][0] .= html_print_select_groups(false, $access, true, 'group_id', $group_id, '', '', '', true, false, true, '', false);

//$table->data[0][1] .= '&nbsp;&nbsp;';

$table->data[0][0] .= '<br>'.__('Recursion').'&nbsp;'.'&nbsp;'.'&nbsp;';
$table->data[0][0] .= html_print_input(
    [
        'type'    => 'checkbox',
        'name'    => 'recursion',
        'return'  => true,
        'checked' => $recursion,
        'checked' => ($recursion === true || $recursion === 'true' || $recursion === '1') ? 'checked' : false,
        'value'   => 1,
    ]
);



//echo '</td><td class="nowrap">';

>>>>>>> 1f046e94
$fields = [];
$fields[AGENT_STATUS_NORMAL] = __('Normal');
$fields[AGENT_STATUS_WARNING] = __('Warning');
$fields[AGENT_STATUS_CRITICAL] = __('Critical');
$fields[AGENT_STATUS_UNKNOWN] = __('Unknown');
$fields[AGENT_STATUS_NOT_NORMAL] = __('Not normal');
$fields[AGENT_STATUS_NOT_INIT] = __('Not init');

<<<<<<< HEAD
$searchForm = '';
$searchForm .= '<form method="post" action="?sec=view&sec2=operation/agentes/estado_agente&group_id='.$group_id.'">';

$table = new stdClass();
$table->width = '100%';
$table->size = [];
$table->size[0] = '50%';
$table->size[1] = '50%';
$table->class = 'filter-table-adv';

$table->data['group'][0] = html_print_label_input_block(
    __('Group'),
    html_print_select_groups(
        false,
        $access,
        true,
        'group_id',
        $group_id,
        'this.form.submit()',
        '',
        '',
        true,
        false,
        true,
        '',
        false
    )
);

$table->data['group'][0] .= html_print_label_input_block(
    __('Recursion'),
    html_print_checkbox_switch(
        'recursion',
        1,
        $recursion,
        true
    ),
    [
        'div_class'   => 'add-input-reverse',
        'label_class' => 'label-thin',
    ]
);

$table->data['group'][1] = html_print_label_input_block(
    __('Status'),
    html_print_select(
        $fields,
        'status',
        $status,
        'this.form.submit()',
        __('All'),
        AGENT_STATUS_ALL,
        true,
        false,
        true,
        '',
        false,
        'width: 100%'
    )
);

$table->data['search_fields'][0] = html_print_label_input_block(
    __('Search'),
    html_print_input_text(
        'search',
        $search,
        '',
        35,
        255,
        true
    )
);

$table->data['search_fields'][1] = html_print_label_input_block(
    __('Search in custom fields'),
    html_print_input_text(
        'search_custom',
        $search_custom,
        '',
        35,
        255,
        true
    )
);

$searchForm .= html_print_table($table, true);
$searchForm .= html_print_div(
    [
        'class'   => 'action-buttons',
        'content' => html_print_submit_button(
            __('Filter'),
            'srcbutton',
            false,
            [
                'icon' => 'search',
                'mode' => 'mini',
            ],
            true
        ),
    ],
    true
);
$searchForm .= '</form>';

ui_toggle(
    $searchForm,
    '<span class="subsection_header_title">'.__('Filters').'</span>',
    'filter_form',
    '',
    true,
    false,
    '',
    'white-box-content',
    'box-flat white_table_graph fixed_filter_bar'
);
=======
$table->data[0][1] = __('Status').'&nbsp;'.'&nbsp;'.'&nbsp;';
$table->data[0][1] .= html_print_select($fields, 'status', $status, '', __('All'), AGENT_STATUS_ALL, true, false, true, '', false, 'width: 90px;');

$table->data[0][2] = __('Search').'&nbsp;'.'&nbsp;'.'&nbsp;';
$table->data[0][2] .= html_print_input_text('search', $search, '', 15, 255, true);

$table->data[1][0] = __('Operating System').'&nbsp;';

$pre_fields = db_get_all_rows_sql(
    'select distinct(tagente.id_os),tconfig_os.name from tagente,tconfig_os where tagente.id_os = tconfig_os.id_os'
);
$fields = [];

foreach ($pre_fields as $key => $value) {
    $fields[$value['id_os']] = $value['name'];
}

$table->data[1][0] .= html_print_select($fields, 'os', $os, '', 'All', 0, true);

$table->data[1][1] = __('Policies').'&nbsp;';

$pre_fields = policies_get_policies(false, ['id', 'name']);
$fields = [];

foreach ($pre_fields as $value) {
    $fields[$value['id']] = $value['name'];
}

$table->data[1][1] .= html_print_select($fields, 'policies[]', $policies, '', 'All', 0, true, true);

$table->data[1][2] = __('Search in custom fields').'&nbsp;'.'&nbsp;'.'&nbsp;';
$table->data[1][2] .= html_print_input_text('search_custom', $search_custom, '', 15, 255, true);


$custom_fields = db_get_all_fields_in_table('tagent_custom_fields');
if ($custom_fields === false) {
    $custom_fields = [];
}

$div_custom_fields = '<div class="flex-row">';
foreach ($custom_fields as $custom_field) {
    $custom_field_value = '';
    if (empty($ag_custom_fields) === false) {
        $custom_field_value = $ag_custom_fields[$custom_field['id_field']];
        if (empty($custom_field_value) === true) {
            $custom_field_value = '';
        }
    }

    $div_custom_fields .= '<div class="div-col">';

    $div_custom_fields .= '<div class="div-span">';
    $div_custom_fields .= '<span >'.$custom_field['name'].'</span>';
    $div_custom_fields .= '</div>';

    $div_custom_fields .= '<div class="div-input">';
    $div_custom_fields .= html_print_input_text(
        'ag_custom_fields['.$custom_field['id_field'].']',
        $custom_field_value,
        '',
        0,
        300,
        true,
        false,
        false,
        '',
        'div-input'
    );
    $div_custom_fields .= '</div></div>';
}

$table->colspan[2][0] = 7;
$table->cellstyle[2][0] = 'padding-left: 10px;';
$table->data[2][0] = ui_toggle(
    $div_custom_fields,
    __('Agent custom fields'),
    '',
    '',
    true,
    true,
    '',
    'white-box-content',
    'white_table_graph'
);


$table->colspan[4][0] = 4;
$table->cellstyle[4][0] = 'padding-top: 0px;';
$table->data[4][0] = html_print_button(
    __('Load filter'),
    'load-filter',
    false,
    '',
    'class="float-left margin-right-2 sub config"',
    true
);

$table->cellstyle[4][0] .= 'padding-top: 0px;';
$table->data[4][0] .= html_print_button(
    __('Manage filter'),
    'save-filter',
    false,
    '',
    'class="float-left margin-right-2 sub wand"',
    true
);

$table->cellstyle[4][2] = 'padding-top: 0px;';
$table->data[4][2] = html_print_submit_button(
    __('Search'),
    'srcbutton',
    '',
    ['class' => 'sub search'],
    true
);

html_print_table($table);

'</form>';
>>>>>>> 1f046e94

if (empty($search) === false) {
    $filter = ['string' => '%'.$search.'%'];
} else {
    $filter = [];
}

$sortField = get_parameter('sort_field');
$sort = get_parameter('sort', 'none');

$selected = true;
$selectNameUp = false;
$selectNameDown = false;
$selectOsUp = false;
$selectOsDown = false;
$selectIntervalUp = false;
$selectIntervalDown = false;
$selectGroupUp = false;
$selectGroupDown = false;
$selectDescriptionUp = false;
$selectDescriptionDown = false;
$selectLastContactUp = false;
$selectLastContactDown = false;
<<<<<<< HEAD
$selectRemoteUp = false;
$selectRemoteDown = false;
=======
$selectLastStatusChangeUp = false;
$selectLastStatusChangeDown = false;
>>>>>>> 1f046e94
$order = null;

switch ($sortField) {
    case 'remote':
        switch ($sort) {
            case 'up':
                $selectRemoteUp = $selected;
                $order = [
                    'field'  => 'remote',
                    'field2' => 'nombre',
                    'order'  => 'ASC',
                ];
            break;

            case 'down':
                $selectRemoteDown = $selected;
                $order = [
                    'field'  => 'remote',
                    'field2' => 'nombre',
                    'order'  => 'DESC',
                ];
            break;

            default:
                // Default.
            break;
        }
    break;

    case 'name':
        switch ($sort) {
            case 'up':
                $selectNameUp = $selected;
                $order = [
                    'field'  => 'alias',
                    'field2' => 'alias',
                    'order'  => 'ASC',
                ];
            break;

            case 'down':
                $selectNameDown = $selected;
                $order = [
                    'field'  => 'alias',
                    'field2' => 'alias',
                    'order'  => 'DESC',
                ];
            break;

            default:
                // Default.
            break;
        }
    break;

    case 'os':
        switch ($sort) {
            case 'up':
                $selectOsUp = $selected;
                $order = [
                    'field'  => 'id_os',
                    'field2' => 'alias',
                    'order'  => 'ASC',
                ];
            break;

            case 'down':
                $selectOsDown = $selected;
                $order = [
                    'field'  => 'id_os',
                    'field2' => 'alias',
                    'order'  => 'DESC',
                ];
            break;

            default:
                // Default.
            break;
        }
    break;

    case 'interval':
        switch ($sort) {
            case 'up':
                $selectIntervalUp = $selected;
                $order = [
                    'field'  => 'intervalo',
                    'field2' => 'alias',
                    'order'  => 'ASC',
                ];
            break;

            case 'down':
                $selectIntervalDown = $selected;
                $order = [
                    'field'  => 'intervalo',
                    'field2' => 'alias',
                    'order'  => 'DESC',
                ];
            break;

            default:
                // Default.
            break;
        }
    break;

    case 'group':
        switch ($sort) {
            case 'up':
                $selectGroupUp = $selected;
                $order = [
                    'field'  => 'id_grupo',
                    'field2' => 'alias',
                    'order'  => 'ASC',
                ];
            break;

            case 'down':
                $selectGroupDown = $selected;
                $order = [
                    'field'  => 'id_grupo',
                    'field2' => 'alias',
                    'order'  => 'DESC',
                ];
            break;

            default:
                // Default.
            break;
        }
    break;

    case 'last_contact':
        switch ($sort) {
            case 'up':
                $selectLastContactUp = $selected;
                $order = [
                    'field'  => 'ultimo_contacto',
                    'field2' => 'alias',
                    'order'  => 'DESC',
                ];
            break;

            case 'down':
                $selectLastContactDown = $selected;
                $order = [
                    'field'  => 'ultimo_contacto',
                    'field2' => 'alias',
                    'order'  => 'ASC',
                ];
            break;

            default:
                // Default.
            break;
        }
    break;

    case 'last_status_change':
        switch ($sort) {
            case 'up':
                $selectLastStatusChangeUp = $selected;
                $order = [
                    'field'  => 'last_status_change',
                    'field2' => 'alias',
                    'order'  => 'ASC',
                ];
            break;

            case 'down':
                $selectLastStatusChangeDown = $selected;
                $order = [
                    'field'  => 'last_status_change',
                    'field2' => 'alias',
                    'order'  => 'DESC',
                ];
            break;

            default:
                // Default.
            break;
        }
    break;

    case 'description':
        switch ($sort) {
            case 'up':
                $selectDescriptionUp = $selected;
                $order = [
                    'field'  => 'comentarios',
                    'field2' => 'alias',
                    'order'  => 'DESC',
                ];
            break;

            case 'down':
                $selectDescriptionDown = $selected;
                $order = [
                    'field'  => 'comentarios',
                    'field2' => 'alias',
                    'order'  => 'ASC',
                ];
            break;

            default:
                // Default.
            break;
        }
    break;

    default:
        $selectNameUp = $selected;
        $selectNameDown = false;
        $selectOsUp = false;
        $selectOsDown = false;
        $selectIntervalUp = false;
        $selectIntervalDown = false;
        $selectGroupUp = false;
        $selectGroupDown = false;
        $selectDescriptionUp = false;
        $selectDescriptionDown = false;
        $selectLastContactUp = false;
        $selectLastContactDown = false;
        $selectLastStatusChangeUp = false;
        $selectLastStatusChangeDown = false;
        $order = [
            'field'  => 'alias',
            'field2' => 'alias',
            'order'  => 'ASC',
        ];
    break;
}

$search_sql = '';
if ($search != '') {
    $sql = sprintf(
        'SELECT DISTINCT taddress_agent.id_agent FROM taddress
	     INNER JOIN taddress_agent ON
	     taddress.id_a = taddress_agent.id_a
	     WHERE taddress.ip LIKE "%%%s%%"',
        $search
    );

    $id = db_get_all_rows_sql($sql);
    if (empty($id) === false) {
        $aux = $id[0]['id_agent'];
        $search_sql = sprintf(
            ' AND ( `nombre` LIKE "%%%s%%" OR tagente.id_agente = %d',
            $search,
            $aux
        );
        $nagent_count = count($id);
        if ($nagent_count >= 2) {
            for ($i = 1; $i < $nagent_count; $i++) {
                $aux = $id[$i]['id_agent'];
                $search_sql .= sprintf(
                    ' OR tagente.id_agente = %d',
                    $aux
                );
            }
        }

        $search_sql .= ')';
    } else {
        $search_sql = sprintf(
            ' AND ( nombre 
			 LIKE "%%%s%%" OR alias 
			 LIKE "%%%s%%" OR comentarios LIKE "%%%s%%" 
			 OR EXISTS (SELECT * FROM tagent_custom_data WHERE id_agent = id_agente AND description LIKE "%%%s%%"))',
            $search,
            $search,
            $search,
            $search
        );
    }
}

if (empty($search_custom) === false) {
    $search_sql_custom = " AND EXISTS (SELECT * FROM tagent_custom_data 
		WHERE id_agent = id_agente AND description LIKE '%$search_custom%')";
} else {
    $search_sql_custom = '';
}

// Filter by agent custom fields.
$sql_conditions_custom_fields = '';
if (empty($ag_custom_fields) === false) {
    $cf_filter = [];
    foreach ($ag_custom_fields as $field_id => $value) {
        if (empty($value) === false) {
            $cf_filter[] = '(tagent_custom_data.id_field = '.$field_id.' AND tagent_custom_data.description LIKE \'%'.$value.'%\')';
        }
    }

    if (empty($cf_filter) === false) {
        $sql_conditions_custom_fields = ' AND tagente.id_agente IN (
				SELECT tagent_custom_data.id_agent
				FROM tagent_custom_data
				WHERE '.implode(' AND ', $cf_filter).')';
    }
}

// Show only selected groups.
if ($group_id > 0) {
    $groups = [$group_id];
    if ($recursion) {
        $groups = groups_get_children_ids($group_id, true);
    }
} else {
    $groups = [];
    $user_groups = users_get_groups($config['id_user'], $access);
    $groups = array_keys($user_groups);
}

$all_policies = in_array(0, $policies ?? []);

$id_os_sql = '';
$policies_sql = '';

if ($os > 0) {
    $id_os_sql = ' AND id_os = '.$os;
}

if ($all_policies === false && is_array($policies) && count($policies) > 0) {
    $policies_sql = ' AND tpolicy_agents.id_policy IN ('.implode(',', $policies).')';
}

if ($strict_user) {
    $count_filter = [
        // 'order' => 'tagente.nombre ASC',
        'order'           => 'tagente.nombre ASC',
        'disabled'        => 0,
        'status'          => $status,
        'search'          => $search,
        'id_os'           => $id_os_sql,
        'policies'        => $policies_sql,
        'other_condition' => $sql_conditions_custom_fields,
    ];
    $filter = [
        // 'order' => 'tagente.nombre ASC',
        'order'           => 'tagente.nombre ASC',
        'disabled'        => 0,
        'status'          => $status,
        'search'          => $search,
        'offset'          => (int) get_parameter('offset'),
        'limit'           => (int) $config['block_size'],
        'id_os'           => $id_os_sql,
        'policies'        => $policies_sql,
        'other_condition' => $sql_conditions_custom_fields,
    ];

    if ($group_id > 0) {
        $groups = [$group_id];
        if ($recursion) {
            $groups = groups_get_children_ids($group_id, true);
        }

        $filter['id_group'] = implode(',', $groups);
        $count_filter['id_group'] = $filter['id_group'];
    }

    $fields = [
        'tagente.id_agente',
        'tagente.id_grupo',
        'tagente.id_os',
        'tagente.ultimo_contacto',
        'tagente.intervalo',
        'tagente.comentarios description',
        'tagente.quiet',
        'tagente.normal_count',
        'tagente.warning_count',
        'tagente.critical_count',
        'tagente.unknown_count',
        'tagente.notinit_count',
        'tagente.total_count',
        'tagente.fired_count',
        'tagente.nombre',
        'tagente.alias',
    ];

    $acltags = tags_get_user_groups_and_tags($config['id_user'], $access, $strict_user);

    $total_agents = tags_get_all_user_agents(false, $config['id_user'], $acltags, $count_filter, $fields, false, $strict_user, true);
    $total_agents = count($total_agents);

    $agents = tags_get_all_user_agents(false, $config['id_user'], $acltags, $filter, $fields, false, $strict_user, true);
} else {
    $count_filter = [
        'disabled'        => 0,
        'id_grupo'        => $groups,
        'search'          => $search_sql,
        'search_custom'   => $search_sql_custom,
        'status'          => $status,
        'id_os'           => $id_os_sql,
        'policies'        => $policies_sql,
        'other_condition' => $sql_conditions_custom_fields,
    ];

    $filter = [
        'order'           => 'nombre ASC',
        'id_grupo'        => $groups,
        'disabled'        => 0,
        'status'          => $status,
        'search_custom'   => $search_sql_custom,
        'search'          => $search_sql,
        'offset'          => (int) get_parameter('offset'),
        'limit'           => (int) $config['block_size'],
        'id_os'           => $id_os_sql,
        'policies'        => $policies_sql,
        'other_condition' => $sql_conditions_custom_fields,
    ];

    $total_agents = agents_count_agents_filter(
        $count_filter,
        $access
    );

    $query_order = $order;

    if ($order['field'] === 'last_status_change') {
        $query_order = [
            'field'  => 'alias',
            'field2' => 'alias',
            'order'  => 'ASC',
        ];
    }

    $agents = agents_get_agents(
<<<<<<< HEAD
        [
            'order'         => 'nombre ASC',
            'id_grupo'      => $groups,
            'disabled'      => 0,
            'status'        => $status,
            'search_custom' => $search_sql_custom,
            'search'        => $search_sql,
            'offset'        => (int) get_parameter('offset'),
            'limit'         => (int) $config['block_size'],
        ],
=======
        $filter,
>>>>>>> 1f046e94
        [
            'id_agente',
            'id_grupo',
            'nombre',
            'alias',
            'id_os',
            'ultimo_contacto',
            'intervalo',
            'comentarios description',
            'quiet',
            'normal_count',
            'warning_count',
            'critical_count',
            'unknown_count',
            'notinit_count',
            'total_count',
            'fired_count',
            'ultimo_contacto_remoto',
            'remote',
            'agent_version',
        ],
        $access,
        $query_order
    );
}

if (empty($agents)) {
    $agents = [];
}

if ($config['language'] === 'ja'
    || $config['language'] === 'zh_CN'
    || $own_info['language'] === 'ja'
    || $own_info['language'] === 'zh_CN'
) {
    // Adds a custom font size for Japanese and Chinese language.
    $custom_font_size = 'custom_font_size';
} else {
    $custom_font_size = '';
}

// Urls to sort the table.
$url_up_agente = 'index.php?sec=view&amp;sec2=operation/agentes/estado_agente&amp;refr='.$refr.'&amp;offset='.$offset.'&amp;group_id='.$group_id.'&amp;recursion='.$recursion.'&amp;search='.$search.'&amp;status='.$status.'&amp;sort_field=name&amp;sort=up';
$url_down_agente = 'index.php?sec=view&amp;sec2=operation/agentes/estado_agente&amp;refr='.$refr.'&amp;offset='.$offset.'&amp;group_id='.$group_id.'&amp;recursion='.$recursion.'&amp;search='.$search.'&amp;status='.$status.'&amp;sort_field=name&amp;sort=down';
$url_up_description = 'index.php?sec=view&amp;sec2=operation/agentes/estado_agente&amp;refr='.$refr.'&amp;offset='.$offset.'&amp;group_id='.$group_id.'&amp;recursion='.$recursion.'&amp;search='.$search.'&amp;status='.$status.'&amp;sort_field=description&amp;sort=up';
$url_down_description = 'index.php?sec=view&amp;sec2=operation/agentes/estado_agente&amp;refr='.$refr.'&amp;offset='.$offset.'&amp;group_id='.$group_id.'&amp;recursion='.$recursion.'&amp;search='.$search.'&amp;status='.$status.'&amp;sort_field=description&amp;sort=down';
$url_up_remote = 'index.php?sec=view&amp;sec2=operation/agentes/estado_agente&amp;refr='.$refr.'&amp;offset='.$offset.'&amp;group_id='.$group_id.'&amp;recursion='.$recursion.'&amp;search='.$search.'&amp;status='.$status.'&amp;sort_field=remote&amp;sort=up';
$url_down_remote = 'index.php?sec=view&amp;sec2=operation/agentes/estado_agente&amp;refr='.$refr.'&amp;offset='.$offset.'&amp;group_id='.$group_id.'&amp;recursion='.$recursion.'&amp;search='.$search.'&amp;status='.$status.'&amp;sort_field=remote&amp;sort=down';
$url_up_os = 'index.php?sec=view&amp;sec2=operation/agentes/estado_agente&amp;refr='.$refr.'&amp;offset='.$offset.'&amp;group_id='.$group_id.'&amp;recursion='.$recursion.'&amp;search='.$search.'&amp;status='.$status.'&amp;sort_field=os&amp;sort=up';
$url_down_os = 'index.php?sec=view&amp;sec2=operation/agentes/estado_agente&amp;refr='.$refr.'&amp;offset='.$offset.'&amp;group_id='.$group_id.'&amp;recursion='.$recursion.'&amp;search='.$search.'&amp;status='.$status.'&amp;sort_field=os&amp;sort=down';
$url_up_interval = 'index.php?sec=view&amp;sec2=operation/agentes/estado_agente&amp;refr='.$refr.'&amp;offset='.$offset.'&amp;group_id='.$group_id.'&amp;recursion='.$recursion.'&amp;search='.$search.'&amp;status='.$status.'&amp;sort_field=interval&amp;sort=up';
$url_down_interval = 'index.php?sec=view&amp;sec2=operation/agentes/estado_agente&amp;refr='.$refr.'&amp;offset='.$offset.'&amp;group_id='.$group_id.'&amp;recursion='.$recursion.'&amp;search='.$search.'&amp;status='.$status.'&amp;sort_field=interval&amp;sort=down';
$url_up_group = 'index.php?sec=view&amp;sec2=operation/agentes/estado_agente&amp;refr='.$refr.'&amp;offset='.$offset.'&amp;group_id='.$group_id.'&amp;recursion='.$recursion.'&amp;search='.$search.'&amp;status='.$status.'&amp;sort_field=group&amp;sort=up';
$url_down_group = 'index.php?sec=view&amp;sec2=operation/agentes/estado_agente&amp;refr='.$refr.'&amp;offset='.$offset.'&amp;group_id='.$group_id.'&amp;recursion='.$recursion.'&amp;search='.$search.'&amp;status='.$status.'&amp;sort_field=group&amp;sort=down';
$url_up_last = 'index.php?sec=view&amp;sec2=operation/agentes/estado_agente&amp;refr='.$refr.'&amp;offset='.$offset.'&amp;group_id='.$group_id.'&amp;recursion='.$recursion.'&amp;search='.$search.'&amp;status='.$status.'&amp;sort_field=last_contact&amp;sort=up';
$url_down_last = 'index.php?sec=view&amp;sec2=operation/agentes/estado_agente&amp;refr='.$refr.'&amp;offset='.$offset.'&amp;group_id='.$group_id.'&amp;recursion='.$recursion.'&amp;search='.$search.'&amp;status='.$status.'&amp;sort_field=last_contact&amp;sort=down';
<<<<<<< HEAD
=======
$url_up_last_status_change = 'index.php?sec=view&amp;sec2=operation/agentes/estado_agente&amp;refr='.$refr.'&amp;offset='.$offset.'&amp;group_id='.$group_id.'&amp;recursion='.$recursion.'&amp;search='.$search.'&amp;status='.$status.'&amp;sort_field=last_status_change&amp;sort=up';
$url_down_last_status_change = 'index.php?sec=view&amp;sec2=operation/agentes/estado_agente&amp;refr='.$refr.'&amp;offset='.$offset.'&amp;group_id='.$group_id.'&amp;recursion='.$recursion.'&amp;search='.$search.'&amp;status='.$status.'&amp;sort_field=last_status_change&amp;sort=down';

// Prepare pagination.
ui_pagination(
    $total_agents,
    ui_get_url_refresh(['group_id' => $group_id, 'recursion' => $recursion, 'search' => $search, 'sort_field' => $sortField, 'sort' => $sort, 'status' => $status])
);
>>>>>>> 1f046e94

// Show data.
$tableAgents = new stdClass();
$tableAgents->cellpadding = 0;
$tableAgents->cellspacing = 0;
$tableAgents->id = 'agent_list';
$tableAgents->class = 'info_table tactical_table';

$tableAgents->head = [];
$tableAgents->head[0] = '<span>'.__('Agent').'</span>';
$tableAgents->head[0] .= ui_get_sorting_arrows($url_up_agente, $url_down_agente, $selectNameUp, $selectNameDown);
$tableAgents->size[0] = '12%';

<<<<<<< HEAD
$tableAgents->head[1] = '<span>'.__('Description').'</span>';
$tableAgents->head[0] .= ui_get_sorting_arrows($url_up_description, $url_down_description, $selectDescriptionUp, $selectDescriptionDown);
$tableAgents->size[1] = '16%';

$tableAgents->head[10] = '<span>'.__('Remote').'</span>';
$tableAgents->head[10] .= ui_get_sorting_arrows($url_up_remote, $url_down_remote, $selectRemoteUp, $selectRemoteDown);
$tableAgents->size[10] = '9%';
=======
$table->head[1] = __('Description').ui_get_sorting_arrows($url_up_description, $url_down_description, $selectDescriptionUp, $selectDescriptionDown);
$table->size[1] = '14%';

$table->head[12] = __('Remote').ui_get_sorting_arrows($url_up_remote, $url_down_remote, $selectRemoteUp, $selectRemoteDown);
$table->size[12] = '9%';
>>>>>>> 1f046e94

$tableAgents->head[2] = '<span>'.__('OS').'</span>';
$tableAgents->head[2] .= ui_get_sorting_arrows($url_up_os, $url_down_os, $selectOsUp, $selectOsDown);
$tableAgents->size[2] = '8%';

<<<<<<< HEAD
$tableAgents->head[3] = '<span>'.__('Interval').'</span>';
$tableAgents->head[3] .= ui_get_sorting_arrows($url_up_interval, $url_down_interval, $selectIntervalUp, $selectIntervalDown);
$tableAgents->size[3] = '10%';
=======
$table->head[3] = __('Interval').ui_get_sorting_arrows($url_up_interval, $url_down_interval, $selectIntervalUp, $selectIntervalDown);
$table->size[3] = '8%';
>>>>>>> 1f046e94

$tableAgents->head[4] = '<span>'.__('Group').'</span>';
$tableAgents->head[4] .= ui_get_sorting_arrows($url_up_group, $url_down_group, $selectGroupUp, $selectGroupDown);
$tableAgents->size[4] = '8%';

$tableAgents->head[5] = '<span>'.__('Type').'</span>';
$tableAgents->size[5] = '8%';

$tableAgents->head[6] = '<span>'.__('Modules').'</span>';
$tableAgents->size[6] = '10%';

$tableAgents->head[7] = '<span>'.__('Status').'</span>';
$tableAgents->size[7] = '4%';

$tableAgents->head[8] = '<span>'.__('Alerts').'</span>';
$tableAgents->size[8] = '4%';

<<<<<<< HEAD
$tableAgents->head[9] = '<span>'.__('Last contact').'</span>';
$tableAgents->head[9] .= ui_get_sorting_arrows($url_up_last, $url_down_last, $selectLastContactUp, $selectLastContactDown);
$tableAgents->size[9] = '15%';
=======
$table->head[9] = __('Last contact').ui_get_sorting_arrows($url_up_last, $url_down_last, $selectLastContactUp, $selectLastContactDown);
$table->size[9] = '8%';

$table->head[10] = __('Last status change').ui_get_sorting_arrows($url_up_last_status_change, $url_down_last_status_change, $selectLastStatusChangeUp, $selectLastStatusChangeDown);
$table->size[10] = '10%';

$table->head[11] = __('Agent events');
$table->size[11] = '4%';
>>>>>>> 1f046e94

$tableAgents->align = [];

<<<<<<< HEAD
$tableAgents->align[2] = 'left';
$tableAgents->align[3] = 'left';
$tableAgents->align[4] = 'left';
$tableAgents->align[5] = 'left';
$tableAgents->align[6] = 'left';
$tableAgents->align[7] = 'left';
$tableAgents->align[8] = 'left';
$tableAgents->align[9] = 'left';
=======
$table->align[2] = 'left';
$table->align[3] = 'left';
$table->align[4] = 'left';
$table->align[5] = 'left';
$table->align[6] = 'left';
$table->align[7] = 'left';
$table->align[8] = 'left';
$table->align[9] = 'left';
$table->align[10] = 'left';
$table->align[11] = 'left';
>>>>>>> 1f046e94

$tableAgents->style = [];
$tableAgents->data = [];

$rowPair = true;
$iterator = 0;
foreach ($agents as $agent) {
    $cluster = db_get_row_sql('select id from tcluster where id_agent = '.$agent['id_agente']);

    if ($rowPair) {
        $tableAgents->rowclass[$iterator] = 'rowPair';
    } else {
        $tableAgents->rowclass[$iterator] = 'rowOdd';
    }

    $rowPair = !$rowPair;
    $iterator++;

    $alert_img = agents_tree_view_alert_img($agent['fired_count']);

    $status_img = agents_tree_view_status_img(
        $agent['critical_count'],
        $agent['warning_count'],
        $agent['unknown_count'],
        $agent['total_count'],
        $agent['notinit_count']
    );

    $in_planned_downtime = db_get_sql(
        'SELECT executed FROM tplanned_downtime 
		INNER JOIN tplanned_downtime_agents 
		ON tplanned_downtime.id = tplanned_downtime_agents.id_downtime
		WHERE tplanned_downtime_agents.id_agent = '.$agent['id_agente'].' AND tplanned_downtime.executed = 1'
    );

    $data = [];

    $data[0] = '<div class="left_'.$agent['id_agente'].'">';

    $data[0] .= html_print_anchor(
        [
            'href'    => ui_get_full_url('index.php?sec=estado&sec2=operation/agentes/ver_agente&id_agente='.$agent['id_agente']),
            'content' => ui_print_truncate_text($agent['alias'], 'agent_medium', false, true, true),
        ],
        true
    );

    if ($agent['quiet']) {
        $data[0] .= '&nbsp;';
        $data[0] .= html_print_image(
            'images/dot_blue.png',
            true,
            [
                'border' => '0',
                'title'  => __('Quiet'),
                'alt'    => '',
            ]
        );
    }

    if ($in_planned_downtime) {
        $data[0] .= ui_print_help_tip(
            __('Agent in scheduled downtime'),
            true,
            'images/minireloj-16.png'
        );
        $data[0] .= '</em>';
    }

    $data[0] .= '<div class="agentleft_'.$agent['id_agente'].'" style="visibility: hidden; clear: left;">';

    if ($agent['id_os'] == CLUSTER_OS_ID) {
        $cluster = PandoraFMS\Cluster::loadFromAgentId(
            $agent['id_agente']
        );
        $url = 'index.php?sec=reporting&sec2=';
        $url .= 'operation/cluster/cluster';
        $url = ui_get_full_url(
            $url.'&op=view&id='.$cluster->id()
        );
        $data[0] .= '<a href="'.$url.'">'.__('View').'</a>';
    } else {
        $data[0] .= '<a href="index.php?sec=estado&sec2=operation/agentes/ver_agente&id_agente='.$agent['id_agente'].'">'.__('View').'</a>';
    }

    if (check_acl($config['id_user'], $agent['id_grupo'], 'AW')) {
        $data[0] .= ' | ';

        if ($agent['id_os'] == CLUSTER_OS_ID) {
            $cluster = PandoraFMS\Cluster::loadFromAgentId(
                $agent['id_agente']
            );
            $url = 'index.php?sec=reporting&sec2=';
            $url .= 'operation/cluster/cluster';
            $url = ui_get_full_url(
                $url.'&op=update&id='.$cluster->id()
            );
            $data[0] .= '<a href="'.$url.'">'.__('Edit').'</a>';
        } else {
                $data[0] .= '<a href="index.php?sec=gagente&amp;sec2=godmode/agentes/configurar_agente&amp;id_agente='.$agent['id_agente'].'">'.__('Edit').'</a>';
        }
    }

    $data[0] .= '</div></div>';

    $data[1] = '<span class="'.$custom_font_size.'">'.ui_print_truncate_text($agent['description'], 'description', false, true, true, '[&hellip;]').'</span>';

    $data[12] = '';

    if (enterprise_installed()) {
        enterprise_include_once('include/functions_config_agents.php');
        if (enterprise_hook('config_agents_has_remote_configuration', [$agent['id_agente']])) {
<<<<<<< HEAD
            $data[10] = '<a href="index.php?sec=gagente&sec2=godmode/agentes/configurar_agente&tab=remote_configuration&id_agente='.$agent['id_agente'].'&disk_conf=1">'.html_print_image(
                'images/remote-configuration@svg.svg',
=======
            $data[12] = '<a href="index.php?sec=gagente&sec2=godmode/agentes/configurar_agente&tab=remote_configuration&id_agente='.$agent['id_agente'].'&disk_conf=1">'.html_print_image(
                'images/application_edit.png',
>>>>>>> 1f046e94
                true,
                [
                    'align' => 'middle',
                    'title' => __('Remote config'),
                    'class' => 'invert_filter main_menu_icon',
                ]
            ).'</a>';
        }
    }

    $data[2] = html_print_div(
        [
            'class'   => 'invert_filter main_menu_icon',
            'content' => ui_print_os_icon($agent['id_os'], false, true),
        ],
        true
    );

    $data[3] = '<span>'.human_time_description_raw(
        $agent['intervalo']
    ).'</span>';
    $data[4] = '<a href="'.$config['homeurl'].'index.php?sec=view&amp;sec2=operation/agentes/estado_agente&amp;refr=60&amp;group_id='.$agent['id_grupo'].'">';
    $data[4] .= ui_print_group_icon(
        $agent['id_grupo'],
        true,
        'groups_small',
        '',
        false,
        false,
        false,
        'invert_filter main_menu_icon'
    );
    $data[4] .= '</a>';
    $agent['not_init_count'] = $agent['notinit_count'];

    $data[5] = ui_print_type_agent_icon(
        $agent['id_os'],
        $agent['ultimo_contacto_remoto'],
        $agent['ultimo_contacto'],
        $agent['remote'],
        $agent['agent_version']
    );

    $data[6] = reporting_tiny_stats($agent, true, 'modules', ':', $strict_user);

    $data[7] = $status_img;

    $data[8] = $alert_img;

    $data[9] = agents_get_interval_status($agent);

    $last_status_change_agent = agents_get_last_status_change($agent['id_agente']);
    $time_elapsed = !empty($last_status_change_agent) ? human_time_comparation($last_status_change_agent) : '<em>'.__('N/A').'</em>';
    $data[10] = $time_elapsed;

    $agent_event_filter = [
        'id_agent'      => $agent['id_agente'],
        'event_view_hr' => 48,
        'status'        => -1,
    ];

    $fb64 = base64_encode(json_encode($agent_event_filter));
    $data[11] = '<a href="index.php?sec=eventos&sec2=operation/events/events&fb64='.$fb64.'">'.html_print_image(
        'images/lightning.png',
        true,
        [
            'align' => 'middle',
            'title' => __('Agent events'),
            'class' => 'invert_filter',
        ]
    ).'</a>';

    // This old code was returning "never" on agents without modules, BAD !!
    // And does not print outdated agents in red. WRONG !!!!
    // $data[7] = ui_print_timestamp ($agent_info["last_contact"], true);
    array_push($tableAgents->data, $data);
}

<<<<<<< HEAD
if (empty($tableAgents->data) === false) {
    html_print_table($tableAgents);
=======
if (!empty($table->data)) {
    if ($order['field'] === 'last_status_change') {
            $order_direction = $order['order'];
            usort(
                $table->data,
                function ($a, $b) use ($order_direction) {
                    if ($order_direction === 'ASC') {
                        return strtotime($a[10]) > strtotime($b[10]);
                    } else {
                        return strtotime($a[10]) < strtotime($b[10]);
                    }
                }
            );
    }

    html_print_table($table);
>>>>>>> 1f046e94

    $tablePagination = ui_pagination(
        $total_agents,
        ui_get_url_refresh(
            [
                'group_id'   => $group_id,
                'search'     => $search,
                'sort_field' => $sortField,
                'sort'       => $sort,
                'status'     => $status,
            ]
        ),
        0,
        0,
        true,
        'offset',
        false,
        'dataTables_paginate paging_simple_numbers'
    );

    unset($table);
} else {
    ui_print_info_message([ 'no_close' => true, 'message' => __('There are no defined agents') ]);
    $tablePagination = '';
}

if ((bool) check_acl($config['id_user'], 0, 'AW') === true || (bool) check_acl($config['id_user'], 0, 'AM') === true) {
    echo '<form method="post" action="index.php?sec=gagente&sec2=godmode/agentes/configurar_agente">';
    html_print_action_buttons(
        html_print_submit_button(
            __('Create agent'),
            'crt',
            false,
            [ 'icon' => 'next' ],
            true
        ),
        [
            'type'          => 'data_table',
            'class'         => 'fixed_action_buttons',
            'right_content' => $tablePagination,
        ]
    );
    echo '</form>';
}

<<<<<<< HEAD
=======
// Load filter div for dialog.
echo '<div id="load-modal-filter" style="display:none"></div>';
echo '<div id="save-modal-filter" style="display:none"></div>';

>>>>>>> 1f046e94
?>

<script type="text/javascript">
$(document).ready (function () {
    var loading = 0;

    /* Filter management */
    $('#button-load-filter').click(function (event) {
        if($('#load-filter-select').length) {
            $('#load-filter-select').dialog();
        } else {
            if (loading == 0) {
                loading = 1
                $.ajax({
                    method: 'POST',
                    url: '<?php echo ui_get_full_url('ajax.php'); ?>',
                    data: {
                        page: 'include/ajax/agent',
                        load_filter_modal: 1
                    },
                    success: function (data) {
                        $('#load-modal-filter')
                            .empty()
                            .html(data);

                        loading = 0;
                    }
                });
            }
        }
    });

    $('#button-save-filter').click(function (){
    // event.preventDefault();
        if($('#save-filter-select').length) {
            $('#save-filter-select').dialog();
        } else {
            if (loading == 0) {
                loading = 1
                $.ajax({
                    method: 'POST',
                    url: '<?php echo ui_get_full_url('ajax.php'); ?>',
                    data: {
                        page: 'include/ajax/agent',
                        save_filter_modal: 1,
                        current_filter: $('#latest_filter_id').val()
                    },
                    success: function (data){
                        $('#save-modal-filter')
                        .empty()
                        .html(data);
                        loading = 0;
                    }
                });
            }
        }
    });

    $("[class^='left']").mouseenter (function () {
        $(".agent"+$(this)[0].className).css('visibility', '');
    }).mouseleave(function () {
        $(".agent"+$(this)[0].className).css('visibility', 'hidden');
    });
});
</script><|MERGE_RESOLUTION|>--- conflicted
+++ resolved
@@ -161,9 +161,6 @@
 
 $onheader = [];
 
-<<<<<<< HEAD
-if ((bool) check_acl($config['id_user'], 0, 'AW') === true) {
-=======
 $load_filter_id = (int) get_parameter('filter_id', 0);
 
 if ($load_filter_id > 0) {
@@ -210,8 +207,7 @@
     }
 }
 
-if (check_acl($config['id_user'], 0, 'AW')) {
->>>>>>> 1f046e94
+if ((bool) check_acl($config['id_user'], 0, 'AW') === true) {
     // Prepare the tab system to the future.
     $tab = 'setup';
     // Options.
@@ -271,55 +267,8 @@
     );
 }
 
-<<<<<<< HEAD
 $groups = users_get_groups(false, $access);
 
-=======
-echo '<form method="post" action="?sec=view&sec2=operation/agentes/estado_agente&group_id='.$group_id.'">';
-
-//echo '<table cellpadding="4" cellspacing="4" class="databox filters bolder mrgn_btn_10px" width="100%">';
-
-//echo '<tr><td class="nowrap w100px padding-right-2-imp">';
-
-// Start Build Search Form.
-//
-$table = new StdClass();
-$table->width = '100%';
-$table->cellspacing = 0;
-$table->cellpadding = 0;
-$table->class = 'databox filters';
-$table->style[0] = 'font-weight: bold;';
-$table->style[1] = 'font-weight: bold;';
-$table->style[2] = 'font-weight: bold;';
-$table->style[3] = 'font-weight: bold;';
-$table->style[4] = 'font-weight: bold;';
-
-$table->data[0][0] = __('Group');
-$table->data[0][0] .= '<div class="flex flex-row-vcenter w290px"><div class="w200px">';
-
-$groups = users_get_groups(false, $access);
-
-$table->data[0][0] .= html_print_select_groups(false, $access, true, 'group_id', $group_id, '', '', '', true, false, true, '', false);
-
-//$table->data[0][1] .= '&nbsp;&nbsp;';
-
-$table->data[0][0] .= '<br>'.__('Recursion').'&nbsp;'.'&nbsp;'.'&nbsp;';
-$table->data[0][0] .= html_print_input(
-    [
-        'type'    => 'checkbox',
-        'name'    => 'recursion',
-        'return'  => true,
-        'checked' => $recursion,
-        'checked' => ($recursion === true || $recursion === 'true' || $recursion === '1') ? 'checked' : false,
-        'value'   => 1,
-    ]
-);
-
-
-
-//echo '</td><td class="nowrap">';
-
->>>>>>> 1f046e94
 $fields = [];
 $fields[AGENT_STATUS_NORMAL] = __('Normal');
 $fields[AGENT_STATUS_WARNING] = __('Warning');
@@ -328,7 +277,6 @@
 $fields[AGENT_STATUS_NOT_NORMAL] = __('Not normal');
 $fields[AGENT_STATUS_NOT_INIT] = __('Not init');
 
-<<<<<<< HEAD
 $searchForm = '';
 $searchForm .= '<form method="post" action="?sec=view&sec2=operation/agentes/estado_agente&group_id='.$group_id.'">';
 
@@ -414,6 +362,118 @@
     )
 );
 
+/*
+    $table->data[1][0] = __('Operating System').'&nbsp;';
+
+    $pre_fields = db_get_all_rows_sql(
+    'select distinct(tagente.id_os),tconfig_os.name from tagente,tconfig_os where tagente.id_os = tconfig_os.id_os'
+    );
+    $fields = [];
+
+    foreach ($pre_fields as $key => $value) {
+    $fields[$value['id_os']] = $value['name'];
+    }
+
+    $table->data[1][0] .= html_print_select($fields, 'os', $os, '', 'All', 0, true);
+
+    $table->data[1][1] = __('Policies').'&nbsp;';
+
+    $pre_fields = policies_get_policies(false, ['id', 'name']);
+    $fields = [];
+
+    foreach ($pre_fields as $value) {
+    $fields[$value['id']] = $value['name'];
+    }
+
+    $table->data[1][1] .= html_print_select($fields, 'policies[]', $policies, '', 'All', 0, true, true);
+
+    $table->data[1][2] = __('Search in custom fields').'&nbsp;'.'&nbsp;'.'&nbsp;';
+    $table->data[1][2] .= html_print_input_text('search_custom', $search_custom, '', 15, 255, true);
+
+
+    $custom_fields = db_get_all_fields_in_table('tagent_custom_fields');
+    if ($custom_fields === false) {
+    $custom_fields = [];
+    }
+
+    $div_custom_fields = '<div class="flex-row">';
+    foreach ($custom_fields as $custom_field) {
+    $custom_field_value = '';
+    if (empty($ag_custom_fields) === false) {
+        $custom_field_value = $ag_custom_fields[$custom_field['id_field']];
+        if (empty($custom_field_value) === true) {
+            $custom_field_value = '';
+        }
+    }
+
+    $div_custom_fields .= '<div class="div-col">';
+
+    $div_custom_fields .= '<div class="div-span">';
+    $div_custom_fields .= '<span >'.$custom_field['name'].'</span>';
+    $div_custom_fields .= '</div>';
+
+    $div_custom_fields .= '<div class="div-input">';
+    $div_custom_fields .= html_print_input_text(
+        'ag_custom_fields['.$custom_field['id_field'].']',
+        $custom_field_value,
+        '',
+        0,
+        300,
+        true,
+        false,
+        false,
+        '',
+        'div-input'
+    );
+    $div_custom_fields .= '</div></div>';
+    }
+
+    $table->colspan[2][0] = 7;
+    $table->cellstyle[2][0] = 'padding-left: 10px;';
+    $table->data[2][0] = ui_toggle(
+    $div_custom_fields,
+    __('Agent custom fields'),
+    '',
+    '',
+    true,
+    true,
+    '',
+    'white-box-content',
+    'white_table_graph'
+    );
+
+
+    $table->colspan[4][0] = 4;
+    $table->cellstyle[4][0] = 'padding-top: 0px;';
+    $table->data[4][0] = html_print_button(
+    __('Load filter'),
+    'load-filter',
+    false,
+    '',
+    'class="float-left margin-right-2 sub config"',
+    true
+    );
+
+    $table->cellstyle[4][0] .= 'padding-top: 0px;';
+    $table->data[4][0] .= html_print_button(
+    __('Manage filter'),
+    'save-filter',
+    false,
+    '',
+    'class="float-left margin-right-2 sub wand"',
+    true
+    );
+
+    $table->cellstyle[4][2] = 'padding-top: 0px;';
+    $table->data[4][2] = html_print_submit_button(
+    __('Search'),
+    'srcbutton',
+    '',
+    ['class' => 'sub search'],
+    true
+    );
+*/
+
 $searchForm .= html_print_table($table, true);
 $searchForm .= html_print_div(
     [
@@ -444,127 +504,6 @@
     'white-box-content',
     'box-flat white_table_graph fixed_filter_bar'
 );
-=======
-$table->data[0][1] = __('Status').'&nbsp;'.'&nbsp;'.'&nbsp;';
-$table->data[0][1] .= html_print_select($fields, 'status', $status, '', __('All'), AGENT_STATUS_ALL, true, false, true, '', false, 'width: 90px;');
-
-$table->data[0][2] = __('Search').'&nbsp;'.'&nbsp;'.'&nbsp;';
-$table->data[0][2] .= html_print_input_text('search', $search, '', 15, 255, true);
-
-$table->data[1][0] = __('Operating System').'&nbsp;';
-
-$pre_fields = db_get_all_rows_sql(
-    'select distinct(tagente.id_os),tconfig_os.name from tagente,tconfig_os where tagente.id_os = tconfig_os.id_os'
-);
-$fields = [];
-
-foreach ($pre_fields as $key => $value) {
-    $fields[$value['id_os']] = $value['name'];
-}
-
-$table->data[1][0] .= html_print_select($fields, 'os', $os, '', 'All', 0, true);
-
-$table->data[1][1] = __('Policies').'&nbsp;';
-
-$pre_fields = policies_get_policies(false, ['id', 'name']);
-$fields = [];
-
-foreach ($pre_fields as $value) {
-    $fields[$value['id']] = $value['name'];
-}
-
-$table->data[1][1] .= html_print_select($fields, 'policies[]', $policies, '', 'All', 0, true, true);
-
-$table->data[1][2] = __('Search in custom fields').'&nbsp;'.'&nbsp;'.'&nbsp;';
-$table->data[1][2] .= html_print_input_text('search_custom', $search_custom, '', 15, 255, true);
-
-
-$custom_fields = db_get_all_fields_in_table('tagent_custom_fields');
-if ($custom_fields === false) {
-    $custom_fields = [];
-}
-
-$div_custom_fields = '<div class="flex-row">';
-foreach ($custom_fields as $custom_field) {
-    $custom_field_value = '';
-    if (empty($ag_custom_fields) === false) {
-        $custom_field_value = $ag_custom_fields[$custom_field['id_field']];
-        if (empty($custom_field_value) === true) {
-            $custom_field_value = '';
-        }
-    }
-
-    $div_custom_fields .= '<div class="div-col">';
-
-    $div_custom_fields .= '<div class="div-span">';
-    $div_custom_fields .= '<span >'.$custom_field['name'].'</span>';
-    $div_custom_fields .= '</div>';
-
-    $div_custom_fields .= '<div class="div-input">';
-    $div_custom_fields .= html_print_input_text(
-        'ag_custom_fields['.$custom_field['id_field'].']',
-        $custom_field_value,
-        '',
-        0,
-        300,
-        true,
-        false,
-        false,
-        '',
-        'div-input'
-    );
-    $div_custom_fields .= '</div></div>';
-}
-
-$table->colspan[2][0] = 7;
-$table->cellstyle[2][0] = 'padding-left: 10px;';
-$table->data[2][0] = ui_toggle(
-    $div_custom_fields,
-    __('Agent custom fields'),
-    '',
-    '',
-    true,
-    true,
-    '',
-    'white-box-content',
-    'white_table_graph'
-);
-
-
-$table->colspan[4][0] = 4;
-$table->cellstyle[4][0] = 'padding-top: 0px;';
-$table->data[4][0] = html_print_button(
-    __('Load filter'),
-    'load-filter',
-    false,
-    '',
-    'class="float-left margin-right-2 sub config"',
-    true
-);
-
-$table->cellstyle[4][0] .= 'padding-top: 0px;';
-$table->data[4][0] .= html_print_button(
-    __('Manage filter'),
-    'save-filter',
-    false,
-    '',
-    'class="float-left margin-right-2 sub wand"',
-    true
-);
-
-$table->cellstyle[4][2] = 'padding-top: 0px;';
-$table->data[4][2] = html_print_submit_button(
-    __('Search'),
-    'srcbutton',
-    '',
-    ['class' => 'sub search'],
-    true
-);
-
-html_print_table($table);
-
-'</form>';
->>>>>>> 1f046e94
 
 if (empty($search) === false) {
     $filter = ['string' => '%'.$search.'%'];
@@ -588,13 +527,10 @@
 $selectDescriptionDown = false;
 $selectLastContactUp = false;
 $selectLastContactDown = false;
-<<<<<<< HEAD
 $selectRemoteUp = false;
 $selectRemoteDown = false;
-=======
 $selectLastStatusChangeUp = false;
 $selectLastStatusChangeDown = false;
->>>>>>> 1f046e94
 $order = null;
 
 switch ($sortField) {
@@ -910,7 +846,7 @@
     $groups = array_keys($user_groups);
 }
 
-$all_policies = in_array(0, $policies ?? []);
+$all_policies = in_array(0, ($policies ?? []));
 
 $id_os_sql = '';
 $policies_sql = '';
@@ -1024,20 +960,7 @@
     }
 
     $agents = agents_get_agents(
-<<<<<<< HEAD
-        [
-            'order'         => 'nombre ASC',
-            'id_grupo'      => $groups,
-            'disabled'      => 0,
-            'status'        => $status,
-            'search_custom' => $search_sql_custom,
-            'search'        => $search_sql,
-            'offset'        => (int) get_parameter('offset'),
-            'limit'         => (int) $config['block_size'],
-        ],
-=======
         $filter,
->>>>>>> 1f046e94
         [
             'id_agente',
             'id_grupo',
@@ -1094,8 +1017,6 @@
 $url_down_group = 'index.php?sec=view&amp;sec2=operation/agentes/estado_agente&amp;refr='.$refr.'&amp;offset='.$offset.'&amp;group_id='.$group_id.'&amp;recursion='.$recursion.'&amp;search='.$search.'&amp;status='.$status.'&amp;sort_field=group&amp;sort=down';
 $url_up_last = 'index.php?sec=view&amp;sec2=operation/agentes/estado_agente&amp;refr='.$refr.'&amp;offset='.$offset.'&amp;group_id='.$group_id.'&amp;recursion='.$recursion.'&amp;search='.$search.'&amp;status='.$status.'&amp;sort_field=last_contact&amp;sort=up';
 $url_down_last = 'index.php?sec=view&amp;sec2=operation/agentes/estado_agente&amp;refr='.$refr.'&amp;offset='.$offset.'&amp;group_id='.$group_id.'&amp;recursion='.$recursion.'&amp;search='.$search.'&amp;status='.$status.'&amp;sort_field=last_contact&amp;sort=down';
-<<<<<<< HEAD
-=======
 $url_up_last_status_change = 'index.php?sec=view&amp;sec2=operation/agentes/estado_agente&amp;refr='.$refr.'&amp;offset='.$offset.'&amp;group_id='.$group_id.'&amp;recursion='.$recursion.'&amp;search='.$search.'&amp;status='.$status.'&amp;sort_field=last_status_change&amp;sort=up';
 $url_down_last_status_change = 'index.php?sec=view&amp;sec2=operation/agentes/estado_agente&amp;refr='.$refr.'&amp;offset='.$offset.'&amp;group_id='.$group_id.'&amp;recursion='.$recursion.'&amp;search='.$search.'&amp;status='.$status.'&amp;sort_field=last_status_change&amp;sort=down';
 
@@ -1104,7 +1025,6 @@
     $total_agents,
     ui_get_url_refresh(['group_id' => $group_id, 'recursion' => $recursion, 'search' => $search, 'sort_field' => $sortField, 'sort' => $sort, 'status' => $status])
 );
->>>>>>> 1f046e94
 
 // Show data.
 $tableAgents = new stdClass();
@@ -1118,7 +1038,6 @@
 $tableAgents->head[0] .= ui_get_sorting_arrows($url_up_agente, $url_down_agente, $selectNameUp, $selectNameDown);
 $tableAgents->size[0] = '12%';
 
-<<<<<<< HEAD
 $tableAgents->head[1] = '<span>'.__('Description').'</span>';
 $tableAgents->head[0] .= ui_get_sorting_arrows($url_up_description, $url_down_description, $selectDescriptionUp, $selectDescriptionDown);
 $tableAgents->size[1] = '16%';
@@ -1126,26 +1045,14 @@
 $tableAgents->head[10] = '<span>'.__('Remote').'</span>';
 $tableAgents->head[10] .= ui_get_sorting_arrows($url_up_remote, $url_down_remote, $selectRemoteUp, $selectRemoteDown);
 $tableAgents->size[10] = '9%';
-=======
-$table->head[1] = __('Description').ui_get_sorting_arrows($url_up_description, $url_down_description, $selectDescriptionUp, $selectDescriptionDown);
-$table->size[1] = '14%';
-
-$table->head[12] = __('Remote').ui_get_sorting_arrows($url_up_remote, $url_down_remote, $selectRemoteUp, $selectRemoteDown);
-$table->size[12] = '9%';
->>>>>>> 1f046e94
 
 $tableAgents->head[2] = '<span>'.__('OS').'</span>';
 $tableAgents->head[2] .= ui_get_sorting_arrows($url_up_os, $url_down_os, $selectOsUp, $selectOsDown);
 $tableAgents->size[2] = '8%';
 
-<<<<<<< HEAD
 $tableAgents->head[3] = '<span>'.__('Interval').'</span>';
 $tableAgents->head[3] .= ui_get_sorting_arrows($url_up_interval, $url_down_interval, $selectIntervalUp, $selectIntervalDown);
 $tableAgents->size[3] = '10%';
-=======
-$table->head[3] = __('Interval').ui_get_sorting_arrows($url_up_interval, $url_down_interval, $selectIntervalUp, $selectIntervalDown);
-$table->size[3] = '8%';
->>>>>>> 1f046e94
 
 $tableAgents->head[4] = '<span>'.__('Group').'</span>';
 $tableAgents->head[4] .= ui_get_sorting_arrows($url_up_group, $url_down_group, $selectGroupUp, $selectGroupDown);
@@ -1163,24 +1070,19 @@
 $tableAgents->head[8] = '<span>'.__('Alerts').'</span>';
 $tableAgents->size[8] = '4%';
 
-<<<<<<< HEAD
 $tableAgents->head[9] = '<span>'.__('Last contact').'</span>';
 $tableAgents->head[9] .= ui_get_sorting_arrows($url_up_last, $url_down_last, $selectLastContactUp, $selectLastContactDown);
 $tableAgents->size[9] = '15%';
-=======
-$table->head[9] = __('Last contact').ui_get_sorting_arrows($url_up_last, $url_down_last, $selectLastContactUp, $selectLastContactDown);
-$table->size[9] = '8%';
-
-$table->head[10] = __('Last status change').ui_get_sorting_arrows($url_up_last_status_change, $url_down_last_status_change, $selectLastStatusChangeUp, $selectLastStatusChangeDown);
-$table->size[10] = '10%';
-
-$table->head[11] = __('Agent events');
-$table->size[11] = '4%';
->>>>>>> 1f046e94
+
+$tableAgents->head[10] = '<span>'.__('Last status change').'</span>';
+$tableAgents->head[10] .= ui_get_sorting_arrows($url_up_last_status_change, $url_down_last_status_change, $selectLastStatusChangeUp, $selectLastStatusChangeDown);
+$tableAgents->size[10] = '10%';
+
+$tableAgents->head[11] = '<span>'.__('Agent events').'</span>';
+$tableAgents->head[11] = '4%';
 
 $tableAgents->align = [];
 
-<<<<<<< HEAD
 $tableAgents->align[2] = 'left';
 $tableAgents->align[3] = 'left';
 $tableAgents->align[4] = 'left';
@@ -1189,18 +1091,8 @@
 $tableAgents->align[7] = 'left';
 $tableAgents->align[8] = 'left';
 $tableAgents->align[9] = 'left';
-=======
-$table->align[2] = 'left';
-$table->align[3] = 'left';
-$table->align[4] = 'left';
-$table->align[5] = 'left';
-$table->align[6] = 'left';
-$table->align[7] = 'left';
-$table->align[8] = 'left';
-$table->align[9] = 'left';
-$table->align[10] = 'left';
-$table->align[11] = 'left';
->>>>>>> 1f046e94
+$tableAgents->align[10] = 'left';
+$tableAgents->align[11] = 'left';
 
 $tableAgents->style = [];
 $tableAgents->data = [];
@@ -1313,13 +1205,8 @@
     if (enterprise_installed()) {
         enterprise_include_once('include/functions_config_agents.php');
         if (enterprise_hook('config_agents_has_remote_configuration', [$agent['id_agente']])) {
-<<<<<<< HEAD
             $data[10] = '<a href="index.php?sec=gagente&sec2=godmode/agentes/configurar_agente&tab=remote_configuration&id_agente='.$agent['id_agente'].'&disk_conf=1">'.html_print_image(
                 'images/remote-configuration@svg.svg',
-=======
-            $data[12] = '<a href="index.php?sec=gagente&sec2=godmode/agentes/configurar_agente&tab=remote_configuration&id_agente='.$agent['id_agente'].'&disk_conf=1">'.html_print_image(
-                'images/application_edit.png',
->>>>>>> 1f046e94
                 true,
                 [
                     'align' => 'middle',
@@ -1398,27 +1285,22 @@
     array_push($tableAgents->data, $data);
 }
 
-<<<<<<< HEAD
 if (empty($tableAgents->data) === false) {
+    if ($order['field'] === 'last_status_change') {
+        $order_direction = $order['order'];
+        usort(
+            $table->data,
+            function ($a, $b) use ($order_direction) {
+                if ($order_direction === 'ASC') {
+                    return strtotime($a[10]) > strtotime($b[10]);
+                } else {
+                    return strtotime($a[10]) < strtotime($b[10]);
+                }
+            }
+        );
+    }
+
     html_print_table($tableAgents);
-=======
-if (!empty($table->data)) {
-    if ($order['field'] === 'last_status_change') {
-            $order_direction = $order['order'];
-            usort(
-                $table->data,
-                function ($a, $b) use ($order_direction) {
-                    if ($order_direction === 'ASC') {
-                        return strtotime($a[10]) > strtotime($b[10]);
-                    } else {
-                        return strtotime($a[10]) < strtotime($b[10]);
-                    }
-                }
-            );
-    }
-
-    html_print_table($table);
->>>>>>> 1f046e94
 
     $tablePagination = ui_pagination(
         $total_agents,
@@ -1464,13 +1346,10 @@
     echo '</form>';
 }
 
-<<<<<<< HEAD
-=======
 // Load filter div for dialog.
 echo '<div id="load-modal-filter" style="display:none"></div>';
 echo '<div id="save-modal-filter" style="display:none"></div>';
 
->>>>>>> 1f046e94
 ?>
 
 <script type="text/javascript">
