<?php
/**
 * Agent Status View.
 *
 * @category   View
 * @package    Pandora FMS
 * @subpackage Monitoring.
 * @version    1.0.0
 * @license    See below
 *
 *    ______                 ___                    _______ _______ ________
 *   |   __ \.-----.--.--.--|  |.-----.----.-----. |    ___|   |   |     __|
 *  |    __/|  _  |     |  _  ||  _  |   _|  _  | |    ___|       |__     |
 * |___|   |___._|__|__|_____||_____|__| |___._| |___|   |__|_|__|_______|
 *
 * ============================================================================
 * Copyright (c) 2005-2022 Artica Soluciones Tecnologicas
 * Please see http://pandorafms.org for full contribution list
 * This program is free software; you can redistribute it and/or
 * modify it under the terms of the GNU General Public License
 * as published by the Free Software Foundation for version 2.
 * This program is distributed in the hope that it will be useful,
 * but WITHOUT ANY WARRANTY; without even the implied warranty of
 * MERCHANTABILITY or FITNESS FOR A PARTICULAR PURPOSE.  See the
 * GNU General Public License for more details.
 * ============================================================================
 */

// Begin.
global $config;

ob_start();

require_once 'include/functions_reporting.php';
require_once $config['homedir'].'/include/functions_agents.php';
require_once $config['homedir'].'/include/functions_users.php';
require_once $config['homedir'].'/include/functions_modules.php';
enterprise_include_once('include/functions_config_agents.php');
enterprise_include_once('include/functions_policies.php');

ui_require_css_file('tables');

check_login();

if (! check_acl($config['id_user'], 0, 'AR') && ! check_acl($config['id_user'], 0, 'AW')) {
    db_pandora_audit(
        AUDIT_LOG_ACL_VIOLATION,
        'Trying to access agent main list view'
    );
    include 'general/noaccess.php';

    return;
}

if (is_ajax() === true) {
    ob_get_clean();

    $get_agent_module_last_value = (bool) get_parameter('get_agent_module_last_value');
    $get_actions_alert_template = (bool) get_parameter('get_actions_alert_template');

    if ($get_actions_alert_template === true) {
        $id_template = get_parameter('id_template');

        $own_info = get_user_info($config['id_user']);
        $usr_groups = [];
        $usr_groups = users_get_groups($config['id_user'], 'LW', true);

        $filter_groups = '';
        $filter_groups = implode(',', array_keys($usr_groups));

        $sql = sprintf(
            "SELECT t1.id, t1.name,
                (SELECT COUNT(t2.id) 
                    FROM talert_templates t2 
                    WHERE t2.id =  %d 
                        AND t2.id_alert_action = t1.id) as 'sort_order'
            FROM talert_actions t1
            WHERE id_group IN (%s) 
            ORDER BY sort_order DESC",
            $id_template,
            $filter_groups
        );

        $rows = db_get_all_rows_sql($sql);


        if ($rows !== false) {
            echo json_encode($rows);
        } else {
            echo 'false';
        }

        return;
    }

    if ($get_agent_module_last_value === true) {
        $id_module = (int) get_parameter('id_agent_module');
        $id_agent = (int) modules_get_agentmodule_agent((int) $id_module);
        if (! check_acl_one_of_groups($config['id_user'], agents_get_all_groups_agent($id_agent), 'AR')) {
            db_pandora_audit(
                AUDIT_LOG_ACL_VIOLATION,
                'Trying to access agent main list view'
            );
            echo json_encode(false);
            return;
        }

        $module_value = modules_get_last_value($id_module);
        if (is_numeric($row['value']) && !modules_is_string_type($module['id_tipo_modulo'])) {
            $value = $module_value;
        } else {
            $module = modules_get_agentmodule($id_module);

            $is_snapshot = is_snapshot_data($module_value);
            $is_large_image = is_text_to_black_string($module_value);
            if (($config['command_snapshot']) && ($is_snapshot || $is_large_image)) {
                $link = ui_get_snapshot_link(
                    [
                        'id_module'   => $module['id_agente_modulo'],
                        'interval'    => $module['current_interval'],
                        'module_name' => $module['nombre'],
                    ]
                );
                $value = ui_get_snapshot_image($link, $is_snapshot).'&nbsp;&nbsp;';
            } else {
                $value = ui_print_module_string_value(
                    $module_value,
                    $module['id_agente_modulo'],
                    $module['current_interval'],
                    $module['module_name']
                );
            }
        }

        echo json_encode($value);
        return;
    }

    return;
}

ob_end_clean();


// Take some parameters (GET).
$group_id = (int) get_parameter('group_id', 0);
$search = trim(get_parameter('search', ''));
$search_custom = trim(get_parameter('search_custom', ''));
$offset = (int) get_parameter('offset', 0);
$refr = get_parameter('refr', 0);
$recursion = get_parameter('recursion', 0);
$status = (int) get_parameter('status', -1);
$os = (int) get_parameter('os', 0);
$policies = (array) get_parameter('policies', []);
$ag_custom_fields = (array) get_parameter('ag_custom_fields', []);

$strict_user = db_get_value('strict_acl', 'tusuario', 'id_user', $config['id_user']);
$agent_a = (bool) check_acl($config['id_user'], 0, 'AR');
$agent_w = (bool) check_acl($config['id_user'], 0, 'AW');
$access = ($agent_a === true) ? 'AR' : (($agent_w === true) ? 'AW' : 'AR');

$onheader = [];

$load_filter_id = (int) get_parameter('filter_id', 0);

if ($load_filter_id > 0) {
    $user_groups_fl = users_get_groups(
        $config['id_user'],
        'AR',
        users_can_manage_group_all('AR'),
        true
    );

    $sql = sprintf(
        'SELECT id_filter, id_name
        FROM tagent_filter
        WHERE id_filter = %d AND id_group_filter IN (%s)',
        $load_filter_id,
        implode(',', array_keys($user_groups_fl))
    );

    $loaded_filter = db_get_row_sql($sql);
}

if ($loaded_filter['id_filter'] > 0) {
    $query_filter['id_filter'] = $load_filter_id;
    $filter = db_get_row_filter('tagent_filter', $query_filter, false);

    if ($filter !== false) {
        $group_id = (int) $filter['group_id'];
        $recursion = $filter['recursion'];
        $status = $filter['status'];
        $search = $filter['search'];
        $os = $filter['id_os'];
        $policies = json_decode($filter['policies'], true);
        $search_custom = $filter['search_custom'];
        $ag_custom_fields = $filter['ag_custom_fields'];
    }


    if (is_array($ag_custom_fields) === false) {
        $ag_custom_fields = json_decode(io_safe_output($ag_custom_fields), true);
    }

    if (is_array($policies) === false) {
        $policies = json_decode(io_safe_output($policies), true);
    }
}

if ((bool) check_acl($config['id_user'], 0, 'AW') === true) {
    // Prepare the tab system to the future.
    $tab = 'setup';
    // Options.
    $setuptab['godmode'] = true;
    $setuptab['active'] = false;
    // Setup tab.
    $setuptab['text'] = html_print_anchor(
        [
            'href'    => ui_get_full_url('index.php?sec=gagente&sec2=godmode/agentes/modificar_agente'),
            'content' => html_print_image(
                'images/configuration@svg.svg',
                true,
                [
                    'title' => __('Setup'),
                    'class' => 'invert_filter main_menu_icon',
                ]
            ),
        ],
        true
    );
    // Header button.
    $onheader = ['setup' => $setuptab];
}

// Header.
ui_print_standard_header(
    __('Agent detail'),
    'images/agent.png',
    false,
    '',
    false,
    $onheader,
    [
        [
            'link'  => '',
            'label' => __('Monitoring'),
        ],
        [
            'link'  => '',
            'label' => __('Views'),
        ],
    ]
);

if ((bool) $strict_user === false) {
    if (tags_has_user_acl_tags() === true) {
        ui_print_tags_warning();
    }
}

// User is deleting agent.
if (isset($result_delete) === true) {
    ui_print_result_message(
        $result_delete,
        __('Sucessfully deleted agent'),
        __('There was an error message deleting the agent')
    );
}

<<<<<<< HEAD
echo '<form method="post" action="?sec=view&sec2=operation/agentes/estado_agente&group_id='.$group_id.'">';

// echo '<table cellpadding="4" cellspacing="4" class="databox filters bolder mrgn_btn_10px" width="100%">';
// echo '<tr><td class="nowrap w100px padding-right-2-imp">';
// Start Build Search Form.
//
$table = new StdClass();
$table->width = '100%';
$table->cellspacing = 0;
$table->cellpadding = 0;
$table->class = 'databox filters';
$table->style[0] = 'font-weight: bold;';
$table->style[1] = 'font-weight: bold;';
$table->style[2] = 'font-weight: bold;';
$table->style[3] = 'font-weight: bold;';
$table->style[4] = 'font-weight: bold;';

$table->data[0][0] = __('Group');
$table->data[0][0] .= '<div class="flex flex-row-vcenter w290px"><div class="w200px">';

$groups = users_get_groups(false, $access);

$table->data[0][0] .= html_print_select_groups(false, $access, true, 'group_id', $group_id, '', '', '', true, false, true, '', false);

// $table->data[0][1] .= '&nbsp;&nbsp;';
$table->data[0][0] .= '<br>'.__('Recursion').'&nbsp;'.'&nbsp;'.'&nbsp;';
$table->data[0][0] .= html_print_input(
    [
        'type'    => 'checkbox',
        'name'    => 'recursion',
        'return'  => true,
        'checked' => $recursion,
        'checked' => ($recursion === true || $recursion === 'true' || $recursion === '1') ? 'checked' : false,
        'value'   => 1,
    ]
);



// echo '</td><td class="nowrap">';
=======
$groups = users_get_groups(false, $access);

>>>>>>> b082910c
$fields = [];
$fields[AGENT_STATUS_NORMAL] = __('Normal');
$fields[AGENT_STATUS_WARNING] = __('Warning');
$fields[AGENT_STATUS_CRITICAL] = __('Critical');
$fields[AGENT_STATUS_UNKNOWN] = __('Unknown');
$fields[AGENT_STATUS_NOT_NORMAL] = __('Not normal');
$fields[AGENT_STATUS_NOT_INIT] = __('Not init');

$searchForm = '';
$searchForm .= '<form method="post" action="?sec=view&sec2=operation/agentes/estado_agente&group_id='.$group_id.'">';

$table = new stdClass();
$table->width = '100%';
$table->size = [];
$table->size[0] = '50%';
$table->size[1] = '50%';
$table->class = 'filter-table-adv';

$table->data['group'][0] = html_print_label_input_block(
    __('Group'),
    html_print_select_groups(
        false,
        $access,
        true,
        'group_id',
        $group_id,
        'this.form.submit()',
        '',
        '',
        true,
        false,
        true,
        '',
        false
    )
);

$table->data['group'][0] .= html_print_label_input_block(
    __('Recursion'),
    html_print_checkbox_switch(
        'recursion',
        1,
        $recursion,
        true
    ),
    [
        'div_class'   => 'add-input-reverse',
        'label_class' => 'label-thin',
    ]
);

$table->data['group'][1] = html_print_label_input_block(
    __('Status'),
    html_print_select(
        $fields,
        'status',
        $status,
        'this.form.submit()',
        __('All'),
        AGENT_STATUS_ALL,
        true,
        false,
        true,
        '',
        false,
        'width: 100%'
    )
);

$table->data['search_fields'][0] = html_print_label_input_block(
    __('Search'),
    html_print_input_text(
        'search',
        $search,
        '',
        35,
        255,
        true
    )
);

$table->data['search_fields'][1] = html_print_label_input_block(
    __('Search in custom fields'),
    html_print_input_text(
        'search_custom',
        $search_custom,
        '',
        35,
        255,
        true
    )
);

$pre_fields = db_get_all_rows_sql(
    'select distinct(tagente.id_os),tconfig_os.name from tagente,tconfig_os where tagente.id_os = tconfig_os.id_os'
);
$fields = [];
foreach ($pre_fields as $key => $value) {
    $fields[$value['id_os']] = $value['name'];
}

$table->data[1][0] = html_print_label_input_block(
    __('Operating System'),
    html_print_select($fields, 'os', $os, '', 'All', 0, true)
);

$pre_fields = policies_get_policies(false, ['id', 'name']);
$fields = [];
foreach ($pre_fields as $value) {
    $fields[$value['id']] = $value['name'];
}

$table->data[1][1] = html_print_label_input_block(
    __('Policies'),
    html_print_select($fields, 'policies[]', $policies, '', 'All', 0, true, true)
);

$custom_fields = db_get_all_fields_in_table('tagent_custom_fields');
if ($custom_fields === false) {
    $custom_fields = [];
}

$div_custom_fields = '<div class="flex-row">';
foreach ($custom_fields as $custom_field) {
    $custom_field_value = '';
    if (empty($ag_custom_fields) === false) {
        $custom_field_value = $ag_custom_fields[$custom_field['id_field']];
        if (empty($custom_field_value) === true) {
            $custom_field_value = '';
        }
    }

    $div_custom_fields .= '<div class="div-col">';

    $div_custom_fields .= '<div class="div-span">';
    $div_custom_fields .= '<span >'.$custom_field['name'].'</span>';
    $div_custom_fields .= '</div>';

    $div_custom_fields .= '<div class="div-input">';
    $div_custom_fields .= html_print_input_text(
        'ag_custom_fields['.$custom_field['id_field'].']',
        $custom_field_value,
        '',
        0,
        300,
        true,
        false,
        false,
        '',
        'div-input'
    );
    $div_custom_fields .= '</div></div>';
}

$table->colspan[2][0] = 2;
$table->data[2][0] = ui_toggle(
    $div_custom_fields,
    __('Agent custom fields'),
    '',
    '',
    true,
    true,
    '',
    'white-box-content',
    'white_table_graph'
);



$buttons = html_print_submit_button(
    __('Filter'),
    'srcbutton',
    false,
    [
        'icon' => 'search',
        'mode' => 'mini',
    ],
    true
);

$buttons .= html_print_button(
    __('Load filter'),
    'load-filter',
    false,
    '',
    [
        'icon' => 'load',
        'mode' => 'mini secondary',
    ],
    true
);

$buttons .= html_print_button(
    __('Manage filter'),
    'save-filter',
    false,
    '',
    [
        'icon' => 'wand',
        'mode' => 'mini secondary',
    ],
    true
);

$searchForm .= html_print_table($table, true);
$searchForm .= html_print_div(
    [
        'class'   => 'action-buttons',
        'content' => $buttons,
    ],
    true
);
$searchForm .= '</form>';

ui_toggle(
    $searchForm,
    '<span class="subsection_header_title">'.__('Filters').'</span>',
    'filter_form',
    '',
    true,
    false,
    '',
    'white-box-content',
    'box-flat white_table_graph fixed_filter_bar'
);

if (empty($search) === false) {
    $filter = ['string' => '%'.$search.'%'];
} else {
    $filter = [];
}

$sortField = get_parameter('sort_field');
$sort = get_parameter('sort', 'none');

$selected = true;
$selectNameUp = false;
$selectNameDown = false;
$selectOsUp = false;
$selectOsDown = false;
$selectIntervalUp = false;
$selectIntervalDown = false;
$selectGroupUp = false;
$selectGroupDown = false;
$selectDescriptionUp = false;
$selectDescriptionDown = false;
$selectLastContactUp = false;
$selectLastContactDown = false;
$selectRemoteUp = false;
$selectRemoteDown = false;
$selectLastStatusChangeUp = false;
$selectLastStatusChangeDown = false;
$order = null;

switch ($sortField) {
    case 'remote':
        switch ($sort) {
            case 'up':
                $selectRemoteUp = $selected;
                $order = [
                    'field'  => 'remote',
                    'field2' => 'nombre',
                    'order'  => 'ASC',
                ];
            break;

            case 'down':
                $selectRemoteDown = $selected;
                $order = [
                    'field'  => 'remote',
                    'field2' => 'nombre',
                    'order'  => 'DESC',
                ];
            break;

            default:
                // Default.
            break;
        }
    break;

    case 'name':
        switch ($sort) {
            case 'up':
                $selectNameUp = $selected;
                $order = [
                    'field'  => 'alias',
                    'field2' => 'alias',
                    'order'  => 'ASC',
                ];
            break;

            case 'down':
                $selectNameDown = $selected;
                $order = [
                    'field'  => 'alias',
                    'field2' => 'alias',
                    'order'  => 'DESC',
                ];
            break;

            default:
                // Default.
            break;
        }
    break;

    case 'os':
        switch ($sort) {
            case 'up':
                $selectOsUp = $selected;
                $order = [
                    'field'  => 'id_os',
                    'field2' => 'alias',
                    'order'  => 'ASC',
                ];
            break;

            case 'down':
                $selectOsDown = $selected;
                $order = [
                    'field'  => 'id_os',
                    'field2' => 'alias',
                    'order'  => 'DESC',
                ];
            break;

            default:
                // Default.
            break;
        }
    break;

    case 'interval':
        switch ($sort) {
            case 'up':
                $selectIntervalUp = $selected;
                $order = [
                    'field'  => 'intervalo',
                    'field2' => 'alias',
                    'order'  => 'ASC',
                ];
            break;

            case 'down':
                $selectIntervalDown = $selected;
                $order = [
                    'field'  => 'intervalo',
                    'field2' => 'alias',
                    'order'  => 'DESC',
                ];
            break;

            default:
                // Default.
            break;
        }
    break;

    case 'group':
        switch ($sort) {
            case 'up':
                $selectGroupUp = $selected;
                $order = [
                    'field'  => 'id_grupo',
                    'field2' => 'alias',
                    'order'  => 'ASC',
                ];
            break;

            case 'down':
                $selectGroupDown = $selected;
                $order = [
                    'field'  => 'id_grupo',
                    'field2' => 'alias',
                    'order'  => 'DESC',
                ];
            break;

            default:
                // Default.
            break;
        }
    break;

    case 'last_contact':
        switch ($sort) {
            case 'up':
                $selectLastContactUp = $selected;
                $order = [
                    'field'  => 'ultimo_contacto',
                    'field2' => 'alias',
                    'order'  => 'DESC',
                ];
            break;

            case 'down':
                $selectLastContactDown = $selected;
                $order = [
                    'field'  => 'ultimo_contacto',
                    'field2' => 'alias',
                    'order'  => 'ASC',
                ];
            break;

            default:
                // Default.
            break;
        }
    break;

    case 'last_status_change':
        switch ($sort) {
            case 'up':
                $selectLastStatusChangeUp = $selected;
                $order = [
                    'field'  => 'last_status_change',
                    'field2' => 'alias',
                    'order'  => 'ASC',
                ];
            break;

            case 'down':
                $selectLastStatusChangeDown = $selected;
                $order = [
                    'field'  => 'last_status_change',
                    'field2' => 'alias',
                    'order'  => 'DESC',
                ];
            break;

            default:
                // Default.
            break;
        }
    break;

    case 'description':
        switch ($sort) {
            case 'up':
                $selectDescriptionUp = $selected;
                $order = [
                    'field'  => 'comentarios',
                    'field2' => 'alias',
                    'order'  => 'DESC',
                ];
            break;

            case 'down':
                $selectDescriptionDown = $selected;
                $order = [
                    'field'  => 'comentarios',
                    'field2' => 'alias',
                    'order'  => 'ASC',
                ];
            break;

            default:
                // Default.
            break;
        }
    break;

    default:
        $selectNameUp = $selected;
        $selectNameDown = false;
        $selectOsUp = false;
        $selectOsDown = false;
        $selectIntervalUp = false;
        $selectIntervalDown = false;
        $selectGroupUp = false;
        $selectGroupDown = false;
        $selectDescriptionUp = false;
        $selectDescriptionDown = false;
        $selectLastContactUp = false;
        $selectLastContactDown = false;
        $selectLastStatusChangeUp = false;
        $selectLastStatusChangeDown = false;
        $order = [
            'field'  => 'alias',
            'field2' => 'alias',
            'order'  => 'ASC',
        ];
    break;
}

$search_sql = '';
if ($search != '') {
    $sql = sprintf(
        'SELECT DISTINCT taddress_agent.id_agent FROM taddress
	     INNER JOIN taddress_agent ON
	     taddress.id_a = taddress_agent.id_a
	     WHERE taddress.ip LIKE "%%%s%%"',
        $search
    );

    $id = db_get_all_rows_sql($sql);
    if (empty($id) === false) {
        $aux = $id[0]['id_agent'];
        $search_sql = sprintf(
            ' AND ( `nombre` LIKE "%%%s%%" OR tagente.id_agente = %d',
            $search,
            $aux
        );
        $nagent_count = count($id);
        if ($nagent_count >= 2) {
            for ($i = 1; $i < $nagent_count; $i++) {
                $aux = $id[$i]['id_agent'];
                $search_sql .= sprintf(
                    ' OR tagente.id_agente = %d',
                    $aux
                );
            }
        }

        $search_sql .= ')';
    } else {
        $search_sql = sprintf(
            ' AND ( nombre 
			 LIKE "%%%s%%" OR alias 
			 LIKE "%%%s%%" OR comentarios LIKE "%%%s%%" 
			 OR EXISTS (SELECT * FROM tagent_custom_data WHERE id_agent = id_agente AND description LIKE "%%%s%%"))',
            $search,
            $search,
            $search,
            $search
        );
    }
}

if (empty($search_custom) === false) {
    $search_sql_custom = " AND EXISTS (SELECT * FROM tagent_custom_data 
		WHERE id_agent = id_agente AND description LIKE '%$search_custom%')";
} else {
    $search_sql_custom = '';
}

// Filter by agent custom fields.
$sql_conditions_custom_fields = '';
if (empty($ag_custom_fields) === false) {
    $cf_filter = [];
    foreach ($ag_custom_fields as $field_id => $value) {
        if (empty($value) === false) {
            $cf_filter[] = '(tagent_custom_data.id_field = '.$field_id.' AND tagent_custom_data.description LIKE \'%'.$value.'%\')';
        }
    }

    if (empty($cf_filter) === false) {
        $sql_conditions_custom_fields = ' AND tagente.id_agente IN (
				SELECT tagent_custom_data.id_agent
				FROM tagent_custom_data
				WHERE '.implode(' AND ', $cf_filter).')';
    }
}

// Show only selected groups.
if ($group_id > 0) {
    $groups = [$group_id];
    if ($recursion) {
        $groups = groups_get_children_ids($group_id, true);
    }
} else {
    $groups = [];
    $user_groups = users_get_groups($config['id_user'], $access);
    $groups = array_keys($user_groups);
}

$all_policies = in_array(0, ($policies ?? []));

$id_os_sql = '';
$policies_sql = '';

if ($os > 0) {
    $id_os_sql = ' AND id_os = '.$os;
}

if ($all_policies === false && is_array($policies) && count($policies) > 0) {
    $policies_sql = ' AND tpolicy_agents.id_policy IN ('.implode(',', $policies).')';
}

if ($strict_user) {
    $count_filter = [
        // 'order' => 'tagente.nombre ASC',
        'order'           => 'tagente.nombre ASC',
        'disabled'        => 0,
        'status'          => $status,
        'search'          => $search,
        'id_os'           => $id_os_sql,
        'policies'        => $policies_sql,
        'other_condition' => $sql_conditions_custom_fields,
    ];
    $filter = [
        // 'order' => 'tagente.nombre ASC',
        'order'           => 'tagente.nombre ASC',
        'disabled'        => 0,
        'status'          => $status,
        'search'          => $search,
        'offset'          => (int) get_parameter('offset'),
        'limit'           => (int) $config['block_size'],
        'id_os'           => $id_os_sql,
        'policies'        => $policies_sql,
        'other_condition' => $sql_conditions_custom_fields,
    ];

    if ($group_id > 0) {
        $groups = [$group_id];
        if ($recursion) {
            $groups = groups_get_children_ids($group_id, true);
        }

        $filter['id_group'] = implode(',', $groups);
        $count_filter['id_group'] = $filter['id_group'];
    }

    $fields = [
        'tagente.id_agente',
        'tagente.id_grupo',
        'tagente.id_os',
        'tagente.ultimo_contacto',
        'tagente.intervalo',
        'tagente.comentarios description',
        'tagente.quiet',
        'tagente.normal_count',
        'tagente.warning_count',
        'tagente.critical_count',
        'tagente.unknown_count',
        'tagente.notinit_count',
        'tagente.total_count',
        'tagente.fired_count',
        'tagente.nombre',
        'tagente.alias',
    ];

    $acltags = tags_get_user_groups_and_tags($config['id_user'], $access, $strict_user);

    $total_agents = tags_get_all_user_agents(false, $config['id_user'], $acltags, $count_filter, $fields, false, $strict_user, true);
    $total_agents = count($total_agents);

    $agents = tags_get_all_user_agents(false, $config['id_user'], $acltags, $filter, $fields, false, $strict_user, true);
} else {
    $count_filter = [
        'disabled'        => 0,
        'id_grupo'        => $groups,
        'search'          => $search_sql,
        'search_custom'   => $search_sql_custom,
        'status'          => $status,
        'id_os'           => $id_os_sql,
        'policies'        => $policies_sql,
        'other_condition' => $sql_conditions_custom_fields,
    ];

    $filter = [
        'order'           => 'nombre ASC',
        'id_grupo'        => $groups,
        'disabled'        => 0,
        'status'          => $status,
        'search_custom'   => $search_sql_custom,
        'search'          => $search_sql,
        'offset'          => (int) get_parameter('offset'),
        'limit'           => (int) $config['block_size'],
        'id_os'           => $id_os_sql,
        'policies'        => $policies_sql,
        'other_condition' => $sql_conditions_custom_fields,
    ];

    $total_agents = agents_count_agents_filter(
        $count_filter,
        $access
    );

    $query_order = $order;

    if ($order['field'] === 'last_status_change') {
        $query_order = [
            'field'  => 'alias',
            'field2' => 'alias',
            'order'  => 'ASC',
        ];
    }

    $agents = agents_get_agents(
        $filter,
        [
            'id_agente',
            'id_grupo',
            'nombre',
            'alias',
            'id_os',
            'ultimo_contacto',
            'intervalo',
            'comentarios description',
            'quiet',
            'normal_count',
            'warning_count',
            'critical_count',
            'unknown_count',
            'notinit_count',
            'total_count',
            'fired_count',
            'ultimo_contacto_remoto',
            'remote',
            'agent_version',
        ],
        $access,
        $query_order
    );
}

if (empty($agents)) {
    $agents = [];
}

if ($config['language'] === 'ja'
    || $config['language'] === 'zh_CN'
    || $own_info['language'] === 'ja'
    || $own_info['language'] === 'zh_CN'
) {
    // Adds a custom font size for Japanese and Chinese language.
    $custom_font_size = 'custom_font_size';
} else {
    $custom_font_size = '';
}

// Urls to sort the table.
$url_up_agente = 'index.php?sec=view&amp;sec2=operation/agentes/estado_agente&amp;refr='.$refr.'&amp;offset='.$offset.'&amp;group_id='.$group_id.'&amp;recursion='.$recursion.'&amp;search='.$search.'&amp;status='.$status.'&amp;sort_field=name&amp;sort=up';
$url_down_agente = 'index.php?sec=view&amp;sec2=operation/agentes/estado_agente&amp;refr='.$refr.'&amp;offset='.$offset.'&amp;group_id='.$group_id.'&amp;recursion='.$recursion.'&amp;search='.$search.'&amp;status='.$status.'&amp;sort_field=name&amp;sort=down';
$url_up_description = 'index.php?sec=view&amp;sec2=operation/agentes/estado_agente&amp;refr='.$refr.'&amp;offset='.$offset.'&amp;group_id='.$group_id.'&amp;recursion='.$recursion.'&amp;search='.$search.'&amp;status='.$status.'&amp;sort_field=description&amp;sort=up';
$url_down_description = 'index.php?sec=view&amp;sec2=operation/agentes/estado_agente&amp;refr='.$refr.'&amp;offset='.$offset.'&amp;group_id='.$group_id.'&amp;recursion='.$recursion.'&amp;search='.$search.'&amp;status='.$status.'&amp;sort_field=description&amp;sort=down';
$url_up_remote = 'index.php?sec=view&amp;sec2=operation/agentes/estado_agente&amp;refr='.$refr.'&amp;offset='.$offset.'&amp;group_id='.$group_id.'&amp;recursion='.$recursion.'&amp;search='.$search.'&amp;status='.$status.'&amp;sort_field=remote&amp;sort=up';
$url_down_remote = 'index.php?sec=view&amp;sec2=operation/agentes/estado_agente&amp;refr='.$refr.'&amp;offset='.$offset.'&amp;group_id='.$group_id.'&amp;recursion='.$recursion.'&amp;search='.$search.'&amp;status='.$status.'&amp;sort_field=remote&amp;sort=down';
$url_up_os = 'index.php?sec=view&amp;sec2=operation/agentes/estado_agente&amp;refr='.$refr.'&amp;offset='.$offset.'&amp;group_id='.$group_id.'&amp;recursion='.$recursion.'&amp;search='.$search.'&amp;status='.$status.'&amp;sort_field=os&amp;sort=up';
$url_down_os = 'index.php?sec=view&amp;sec2=operation/agentes/estado_agente&amp;refr='.$refr.'&amp;offset='.$offset.'&amp;group_id='.$group_id.'&amp;recursion='.$recursion.'&amp;search='.$search.'&amp;status='.$status.'&amp;sort_field=os&amp;sort=down';
$url_up_interval = 'index.php?sec=view&amp;sec2=operation/agentes/estado_agente&amp;refr='.$refr.'&amp;offset='.$offset.'&amp;group_id='.$group_id.'&amp;recursion='.$recursion.'&amp;search='.$search.'&amp;status='.$status.'&amp;sort_field=interval&amp;sort=up';
$url_down_interval = 'index.php?sec=view&amp;sec2=operation/agentes/estado_agente&amp;refr='.$refr.'&amp;offset='.$offset.'&amp;group_id='.$group_id.'&amp;recursion='.$recursion.'&amp;search='.$search.'&amp;status='.$status.'&amp;sort_field=interval&amp;sort=down';
$url_up_group = 'index.php?sec=view&amp;sec2=operation/agentes/estado_agente&amp;refr='.$refr.'&amp;offset='.$offset.'&amp;group_id='.$group_id.'&amp;recursion='.$recursion.'&amp;search='.$search.'&amp;status='.$status.'&amp;sort_field=group&amp;sort=up';
$url_down_group = 'index.php?sec=view&amp;sec2=operation/agentes/estado_agente&amp;refr='.$refr.'&amp;offset='.$offset.'&amp;group_id='.$group_id.'&amp;recursion='.$recursion.'&amp;search='.$search.'&amp;status='.$status.'&amp;sort_field=group&amp;sort=down';
$url_up_last = 'index.php?sec=view&amp;sec2=operation/agentes/estado_agente&amp;refr='.$refr.'&amp;offset='.$offset.'&amp;group_id='.$group_id.'&amp;recursion='.$recursion.'&amp;search='.$search.'&amp;status='.$status.'&amp;sort_field=last_contact&amp;sort=up';
$url_down_last = 'index.php?sec=view&amp;sec2=operation/agentes/estado_agente&amp;refr='.$refr.'&amp;offset='.$offset.'&amp;group_id='.$group_id.'&amp;recursion='.$recursion.'&amp;search='.$search.'&amp;status='.$status.'&amp;sort_field=last_contact&amp;sort=down';
$url_up_last_status_change = 'index.php?sec=view&amp;sec2=operation/agentes/estado_agente&amp;refr='.$refr.'&amp;offset='.$offset.'&amp;group_id='.$group_id.'&amp;recursion='.$recursion.'&amp;search='.$search.'&amp;status='.$status.'&amp;sort_field=last_status_change&amp;sort=up';
$url_down_last_status_change = 'index.php?sec=view&amp;sec2=operation/agentes/estado_agente&amp;refr='.$refr.'&amp;offset='.$offset.'&amp;group_id='.$group_id.'&amp;recursion='.$recursion.'&amp;search='.$search.'&amp;status='.$status.'&amp;sort_field=last_status_change&amp;sort=down';

// Show data.
$tableAgents = new stdClass();
$tableAgents->cellpadding = 0;
$tableAgents->cellspacing = 0;
$tableAgents->id = 'agent_list';
$tableAgents->class = 'info_table tactical_table';

$tableAgents->head = [];
$tableAgents->head[0] = '<span>'.__('Agent').'</span>';
$tableAgents->head[0] .= ui_get_sorting_arrows($url_up_agente, $url_down_agente, $selectNameUp, $selectNameDown);
$tableAgents->size[0] = '10%';

$tableAgents->head[1] = '<span>'.__('Description').'</span>';
$tableAgents->head[1] .= ui_get_sorting_arrows($url_up_description, $url_down_description, $selectDescriptionUp, $selectDescriptionDown);
$tableAgents->size[1] = '14%';

$tableAgents->head[2] = '<span>'.__('OS').'</span>';
$tableAgents->head[2] .= ui_get_sorting_arrows($url_up_os, $url_down_os, $selectOsUp, $selectOsDown);
$tableAgents->size[2] = '5%';

$tableAgents->head[3] = '<span>'.__('Interval').'</span>';
$tableAgents->head[3] .= ui_get_sorting_arrows($url_up_interval, $url_down_interval, $selectIntervalUp, $selectIntervalDown);
$tableAgents->size[3] = '7%';

$tableAgents->head[4] = '<span>'.__('Group').'</span>';
$tableAgents->head[4] .= ui_get_sorting_arrows($url_up_group, $url_down_group, $selectGroupUp, $selectGroupDown);
$tableAgents->size[4] = '7%';

$tableAgents->head[5] = '<span>'.__('Type').'</span>';
$tableAgents->size[5] = '7%';

$tableAgents->head[6] = '<span>'.__('Modules').'</span>';
$tableAgents->size[6] = '7%';

$tableAgents->head[7] = '<span>'.__('Status').'</span>';
$tableAgents->size[7] = '4%';

$tableAgents->head[8] = '<span>'.__('Alerts').'</span>';
$tableAgents->size[8] = '4%';

$tableAgents->head[9] = '<span>'.__('Last contact').'</span>';
$tableAgents->head[9] .= ui_get_sorting_arrows($url_up_last, $url_down_last, $selectLastContactUp, $selectLastContactDown);
$tableAgents->size[9] = '7%';

$tableAgents->head[10] = '<span>'.__('L.S change').'</span>';
$tableAgents->head[10] .= ui_get_sorting_arrows($url_up_last_status_change, $url_down_last_status_change, $selectLastStatusChangeUp, $selectLastStatusChangeDown);
$tableAgents->size[10] = '8%';

$tableAgents->head[11] = '<span>'.__('Op').'</span>';
$tableAgents->size[11] = '6%';

$tableAgents->align = [];

$tableAgents->align[2] = 'left';
$tableAgents->align[3] = 'left';
$tableAgents->align[4] = 'left';
$tableAgents->align[5] = 'left';
$tableAgents->align[6] = 'left';
$tableAgents->align[7] = 'left';
$tableAgents->align[8] = 'left';
$tableAgents->align[9] = 'left';
$tableAgents->align[10] = 'left';

$tableAgents->style = [];
$tableAgents->data = [];
$tableAgents->cellclass = [];

$rowPair = true;
$iterator = 0;
foreach ($agents as $agent) {
    $cluster = db_get_row_sql('select id from tcluster where id_agent = '.$agent['id_agente']);

    if ($rowPair) {
        $tableAgents->rowclass[$iterator] = 'rowPair';
    } else {
        $tableAgents->rowclass[$iterator] = 'rowOdd';
    }

    $rowPair = !$rowPair;
    $iterator++;

    $alert_img = agents_tree_view_alert_img($agent['fired_count']);

    $status_img = agents_tree_view_status_img(
        $agent['critical_count'],
        $agent['warning_count'],
        $agent['unknown_count'],
        $agent['total_count'],
        $agent['notinit_count']
    );

    $in_planned_downtime = db_get_sql(
        'SELECT executed FROM tplanned_downtime 
		INNER JOIN tplanned_downtime_agents 
		ON tplanned_downtime.id = tplanned_downtime_agents.id_downtime
		WHERE tplanned_downtime_agents.id_agent = '.$agent['id_agente'].' AND tplanned_downtime.executed = 1'
    );

    $data = [];

    $data[0] = '<div class="left_'.$agent['id_agente'].'">';

    if ($agent['id_os'] == CLUSTER_OS_ID) {
        $cluster = PandoraFMS\Cluster::loadFromAgentId(
            $agent['id_agente']
        );
        $url = 'index.php?sec=reporting&sec2=';
        $url .= 'operation/cluster/cluster';
        $url = ui_get_full_url(
            $url.'&op=view&id='.$cluster->id()
        );
    } else {
        $url = 'index.php?sec=estado&sec2=operation/agentes/ver_agente&id_agente='.$agent['id_agente'];
    }

    $data[0] .= html_print_anchor(
        [
            'href'    => ui_get_full_url($url),
            'content' => ui_print_truncate_text($agent['alias'], 'agent_medium', false, true, true),
        ],
        true
    );

    if ($agent['quiet']) {
        $data[0] .= '&nbsp;';
        $data[0] .= html_print_image(
            'images/dot_blue.png',
            true,
            [
                'border' => '0',
                'title'  => __('Quiet'),
                'alt'    => '',
            ]
        );
    }

    if ($in_planned_downtime) {
        $data[0] .= ui_print_help_tip(
            __('Agent in scheduled downtime'),
            true,
            'images/clock.svg'
        );
        $data[0] .= '</em>';
    }

    $data[0] .= '</div>';

    $data[1] = '<span class="'.$custom_font_size.'">'.ui_print_truncate_text($agent['description'], 'description', false, true, true, '[&hellip;]').'</span>';

    $data[2] = '';

    $data[2] = html_print_div(
        [
            'class'   => 'invert_filter main_menu_icon',
            'content' => ui_print_os_icon($agent['id_os'], false, true),
        ],
        true
    );

    $data[3] = '<span>'.human_time_description_raw(
        $agent['intervalo']
    ).'</span>';
    $data[4] = '<a href="'.$config['homeurl'].'index.php?sec=view&amp;sec2=operation/agentes/estado_agente&amp;refr=60&amp;group_id='.$agent['id_grupo'].'">';
    $data[4] .= ui_print_group_icon(
        $agent['id_grupo'],
        true,
        'groups_small',
        '',
        false,
        false,
        false,
        'invert_filter main_menu_icon'
    );
    $data[4] .= '</a>';
    $agent['not_init_count'] = $agent['notinit_count'];

    $data[5] = ui_print_type_agent_icon(
        $agent['id_os'],
        $agent['ultimo_contacto_remoto'],
        $agent['ultimo_contacto'],
        $agent['remote'],
        $agent['agent_version']
    );

    if (enterprise_installed()) {
        enterprise_include_once('include/functions_config_agents.php');
        if (enterprise_hook('config_agents_has_remote_configuration', [$agent['id_agente']])) {
            $data[5] .= '<a href="index.php?sec=gagente&sec2=godmode/agentes/configurar_agente&tab=remote_configuration&id_agente='.$agent['id_agente'].'&disk_conf=1">'.html_print_image(
                'images/remote-configuration@svg.svg',
                true,
                [
                    'align' => 'middle',
                    'title' => __('Remote config'),
                    'class' => 'invert_filter main_menu_icon',
                ]
            ).'</a>';
        }
    }

    $data[6] = reporting_tiny_stats($agent, true, 'modules', ':', $strict_user);

    $data[7] = $status_img;

    $data[8] = $alert_img;

    $data[9] = agents_get_interval_status($agent);

    $last_status_change_agent = agents_get_last_status_change($agent['id_agente']);
    $time_elapsed = !empty($last_status_change_agent) ? human_time_comparation($last_status_change_agent) : '<em>'.__('N/A').'</em>';
    $data[10] = $time_elapsed;

    $agent_event_filter = [
        'id_agent'      => $agent['id_agente'],
        'event_view_hr' => 48,
        'status'        => -1,
    ];

    $fb64 = base64_encode(json_encode($agent_event_filter));
    $tableAgents->cellclass[][11] = 'table_action_buttons';
    $data[11] = '<a href="index.php?sec=eventos&sec2=operation/events/events&fb64='.$fb64.'">'.html_print_image(
        'images/event.svg',
        true,
        [
            'align' => 'middle',
            'title' => __('Agent events'),
            'class' => 'main_menu_icon invert_filter',
        ]
    ).'</a>';

    if (check_acl($config['id_user'], $agent['id_grupo'], 'AW')) {
        if ($agent['id_os'] == CLUSTER_OS_ID) {
            $cluster = PandoraFMS\Cluster::loadFromAgentId(
                $agent['id_agente']
            );
            $url = 'index.php?sec=reporting&sec2=';
            $url .= 'operation/cluster/cluster';
            $url = ui_get_full_url(
                $url.'&op=update&id='.$cluster->id()
            );
        } else {
            $url = 'index.php?sec=gagente&amp;sec2=godmode/agentes/configurar_agente&amp;id_agente='.$agent['id_agente'];
        }

        $data[11] .= '<a href="'.$url.'">'.html_print_image(
            'images/edit.svg',
            true,
            [
                'align' => 'middle',
                'title' => __('Edit'),
                'class' => 'main_menu_icon invert_filter',
            ]
        ).'</a>';
    }

    array_push($tableAgents->data, $data);
}

if (empty($tableAgents->data) === false) {
    if ($order['field'] === 'last_status_change') {
        $order_direction = $order['order'];
        usort(
            $table->data,
            function ($a, $b) use ($order_direction) {
                if ($order_direction === 'ASC') {
                    return strtotime($a[10]) > strtotime($b[10]);
                } else {
                    return strtotime($a[10]) < strtotime($b[10]);
                }
            }
        );
    }

    html_print_table($tableAgents);

    $tablePagination = ui_pagination(
        $total_agents,
        ui_get_url_refresh(
            [
                'group_id'   => $group_id,
                'search'     => $search,
                'sort_field' => $sortField,
                'sort'       => $sort,
                'status'     => $status,
            ]
        ),
        0,
        0,
        true,
        'offset',
        false,
        'dataTables_paginate paging_simple_numbers'
    );

    unset($table);
} else {
    ui_print_info_message([ 'no_close' => true, 'message' => __('There are no defined agents') ]);
    $tablePagination = '';
}

if ((bool) check_acl($config['id_user'], 0, 'AW') === true || (bool) check_acl($config['id_user'], 0, 'AM') === true) {
    echo '<form method="post" action="index.php?sec=gagente&sec2=godmode/agentes/configurar_agente">';
    html_print_action_buttons(
        html_print_submit_button(
            __('Create agent'),
            'crt',
            false,
            [ 'icon' => 'next' ],
            true
        ),
        [
            'type'          => 'data_table',
            'class'         => 'fixed_action_buttons',
            'right_content' => $tablePagination,
        ]
    );
    echo '</form>';
}

// Load filter div for dialog.
echo '<div id="load-modal-filter" style="display:none"></div>';
echo '<div id="save-modal-filter" style="display:none"></div>';

?>

<script type="text/javascript">
$(document).ready (function () {
    var loading = 0;

    /* Filter management */
    $('#button-load-filter').click(function (event) {
        if($('#load-filter-select').length) {
            $('#load-filter-select').dialog();
        } else {
            if (loading == 0) {
                loading = 1
                $.ajax({
                    method: 'POST',
                    url: '<?php echo ui_get_full_url('ajax.php'); ?>',
                    data: {
                        page: 'include/ajax/agent',
                        load_filter_modal: 1
                    },
                    success: function (data) {
                        $('#load-modal-filter')
                            .empty()
                            .html(data);

                        loading = 0;
                    }
                });
            }
        }
    });

    $('#button-save-filter').click(function (){
    // event.preventDefault();
        if($('#save-filter-select').length) {
            $('#save-filter-select').dialog();
        } else {
            if (loading == 0) {
                loading = 1
                $.ajax({
                    method: 'POST',
                    url: '<?php echo ui_get_full_url('ajax.php'); ?>',
                    data: {
                        page: 'include/ajax/agent',
                        save_filter_modal: 1,
                        current_filter: $('#latest_filter_id').val()
                    },
                    success: function (data){
                        $('#save-modal-filter')
                        .empty()
                        .html(data);
                        loading = 0;
                    }
                });
            }
        }
    });

    $("[class^='left']").mouseenter (function () {
        $(".agent"+$(this)[0].className).css('visibility', '');
    }).mouseleave(function () {
        $(".agent"+$(this)[0].className).css('visibility', 'hidden');
    });
});
</script><|MERGE_RESOLUTION|>--- conflicted
+++ resolved
@@ -267,51 +267,8 @@
     );
 }
 
-<<<<<<< HEAD
-echo '<form method="post" action="?sec=view&sec2=operation/agentes/estado_agente&group_id='.$group_id.'">';
-
-// echo '<table cellpadding="4" cellspacing="4" class="databox filters bolder mrgn_btn_10px" width="100%">';
-// echo '<tr><td class="nowrap w100px padding-right-2-imp">';
-// Start Build Search Form.
-//
-$table = new StdClass();
-$table->width = '100%';
-$table->cellspacing = 0;
-$table->cellpadding = 0;
-$table->class = 'databox filters';
-$table->style[0] = 'font-weight: bold;';
-$table->style[1] = 'font-weight: bold;';
-$table->style[2] = 'font-weight: bold;';
-$table->style[3] = 'font-weight: bold;';
-$table->style[4] = 'font-weight: bold;';
-
-$table->data[0][0] = __('Group');
-$table->data[0][0] .= '<div class="flex flex-row-vcenter w290px"><div class="w200px">';
-
 $groups = users_get_groups(false, $access);
 
-$table->data[0][0] .= html_print_select_groups(false, $access, true, 'group_id', $group_id, '', '', '', true, false, true, '', false);
-
-// $table->data[0][1] .= '&nbsp;&nbsp;';
-$table->data[0][0] .= '<br>'.__('Recursion').'&nbsp;'.'&nbsp;'.'&nbsp;';
-$table->data[0][0] .= html_print_input(
-    [
-        'type'    => 'checkbox',
-        'name'    => 'recursion',
-        'return'  => true,
-        'checked' => $recursion,
-        'checked' => ($recursion === true || $recursion === 'true' || $recursion === '1') ? 'checked' : false,
-        'value'   => 1,
-    ]
-);
-
-
-
-// echo '</td><td class="nowrap">';
-=======
-$groups = users_get_groups(false, $access);
-
->>>>>>> b082910c
 $fields = [];
 $fields[AGENT_STATUS_NORMAL] = __('Normal');
 $fields[AGENT_STATUS_WARNING] = __('Warning');
