--- conflicted
+++ resolved
@@ -191,8 +191,7 @@
 
 echo '</td><td style="white-space:nowrap;">';
 
-html_print_submit_button (__('Search'), "srcbutton", '',
-	array ("class" => "sub search"));
+html_print_submit_button (__('Search'), "srcbutton", '', array ("class" => "sub search")); 
 
 echo '</td><td style="width:5%;">&nbsp;</td>';
 
@@ -436,11 +435,7 @@
 ui_get_url_refresh (array ('group_id' => $group_id, 'recursion' => $recursion, 'search' => $search, 'sort_field' => $sortField, 'sort' => $sort, 'status' => $status)));
 
 // Show data.
-<<<<<<< HEAD
 $table = new StdClass();
-=======
-$table = new stdClass();
->>>>>>> 3eabe512
 $table->cellpadding = 0;
 $table->cellspacing = 0;
 $table->width = "100%";
