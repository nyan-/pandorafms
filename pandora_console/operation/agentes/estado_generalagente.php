<?php
/**
 * Agent status - general overview.
 *
 * @category   Agent view status.
 * @package    Pandora FMS
 * @subpackage Classic agent management view.
 * @version    1.0.0
 * @license    See below
 *
 *    ______                 ___                    _______ _______ ________
 *   |   __ \.-----.--.--.--|  |.-----.----.-----. |    ___|   |   |     __|
 *  |    __/|  _  |     |  _  ||  _  |   _|  _  | |    ___|       |__     |
 * |___|   |___._|__|__|_____||_____|__| |___._| |___|   |__|_|__|_______|
 *
 * ============================================================================
 * Copyright (c) 2005-2021 Artica Soluciones Tecnologicas
 * Please see http://pandorafms.org for full contribution list
 * This program is free software; you can redistribute it and/or
 * modify it under the terms of the GNU General Public License
 * as published by the Free Software Foundation for version 2.
 * This program is distributed in the hope that it will be useful,
 * but WITHOUT ANY WARRANTY; without even the implied warranty of
 * MERCHANTABILITY or FITNESS FOR A PARTICULAR PURPOSE.  See the
 * GNU General Public License for more details.
 * ============================================================================
 */

// Begin.
global $config;

require_once 'include/functions_agents.php';

require_once $config['homedir'].'/include/functions_graph.php';
require_once $config['homedir'].'/include/functions_groups.php';
require_once $config['homedir'].'/include/functions_ui.php';
require_once $config['homedir'].'/include/functions_incidents.php';
require_once $config['homedir'].'/include/functions_reporting_html.php';

require_once $config['homedir'].'/include/functions_clippy.php';

check_login();

$strict_user = (bool) db_get_value(
    'strict_acl',
    'tusuario',
    'id_user',
    $config['id_user']
);

$id_agente = get_parameter_get('id_agente', -1);

$agent = db_get_row('tagente', 'id_agente', $id_agente);

if (empty($agent['server_name']) === true) {
    ui_print_error_message(
        __('The agent has not assigned server. Maybe agent does not run fine.')
    );
}

if ($agent === false) {
    ui_print_error_message(__('There was a problem loading agent'));
    return;
}

if (check_acl_one_of_groups($config['id_user'], $all_groups, 'AR') === false
    && check_acl_one_of_groups($config['id_user'], $all_groups, 'AW') === false
) {
    db_pandora_audit(
        AUDIT_LOG_ACL_VIOLATION,
        'Trying to access Agent General Information'
    );
    include_once 'general/noaccess.php';
    return;
}

$alive_animation = agents_get_starmap($id_agente, 200, 50);

/*
 * START: TABLE AGENT BUILD.
 */
$agentCaptionAddedMessage = [];
$agentCaption = '<span class="subsection_header_title">'.ucfirst(agents_get_alias($agent['id_agente'])).'</span>';
$in_planned_downtime = (bool) db_get_sql(
    'SELECT executed FROM tplanned_downtime 
	INNER JOIN tplanned_downtime_agents 
	ON tplanned_downtime.id = tplanned_downtime_agents.id_downtime
	WHERE tplanned_downtime_agents.id_agent = '.$agent['id_agente'].' AND tplanned_downtime.executed = 1'
);

if ((bool) $agent['disabled'] === true) {
    $agentCaptionAddedMessage[] = __('Disabled');
} else if ((bool) $agent['quiet'] === true) {
    $agentCaptionAddedMessage[] = __('Quiet');
}

if ($in_planned_downtime === true) {
    $agentCaptionAddedMessage[] = __('In scheduled downtime');
}

if (empty($agentCaptionAddedMessage) === false) {
    $agentCaption .= '&nbsp;<span class="result_info_text">('.implode(' - ', $agentCaptionAddedMessage).')</span>';
}

$agentIconGroup = ((bool) $config['show_group_name'] === false) ? ui_print_group_icon(
    $agent['id_grupo'],
    true,
    '',
    'padding-right: 6px;'
) : '';

$agentIconStatus = agents_detail_view_status_img(
    $agent['critical_count'],
    $agent['warning_count'],
    $agent['unknown_count'],
    $agent['total_count'],
    $agent['notinit_count']
);

$agent_details_agent_caption = html_print_div(
    [
        'class'   => 'agent_details_agent_caption',
        'content' => $agentCaption,
    ],
    true
);

$agent_details_agent_data = html_print_div(
    [
        'class'   => 'agent_details_agent_data',
        'content' => $agentIconGroup,
    ],
    true
);

$agent_details_agent_status_image = html_print_div(
    [
        'class'   => 'icono_right',
        'content' => $agentIconStatus,
    ],
    true
);

$agentStatusHeader = html_print_div(
    [
        'class'   => 'agent_details_header',
        'content' => $agent_details_agent_caption.$agent_details_agent_data.$agent_details_agent_status_image,
    ],
    true
);

// Fixed width non interactive charts.
$status_chart_width = 150;
$graph_width = 150;

$table_status = new stdClass();
$table_status->id = 'agent_status_main';
$table_status->width = '100%';
$table_status->cellspacing = 0;
$table_status->cellpadding = 0;
$table_status->class = 'floating_form';
$table_status->style[0] = 'height: 32px; width: 30%; padding-right: 5px; text-align: end;';
$table_status->style[1] = 'height: 32px; width: 70%; padding-left: 5px; font-weight: lighter';

$agentStatusGraph = html_print_div(
    [
        'id'      => 'status_pie',
        'style'   => 'width: '.$graph_width.'px;',
        'content' => graph_agent_status(
            $id_agente,
            $graph_width,
            $graph_width,
            true,
            false,
            false,
            true
        ),
    ],
    true
);

/*
    $table_agent_graph = '<div id="status_pie" style="width: '.$graph_width.'px;">';
    $table_agent_graph .= graph_agent_status(
    $id_agente,
    $graph_width,
    $graph_width,
    true,
    false,
    false,
    true
    );
$table_agent_graph .= '</div>';*/

/*
    $table_agent_os = '<p>'.ui_print_os_icon(
    $agent['id_os'],
    false,
    true,
    true,
    false,
    false,
    false,
    [
        'title' => get_os_name($agent['id_os']),
        'width' => '20px;',
    ]
    );
*/

$table_status->data['agent_os'][0] = __('OS');
$agentOS = [];
$agentOS[] = html_print_div([ 'content' => (empty($agent['os_version']) === true) ? get_os_name((int) $agent['id_os']) : $agent['os_version']], true);
$agentOS[] = html_print_div([ 'style' => 'width: 16px;padding-left: 5px', 'content' => ui_print_os_icon($agent['id_os'], false, true, true, false, false, false, ['width' => '16px'])], true);
$table_status->data['agent_os'][1] = html_print_div(['class' => 'agent_details_agent_data', 'content' => implode('', $agentOS)], true);

// $table_agent_os .= (empty($agent['os_version']) === true) ? get_os_name((int) $agent['id_os']) : $agent['os_version'].'</p>';
$addresses = agents_get_addresses($id_agente);
$address = agents_get_address($id_agente);

foreach ($addresses as $k => $add) {
    if ($add == $address) {
        unset($addresses[$k]);
    }
}

if (empty($address) === false) {
    $table_status->data['ip_address'][0] = __('IP address');
    $table_status->data['ip_address'][1] = (empty($address) === true) ? '<em>'.__('N/A').'</em>' : $address;
    /*
        $table_agent_ip = '<p>'.html_print_image(
        'images/world.png',
        true,
        [
            'title' => __('IP address'),
            'class' => 'invert_filter',
        ]
        );
        $table_agent_ip .= '<span class="align-top inline">';
        $table_agent_ip .= (empty($address) === true) ? '<em>'.__('N/A').'</em>' : $address;
        $table_agent_ip .= '</span></p>';
    */
}

$table_status->data['agent_version'][0] = __('Agent Version');
$table_status->data['agent_version'][1] = (empty($agent['agent_version']) === true) ? '<i>'.__('N/A').'</i>' : $agent['agent_version'];

$table_status->data['description'][0] = __('Description');
$table_status->data['description'][1] = (empty($agent['comentarios']) === true) ? '<em>'.__('N/A').'</em>' : $agent['comentarios'];

/*
    $table_agent_version = '<p>'.html_print_image(
    'images/version.png',
    true,
    [
        'title' => __('Agent Version'),
        'class' => 'invert_filter',
    ]
    );
    $table_agent_version .= '<span class="align-top inline">';
    $table_agent_version .= (empty($agent['agent_version']) === true) ? '<i>'.__('N/A').'</i>' : $agent['agent_version'];
    $table_agent_version .= '</span></p>';

    $table_agent_description = '<p>'.html_print_image(
    'images/list.png',
    true,
    [
        'title' => __('Description'),
        'class' => 'invert_filter',
    ]
    );
    $table_agent_description .= '<span class="align-top inline">';
    $table_agent_description .= (empty($agent['comentarios']) === true) ? '<em>'.__('N/A').'</em>' : $agent['comentarios'];
    $table_agent_description .= '</span></p>';
*/

/*
    $table_agent_count_modules = reporting_tiny_stats(
    $agent,
    true,
    'agent',
    // Useless.
    ':',
    true
);*/

$agentCountModules = html_print_div(
    [
        'class'   => 'agent_details_bullets',
        'content' => reporting_tiny_stats(
            $agent,
            true,
            'agent',
            // Useless.
            ':',
            true
        ),
    ],
    true
);

$has_remote_conf = enterprise_hook(
    'config_agents_has_remote_configuration',
    [$agent['id_agente']]
);

if ((bool) $has_remote_conf) {
    $table_status->data['remote_config'][0] = __('Remote configuration');
    $table_status->data['remote_config'][1] = __('Enabled');

    $satellite_server = (int) db_get_value_filter(
        'satellite_server',
        'tagente',
        ['id_agente' => $id_agente]
    );

    if (empty($satellite_server) === false) {
        $satellite_name = db_get_value_filter(
            'name',
            'tserver',
            ['id_server' => $satellite_server]
        );

        $table_status->data['remote_config'][0] = __('Satellite server');
        $table_status->data['remote_config'][1] = $satellite_name;
    }
}

// $table_agent_count_modules .= ui_print_help_tip(__('Agent statuses are re-calculated by the server, they are not  shown in real time.'), true);
/*
    $table_agent = html_print_div(
    [
        'class'   => 'agent_details_header',
        'content' => $table_agent_header,
    ],
    true
    );
*/
$table_agent = $agentStatusHeader.'
    <div class="agent_details_content">
        <div class="agent_details_graph">
            '.$agentStatusGraph.$agentCountModules.'
        </div>
        <div class="agent_details_info">
            '.$alive_animation.html_print_table($table_status, true).'
        </div>
    </div>';


    /*
        $table_agent = '
        <div class="agent_details_header">
        '.$table_agent_header.'
        </div>
        <div class="agent_details_content">
        <div class="agent_details_graph">
            '.$table_agent_graph.'
            <div class="agent_details_bullets">
                '.$table_agent_count_modules.'
            </div>
        </div>
        <div class="agent_details_info">
            '.$alive_animation.$table_agent_os.$table_agent_ip.$table_agent_version.$table_agent_description.$remote_cfg.'
        </div>
        </div>';

    */


/*
 * END: TABLE AGENT BUILD.
 */

/*
 *START: TABLE CONTACT BUILD.
 */

$table_contact = new stdClass();
$table_contact->id = 'agent_contact_main';
$table_contact->width = '100%';
$table_contact->cellspacing = 0;
$table_contact->cellpadding = 0;
$table_contact->class = 'floating_form';
$table_contact->style[0] = 'height: 32px; width: 30%; padding-right: 5px; text-align: end;';
$table_contact->style[1] = 'height: 32px; width: 70%; padding-left: 5px; font-weight: lighter';

$agentContactCaption = html_print_div(
    [
        'class'   => 'agent_details_agent_caption',
        'content' => '<span class="subsection_header_title">'.__('Agent contact').'</span>',
    ],
    true
);

$buttonsRefreshAgent = html_print_button(
    __('Refresh data'),
    'refresh_data',
    false,
    'window.location.assign(\'index.php?sec=estado&amp;sec2=operation/agentes/ver_agente&amp;id_agente='.$id_agente.'&amp;refr=60\')',
    [ 'mode' => 'link' ],
    true
);

if (check_acl_one_of_groups($config['id_user'], $all_groups, 'AW') === true) {
    $buttonsRefreshAgent .= html_print_button(
        __('Force checks'),
        'force_checks',
        false,
        'window.location.assign(\'index.php?sec=estado&amp;sec2=operation/agentes/ver_agente&amp;flag_agent=1&amp;id_agente='.$id_agente.'\')',
        [ 'mode' => 'link' ],
        true
    );
}

$buttons_refresh_agent_view = html_print_div(
    [
        'class'   => 'buttons_agent_view',
        'content' => $buttonsRefreshAgent,
    ],
    true
);

// Data for agent contact.
$intervalHumanTime = human_time_description_raw($agent['intervalo']);
$lastContactDate = ui_print_timestamp($agent['ultimo_contacto'], true);
$remoteContactDate = ($agent['ultimo_contacto_remoto'] === '01-01-1970 00:00:00') ? __('Never') : date_w_fixed_tz($agent['ultimo_contacto_remoto']);
$lastAndRemoteContact = sprintf('%s / %s', $lastContactDate, $remoteContactDate);
$progress = agents_get_next_contact($id_agente);
$tempTimeToShow = ($agent['intervalo'] - (strtotime('now') - strtotime($agent['ultimo_contacto'])));
$progressCaption = ($tempTimeToShow >= 0) ? sprintf('%d s', $tempTimeToShow) : __('Out of bounds');
$ajaxNextContactInterval = (empty($agent['intervalo']) === true) ? 0 : (100 / $agent['intervalo']);
$secondary_groups = enterprise_hook('agents_get_secondary_groups', [$id_agente]);
$secondaryLinks = [];
if (empty($secondary_groups['for_select']) === true) {
    $secondaryLinks[] = '<em>'.__('N/A').'</em>';
} else {
    foreach ($secondary_groups['for_select'] as $id => $name) {
        $secondaryLinks[] = html_print_anchor(
            [
                'href'    => 'index.php?sec=estado&amp;sec2=operation/agentes/estado_agente&amp;refr=60&amp;group_id='.$id,
                'content' => $name,
            ],
            true
        );
    }
}

$last_status_change_agent = agents_get_last_status_change($agent['id_agente']);
$time_elapsed = (empty($last_status_change_agent) === false) ? human_time_comparation($last_status_change_agent) : '<em>'.__('N/A').'</em>';

// Agent Interval.
$data = [];
$data[0] = __('Interval');
$data[1] = $intervalHumanTime;
$table_contact->data[] = $data;

// Last & Remote contact.
$data = [];
$data[0] = __('Last contact').' / '.__('Remote');
$data[1] = $lastAndRemoteContact;
$table_contact->data[] = $data;

// Next contact progress.
$data = [];
$data[0] = __('Next contact');
$data[1] = ui_progress(
    $progress,
    '80%',
    '1.2',
    '#ececec',
    true,
    $progressCaption,
    [
        'page'     => 'operation/agentes/ver_agente',
        'interval' => $ajaxNextContactInterval,
        'data'     => [
            'id_agente'       => $id_agente,
            'refresh_contact' => 1,
        ],

    ],
    'line-height: 13px;'
);
$table_contact->data[] = $data;

// Group line.
$data = [];
$data[0] = '<b>'.__('Group').'</b>';
<<<<<<< HEAD
$data[1] = '<a href="index.php?sec=gagente&sec2=godmode/groups/tactical&id_group='.$agent['id_grupo'].'">'.groups_get_name($agent['id_grupo']).'</a>';
=======
$data[1] = html_print_anchor(
    [
        'href'    => 'index.php?sec=estado&amp;sec2=operation/agentes/estado_agente&amp;refr=60&amp;group_id='.$agent['id_grupo'],
        'content' => groups_get_name($agent['id_grupo']),
    ],
    true
);
>>>>>>> c8a963fd
$table_contact->data[] = $data;

// Secondary groups.
$data = [];
$data[0] = '<b>'.__('Secondary groups').'</b>';
$data[1] = implode(', ', $secondaryLinks);
$table_contact->data[] = $data;

// Parent agent line.
if (enterprise_installed() === true) {
    $data = [];
    $data[0] = '<b>'.__('Parent').'</b>';
    if ((int) $agent['id_parent'] === 0) {
        $data[1] = '<em>'.__('N/A').'</em>';
    } else {
        $data[1] = html_print_anchor(
            [
                'href'    => 'index.php?sec=estado&amp;sec2=operation/agentes/ver_agente&amp;id_agente='.$agent['id_parent'],
                'content' => agents_get_alias($agent['id_parent']),
            ],
            true
        );
    }

    $table_contact->data[] = $data;
}

// Last status change line.
$data = [];
$data[0] = '<b>'.__('Last status change').'</b>';
$data[1] = $time_elapsed;
$table_contact->data[] = $data;

/*
 * END: TABLE CONTACT BUILD
 */

/*
 * START: TABLE DATA BUILD
 */

$data_opcional = new stdClass();
$data_opcional->id = 'agent_data_main';
$data_opcional->class = 'floating_form';
$data_opcional->cellspacing = 0;
$data_opcional->cellpadding = 0;
$data_opcional->style[0] = 'height: 46px; width: 25%; padding-right: 5px;text-align: end;';
$data_opcional->style[1] = 'height: 46px; width: 75%; padding-left: 5px;';
// Gis and url address.
$agentAdditionalContent = '';
// Position Information.
if ((bool) $config['activate_gis'] === true) {
    $data_opcional->data['agent_position'][0] = __('Position (Long, Lat)');
    $dataPositionAgent = gis_get_data_last_position_agent(
        $agent['id_agente']
    );

    if ($dataPositionAgent === false) {
        $data_opcional->data['agent_position'][1] = __('There is no GIS data.');
    } else {
        $dataOptionalOutput = html_print_anchor(
            [
                'href'    => 'index.php?sec=estado&amp;sec2=operation/agentes/ver_agente&amp;tab=gis&amp;id_agente='.$id_agente,
                'content' => $dataPositionAgent['stored_longitude'].', '.$dataPositionAgent['stored_latitude'],
            ],
            true
        );

        if (empty($dataPositionAgent['description']) === false) {
            $dataOptionalOutput .= ' ('.$dataPositionAgent['description'].')';
        }

        $data_opcional->data['agent_position'][1] = $dataOptionalOutput;
    }
}

// If the url description is set.
if (empty($agent['url_address']) === false) {
    $data_opcional->data['url_address'][0] = __('Url address');
    $data_opcional->data['url_address'][1] = html_print_anchor(
        [
            'href'    => $agent['url_address'],
            'content' => $agent['url_address'],
        ],
        true
    );
}


// Other IP address and timezone offset.
if (empty($addresses) === false) {
    $data_opcional->data['other_ip_address'][0] = __('Other IP addresses');
    $data_opcional->data['other_ip_address'][1] = html_print_div(
        [
            'class'   => 'overflow-y mx_height50px',
            'content' => implode('<br>', $addresses),
        ],
        true
    );
}

// Timezone Offset.
if ((int) $agent['timezone_offset'] !== 0) {
    $data_opcional->data['timezone_offset'][0] = __('Timezone Offset');
    $data_opcional->data['timezone_offset'][1] = $agent['timezone_offset'];
}

// Custom fields.
$fields = db_get_all_rows_filter(
    'tagent_custom_fields',
    ['display_on_front' => 1]
);
if ($fields === false) {
    $fields = [];
}

$custom_fields = [];
foreach ($fields as $field) {
    $custom_value = db_get_all_rows_sql(
        'select tagent_custom_data.description,tagent_custom_fields.is_password_type from tagent_custom_fields 
        INNER JOIN tagent_custom_data ON tagent_custom_fields.id_field = tagent_custom_data.id_field where tagent_custom_fields.id_field = '.$field['id_field'].' and tagent_custom_data.id_agent = '.$id_agente
    );

    if ($custom_value[0]['description'] !== false && $custom_value[0]['description'] != '') {
        $data = [];

        $data[0] = '<b>'.$field['name'].ui_print_help_tip(__('Custom field'), true).'</b>';
        $custom_value[0]['description'] = ui_bbcode_to_html($custom_value[0]['description']);

        if ($custom_value[0]['is_password_type']) {
                $data[1] = '&bull;&bull;&bull;&bull;&bull;&bull;&bull;&bull;';
        } else if ($field['is_link_enabled'] === '1') {
            list($link_text, $link_url) = json_decode($custom_value[0]['description'], true);

            if (json_last_error() !== JSON_ERROR_NONE) {
                $link_text = '';
                $link_url = '';
            }

            if ($link_text === '') {
                $link_text = $link_url;
            }

            $data[1] = '<a href="'.$link_url.'">'.$link_text.'</a>';
        } else {
            $data[1] = $custom_value[0]['description'];
        }

        $custom_fields[] = $data;
    }
}

$custom_fields_count = count($custom_fields);
for ($i = 0; $i < $custom_fields_count; $i++) {
    $first_column = $custom_fields[$i];
    $j = ($i + 1);
    $second_column = $custom_fields[$j];

    if (is_array($second_column) === true) {
        $columns = array_merge($first_column, $second_column);
    } else {
        $columns = $first_column;
        if ($data_opcional->data !== null) {
            $filas = count($data_opcional->data);
        }

        $data_opcional->colspan[$filas][1] = 3;
    }

    $data_opcional->data[] = $columns;

    $i++;
}

/*
 * END: TABLE DATA BUILD
 */

/*
 * START: ACCESS RATE GRAPH
 */

$access_agent = db_get_value_sql(
    'SELECT COUNT(id_agent)
    FROM tagent_access
    WHERE id_agent = '.$id_agente
);

if ((bool) $config['agentaccess'] === true && $access_agent > 0) {
    $agentAccessRateHeader = html_print_div(
        [
            'class'   => 'agent_details_header',
            'content' => '<span class="subsection_header_title">'.__('Agent access rate (Last 24h)').'</span>',
        ],
        true
    );

    $agentAccessRateContent = html_print_div(
        [
            'class'   => 'white-table-graph-content',
            'content' => graphic_agentaccess(
                $id_agente,
                SECONDS_1DAY,
                true,
                true
            ),
        ],
        true
    );

    $agentAccessRate = html_print_div(
        [
            'class'   => 'box-flat agent_details_col mrgn_lft_20px',
            'id'      => 'table_access_rate',
            'content' => $agentAccessRateHeader.$agentAccessRateContent,
        ],
        true
    );
} else {
    $agentAccessRate = '';
}

/*
 * END: ACCESS RATE GRAPH
 */

/*
 * START: TABLE INCIDENTS
 */

$last_incident = db_get_row_sql(
    sprintf(
        'SELECT * FROM tincidencia
	     WHERE estado IN (0,1)
		 AND id_agent = %d
        ORDER BY actualizacion DESC',
        $id_agente
    )
);

if ($last_incident != false) {
    $table_incident = new stdClass();
    $table_incident->id = 'agent_incident_main';
    $table_incident->width = '100%';
    $table_incident->cellspacing = 0;
    $table_incident->cellpadding = 0;
    $table_incident->class = 'white_table';
    $table_incident->style = array_fill(0, 3, 'width: 25%;');

    $table_incident->head[0] = ' <span><a href="index.php?sec=incidencias&amp;sec2=operation/incidents/incident_detail&amp;id='.$last_incident['id_incidencia'].'">'.__('Active incident on this agent').'</a></span>';
    $table_incident->head_colspan[0] = 4;

    $data = [];
    $data[0] = '<b>'.__('Author').'</b>';
    $data[1] = $last_incident['id_creator'];
    $data[2] = '<b>'.__('Timestamp').'</b>';
    $data[3] = $last_incident['inicio'];
    $table_incident->data[] = $data;

    $data = [];
    $data[0] = '<b>'.__('Title').'</b>';
    $data[1] = '<a href="index.php?sec=incidencias&amp;sec2=operation/incidents/incident_detail&amp;id='.$last_incident['id_incidencia'].'">'.$last_incident['titulo'].'</a>';
    $data[2] = '<b>'.__('Priority').'</b>';
    $data[3] = incidents_print_priority_img($last_incident['prioridad'], true);
    $table_incident->data[] = $data;
}

/*
 * END: TABLE INCIDENTS
 */

/*
 * START: TABLE INTERFACES
 */

$network_interfaces_by_agents = agents_get_network_interfaces([$agent]);

$network_interfaces = [];
if (empty($network_interfaces_by_agents) === false && empty($network_interfaces_by_agents[$id_agente]) === false) {
    $network_interfaces = $network_interfaces_by_agents[$id_agente]['interfaces'];
}

if (empty($network_interfaces) === false) {
    $table_interface = new stdClass();
    $table_interface->id = 'agent_interface_info';
    $table_interface->class = 'info_table';
    $table_interface->width = '100%';
    $table_interface->style = [];
    $table_interface->style['interface_status'] = 'width: 30px;padding-top:0px;padding-bottom:0px;';
    $table_interface->style['interface_graph'] = 'width: 20px;padding-top:0px;padding-bottom:0px;';
    $table_interface->style['interface_event_graph'] = 'width: 35%;padding-top:0px;padding-bottom:0px;';
    $table_interface->align['interface_event_graph'] = 'right';
    $table_interface->style['interface_event_graph'] = 'width: 3%;padding-top:0px;padding-bottom:0px;';
    $table_interface->style['interface_name'] = 'width: 30%;padding-top:0px;padding-bottom:0px;';
    $table_interface->align['interface_name'] = 'left';
    $table_interface->align['interface_ip'] = 'left';
    $table_interface->align['last_contact'] = 'left';
    $table_interface->style['last_contact'] = 'width: 20%;padding-top:0px;padding-bottom:0px;';
    $table_interface->style['interface_ip'] = 'width: 8%;padding-top:0px;padding-bottom:0px;';
    $table_interface->style['interface_mac'] = 'width: 12%;padding-top:0px;padding-bottom:0px;';

    $table_interface->head = [];
    $options = [
        'class' => 'closed',
        'style' => 'cursor:pointer;',
    ];
    $table_interface->data = [];
    $event_text_cont = 0;

    foreach ($network_interfaces as $interface_name => $interface) {
        if (empty($interface['traffic']) === false) {
            $permission = check_acl_one_of_groups($config['id_user'], $all_groups, 'RR');

            if ($permission) {
                $params = [
                    'interface_name'     => $interface_name,
                    'agent_id'           => $id_agente,
                    'traffic_module_in'  => $interface['traffic']['in'],
                    'traffic_module_out' => $interface['traffic']['out'],
                ];
                $params_json = json_encode($params);
                $params_encoded = base64_encode($params_json);
                $win_handle = dechex(crc32($interface['status_module_id'].$interface_name));
                $graph_link = "<a href=\"javascript:winopeng_var('operation/agentes/interface_traffic_graph_win.php?params=";
                $graph_link .= $params_encoded."','";
                $graph_link .= $win_handle."', 800, 480)\">";
                $graph_link .= html_print_image(
                    'images/chart.png',
                    true,
                    [
                        'title' => __('Interface traffic'),
                        'class' => 'invert_filter',
                    ]
                ).'</a>';
            } else {
                $graph_link = '';
            }
        } else {
            $graph_link = '';
        }

        $events_limit = 5000;
        $user_groups = users_get_groups($config['id_user'], 'ER');
        $user_groups_ids = array_keys($user_groups);
        if (empty($user_groups) === true) {
            $groups_condition = ' 1 = 0 ';
        } else {
            $groups_condition = ' id_grupo IN ('.implode(',', $user_groups_ids).') ';
        }

        if ((bool) check_acl($config['id_user'], 0, 'PM') === false) {
            $groups_condition .= ' AND id_grupo != 0';
        }

        $status_condition = ' AND (estado = 0 OR estado = 1) ';
        $unixtime = (get_system_time() - SECONDS_1DAY);
        // Last hour.
        $time_condition = 'AND (utimestamp > '.$unixtime.')';
        // Tags ACLs.
        if ($id_group > 0 && in_array(0, $user_groups_ids)) {
            $group_array = (array) $id_group;
        } else {
            $group_array = $user_groups_ids;
        }

        $acl_tags = tags_get_acl_tags(
            $config['id_user'],
            $group_array,
            'ER',
            'event_condition',
            'AND',
            '',
            true,
            [],
            true
        );

        $id_modules_array = [];
        $id_modules_array[] = $interface['status_module_id'];

        $unixtime = (get_system_time() - SECONDS_1DAY);
        // Last hour.
        $time_condition = 'WHERE (te.utimestamp > '.$unixtime.')';

        $sqlEvents = sprintf(
            'SELECT *
			FROM tevento te
			INNER JOIN tagente_estado tae
				ON te.id_agentmodule = tae.id_agente_modulo
					AND tae.id_agente_modulo IN (%s)
			%s',
            implode(',', $id_modules_array),
            $time_condition
        );

        $sqlLast_contact = sprintf(
            '
			SELECT timestamp
			FROM tagente_estado
			WHERE id_agente_modulo = '.$interface['status_module_id']
        );

        $last_contact = db_get_all_rows_sql($sqlLast_contact);
        $last_contact = array_shift($last_contact);
        $last_contact = array_shift($last_contact);

        $events = db_get_all_rows_sql($sqlEvents);
        $text_event_header = __('Events info (24hr.)');
        if (!$events) {
            $no_events = ['color' => ['criticity' => 2]];
            $e_graph = reporting_get_event_histogram(
                $no_events,
                $text_event_header
            );
        } else {
            $e_graph = reporting_get_event_histogram(
                $events,
                $text_event_header
            );
        }

        $data = [];
        $data['interface_name'] = '<strong>'.$interface_name.'</strong>';
        $data['interface_status'] = $interface['status_image'];
        $data['interface_graph'] = $graph_link;
        $data['interface_ip'] = $interface['ip'];
        $data['interface_mac'] = $interface['mac'];
        $data['last_contact'] = __('Last contact: ').$last_contact;
        $data['interface_event_graph'] = $e_graph;

        $table_interface->data[] = $data;
    }
}

/*
 * END: TABLE INTERFACES
 */

    // This javascript piece of code is used to make expandible
    // the body of the table.
?>
    <script type="text/javascript">
        $(document).ready (function () {

            $("#agent_data_main").find("thead").click (function () {
                close_table('#agent_data_main');
            })
            .css('cursor', 'pointer');

            $("#table_events").find(".white_table_graph_header").click (function () {
                close_table_white('#table_events');
            })
            .css('cursor', 'pointer');

            $("#table_access_rate").find(".white_table_graph_header").click (function () {
                close_table_white('#table_access_rate');
            })
            .css('cursor', 'pointer');

            function close_table(id){
                var arrow = $(id).find("thead").find("img");
                if (arrow.hasClass("closed")) {
                    arrow.removeClass("closed");
                    arrow.prop("src", "images/arrow_down_green.png");
                    $(id).find("tbody").show();
                } else {
                    arrow.addClass("closed");
                    arrow.prop("src", "images/arrow_right_green.png");
                    $(id).find("tbody").hide();
                }
            }

            function close_table_white(id){
                var arrow = $(id).find(".white_table_graph_header").find("img");
                if (arrow.hasClass("closed")) {
                    arrow.removeClass("closed");
                    arrow.prop("src", "images/arrow_down_green.png");
                    $(id).find(".white_table_graph_content").show();
                } else {
                    arrow.addClass("closed");
                    arrow.prop("src", "images/arrow_right_green.png");
                    $(id).find(".white_table_graph_content").hide();
                }
            }
        });
    </script>
<?php
$agent_contact = html_print_div(
    [
        'class'   => 'agent_details_header',
        'content' => $agentContactCaption.$buttons_refresh_agent_view,
    ],
    true
);

$agent_contact .= html_print_table($table_contact, true);

$agentDetails = html_print_div(
    [
        'class'   => 'box-flat agent_details_col',
        'content' => $table_agent,
    ],
    true
);

$agentContact = html_print_div(
    [
        'class'   => 'box-flat agent_details_col mrgn_lft_20px',
        'content' => $agent_contact,
    ],
    true
);

$agentEventsHeader = html_print_div(
    [
        'class'   => 'agent_details_header',
        'content' => '<span class="subsection_header_title">'.__('Events (Last 24h)').'</span>',
    ],
    true
);

$agentEventsGraph = html_print_div(
    [
        'class'   => 'white-table-graph-content',
        'content' => graph_graphic_agentevents(
            $id_agente,
            95,
            70,
            SECONDS_1DAY,
            '',
            true,
            true,
            500
        ),
    ],
    true
);

$agentEvents = html_print_div(
    [
        'class'   => 'box-flat agent_details_col',
        'content' => $agentEventsHeader.$agentEventsGraph,
    ],
    true
);

/*
 * EVENTS TABLE END.
 */
if (isset($data_opcional) === false || isset($data_opcional->data) === false || empty($data_opcional->data) === true) {
    $agentAdditionalInfo = '';
} else {
    $agentAdditionalInfo = ui_toggle(
        html_print_table($data_opcional, true),
        '<span class="subsection_header_title">'.__('Agent data').'</span>',
        'status_monitor_agent',
        false,
        false,
        true,
        'box-flat agent_details_col agent_details_toggle agent_details_first_row w100p',
        'mrgn_right_20px',
        'w100p'
    );
}

$agentIncidents = (isset($table_incident) === false) ? '' : html_print_table($table_incident, true);
/*
    echo '<div class="agent_details_first_row">
    <div class="box-flat agent_details_col mrgn_lft_20px mrgn_right_20px">'.$table_agent.'</div>
    <div class="box-flat agent_details_col mrgn_right_20px">'.$agent_contact.'</div>
    </div>'.$agent_info;
*/

html_print_div(
    [
        'class'   => 'agent_details_first_row agent_details_line',
        'content' => $agentDetails.$agentContact,
    ]
);

html_print_div(
    [
        'class'   => 'agent_details_line',
        'content' => $agentEvents.$agentAccessRate,
    ]
);

if (empty($agentAdditionalInfo) === false) {
    html_print_div(
        [
            'class'   => 'agent_details_line',
            'content' => $agentAdditionalInfo,
        ]
    );
}

if (empty($agentIncidents) === false) {
    html_print_div(
        [
            'class'   => 'agent_details_line',
            'content' => $agentIncidents,
        ]
    );
}



/*
    // Show both graphs, events and access rate.
    if ($table_access_rate) {
    echo '<div class="agent_access_rate_events agent_details_line">'.$table_access_rate.$table_events.'</div>';
    } else {
    echo '<div class="w100p">'.$table_events.'</div>';
    }

    echo $agent_incidents;
*/

if (isset($table_interface) === true) {
    ui_toggle(
        html_print_table($table_interface, true),
        '<b>'.__('Interface information (SNMP)').'</b>',
        '',
        'interface-table-status-agent',
        true
    );
}<|MERGE_RESOLUTION|>--- conflicted
+++ resolved
@@ -106,7 +106,12 @@
     $agent['id_grupo'],
     true,
     '',
-    'padding-right: 6px;'
+    'padding-right: 6px;',
+    true,
+    false,
+    false,
+    '',
+    true
 ) : '';
 
 $agentIconStatus = agents_detail_view_status_img(
@@ -486,17 +491,13 @@
 // Group line.
 $data = [];
 $data[0] = '<b>'.__('Group').'</b>';
-<<<<<<< HEAD
-$data[1] = '<a href="index.php?sec=gagente&sec2=godmode/groups/tactical&id_group='.$agent['id_grupo'].'">'.groups_get_name($agent['id_grupo']).'</a>';
-=======
 $data[1] = html_print_anchor(
     [
-        'href'    => 'index.php?sec=estado&amp;sec2=operation/agentes/estado_agente&amp;refr=60&amp;group_id='.$agent['id_grupo'],
+        'href'    => 'index.php?sec=gagente&sec2=godmode/groups/tactical&id_group='.$agent['id_grupo'],
         'content' => groups_get_name($agent['id_grupo']),
     ],
     true
 );
->>>>>>> c8a963fd
 $table_contact->data[] = $data;
 
 // Secondary groups.
