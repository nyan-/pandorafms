<?php

// Pandora FMS - http://pandorafms.com
// ==================================================
// Copyright (c) 2005-2009 Artica Soluciones Tecnologicas
// Please see http://pandorafms.org for full contribution list

// This program is free software; you can redistribute it and/or
// modify it under the terms of the GNU General Public License
// as published by the Free Software Foundation for version 2.
// This program is distributed in the hope that it will be useful,
// but WITHOUT ANY WARRANTY; without even the implied warranty of
// MERCHANTABILITY or FITNESS FOR A PARTICULAR PURPOSE.  See the
// GNU General Public License for more details.


if (! isset($_SESSION['id_usuario'])) {
	session_start();
	//session_write_close();
}

// Global & session management
require_once ('../../include/config.php');
require_once ($config['homedir'] . '/include/auth/mysql.php');
require_once ($config['homedir'] . '/include/functions.php');
require_once ($config['homedir'] . '/include/functions_db.php');
require_once ($config['homedir'] . '/include/functions_reporting.php');
require_once ($config['homedir'] . '/include/functions_graph.php');
require_once ($config['homedir'] . '/include/functions_modules.php');
require_once ($config['homedir'] . '/include/functions_agents.php');
require_once ($config['homedir'] . '/include/functions_tags.php');

check_login ();

// Metaconsole connection to the node
$server_id = (int) get_parameter("server");
if (is_metaconsole() && !empty($server_id)) {
	$server = metaconsole_get_connection_by_id($server_id);
	
	// Error connecting
	if (metaconsole_connect($server) !== NOERR) {
		echo "<html>";
			echo "<body>";
				ui_print_error_message(__('There was a problem connecting with the node'));
			echo "</body>";
		echo "</html>";
		exit;
	}
}

$user_language = get_user_language ($config['id_user']);
if (file_exists ('../../include/languages/'.$user_language.'.mo')) {
	$l10n = new gettext_reader (new CachedFileReader ('../../include/languages/'.$user_language.'.mo'));
	$l10n->load_tables();
}

echo '<link rel="stylesheet" href="../../include/styles/pandora.css" type="text/css"/>';

$label = get_parameter('label');
$label = base64_decode($label);
$id = get_parameter('id');
$id_agent = db_get_value ("id_agente","tagente_modulo","id_agente_modulo",$id);
$alias = db_get_value ("alias","tagente","id_agente",$id_agent);
//$agent = agents_get_agent_with_ip ("192.168.50.31");
//$label = rawurldecode(urldecode(base64_decode(get_parameter('label', ''))));
?>
<!DOCTYPE html PUBLIC "-//W3C//DTD XHTML 1.0 Transitional//EN" "http://www.w3.org/TR/xhtml1/DTD/xhtml1-transitional.dtd">
<html xmlns="http://www.w3.org/1999/xhtml">
	<head>
		<?php
		// Parsing the refresh before sending any header
		$refresh = (int) get_parameter ("refresh", -1);
		if ($refresh > 0) {
			$query = ui_get_url_refresh (false);
			
			echo '<meta http-equiv="refresh" content="'.$refresh.'; URL='.$query.'" />';
		}
		?>
		<meta http-equiv="Content-Type" content="text/html; charset=utf-8" />
		<title>Pandora FMS Graph (<?php echo $alias . ' - ' . $label; ?>)</title>
		<link rel="stylesheet" href="../../include/styles/pandora_minimal.css" type="text/css" />
		<link rel="stylesheet" href="../../include/styles/jquery-ui-1.10.0.custom.css" type="text/css" />
		<script type='text/javascript' src='../../include/javascript/pandora.js'></script>
		<script type='text/javascript' src='../../include/javascript/jquery-1.9.0.js'></script>
		<script type='text/javascript' src='../../include/javascript/jquery.pandora.js'></script>
		<script type='text/javascript' src='../../include/javascript/jquery.jquery-ui-1.10.0.custom.js'></script>
		<script type='text/javascript'>
			<!--
			window.onload = function() {
				// Hack to repeat the init process to period select
				var periodSelectId = $('[name="period"]').attr('class');
				
				period_select_init(periodSelectId);
			};
			
			function fullscal_other() {
				if ($('#checkbox-fullscale').is(":checked") == true) {
					$("#hidden-fullscale_other").val(1);
				}
				else {
					$("#hidden-fullscale_other").val(0);
				}
			}

			function show_others() {
				if ($('#checkbox-avg_only').is(":checked") == true) {
					$("#hidden-show_other").val(1);
				}
				else {
					$("#hidden-show_other").val(0);
				}
			}

			
			//-->
		</script>
	</head>
	<body bgcolor="#ffffff" style='background:#ffffff;'>
		<?php
		
		// Module id
		$id = (int) get_parameter ("id", 0);
		// Agent id
		$agent_id = (int) modules_get_agentmodule_agent($id);
		if (empty($id) || empty($agent_id)) {
			ui_print_error_message(__('There was a problem locating the source of the graph'));
			exit;
		}
		
		// ACL
		$permission = false;
		$agent_group = (int) agents_get_agent_group($agent_id);
		$strict_user = (bool) db_get_value("strict_acl", "tusuario",
			"id_user", $config['id_user']);
		
		if (!empty($agent_group)) {
			if ($strict_user) {
				$permission = tags_check_acl_by_module($id, $config['id_user'], 'RR') === true;
			}
			else {
				$permission = check_acl($config['id_user'], $agent_group, "RR");
			}
		}
		
		if (!$permission) {
			require ($config['homedir'] . "/general/noaccess.php");
			exit;
		}
		
		$draw_alerts = get_parameter("draw_alerts", 0);

		if(isset($config['only_average'])){
			$avg_only = 1;
		} 
		else {
			$avg_only = 0;
		}

		$show_other = get_parameter('show_other');
		if (isset($show_other)) {
			$avg_only = $show_other;
		}

		$period = get_parameter ("period");
		if ($period == "") {
			$period = get_parameter ("period_select", SECONDS_1DAY);
		}

		$id = get_parameter ("id", 0);
		$width = get_parameter ("width", STATWIN_DEFAULT_CHART_WIDTH);
		$height = get_parameter ("height", STATWIN_DEFAULT_CHART_HEIGHT);
		$label = get_parameter ("label", "");
		$label_graph = base64_decode(get_parameter ("label", ""));
		$start_date = get_parameter ("start_date", date("Y/m/d"));
		$start_time = get_parameter ("start_time", date("H:i:s"));
		$draw_events = get_parameter ("draw_events", 0);
		$graph_type = get_parameter ("type", "sparse");
		$zoom = get_parameter ("zoom", 1);
		$baseline = get_parameter ("baseline", 0);
		$show_events_graph = get_parameter ("show_events_graph", 0);
		$show_percentil = get_parameter ("show_percentil", 0);
		$time_compare_separated = get_parameter ("time_compare_separated", 0);
		$time_compare_overlapped = get_parameter ("time_compare_overlapped", 0);
		$unknown_graph = get_parameter_checkbox ("unknown_graph", 1);
	
		if(!isset($config['full_scale_option']) || $config['full_scale_option'] == 0){
			$fullscale = 0;
		}
		elseif($config['full_scale_option'] == 1){
			$fullscale = 1;
		}
		elseif($config['full_scale_option'] == 2){
			if($graph_type == 'boolean'){
				$fullscale = 1;	
			}else{
				$fullscale = 0;
			}
		}

		$fullscale_other = get_parameter ("fullscale_other", $fullscale);

		if(isset($fullscale_other)){
			$fullscale = $fullscale_other;
		}
		
		// To avoid the horizontal overflow
		$width -= 20;
		
		$time_compare = false;
		
		if ($time_compare_separated) {
			$time_compare = 'separated';
		}
		else if ($time_compare_overlapped) {
			$time_compare = 'overlapped';
		}
		
		if ($zoom > 1) {
			$height = $height * ($zoom / 2.1);
			$width = $width * ($zoom / 1.4);
			
			echo "<script type='text/javascript'>window.resizeTo($width + 80, $height + 120);</script>";
		}
		
		// Build date
		$date = strtotime("$start_date $start_time");
		$now = time();
		
		if ($date > $now)
			$date = $now;
		
		$urlImage = ui_get_full_url(false, false, false, false);
		
		$unit = db_get_value('unit', 'tagente_modulo', 'id_agente_modulo', $id);
		
		// log4x doesnt support flash yet
		//
		if ($config['flash_charts'] == 1)
			echo '<div style="margin-left: 100px; padding-top: 10px;">';
		else
			echo '<div style="margin-left: 50px; padding-top: 10px;">';
		
		switch ($graph_type) {
			case 'boolean':
				echo grafico_modulo_boolean ($id, $period, $draw_events,
					$width, $height, $label_graph, $unit, $draw_alerts,
					$avg_only, false, $date, false, $urlImage,
					'adapter_' . $graph_type, $time_compare,
					$unknown_graph, true, $fullscale);
				echo '<br>';
				if ($show_events_graph)
					echo graphic_module_events($id, $width, $height,
						$period, $config['homeurl'], $zoom,
						'adapted_' . $graph_type, $date, true);
				break;
			case 'sparse':
				echo grafico_modulo_sparse ($id, $period, $draw_events,
					$width, $height, $label_graph, $unit, $draw_alerts,
					$avg_only, false, $date, $unit, $baseline, 0, true,
					false, $urlImage, 1, false,
					'adapter_' . $graph_type, $time_compare,
					$unknown_graph, true, 'white',
					(($show_percentil)? $config['percentil'] : null),
					false, false, $config['type_module_charts'], $fullscale);
				echo '<br>';
				if ($show_events_graph)
					echo graphic_module_events($id, $width, $height,
						$period, $config['homeurl'], $zoom,
						'adapted_' . $graph_type, $date, true);
				break;
			case 'string':
				echo grafico_modulo_string ($id, $period, $draw_events,
					$width, $height, $label_graph, null, $draw_alerts, 1,
					false, $date, false, $urlImage,
					'adapter_' . $graph_type);
				echo '<br>';
				if ($show_events_graph)
					echo graphic_module_events($id, $width, $height,
						$period, $config['homeurl'], $zoom,
						'adapted_' . $graph_type, $date, true);
				break;
			case 'log4x':
				echo grafico_modulo_log4x ($id, $period, $draw_events,
					$width, $height, $label_graph, $unit, $draw_alerts, 1,
					$pure, $date);
				echo '<br>';
				if ($show_events_graph)
					echo graphic_module_events($id, $width, $height,
						$period, $config['homeurl'], $zoom, '', $date, true);
				break;
			default:
				echo fs_error_image ('../images');
				break;
		}
		echo '</div>';
		
		////////////////////////////////////////////////////////////////
		// SIDE MENU
		////////////////////////////////////////////////////////////////
		$params = array();
		// TOP TEXT
		//Use the no_meta parameter because this image is only in the base console
		$params['top_text'] = "<div style='color: white; width: 100%; text-align: center; font-weight: bold; vertical-align: top;'>" . html_print_image('images/wrench_blanco.png', true, array('width' => '16px'), false, false, true) . ' ' . __('Pandora FMS Graph configuration menu') . "</div>";
		$params['body_text'] = "<div class='menu_sidebar_outer'>";
		$params['body_text'] .=__('Please, make your changes and apply with the <i>Reload</i> button');
		
		// MENU
		$params['body_text'] .= '<form method="get" action="stat_win.php">';
		$params['body_text'] .= html_print_input_hidden ("id", $id, true);
		$params['body_text'] .= html_print_input_hidden ("label", $label, true);
		
		if (!empty($server_id))
			$params['body_text'] .= html_print_input_hidden ("server", $server_id, true);
		
		if (isset($_GET["type"])) {
			$type = get_parameter_get ("type");
			$params['body_text'] .= html_print_input_hidden ("type", $type, true);
		}
		
		// FORM TABLE
		
		$table = html_get_predefined_table('transparent', 2);
		$table->width = '98%';
		$table->id = 'stat_win_form_div';
		$table->style[0] = 'text-align:left; padding: 7px;';
		$table->style[1] = 'text-align:left;';
		//$table->size[0] = '50%';
		$table->styleTable = 'border-spacing: 4px;';
		$table->class = 'alternate';
		
		$data = array();
		$data[0] = __('Refresh time');
		$data[1] = html_print_extended_select_for_time("refresh",
			$refresh, '', '', 0, 7, true);
		$table->data[] = $data;
		$table->rowclass[] = '';
		
		if ($graph_type != "boolean" && $graph_type != "string") {
			$data = array();
			$data[0] = __('Avg. Only');
			$data[1] = html_print_checkbox ("avg_only", 1,
				(bool)$avg_only, true, false, 'show_others()');
			$data[1] .= html_print_input_hidden('show_other', 0, true);
			$table->data[] = $data;
			$table->rowclass[] = '';
		}
		
		$data = array();
		$data[0] = __('Begin date');
		$data[1] = html_print_input_text ("start_date", $start_date,'', 10, 20, true);
		$table->data[] = $data;
		$table->rowclass[] = '';
		
		$data = array();
		$data[0] = __('Begin time');
		$data[1] = html_print_input_text ("start_time", $start_time,'', 10, 10, true);
		$table->data[] = $data;
		$table->rowclass[] = '';
		
		$data = array();
		$data[0] = __('Zoom factor');
		$options = array ();
		$options[$zoom] = 'x' . $zoom;
		$options[1] = 'x1';
		$options[2] = 'x2';
		$options[3] = 'x3';
		$options[4] = 'x4';
		$data[1] = html_print_select ($options, "zoom", $zoom, '', '', 0, true);
		$table->data[] = $data;
		$table->rowclass[] = '';
		
		$data = array();
		$data[0] = __('Time range');
		$data[1] = html_print_extended_select_for_time('period',
			$period, '', '', 0, 7, true);
		$table->data[] = $data;
		$table->rowclass[] = '';
		
		$data = array();
		$data[0] = __('Show events');
		$disabled = false;
		if (isset($config['event_replication'])) {
			if ($config['event_replication'] && !$config['show_events_in_local']) {
				$disabled = true;
			}
		}
		$data[1] = html_print_checkbox ("draw_events", 1,
			(bool)$draw_events, true, $disabled);
		if ($disabled) {
			$data[1] .= ui_print_help_tip(
				__('Show events is disabled because this Pandora node is set the event replication.'), true);
		}
		$table->data[] = $data;
		$table->rowclass[] = '';
		
		$data = array();
		$data[0] = __('Show alerts');
		$data[1] = html_print_checkbox ("draw_alerts", 1, (bool) $draw_alerts, true);
		$table->data[] = $data;
		$table->rowclass[] = '';
		
		$data = array();
		$data[0] = __('Show event graph');
		$data[1] = html_print_checkbox ("show_events_graph", 1, (bool) $show_events_graph, true);
		$table->data[] = $data;
		$table->rowclass[] = '';
		
		switch ($graph_type) {
			case 'boolean':
			case 'sparse':
				$data = array();
				$data[0] = __('Show percentil');
				$data[1] = html_print_checkbox ("show_percentil", 1, (bool) $show_percentil, true);
				$table->data[] = $data;
				$table->rowclass[] ='';
				
				$data = array();
				$data[0] = __('Time compare (Overlapped)');
				$data[1] = html_print_checkbox ("time_compare_overlapped", 1, (bool) $time_compare_overlapped, true);
				$table->data[] = $data;
				$table->rowclass[] = '';
				
				$data = array();
				$data[0] = __('Time compare (Separated)');
				$data[1] = html_print_checkbox ("time_compare_separated", 1, (bool) $time_compare_separated, true);
				$table->data[] = $data;
				$table->rowclass[] = '';
				
				$data = array();
				$data[0] = __('Show unknown graph');
				$data[1] = html_print_checkbox ("unknown_graph", 1, (bool) $unknown_graph, true);
				$table->data[] = $data;
				$table->rowclass[] = '';
				break;
		}

		$data = array();
<<<<<<< HEAD
		$data[0] = __('Show full scale graph (TIP)');
		$data[1] = html_print_checkbox ("fullscale", 1, (bool) $fullscale, true, false,'fullscal_other()');
		$data[1] .= html_print_input_hidden('fullscale_other', 0, true);
=======
		$data[0] = __('Show full scale graph (TIP)') . ui_print_help_tip(__('This option may cause performance issues'), true);
		$data[1] = html_print_checkbox ("fullscale", 1, (bool) $fullscale, true);
>>>>>>> c1ff200f
		$table->data[] = $data;
		$table->rowclass[] = '';
		
		$form_table = html_print_table($table, true);
		
		unset($table);
		
		$table = new stdClass();
		$table->id = 'stat_win_form';
		$table->width = '100%';
		$table->cellspacing = 2;
		$table->cellpadding = 2;
		$table->class = 'databox';
		
		$data = array();
		$data[0] = html_print_div(array('id' => 'field_list', 'content' => $form_table,
			'style' => 'overflow: auto; height: 220px'), true);
		$table->data[] = $data;
		$table->rowclass[] = '';
		
		$data = array();
		$data[0] = '<div style="width:100%; text-align:right;">' .
			html_print_submit_button(__('Reload'), "submit", false,
				'class="sub upd"', true) .
			"</div>";
		$table->data[] = $data;
		$table->rowclass[] = '';
		
		$params['body_text'] .= html_print_table($table, true);
		$params['body_text'] .= '</form>';
		$params['body_text'] .= '</div>'; // outer
		
		// ICONS
		$params['icon_closed'] = '/images/graphmenu_arrow_hide.png';
		$params['icon_open'] = '/images/graphmenu_arrow.png';
		
		// SIZE
		$params['width'] = 500;
		
		// POSITION
		$params['position'] = 'left';
		
		html_print_side_layer($params);
		
		// Hidden div to forced title
		html_print_div(array('id' => 'forced_title_layer',
			'class' => 'forced_title_layer', 'hidden' => true));
		?>
		
	</body>
</html>

<?php
// Echo the script tags of the datepicker and the timepicker
// Modify the user language cause the ui.datepicker language files use - instead _
$custom_user_language = str_replace('_', '-', $user_language);
ui_require_jquery_file("ui.datepicker-" . $custom_user_language, "include/javascript/i18n/", true);
ui_include_time_picker(true);
?>

<script>
	$('#checkbox-time_compare_separated').click(function() {
		$('#checkbox-time_compare_overlapped').removeAttr('checked');
	});
	$('#checkbox-time_compare_overlapped').click(function() {
		$('#checkbox-time_compare_separated').removeAttr('checked');
	});
	
	
	<?php
	//Resize window when show the overview graph.
	if ($config['flash_charts']) {
	?>
		var show_overview = false;
		var height_window;
		var width_window;
		$(document).ready(function() {
			height_window = $(window).height();
			width_window = $(window).width();
		});
		
		$("*").filter(function() {
			if (typeof(this.id) == "string")
				return this.id.match(/menu_overview_graph.*/);
			else
				return false;
			}).click(function() {
				if (show_overview) {
					window.resizeTo(width_window + 20, height_window + 50);
				}
				else {
					window.resizeTo(width_window + 20, height_window + 200);
				}
				show_overview = !show_overview;
				
			});
	<?php
	}
	?>
	
	// Add datepicker and timepicker
	$("#text-start_date").datepicker({
		dateFormat: "<?php echo DATE_FORMAT_JS; ?>"
	});
	$("#text-start_time").timepicker({
		showSecond: true,
		timeFormat: '<?php echo TIME_FORMAT_JS; ?>',
		timeOnlyTitle: '<?php echo __('Choose time');?>',
		timeText: '<?php echo __('Time');?>',
		hourText: '<?php echo __('Hour');?>',
		minuteText: '<?php echo __('Minute');?>',
		secondText: '<?php echo __('Second');?>',
		currentText: '<?php echo __('Now');?>',
		closeText: '<?php echo __('Close');?>'
	});
	
	$.datepicker.setDefaults($.datepicker.regional["<?php echo $custom_user_language; ?>"]);
	
	$(window).ready(function() {
		$("#field_list").css('height', ($(window).height() - 160) + 'px');
	});
	
	$(window).resize(function() {
		$("#field_list").css('height', ($(window).height() - 160) + 'px');
	});
</script><|MERGE_RESOLUTION|>--- conflicted
+++ resolved
@@ -93,15 +93,6 @@
 				period_select_init(periodSelectId);
 			};
 			
-			function fullscal_other() {
-				if ($('#checkbox-fullscale').is(":checked") == true) {
-					$("#hidden-fullscale_other").val(1);
-				}
-				else {
-					$("#hidden-fullscale_other").val(0);
-				}
-			}
-
 			function show_others() {
 				if ($('#checkbox-avg_only').is(":checked") == true) {
 					$("#hidden-show_other").val(1);
@@ -110,8 +101,6 @@
 					$("#hidden-show_other").val(0);
 				}
 			}
-
-			
 			//-->
 		</script>
 	</head>
@@ -165,7 +154,6 @@
 		if ($period == "") {
 			$period = get_parameter ("period_select", SECONDS_1DAY);
 		}
-
 		$id = get_parameter ("id", 0);
 		$width = get_parameter ("width", STATWIN_DEFAULT_CHART_WIDTH);
 		$height = get_parameter ("height", STATWIN_DEFAULT_CHART_HEIGHT);
@@ -435,14 +423,9 @@
 		}
 
 		$data = array();
-<<<<<<< HEAD
 		$data[0] = __('Show full scale graph (TIP)');
 		$data[1] = html_print_checkbox ("fullscale", 1, (bool) $fullscale, true, false,'fullscal_other()');
 		$data[1] .= html_print_input_hidden('fullscale_other', 0, true);
-=======
-		$data[0] = __('Show full scale graph (TIP)') . ui_print_help_tip(__('This option may cause performance issues'), true);
-		$data[1] = html_print_checkbox ("fullscale", 1, (bool) $fullscale, true);
->>>>>>> c1ff200f
 		$table->data[] = $data;
 		$table->rowclass[] = '';
 		
