<?php

// Pandora FMS - http://pandorafms.com
// ==================================================
// Copyright (c) 2005-2009 Artica Soluciones Tecnologicas
// Please see http://pandorafms.org for full contribution list
// This program is free software; you can redistribute it and/or
// modify it under the terms of the GNU General Public License
// as published by the Free Software Foundation for version 2.
// This program is distributed in the hope that it will be useful,
// but WITHOUT ANY WARRANTY; without even the implied warranty of
// MERCHANTABILITY or FITNESS FOR A PARTICULAR PURPOSE.  See the
// GNU General Public License for more details.
// Don't start a session before this import.
// The session is configured and started inside the config process.
require_once '../../include/config.php';
require_once $config['homedir'].'/include/auth/mysql.php';
require_once $config['homedir'].'/include/functions.php';
require_once $config['homedir'].'/include/functions_db.php';
require_once $config['homedir'].'/include/functions_reporting.php';
require_once $config['homedir'].'/include/functions_graph.php';
require_once $config['homedir'].'/include/functions_modules.php';
require_once $config['homedir'].'/include/functions_agents.php';
require_once $config['homedir'].'/include/functions_tags.php';
enterprise_include_once('include/functions_agents.php');

check_login();

// Metaconsole connection to the node
$server_id = (int) get_parameter('server');
if (is_metaconsole() && !empty($server_id)) {
    $server = metaconsole_get_connection_by_id($server_id);
    // Error connecting
    if (metaconsole_connect($server) !== NOERR) {
        echo '<html>';
            echo '<body>';
                ui_print_error_message(__('There was a problem connecting with the node'));
            echo '</body>';
        echo '</html>';
        exit;
    }
}

$user_language = get_user_language($config['id_user']);
if (file_exists('../../include/languages/'.$user_language.'.mo')) {
    $l10n = new gettext_reader(new CachedFileReader('../../include/languages/'.$user_language.'.mo'));
    $l10n->load_tables();
}

echo '<link rel="stylesheet" href="../../include/styles/pandora.css" type="text/css"/>';

$label    = get_parameter('label');
$label    = base64_decode($label);
$id       = get_parameter('id');
$id_agent = db_get_value('id_agente', 'tagente_modulo', 'id_agente_modulo', $id);
$alias    = db_get_value('alias', 'tagente', 'id_agente', $id_agent);
// $agent = agents_get_agent_with_ip ("192.168.50.31");
// $label = rawurldecode(urldecode(base64_decode(get_parameter('label', ''))));
?>
<!DOCTYPE html PUBLIC "-//W3C//DTD XHTML 1.0 Transitional//EN" "http://www.w3.org/TR/xhtml1/DTD/xhtml1-transitional.dtd">
<html xmlns="http://www.w3.org/1999/xhtml">
<<<<<<< HEAD
	<head>
		<?php
		// Parsing the refresh before sending any header
		$refresh = (int) get_parameter ("refresh", -1);
		if ($refresh > 0) {
			$query = ui_get_url_refresh (false);
			echo '<meta http-equiv="refresh" content="'.$refresh.'; URL='.$query.'" />';
		}
		?>
		<meta http-equiv="Content-Type" content="text/html; charset=utf-8" />
		<title><?php echo __("%s Graph", get_product_name()) . ' (' . $alias . ' - ' . $label; ?>)</title>
		<link rel="stylesheet" href="../../include/styles/pandora_minimal.css" type="text/css" />
		<link rel="stylesheet" href="../../include/styles/js/jquery-ui.min.css" type="text/css" />
		<script type='text/javascript' src='../../include/javascript/pandora.js'></script>
		<script type='text/javascript' src='../../include/javascript/jquery-3.3.1.min.js'></script>
		<script type='text/javascript' src='../../include/javascript/jquery.pandora.js'></script>
		<script type='text/javascript' src='../../include/javascript/jquery-ui.min.js'></script>
		<?php
			include_once($config["homedir"] . '/include/graphs/functions_flot.php');
			echo include_javascript_dependencies_flot_graph(true, "../");
		?>
		<script type='text/javascript'>
			window.onload = function() {
				// Hack to repeat the init process to period select
				var periodSelectId = $('[name="period"]').attr('class');

				period_select_init(periodSelectId);
			};
		</script>
	</head>
	<body bgcolor="#ffffff" style='background:#ffffff;'>
	
		<?php
		echo"<div id='dialog' title='".__('CSV Export Information')."' style='visibility:hidden;'>";
		echo"<p>" . __('The CSV export has been successful.') . "</p>";
		echo"</div>";
		// Module id
		$id = (int) get_parameter ("id", 0);
		// Agent id
		$agent_id = (int) modules_get_agentmodule_agent($id);

		if (empty($id) || empty($agent_id)) {
			ui_print_error_message(__('There was a problem locating the source of the graph'));
			exit;
		}

		// ACL
		$all_groups = agents_get_all_groups_agent($agent_id);
		if (!check_acl_one_of_groups ($config["id_user"], $all_groups, "AR")) {
			require ($config['homedir'] . "/general/noaccess.php");
			exit;
		}

		$draw_alerts = get_parameter("draw_alerts", 0);

		$period = get_parameter ("period");
		$id     = get_parameter ("id", 0);
		$label = get_parameter ("label", "");
		$label_graph = base64_decode(get_parameter ("label", ""));
		$start_date = get_parameter ("start_date", date("Y/m/d"));
		$start_time = get_parameter ("start_time", date("H:i:s"));
		$draw_events = get_parameter ("draw_events", 0);
		$graph_type = get_parameter ("type", "sparse");
		$zoom = get_parameter ("zoom", $config['zoom_graph']);
		$baseline = get_parameter ("baseline", 0);
		$show_events_graph = get_parameter ("show_events_graph", 0);
		$show_percentil = get_parameter ("show_percentil", 0);
		$time_compare_separated = get_parameter ("time_compare_separated", 0);
		$time_compare_overlapped = get_parameter ("time_compare_overlapped", 0);
		$unknown_graph = get_parameter_checkbox ("unknown_graph", 1);

		$fullscale_sent = get_parameter ("fullscale_sent", 0);
		if(!$fullscale_sent){
			if(!isset($config['full_scale_option']) || $config['full_scale_option'] == 0){
				$fullscale = 0;
			}
			elseif($config['full_scale_option'] == 1){
				$fullscale = 1;
			}
			elseif($config['full_scale_option'] == 2){
				if($graph_type == 'boolean'){
					$fullscale = 1;
				}else{
					$fullscale = 0;
				}
			}
		}
		else{
			$fullscale = get_parameter('fullscale', 0);
		}

		// To avoid the horizontal overflow
		$width -= 20;

		$time_compare = false;

		if ($time_compare_separated) {
			$time_compare = 'separated';
		}
		else if ($time_compare_overlapped) {
			$time_compare = 'overlapped';
		}

		if ($zoom > 1) {
			$height = $height * ($zoom / 2.1);
			$width = $width * ($zoom / 1.4);
		}

		// Build date
		$date = strtotime("$start_date $start_time");
		$now = time();

		if ($date > $now)
			$date = $now;

		$urlImage = ui_get_full_url(false, false, false, false);

		$unit = db_get_value('unit', 'tagente_modulo', 'id_agente_modulo', $id);

		echo '<div style="margin-left: 65px; padding-top: 10px;">';

		$width  = '90%';
		$height = '450';

		switch ($graph_type) {
			case 'boolean':
			case 'sparse':
			case 'string':
				$params =array(
					'agent_module_id'     => $id,
					'period'              => $period,
					'show_events'         => $draw_events,
					'title'               => $label_graph,
					'unit_name'           => $unit,
					'show_alerts'         => $draw_alerts,
					'date'                => $date,
					'unit'                => $unit,
					'baseline'            => $baseline,
					'homeurl'             => $urlImage,
					'adapt_key'           => 'adapter_' . $graph_type,
					'compare'             => $time_compare,
					'show_unknown'        => $unknown_graph,
					'percentil'           => (($show_percentil)? $config['percentil'] : null),
					'type_graph'          => $config['type_module_charts'],
					'fullscale'           => $fullscale,
					'zoom'                => $zoom
				);
				echo grafico_modulo_sparse ($params);
				echo '<br>';
				if ($show_events_graph){
					$width = '500';
					echo graphic_module_events($id, $width, $height,
						$period, $config['homeurl'], $zoom,
						'adapted_' . $graph_type, $date, true);
					}
				break;
			default:
				echo fs_error_image ('../images');
				break;
		}
		echo '</div>';

		////////////////////////////////////////////////////////////////
		// SIDE MENU
		////////////////////////////////////////////////////////////////
		$params = array();
		// TOP TEXT
		//Use the no_meta parameter because this image is only in the base console
		$params['top_text'] =  "<div style='color: white; width: 100%; text-align: center; font-weight: bold; vertical-align: top;'>" . html_print_image('images/wrench_blanco.png', true, array('width' => '16px'), false, false, true) . ' ' . __('Graph configuration menu') . ui_print_help_icon ("graphs",true, $config["homeurl"], "images/help_w.png", true) . "</div>";
		$params['body_text'] = "<div class='menu_sidebar_outer'>";
		$params['body_text'] .=__('Please, make your changes and apply with the <i>Reload</i> button');

		// MENU
		$params['body_text'] .= '<form method="get" action="stat_win.php">';
		$params['body_text'] .= html_print_input_hidden ("id", $id, true);
		$params['body_text'] .= html_print_input_hidden ("label", $label, true);

		if (!empty($server_id))
			$params['body_text'] .= html_print_input_hidden ("server", $server_id, true);

		if (isset($_GET["type"])) {
			$type = get_parameter_get ("type");
			$params['body_text'] .= html_print_input_hidden ("type", $type, true);
		}

		// FORM TABLE
		$table = html_get_predefined_table('transparent', 2);
		$table->width = '98%';
		$table->id = 'stat_win_form_div';
		$table->style[0] = 'text-align:left; padding: 7px;';
		$table->style[1] = 'text-align:left;';
		//$table->size[0] = '50%';
		$table->styleTable = 'border-spacing: 4px;';
		$table->class = 'alternate';

		$data = array();
		$data[0] = __('Refresh time');
		$data[1] = html_print_extended_select_for_time("refresh",
			$refresh, '', '', 0, 7, true);
		$table->data[] = $data;
		$table->rowclass[] = '';

		$data = array();
		$data[0] = __('Begin date');
		$data[1] = html_print_input_text ("start_date", $start_date,'', 10, 20, true);
		$table->data[] = $data;
		$table->rowclass[] = '';

		$data = array();
		$data[0] = __('Begin time');
		$data[1] = html_print_input_text ("start_time", $start_time,'', 10, 10, true);
		$table->data[] = $data;
		$table->rowclass[] = '';

		if(!modules_is_boolean($id)){
			$data = array();
			$data[0] = __('Zoom');
			$options = array ();
			$options[$zoom] = 'x' . $zoom;
			$options[1] = 'x1';
			$options[2] = 'x2';
			$options[3] = 'x3';
			$options[4] = 'x4';
			$options[5] = 'x5';
			$data[1] = html_print_select ($options, "zoom", $zoom, '', '', 0, true, false, false);
			$table->data[] = $data;
			$table->rowclass[] = '';
		}

		$data = array();
		$data[0] = __('Time range');
		$data[1] = html_print_extended_select_for_time('period',
			$period, '', '', 0, 7, true);
		$table->data[] = $data;
		$table->rowclass[] = '';

		$data = array();
		$data[0] = __('Show events');
		$disabled = false;
		if (isset($config['event_replication'])) {
			if ($config['event_replication'] && !$config['show_events_in_local']) {
				$disabled = true;
			}
		}
		$data[1] = html_print_checkbox ("draw_events", 1,
			(bool)$draw_events, true, $disabled);
		if ($disabled) {
			$data[1] .= ui_print_help_tip(
				__("'Show events' is disabled because this %s node is set to event replication.", get_product_name()), true);
		}
		$table->data[] = $data;
		$table->rowclass[] = '';

		$data = array();
		$data[0] = __('Show alerts');
		$data[1] = html_print_checkbox ("draw_alerts", 1, (bool) $draw_alerts, true);
		$table->data[] = $data;
		$table->rowclass[] = '';

		/*
		$data = array();
		$data[0] = __('Show event graph');
		$data[1] = html_print_checkbox ("show_events_graph", 1, (bool) $show_events_graph, true);
		$table->data[] = $data;
		$table->rowclass[] = '';
		*/

		switch ($graph_type) {
			case 'boolean':
			case 'sparse':
				$data = array();
				$data[0] = __('Show percentil');
				$data[1] = html_print_checkbox ("show_percentil", 1, (bool) $show_percentil, true);
				$table->data[] = $data;
				$table->rowclass[] ='';

				$data = array();
				$data[0] = __('Time compare (Overlapped)');
				$data[1] = html_print_checkbox ("time_compare_overlapped", 1, (bool) $time_compare_overlapped, true);
				$table->data[] = $data;
				$table->rowclass[] = '';

				$data = array();
				$data[0] = __('Time compare (Separated)');
				$data[1] = html_print_checkbox ("time_compare_separated", 1, (bool) $time_compare_separated, true);
				$table->data[] = $data;
				$table->rowclass[] = '';

				$data = array();
				$data[0] = __('Show unknown graph');
				$data[1] = html_print_checkbox ("unknown_graph", 1, (bool) $unknown_graph, true);
				$table->data[] = $data;
				$table->rowclass[] = '';
				break;
		}

		$data = array();
		$data[0] = __('Show full scale graph (TIP)');
		$data[1] = html_print_checkbox ("fullscale", 1, (bool) $fullscale, 
								true, false);
		$table->data[] = $data;
		$table->rowclass[] = '';

		$form_table = html_print_table($table, true);
		$form_table .= '<div style="width:100%; text-align:right;">' .
			html_print_submit_button(__('Reload'), "submit", false,
				'class="sub upd"', true) . "</div>";

		unset($table);

		$table = new stdClass();
		$table->id = 'stat_win_form';
		$table->width = '100%';
		$table->cellspacing = 2;
		$table->cellpadding = 2;
		$table->class = 'databox';

		$data = array();
		$data[0] = html_print_div(array('id' => 'field_list', 'content' => $form_table,
			'style' => 'overflow: auto; height: 220px'), true);
		$table->data[] = $data;
		$table->rowclass[] = '';

		$params['body_text'] .= html_print_table($table, true);
		$params['body_text'] .= '</form>';
		$params['body_text'] .= '</div>'; // outer

		// ICONS
		$params['icon_closed'] = '/images/graphmenu_arrow_hide.png';
		$params['icon_open'] = '/images/graphmenu_arrow.png';

		// SIZE
		$params['width'] = 500;

		// POSITION
		$params['position'] = 'left';

		html_print_side_layer($params);

		// Hidden div to forced title
		html_print_div(array('id' => 'forced_title_layer',
			'class' => 'forced_title_layer', 'hidden' => true));
		?>

	</body>
=======
    <head>
        <?php
        // Parsing the refresh before sending any header
        $refresh = (int) get_parameter('refresh', -1);
        if ($refresh > 0) {
            $query = ui_get_url_refresh(false);
            echo '<meta http-equiv="refresh" content="'.$refresh.'; URL='.$query.'" />';
        }
        ?>
        <meta http-equiv="Content-Type" content="text/html; charset=utf-8" />
        <title><?php echo __('%s Graph', get_product_name()).' ('.$alias.' - '.$label; ?>)</title>
        <link rel="stylesheet" href="../../include/styles/pandora_minimal.css" type="text/css" />
        <link rel="stylesheet" href="../../include/styles/jquery-ui.min.css" type="text/css" />
        <script type='text/javascript' src='../../include/javascript/pandora.js'></script>
        <script type='text/javascript' src='../../include/javascript/jquery-3.3.1.min.js'></script>
        <script type='text/javascript' src='../../include/javascript/jquery.pandora.js'></script>
        <script type='text/javascript' src='../../include/javascript/jquery-ui.min.js'></script>
        <?php
        require_once $config['homedir'].'/include/graphs/functions_flot.php';
            echo include_javascript_dependencies_flot_graph(true, '../');
        ?>
        <script type='text/javascript'>
            window.onload = function() {
                // Hack to repeat the init process to period select
                var periodSelectId = $('[name="period"]').attr('class');

                period_select_init(periodSelectId);
            };
        </script>
    </head>
    <body bgcolor="#ffffff" style='background:#ffffff;'>
    
        <?php
        echo "<div id='dialog' title='".__('CSV Export Information')."' style='visibility:hidden;'>";
        echo '<p>'.__('The CSV export has been successful.').'</p>';
        echo '</div>';
        // Module id
        $id = (int) get_parameter('id', 0);
        // Agent id
        $agent_id = (int) modules_get_agentmodule_agent($id);

        if (empty($id) || empty($agent_id)) {
            ui_print_error_message(__('There was a problem locating the source of the graph'));
            exit;
        }

        // ACL
        $all_groups = agents_get_all_groups_agent($agent_id);
        if (!check_acl_one_of_groups($config['id_user'], $all_groups, 'AR')) {
            include $config['homedir'].'/general/noaccess.php';
            exit;
        }

        $draw_alerts = get_parameter('draw_alerts', 0);

        $period = get_parameter('period');
        $id     = get_parameter('id', 0);
        $label = get_parameter('label', '');
        $label_graph = base64_decode(get_parameter('label', ''));
        $start_date = get_parameter('start_date', date('Y/m/d'));
        $start_time = get_parameter('start_time', date('H:i:s'));
        $draw_events = get_parameter('draw_events', 0);
        $graph_type = get_parameter('type', 'sparse');
        $zoom = get_parameter('zoom', $config['zoom_graph']);
        $baseline = get_parameter('baseline', 0);
        $show_events_graph = get_parameter('show_events_graph', 0);
        $show_percentil = get_parameter('show_percentil', 0);
        $time_compare_separated = get_parameter('time_compare_separated', 0);
        $time_compare_overlapped = get_parameter('time_compare_overlapped', 0);
        $unknown_graph = get_parameter_checkbox('unknown_graph', 1);

        $fullscale_sent = get_parameter('fullscale_sent', 0);
        if (!$fullscale_sent) {
            if (!isset($config['full_scale_option']) || $config['full_scale_option'] == 0) {
                $fullscale = 0;
            } else if ($config['full_scale_option'] == 1) {
                $fullscale = 1;
            } else if ($config['full_scale_option'] == 2) {
                if ($graph_type == 'boolean') {
                    $fullscale = 1;
                } else {
                    $fullscale = 0;
                }
            }
        } else {
            $fullscale = get_parameter('fullscale', 0);
        }

        // To avoid the horizontal overflow
        $width -= 20;

        $time_compare = false;

        if ($time_compare_separated) {
            $time_compare = 'separated';
        } else if ($time_compare_overlapped) {
            $time_compare = 'overlapped';
        }

        if ($zoom > 1) {
            $height = ($height * ($zoom / 2.1));
            $width = ($width * ($zoom / 1.4));
        }

        // Build date
        $date = strtotime("$start_date $start_time");
        $now = time();

        if ($date > $now) {
            $date = $now;
        }

        $urlImage = ui_get_full_url(false, false, false, false);

        $unit = db_get_value('unit', 'tagente_modulo', 'id_agente_modulo', $id);

        echo '<div style="margin-left: 65px; padding-top: 10px;">';

        $width  = '90%';
        $height = '450';

        switch ($graph_type) {
            case 'boolean':
            case 'sparse':
            case 'string':
                $params = [
                    'agent_module_id' => $id,
                    'period'          => $period,
                    'show_events'     => $draw_events,
                    'title'           => $label_graph,
                    'unit_name'       => $unit,
                    'show_alerts'     => $draw_alerts,
                    'date'            => $date,
                    'unit'            => $unit,
                    'baseline'        => $baseline,
                    'homeurl'         => $urlImage,
                    'adapt_key'       => 'adapter_'.$graph_type,
                    'compare'         => $time_compare,
                    'show_unknown'    => $unknown_graph,
                    'percentil'       => (($show_percentil) ? $config['percentil'] : null),
                    'type_graph'      => $config['type_module_charts'],
                    'fullscale'       => $fullscale,
                    'zoom'            => $zoom,
                ];
                echo grafico_modulo_sparse($params);
                echo '<br>';
                if ($show_events_graph) {
                    $width = '500';
                    echo graphic_module_events(
                        $id,
                        $width,
                        $height,
                        $period,
                        $config['homeurl'],
                        $zoom,
                        'adapted_'.$graph_type,
                        $date,
                        true
                    );
                }
            break;

            default:
                echo fs_error_image('../images');
            break;
        }

        echo '</div>';

        //
        // SIDE MENU
        //
        $params = [];
        // TOP TEXT
        // Use the no_meta parameter because this image is only in the base console
        $params['top_text'] = "<div style='color: white; width: 100%; text-align: center; font-weight: bold; vertical-align: top;'>".html_print_image('images/wrench_blanco.png', true, ['width' => '16px'], false, false, true).' '.__('Graph configuration menu').ui_print_help_icon('graphs', true, $config['homeurl'], 'images/help_w.png', true).'</div>';
        $params['body_text'] = "<div class='menu_sidebar_outer'>";
        $params['body_text'] .= __('Please, make your changes and apply with the <i>Reload</i> button');

        // MENU
        $params['body_text'] .= '<form method="get" action="stat_win.php">';
        $params['body_text'] .= html_print_input_hidden('id', $id, true);
        $params['body_text'] .= html_print_input_hidden('label', $label, true);

        if (!empty($server_id)) {
            $params['body_text'] .= html_print_input_hidden('server', $server_id, true);
        }

        if (isset($_GET['type'])) {
            $type = get_parameter_get('type');
            $params['body_text'] .= html_print_input_hidden('type', $type, true);
        }

        // FORM TABLE
        $table = html_get_predefined_table('transparent', 2);
        $table->width = '98%';
        $table->id = 'stat_win_form_div';
        $table->style[0] = 'text-align:left; padding: 7px;';
        $table->style[1] = 'text-align:left;';
        // $table->size[0] = '50%';
        $table->styleTable = 'border-spacing: 4px;';
        $table->class = 'alternate';

        $data = [];
        $data[0] = __('Refresh time');
        $data[1] = html_print_extended_select_for_time(
            'refresh',
            $refresh,
            '',
            '',
            0,
            7,
            true
        );
        $table->data[] = $data;
        $table->rowclass[] = '';

        $data = [];
        $data[0] = __('Begin date');
        $data[1] = html_print_input_text('start_date', $start_date, '', 10, 20, true);
        $table->data[] = $data;
        $table->rowclass[] = '';

        $data = [];
        $data[0] = __('Begin time');
        $data[1] = html_print_input_text('start_time', $start_time, '', 10, 10, true);
        $table->data[] = $data;
        $table->rowclass[] = '';

        if (!modules_is_boolean($id)) {
            $data = [];
            $data[0] = __('Zoom');
            $options = [];
            $options[$zoom] = 'x'.$zoom;
            $options[1] = 'x1';
            $options[2] = 'x2';
            $options[3] = 'x3';
            $options[4] = 'x4';
            $options[5] = 'x5';
            $data[1] = html_print_select($options, 'zoom', $zoom, '', '', 0, true, false, false);
            $table->data[] = $data;
            $table->rowclass[] = '';
        }

        $data = [];
        $data[0] = __('Time range');
        $data[1] = html_print_extended_select_for_time(
            'period',
            $period,
            '',
            '',
            0,
            7,
            true
        );
        $table->data[] = $data;
        $table->rowclass[] = '';

        $data = [];
        $data[0] = __('Show events');
        $disabled = false;
        if (isset($config['event_replication'])) {
            if ($config['event_replication'] && !$config['show_events_in_local']) {
                $disabled = true;
            }
        }

        $data[1] = html_print_checkbox(
            'draw_events',
            1,
            (bool) $draw_events,
            true,
            $disabled
        );
        if ($disabled) {
            $data[1] .= ui_print_help_tip(
                __("'Show events' is disabled because this %s node is set to event replication.", get_product_name()),
                true
            );
        }

        $table->data[] = $data;
        $table->rowclass[] = '';

        $data = [];
        $data[0] = __('Show alerts');
        $data[1] = html_print_checkbox('draw_alerts', 1, (bool) $draw_alerts, true);
        $table->data[] = $data;
        $table->rowclass[] = '';

        /*
            $data = array();
            $data[0] = __('Show event graph');
            $data[1] = html_print_checkbox ("show_events_graph", 1, (bool) $show_events_graph, true);
            $table->data[] = $data;
            $table->rowclass[] = '';
        */

        switch ($graph_type) {
            case 'boolean':
            case 'sparse':
                $data = [];
                $data[0] = __('Show percentil');
                $data[1] = html_print_checkbox('show_percentil', 1, (bool) $show_percentil, true);
                $table->data[] = $data;
                $table->rowclass[] = '';

                $data = [];
                $data[0] = __('Time compare (Overlapped)');
                $data[1] = html_print_checkbox('time_compare_overlapped', 1, (bool) $time_compare_overlapped, true);
                $table->data[] = $data;
                $table->rowclass[] = '';

                $data = [];
                $data[0] = __('Time compare (Separated)');
                $data[1] = html_print_checkbox('time_compare_separated', 1, (bool) $time_compare_separated, true);
                $table->data[] = $data;
                $table->rowclass[] = '';

                $data = [];
                $data[0] = __('Show unknown graph');
                $data[1] = html_print_checkbox('unknown_graph', 1, (bool) $unknown_graph, true);
                $table->data[] = $data;
                $table->rowclass[] = '';
            break;
        }

        $data = [];
        $data[0] = __('Show full scale graph (TIP)');
        $data[1] = html_print_checkbox(
            'fullscale',
            1,
            (bool) $fullscale,
            true,
            false
        );
        $table->data[] = $data;
        $table->rowclass[] = '';

        $form_table = html_print_table($table, true);
        $form_table .= '<div style="width:100%; text-align:right;">'.html_print_submit_button(
            __('Reload'),
            'submit',
            false,
            'class="sub upd"',
            true
        ).'</div>';

        unset($table);

        $table = new stdClass();
        $table->id = 'stat_win_form';
        $table->width = '100%';
        $table->cellspacing = 2;
        $table->cellpadding = 2;
        $table->class = 'databox';

        $data = [];
        $data[0] = html_print_div(
            [
                'id'      => 'field_list',
                'content' => $form_table,
                'style'   => 'overflow: auto; height: 220px',
            ],
            true
        );
        $table->data[] = $data;
        $table->rowclass[] = '';

        $params['body_text'] .= html_print_table($table, true);
        $params['body_text'] .= '</form>';
        $params['body_text'] .= '</div>';
        // outer
        // ICONS
        $params['icon_closed'] = '/images/graphmenu_arrow_hide.png';
        $params['icon_open'] = '/images/graphmenu_arrow.png';

        // SIZE
        $params['width'] = 500;

        // POSITION
        $params['position'] = 'left';

        html_print_side_layer($params);

        // Hidden div to forced title
        html_print_div(
            [
                'id'     => 'forced_title_layer',
                'class'  => 'forced_title_layer',
                'hidden' => true,
            ]
        );
        ?>

    </body>
>>>>>>> 67ab08fc
</html>

<?php
// Echo the script tags of the datepicker and the timepicker
// Modify the user language cause the ui.datepicker language files use - instead _
$custom_user_language = str_replace('_', '-', $user_language);
ui_require_jquery_file('ui.datepicker-'.$custom_user_language, 'include/javascript/i18n/', true);
ui_include_time_picker(true);
?>

<script>
    $('#checkbox-time_compare_separated').click(function() {
        $('#checkbox-time_compare_overlapped').removeAttr('checked');
    });
    $('#checkbox-time_compare_overlapped').click(function() {
        $('#checkbox-time_compare_separated').removeAttr('checked');
    });

    // Add datepicker and timepicker
    $("#text-start_date").datepicker({
        dateFormat: "<?php echo DATE_FORMAT_JS; ?>"
    });
    $("#text-start_time").timepicker({
        showSecond: true,
        timeFormat: '<?php echo TIME_FORMAT_JS; ?>',
        timeOnlyTitle: '<?php echo __('Choose time'); ?>',
        timeText: '<?php echo __('Time'); ?>',
        hourText: '<?php echo __('Hour'); ?>',
        minuteText: '<?php echo __('Minute'); ?>',
        secondText: '<?php echo __('Second'); ?>',
        currentText: '<?php echo __('Now'); ?>',
        closeText: '<?php echo __('Close'); ?>'
    });

    $.datepicker.setDefaults($.datepicker.regional["<?php echo $custom_user_language; ?>"]);

    $(window).ready(function() {
        $("#field_list").css('height', ($(window).height() - 160) + 'px');
    });

    $(window).resize(function() {
        $("#field_list").css('height', ($(document).height() - 160) + 'px');
    });
</script><|MERGE_RESOLUTION|>--- conflicted
+++ resolved
@@ -59,353 +59,6 @@
 ?>
 <!DOCTYPE html PUBLIC "-//W3C//DTD XHTML 1.0 Transitional//EN" "http://www.w3.org/TR/xhtml1/DTD/xhtml1-transitional.dtd">
 <html xmlns="http://www.w3.org/1999/xhtml">
-<<<<<<< HEAD
-	<head>
-		<?php
-		// Parsing the refresh before sending any header
-		$refresh = (int) get_parameter ("refresh", -1);
-		if ($refresh > 0) {
-			$query = ui_get_url_refresh (false);
-			echo '<meta http-equiv="refresh" content="'.$refresh.'; URL='.$query.'" />';
-		}
-		?>
-		<meta http-equiv="Content-Type" content="text/html; charset=utf-8" />
-		<title><?php echo __("%s Graph", get_product_name()) . ' (' . $alias . ' - ' . $label; ?>)</title>
-		<link rel="stylesheet" href="../../include/styles/pandora_minimal.css" type="text/css" />
-		<link rel="stylesheet" href="../../include/styles/js/jquery-ui.min.css" type="text/css" />
-		<script type='text/javascript' src='../../include/javascript/pandora.js'></script>
-		<script type='text/javascript' src='../../include/javascript/jquery-3.3.1.min.js'></script>
-		<script type='text/javascript' src='../../include/javascript/jquery.pandora.js'></script>
-		<script type='text/javascript' src='../../include/javascript/jquery-ui.min.js'></script>
-		<?php
-			include_once($config["homedir"] . '/include/graphs/functions_flot.php');
-			echo include_javascript_dependencies_flot_graph(true, "../");
-		?>
-		<script type='text/javascript'>
-			window.onload = function() {
-				// Hack to repeat the init process to period select
-				var periodSelectId = $('[name="period"]').attr('class');
-
-				period_select_init(periodSelectId);
-			};
-		</script>
-	</head>
-	<body bgcolor="#ffffff" style='background:#ffffff;'>
-	
-		<?php
-		echo"<div id='dialog' title='".__('CSV Export Information')."' style='visibility:hidden;'>";
-		echo"<p>" . __('The CSV export has been successful.') . "</p>";
-		echo"</div>";
-		// Module id
-		$id = (int) get_parameter ("id", 0);
-		// Agent id
-		$agent_id = (int) modules_get_agentmodule_agent($id);
-
-		if (empty($id) || empty($agent_id)) {
-			ui_print_error_message(__('There was a problem locating the source of the graph'));
-			exit;
-		}
-
-		// ACL
-		$all_groups = agents_get_all_groups_agent($agent_id);
-		if (!check_acl_one_of_groups ($config["id_user"], $all_groups, "AR")) {
-			require ($config['homedir'] . "/general/noaccess.php");
-			exit;
-		}
-
-		$draw_alerts = get_parameter("draw_alerts", 0);
-
-		$period = get_parameter ("period");
-		$id     = get_parameter ("id", 0);
-		$label = get_parameter ("label", "");
-		$label_graph = base64_decode(get_parameter ("label", ""));
-		$start_date = get_parameter ("start_date", date("Y/m/d"));
-		$start_time = get_parameter ("start_time", date("H:i:s"));
-		$draw_events = get_parameter ("draw_events", 0);
-		$graph_type = get_parameter ("type", "sparse");
-		$zoom = get_parameter ("zoom", $config['zoom_graph']);
-		$baseline = get_parameter ("baseline", 0);
-		$show_events_graph = get_parameter ("show_events_graph", 0);
-		$show_percentil = get_parameter ("show_percentil", 0);
-		$time_compare_separated = get_parameter ("time_compare_separated", 0);
-		$time_compare_overlapped = get_parameter ("time_compare_overlapped", 0);
-		$unknown_graph = get_parameter_checkbox ("unknown_graph", 1);
-
-		$fullscale_sent = get_parameter ("fullscale_sent", 0);
-		if(!$fullscale_sent){
-			if(!isset($config['full_scale_option']) || $config['full_scale_option'] == 0){
-				$fullscale = 0;
-			}
-			elseif($config['full_scale_option'] == 1){
-				$fullscale = 1;
-			}
-			elseif($config['full_scale_option'] == 2){
-				if($graph_type == 'boolean'){
-					$fullscale = 1;
-				}else{
-					$fullscale = 0;
-				}
-			}
-		}
-		else{
-			$fullscale = get_parameter('fullscale', 0);
-		}
-
-		// To avoid the horizontal overflow
-		$width -= 20;
-
-		$time_compare = false;
-
-		if ($time_compare_separated) {
-			$time_compare = 'separated';
-		}
-		else if ($time_compare_overlapped) {
-			$time_compare = 'overlapped';
-		}
-
-		if ($zoom > 1) {
-			$height = $height * ($zoom / 2.1);
-			$width = $width * ($zoom / 1.4);
-		}
-
-		// Build date
-		$date = strtotime("$start_date $start_time");
-		$now = time();
-
-		if ($date > $now)
-			$date = $now;
-
-		$urlImage = ui_get_full_url(false, false, false, false);
-
-		$unit = db_get_value('unit', 'tagente_modulo', 'id_agente_modulo', $id);
-
-		echo '<div style="margin-left: 65px; padding-top: 10px;">';
-
-		$width  = '90%';
-		$height = '450';
-
-		switch ($graph_type) {
-			case 'boolean':
-			case 'sparse':
-			case 'string':
-				$params =array(
-					'agent_module_id'     => $id,
-					'period'              => $period,
-					'show_events'         => $draw_events,
-					'title'               => $label_graph,
-					'unit_name'           => $unit,
-					'show_alerts'         => $draw_alerts,
-					'date'                => $date,
-					'unit'                => $unit,
-					'baseline'            => $baseline,
-					'homeurl'             => $urlImage,
-					'adapt_key'           => 'adapter_' . $graph_type,
-					'compare'             => $time_compare,
-					'show_unknown'        => $unknown_graph,
-					'percentil'           => (($show_percentil)? $config['percentil'] : null),
-					'type_graph'          => $config['type_module_charts'],
-					'fullscale'           => $fullscale,
-					'zoom'                => $zoom
-				);
-				echo grafico_modulo_sparse ($params);
-				echo '<br>';
-				if ($show_events_graph){
-					$width = '500';
-					echo graphic_module_events($id, $width, $height,
-						$period, $config['homeurl'], $zoom,
-						'adapted_' . $graph_type, $date, true);
-					}
-				break;
-			default:
-				echo fs_error_image ('../images');
-				break;
-		}
-		echo '</div>';
-
-		////////////////////////////////////////////////////////////////
-		// SIDE MENU
-		////////////////////////////////////////////////////////////////
-		$params = array();
-		// TOP TEXT
-		//Use the no_meta parameter because this image is only in the base console
-		$params['top_text'] =  "<div style='color: white; width: 100%; text-align: center; font-weight: bold; vertical-align: top;'>" . html_print_image('images/wrench_blanco.png', true, array('width' => '16px'), false, false, true) . ' ' . __('Graph configuration menu') . ui_print_help_icon ("graphs",true, $config["homeurl"], "images/help_w.png", true) . "</div>";
-		$params['body_text'] = "<div class='menu_sidebar_outer'>";
-		$params['body_text'] .=__('Please, make your changes and apply with the <i>Reload</i> button');
-
-		// MENU
-		$params['body_text'] .= '<form method="get" action="stat_win.php">';
-		$params['body_text'] .= html_print_input_hidden ("id", $id, true);
-		$params['body_text'] .= html_print_input_hidden ("label", $label, true);
-
-		if (!empty($server_id))
-			$params['body_text'] .= html_print_input_hidden ("server", $server_id, true);
-
-		if (isset($_GET["type"])) {
-			$type = get_parameter_get ("type");
-			$params['body_text'] .= html_print_input_hidden ("type", $type, true);
-		}
-
-		// FORM TABLE
-		$table = html_get_predefined_table('transparent', 2);
-		$table->width = '98%';
-		$table->id = 'stat_win_form_div';
-		$table->style[0] = 'text-align:left; padding: 7px;';
-		$table->style[1] = 'text-align:left;';
-		//$table->size[0] = '50%';
-		$table->styleTable = 'border-spacing: 4px;';
-		$table->class = 'alternate';
-
-		$data = array();
-		$data[0] = __('Refresh time');
-		$data[1] = html_print_extended_select_for_time("refresh",
-			$refresh, '', '', 0, 7, true);
-		$table->data[] = $data;
-		$table->rowclass[] = '';
-
-		$data = array();
-		$data[0] = __('Begin date');
-		$data[1] = html_print_input_text ("start_date", $start_date,'', 10, 20, true);
-		$table->data[] = $data;
-		$table->rowclass[] = '';
-
-		$data = array();
-		$data[0] = __('Begin time');
-		$data[1] = html_print_input_text ("start_time", $start_time,'', 10, 10, true);
-		$table->data[] = $data;
-		$table->rowclass[] = '';
-
-		if(!modules_is_boolean($id)){
-			$data = array();
-			$data[0] = __('Zoom');
-			$options = array ();
-			$options[$zoom] = 'x' . $zoom;
-			$options[1] = 'x1';
-			$options[2] = 'x2';
-			$options[3] = 'x3';
-			$options[4] = 'x4';
-			$options[5] = 'x5';
-			$data[1] = html_print_select ($options, "zoom", $zoom, '', '', 0, true, false, false);
-			$table->data[] = $data;
-			$table->rowclass[] = '';
-		}
-
-		$data = array();
-		$data[0] = __('Time range');
-		$data[1] = html_print_extended_select_for_time('period',
-			$period, '', '', 0, 7, true);
-		$table->data[] = $data;
-		$table->rowclass[] = '';
-
-		$data = array();
-		$data[0] = __('Show events');
-		$disabled = false;
-		if (isset($config['event_replication'])) {
-			if ($config['event_replication'] && !$config['show_events_in_local']) {
-				$disabled = true;
-			}
-		}
-		$data[1] = html_print_checkbox ("draw_events", 1,
-			(bool)$draw_events, true, $disabled);
-		if ($disabled) {
-			$data[1] .= ui_print_help_tip(
-				__("'Show events' is disabled because this %s node is set to event replication.", get_product_name()), true);
-		}
-		$table->data[] = $data;
-		$table->rowclass[] = '';
-
-		$data = array();
-		$data[0] = __('Show alerts');
-		$data[1] = html_print_checkbox ("draw_alerts", 1, (bool) $draw_alerts, true);
-		$table->data[] = $data;
-		$table->rowclass[] = '';
-
-		/*
-		$data = array();
-		$data[0] = __('Show event graph');
-		$data[1] = html_print_checkbox ("show_events_graph", 1, (bool) $show_events_graph, true);
-		$table->data[] = $data;
-		$table->rowclass[] = '';
-		*/
-
-		switch ($graph_type) {
-			case 'boolean':
-			case 'sparse':
-				$data = array();
-				$data[0] = __('Show percentil');
-				$data[1] = html_print_checkbox ("show_percentil", 1, (bool) $show_percentil, true);
-				$table->data[] = $data;
-				$table->rowclass[] ='';
-
-				$data = array();
-				$data[0] = __('Time compare (Overlapped)');
-				$data[1] = html_print_checkbox ("time_compare_overlapped", 1, (bool) $time_compare_overlapped, true);
-				$table->data[] = $data;
-				$table->rowclass[] = '';
-
-				$data = array();
-				$data[0] = __('Time compare (Separated)');
-				$data[1] = html_print_checkbox ("time_compare_separated", 1, (bool) $time_compare_separated, true);
-				$table->data[] = $data;
-				$table->rowclass[] = '';
-
-				$data = array();
-				$data[0] = __('Show unknown graph');
-				$data[1] = html_print_checkbox ("unknown_graph", 1, (bool) $unknown_graph, true);
-				$table->data[] = $data;
-				$table->rowclass[] = '';
-				break;
-		}
-
-		$data = array();
-		$data[0] = __('Show full scale graph (TIP)');
-		$data[1] = html_print_checkbox ("fullscale", 1, (bool) $fullscale, 
-								true, false);
-		$table->data[] = $data;
-		$table->rowclass[] = '';
-
-		$form_table = html_print_table($table, true);
-		$form_table .= '<div style="width:100%; text-align:right;">' .
-			html_print_submit_button(__('Reload'), "submit", false,
-				'class="sub upd"', true) . "</div>";
-
-		unset($table);
-
-		$table = new stdClass();
-		$table->id = 'stat_win_form';
-		$table->width = '100%';
-		$table->cellspacing = 2;
-		$table->cellpadding = 2;
-		$table->class = 'databox';
-
-		$data = array();
-		$data[0] = html_print_div(array('id' => 'field_list', 'content' => $form_table,
-			'style' => 'overflow: auto; height: 220px'), true);
-		$table->data[] = $data;
-		$table->rowclass[] = '';
-
-		$params['body_text'] .= html_print_table($table, true);
-		$params['body_text'] .= '</form>';
-		$params['body_text'] .= '</div>'; // outer
-
-		// ICONS
-		$params['icon_closed'] = '/images/graphmenu_arrow_hide.png';
-		$params['icon_open'] = '/images/graphmenu_arrow.png';
-
-		// SIZE
-		$params['width'] = 500;
-
-		// POSITION
-		$params['position'] = 'left';
-
-		html_print_side_layer($params);
-
-		// Hidden div to forced title
-		html_print_div(array('id' => 'forced_title_layer',
-			'class' => 'forced_title_layer', 'hidden' => true));
-		?>
-
-	</body>
-=======
     <head>
         <?php
         // Parsing the refresh before sending any header
@@ -418,7 +71,7 @@
         <meta http-equiv="Content-Type" content="text/html; charset=utf-8" />
         <title><?php echo __('%s Graph', get_product_name()).' ('.$alias.' - '.$label; ?>)</title>
         <link rel="stylesheet" href="../../include/styles/pandora_minimal.css" type="text/css" />
-        <link rel="stylesheet" href="../../include/styles/jquery-ui.min.css" type="text/css" />
+        <link rel="stylesheet" href="../../include/styles/js/jquery-ui.min.css" type="text/css" />
         <script type='text/javascript' src='../../include/javascript/pandora.js'></script>
         <script type='text/javascript' src='../../include/javascript/jquery-3.3.1.min.js'></script>
         <script type='text/javascript' src='../../include/javascript/jquery.pandora.js'></script>
@@ -802,7 +455,6 @@
         ?>
 
     </body>
->>>>>>> 67ab08fc
 </html>
 
 <?php
