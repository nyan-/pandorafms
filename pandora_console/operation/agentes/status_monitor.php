<?php
/**
 * Monitor Status View.
 *
 * @category   View
 * @package    Pandora FMS
 * @subpackage Monitoring.
 * @version    1.0.0
 * @license    See below
 *
 *    ______                 ___                    _______ _______ ________
 *   |   __ \.-----.--.--.--|  |.-----.----.-----. |    ___|   |   |     __|
 *  |    __/|  _  |     |  _  ||  _  |   _|  _  | |    ___|       |__     |
 * |___|   |___._|__|__|_____||_____|__| |___._| |___|   |__|_|__|_______|
 *
 * ============================================================================
 * Copyright (c) 2005-2021 Artica Soluciones Tecnologicas
 * Please see http://pandorafms.org for full contribution list
 * This program is free software; you can redistribute it and/or
 * modify it under the terms of the GNU General Public License
 * as published by the Free Software Foundation for version 2.
 * This program is distributed in the hope that it will be useful,
 * but WITHOUT ANY WARRANTY; without even the implied warranty of
 * MERCHANTABILITY or FITNESS FOR A PARTICULAR PURPOSE.  See the
 * GNU General Public License for more details.
 * ============================================================================
 */

// Begin.
global $config;

check_login();

if (! check_acl($config['id_user'], 0, 'AR')
    && ! check_acl($config['id_user'], 0, 'AW')
    && ! check_acl($config['id_user'], 0, 'AM')
) {
    db_pandora_audit(
        AUDIT_LOG_ACL_VIOLATION,
        'Trying to access Agent Management'
    );
    include 'general/noaccess.php';
    return;
}

require_once $config['homedir'].'/include/functions_agents.php';
require_once $config['homedir'].'/include/functions_modules.php';
require_once $config['homedir'].'/include/functions_users.php';
enterprise_include_once('include/functions_metaconsole.php');

$isFunctionPolicies = enterprise_include_once('include/functions_policies.php');

$buttons = [];
$subpage = '';
if (is_metaconsole() === false) {
    $section = (string) get_parameter('section', 'view');

    $buttons['fields'] = [
        'active'    => false,
        'text'      => '<a href="index.php?sec=view&sec2=operation/agentes/status_monitor&section=fields">'.html_print_image(
            'images/edit_columns@svg.svg',
            true,
            [
                'title' => __('Custom fields'),
                'class' => 'invert_filter main_menu_icon',
            ]
        ).'</a>',
        'operation' => true,
    ];

    $buttons['view'] = [
        'active'    => false,
        'text'      => '<a href="index.php?sec=view&sec2=operation/agentes/status_monitor">'.html_print_image(
            'images/logs@svg.svg',
            true,
            [
                'title' => __('View'),
                'class' => 'invert_filter main_menu_icon',
            ]
        ).'</a>',
        'operation' => true,
    ];

    switch ($section) {
        case 'fields':
            $buttons['fields']['active'] = true;
            $subpage = ' &raquo; '.__('Custom fields');
        break;

        default:
            $buttons['view']['active'] = true;
        break;
    }
}

// Header.
ui_print_standard_header(
    __('Monitor detail').$subpage,
    'images/agent.png',
    false,
    '',
    true,
    $buttons,
    [
        [
            'link'  => '',
            'label' => __('Monitoring'),
        ],
        [
            'link'  => '',
            'label' => __('Views'),
        ],
    ]
);


if (is_metaconsole() === false) {
    if ($section == 'fields') {
        include_once $config['homedir'].'/godmode/agentes/status_monitor_custom_fields.php';
        exit();
    }
} else {
    $section = (string) get_parameter('sec', 'estado');
}

$recursion = get_parameter_switch('recursion', false);

if ($recursion === false) {
    $recursion = get_parameter('recursion', false);
}

$ag_freestring = (string) get_parameter('ag_freestring');
$moduletype = (string) get_parameter('moduletype');
$datatype = (string) get_parameter('datatype');
$ag_modulename = (string) get_parameter('ag_modulename');
$refr = (int) get_parameter('refr', 0);
$offset = (int) get_parameter('offset', 0);
$status = (int) get_parameter('status', 4);
$modulegroup = (int) get_parameter('modulegroup', -1);
$tag_filter = get_parameter('tag_filter', [0]);
$min_hours_status = (string) get_parameter('min_hours_status', '');
// Sort functionality.
$sortField = get_parameter('sort_field');
$sort = get_parameter('sort', 'none');
// When the previous page was a visualmap and show only one module.
$id_module = (int) get_parameter('id_module', 0);
$ag_custom_fields = (array) get_parameter('ag_custom_fields', []);
$module_option = (int) get_parameter('module_option', 1);

$not_condition = (string) get_parameter('not_condition', '');

$is_none = 'All';
if ($not_condition !== '') {
    $is_none = 'None';
    $not_condition = 'NOT';
}

// If option not_condition is enabled, the conditions of the queries are reversed.
$condition_query = '=';
if ($not_condition !== '') {
    $condition_query = '!=';
}

$autosearch = false;

// It is validated if it receives parameters different from those it has by default.
if ($ag_freestring !== '' || $moduletype !== '' || $datatype !== ''
    || $ag_modulename !== '' || $refr !== 0 || $offset !== 0 || $status !== 4
    || $modulegroup !== -1 || (bool) array_filter($tag_filter) !== false || $sortField !== ''
    || $sort !== 'none' || $id_module !== 0 || $module_option !== 1
    || $min_hours_status !== ''
) {
    $autosearch = true;
}

if (is_metaconsole() === false) {
    $ag_group = (int) get_parameter('ag_group', 0);
} else {
    $ag_group  = get_parameter('ag_group', 0);
    $ag_group_metaconsole = $ag_group;
}

$ag_custom_fields_params = '';
if (!empty($ag_custom_fields)) {
    foreach ($ag_custom_fields as $id => $value) {
        if (!empty($value)) {
            $ag_custom_fields_params .= '&ag_custom_fields['.$id.']='.$value;
        }
    }
}

if ($id_module) {
    $status = -1;
    $ag_modulename = modules_get_agentmodule_name($id_module);
    $ag_freestring = modules_get_agentmodule_agent_alias($id_module);
}

// Get Groups and profiles from user.
$user_groups = implode(',', array_keys(users_get_groups(false, 'AR', false)));

// Begin Build SQL sentences.
$sql_from = ' FROM tagente_modulo 
	INNER JOIN tagente 
		ON tagente_modulo.id_agente = tagente.id_agente 
	LEFT JOIN tagent_secondary_group tasg
	 	ON tagente.id_agente = tasg.id_agent
	INNER JOIN tagente_estado
		ON tagente_estado.id_agente_modulo = tagente_modulo.id_agente_modulo
	INNER JOIN tmodule
		ON tmodule.id_module = tagente_modulo.id_modulo
	INNER JOIN ttipo_modulo
		ON tagente_modulo.id_tipo_modulo = ttipo_modulo.id_tipo
	LEFT JOIN ttag_module
		ON tagente_modulo.id_agente_modulo = ttag_module.id_agente_modulo';

$sql_conditions = ' WHERE tagente.disabled = 0';

if (is_numeric($ag_group)) {
    $id_ag_group = 0;
} else {
    $id_ag_group = db_get_value('id_grupo', 'tgrupo', 'nombre', $ag_group);
}

$load_filter_id = (int) get_parameter('filter_id', 0);

if ($load_filter_id > 0) {
    $user_groups_fl = users_get_groups(
        $config['id_user'],
        'AR',
        users_can_manage_group_all('AR'),
        true
    );

    $sql = sprintf(
        'SELECT id_filter, id_name
        FROM tmonitor_filter
        WHERE id_filter = %d AND id_group_filter IN (%s)',
        $load_filter_id,
        implode(',', array_keys($user_groups_fl))
    );

    $loaded_filter = db_get_row_sql($sql);
}

if ($loaded_filter['id_filter'] > 0) {
    $query_filter['id_filter'] = $load_filter_id;
    $filter = db_get_row_filter('tmonitor_filter', $query_filter, false);
    if ($filter !== false) {
        $ag_group = $filter['ag_group'];
        $recursion = $filter['recursion'];
        $status = $filter['status'];
        $modulegroup = $filter['modulegroup'];
        $ag_modulename = $filter['ag_modulename'];
        $ag_freestring = $filter['ag_freestring'];
        $tag_filter = $filter['tag_filter'];
        $moduletype = $filter['moduletype'];
        $module_option = $filter['module_option'];
        $min_hours_status = $filter['min_hours_status'];
        $datatype = $filter['datatype'];
        $not_condition = $filter['not_condition'];
        $ag_custom_fields = $filter['ag_custom_fields'];

        if ($not_condition === 'false') {
            $not_condition = '';
        }

        if ($not_condition !== '') {
            $is_none = 'None';
            $not_condition = 'NOT';
        }

        if ($not_condition !== '') {
            $condition_query = '!=';
        }

        if (is_array($tag_filter) === false) {
            $tag_filter = json_decode($tag_filter, true);
        }

        if ($tag_filter === '') {
            $tag_filter = [0 => 0];
        }

        if (is_array($ag_custom_fields) === false) {
            $ag_custom_fields = json_decode(io_safe_output($ag_custom_fields), true);
        }
    }
}

$all_groups = [];

// Agent group selector.
if (is_metaconsole() === false) {
    if ($ag_group > 0 && check_acl($config['id_user'], $ag_group, 'AR')) {
        if ($recursion) {
            $all_groups = groups_get_children_ids($ag_group, true);

            // User has explicit permission on group 1 ?
            $sql_conditions_group = sprintf(
                ' AND (tagente.id_grupo IN (%s) OR tasg.id_group IN (%s)) ',
                implode(',', $all_groups),
                implode(',', $all_groups)
            );
        } else {
            $sql_conditions_group = sprintf(
                ' AND (tagente.id_grupo '.$condition_query.' %d OR tasg.id_group '.$condition_query.' %d)',
                $ag_group,
                $ag_group
            );
        }
    } else if ($user_groups != '') {
        // User has explicit permission on group 1 ?
        $sql_conditions_group = ' AND (
			tagente.id_grupo IN ('.$user_groups.')
			OR tasg.id_group IN ('.$user_groups.')
		)';
    }
} else {
    if (((int) $ag_group !== 0) && (check_acl($config['id_user'], $id_ag_group, 'AR'))) {
        if ($recursion) {
            $all_groups = groups_get_children_ids($ag_group, true);

            // User has explicit permission on group 1 ?
            $sql_conditions_group = sprintf(
                ' AND (tagente.id_grupo IN (%s) OR tasg.id_group IN (%s)) ',
                implode(',', $all_groups),
                implode(',', $all_groups)
            );
        } else {
            $sql_conditions_group = sprintf(
                ' AND (tagente.id_grupo '.$not_condition.' IN (%s) OR tasg.id_group '.$not_condition.' IN (%s))',
                $ag_group,
                $ag_group
            );
        }
    } else if ($user_groups != '') {
        // User has explicit permission on group 1 ?
        $sql_conditions_group = ' AND (
			tagente.id_grupo IN ('.$user_groups.')
			OR tasg.id_group IN ('.$user_groups.')
		)';
    }
}

// Module group.
if (is_metaconsole() === true) {
    if ($modulegroup != '-1') {
        $sql_conditions .= sprintf(' AND tagente_modulo.id_module_group '.$not_condition.' IN (%s)', $modulegroup);
    }
} else if ($modulegroup > -1) {
    $sql_conditions .= sprintf(' AND tagente_modulo.id_module_group '.$condition_query.' \'%d\'', $modulegroup);
}

// Module name selector.
if ($ag_modulename != '') {
    $sql_conditions .= " AND tagente_modulo.nombre $not_condition LIKE '%".$ag_modulename."%'";
}

if ($id_module) {
    $sql_conditions .= sprintf(' AND tagente_modulo.id_agente_modulo = \'%d\'', $id_module);
}

if ($module_option !== 0) {
    if ($module_option == 1) {
        // Only enabled.
        $sql_conditions .= sprintf(' AND tagente_modulo.disabled '.$condition_query.' 0');
    } else if ($module_option == 2) {
        // Only disabled.
        $sql_conditions .= sprintf(' AND tagente_modulo.disabled '.$condition_query.' 1');
    }
}

if (empty($datatype) === false) {
    $sql_conditions .= sprintf(' AND ttipo_modulo.id_tipo  '.$condition_query.' '.$datatype);
}

if ($moduletype != '') {
    $sql_conditions .= sprintf(' AND tagente_modulo.id_modulo '.$condition_query.' '.$moduletype.'');
}

// Freestring selector.
if ($ag_freestring != '') {
    $sql_conditions .= ' AND (tagente.nombre '.$not_condition.' LIKE \'%%'.$ag_freestring.'%%\'
		OR tagente.alias '.$not_condition.' LIKE \'%%'.$ag_freestring.'%%\'
		OR tagente_modulo.nombre '.$not_condition.' LIKE \'%%'.$ag_freestring.'%%\'
		OR tagente_modulo.descripcion '.$not_condition.' LIKE \'%%'.$ag_freestring.'%%\')';
}

// Status selector.
if ($status == AGENT_MODULE_STATUS_NORMAL) {
    // Normal.
    $sql_conditions .= ' AND tagente_estado.estado '.$condition_query.' 0 
	AND (utimestamp > 0 OR (tagente_modulo.id_tipo_modulo IN(21,22,23,100))) ';
} else if ($status == AGENT_MODULE_STATUS_CRITICAL_BAD) {
    // Critical.
    $sql_conditions .= ' AND tagente_estado.estado '.$condition_query.' 1 AND utimestamp > 0';
} else if ($status == AGENT_MODULE_STATUS_WARNING) {
    // Warning.
    $sql_conditions .= ' AND tagente_estado.estado '.$condition_query.' 2 AND utimestamp > 0';
} else if ($status == AGENT_MODULE_STATUS_NOT_NORMAL) {
    // Not normal.
    $sql_conditions .= ' AND tagente_estado.estado <> 0';
} else if ($status == AGENT_MODULE_STATUS_UNKNOWN) {
    // Unknown.
    $sql_conditions .= ' AND tagente_estado.estado '.$condition_query.' 3 AND tagente_estado.utimestamp <> 0';
} else if ($status == AGENT_MODULE_STATUS_NOT_INIT) {
    // Not init.
    $sql_conditions .= ' AND tagente_estado.utimestamp '.$condition_query.' 0
		AND tagente_modulo.id_tipo_modulo NOT IN (21,22,23,100)';
}

$min_hours_condition = '<';
if ($not_condition !== '') {
    $min_hours_condition = '>';
}

if (!empty($min_hours_status)) {
    $date = new DateTime(null, new DateTimeZone($config['timezone']));
    $current_timestamp = $date->getTimestamp();
    $max_time = ($current_timestamp - ((int) $min_hours_status * 3600));
    $sql_conditions .= sprintf(' AND tagente_estado.last_status_change '.$min_hours_condition.' %d', $max_time);
}

// Filter by agent custom fields.
$sql_conditions_custom_fields = '';
if (!empty($ag_custom_fields)) {
    $cf_filter = [];
    foreach ($ag_custom_fields as $field_id => $value) {
        if (!empty($value)) {
            $cf_filter[] = '(tagent_custom_data.id_field '.$condition_query.' '.$field_id.' AND tagent_custom_data.description '.$not_condition.' LIKE \'%'.$value.'%\')';
        }
    }

    if (!empty($cf_filter)) {
        $sql_conditions_custom_fields = ' AND tagente.id_agente '.$not_condition.' IN (
				SELECT tagent_custom_data.id_agent
				FROM tagent_custom_data
				WHERE '.implode(' AND ', $cf_filter).')';
    }
}

$all_tags = in_array(0, $tag_filter);

// Filter by tag.
if ($all_tags === false) {
    $sql_conditions .= ' AND tagente_modulo.id_agente_modulo IN (
        SELECT ttag_module.id_agente_modulo
        FROM ttag_module
        WHERE 1=1';

    if ($all_tags === false) {
        $sql_conditions .= ' AND ttag_module.id_tag '.$not_condition.' IN ('.implode(',', $tag_filter).'))';
    }
} else if ($not_condition === 'NOT') {
    // Match nothing if not condition has been selected along with all tags selected (none).
    $sql_conditions .= ' AND 0=0';
}



// Apply the module ACL with tags.
$sql_conditions_tags = '';

if (!users_is_admin()) {
    $sql_conditions_tags = tags_get_acl_tags(
        $config['id_user'],
        ($recursion) ? array_flip($all_groups) : $ag_group,
        'AR',
        'module_condition',
        'AND',
        'tagente_modulo',
        true,
        [],
        false
    );

    if (is_numeric($sql_conditions_tags)) {
        $sql_conditions_tags = ' AND 1 = 0';
    }
}

// Two modes of filter. All the filters and only ACLs filter.
$sql_conditions_all = $sql_conditions.$sql_conditions_group.$sql_conditions_tags.$sql_conditions_custom_fields;

// Get count to paginate.
if (!defined('METACONSOLE')) {
    $count = db_get_sql('SELECT COUNT(DISTINCT tagente_modulo.id_agente_modulo)'.$sql_from.$sql_conditions_all);
}

// Get limit_sql depend of the metaconsole or standard mode.
if (is_metaconsole() === true) {
    // Offset will be used to get the subset of modules.
    $inferior_limit = $offset;
    $superior_limit = ($config['block_size'] + $offset);
    // Offset reset to get all elements.
    $offset = 0;
    if (!isset($config['meta_num_elements'])) {
        $config['meta_num_elements'] = 100;
    }

    $limit_sql = $config['meta_num_elements'];
} else {
    $limit_sql = $config['block_size'];
}

$fields = [];
$fields[AGENT_MODULE_STATUS_NORMAL] = __('Normal');
$fields[AGENT_MODULE_STATUS_WARNING] = __('Warning');
$fields[AGENT_MODULE_STATUS_CRITICAL_BAD] = __('Critical');
$fields[AGENT_MODULE_STATUS_UNKNOWN] = __('Unknown');
$fields[AGENT_MODULE_STATUS_NOT_NORMAL] = __('Not normal');
// Default.
$fields[AGENT_MODULE_STATUS_NOT_INIT] = __('Not init');

$rows_select = [];
$rows_select[0] = __('Not assigned');
if (is_metaconsole() === false) {
    $rows = db_get_all_rows_sql(
        'SELECT *
		FROM tmodule_group ORDER BY name'
    );
    $rows = io_safe_output($rows);
    if (empty($rows) === false) {
        foreach ($rows as $module_group) {
            $rows_select[$module_group['id_mg']] = $module_group['name'];
        }
    }
} else {
    $rows_select = modules_get_modulegroups();
}

$tags = [];
$tags = tags_get_user_tags();
if (empty($tags) === true) {
    $tagsElement = __('No tags');
} else {
    $tagsElement = html_print_select(
        $tags,
        'tag_filter[]',
        $tag_filter,
        '',
        __('All'),
        0,
        true,
        true,
        true,
        '',
        false,
        'width: 100%;'
    );
    $tagsElement .= ui_print_input_placeholder(
        __('Only it is show tags in use.'),
        true
    );
}



$network_available = db_get_sql(
    'SELECT count(*)
    FROM tserver
    WHERE server_type = 1'
);
// POSTGRESQL AND ORACLE COMPATIBLE.
$wmi_available = db_get_sql(
    'SELECT count(*)
    FROM tserver
    WHERE server_type = 6'
);
// POSTGRESQL AND ORACLE COMPATIBLE.
$plugin_available = db_get_sql(
    'SELECT count(*)
    FROM tserver
    WHERE server_type = 4'
);
// POSTGRESQL AND ORACLE COMPATIBLE.
$prediction_available = db_get_sql(
    'SELECT count(*)
    FROM tserver
    WHERE server_type = 5'
);
// POSTGRESQL AND ORACLE COMPATIBLE.
$wux_available = db_get_sql(
    'SELECT count(*)
    FROM tserver
    WHERE server_type = 17'
);
// POSTGRESQL AND ORACLE COMPATIBLE.
// Development mode to use all servers.
if ($develop_bypass) {
    $network_available = 1;
    $wmi_available = 1;
    $plugin_available = 1;
    $prediction_available = 1;
}

$typemodules = [];
$typemodules[1] = __('Data server module');
if ($network_available || is_metaconsole() === true) {
    $typemodules[2] = __('Network server module');
}

if ($plugin_available || is_metaconsole() === true) {
    $typemodules[4] = __('Plugin server module');
}

if ($wmi_available || is_metaconsole() === true) {
    $typemodules[6] = __('WMI server module');
}

if ($prediction_available || is_metaconsole() === true) {
    $typemodules[5] = __('Prediction server module');
}

if (enterprise_installed()) {
    $typemodules[7] = __('Web server module');
    if ($wux_available || is_metaconsole() === true) {
          $typemodules[8] = __('Wux server module');
    }
}

$monitor_options = [
    0 => __('All'),
    1 => __('Only enabled'),
    2 => __('Only disabled'),
];

$min_hours_val = empty($min_hours_status) ? '' : (int) $min_hours_status;

switch ($moduletype) {
    case 1:
        $sqlModuleType = sprintf(
            'SELECT id_tipo, descripcion
				FROM ttipo_modulo
				WHERE categoria '.$not_condition.' IN (6,7,8,0,1,2,-1) order by descripcion '
        );
    break;

    case 2:
        $sqlModuleType = sprintf(
            'SELECT id_tipo, descripcion
				FROM ttipo_modulo
				WHERE categoria '.$not_condition.' between 3 and 5 '
        );
    break;

    case 4:
        $sqlModuleType = sprintf(
            'SELECT id_tipo, descripcion
				FROM ttipo_modulo
				WHERE categoria '.$not_condition.' between 0 and 2 '
        );
    break;

    case 6:
        $sqlModuleType = sprintf(
            'SELECT id_tipo, descripcion
				FROM ttipo_modulo
				WHERE categoria '.$not_condition.' between 0 and 2 '
        );
    break;

    case 7:
        $sqlModuleType = sprintf(
            'SELECT id_tipo, descripcion
				FROM ttipo_modulo
				WHERE categoria '.$condition_query.' 9'
        );
    break;

    case 5:
        $sqlModuleType = sprintf(
            'SELECT id_tipo, descripcion
				FROM ttipo_modulo
				WHERE categoria '.$condition_query.' 0'
        );
    break;

    case 8:
        $sqlModuleType = sprintf(
            'SELECT id_tipo, descripcion
				FROM ttipo_modulo
				WHERE nombre '.$condition_query.' \'web_analysis\''
        );
    break;

    case '':
    default:
        $sqlModuleType = sprintf(
            'SELECT id_tipo, descripcion
					FROM ttipo_modulo'
        );
    break;
}

if ($not_condition !== '') {
    $check_not_condition = true;
} else {
    $check_not_condition = '';
}

$custom_fields = db_get_all_fields_in_table('tagent_custom_fields');
if ($custom_fields === false) {
    $custom_fields = [];
}

$div_custom_fields = '<div class="flex-row">';
foreach ($custom_fields as $custom_field) {
    $custom_field_value = '';
    if (empty($ag_custom_fields) === false) {
        $custom_field_value = $ag_custom_fields[$custom_field['id_field']];
        if (empty($custom_field_value) === true) {
            $custom_field_value = '';
        }
    }

    $div_custom_fields .= '<div class="div-col">';

    $div_custom_fields .= '<div class="div-span">';
    $div_custom_fields .= '<span >'.$custom_field['name'].'</span>';
    $div_custom_fields .= '</div>';

    $div_custom_fields .= '<div class="div-input">';
    $div_custom_fields .= html_print_input_text(
        'ag_custom_fields['.$custom_field['id_field'].']',
        $custom_field_value,
        '',
        0,
        300,
        true,
        false,
        false,
        '',
        'div-input'
    );
    $div_custom_fields .= '</div>';

    $div_custom_fields .= '</div>';
}

$div_custom_fields .= '</div>';


// End Build SQL sentences.
//
// Start Build Search Form.
//
$table = new stdClass();
$tableFilter = new StdClass();
$tableFilter->width = '100%';
$tableFilter->size = [];
$tableFilter->size[0] = '33%';
$tableFilter->size[1] = '33%';
$tableFilter->size[2] = '33%';
$tableFilter->id = 'main_status_monitor_filter';
$tableFilter->class = 'filter-table-adv';
// Captions for first line.
$tableFilter->data['first_line'][0] = html_print_label_input_block(
    __('Group'),
    html_print_select_groups(
        $config['id_user'],
        'AR',
        true,
        'ag_group',
        $ag_group,
        '',
        '',
        '0',
        true,
        false,
        false,
        '',
        false,
        '',
        false,
        false,
        'id_grupo',
        false,
        false,
        false,
        false,
        false,
        false,
        $not_condition
    )
);
$tableFilter->data['first_line'][0] .= html_print_label_input_block(
    __('Recursion'),
    html_print_checkbox_switch(
        'recursion',
        1,
        ($recursion === true || $recursion === 'true' || $recursion === '1') ? 'checked' : false,
        true
    ),
    [
        'div_class'   => 'add-input-reverse',
        'label_class' => 'label-thin',
    ]
);

$tableFilter->data['first_line'][1] = html_print_label_input_block(
    __('Module group'),
    html_print_select(
        $rows_select,
        'modulegroup',
        $modulegroup,
        '',
        __($is_none),
        -1,
        true,
        false,
        true,
        '',
        false,
        'width: 100%;'
    )
);

$tableFilter->rowspan['first_line'][2] = 3;
$tableFilter->data['first_line'][2] = html_print_label_input_block(
    __('Tags'),
    $tagsElement
);

// Inputs for second line.
$tableFilter->data['second_line'][0] = html_print_label_input_block(
    __('Monitor status'),
    html_print_select(
        $fields,
        'status',
        $status,
        '',
        __($is_none),
        -1,
        true,
        false,
        true,
        '',
        false,
        'width: 100%'
    )
);

$tableFilter->data['second_line'][1] = html_print_label_input_block(
    __('Module name'),
    html_print_autocomplete_modules(
        'ag_modulename',
        $ag_modulename,
        false,
        true,
        '',
        [],
        true
    )
);

$tableFilter->data['third_line'][0] = html_print_label_input_block(
    __('Search'),
    html_print_input_text(
        'ag_freestring',
        $ag_freestring,
        '',
        40,
        30,
        true
    )
);

// Advanced filter.
$tableAdvancedFilter = new StdClass();
$tableAdvancedFilter->width = '100%';
$tableAdvancedFilter->class = 'filters';
$tableAdvancedFilter->size = [];
$tableAdvancedFilter->size[0] = '33%';
$tableAdvancedFilter->size[1] = '33%';
$tableAdvancedFilter->size[2] = '33%';
$tableAdvancedFilter->data['advancedField_1'][0] = html_print_label_input_block(
    __('Server type'),
    html_print_select(
        $typemodules,
        'moduletype',
        $moduletype,
        '',
        __($is_none),
        '',
        true,
        false,
        true,
        '',
        false,
        'width: 100%;'
    )
);

$tableAdvancedFilter->data['advancedField_1'][1] = html_print_label_input_block(
    __('Show monitors...'),
    html_print_select(
        $monitor_options,
        'module_option',
        $module_option,
        '',
        '',
        '',
        true,
        false,
        true,
        '',
        false,
        'width: 100%;'
    )
);

$tableAdvancedFilter->data['advancedField_1'][2] = html_print_label_input_block(
    __('Min. hours in current status'),
    html_print_input_text('min_hours_status', $min_hours_val, '', 12, 20, true)
);

$tableAdvancedFilter->data['advancedField_2'][0] = html_print_label_input_block(
    __('Data type'),
    html_print_select_from_sql($sqlModuleType, 'datatype', '', '', __('All'), 0, true)
);

$tableAdvancedFilter->data['advancedField_2'][1] = html_print_label_input_block(
    __('Not condition'),
    html_print_div(
        [
            'class'   => 'mrgn_5px mrgn_lft_0px mrgn_right_0px flex wrap',
            'content' => html_print_input(
                [
                    'type'    => 'switch',
                    'name'    => 'not_condition',
                    'return'  => false,
                    'checked' => ($check_not_condition === true || $check_not_condition === 'true' || $check_not_condition === '1') ? 'checked' : false,
                    'value'   => 'NOT',
                    'id'      => 'not_condition_switch',
                    'onclick' => 'changeNotConditionStatus(this)',
                ]
            ).ui_print_input_placeholder(
                __('If you check this option, those elements that do NOT meet any of the requirements will be shown'),
                true
            ),
        ],
        true
    )
);

$tableAdvancedFilter->colspan[2][0] = 3;
$tableAdvancedFilter->data[2][0] = ui_toggle(
    $div_custom_fields,
    __('Agent custom fields'),
    '',
    '',
    true,
    true,
    '',
    'white-box-content'
);

$tableFilter->colspan[3][0] = 3;
$tableFilter->data[3][0] = ui_toggle(
    html_print_table(
        $tableAdvancedFilter,
        true
    ),
    '<span class="">'.__('Advanced options').'</span>',
    '',
    '',
    true,
    true,
    '',
    'white-box-content'
);

$filters = '<form method="post" action="index.php?sec='.$section.'&sec2=operation/agentes/status_monitor&refr='.$refr.'&ag_group='.$ag_group.'&ag_freestring='.$ag_freestring.'&module_option='.$module_option.'&ag_modulename='.$ag_modulename.'&moduletype='.$moduletype.'&datatype='.$datatype.'&status='.$status.'&sort_field='.$sortField.'&sort='.$sort.'&pure='.$config['pure'].$ag_custom_fields_params.'">';
$filters .= html_print_table($tableFilter, true);
$buttons = html_print_submit_button(
    __('Filter'),
    'uptbutton',
    false,
    [
        'icon' => 'search',
        'mode' => 'mini',
    ],
    true
);

$buttons .= html_print_button(
    __('Load filter'),
    'load-filter',
    false,
    '',
    [
        'icon'  => 'wand',
        'mode'  => 'mini secondary',
        'class' => 'float-left margin-right-2 sub config',
    ],
    true
);

<<<<<<< HEAD
$buttons .= html_print_button(
    __('Save filter'),
=======
$table->cellstyle[4][0] .= 'padding-top: 0px;';
$table->data[4][0] .= html_print_button(
    __('Manage filter'),
>>>>>>> 1f046e94
    'save-filter',
    false,
    '',
    [
        'icon'  => 'wand',
        'mode'  => 'mini secondary',
        'class' => 'float-left margin-right-2 sub wand',
    ],
    true
);

$filters .= html_print_div(
    [
        'class'   => 'action-buttons',
        'content' => $buttons,
    ],
    true
);

$filters .= '</form>';
ui_toggle(
    $filters,
    '<span class="subsection_header_title">'.__('Filters').'</span>',
    'filter_form',
    '',
    true,
    false,
    '',
    'white-box-content',
    'box-flat white_table_graph fixed_filter_bar'
);

unset($table);
// End Build Search Form.
//
// Sort functionality.
$selected = true;
$selectAgentNameUp = false;
$selectAgentNameDown = false;
$selectDataTypeUp = false;
$selectDataTypeDown = false;
$selectTypeUp = false;
$selectTypeDown = false;
$selectModuleNameUp = false;
$selectModuleNameDown = false;
$selectIntervalUp = false;
$selectIntervalDown = false;
$selectStatusUp = false;
$selectStatusDown = false;
$selectDataUp = false;
$selectDataDown = false;
$selectTimestampUp = false;
$selectTimestampDown = false;
$order = null;

switch ($sortField) {
    case 'agent_alias':
        $fieldForSorting = 'agent_alias';
        switch ($sort) {
            case 'up':
                $selectAgentNameUp = $selected;
                $order = [
                    'field' => 'tagente.alias',
                    'order' => 'ASC',
                ];
            break;

            case 'down':
                $selectAgentNameDown = $selected;
                $order = [
                    'field' => 'tagente.alias',
                    'order' => 'DESC',
                ];
            break;
        }
    break;

    case 'type':
        $fieldForSorting = 'module_type';
        switch ($sort) {
            case 'up':
                $selectDataTypeUp = $selected;
                $order = [
                    'field' => 'tagente_modulo.id_tipo_modulo',
                    'order' => 'ASC',
                ];
            break;

            case 'down':
                $selectDataTypeDown = $selected;
                $order = [
                    'field' => 'tagente_modulo.id_tipo_modulo',
                    'order' => 'DESC',
                ];
            break;
        }
    break;

    case 'moduletype':
        $fieldForSorting = 'module_type';
        switch ($sort) {
            case 'up':
                $selectTypeUp = $selected;
                $order = [
                    'field' => 'tagente_modulo.id_modulo',
                    'order' => 'ASC',
                ];
            break;

            case 'down':
                $selectTypeDown = $selected;
                $order = [
                    'field' => 'tagente_modulo.id_modulo',
                    'order' => 'DESC',
                ];
            break;
        }
    break;

    case 'module_name':
        $fieldForSorting = 'module_name';
        switch ($sort) {
            case 'up':
                $selectModuleNameUp = $selected;
                $order = [
                    'field' => 'tagente_modulo.nombre',
                    'order' => 'ASC',
                ];
            break;

            case 'down':
                $selectModuleNameDown = $selected;
                $order = [
                    'field' => 'tagente_modulo.nombre',
                    'order' => 'DESC',
                ];
            break;
        }
    break;

    case 'interval':
        $fieldForSorting = 'module_interval';
        switch ($sort) {
            case 'up':
                $selectIntervalUp = $selected;
                $order = [
                    'field' => 'tagente_modulo.module_interval',
                    'order' => 'ASC',
                ];
            break;

            case 'down':
                $selectIntervalDown = $selected;
                $order = [
                    'field' => 'tagente_modulo.module_interval',
                    'order' => 'DESC',
                ];
            break;
        }
    break;

    case 'status':
        $fieldForSorting = 'estado';
        switch ($sort) {
            case 'up':
                $selectStatusUp = $selected;
                $order = [
                    'field' => 'tagente_estado.estado',
                    'order' => 'ASC',
                ];
            break;

            case 'down':
                $selectStatusDown = $selected;
                $order = [
                    'field' => 'tagente_estado.estado',
                    'order' => 'DESC',
                ];
            break;
        }
    break;

    case 'last_status_change':
        $fieldForSorting = 'last_status_change';
        switch ($sort) {
            case 'up':
                $selectStatusUp = $selected;
                $order = [
                    'field' => 'tagente_estado.last_status_change',
                    'order' => 'ASC',
                ];
            break;

            case 'down':
                $selectStatusDown = $selected;
                $order = [
                    'field' => 'tagente_estado.last_status_change',
                    'order' => 'DESC',
                ];
            break;
        }
    break;

    case 'timestamp':
        $fieldForSorting = 'utimestamp';
        switch ($sort) {
            case 'up':
                $selectTimestampUp = $selected;
                $order = [
                    'field' => 'tagente_estado.utimestamp',
                    'order' => 'ASC',
                ];
            break;

            case 'down':
                $selectTimestampDown = $selected;
                $order = [
                    'field' => 'tagente_estado.utimestamp',
                    'order' => 'DESC',
                ];
            break;
        }
    break;

    case 'data':
        $fieldForSorting = 'datos';
        switch ($sort) {
            case 'up':
                $selectDataUp = $selected;
                $order = [
                    'field' => 'tagente_estado.datos',
                    'order' => 'ASC',
                ];
            break;

            case 'down':
                $selectDataDown = $selected;
                $order = [
                    'field' => 'tagente_estado.datos',
                    'order' => 'DESC',
                ];
            break;
        }
    break;

    default:
        $fieldForSorting = 'agent_alias';
        $selectAgentNameUp = $selected;
        $selectAgentNameDown = false;
        $selectDataTypeUp = false;
        $selectDataTypeDown = false;
        $selectTypeUp = false;
        $selectTypeDown = false;
        $selectModuleNameUp = false;
        $selectModuleNameDown = false;
        $selectIntervalUp = false;
        $selectIntervalDown = false;
        $selectStatusUp = false;
        $selectStatusDown = false;
        $selectDataUp = false;
        $selectDataDown = false;
        $selectTimestampUp = false;
        $selectTimestampDown = false;
        $order = [
            'field' => 'tagente.alias',
            'order' => 'ASC',
        ];
    break;
}

$sql = 'SELECT
    (SELECT GROUP_CONCAT(ttag.name SEPARATOR \',\')
		FROM ttag
		WHERE ttag.id_tag IN (
			SELECT ttag_module.id_tag
			FROM ttag_module
			WHERE ttag_module.id_agente_modulo = tagente_modulo.id_agente_modulo
        )
    ) AS tags,
	tagente_modulo.id_agente_modulo,
	tagente_modulo.id_modulo,
	tagente.intervalo AS agent_interval,
	tagente.alias AS agent_alias,
	tagente.nombre AS agent_name,
	tagente_modulo.nombre AS module_name,
	tagente_modulo.history_data,
	tagente_modulo.flag AS flag,
	tagente.id_grupo AS id_group,
	tagente.id_agente AS id_agent,
	tagente_modulo.id_tipo_modulo AS module_type,
	tagente_modulo.module_interval,
	tagente_modulo.tcp_send,
	tagente_modulo.ip_target,
	tagente_modulo.snmp_community,
	tagente_modulo.snmp_oid,
	tagente_estado.datos,
	tagente_estado.estado,
    tagente_estado.last_status_change,
	tagente_modulo.min_warning,
	tagente_modulo.max_warning,
	tagente_modulo.str_warning,
	tagente_modulo.unit,
	tagente_modulo.min_critical,
	tagente_modulo.max_critical,
	tagente_modulo.str_critical,
	tagente_modulo.extended_info,
	tagente_modulo.critical_inverse,
	tagente_modulo.warning_inverse,
	tagente_modulo.critical_instructions,
	tagente_modulo.warning_instructions,
	tagente_modulo.unknown_instructions,
	tagente_estado.utimestamp AS utimestamp'.$sql_from.$sql_conditions_all.'
	GROUP BY tagente_modulo.id_agente_modulo
	ORDER BY '.$order['field'].' '.$order['order'].'
	LIMIT '.$offset.','.$limit_sql;


// We do not show the modules until the user searches with the filter.
if ($autosearch) {
    if (is_metaconsole() === false) {
        $result = db_get_all_rows_sql($sql);

        if ($result === false) {
            $result = [];
        } else {
            $tablePagination = ui_pagination($count, false, $offset, 0, true, 'offset', false);
        }
    } else {
        // For each server defined and not disabled.
        $servers = db_get_all_rows_sql(
            'SELECT *
		FROM tmetaconsole_setup
		WHERE disabled = 0'
        );
        if ($servers === false) {
            $servers = [];
        }

        $result = [];
        $count_modules = 0;
        foreach ($servers as $server) {
            // If connection was good then retrieve all data server.
            if (metaconsole_connect($server) === NOERR) {
                $connection = true;
            } else {
                $connection = false;
            }

            $result_server = db_get_all_rows_sql($sql);

            if (empty($result_server) === false) {
                // Create HASH login info.
                $pwd = $server['auth_token'];
                $auth_serialized = json_decode($pwd, true);

                if (is_array($auth_serialized)) {
                    $pwd = $auth_serialized['auth_token'];
                    $api_password = $auth_serialized['api_password'];
                    $console_user = $auth_serialized['console_user'];
                    $console_password = $auth_serialized['console_password'];
                }

                $user = $config['id_user'];
                $user_rot13 = str_rot13($config['id_user']);
                $hashdata = $user.$pwd;
                $hashdata = md5($hashdata);
                $url_hash = '&'.'loginhash=auto&'.'loginhash_data='.$hashdata.'&'.'loginhash_user='.$user_rot13;

                foreach ($result_server as $result_element_key => $result_element_value) {
                    $result_server[$result_element_key]['server_id'] = $server['id'];
                    $result_server[$result_element_key]['server_name'] = $server['server_name'];
                    $result_server[$result_element_key]['server_url'] = $server['server_url'].'/';
                    $result_server[$result_element_key]['hashdata'] = $hashdata;
                    $result_server[$result_element_key]['user'] = $config['id_user'];
                    $result_server[$result_element_key]['groups_in_server'] = agents_get_all_groups_agent(
                        $result_element_value['id_agent'],
                        $result_element_value['id_group']
                    );

                    $count_modules++;
                }

                $result = array_merge($result, $result_server);
            }

            usort($result, arrayOutputSorting($sort, $fieldForSorting));

            metaconsole_restore_db();
        }

        if ($count_modules > $config['block_size']) {
            $tablePagination = ui_pagination($count_modules, false, $offset, 0, true, 'offset', false);
        }

        // Get number of elements of the pagination.
        $result = ui_meta_get_subset_array($result, $inferior_limit, $superior_limit);
    }
}

// Urls to sort the table.
$url_agent_name = 'index.php?sec='.$section.'&sec2=operation/agentes/status_monitor';
$url_type = 'index.php?sec='.$section.'&sec2=operation/agentes/status_monitor';
$url_module_name = 'index.php?sec='.$section.'&sec2=operation/agentes/status_monitor';
$url_server_type = 'index.php?sec='.$section.'&sec2=operation/agentes/status_monitor';
$url_interval = 'index.php?sec='.$section.'&sec2=operation/agentes/status_monitor';
$url_status = 'index.php?sec='.$section.'&sec2=operation/agentes/status_monitor';
$url_status = 'index.php?sec='.$section.'&sec2=operation/agentes/status_monitor';
$url_data = 'index.php?sec='.$section.'&sec2=operation/agentes/status_monitor';
$url_timestamp_up = 'index.php?sec='.$section.'&sec2=operation/agentes/status_monitor';
$url_timestamp_down = 'index.php?sec='.$section.'&sec2=operation/agentes/status_monitor';

$url_agent_name .= '&refr='.$refr.'&datatype='.$datatype.'&moduletype='.$moduletype.'&modulegroup='.$modulegroup.'&offset='.$offset.'&ag_group='.$ag_group.'&ag_freestring='.$ag_freestring.'&ag_modulename='.$ag_modulename.'&status='.$status.$ag_custom_fields_params;
$url_type .= '&datatype='.$datatype.'&moduletype='.$moduletype.'&refr='.$refr.'&modulegroup='.$modulegroup.'&offset='.$offset.'&ag_group='.$ag_group.'&ag_freestring='.$ag_freestring.'&ag_modulename='.$ag_modulename.'&status='.$status.$ag_custom_fields_params;
$url_module_name .= '&datatype='.$datatype.'&moduletype='.$moduletype.'&refr='.$refr.'&modulegroup='.$modulegroup.'&offset='.$offset.'&ag_group='.$ag_group.'&ag_freestring='.$ag_freestring.'&ag_modulename='.$ag_modulename.'&status='.$status.$ag_custom_fields_params;
$url_server_type .= '&datatype='.$datatype.'&moduletype='.$moduletype.'&refr='.$refr.'&modulegroup='.$modulegroup.'&offset='.$offset.'&ag_group='.$ag_group.'&ag_freestring='.$ag_freestring.'&ag_modulename='.$ag_modulename.'&status='.$status.$ag_custom_fields_params;
$url_interval .= '&datatype='.$datatype.'&moduletype='.$moduletype.'&refr='.$refr.'&modulegroup='.$modulegroup.'&offset='.$offset.'&ag_group='.$ag_group.'&ag_freestring='.$ag_freestring.'&ag_modulename='.$ag_modulename.'&status='.$status.$ag_custom_fields_params;
$url_status .= '&datatype='.$datatype.'&moduletype='.$moduletype.'&refr='.$refr.'&modulegroup='.$modulegroup.'&offset='.$offset.'&ag_group='.$ag_group.'&ag_freestring='.$ag_freestring.'&ag_modulename='.$ag_modulename.'&status='.$status.$ag_custom_fields_params;
$url_status .= '&datatype='.$datatype.'&moduletype='.$moduletype.'&refr='.$refr.'&modulegroup='.$modulegroup.'&offset='.$offset.'&ag_group='.$ag_group.'&ag_freestring='.$ag_freestring.'&ag_modulename='.$ag_modulename.'&status='.$status.$ag_custom_fields_params;
$url_data .= '&datatype='.$datatype.'&moduletype='.$moduletype.'&refr='.$refr.'&modulegroup='.$modulegroup.'&offset='.$offset.'&ag_group='.$ag_group.'&ag_freestring='.$ag_freestring.'&ag_modulename='.$ag_modulename.'&status='.$status.$ag_custom_fields_params;
$url_timestamp_up .= '&datatype='.$datatype.'&moduletype='.$moduletype.'&refr='.$refr.'&offset='.$offset.'&ag_group='.$ag_group.'&ag_freestring='.$ag_freestring.'&ag_modulename='.$ag_modulename.'&status='.$status.$ag_custom_fields_params;
$url_timestamp_down .= '&datatype='.$datatype.'&moduletype='.$moduletype.'&refr='.$refr.'&modulegroup='.$modulegroup.'&offset='.$offset.'&ag_group='.$ag_group.'&ag_freestring='.$ag_freestring.'&ag_modulename='.$ag_modulename.'&status='.$status.$ag_custom_fields_params;

// Holy god...
$url_agent_name .= '&recursion='.$recursion;
$url_type .= '&recursion='.$recursion;
$url_module_name .= '&recursion='.$recursion;
$url_server_type .= '&recursion='.$recursion;
$url_interval .= '&recursion='.$recursion;
$url_status .= '&recursion='.$recursion;
$url_status .= '&recursion='.$recursion;
$url_data .= '&recursion='.$recursion;
$url_timestamp_up .= '&recursion='.$recursion;
$url_timestamp_down .= '&recursion='.$recursion;

$url_agent_name .= '&sort_field=agent_alias&sort=';
$url_type .= '&sort_field=type&sort=';
$url_module_name .= '&sort_field=module_name&sort=';
$url_server_type .= '&sort_field=moduletype&sort=';
$url_interval .= '&sort_field=interval&sort=';
$url_status .= '&sort_field=status&sort=';
$url_status .= '&sort_field=last_status_change&sort=';
$url_data .= '&sort_field=data&sort=';
$url_timestamp_up .= '&sort_field=timestamp&sort=up';
$url_timestamp_down .= '&sort_field=timestamp&sort=down';

// Start Build List Result.
if (empty($result) === false) {
    if (is_metaconsole() === true) {
        html_print_action_buttons(
            html_print_div(['style' => 'float:left; height: 55px;', 'class' => 'mrgn_top_15px'], true),
            [
                'type'          => 'form_action',
                'right_content' => $tablePagination,
            ]
        );
    }

    $table = new StdClass();
    $table->cellpadding = 0;
    $table->cellspacing = 0;
    $table->styleTable = 'margin: 0 10px; width: -webkit-fill-available; width: -moz-available';
    $table->class = 'info_table tactical_table';
    $table->id = 'monitors_view';
    $table->head = [];
    $table->data = [];
    $table->size = [];
    $table->align = [];

    $show_fields = explode(',', $config['status_monitor_fields']);

    if (in_array('policy', $show_fields)) {
        if ($isFunctionPolicies !== ENTERPRISE_NOT_HOOK) {
            $table->head[0] = '<span title=\''.__('Policy').'\'>'.__('P.').'</span>';
        }
    }

    if (in_array('agent', $show_fields) || is_metaconsole()) {
        $table->head[1] = '<span>'.__('Agent').'</span>';
        $table->head[1] .= ui_get_sorting_arrows($url_agent_name.'up', $url_agent_name.'down', $selectAgentNameUp, $selectAgentNameDown);
    }

    if (in_array('data_type', $show_fields) || is_metaconsole()) {
        $table->head[2] = '<span>'.__('Data Type').'</span>';
        $table->head[2] .= ui_get_sorting_arrows($url_type.'up', $url_type.'down', $selectDataTypeUp, $selectDataTypeDown);
        $table->headstyle[2] = 'text-align: center';
        $table->align[2] = 'center';
    }

    if (in_array('module_name', $show_fields) || is_metaconsole()) {
        $table->head[3] = '<span>'.__('Module name').'</span>';
        $table->head[3] .= ui_get_sorting_arrows($url_module_name.'up', $url_module_name.'down', $selectModuleNameUp, $selectModuleNameDown);
    }

    if (in_array('server_type', $show_fields) || is_metaconsole()) {
        $table->head[4] = '<span>'.__('Server type').'</span>';
        $table->head[4] .= ui_get_sorting_arrows($url_server_type.'up', $url_server_type.'down', $selectTypeUp, $selectTypeDown);
        $table->headstyle[4] = 'text-align: center';
        $table->align[4] = 'center';
    }

    if (in_array('interval', $show_fields) || is_metaconsole()) {
        $table->head[5] = '<span>'.__('Interval').'</span>';
        $table->head[5] .= ui_get_sorting_arrows($url_interval.'up', $url_interval.'down', $selectIntervalUp, $selectIntervalDown);
        $table->align[5] = 'left';
    }

    if (in_array('status', $show_fields) || is_metaconsole()) {
        $table->head[6] = '<span>'.__('Status').'</span>';
        $table->head[6] .= ui_get_sorting_arrows($url_status.'up', $url_status.'down', $selectStatusUp, $selectStatusDown);
        $table->align[6] = 'left';
    }

    if (in_array('last_status_change', $show_fields)) {
        $table->head[7] = '<span>'.__('Last status change').'</span>';
        $table->head[7] .= ui_get_sorting_arrows($url_status.'up', $url_status.'down', $selectStatusUp, $selectStatusDown);
        $table->headstyle[7] = 'text-align: center';
        $table->align[7] = 'center';
    }

    if (in_array('graph', $show_fields) || is_metaconsole()) {
        $table->head[8] = '<span>'.__('Graph').'</span>';
        $table->headstyle[8] = 'text-align: center';
        $table->align[8] = 'center';
    }

    if (in_array('warn', $show_fields) || is_metaconsole()) {
        $table->head[9] = '<span>'.__('W/C').'</span>';
        $table->align[9] = 'left';
    }

    if (in_array('data', $show_fields) || is_metaconsole()) {
        $table->head[10] = '<span>'.__('Data').'</span>';
        $table->align[10] = 'left';
        if (is_metaconsole()) {
            $table->head[10] .= ui_get_sorting_arrows($url_data.'up', $url_data.'down', $selectDataUp, $selectDataDown);
        }
    }

    if (in_array('timestamp', $show_fields) || is_metaconsole()) {
        $table->head[11] = '<span>'.__('Timestamp').'</span>';
        $table->head[11] .= ui_get_sorting_arrows($url_timestamp_up, $url_timestamp_down, $selectTimestampUp, $selectTimestampDown);
        $table->align[11] = 'left';
    }

    if (check_acl($config['id_user'], 0, 'AR')) {
        $actions_list = true;
        $table->head[12] = __('Actions');
        $table->align[12] = 'left';
    }

    $id_type_web_content_string = db_get_value(
        'id_tipo',
        'ttipo_modulo',
        'nombre',
        'web_content_string'
    );

    foreach ($result as $row) {
        // Avoid unset, null and false value.
        if (empty($row['server_name']) === true) {
            $row['server_name'] = '';
        }

        $is_web_content_string = (bool) db_get_value_filter(
            'id_agente_modulo',
            'tagente_modulo',
            [
                'id_agente_modulo' => $row['id_agente_modulo'],
                'id_tipo_modulo'   => $id_type_web_content_string,
            ]
        );

        // Fixed the goliat sends the strings from web.
        // Without HTML entities.
        if ($is_web_content_string) {
            $row['datos'] = io_safe_input($row['datos']);
        }

        // Fixed the data from Selenium Plugin.
        if ($row['datos'] != strip_tags($row['datos'])) {
            $row['datos'] = io_safe_input($row['datos']);
        }

        $data = [];

        if (in_array('policy', $show_fields) || is_metaconsole()) {
            if ($isFunctionPolicies !== ENTERPRISE_NOT_HOOK) {
                if (is_metaconsole()) {
                    $node = metaconsole_get_connection_by_id($row['server_id']);
                    if (metaconsole_load_external_db($node) !== NOERR) {
                        // Restore the default connection.
                        metaconsole_restore_db();
                        $errors++;
                        break;
                    }
                }

                $policyInfo = policies_info_module_policy($row['id_agente_modulo']);

                if ($policyInfo === false) {
                    $data[0] = '';
                } else {
                    $linked = policies_is_module_linked($row['id_agente_modulo']);

                    $adopt = false;
                    if (policies_is_module_adopt($row['id_agente_modulo'])) {
                        $adopt = true;
                    }

                    if ($linked) {
                        if ($adopt) {
                            $img = 'images/policies_brick.png';
                            $title = __('(Adopt) ').$policyInfo['name_policy'];
                        } else {
                            $img = 'images/policies_mc.png';
                            $title = $policyInfo['name_policy'];
                        }
                    } else {
                        if ($adopt) {
                            $img = 'images/policies_not_brick.png';
                            $title = __('(Unlinked) (Adopt) ').$policyInfo['name_policy'];
                        } else {
                            $img = 'images/unlinkpolicy.png';
                            $title = __('(Unlinked) ').$policyInfo['name_policy'];
                        }
                    }

                    if (is_metaconsole()) {
                        $data[0] = '<a href="?sec=gmodules&sec2=advanced/policymanager&id='.$policyInfo['id_policy'].'">'.html_print_image($img, true, ['title' => $title]).'</a>';
                    } else {
                        $data[0] = '<a href="?sec=gmodules&sec2=enterprise/godmode/policies/policies&id='.$policyInfo['id_policy'].'">'.html_print_image($img, true, ['title' => $title]).'</a>';
                    }
                }

                if (is_metaconsole()) {
                    metaconsole_restore_db();
                }
            }
        }

        if (in_array('agent', $show_fields) || is_metaconsole()) {
            $agent_alias = !empty($row['agent_alias']) ? $row['agent_alias'] : $row['agent_name'];

            // TODO: Calculate hash access before to use it more simply like other sections. I.E. Events view
            if (defined('METACONSOLE')) {
                $agent_link = '<a href="'.$row['server_url'].'index.php?'.'sec=estado&'.'sec2=operation/agentes/ver_agente&'.'id_agente='.$row['id_agent'].'&'.'loginhash=auto&'.'loginhash_data='.$row['hashdata'].'&'.'loginhash_user='.str_rot13($row['user']).'">';
                $agent_alias = ui_print_truncate_text(
                    $agent_alias,
                    'agent_small',
                    false,
                    true,
                    true,
                    '[&hellip;]',
                    'font-size:7.5pt;'
                );
                if (can_user_access_node()) {
                    $data[1] = $agent_link.'<b>'.$agent_alias.'</b></a>';
                } else {
                    $data[1] = $agent_alias;
                }
            } else {
                $data[1] = '<strong><a href="index.php?sec=estado&sec2=operation/agentes/ver_agente&id_agente='.$row['id_agent'].'">';
                $data[1] .= ui_print_truncate_text($agent_alias, 'agent_medium', false, true, false, '[&hellip;]', 'font-size:7.5pt;');
                $data[1] .= '</a></strong>';
            }
        }

        if (in_array('data_type', $show_fields) || is_metaconsole()) {
            $data[2] = html_print_image('images/'.modules_show_icon_type($row['module_type']), true, ['class' => 'invert_filter main_menu_icon']);
            $agent_groups = is_metaconsole() ? $row['groups_in_server'] : agents_get_all_groups_agent($row['id_agent'], $row['id_group']);
            if (check_acl_one_of_groups($config['id_user'], $agent_groups, 'AW')) {
                $show_edit_icon = true;
                if (is_metaconsole() === true) {
                    if (!can_user_access_node()) {
                        $show_edit_icon = false;
                    }

                    $url_edit_module = $row['server_url'].'index.php?sec=gagente&sec2=godmode/agentes/configurar_agente&id_agente='.$row['id_agent'].'&'.'tab=module&'.'id_agent_module='.$row['id_agente_modulo'].'&'.'edit_module=1'.'&loginhash=auto&loginhash_data='.$row['hashdata'].'&loginhash_user='.str_rot13($row['user']);
                } else {
                    $url_edit_module = 'index.php?'.'sec=gagente&'.'sec2=godmode/agentes/configurar_agente&'.'id_agente='.$row['id_agent'].'&'.'tab=module&'.'id_agent_module='.$row['id_agente_modulo'].'&'.'edit_module=1';
                }
            }
        }

        if (in_array('module_name', $show_fields) === true || is_metaconsole() === true) {
            $data[3] = html_print_anchor(
                [
                    'href'    => ($url_edit_module ?? '#'),
                    'content' => ui_print_truncate_text($row['module_name'], 'module_small', false, true, true),
                ],
                true
            );

            if (empty($row['extended_info']) === false) {
                $data[3] .= ui_print_help_tip($row['extended_info'], true, '/images/default_list.png');
            }

            if (empty($row['tags']) === false) {
                $data[3] .= html_print_image(
                    '/images/tag@svg.svg',
                    true,
                    [
                        'title' => $row['tags'],
                        'class' => 'inverse_filter main_menu_icon',
                    ]
                );
            }
        }

        if (in_array('server_type', $show_fields) === true || is_metaconsole() === true) {
            $data[4] = ui_print_servertype_icon((int) $row['id_modulo']);
        }


        if (in_array('interval', $show_fields) === true || is_metaconsole() === true) {
            $data[5] = ((int) $row['module_interval'] === 0) ? human_time_description_raw($row['agent_interval']) : human_time_description_raw($row['module_interval']);
        }

        if (in_array('status', $show_fields) || is_metaconsole()) {
            $data[6] = '<div class="status_rounded_rectangles">';
            if ($row['utimestamp'] === 0 && (($row['module_type'] < 21
                || $row['module_type'] > 23) && $row['module_type'] != 100)
            ) {
                $data[6] .= ui_print_status_image(
                    STATUS_MODULE_NO_DATA,
                    __('NOT INIT'),
                    true
                );
            } else if ($row['estado'] == 0) {
                if (is_numeric($row['datos'])) {
                    $data[6] .= ui_print_status_image(
                        STATUS_MODULE_OK,
                        __('NORMAL').': '.remove_right_zeros(number_format($row['datos'], $config['graph_precision'], $config['decimal_separator'], $config['thousand_separator'])),
                        true
                    );
                } else {
                    $data[6] .= ui_print_status_image(
                        STATUS_MODULE_OK,
                        __('NORMAL').': '.htmlspecialchars($row['datos']),
                        true
                    );
                }
            } else if ($row['estado'] == 1) {
                if (is_numeric($row['datos'])) {
                    $data[6] .= ui_print_status_image(
                        STATUS_MODULE_CRITICAL,
                        __('CRITICAL').': '.remove_right_zeros(
                            number_format(
                                $row['datos'],
                                $config['graph_precision'],
                                $config['decimal_separator'],
                                $config['thousand_separator']
                            )
                        ),
                        true
                    );
                } else {
                    $data[6] .= ui_print_status_image(
                        STATUS_MODULE_CRITICAL,
                        __('CRITICAL').': '.htmlspecialchars($row['datos']),
                        true
                    );
                }
            } else if ($row['estado'] == 2) {
                if (is_numeric($row['datos'])) {
                    $data[6] .= ui_print_status_image(
                        STATUS_MODULE_WARNING,
                        __('WARNING').': '.remove_right_zeros(
                            number_format(
                                $row['datos'],
                                $config['graph_precision'],
                                $config['decimal_separator'],
                                $config['thousand_separator']
                            )
                        ),
                        true
                    );
                } else {
                    $data[6] .= ui_print_status_image(
                        STATUS_MODULE_WARNING,
                        __('WARNING').': '.htmlspecialchars($row['datos']),
                        true
                    );
                }
            } else if ($row['estado'] == 3) {
                if (is_numeric($row['datos'])) {
                    $data[6] .= ui_print_status_image(
                        STATUS_MODULE_UNKNOWN,
                        __('UNKNOWN').': '.remove_right_zeros(
                            number_format(
                                $row['datos'],
                                $config['graph_precision'],
                                $config['decimal_separator'],
                                $config['thousand_separator']
                            )
                        ),
                        true
                    );
                } else {
                    $data[6] .= ui_print_status_image(
                        STATUS_MODULE_UNKNOWN,
                        __('UNKNOWN').': '.htmlspecialchars($row['datos']),
                        true
                    );
                }
            } else if ($row['estado'] == 4) {
                if (is_numeric($row['datos'])) {
                    $data[6] .= ui_print_status_image(
                        STATUS_MODULE_NO_DATA,
                        __('NO DATA').': '.remove_right_zeros(
                            number_format(
                                $row['datos'],
                                $config['graph_precision'],
                                $config['decimal_separator'],
                                $config['thousand_separator']
                            )
                        ),
                        true
                    );
                } else {
                    $data[6] .= ui_print_status_image(
                        STATUS_MODULE_NO_DATA,
                        __('NO DATA').': '.htmlspecialchars($row['datos']),
                        true
                    );
                }
            } else {
                $last_status = modules_get_agentmodule_last_status(
                    $row['id_agente_modulo']
                );

                switch ($last_status) {
                    case 0:
                        if (is_numeric($row['datos'])) {
                            $data[6] .= ui_print_status_image(
                                STATUS_MODULE_UNKNOWN,
                                __('UNKNOWN').' - '.__('Last status').' '.__('NORMAL').': '.remove_right_zeros(number_format($row['datos'], $config['graph_precision'], $config['decimal_separator'], $config['thousand_separator'])),
                                true
                            );
                        } else {
                            $data[6] .= ui_print_status_image(
                                STATUS_MODULE_UNKNOWN,
                                __('UNKNOWN').' - '.__('Last status').' '.__('NORMAL').': '.htmlspecialchars($row['datos']),
                                true
                            );
                        }
                    break;

                    case 1:
                        if (is_numeric($row['datos'])) {
                            $data[6] .= ui_print_status_image(
                                STATUS_MODULE_UNKNOWN,
                                __('UNKNOWN').' - '.__('Last status').' '.__('CRITICAL').': '.remove_right_zeros(number_format($row['datos'], $config['graph_precision'], $config['decimal_separator'], $config['thousand_separator'])),
                                true
                            );
                        } else {
                            $data[6] .= ui_print_status_image(
                                STATUS_MODULE_UNKNOWN,
                                __('UNKNOWN').' - '.__('Last status').' '.__('CRITICAL').': '.htmlspecialchars($row['datos']),
                                true
                            );
                        }
                    break;

                    case 2:
                        if (is_numeric($row['datos'])) {
                            $data[6] .= ui_print_status_image(
                                STATUS_MODULE_UNKNOWN,
                                __('UNKNOWN').' - '.__('Last status').' '.__('WARNING').': '.remove_right_zeros(number_format($row['datos'], $config['graph_precision'], $config['decimal_separator'], $config['thousand_separator'])),
                                true
                            );
                        } else {
                            $data[6] .= ui_print_status_image(
                                STATUS_MODULE_UNKNOWN,
                                __('UNKNOWN').' - '.__('Last status').' '.__('WARNING').': '.htmlspecialchars($row['datos']),
                                true
                            );
                        }
                    break;
                }
            }

            $data[6] .= '</div>';
        }

        if (in_array('last_status_change', $show_fields) || is_metaconsole()) {
            $data[7] = ($row['last_status_change'] > 0) ? human_time_comparation($row['last_status_change']) : __('N/A');
        }

        if (in_array('graph', $show_fields) || is_metaconsole()) {
            $data[8] = '';

            $acl_graphs = false;

            // Avoid the check on the metaconsole. Too slow to show/hide an icon depending on the permissions.
            if (!is_metaconsole()) {
                $agent_groups = agents_get_all_groups_agent($row['id_agent'], $row['id_group']);
                $acl_graphs = check_acl_one_of_groups($config['id_user'], $agent_groups, 'RR');
            } else {
                $acl_graphs = true;
            }

            if ($row['history_data'] == 1 && $acl_graphs) {
                $tresholds = true;
                if (empty((float) $module['min_warning']) === true
                    && empty((float) $module['max_warning']) === true
                    && empty($module['warning_inverse']) === true
                    && empty((float) $module['min_critical']) === true
                    && empty((float) $module['max_critical']) === true
                    && empty($module['critical_inverse']) === true
                ) {
                    $tresholds = false;
                }

                $graph_type = return_graphtype($row['module_type']);

                $url = ui_get_full_url('operation/agentes/stat_win.php', false, false, false);
                $handle = dechex(crc32($row['id_agente_modulo'].$row['module_name']));
                $win_handle = 'day_'.$handle;

                $graph_params = [
                    'type'    => $graph_type,
                    'period'  => SECONDS_1DAY,
                    'id'      => $row['id_agente_modulo'],
                    'refresh' => SECONDS_10MINUTES,
                ];

                if ($tresholds === true || $graph_type === 'boolean') {
                    $graph_params['histogram'] = 1;
                }

                if (is_metaconsole() === true && isset($row['server_id']) === true) {
                    // Set the server id.
                    $graph_params['server'] = $row['server_id'];
                }

                $graph_params_str = http_build_query($graph_params);

                $link = 'winopeng_var(\''.$url.'?'.$graph_params_str.'\',\''.$win_handle.'\', 800, 480)';

                $graphIconsContent = [];
                $graphIconsContent[] = get_module_realtime_link_graph($row);

                if ($tresholds === true || $graph_type === 'boolean') {
                    $graphIconsContent[] = html_print_anchor(
                        [
                            'href'    => 'javascript:'.$link,
                            'content' => html_print_image(
                                'images/event-history.svg',
                                true,
                                [
                                    'border' => '0',
                                    'alt'    => '',
                                    'class'  => 'invert_filter main_menu_icon',
                                ]
                            ),
                        ],
                        true
                    );
                }

                if (is_snapshot_data($row['datos']) === false) {
                    if ($tresholds === true || $graph_type === 'boolean') {
                        unset($graph_params['histogram']);
                    }

                    $graph_params_str = http_build_query($graph_params);

                    $link = 'winopeng_var(\''.$url.'?'.$graph_params_str.'\',\''.$win_handle.'\', 800, 480)';
                    $graphIconsContent[] = html_print_anchor(
                        [
                            'href'    => 'javascript:'.$link,
                            'content' => html_print_image('images/module-graph.svg', true, ['border' => '0', 'alt' => '', 'class' => 'invert_filter main_menu_icon']),
                        ],
                        true
                    );
                }

                $graphIconsContent[] = html_print_anchor(
                    [
                        'href'    => 'javascript: show_module_detail_dialog('.$row['id_agente_modulo'].', '.$row['id_agent'].', \''.$row['server_name'].'\', 0, '.SECONDS_1DAY.', \''.$row['module_name'].'\')',
                        'content' => html_print_image(
                            'images/simple-value.svg',
                            true,
                            [
                                'border' => '0',
                                'alt'    => '',
                                'class'  => 'invert_filter main_menu_icon',
                            ]
                        ),
                    ],
                    true
                );

                $graphIconsContent[] = '<span id=\'hidden_name_module_'.$row['id_agente_modulo'].'\'
								class=\'invisible\'>'.$row['module_name'].'</span>';

                $data[8] = html_print_div(
                    [
                        'class'   => 'table_action_buttons',
                        'content' => implode('', $graphIconsContent),
                    ],
                    true
                );
            }
        }

        if (in_array('warn', $show_fields) || is_metaconsole()) {
            $data[9] = ui_print_module_warn_value(
                $row['max_warning'],
                $row['min_warning'],
                $row['str_warning'],
                $row['max_critical'],
                $row['min_critical'],
                $row['str_critical'],
                $row['warning_inverse'],
                $row['critical_inverse']
            );

            if (is_numeric($row['datos']) && !modules_is_string_type($row['module_type'])) {
                if ($config['render_proc']) {
                    switch ($row['module_type']) {
                        case 2:
                        case 6:
                        case 9:
                        case 18:
                        case 21:
                        case 31:
                            if ($row['datos'] >= 1) {
                                $salida = $config['render_proc_ok'];
                            } else {
                                $salida = $config['render_proc_fail'];
                            }
                        break;

                        default:
                            switch ($row['module_type']) {
                                case 15:
                                    $value = db_get_value('snmp_oid', 'tagente_modulo', 'id_agente_modulo', $row['id_agente_modulo']);
                                    if ($value == '.1.3.6.1.2.1.1.3.0' || $value == '.1.3.6.1.2.1.25.1.1.0') {
                                        $salida = human_milliseconds_to_string($row['datos']);
                                    } else {
                                        $salida = remove_right_zeros(number_format($row['datos'], $config['graph_precision'], $config['decimal_separator'], $config['thousand_separator']));
                                    }
                                break;

                                default:
                                    $salida = remove_right_zeros(number_format($row['datos'], $config['graph_precision'], $config['decimal_separator'], $config['thousand_separator']));
                                break;
                            }
                        break;
                    }
                } else {
                    switch ($row['module_type']) {
                        case 15:
                            $value = db_get_value('snmp_oid', 'tagente_modulo', 'id_agente_modulo', $row['id_agente_modulo']);
                            if ($value == '.1.3.6.1.2.1.1.3.0' || $value == '.1.3.6.1.2.1.25.1.1.0') {
                                $salida = human_milliseconds_to_string($row['datos']);
                            } else {
                                $salida = remove_right_zeros(number_format($row['datos'], $config['graph_precision'], $config['decimal_separator'], $config['thousand_separator']));
                            }
                        break;

                        default:
                            $salida = remove_right_zeros(number_format($row['datos'], $config['graph_precision'], $config['decimal_separator'], $config['thousand_separator']));
                        break;
                    }
                }

                // Show units ONLY in numeric data types.
                if (isset($row['unit'])) {
                    $data_macro = modules_get_unit_macro($row['datos'], $row['unit']);
                    if ($data_macro) {
                        $salida = $data_macro;
                    } else {
                        $salida .= '&nbsp;'.'<i>'.io_safe_output($row['unit']).'</i>';
                        if (strlen($salida) > $config['agent_size_text_small']) {
                            $salida = ui_print_truncate_text($salida, 'agent_small', true, true, false, '[&hellip;]', 'font-size:7.5pt;');
                            // Clean tag <i>.
                            $text_aux = explode('<a', $salida);
                            $match = preg_replace('/(&lt;i&gt;|&lt;\/i&gt;|&lt;i|&lt;\/i|i&gt;|\/i&gt;|&lt;|&gt;)/', '', $text_aux[0]);
                            $salida = $match.'<a'.$text_aux[1];
                        } else {
                            $salida = ui_print_truncate_text($salida, 'agent_small', true, true, false, '[&hellip;]', 'font-size:7.5pt;');
                        }
                    }
                }
            } else {
                // Fixed the goliat sends the strings from web.
                // Without HTML entities.
                if ($is_web_content_string) {
                    $module_value = $row['datos'];
                } else {
                    $module_value = io_safe_output($row['datos']);
                }

                $is_snapshot = is_snapshot_data($module_value);
                $is_large_image = is_text_to_black_string($module_value);

                if (($config['command_snapshot']) && ($is_snapshot || $is_large_image)) {
                    $link = ui_get_snapshot_link(
                        [
                            'id_module'   => $row['id_agente_modulo'],
                            'interval'    => $row['current_interval'],
                            'module_name' => $row['module_name'],
                            'id_node'     => $row['server_id'],
                        ]
                    );
                    $salida = ui_get_snapshot_image($link, $is_snapshot).'&nbsp;&nbsp;';
                } else {
                    $sub_string = substr(io_safe_output($row['datos']), 0, 12);
                    if ($module_value == $sub_string) {
                        if ((empty($module_value) === true || $module_value == 0) && !$sub_string) {
                            $salida = 0;
                        } else {
                            $data_macro = modules_get_unit_macro($row['datos'], $row['unit']);
                            if ($data_macro) {
                                $salida = $data_macro;
                            } else {
                                $salida = $row['datos'];
                            }
                        }
                    } else {
                        // Fixed the goliat sends the strings from web.
                        // Without HTML entities.
                        if ($is_web_content_string) {
                            $sub_string = substr($row['datos'], 0, 12);
                        } else {
                            // Fixed the data from Selenium Plugin.
                            if ($module_value != strip_tags($module_value)) {
                                $module_value = io_safe_input($module_value);
                                $sub_string = substr($row['datos'], 0, 12);
                            } else {
                                $sub_string = substr(io_safe_output($row['datos']), 0, 12);
                            }
                        }

                        if ($module_value == $sub_string) {
                            $salida = $module_value;
                        } else {
                            $salida = '<span '."id='hidden_value_module_".$row['id_agente_modulo']."'
								class='invisible'>".$module_value.'</span>'.'<span '."id='value_module_".$row['id_agente_modulo']."'
								title='".$module_value."' "."class='nowrap'>".'<span id="value_module_text_'.$row['id_agente_modulo'].'">'.$sub_string.'</span> '."<a href='javascript: toggle_full_value(".$row['id_agente_modulo'].")'>".html_print_image('images/rosette.png', true).'</a></span>';
                        }
                    }
                }
            }
        }

        if (in_array('data', $show_fields) || is_metaconsole()) {
            $data[10] = $salida;
        }

        if (in_array('timestamp', $show_fields) || is_metaconsole()) {
            if ($row['module_interval'] > 0) {
                $interval = $row['module_interval'];
            } else {
                $interval = $row['agent_interval'];
            }

            if ($row['estado'] == 3) {
                $option = [
                    'html_attr' => 'class="redb"',
                    'style'     => 'font-size:7pt;',
                ];
            } else {
                $option = ['style' => 'font-size:7pt;'];
            }

            $data[11] = ui_print_timestamp($row['utimestamp'], true, $option);
        }

        if (check_acl_one_of_groups($config['id_user'], $agent_groups, 'AW')) {
            $url_edit_module = $row['server_url'];
            $url_edit_module .= 'index.php?sec=gagente&sec2=godmode/agentes/configurar_agente&';
            $url_edit_module .= '&id_agente='.$row['id_agent'];
            $url_edit_module .= '&tab=module&id_agent_module='.$row['id_agente_modulo'].'&edit_module=1';
            if (is_metaconsole() === true) {
                $url_edit_module .= '&loginhash=auto';
                $url_edit_module .= '&loginhash_data='.$row['hashdata'].'&loginhash_user='.str_rot13($row['user']);
            }

            $table->cellclass[][2] = 'action_buttons';
            $data[12] .= '<a href="'.$url_edit_module.'">'.html_print_image(
                'images/edit.svg',
                true,
                [
                    'alt'    => '0',
                    'border' => '',
                    'title'  => __('Edit'),
                    'class'  => 'main_menu_icon invert_filter',
                ]
            ).'</a>';

            if (is_metaconsole() === false) {
                $url_delete_module = $row['server_url'].'index.php?sec=gagente&sec2=godmode/agentes/configurar_agente';
                $url_delete_module .= '&id_agente='.$row['id_agent'].'&delete_module='.$row['id_agente_modulo'];

                $onclick = 'onclick="javascript: if (!confirm(\''.__('Are you sure to delete?').'\')) return false;';
                $data[12] .= '<a href="'.$url_delete_module.'" '.$onclick.'" target="_blank">'.html_print_image(
                    'images/delete.svg',
                    true,
                    [
                        'alt'    => '0',
                        'border' => '',
                        'title'  => __('Delete'),
                        'class'  => 'main_menu_icon invert_filter',
                    ]
                ).'</a>';
            }
        }

        array_push($table->data, $data);
    }

    html_print_table($table);

    if ($count_modules > $config['block_size']) {
        $tablePagination = ui_pagination($count_modules, false, $offset, 0, true, 'offset', false);
    }
} else {
    if ($first_interaction) {
        ui_print_info_message(['no_close' => true, 'message' => __('This group doesn\'t have any monitor')]);
    } else {
        ui_print_info_message(['no_close' => true, 'message' => __('Sorry no search parameters')]);
    }
}

if (is_metaconsole() !== true) {
    html_print_action_buttons(
        html_print_div(['style' => 'float:left; height: 55px;'], true),
        [
            'type'          => 'form_action',
            'right_content' => $tablePagination,
        ]
    );
}

// End Build List Result.
echo "<div id='monitor_details_window'></div>";

// Load filter div for dialog.
echo '<div id="load-modal-filter" style="display:none"></div>';
echo '<div id="save-modal-filter" style="display:none"></div>';

ui_require_javascript_file('pandora_modules');

?>
<script type="text/javascript">

var loading = 0;

/* Filter management */
$('#button-load-filter').click(function (event) {
   // event.preventDefault();

    if($('#load-filter-select').length) {
        $('#load-filter-select').dialog();
    } else {
        if (loading == 0) {
            loading = 1
            $.ajax({
                method: 'POST',
                url: '<?php echo ui_get_full_url('ajax.php'); ?>',
                data: {
                    page: 'include/ajax/module',
                    load_filter_modal: 1
                },
                success: function (data){
                    $('#load-modal-filter')
                        .empty()
                        .html(data);

                    loading = 0;
                }
            });
        }
    }
});

$('#button-save-filter').click(function (){
   // event.preventDefault();
    if($('#save-filter-select').length) {
        $('#save-filter-select').dialog();
    } else {
        if (loading == 0) {
            loading = 1
            $.ajax({
                method: 'POST',
                url: '<?php echo ui_get_full_url('ajax.php'); ?>',
                data: {
                    page: 'include/ajax/module',
                    save_filter_modal: 1,
                    current_filter: $('#latest_filter_id').val()
                },
                success: function (data){
                    $('#save-modal-filter')
                    .empty()
                    .html(data);
                    loading = 0;
                }
            });
        }
    }
});

if(!document.getElementById('not_condition_switch').checked){
    document.getElementById("select2-ag_group-container").innerHTML = "None";

}

$('#moduletype').click(function() {
    jQuery.get (
        "ajax.php",
        {
            "page": "general/subselect_data_module",
            "module":$('#moduletype').val()
        },
        function (data, status) {
            $("#datatypetittle").show ();
            $("#datatypebox").hide ()
            .empty ()
            .append (data)
            .show ();
        },
        "html"
    );

    return false;
});


function toggle_full_value(id) {
    text = $('#hidden_value_module_' + id).html();
    old_text = $("#value_module_text_" + id).html();
    
    $("#hidden_value_module_" + id).html(old_text);
    
    $("#value_module_text_" + id).html(text);
}

// Show the modal window of an module.
function show_module_detail_dialog(module_id, id_agent, server_name, offset, period, module_name) {
    if (period == -1) {
        if ($("#period").length == 1) {
            period = $('#period').val();
        }
        else {
            period = <?php echo SECONDS_1DAY; ?>;
        }
    }

    
    if ($('input[name=selection_mode]:checked').val()) {

        var selection_mode = $('input[name=selection_mode]:checked').val();
        var date_from = $('#text-date_from').val();
        var time_from = $('#text-time_from').val();
        var date_to = $('#text-date_to').val();
        var time_to = $('#text-time_to').val();
        
        var extra_parameters = '&selection_mode=' + selection_mode + '&date_from=' + date_from + '&date_to=' + date_to + '&time_from=' + time_from + '&time_to=' + time_to;
    
    }
    title = <?php echo '"'.__('Module: ').'"'; ?>;
    $.ajax({
        type: "POST",
        url: "<?php echo ui_get_full_url('ajax.php', false, false, false); ?>",
        data: "page=include/ajax/module&get_module_detail=1&server_name="+server_name+"&id_agent="+id_agent+"&id_module=" + module_id+"&offset="+offset+"&period="+period+extra_parameters,
        dataType: "html",
        success: function(data) {
            $("#monitor_details_window").hide ()
                .empty ()
                .append (data)
                .dialog ({
                    resizable: true,
                    draggable: true,
                    modal: true,
                    title: title + module_name,
                    overlay: {
                        opacity: 0.5,
                        background: "black"
                    },
                    width: 700,
                    height: 500
                })
                .show ();
            
            refresh_pagination_callback (module_id, id_agent, server_name,module_name);
        }
    });
}
    
function refresh_pagination_callback (module_id, id_agent, server_name,module_name) {
    
    $(".binary_dialog").click( function() {
        var classes = $(this).attr('class');
        classes = classes.split(' ');
        var offset_class = classes[2];
        offset_class = offset_class.split('_');
        var offset = offset_class[1];
        
        var period = $('#period').val();
        
        show_module_detail_dialog(module_id, id_agent, server_name, offset, period,module_name);
        
        return false;
    });
}


function changeNotConditionStatus() {

    let chkbox =document.getElementById('not_condition_switch');
    if(chkbox.checked) {

        $('select[name=datatypebox] > option:first-child').val('None');
        $('#datatypebox option:first').text('None');
        $('select[name=status] > option:first-child').text('None');
        $('select[name=moduletype] > option:first-child').text('None');
        $('select[name=modulegroup] > option:first-child').text('None');
        $('select[name=tag_filter] > option:first-child').text('None');

        $("#status").select2().val(["None"]).trigger("change");
        $("#moduletype").select2().val(["None"]).trigger("change");
        $("#modulegroup").select2().val(["None"]).trigger("change");
        $("#tag_filter").select2().val(["None"]).trigger("change");

        document.getElementById("select2-status-container").innerHTML = "None";
        document.getElementById("select2-moduletype-container").innerHTML = "None";
        document.getElementById("select2-ag_group-container").innerHTML = "None";
        document.getElementById("select2-modulegroup-container").innerHTML = "None";

    }else {
        $('select[name=datatypebox] > option:first-child').val('All');
        $('#datatypebox option:first').text('All');
        $('select[name=status] > option:first-child').text('All');
        $('select[name=moduletype] > option:first-child').text('All');
        $('select[name=modulegroup] > option:first-child').text('All');
        $('select[name=tag_filter] > option:first-child').text('All');

        $('#datatypebox option:first').text('All');

        $("#status").select2().val(["All"]).trigger("change");
        $("#moduletype").select2().val(["All"]).trigger("change");
        $("#modulegroup").select2().val(["All"]).trigger("change");
        $("#tag_filter").select2().val(["All"]).trigger("change");


        document.getElementById("select2-status-container").innerHTML = "All";
        document.getElementById("select2-moduletype-container").innerHTML = "All";
        document.getElementById("select2-ag_group-container").innerHTML = "All";
        document.getElementById("select2-modulegroup-container").innerHTML = "All";
    }

}


let chkbox =document.getElementById('not_condition_switch');
let value_swtich = "<?php echo $not_condition; ?>";
if( value_swtich != "") {
    chkbox.checked = true;
}else {
    chkbox.checked = false;
}
</script><|MERGE_RESOLUTION|>--- conflicted
+++ resolved
@@ -997,14 +997,8 @@
     true
 );
 
-<<<<<<< HEAD
 $buttons .= html_print_button(
-    __('Save filter'),
-=======
-$table->cellstyle[4][0] .= 'padding-top: 0px;';
-$table->data[4][0] .= html_print_button(
     __('Manage filter'),
->>>>>>> 1f046e94
     'save-filter',
     false,
     '',
