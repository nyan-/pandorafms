<?php


// Pandora FMS - http://pandorafms.com
// ==================================================
// Copyright (c) 2005-2010 Artica Soluciones Tecnologicas
// Please see http://pandorafms.org for full contribution list

// This program is free software; you can redistribute it and/or
// modify it under the terms of the GNU General Public License
// as published by the Free Software Foundation for version 2.
// This program is distributed in the hope that it will be useful,
// but WITHOUT ANY WARRANTY; without even the implied warranty of
// MERCHANTABILITY or FITNESS FOR A PARTICULAR PURPOSE.  See the
// GNU General Public License for more details.

// Load global vars
global $config;

check_login();

if (! check_acl ($config['id_user'], 0, 'AR')
	&& ! check_acl ($config['id_user'], 0, 'AW') && 
		! check_acl ($config['id_user'], 0, 'AM')) {
	db_pandora_audit('ACL Violation',
		'Trying to access Agent Management');
	require ('general/noaccess.php');
	return;
}

require_once($config['homedir'] . '/include/functions_agents.php');
require_once($config['homedir'] . '/include/functions_modules.php');
require_once($config['homedir'] . '/include/functions_users.php');
enterprise_include_once ('include/functions_metaconsole.php');

$isFunctionPolicies = enterprise_include_once ('include/functions_policies.php');

if (! defined ('METACONSOLE')) {
	//Header
	ui_print_page_header (__('Monitor detail'),
		'images/brick.png', false);
}
else {
	
	ui_meta_print_header(__('Monitor view'));
}

$ag_freestring 		= 		get_parameter ('ag_freestring');
$moduletype 		= 		(string) get_parameter ('moduletype');
$datatype 		= 		(string) get_parameter ('datatype');
$ag_modulename 		= 		(string) get_parameter ('ag_modulename');
$refr 				= 		(int) get_parameter('refr', 0);
$offset 			= 		(int) get_parameter ('offset', 0);
$status 			= 		(int) get_parameter ('status', 4);
$modulegroup 		= 		(int) get_parameter ('modulegroup', -1);
$tag_filter 		= 		(int) get_parameter('tag_filter', 0);
// Sort functionality
$sortField 			= 		get_parameter('sort_field');
$sort 				= 		get_parameter('sort', 'none');
//When the previous page was a visualmap and show only one module
$id_module 			= 		(int) get_parameter('id_module', 0);
$ag_custom_fields 	= 		(array) get_parameter('ag_custom_fields', array());
$module_option = (int) get_parameter('module_option', 1);

if (!is_metaconsole()) {
	$ag_group 		= 		(int) get_parameter ('ag_group', 0);
}
else {
	$ag_group 		= 		get_parameter ('ag_group', 0);
	$ag_group_metaconsole = $ag_group;
}

$ag_custom_fields_params = '';
if (!empty($ag_custom_fields)) {
	foreach ($ag_custom_fields as $id => $value) {
		if (!empty($value))
			$ag_custom_fields_params .= 
				'&ag_custom_fields[' . $id . ']=' . $value;
	}
}
if ($id_module) {
	$status = -1;
	$ag_modulename = modules_get_agentmodule_name($id_module);
	$ag_freestring = modules_get_agentmodule_agent_name($id_module);
}

enterprise_hook('open_meta_frame');

// Get Groups and profiles from user
$user_groups = implode (',', array_keys (users_get_groups ()));

////////////////////////////////////
// Begin Build SQL sentences
$sql_from = ' FROM ttipo_modulo,tagente, tagente_modulo, tagente_estado,tmodule ';

$sql_conditions_base = ' WHERE tagente.id_agente = tagente_modulo.id_agente 
		AND tagente_estado.id_agente_modulo = tagente_modulo.id_agente_modulo AND tagente_modulo.id_tipo_modulo = ttipo_modulo.id_tipo AND tmodule.id_module = tagente_modulo.id_modulo';

$sql_conditions = ' AND tagente.disabled = 0';

if (is_numeric($ag_group)) {
	$id_ag_group = 0;
}
else {
	$id_ag_group = db_get_value('id_grupo', 'tgrupo', 'nombre', $ag_group);
}

// Agent group selector
if (!is_metaconsole()) {
	if ($ag_group > 0 && check_acl ($config['id_user'], $ag_group, 'AR')) {
		$sql_conditions_group = sprintf (' AND tagente.id_grupo = %d', $ag_group);
	}
	elseif ($user_groups != '') {
		// User has explicit permission on group 1 ?
		$sql_conditions_group = ' AND tagente.id_grupo IN ('.$user_groups.')';
	}
}
else {
	if (((int)$ag_group !== 0) && (check_acl ($config['id_user'], $id_ag_group, 'AR'))) {
		$sql_conditions_group = sprintf (' AND tagente.id_grupo IN (%s) ', $ag_group);
	}
	elseif ($user_groups != '') {
		// User has explicit permission on group 1 ?
		$sql_conditions_group = ' AND tagente.id_grupo IN ('.$user_groups.')';
	}
}

// Module group
if (is_metaconsole()) {
	if ($modulegroup != '-1')
		$sql_conditions .= sprintf (' AND tagente_modulo.id_module_group IN (%s)', $modulegroup);
}
else if ($modulegroup > -1) {
	$sql_conditions .= sprintf (' AND tagente_modulo.id_module_group = \'%d\'', $modulegroup);

}

// Module name selector
if ($ag_modulename != '') {
	$sql_conditions .= sprintf (' AND tagente_modulo.nombre = \'%s\'',
		$ag_modulename);
}

if ($module_option !== 0) {
	if ($module_option == 1) {
		// Only enabled
		$sql_conditions .= sprintf (' AND tagente_modulo.disabled = 0');
	}
	else if ($module_option == 2) {
		// Only disabled
		$sql_conditions .= sprintf (' AND tagente_modulo.disabled = 1');
	}
}

if ($datatype != '') {
	$sql_conditions .= sprintf (' AND ttipo_modulo.id_tipo =' .$datatype);
}

if ($moduletype != '') {
	$sql_conditions .= sprintf (' AND tagente_modulo.id_modulo =' .$moduletype);
}


// Freestring selector
if ($ag_freestring != '') {
	$sql_conditions .= sprintf (' AND (tagente.nombre LIKE \'%%%s%%\'
		OR tagente_modulo.nombre LIKE \'%%%s%%\'
		OR tagente_modulo.descripcion LIKE \'%%%s%%\'
		OR tagente.alias LIKE \'%%%s%%\')',
		$ag_freestring, $ag_freestring, $ag_freestring, $ag_freestring);
}

// Status selector
if ($status == AGENT_MODULE_STATUS_NORMAL) { //Normal
	$sql_conditions .= ' AND tagente_estado.estado = 0 
	AND (utimestamp > 0 OR (tagente_modulo.id_tipo_modulo IN(21,22,23,100))) ';
}
elseif ($status == AGENT_MODULE_STATUS_CRITICAL_BAD) { //Critical
	$sql_conditions .= ' AND tagente_estado.estado = 1 AND utimestamp > 0';
}
elseif ($status == AGENT_MODULE_STATUS_WARNING) { //Warning
	$sql_conditions .= ' AND tagente_estado.estado = 2 AND utimestamp > 0';
}
elseif ($status == AGENT_MODULE_STATUS_NOT_NORMAL) { //Not normal
	$sql_conditions .= ' AND tagente_estado.estado <> 0';
} 
elseif ($status == AGENT_MODULE_STATUS_UNKNOWN) { //Unknown
	$sql_conditions .= ' AND tagente_estado.estado = 3 AND tagente_estado.utimestamp <> 0';
}
elseif ($status == AGENT_MODULE_STATUS_NOT_INIT) { //Not init
	$sql_conditions .= ' AND tagente_estado.utimestamp = 0
		AND tagente_modulo.id_tipo_modulo NOT IN (21,22,23,100)';
}

// Filter by agent custom fields
$sql_conditions_custom_fields = "";
if (!empty($ag_custom_fields)) {

	$cf_filter = array();
	foreach ($ag_custom_fields as $field_id => $value) {
		if (!empty($value)) {
			$cf_filter[] = '(tagent_custom_data.id_field = ' . $field_id .
				' AND tagent_custom_data.description LIKE \'%'.$value.'%\')';
		}
	}
	if (!empty($cf_filter)) {
		$sql_conditions_custom_fields = ' AND tagente.id_agente IN (
				SELECT tagent_custom_data.id_agent
				FROM tagent_custom_data
				WHERE ' . implode(' AND ', $cf_filter) . ')';
	}
}

//Filter by tag
if ($tag_filter !== 0) {
	if (is_metaconsole()) {
		$sql_conditions .= ' AND tagente_modulo.id_agente_modulo IN (
				SELECT ttag_module.id_agente_modulo
				FROM ttag_module
				WHERE ttag_module.id_tag IN ('.$tag_filter.'))';
	}
	else {
		$sql_conditions .= ' AND tagente_modulo.id_agente_modulo IN (
				SELECT ttag_module.id_agente_modulo
				FROM ttag_module
				WHERE ttag_module.id_tag = ' . $tag_filter . ')';
	}
}



// Apply the module ACL with tags
$sql_conditions_tags = '';

if (!users_is_admin()) {
	if ($ag_group !== 0) {
		$sql_conditions_tags = tags_get_acl_tags($config['id_user'],
			$ag_group, 'AR', 'module_condition', 'AND', 'tagente_modulo',
			true, array(), false);
	} else {
		// Fix: for tag functionality groups have to be all user_groups (propagate ACL funct!)
		$groups = users_get_groups($config['id_user']);
		$sql_conditions_tags = tags_get_acl_tags(
			$config['id_user'], array_keys($groups), 'AR',
			'module_condition', 'AND', 'tagente_modulo', true, array(),
			false);
	}
	if (is_numeric($sql_conditions_tags)) {
		$sql_conditions_tags = ' AND 1 = 0';
	}
}

// Two modes of filter. All the filters and only ACLs filter
$sql_conditions_all = $sql_conditions_base . $sql_conditions . $sql_conditions_group . $sql_conditions_tags . $sql_conditions_custom_fields;
$sql_conditions_acl = $sql_conditions_base . $sql_conditions_group . $sql_conditions_tags . $sql_conditions_custom_fields;

// Get count to paginate
if (!defined('METACONSOLE')) 
	$count = db_get_sql ('SELECT COUNT(tagente_modulo.id_agente_modulo) ' . $sql_from . $sql_conditions_all);

// Get limit_sql depend of the metaconsole or standard mode
if (is_metaconsole()) {
	// Offset will be used to get the subset of modules
	$inferior_limit = $offset;
	$superior_limit = $config['block_size'] + $offset;
	// Offset reset to get all elements
	$offset = 0;
	if (!isset($config['meta_num_elements']))
		$config['meta_num_elements'] = 100;
	
	$limit_sql = $config['meta_num_elements'];
}
else
	$limit_sql = $config['block_size'];

// End Build SQL sentences
/////////////////////////////////////

// Start Build Search Form
/////////////////////////////////////
$table = new StdClass();
$table->width = '100%';
$table->cellspacing = 0;
$table->cellpadding = 0;
$table->class = 'databox filters';
$table->style[0] = 'font-weight: bold;';
$table->style[1] = 'font-weight: bold;';
$table->style[2] = 'font-weight: bold;';
$table->style[3] = 'font-weight: bold;';
$table->style[4] = 'font-weight: bold;';

$table->data[0][0] = __('Group');
$table->data[0][1] = html_print_select_groups($config['id_user'], 'AR',
	true, 'ag_group', $ag_group, '',  '', '0', true, false, 
		false, 'w130', false, 'width:150px;', false, false,
		'id_grupo', false);

$fields = array ();
$fields[AGENT_MODULE_STATUS_NORMAL] = __('Normal');
$fields[AGENT_MODULE_STATUS_WARNING] = __('Warning');
$fields[AGENT_MODULE_STATUS_CRITICAL_BAD] = __('Critical');
$fields[AGENT_MODULE_STATUS_UNKNOWN] = __('Unknown');
$fields[AGENT_MODULE_STATUS_NOT_NORMAL] = __('Not normal'); //default
$fields[AGENT_MODULE_STATUS_NOT_INIT] = __('Not init');

$table->data[0][2] = __('Monitor status');
$table->data[0][3] = html_print_select ($fields, 'status', $status, '', __('All'), -1,
	true, false, true, '', false, 'width: 150px;');

$rows_select = array();
$table->data[0][4] = __('Module group');
$rows_select[0] = __('Not assigned');
if (!is_metaconsole()) {
	$rows = db_get_all_rows_sql('SELECT *
		FROM tmodule_group ORDER BY name');
	$rows = io_safe_output($rows);
	if (!empty($rows))
		foreach ($rows as $module_group)
			$rows_select[$module_group['id_mg']] = $module_group['name'];
}
else {
	$rows_select = modules_get_modulegroups();
}
$table->data[0][5] = html_print_select($rows_select, 'modulegroup', $modulegroup, '', __('All'), -1, true, false, true, '', false, 'width: 120px;');

$table->rowspan[0][6] = 2;
$table->data[0][6] = html_print_submit_button (__('Show'), 'uptbutton',
						false, 'class="sub search" style="margin-top:0px;"',true);
$modules = array();
$modules = modules_get_modules_name ($sql_from , $sql_conditions_acl, is_metaconsole());

$table->data[1][0] = __('Module name');
$table->data[1][1] = html_print_select (index_array ($modules, 'nombre', 'nombre'), 'ag_modulename',
	$ag_modulename, '', __('All'), '', true, false, true, '', false, 'width: 150px;');

$table->data[1][2] = __('Search');
$table->data[1][3] = html_print_input_text ('ag_freestring', $ag_freestring, '', 20, 30, true);

if (!is_metaconsole())
	$table->data[1][4] = __('Tags') .
		ui_print_help_tip(__('Only it is show tags in use.'), true);
else
	$table->data[1][4] = __('Tags') .
		ui_print_help_tip(__('Only it is show tags in use.'), true);

$tags = array();
$tags = tags_get_user_tags();
if (empty($tags)) {
	$table->data[1][5] = __('No tags');
}
else {
	$table->data[1][5] = html_print_select ($tags, 'tag_filter',
		$tag_filter, '', __('All'), '', true, false, true, '', false, 'width: 150px;');
}


  
  $network_available = db_get_sql ("SELECT count(*)
    FROM tserver
    WHERE server_type = 1"); //POSTGRESQL AND ORACLE COMPATIBLE
  $wmi_available = db_get_sql ("SELECT count(*)
    FROM tserver
    WHERE server_type = 6"); //POSTGRESQL AND ORACLE COMPATIBLE
  $plugin_available = db_get_sql ("SELECT count(*)
    FROM tserver
    WHERE server_type = 4"); //POSTGRESQL AND ORACLE COMPATIBLE
  $prediction_available = db_get_sql ("SELECT count(*)
    FROM tserver
    WHERE server_type = 5"); //POSTGRESQL AND ORACLE COMPATIBLE

  // Development mode to use all servers
  if ($develop_bypass) {
    $network_available = 1;
    $wmi_available = 1;
    $plugin_available = 1;
    $prediction_available = 1;
  }

  $typemodules = array ();
  $typemodules[1] = __('Data server module');
  if ($network_available)
    $typemodules[2] = __('Network server module');
  if ($plugin_available)
    $typemodules[4] = __('Plugin server module');
  if ($wmi_available)
    $typemodules[6] = __('WMI server module');
  if ($prediction_available)
    $typemodules[5] = __('Prediction server module');
  if (enterprise_installed()) {
      $typemodules[7] = __('Web server module');
    }
    

  $table->data[2][0] = '<span>'.__('Server type').'</span>';

  $table->data[2][1] = html_print_select ($typemodules, 'moduletype',$moduletype, '', __('All'),'', true, false, true, '', false, 'width: 150px;');
	
  	$monitor_options = array(0 => __('All'), 1 => __('Only enabled'), 2 => __('Only disabled'));

	$table->data[2][2] = '<span>'.__('Show monitors...').'</span>';
	
	$table->data[2][3] = html_print_select ($monitor_options, 'module_option', $module_option, '', '','', true, false, true, '', false, 'width: 150px;');

	$table->data[2][4] = '<span id="datatypetittle" ';
	
	if(!$_GET['sort']){
	$table->data[2][4] .= 'style="display:none"';
}

  $table->data[2][4] .= '>'.__('Data type').'</span>';
		
		
	$table->data[2][5] .='<div id="datatypebox">';
		
		
	switch ($moduletype) 
			{
			case 1:
			$sql = sprintf ('SELECT id_tipo, descripcion
				FROM ttipo_modulo
				WHERE categoria IN (6,7,8,0,1,2,-1) order by descripcion ');
				break;
			case 2:
			$sql = sprintf ('SELECT id_tipo, descripcion
				FROM ttipo_modulo
				WHERE categoria between 3 and 5 ');
				break;
			case 4:
			$sql = sprintf ('SELECT id_tipo, descripcion
				FROM ttipo_modulo
				WHERE categoria between 0 and 2 ');
				break;
			case 6:
			$sql = sprintf ('SELECT id_tipo, descripcion
				FROM ttipo_modulo
				WHERE categoria between 0 and 2 ');
				break;
			case 7:
			$sql = sprintf ('SELECT id_tipo, descripcion
				FROM ttipo_modulo
				WHERE categoria = 9');
				break;
			case 5:
			$sql = sprintf ('SELECT id_tipo, descripcion
				FROM ttipo_modulo
				WHERE categoria = 0');
				break;
			case '':
				$sql = sprintf ('SELECT id_tipo, descripcion
					FROM ttipo_modulo');
					break;
					
			}
			$a = db_get_all_rows_sql($sql);
			$table->data[2][5] .= '<select id="datatype" name="datatype" ';
			
			if(!$_GET['sort']){
			$table->data[2][5] .= 'style="display:none"';
		}
		
		$table->data[2][5] .= '>';
			
			$table->data[2][5] .= '<option name="datatype" value="">'.__("All").'</option>';
			
			
			foreach ($a as $valor) {
				
				$table->data[2][5] .= '<option name="datatype" value="'.$valor['id_tipo'].'" ';
				
				if($valor['id_tipo'] == $datatype){
					$table->data[2][5] .= 'selected';
				}
				
				$table->data[2][5] .= '>'.$valor['descripcion'].'</option>';
			}
			$table->data[2][5] .= '</select>';
		
		
		
		
		$table->data[2][5] .= '</div>';


$table_custom_fields = new stdClass();
$table_custom_fields->class = 'filters';
$table_custom_fields->width = '100%';

if (is_metaconsole()) {
	$table_custom_fields->styleTable = 'margin-left:0px; margin-top:15px;';
	$table_custom_fields->cellpadding = '0';
	$table_custom_fields->cellspacing = '0';
}
$table_custom_fields->style = array();
if(!is_metaconsole())
	$table_custom_fields->style[0] = 'font-weight: bold; width: 150px;';
else
	$table_custom_fields->style[0] = 'font-weight: bold;';
$table_custom_fields->colspan = array();
$table_custom_fields->data = array();

$custom_fields = db_get_all_fields_in_table('tagent_custom_fields');
if ($custom_fields === false) $custom_fields = array();

foreach ($custom_fields as $custom_field) {
	$row = array();
	$row[0] = $custom_field['name'];
	
	$custom_field_value = "";
	if (!empty($ag_custom_fields)) {
		$custom_field_value = $ag_custom_fields[$custom_field['id_field']];
		if (empty($custom_field_value)) {
			$custom_field_value = "";
		}
	}
	$row[1] = html_print_input_text ("ag_custom_fields[".$custom_field['id_field']."]", $custom_field_value, '', 100, 300, true);
	
	$table_custom_fields->data[] = $row;
}


$filters = '<form method="post" action="index.php?sec=estado&amp;sec2=operation/agentes/status_monitor&amp;refr=' . $refr . '&amp;ag_group=' . 
		$ag_group . '&amp;ag_freestring=' . $ag_freestring . '&amp;module_option=' . $module_option . '&amp;ag_modulename=' . $ag_modulename . '&amp;moduletype=' . $moduletype . '&amp;datatype=' . $datatype . '&amp;status=' . $status . '&amp;sort_field=' . 
			$sortField . '&amp;sort=' . $sort .'&amp;pure=' . $config['pure'] . $ag_custom_fields_params . '">';
if (is_metaconsole()) {
	$table->colspan[3][0] = 7;
	$table->cellstyle[3][0] = 'padding: 10px;';
	$table->data[3][0] = ui_toggle(
		html_print_table($table_custom_fields, true),
		__('Advanced Options'), '', true, true);
	
	$filters .= html_print_table($table, true);
	$filters .= "</form>";
	ui_toggle($filters, __('Show Options'));
}
else {
	$table->colspan[3][0] = 7;
	$table->cellstyle[3][0] = 'padding-left: 10px;';
	$table->data[3][0] = ui_toggle(html_print_table($table_custom_fields, 
		true), __('Agent custom fields'), '', true, true);
	
	$filters .= html_print_table($table, true);
	$filters .= '</form>';
	echo $filters;
}
unset($table);
// End Build Search Form
/////////////////////////////////////

// Sort functionality
$selected = 'border: 1px solid black;';
$selectAgentNameUp = '';
$selectAgentNameDown = '';
$selectTypeUp = '';
$selectTypeDown = '';
$selectModuleNameUp = '';
$selectModuleNameDown = '';
$selectIntervalUp = '';
$selectIntervalDown = '';
$selectStatusUp = '';
$selectStatusDown = '';
$selectDataUp = '';
$selectDataDown = '';
$selectTimestampUp = '';
$selectTimestampDown = '';
$order = null;

switch ($sortField) {
	case 'agent_name':
		switch ($sort) {
			case 'up':
				$selectAgentNameUp = $selected;
				$order = array('field' => 'tagente.alias',
					'order' => 'ASC');
				break;
			case 'down':
				$selectAgentNameDown = $selected;
				$order = array('field' => 'tagente.alias',
					'order' => 'DESC');
				break;
		}
		break;
	case 'type':
		switch ($sort) {
			case 'up':
				$selectTypeUp = $selected;
				$order = array(
					'field' => 'tagente_modulo.id_tipo_modulo',
					'order' => 'ASC');
				break;
			case 'down':
				$selectTypeDown = $selected;
				$order = array(
					'field' => 'tagente_modulo.id_tipo_modulo',
					'order' => 'DESC');
				break;
		}
		break;
		case 'moduletype':
			switch ($sort) {
				case 'up':
					$selectTypeUp = $selected;
					$order = array(
						'field' => 'tagente_modulo.id_modulo',
						'order' => 'ASC');
					break;
				case 'down':
					$selectTypeDown = $selected;
					$order = array(
						'field' => 'tagente_modulo.id_modulo',
						'order' => 'DESC');
					break;
			}
			break;
	case 'module_name':
		switch ($sort) {
			case 'up':
				$selectModuleNameUp = $selected;
				$order = array(
					'field' => 'tagente_modulo.nombre',
					'order' => 'ASC');
				break;
			case 'down':
				$selectModuleNameDown = $selected;
				$order = array(
					'field' => 'tagente_modulo.nombre',
					'order' => 'DESC');
				break;
		}
		break;
	case 'interval':
		switch ($sort) {
			case 'up':
				$selectIntervalUp = $selected;
				$order = array(
					'field' => 'tagente_modulo.module_interval',
					'order' => 'ASC');
				break;
			case 'down':
				$selectIntervalDown = $selected;
				$order = array(
					'field' => 'tagente_modulo.module_interval',
					'order' => 'DESC');
				break;
		}
		break;
	case 'status':
		switch ($sort) {
			case 'up':
				$selectStatusUp = $selected;
				$order = array(
					'field' => 'tagente_estado.estado',
					'order' => 'ASC');
				break;
			case 'down':
				$selectStatusDown = $selected;
				$order = array(
					'field' => 'tagente_estado.estado',
					'order' => 'DESC');
				break;
		}
		break;
	case 'timestamp':
		switch ($sort) {
			case 'up':
				$selectTimestampUp = $selected;
				$order = array(
					'field' => 'tagente_estado.utimestamp',
					'order' => 'ASC');
				break;
			case 'down':
				$selectTimestampDown = $selected;
				$order = array(
					'field' => 'tagente_estado.utimestamp',
					'order' => 'DESC');
				break;
		}
		break;
	case 'data':
		switch ($sort) {
			case 'up':
				$selectTimestampUp = $selected;
				$order = array(
					'field' => 'tagente_estado.datos',
					'order' => 'ASC');
				break;
			case 'down':
				$selectTimestampDown = $selected;
				$order = array(
					'field' => 'tagente_estado.datos',
					'order' => 'DESC');
				break;
		}
		break;
	default:
		$selectAgentNameUp = $selected;
		$selectAgentNameDown = '';
		$selectTypeUp = '';
		$selectTypeDown = '';
		$selectModuleNameUp = '';
		$selectModuleNameDown = '';
		$selectIntervalUp = '';
		$selectIntervalDown = '';
		$selectStatusUp = '';
		$selectStatusDown = '';
		$selectDataUp = '';
		$selectDataDown = '';
		$selectTimestampUp = '';
		$selectTimestampDown = '';
		$order = array(
			'field' => 'tagente.alias',
			'order' => 'ASC');
		break;
}

switch ($config['dbtype']) {
	case 'mysql':
		$sql = 'SELECT
			(SELECT GROUP_CONCAT(ttag.name SEPARATOR \',\')
				FROM ttag
				WHERE ttag.id_tag IN (
					SELECT ttag_module.id_tag
					FROM ttag_module
					WHERE ttag_module.id_agente_modulo = tagente_modulo.id_agente_modulo))
			AS tags, 
			tagente_modulo.id_agente_modulo,
			tagente_modulo.id_modulo,
			tagente.intervalo AS agent_interval,
			tagente.nombre AS agent_name,
			tagente.alias AS alias,  
			tagente_modulo.nombre AS module_name,
			tagente_modulo.history_data,
			tagente_modulo.flag AS flag,
			tagente.id_grupo AS id_group, 
			tagente.id_agente AS id_agent, 
			tagente_modulo.id_tipo_modulo AS module_type,
			tagente_modulo.module_interval, 
			tagente_estado.datos, 
			tagente_estado.estado,
			tagente_modulo.min_warning,
			tagente_modulo.max_warning,
			tagente_modulo.str_warning,
			tagente_modulo.unit,
			tagente_modulo.min_critical,
			tagente_modulo.max_critical,
			tagente_modulo.str_critical,
			tagente_modulo.extended_info,
			tagente_modulo.critical_inverse,
			tagente_modulo.warning_inverse,
			tagente_modulo.critical_instructions,
			tagente_modulo.warning_instructions,
			tagente_modulo.unknown_instructions,
			tagente_estado.utimestamp AS utimestamp' .
			$sql_from . $sql_conditions_all . '
			ORDER BY ' . $order['field'] . " " . $order['order'] . '
			LIMIT '.$offset.",".$limit_sql;
		break;
	case 'postgresql':
		if (strstr($config['dbversion'], "8.4") !== false) {
			$string_agg = 'array_to_string(array_agg(ttag.name), \',\')';
		}
		else {
			$string_agg = 'STRING_AGG(ttag.name, \',\')';
		}
		
		$sql = 'SELECT
			(SELECT  ' . $string_agg . '
				FROM ttag
				WHERE ttag.id_tag IN (
					SELECT ttag_module.id_tag
					FROM ttag_module
					WHERE ttag_module.id_agente_modulo = tagente_modulo.id_agente_modulo))
			AS tags,
			tagente_modulo.id_agente_modulo,
			tagente_modulo.id_modulo,
			tagente.intervalo AS agent_interval,
			tagente.nombre AS agent_name, 
			tagente.alias AS alias,
			tagente_modulo.nombre AS module_name,
			tagente_modulo.history_data,
			tagente_modulo.flag AS flag,
			tagente.id_grupo AS id_group, 
			tagente.id_agente AS id_agent, 
			tagente_modulo.id_tipo_modulo AS module_type,
			tagente_modulo.module_interval, 
			tagente_estado.datos, 
			tagente_estado.estado,
			tagente_modulo.min_warning,
			tagente_modulo.max_warning,
			tagente_modulo.str_warning,
			tagente_modulo.min_critical,
			tagente_modulo.unit,
			tagente_modulo.max_critical,
			tagente_modulo.str_critical,
			tagente_modulo.extended_info,
			tagente_modulo.critical_inverse,
			tagente_modulo.warning_inverse,
			tagente_modulo.critical_instructions,
			tagente_modulo.warning_instructions,
			tagente_modulo.unknown_instructions,
			tagente_estado.utimestamp AS utimestamp' .
			$sql_from .
			$sql_conditions_all .
			' LIMIT ' . $limit_sql . ' OFFSET ' . $offset;
		break;
	case 'oracle':
		$set = array();
		$set['limit'] = $limit_sql;
		$set['offset'] = $offset;
		$sql = 'SELECT
			(SELECT LISTAGG(ttag.name, \',\') WITHIN GROUP (ORDER BY ttag.name) 
				FROM ttag
				WHERE ttag.id_tag IN (
					SELECT ttag_module.id_tag
					FROM ttag_module
					WHERE ttag_module.id_agente_modulo = tagente_modulo.id_agente_modulo))
			AS tags,
			tagente_modulo.id_agente_modulo,
			tagente_modulo.id_modulo,
			tagente.intervalo AS agent_interval,
			tagente.nombre AS agent_name,
			tagente.alias AS alias,
			tagente_modulo.nombre AS module_name,
			tagente_modulo.history_data,
			tagente_modulo.flag AS flag,
			tagente.id_grupo AS id_group, 
			tagente.id_agente AS id_agent, 
			tagente_modulo.id_tipo_modulo AS module_type,
			tagente_modulo.module_interval, 
			tagente_estado.datos, 
			tagente_estado.estado,
			tagente_modulo.min_warning,
			tagente_modulo.max_warning,
			tagente_modulo.str_warning,
			tagente_modulo.unit,
			tagente_modulo.min_critical,
			tagente_modulo.max_critical,
			tagente_modulo.str_critical,
			tagente_modulo.extended_info,
			tagente_modulo.critical_inverse,
			tagente_modulo.warning_inverse,
			tagente_modulo.critical_instructions,
			tagente_modulo.warning_instructions,
			tagente_modulo.unknown_instructions,
			tagente_estado.utimestamp AS utimestamp' .
			$sql_from .
			$sql_conditions_all;
		$sql = oracle_recode_query ($sql, $set);
		break;
}

if (! defined ('METACONSOLE')) {
	$result = db_get_all_rows_sql ($sql);
	
	if ($result === false) {
		$result = array ();
	}
	else
		ui_pagination ($count, false, $offset);
}
else {
	// For each server defined and not disabled:
	$servers = db_get_all_rows_sql ('SELECT *
		FROM tmetaconsole_setup
		WHERE disabled = 0');
	if ($servers === false)
		$servers = array();
	
	$result = array();
	$count_modules = 0;
	foreach ($servers as $server) {
		// If connection was good then retrieve all data server
		if (metaconsole_connect($server) == NOERR)
			$connection = true;
		else
			$connection = false;
		 
		$result_server = db_get_all_rows_sql ($sql);
		
		if (!empty($result_server)) {
			
			// Create HASH login info
			$pwd = $server['auth_token'];
			$auth_serialized = json_decode($pwd,true);
			
			if (is_array($auth_serialized)) {
				$pwd = $auth_serialized['auth_token'];
				$api_password = $auth_serialized['api_password'];
				$console_user = $auth_serialized['console_user'];
				$console_password = $auth_serialized['console_password'];
			}
			
			$user = $config['id_user'];
			$user_rot13 = str_rot13($config['id_user']);
			$hashdata = $user.$pwd;
			$hashdata = md5($hashdata);
			$url_hash = '&' .
				'loginhash=auto&' .
				'loginhash_data=' . $hashdata . '&' .
				'loginhash_user=' . $user_rot13;
			
			foreach ($result_server as $result_element_key => $result_element_value) {
				
				$result_server[$result_element_key]['server_id'] = $server['id'];
				$result_server[$result_element_key]['server_name'] = $server['server_name'];
				$result_server[$result_element_key]['server_url'] = $server['server_url'].'/';
				$result_server[$result_element_key]['hashdata'] = $hashdata;
				$result_server[$result_element_key]['user'] = $config['id_user'];
				
				$count_modules++;
				
			}
			
			$result = array_merge($result, $result_server);
		}
		metaconsole_restore_db();
	}
	
	if ($count_modules > $config['block_size']) {
		ui_pagination ($count_modules, false, $offset);
	}
	
	// Get number of elements of the pagination
	$result = ui_meta_get_subset_array($result, $inferior_limit, $superior_limit);
}

if (($config['dbtype'] == 'oracle') && ($result !== false)) {
	for ($i=0; $i < count($result); $i++) {
		unset($result[$i]['rnum']);
	}
}

// Start Build List Result
/////////////////////////////////////
if (!empty($result)) {
	$table = new StdClass();
	$table->cellpadding = 0;
	$table->cellspacing = 0;
	$table->width = '100%';
	$table->class = 'databox data';
	$table->head = array ();
	$table->data = array ();
	$table->size = array ();
	$table->align = array ();

	if ($isFunctionPolicies !== ENTERPRISE_NOT_HOOK)
		$table->head[0] = '<span title=\'' . __('Policy') . '\'>' . __('P.') . '</span>';

	$table->head[1] = __('Agent');
	$table->head[1] .=' <a href="index.php?sec=estado&amp;sec2=operation/agentes/status_monitor&amp;refr=' . $refr . '&amp;datatype='.$datatype . '&amp;moduletype='.$moduletype . '&amp;modulegroup='.$modulegroup . '&amp;offset=' . $offset . '&amp;ag_group=' . $ag_group . '&amp;ag_freestring=' . $ag_freestring . '&amp;ag_modulename=' . $ag_modulename . '&amp;status=' . $status . $ag_custom_fields_params . '&amp;sort_field=agent_name&amp;sort=up">' . html_print_image('images/sort_up.png', true, array('style' => $selectAgentNameUp, 'alt' => 'up'))  . '</a>' .
	'<a href="index.php?sec=estado&amp;sec2=operation/agentes/status_monitor&amp;refr=' . $refr . '&amp;datatype='.$datatype . '&amp;moduletype='.$moduletype . '&amp;modulegroup='.$modulegroup . '&amp;offset=' . $offset . '&amp;ag_group=' . $ag_group . '&amp;ag_freestring=' . $ag_freestring . '&amp;ag_modulename=' . $ag_modulename . '&amp;status=' . $status . $ag_custom_fields_params . '&amp;sort_field=agent_name&amp;sort=down">' . html_print_image('images/sort_down.png', true, array('style' => $selectAgentNameDown, 'alt' => 'down')) . '</a>';

	$table->head[2] = __('Data Type');
	$table->head[2] .= ' <a href="index.php?sec=estado&amp;sec2=operation/agentes/status_monitor&amp;datatype='.$datatype . '&amp;moduletype='.$moduletype . '&amp;refr=' . $refr . '&amp;modulegroup='.$modulegroup . '&amp;offset=' . $offset . '&amp;ag_group=' . $ag_group . '&amp;ag_freestring=' . $ag_freestring . '&amp;ag_modulename=' . $ag_modulename . '&amp;status=' . $status . $ag_custom_fields_params . '&amp;sort_field=type&amp;sort=up">' . html_print_image('images/sort_up.png', true, array('style' => $selectTypeUp, 'alt' => 'up'))  . '</a>' .
	'<a href="index.php?sec=estado&amp;sec2=operation/agentes/status_monitor&amp;datatype='.$datatype . '&amp;moduletype='.$moduletype . '&amp;refr=' . $refr . '&amp;modulegroup='.$modulegroup . '&amp;offset=' . $offset . '&amp;ag_group=' . $ag_group . '&amp;ag_freestring=' . $ag_freestring . '&amp;ag_modulename=' . $ag_modulename . '&amp;status=' . $status . $ag_custom_fields_params . '&amp;sort_field=type&amp;sort=down">' . html_print_image('images/sort_down.png', true, array('style' => $selectTypeDown, 'alt' => 'down')) . '</a>';
	
	$table->align[2] = 'left';

	$table->head[3] = __('Module name');
	$table->head[3] .= ' <a href="index.php?sec=estado&amp;sec2=operation/agentes/status_monitor&amp;datatype='.$datatype . '&amp;moduletype='.$moduletype . '&amp;refr=' . $refr . '&amp;modulegroup='.$modulegroup . '&amp;offset=' . $offset . '&amp;ag_group=' . $ag_group . '&amp;ag_freestring=' . $ag_freestring . '&amp;ag_modulename=' . $ag_modulename . '&amp;status=' . $status . $ag_custom_fields_params . '&amp;sort_field=module_name&amp;sort=up">' . html_print_image('images/sort_up.png', true, array('style' => $selectModuleNameUp, 'alt' => 'up'))  . '</a>' .
	'<a href="index.php?sec=estado&amp;sec2=operation/agentes/status_monitor&amp;datatype='.$datatype . '&amp;moduletype='.$moduletype . '&amp;refr=' . $refr . '&amp;modulegroup='.$modulegroup . '&amp;offset=' . $offset . '&amp;ag_group=' . $ag_group . '&amp;ag_freestring=' . $ag_freestring . '&amp;ag_modulename=' . $ag_modulename . '&amp;status=' . $status . $ag_custom_fields_params . '&amp;sort_field=module_name&amp;sort=down">' . html_print_image('images/sort_down.png', true, array('style' => $selectModuleNameDown, 'alt' => 'down')) . '</a>';
  
  	$table->head[4] = __('Server type');
	$table->head[4] .= ' <a href="index.php?sec=estado&amp;sec2=operation/agentes/status_monitor&amp;datatype='.$datatype . '&amp;moduletype='.$moduletype . '&amp;refr=' . $refr . '&amp;modulegroup='.$modulegroup . '&amp;offset=' . $offset . '&amp;ag_group=' . $ag_group . '&amp;ag_freestring=' . $ag_freestring . '&amp;ag_modulename=' . $ag_modulename . '&amp;status=' . $status . $ag_custom_fields_params . '&amp;sort_field=moduletype&amp;sort=up">' . html_print_image('images/sort_up.png', true, array('style' => $selectModuleNameUp, 'alt' => 'up'))  . '</a>' .
	'<a href="index.php?sec=estado&amp;sec2=operation/agentes/status_monitor&amp;datatype='.$datatype . '&amp;moduletype='.$moduletype . '&amp;refr=' . $refr . '&amp;modulegroup='.$modulegroup . '&amp;offset=' . $offset . '&amp;ag_group=' . $ag_group . '&amp;ag_freestring=' . $ag_freestring . '&amp;ag_modulename=' . $ag_modulename . '&amp;status=' . $status . $ag_custom_fields_params . '&amp;sort_field=moduletype&amp;sort=down">' . html_print_image('images/sort_down.png', true, array('style' => $selectModuleNameDown, 'alt' => 'down')) . '</a>';
  
	$table->head[5] = __('Interval');
	$table->head[5] .= ' <a href="index.php?sec=estado&amp;sec2=operation/agentes/status_monitor&amp;datatype='.$datatype . '&amp;moduletype='.$moduletype . '&amp;refr=' . $refr . '&amp;modulegroup='.$modulegroup . '&amp;offset=' . $offset . '&amp;ag_group=' . $ag_group . '&amp;ag_freestring=' . $ag_freestring . '&amp;ag_modulename=' . $ag_modulename . '&amp;status=' . $status . $ag_custom_fields_params . '&amp;sort_field=interval&amp;sort=up">' . html_print_image('images/sort_up.png', true, array('style' => $selectIntervalUp, 'alt' => 'up'))  . '</a>' .
	'<a href="index.php?sec=estado&amp;sec2=operation/agentes/status_monitor&amp;datatype='.$datatype . '&amp;moduletype='.$moduletype . '&amp;refr=' . $refr . '&amp;modulegroup='.$modulegroup . '&amp;offset=' . $offset . '&amp;ag_group=' . $ag_group . '&amp;ag_freestring=' . $ag_freestring . '&amp;ag_modulename=' . $ag_modulename . '&amp;status=' . $status . $ag_custom_fields_params . '&amp;sort_field=interval&amp;sort=down">' . html_print_image('images/sort_down.png', true, array('style' => $selectIntervalDown, 'alt' => 'down')) . '</a>';
	$table->align[5] = 'left';

	$table->head[6] = __('Status');
	$table->head[6] .= ' <a href="index.php?sec=estado&amp;sec2=operation/agentes/status_monitor&amp;datatype='.$datatype . '&amp;moduletype='.$moduletype . '&amp;refr=' . $refr . '&amp;modulegroup='.$modulegroup . '&amp;offset=' . $offset . '&amp;ag_group=' . $ag_group . '&amp;ag_freestring=' . $ag_freestring . '&amp;ag_modulename=' . $ag_modulename . '&amp;status=' . $status . $ag_custom_fields_params . '&amp;sort_field=status&amp;sort=up">' . html_print_image('images/sort_up.png', true, array('style' => $selectStatusUp, 'alt' => 'up'))  . '</a>' .
	'<a href="index.php?sec=estado&amp;sec2=operation/agentes/status_monitor&amp;datatype='.$datatype . '&amp;moduletype='.$moduletype . '&amp;refr=' . $refr . '&amp;modulegroup='.$modulegroup . '&amp;offset=' . $offset . '&amp;ag_group=' . $ag_group . '&amp;ag_freestring=' . $ag_freestring . '&amp;ag_modulename=' . $ag_modulename . '&amp;status=' . $status . $ag_custom_fields_params . '&amp;sort_field=status&amp;sort=down">' . html_print_image('images/sort_down.png', true, array('style' => $selectStatusDown, 'alt' => 'down')) . '</a>';

	$table->align[6] = 'left';

	$table->head[7] = __('Graph');
	$table->align[7] = 'left';

	$table->head[8] = __('Warn');
	$table->align[8] = 'left';

	$table->head[9] = __('Data');
	$table->align[9] = 'left';
	if ( is_metaconsole() ) {
	$table->head[9] .= ' <a href="index.php?sec=estado&amp;sec2=operation/agentes/status_monitor&amp;datatype='.$datatype . '&amp;moduletype='.$moduletype . '&amp;refr=' . $refr . '&amp;modulegroup='.$modulegroup . '&amp;offset=' . $offset . '&amp;ag_group=' . $ag_group . '&amp;ag_freestring=' . $ag_freestring . '&amp;ag_modulename=' . $ag_modulename . '&amp;status=' . $status . $ag_custom_fields_params . '&amp;sort_field=data&amp;sort=up">' . html_print_image('images/sort_up.png', true, array('style' => $selectStatusUp, 'alt' => 'up'))  . '</a>' .
		'<a href="index.php?sec=estado&amp;sec2=operation/agentes/status_monitor&amp;datatype='.$datatype . '&amp;moduletype='.$moduletype . '&amp;refr=' . $refr . '&amp;modulegroup='.$modulegroup . '&amp;offset=' . $offset . '&amp;ag_group=' . $ag_group . '&amp;ag_freestring=' . $ag_freestring . '&amp;ag_modulename=' . $ag_modulename . '&amp;status=' . $status . $ag_custom_fields_params . '&amp;sort_field=data&amp;sort=down">' . html_print_image('images/sort_down.png', true, array('style' => $selectStatusDown, 'alt' => 'down')) . '</a>';
	}

	$table->head[10] = __('Timestamp');
	$table->head[10] .= ' <a href="index.php?sec=estado&amp;sec2=operation/agentes/status_monitor&amp;datatype='.$datatype . '&amp;moduletype='.$moduletype . '&amp;refr=' . $refr . '&amp;offset=' . $offset . '&amp;ag_group=' . $ag_group . '&amp;ag_freestring=' . $ag_freestring . '&amp;ag_modulename=' . $ag_modulename . '&amp;status=' . $status . $ag_custom_fields_params . '&amp;sort_field=timestamp&amp;sort=up">' . html_print_image('images/sort_up.png', true, array('style' => $selectTimestampUp, 'alt' => 'up'))  . '</a>' .
	'<a href="index.php?sec=estado&amp;sec2=operation/agentes/status_monitor&amp;datatype='.$datatype . '&amp;moduletype='.$moduletype . '&amp;refr=' . $refr . '&amp;modulegroup='.$modulegroup . '&amp;offset=' . $offset . '&amp;ag_group=' . $ag_group . '&amp;ag_freestring=' . $ag_freestring . '&amp;ag_modulename=' . $ag_modulename . '&amp;status=' . $status . $ag_custom_fields_params . '&amp;sort_field=timestamp&amp;sort=down">' . html_print_image('images/sort_down.png', true, array('style' => $selectTimestampDown, 'alt' => 'down')) . '</a>';
	$table->align[10] = 'left';

	$id_type_web_content_string = db_get_value('id_tipo', 'ttipo_modulo',
		'nombre', 'web_content_string');

	foreach ($result as $row) {
		//Avoid unset, null and false value
		if (empty($row['server_name']))
			$row['server_name'] = "";
		
		$is_web_content_string = (bool)db_get_value_filter('id_agente_modulo',
			'tagente_modulo',
			array('id_agente_modulo' => $row['id_agente_modulo'],
				'id_tipo_modulo' => $id_type_web_content_string));
		
		//Fixed the goliat sends the strings from web
		//without HTML entities
		if ($is_web_content_string) {
			$row['datos'] = io_safe_input($row['datos']);
		}
		
		//Fixed the data from Selenium Plugin
		if ($row['datos'] != strip_tags($row['datos'])) {
			$row['datos'] = io_safe_input($row['datos']);
		}
			
		$data = array ();
		if ($isFunctionPolicies !== ENTERPRISE_NOT_HOOK) {
			$policyInfo = policies_info_module_policy($row['id_agente_modulo']);
			if ($policyInfo === false)
				$data[0] = '';
			else {
				$linked = policies_is_module_linked($row['id_agente_modulo']);
				
				$adopt = false;
				if (policies_is_module_adopt($row['id_agente_modulo'])) {
					$adopt = true;
				}
				
				if ($linked) {
					if ($adopt) {
						$img = 'images/policies_brick.png';
						$title = __('(Adopt) ') . $policyInfo['name_policy'];
					}
					else {
						$img = 'images/policies.png';
						$title = $policyInfo['name_policy'];
					}
				}
				else {
					if ($adopt) {
						$img = 'images/policies_not_brick.png';
						$title = __('(Unlinked) (Adopt) ') . $policyInfo['name_policy'];
					}
					else {
						$img = 'images/unlinkpolicy.png';
						$title = __('(Unlinked) ') . $policyInfo['name_policy'];
					}
				}
				
				$data[0] = '<a href="?sec=gpolicies&amp;sec2=enterprise/godmode/policies/policies&amp;id=' . $policyInfo['id_policy'] . '">' . 
					html_print_image($img,true, array('title' => $title)) .
					'</a>';
			}
		}
		
		// TODO: Calculate hash access before to use it more simply like other sections. I.E. Events view
		if (defined('METACONSOLE')) {
			$agent_link = '<a href="'.
				$row['server_url'] .'index.php?' .
					'sec=estado&amp;' .
					'sec2=operation/agentes/ver_agente&amp;' .
					'id_agente='. $row['id_agent'] . '&amp;' .
					'loginhash=auto&amp;' .
					'loginhash_data=' . $row['hashdata'] . '&amp;' .
					'loginhash_user=' . str_rot13($row['user']) . '">';
			$agent_name = ui_print_truncate_text($row['agent_name'],
				'agent_small', false, true, false, '[&hellip;]',
				'font-size:7.5pt;');
			if (can_user_access_node ()) {
				$data[1] = $agent_link . '<b>' . $agent_name . '</b></a>';
			}
			else {
				$data[1] = $agent_name;
			}
		}
		else {
			$data[1] = '<strong><a href="index.php?sec=estado&amp;sec2=operation/agentes/ver_agente&amp;id_agente='.$row['id_agent'].'">';
			$data[1] .= ui_print_truncate_text($row['agent_name'], 'agent_medium', false, true, false, '[&hellip;]', 'font-size:7.5pt;');
			$data[1] .= '</a></strong>';
		}
<<<<<<< HEAD
	}
	else {
		$data[1] = '<strong><a href="index.php?sec=estado&amp;sec2=operation/agentes/ver_agente&amp;id_agente='.$row['id_agent'].'">';
		$data[1] .= '<span style="font-weight:bold" title="' . $row['agent_name'] . '">'.$row['alias'].'</span>';
		$data[1] .= '</a></strong>';
	}
	
	$data[2] = html_print_image('images/'. modules_show_icon_type ($row['module_type']), true);
	if (check_acl ($config['id_user'], $row['id_group'], 'AW')) {
		$show_edit_icon = true;
		if (defined('METACONSOLE')) {
			if (!can_user_access_node ()) {
				$show_edit_icon = false;
=======
		
		
		$data[2] = html_print_image('images/' . modules_show_icon_type ($row['module_type']), true);
		if (check_acl ($config['id_user'], $row['id_group'], 'AW')) {
			$show_edit_icon = true;
			if (defined('METACONSOLE')) {
				if (!can_user_access_node ()) {
					$show_edit_icon = false;
				}
				
				$url_edit_module = $row['server_url'] . 'index.php?' .
					'sec=gagente&amp;' .
					'sec2=godmode/agentes/configurar_agente&amp;' .
					'id_agente=' . $row['id_agent'] . '&amp;' .
					'tab=module&amp;' .
					'id_agent_module=' . $row['id_agente_modulo'] . '&amp;' .
					'edit_module=1' .
					'&amp;loginhash=auto&amp;loginhash_data=' . $row['hashdata'] . '&amp;loginhash_user=' . str_rot13($row['user']);
			}
			else {
				$url_edit_module = 'index.php?' .
					'sec=gagente&amp;' .
					'sec2=godmode/agentes/configurar_agente&amp;' .
					'id_agente=' . $row['id_agent'] . '&amp;' .
					'tab=module&amp;' .
					'id_agent_module=' . $row['id_agente_modulo'] . '&amp;' .
					'edit_module=1';
>>>>>>> 27744031
			}
			
			if ($show_edit_icon) {
				$data[2] .= '<a href="' . $url_edit_module . '">' .
					html_print_image('images/config.png', true,
						array('alt' => '0', 'border' => '', 'title' => __('Edit'))) .
					'</a>';
			}
		}
		
		$data[3] = ui_print_truncate_text($row['module_name'], 'agent_small', false, true, true);
		if ($row['extended_info'] != '') {
			$data[3] .= ui_print_help_tip ($row['extended_info'], true, '/images/default_list.png');
		}
		if ($row['tags'] != '') {
			$data[3] .= html_print_image('/images/tag_red.png', true,
				array(
					'title' => $row['tags'],
					'style' => 'width: 20px; margin-left: 3px;'));
		}
    $data[4] = servers_show_type ($row['id_modulo']);
    
		$data[5] = ($row['module_interval'] == 0) ?
			human_time_description_raw($row['agent_interval'])
			:
			human_time_description_raw($row['module_interval']);
		
		if ($row['utimestamp'] == 0 && (($row['module_type'] < 21 ||
			$row['module_type'] > 23) && $row['module_type'] != 100)) {
			$data[6] = ui_print_status_image(STATUS_MODULE_NO_DATA,
				__('NOT INIT'), true);
		}
		elseif ($row['estado'] == 0) {
			if (is_numeric($row['datos'])) {
				$data[6] = ui_print_status_image(STATUS_MODULE_OK,
					__('NORMAL') . ': ' . remove_right_zeros(number_format($row['datos'], $config['graph_precision'])), true);
			}
			else {
				$data[6] = ui_print_status_image(STATUS_MODULE_OK,
					__('NORMAL') . ': ' . $row['datos'], true);
			}
		}
		elseif ($row['estado'] == 1) {
			if (is_numeric($row['datos'])) {
				$data[6] = ui_print_status_image(STATUS_MODULE_CRITICAL,
					__('CRITICAL') . ': ' . remove_right_zeros(number_format($row['datos'], $config['graph_precision'])), true);
			}
			else {
				$data[6] = ui_print_status_image(STATUS_MODULE_CRITICAL,
					__('CRITICAL') . ': ' . $row['datos'], true);
			}
		}
		elseif ($row['estado'] == 2) {
			if (is_numeric($row['datos'])) {
				$data[6] = ui_print_status_image(STATUS_MODULE_WARNING,
					__('WARNING') . ': ' . remove_right_zeros(number_format($row['datos'], $config['graph_precision'])), true);
			}
			else {
				$data[6] = ui_print_status_image(STATUS_MODULE_WARNING,
					__('WARNING') . ': ' . $row['datos'], true);
			}
		}
		else {
			$last_status =  modules_get_agentmodule_last_status(
				$row['id_agente_modulo']);
			switch($last_status) {
				case 0:
					if (is_numeric($row['datos'])) {
						$data[6] = ui_print_status_image(STATUS_MODULE_UNKNOWN,
							__('UNKNOWN') . ' - ' . __('Last status') . " " .
							__('NORMAL') . ': ' . remove_right_zeros(number_format($row['datos'], $config['graph_precision'])), true);
					}
					else {
						$data[6] = ui_print_status_image(STATUS_MODULE_UNKNOWN,
							__('UNKNOWN') . ' - ' . __('Last status') . " " .
							__('NORMAL') . ': ' . $row['datos'], true);
					}
					break;
				case 1:
					if (is_numeric($row['datos'])) {
						$data[6] = ui_print_status_image(STATUS_MODULE_UNKNOWN,
							__('UNKNOWN') . ' - ' . __('Last status') ." " .
							__('CRITICAL') . ': ' . remove_right_zeros(number_format($row['datos'], $config['graph_precision'])), true);
					}
					else {
						$data[6] = ui_print_status_image(STATUS_MODULE_UNKNOWN,
							__('UNKNOWN') . ' - ' . __('Last status') ." " .
							__('CRITICAL') . ': ' . $row['datos'], true);
					}
					break;
				case 2:
					if (is_numeric($row['datos'])) {
						$data[6] = ui_print_status_image(STATUS_MODULE_UNKNOWN,
							__('UNKNOWN') . ' - ' . __('Last status') . " " .
							__('WARNING') . ': ' .  remove_right_zeros(number_format($row['datos'], $config['graph_precision'])), true);
					}
					else {
						$data[6] = ui_print_status_image(STATUS_MODULE_UNKNOWN,
							__('UNKNOWN') . ' - ' . __('Last status') . " " .
							__('WARNING') . ': ' . $row['datos'], true);
					}
					break;
			}
		}
		
		$data[7] = "";
		
		$acl_graphs = false;
		
		// Avoid the check on the metaconsole. Too slow to show/hide an icon depending on the permissions
		if (!is_metaconsole()) {
			$acl_graphs = check_acl($config['id_user'], $row['id_group'], 'RR');
		}
		else {
			$acl_graphs = true;
		}
		
		if ($row['history_data'] == 1 && $acl_graphs) {
			$graph_type = return_graphtype ($row['module_type']);
			
			$url = ui_get_full_url('operation/agentes/stat_win.php', false, false, false);
			$handle = dechex(crc32($row['id_agente_modulo'].$row['module_name']));
			$win_handle = 'day_'.$handle;
			
			$graph_params = array(
					'type' => $graph_type,
					'period' => SECONDS_1DAY,
					'id' => $row['id_agente_modulo'],
					'label' => base64_encode($row['module_name']),
					'refresh' => SECONDS_10MINUTES
				);
			
			if (is_metaconsole() && isset($row['server_id'])) {
				$graph_params['avg_only'] = 1;
				// Set the server id
				$graph_params['server'] = $row['server_id'];
			}
			
			$graph_params_str = http_build_query($graph_params);
			
			$link = 'winopeng(\''.$url.'?'.$graph_params_str.'\',\''.$win_handle.'\')';
			
			$data[7] = '';
			
			if(!is_snapshot_data($row['datos'])){
			
			$data[7] = '<a href="javascript:'.$link.'">' . html_print_image('images/chart_curve.png', true, array('border' => '0', 'alt' => '')) .  '</a>';
			}
			$data[7] .= '<a href="javascript: ' .
				'show_module_detail_dialog(' .
					$row['id_agente_modulo'] . ', '.
					$row['id_agent'] . ', \'' .
					$row['server_name'] . '\', 0, ' . SECONDS_1DAY . ', \'' . $row['module_name'] . '\')">' .
				html_print_image ('images/binary.png', true,
					array ('border' => '0', 'alt' => '')) . '</a>';
					
			$data[7] .= '<span id=\'hidden_name_module_' . $row['id_agente_modulo'] . '\'
							style=\'display: none;\'>' .
							$row['module_name'] .
						'</span>';
		}
		
		$data[8] = ui_print_module_warn_value($row['max_warning'],
			$row['min_warning'], $row['str_warning'], $row['max_critical'],
			$row['min_critical'], $row['str_critical']);

		if (is_numeric($row['datos']) && !modules_is_string_type($row['module_type'])) {
			if ( $config['render_proc'] ) {
					switch($row['module_type']) {
						case 2:
						case 6:
						case 9:
						case 18:
						case 21:
						case 31:
							if ( $row['datos'] >= 1 ) 
								$salida = $config['render_proc_ok'];
							else
								$salida = $config['render_proc_fail'];
							break;
						default:	
							switch($row['module_type']) {
								case 15:
									$value = db_get_value('snmp_oid', 'tagente_modulo', 'id_agente_modulo', $row['id_agente_modulo']);
									if ($value == '.1.3.6.1.2.1.1.3.0' || $value == '.1.3.6.1.2.1.25.1.1.0')
										$salida = human_milliseconds_to_string($row['datos']);
									else
										$salida = remove_right_zeros(number_format($row['datos'], $config['graph_precision']));
									break;
								default:
									$salida = remove_right_zeros(number_format($row['datos'], $config['graph_precision']));
									break;
							}
							break;
					}
			}
			else {
				switch($row['module_type']) {
					case 15:
						$value = db_get_value('snmp_oid', 'tagente_modulo', 'id_agente_modulo', $row['id_agente_modulo']);
						if ($value == '.1.3.6.1.2.1.1.3.0' || $value == '.1.3.6.1.2.1.25.1.1.0')
							$salida = human_milliseconds_to_string($row['datos']);
						else
							$salida = remove_right_zeros(number_format($row['datos'], $config['graph_precision']));
						break;
					default:
						$salida = remove_right_zeros(number_format($row['datos'], $config['graph_precision']));
						break;
				}
			}
			
			// Show units ONLY in numeric data types
			if (isset($row['unit'])) {
				$salida .= '&nbsp;' . '<i>' . io_safe_output($row['unit']) . '</i>';
				$salida = ui_print_truncate_text($salida, 'agent_small', true, true, false, '[&hellip;]', 'font-size:7.5pt;');
			}
		}
		else {
			//Fixed the goliat sends the strings from web
			//without HTML entities
			if ($is_web_content_string) {
				$module_value = $row['datos'];
			}
			else {
				$module_value = io_safe_output($row['datos']);
			}
			
			$is_snapshot = is_snapshot_data ( $module_value );
			
			if (($config['command_snapshot']) && ($is_snapshot)) {
				$handle = 'snapshot_' . $row['id_agente_modulo'];
				$url = 'include/procesos.php?agente=' . $row['id_agente_modulo'];
				$win_handle = dechex(crc32($handle));
				if (! defined ('METACONSOLE')) {
				$link = "winopeng_var('operation/agentes/snapshot_view.php?" .
					"id=" . $row['id_agente_modulo'] .
					"&refr=" . $row['current_interval'] .
					"&label=" . rawurlencode(urlencode(io_safe_output($row['module_name']))) . "','" . $win_handle . "', 700,480)";
				}
				else{
					$link = "winopeng_var('$row[datos]','',700,480)";
						
				}

				if(!is_image_data($row['datos'])){
					$salida = '<a href="javascript:' . $link . '">' .
						html_print_image('images/default_list.png', true,
							array('border' => '0',
							'alt' => '',
							'title' => __('Snapshot view'))) . '</a> &nbsp;&nbsp;';
				}
				else {
					$salida = '<a href="javascript:' . $link . '">' .
						html_print_image('images/photo.png', true,
							array('border' => '0',
								'alt' => '',
								'title' => __('Snapshot view'))) . '</a> &nbsp;&nbsp;';
				}
			}
			else {
				
				$sub_string = substr(io_safe_output($row['datos']), 0, 12);
				if ($module_value == $sub_string) {
					if ($module_value == 0 && !$sub_string) {
						$salida = 0;
					}
					else {
						$salida = $row['datos'];
					}
				}
				else {
					//Fixed the goliat sends the strings from web
					//without HTML entities
					if ($is_web_content_string) {
						$sub_string = substr($row['datos'], 0, 12);
					}
					else {
						//Fixed the data from Selenium Plugin
						if ($module_value != strip_tags($module_value)) {
							$module_value = io_safe_input($module_value);
							$sub_string = substr($row['datos'], 0, 12);
						}
						else {
							$sub_string = substr(io_safe_output($row['datos']),0, 12);
						}
					}
					
					if ($module_value == $sub_string) {
						$salida = $module_value;
					}
					else {
						$salida = "<span " .
							"id='hidden_value_module_" . $row['id_agente_modulo'] . "'
							style='display: none;'>" .
							$module_value .
							"</span>" . 
							"<span " .
							"id='value_module_" . $row['id_agente_modulo'] . "'
							title='" . $module_value . "' " .
							"style='white-space: nowrap;'>" . 
							'<span id="value_module_text_' . $row['id_agente_modulo'] . '">' .
								$sub_string . '</span> ' .
							"<a href='javascript: toggle_full_value(" . $row['id_agente_modulo'] . ")'>" .
								html_print_image('images/rosette.png', true) . '</a></span>';
					}
				}
			}
		}
		
		$data[9] = $salida;
		
		if ($row['module_interval'] > 0)
			$interval = $row['module_interval'];
		else
			$interval = $row['agent_interval'];
		
		if ($row['estado'] == 3) {
			$option = array ('html_attr' => 'class="redb"','style' => 'font-size:7pt;');
		}
		else {
			$option = array ('style' => 'font-size:7pt;');
		}
		$data[10] = ui_print_timestamp ($row['utimestamp'], true, $option);
		
		array_push ($table->data, $data);
	}
	
	html_print_table ($table);
}
else
	ui_print_info_message ( array ( 'no_close' => true, 'message' => __('This group doesn\'t have any monitor') ) );
// End Build List Result
/////////////////////////////////////

echo "<div id='monitor_details_window'></div>";
//strict user hidden
echo '<div id="strict_hidden" style="display:none;">';
html_print_input_text('strict_user_hidden', $strict_user);
echo '</div>';

enterprise_hook('close_meta_frame');

ui_require_javascript_file('pandora_modules');

?>
<script type='text/javascript'>
	$(document).ready (function () {
		if ($('#ag_group').val() != 0) {
			$('#tag_filter').css('display', 'none');
			$('#tag_td').css('display', 'none');
		}
	
});


$('#moduletype').click(function(){
    jQuery.get ("ajax.php",
      {
    "page": "general/subselect_data_module",
    "module":$('#moduletype').val()},
      function (data, status){
        $("#datatypetittle").show ();
        $("#datatypebox").hide ()
          .empty ()
          .append (data)
          .show ();
      },
      "html"
    );

    return false;
  });
	
	$('#ag_group').change (function () {
		strict_user = $('#text-strict_user_hidden').val();
		
		if (($('#ag_group').val() != 0) && (strict_user != 0)) {
			$('#tag_filter').css('display', 'none');
			$('#tag_td').css('display', 'none');
		} else {
			$('#tag_filter').css('display', '');
			$('#tag_td').css('display', '');
		}
	});
	
	function toggle_full_value(id) {
		text = $('#hidden_value_module_' + id).html();
		old_text = $("#value_module_text_" + id).html();
		
		$("#hidden_value_module_" + id).html(old_text);
		
		$("#value_module_text_" + id).html(text);
	}
	
	// Show the modal window of an module
	function show_module_detail_dialog(module_id, id_agent, server_name, offset, period, module_name) {
		if (period == -1) {
			if ($("#period").length == 1) {
				period = $('#period').val();
			}
			else {
				period = <?php echo SECONDS_1DAY; ?>;
			}
		}

		
		if ($('input[name=selection_mode]:checked').val()) {
	
			var selection_mode = $('input[name=selection_mode]:checked').val();
			var date_from = $('#text-date_from').val();
			var time_from = $('#text-time_from').val();
			var date_to = $('#text-date_to').val();
			var time_to = $('#text-time_to').val();
			
			var extra_parameters = '&selection_mode=' + selection_mode + '&date_from=' + date_from + '&date_to=' + date_to + '&time_from=' + time_from + '&time_to=' + time_to;
		
		}
		title = <?php echo "\"" . __("Module: ") . "\"" ?>;
		$.ajax({
			type: "POST",
			url: "<?php echo ui_get_full_url('ajax.php', false, false, false); ?>",
			data: "page=include/ajax/module&get_module_detail=1&server_name="+server_name+"&id_agent="+id_agent+"&id_module=" + module_id+"&offset="+offset+"&period="+period+extra_parameters,
			dataType: "html",
			success: function(data) {
				$("#monitor_details_window").hide ()
					.empty ()
					.append (data)
					.dialog ({
						resizable: true,
						draggable: true,
						modal: true,
						title: title + module_name,
						overlay: {
							opacity: 0.5,
							background: "black"
						},
						width: 620,
						height: 500
					})
					.show ();
				
				refresh_pagination_callback (module_id, id_agent, server_name,module_name);
			}
		});
	}
	
	function refresh_pagination_callback (module_id, id_agent, server_name,module_name) {
		
		$(".binary_dialog").click( function() {
			var classes = $(this).attr('class');
			classes = classes.split(' ');
			var offset_class = classes[2];
			offset_class = offset_class.split('_');
			var offset = offset_class[1];
			
			var period = $('#period').val();
			
			show_module_detail_dialog(module_id, id_agent, server_name, offset, period,module_name);
			
			return false;
		});
	}
</script><|MERGE_RESOLUTION|>--- conflicted
+++ resolved
@@ -1081,7 +1081,6 @@
 			$data[1] .= ui_print_truncate_text($row['agent_name'], 'agent_medium', false, true, false, '[&hellip;]', 'font-size:7.5pt;');
 			$data[1] .= '</a></strong>';
 		}
-<<<<<<< HEAD
 	}
 	else {
 		$data[1] = '<strong><a href="index.php?sec=estado&amp;sec2=operation/agentes/ver_agente&amp;id_agente='.$row['id_agent'].'">';
@@ -1095,36 +1094,26 @@
 		if (defined('METACONSOLE')) {
 			if (!can_user_access_node ()) {
 				$show_edit_icon = false;
-=======
-		
-		
-		$data[2] = html_print_image('images/' . modules_show_icon_type ($row['module_type']), true);
-		if (check_acl ($config['id_user'], $row['id_group'], 'AW')) {
-			$show_edit_icon = true;
-			if (defined('METACONSOLE')) {
-				if (!can_user_access_node ()) {
-					$show_edit_icon = false;
-				}
+			}
 				
-				$url_edit_module = $row['server_url'] . 'index.php?' .
-					'sec=gagente&amp;' .
-					'sec2=godmode/agentes/configurar_agente&amp;' .
-					'id_agente=' . $row['id_agent'] . '&amp;' .
-					'tab=module&amp;' .
-					'id_agent_module=' . $row['id_agente_modulo'] . '&amp;' .
-					'edit_module=1' .
-					'&amp;loginhash=auto&amp;loginhash_data=' . $row['hashdata'] . '&amp;loginhash_user=' . str_rot13($row['user']);
-			}
-			else {
-				$url_edit_module = 'index.php?' .
-					'sec=gagente&amp;' .
-					'sec2=godmode/agentes/configurar_agente&amp;' .
-					'id_agente=' . $row['id_agent'] . '&amp;' .
-					'tab=module&amp;' .
-					'id_agent_module=' . $row['id_agente_modulo'] . '&amp;' .
-					'edit_module=1';
->>>>>>> 27744031
-			}
+			$url_edit_module = $row['server_url'] . 'index.php?' .
+				'sec=gagente&amp;' .
+				'sec2=godmode/agentes/configurar_agente&amp;' .
+				'id_agente=' . $row['id_agent'] . '&amp;' .
+				'tab=module&amp;' .
+				'id_agent_module=' . $row['id_agente_modulo'] . '&amp;' .
+				'edit_module=1' .
+				'&amp;loginhash=auto&amp;loginhash_data=' . $row['hashdata'] . '&amp;loginhash_user=' . str_rot13($row['user']);
+			}
+		else {
+			$url_edit_module = 'index.php?' .
+				'sec=gagente&amp;' .
+				'sec2=godmode/agentes/configurar_agente&amp;' .
+				'id_agente=' . $row['id_agent'] . '&amp;' .
+				'tab=module&amp;' .
+				'id_agent_module=' . $row['id_agente_modulo'] . '&amp;' .
+				'edit_module=1';
+		}
 			
 			if ($show_edit_icon) {
 				$data[2] .= '<a href="' . $url_edit_module . '">' .
