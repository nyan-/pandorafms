<?php
/**
 * Monitor Status View.
 *
 * @category   View
 * @package    Pandora FMS
 * @subpackage Monitoring.
 * @version    1.0.0
 * @license    See below
 *
 *    ______                 ___                    _______ _______ ________
 *   |   __ \.-----.--.--.--|  |.-----.----.-----. |    ___|   |   |     __|
 *  |    __/|  _  |     |  _  ||  _  |   _|  _  | |    ___|       |__     |
 * |___|   |___._|__|__|_____||_____|__| |___._| |___|   |__|_|__|_______|
 *
 * ============================================================================
 * Copyright (c) 2005-2021 Artica Soluciones Tecnologicas
 * Please see http://pandorafms.org for full contribution list
 * This program is free software; you can redistribute it and/or
 * modify it under the terms of the GNU General Public License
 * as published by the Free Software Foundation for version 2.
 * This program is distributed in the hope that it will be useful,
 * but WITHOUT ANY WARRANTY; without even the implied warranty of
 * MERCHANTABILITY or FITNESS FOR A PARTICULAR PURPOSE.  See the
 * GNU General Public License for more details.
 * ============================================================================
 */

// Begin.
global $config;

check_login();

if (! check_acl($config['id_user'], 0, 'AR')
    && ! check_acl($config['id_user'], 0, 'AW')
    && ! check_acl($config['id_user'], 0, 'AM')
) {
    db_pandora_audit(
        AUDIT_LOG_ACL_VIOLATION,
        'Trying to access Agent Management'
    );
    include 'general/noaccess.php';
    return;
}

require_once $config['homedir'].'/include/functions_agents.php';
require_once $config['homedir'].'/include/functions_modules.php';
require_once $config['homedir'].'/include/functions_users.php';
enterprise_include_once('include/functions_metaconsole.php');

$isFunctionPolicies = enterprise_include_once('include/functions_policies.php');

if (! defined('METACONSOLE')) {
    $section = (string) get_parameter('section', 'view');

    $buttons['fields'] = [
        'active'    => false,
        'text'      => '<a href="index.php?sec=view&sec2=operation/agentes/status_monitor&section=fields">'.html_print_image(
            'images/edit_columns@svg.svg',
            true,
            [
                'title' => __('Custom fields'),
                'class' => 'invert_filter main_menu_icon',
            ]
        ).'</a>',
        'operation' => true,
    ];

    $buttons['view'] = [
        'active'    => false,
        'text'      => '<a href="index.php?sec=view&sec2=operation/agentes/status_monitor">'.html_print_image(
            'images/logs@svg.svg',
            true,
            [
                'title' => __('View'),
                'class' => 'invert_filter main_menu_icon',
            ]
        ).'</a>',
        'operation' => true,
    ];

    switch ($section) {
        case 'fields':
            $buttons['fields']['active'] = true;
            $subpage = ' &raquo; '.__('Custom fields');
        break;

        default:
            $buttons['view']['active'] = true;
        break;
    }

    // Header.
    ui_print_standard_header(
        __('Monitor detail').$subpage,
        'images/agent.png',
        false,
        '',
        true,
        $buttons,
        [
            [
                'link'  => '',
                'label' => __('Monitoring'),
            ],
            [
                'link'  => '',
                'label' => __('Views'),
            ],
        ]
    );

    if ($section == 'fields') {
        include_once $config['homedir'].'/godmode/agentes/status_monitor_custom_fields.php';
        exit();
    }
} else {
    $section = (string) get_parameter('sec', 'estado');
    ui_meta_print_header(__('Monitor view'));
}

$recursion = get_parameter_switch('recursion', false);

if ($recursion === false) {
    $recursion = get_parameter('recursion', false);
}

$ag_freestring = (string) get_parameter('ag_freestring');
$moduletype = (string) get_parameter('moduletype');
$datatype = (string) get_parameter('datatype');
$ag_modulename = (string) get_parameter('ag_modulename');
$refr = (int) get_parameter('refr', 0);
$offset = (int) get_parameter('offset', 0);
$status = (int) get_parameter('status', 4);
$modulegroup = (int) get_parameter('modulegroup', -1);
$tag_filter = get_parameter('tag_filter', [0]);
$min_hours_status = (string) get_parameter('min_hours_status', '');
// Sort functionality.
$sortField = get_parameter('sort_field');
$sort = get_parameter('sort', 'none');
// When the previous page was a visualmap and show only one module.
$id_module = (int) get_parameter('id_module', 0);
$ag_custom_fields = (array) get_parameter('ag_custom_fields', []);
$module_option = (int) get_parameter('module_option', 1);

$not_condition = (string) get_parameter('not_condition', '');

$is_none = 'All';
if ($not_condition !== '') {
    $is_none = 'None';
    $not_condition = 'NOT';
}

// If option not_condition is enabled, the conditions of the queries are reversed.
$condition_query = '=';
if ($not_condition !== '') {
    $condition_query = '!=';
}

$autosearch = false;

// It is validated if it receives parameters different from those it has by default.
if ($ag_freestring !== '' || $moduletype !== '' || $datatype !== ''
    || $ag_modulename !== '' || $refr !== 0 || $offset !== 0 || $status !== 4
    || $modulegroup !== -1 || (bool) array_filter($tag_filter) !== false || $sortField !== ''
    || $sort !== 'none' || $id_module !== 0 || $module_option !== 1
    || $min_hours_status !== ''
) {
    $autosearch = true;
}

if (is_metaconsole() === false) {
    $ag_group = (int) get_parameter('ag_group', 0);
} else {
    $ag_group  = get_parameter('ag_group', 0);
    $ag_group_metaconsole = $ag_group;
}

$ag_custom_fields_params = '';
if (!empty($ag_custom_fields)) {
    foreach ($ag_custom_fields as $id => $value) {
        if (!empty($value)) {
            $ag_custom_fields_params .= '&ag_custom_fields['.$id.']='.$value;
        }
    }
}

if ($id_module) {
    $status = -1;
    $ag_modulename = modules_get_agentmodule_name($id_module);
    $ag_freestring = modules_get_agentmodule_agent_alias($id_module);
}

enterprise_hook('open_meta_frame');

// Get Groups and profiles from user.
$user_groups = implode(',', array_keys(users_get_groups(false, 'AR', false)));

// Begin Build SQL sentences.
$sql_from = ' FROM tagente_modulo 
	INNER JOIN tagente 
		ON tagente_modulo.id_agente = tagente.id_agente 
	LEFT JOIN tagent_secondary_group tasg
	 	ON tagente.id_agente = tasg.id_agent
	INNER JOIN tagente_estado
		ON tagente_estado.id_agente_modulo = tagente_modulo.id_agente_modulo
	INNER JOIN tmodule
		ON tmodule.id_module = tagente_modulo.id_modulo
	INNER JOIN ttipo_modulo
		ON tagente_modulo.id_tipo_modulo = ttipo_modulo.id_tipo
	LEFT JOIN ttag_module
		ON tagente_modulo.id_agente_modulo = ttag_module.id_agente_modulo';

$sql_conditions = ' WHERE tagente.disabled = 0';

if (is_numeric($ag_group)) {
    $id_ag_group = 0;
} else {
    $id_ag_group = db_get_value('id_grupo', 'tgrupo', 'nombre', $ag_group);
}

$load_filter_id = (int) get_parameter('filter_id', 0);

if ($load_filter_id > 0) {
    $user_groups_fl = users_get_groups(
        $config['id_user'],
        'AR',
        users_can_manage_group_all(),
        true
    );

    $sql = sprintf(
        'SELECT id_filter, id_name
        FROM tmonitor_filter
        WHERE id_filter = %d AND id_group_filter IN (%s)',
        $load_filter_id,
        implode(',', array_keys($user_groups_fl))
    );

    $loaded_filter = db_get_row_sql($sql);
}

if ($loaded_filter['id_filter'] > 0) {
    $query_filter['id_filter'] = $load_filter_id;
    $filter = db_get_row_filter('tmonitor_filter', $query_filter, false);
    if ($filter !== false) {
        $ag_group = $filter['ag_group'];
        $recursion = $filter['recursion'];
        $status = $filter['status'];
        $modulegroup = $filter['modulegroup'];
        $ag_modulename = $filter['ag_modulename'];
        $ag_freestring = $filter['ag_freestring'];
        $tag_filter = $filter['tag_filter'];
        $moduletype = $filter['moduletype'];
        $module_option = $filter['module_option'];
        $min_hours_status = $filter['min_hours_status'];
        $datatype = $filter['datatype'];
        $not_condition = $filter['not_condition'];
        $ag_custom_fields = $filter['ag_custom_fields'];

        if ($not_condition === 'false') {
            $not_condition = '';
        }

        if ($not_condition !== '') {
            $is_none = 'None';
            $not_condition = 'NOT';
        }

        if ($not_condition !== '') {
            $condition_query = '!=';
        }

        if (is_array($tag_filter) === false) {
            $tag_filter = json_decode($tag_filter, true);
        }

        if ($tag_filter === '') {
            $tag_filter = [0 => 0];
        }

        if (is_array($ag_custom_fields) === false) {
            $ag_custom_fields = json_decode(io_safe_output($ag_custom_fields), true);
        }
    }
}

// Agent group selector.
if (is_metaconsole() === false) {
    if ($ag_group > 0 && check_acl($config['id_user'], $ag_group, 'AR')) {
        if ($recursion) {
            $all_groups = groups_get_children_ids($ag_group, true);

            // User has explicit permission on group 1 ?
            $sql_conditions_group = sprintf(
                ' AND (tagente.id_grupo IN (%s) OR tasg.id_group IN (%s)) ',
                implode(',', $all_groups),
                implode(',', $all_groups)
            );
        } else {
            $sql_conditions_group = sprintf(
                ' AND (tagente.id_grupo '.$condition_query.' %d OR tasg.id_group '.$condition_query.' %d)',
                $ag_group,
                $ag_group
            );
        }
    } else if ($user_groups != '') {
        // User has explicit permission on group 1 ?
        $sql_conditions_group = ' AND (
			tagente.id_grupo IN ('.$user_groups.')
			OR tasg.id_group IN ('.$user_groups.')
		)';
    }
} else {
    if (((int) $ag_group !== 0) && (check_acl($config['id_user'], $id_ag_group, 'AR'))) {
        if ($recursion) {
            $all_groups = groups_get_children_ids($ag_group, true);

            // User has explicit permission on group 1 ?
            $sql_conditions_group = sprintf(
                ' AND (tagente.id_grupo IN (%s) OR tasg.id_group IN (%s)) ',
                implode(',', $all_groups),
                implode(',', $all_groups)
            );
        } else {
            $sql_conditions_group = sprintf(
                ' AND (tagente.id_grupo '.$not_condition.' IN (%s) OR tasg.id_group '.$not_condition.' IN (%s))',
                $ag_group,
                $ag_group
            );
        }
    } else if ($user_groups != '') {
        // User has explicit permission on group 1 ?
        $sql_conditions_group = ' AND (
			tagente.id_grupo IN ('.$user_groups.')
			OR tasg.id_group IN ('.$user_groups.')
		)';
    }
}

// Module group.
if (is_metaconsole() === true) {
    if ($modulegroup != '-1') {
        $sql_conditions .= sprintf(' AND tagente_modulo.id_module_group '.$not_condition.' IN (%s)', $modulegroup);
    }
} else if ($modulegroup > -1) {
    $sql_conditions .= sprintf(' AND tagente_modulo.id_module_group '.$condition_query.' \'%d\'', $modulegroup);
}

// Module name selector.
if ($ag_modulename != '') {
    $sql_conditions .= " AND tagente_modulo.nombre $not_condition LIKE '%".$ag_modulename."%'";
}

if ($id_module) {
    $sql_conditions .= sprintf(' AND tagente_modulo.id_agente_modulo = \'%d\'', $id_module);
}

if ($module_option !== 0) {
    if ($module_option == 1) {
        // Only enabled.
        $sql_conditions .= sprintf(' AND tagente_modulo.disabled '.$condition_query.' 0');
    } else if ($module_option == 2) {
        // Only disabled.
        $sql_conditions .= sprintf(' AND tagente_modulo.disabled '.$condition_query.' 1');
    }
}

if ($datatype != '') {
    $sql_conditions .= sprintf(' AND ttipo_modulo.id_tipo  '.$condition_query.' '.$datatype);
}

if ($moduletype != '') {
    $sql_conditions .= sprintf(' AND tagente_modulo.id_modulo '.$condition_query.' '.$moduletype.'');
}

// Freestring selector.
if ($ag_freestring != '') {
    $sql_conditions .= ' AND (tagente.nombre '.$not_condition.' LIKE \'%%'.$ag_freestring.'%%\'
		OR tagente.alias '.$not_condition.' LIKE \'%%'.$ag_freestring.'%%\'
		OR tagente_modulo.nombre '.$not_condition.' LIKE \'%%'.$ag_freestring.'%%\'
		OR tagente_modulo.descripcion '.$not_condition.' LIKE \'%%'.$ag_freestring.'%%\')';
}

// Status selector.
if ($status == AGENT_MODULE_STATUS_NORMAL) {
    // Normal.
    $sql_conditions .= ' AND tagente_estado.estado '.$condition_query.' 0 
	AND (utimestamp > 0 OR (tagente_modulo.id_tipo_modulo IN(21,22,23,100))) ';
} else if ($status == AGENT_MODULE_STATUS_CRITICAL_BAD) {
    // Critical.
    $sql_conditions .= ' AND tagente_estado.estado '.$condition_query.' 1 AND utimestamp > 0';
} else if ($status == AGENT_MODULE_STATUS_WARNING) {
    // Warning.
    $sql_conditions .= ' AND tagente_estado.estado '.$condition_query.' 2 AND utimestamp > 0';
} else if ($status == AGENT_MODULE_STATUS_NOT_NORMAL) {
    // Not normal.
    $sql_conditions .= ' AND tagente_estado.estado <> 0';
} else if ($status == AGENT_MODULE_STATUS_UNKNOWN) {
    // Unknown.
    $sql_conditions .= ' AND tagente_estado.estado '.$condition_query.' 3 AND tagente_estado.utimestamp <> 0';
} else if ($status == AGENT_MODULE_STATUS_NOT_INIT) {
    // Not init.
    $sql_conditions .= ' AND tagente_estado.utimestamp '.$condition_query.' 0
		AND tagente_modulo.id_tipo_modulo NOT IN (21,22,23,100)';
}

$min_hours_condition = '<';
if ($not_condition !== '') {
    $min_hours_condition = '>';
}

if (!empty($min_hours_status)) {
    $date = new DateTime(null, new DateTimeZone($config['timezone']));
    $current_timestamp = $date->getTimestamp();
    $max_time = ($current_timestamp - ((int) $min_hours_status * 3600));
    $sql_conditions .= sprintf(' AND tagente_estado.last_status_change '.$min_hours_condition.' %d', $max_time);
}

// Filter by agent custom fields.
$sql_conditions_custom_fields = '';
if (!empty($ag_custom_fields)) {
    $cf_filter = [];
    foreach ($ag_custom_fields as $field_id => $value) {
        if (!empty($value)) {
            $cf_filter[] = '(tagent_custom_data.id_field '.$condition_query.' '.$field_id.' AND tagent_custom_data.description '.$not_condition.' LIKE \'%'.$value.'%\')';
        }
    }

    if (!empty($cf_filter)) {
        $sql_conditions_custom_fields = ' AND tagente.id_agente '.$not_condition.' IN (
				SELECT tagent_custom_data.id_agent
				FROM tagent_custom_data
				WHERE '.implode(' AND ', $cf_filter).')';
    }
}

$all_tags = in_array(0, $tag_filter);

// Filter by tag.
if ($all_tags === false) {
    $sql_conditions .= ' AND tagente_modulo.id_agente_modulo IN (
        SELECT ttag_module.id_agente_modulo
        FROM ttag_module
        WHERE 1=1';

    if ($all_tags === false) {
        $sql_conditions .= ' AND ttag_module.id_tag '.$not_condition.' IN ('.implode(',', $tag_filter).'))';
    }
} else if ($not_condition === 'NOT') {
    // Match nothing if not condition has been selected along with all tags selected (none).
    $sql_conditions .= ' AND 0=0';
}



// Apply the module ACL with tags.
$sql_conditions_tags = '';

if (!users_is_admin()) {
    $sql_conditions_tags = tags_get_acl_tags(
        $config['id_user'],
        ($recursion) ? array_flip($all_groups) : $ag_group,
        'AR',
        'module_condition',
        'AND',
        'tagente_modulo',
        true,
        [],
        false
    );

    if (is_numeric($sql_conditions_tags)) {
        $sql_conditions_tags = ' AND 1 = 0';
    }
}

// Two modes of filter. All the filters and only ACLs filter.
$sql_conditions_all = $sql_conditions.$sql_conditions_group.$sql_conditions_tags.$sql_conditions_custom_fields;

// Get count to paginate.
if (!defined('METACONSOLE')) {
    $count = db_get_sql('SELECT COUNT(DISTINCT tagente_modulo.id_agente_modulo)'.$sql_from.$sql_conditions_all);
}

// Get limit_sql depend of the metaconsole or standard mode.
if (is_metaconsole() === true) {
    // Offset will be used to get the subset of modules.
    $inferior_limit = $offset;
    $superior_limit = ($config['block_size'] + $offset);
    // Offset reset to get all elements.
    $offset = 0;
    if (!isset($config['meta_num_elements'])) {
        $config['meta_num_elements'] = 100;
    }

    $limit_sql = $config['meta_num_elements'];
} else {
    $limit_sql = $config['block_size'];
}

$fields = [];
$fields[AGENT_MODULE_STATUS_NORMAL] = __('Normal');
$fields[AGENT_MODULE_STATUS_WARNING] = __('Warning');
$fields[AGENT_MODULE_STATUS_CRITICAL_BAD] = __('Critical');
$fields[AGENT_MODULE_STATUS_UNKNOWN] = __('Unknown');
$fields[AGENT_MODULE_STATUS_NOT_NORMAL] = __('Not normal');
// Default.
$fields[AGENT_MODULE_STATUS_NOT_INIT] = __('Not init');

$rows_select = [];
$rows_select[0] = __('Not assigned');
if (is_metaconsole() === false) {
    $rows = db_get_all_rows_sql(
        'SELECT *
		FROM tmodule_group ORDER BY name'
    );
    $rows = io_safe_output($rows);
    if (empty($rows) === false) {
        foreach ($rows as $module_group) {
            $rows_select[$module_group['id_mg']] = $module_group['name'];
        }
    }
} else {
    $rows_select = modules_get_modulegroups();
}

$tags = [];
$tags = tags_get_user_tags();
if (empty($tags) === true) {
    $tagsElement = __('No tags');
} else {
    $tagsElement = html_print_select(
        $tags,
        'tag_filter[]',
        $tag_filter,
        '',
        __('All'),
        0,
        true,
        true,
        true,
        '',
        false,
        'width: 100%;'
    );
    $tagsElement .= ui_print_input_placeholder(
        __('Only it is show tags in use.'),
        true
    );
}



$network_available = db_get_sql(
    'SELECT count(*)
    FROM tserver
    WHERE server_type = 1'
);
// POSTGRESQL AND ORACLE COMPATIBLE.
$wmi_available = db_get_sql(
    'SELECT count(*)
    FROM tserver
    WHERE server_type = 6'
);
// POSTGRESQL AND ORACLE COMPATIBLE.
$plugin_available = db_get_sql(
    'SELECT count(*)
    FROM tserver
    WHERE server_type = 4'
);
// POSTGRESQL AND ORACLE COMPATIBLE.
$prediction_available = db_get_sql(
    'SELECT count(*)
    FROM tserver
    WHERE server_type = 5'
);
// POSTGRESQL AND ORACLE COMPATIBLE.
$wux_available = db_get_sql(
    'SELECT count(*)
    FROM tserver
    WHERE server_type = 17'
);
// POSTGRESQL AND ORACLE COMPATIBLE.
// Development mode to use all servers.
if ($develop_bypass) {
    $network_available = 1;
    $wmi_available = 1;
    $plugin_available = 1;
    $prediction_available = 1;
}

$typemodules = [];
$typemodules[1] = __('Data server module');
if ($network_available || is_metaconsole() === true) {
    $typemodules[2] = __('Network server module');
}

if ($plugin_available || is_metaconsole() === true) {
    $typemodules[4] = __('Plugin server module');
}

if ($wmi_available || is_metaconsole() === true) {
    $typemodules[6] = __('WMI server module');
}

if ($prediction_available || is_metaconsole() === true) {
    $typemodules[5] = __('Prediction server module');
}

if (enterprise_installed()) {
    $typemodules[7] = __('Web server module');
    if ($wux_available || is_metaconsole() === true) {
          $typemodules[8] = __('Wux server module');
    }
}

$monitor_options = [
    0 => __('All'),
    1 => __('Only enabled'),
    2 => __('Only disabled'),
];

$min_hours_val = empty($min_hours_status) ? '' : (int) $min_hours_status;

switch ($moduletype) {
    case 1:
        $sqlModuleType = sprintf(
            'SELECT id_tipo, descripcion
				FROM ttipo_modulo
				WHERE categoria '.$not_condition.' IN (6,7,8,0,1,2,-1) order by descripcion '
        );
    break;

    case 2:
        $sqlModuleType = sprintf(
            'SELECT id_tipo, descripcion
				FROM ttipo_modulo
				WHERE categoria '.$not_condition.' between 3 and 5 '
        );
    break;

    case 4:
        $sqlModuleType = sprintf(
            'SELECT id_tipo, descripcion
				FROM ttipo_modulo
				WHERE categoria '.$not_condition.' between 0 and 2 '
        );
    break;

    case 6:
        $sqlModuleType = sprintf(
            'SELECT id_tipo, descripcion
				FROM ttipo_modulo
				WHERE categoria '.$not_condition.' between 0 and 2 '
        );
    break;

    case 7:
        $sqlModuleType = sprintf(
            'SELECT id_tipo, descripcion
				FROM ttipo_modulo
				WHERE categoria '.$condition_query.' 9'
        );
    break;

    case 5:
        $sqlModuleType = sprintf(
            'SELECT id_tipo, descripcion
				FROM ttipo_modulo
				WHERE categoria '.$condition_query.' 0'
        );
    break;

    case 8:
        $sqlModuleType = sprintf(
            'SELECT id_tipo, descripcion
				FROM ttipo_modulo
				WHERE nombre '.$condition_query.' \'web_analysis\''
        );
    break;

    case '':
    default:
        $sqlModuleType = sprintf(
            'SELECT id_tipo, descripcion
					FROM ttipo_modulo'
        );
    break;
}

if ($not_condition !== '') {
    $check_not_condition = true;
} else {
    $check_not_condition = '';
}

$custom_fields = db_get_all_fields_in_table('tagent_custom_fields');
if ($custom_fields === false) {
    $custom_fields = [];
}

$div_custom_fields = '<div class="flex-row">';
foreach ($custom_fields as $custom_field) {
    $custom_field_value = '';
    if (empty($ag_custom_fields) === false) {
        $custom_field_value = $ag_custom_fields[$custom_field['id_field']];
        if (empty($custom_field_value) === true) {
            $custom_field_value = '';
        }
    }

    $div_custom_fields .= '<div class="div-col">';

    $div_custom_fields .= '<div class="div-span">';
    $div_custom_fields .= '<span >'.$custom_field['name'].'</span>';
    $div_custom_fields .= '</div>';

    $div_custom_fields .= '<div class="div-input">';
    $div_custom_fields .= html_print_input_text(
        'ag_custom_fields['.$custom_field['id_field'].']',
        $custom_field_value,
        '',
        0,
        300,
        true,
        false,
        false,
        '',
        'div-input'
    );
    $div_custom_fields .= '</div>';

    $div_custom_fields .= '</div>';
}

$div_custom_fields .= '</div>';


// End Build SQL sentences.
//
// Start Build Search Form.
//
$table = new stdClass();
$tableFilter = new StdClass();
$tableFilter->width = '100%';
$tableFilter->size = [];
$tableFilter->size[0] = '33%';
$tableFilter->size[1] = '33%';
$tableFilter->size[2] = '33%';
$tableFilter->id = 'main_status_monitor_filter';
$tableFilter->class = 'filter-table-adv';
// Captions for first line.
$tableFilter->data['first_line'][0] = html_print_label_input_block(
    __('Group'),
    html_print_select_groups(
        $config['id_user'],
        'AR',
        true,
        'ag_group',
        $ag_group,
        '',
        '',
        '0',
        true,
        false,
        false,
        '',
        false,
        '',
        false,
        false,
        'id_grupo',
        false,
        false,
        false,
        false,
        false,
        false,
        $not_condition
    )
);
$tableFilter->data['first_line'][0] .= html_print_label_input_block(
    __('Recursion'),
    html_print_checkbox_switch(
        'recursion',
        1,
        ($recursion === true || $recursion === 'true' || $recursion === '1') ? 'checked' : false,
        true
    ),
    [
        'div_class'   => 'add-input-reverse',
        'label_class' => 'label-thin',
    ]
);

$tableFilter->data['first_line'][1] = html_print_label_input_block(
    __('Module group'),
    html_print_select(
        $rows_select,
        'modulegroup',
        $modulegroup,
        '',
        __($is_none),
        -1,
        true,
        false,
        true,
        '',
        false,
        'width: 100%;'
    )
);

$tableFilter->rowspan['first_line'][2] = 3;
$tableFilter->data['first_line'][2] = html_print_label_input_block(
    __('Tags'),
    $tagsElement
);

// Inputs for second line.
$tableFilter->data['second_line'][0] = html_print_label_input_block(
    __('Monitor status'),
    html_print_select(
        $fields,
        'status',
        $status,
        '',
        __($is_none),
        -1,
        true,
        false,
        true,
        '',
        false,
        'width: 100%'
    )
);

$tableFilter->data['second_line'][1] = html_print_label_input_block(
    __('Module name'),
    html_print_autocomplete_modules(
        'ag_modulename',
        $ag_modulename,
        false,
        true,
        '',
        [],
        true
    )
);

$tableFilter->data['third_line'][0] = html_print_label_input_block(
    __('Search'),
    html_print_input_text(
        'ag_freestring',
        $ag_freestring,
        '',
        40,
        30,
        true
    )
);

// Advanced filter.
$tableAdvancedFilter = new StdClass();
$tableAdvancedFilter->width = '100%';
$tableAdvancedFilter->class = 'filters';
$tableAdvancedFilter->size = [];
$tableAdvancedFilter->size[0] = '33%';
$tableAdvancedFilter->size[1] = '33%';
$tableAdvancedFilter->size[2] = '33%';
$tableAdvancedFilter->data['advancedField_1'][0] = html_print_label_input_block(
    __('Server type'),
    html_print_select(
        $typemodules,
        'moduletype',
        $moduletype,
        '',
        __($is_none),
        '',
        true,
        false,
        true,
        '',
        false,
        'width: 100%;'
    )
);

$tableAdvancedFilter->data['advancedField_1'][1] = html_print_label_input_block(
    __('Show monitors...'),
    html_print_select(
        $monitor_options,
        'module_option',
        $module_option,
        '',
        '',
        '',
        true,
        false,
        true,
        '',
        false,
        'width: 100%;'
    )
);

$tableAdvancedFilter->data['advancedField_1'][2] = html_print_label_input_block(
    __('Min. hours in current status'),
    html_print_input_text('min_hours_status', $min_hours_val, '', 12, 20, true)
);

$tableAdvancedFilter->data['advancedField_2'][0] = html_print_label_input_block(
    __('Data type'),
    html_print_select_from_sql($sqlModuleType, 'datatype', '', '', __('All'), 0, true)
);

$tableAdvancedFilter->data['advancedField_2'][1] = html_print_label_input_block(
    __('Not condition'),
    html_print_div(
        [
            'class'   => 'mrgn_5px mrgn_lft_0px mrgn_right_0px flex wrap',
            'content' => html_print_input(
                [
                    'type'    => 'switch',
                    'name'    => 'not_condition',
                    'return'  => false,
                    'checked' => ($check_not_condition === true || $check_not_condition === 'true' || $check_not_condition === '1') ? 'checked' : false,
                    'value'   => 'NOT',
                    'id'      => 'not_condition_switch',
                    'onclick' => 'changeNotConditionStatus(this)',
                ]
            ).ui_print_input_placeholder(
                __('If you check this option, those elements that do NOT meet any of the requirements will be shown'),
                true
            ),
        ],
        true
    )
);

$tableAdvancedFilter->colspan[2][0] = 3;
$tableAdvancedFilter->data[2][0] = ui_toggle(
    $div_custom_fields,
    __('Agent custom fields'),
    '',
    '',
    true,
    true,
    '',
    'white-box-content'
);

$tableFilter->colspan[3][0] = 3;
$tableFilter->data[3][0] = ui_toggle(
    html_print_table(
        $tableAdvancedFilter,
        true
    ),
    '<span class="">'.__('Advanced options').'</span>',
    '',
    '',
    true,
    true,
    '',
    'white-box-content'
);

$filters = '<form method="post" action="index.php?sec='.$section.'&sec2=operation/agentes/status_monitor&refr='.$refr.'&ag_group='.$ag_group.'&ag_freestring='.$ag_freestring.'&module_option='.$module_option.'&ag_modulename='.$ag_modulename.'&moduletype='.$moduletype.'&datatype='.$datatype.'&status='.$status.'&sort_field='.$sortField.'&sort='.$sort.'&pure='.$config['pure'].$ag_custom_fields_params.'">';
$filters .= html_print_table($tableFilter, true);
$buttons = html_print_submit_button(
    __('Filter'),
    'uptbutton',
    false,
    [
        'icon' => 'search',
        'mode' => 'mini',
    ],
    true
);

$buttons .= html_print_button(
    __('Load filter'),
    'load-filter',
    false,
    '',
    [
        'icon'  => 'wand',
        'mode'  => 'mini secondary',
        'class' => 'float-left margin-right-2 sub config',
    ],
    true
);

$buttons .= html_print_button(
    __('Save filter'),
    'save-filter',
    false,
    '',
    [
        'icon'  => 'wand',
        'mode'  => 'mini secondary',
        'class' => 'float-left margin-right-2 sub wand',
    ],
    true
);

$filters .= html_print_div(
    [
        'class'   => 'action-buttons',
        'content' => $buttons,
    ],
    true
);

$filters .= '</form>';
ui_toggle(
    $filters,
    '<span class="subsection_header_title">'.__('Filters').'</span>',
    'filter_form',
    '',
    true,
    false,
    '',
    'white-box-content',
    'box-flat white_table_graph fixed_filter_bar'
);

unset($table);
// End Build Search Form.
//
// Sort functionality.
$selected = true;
$selectAgentNameUp = false;
$selectAgentNameDown = false;
$selectDataTypeUp = false;
$selectDataTypeDown = false;
$selectTypeUp = false;
$selectTypeDown = false;
$selectModuleNameUp = false;
$selectModuleNameDown = false;
$selectIntervalUp = false;
$selectIntervalDown = false;
$selectStatusUp = false;
$selectStatusDown = false;
$selectDataUp = false;
$selectDataDown = false;
$selectTimestampUp = false;
$selectTimestampDown = false;
$order = null;

switch ($sortField) {
    case 'agent_alias':
        $fieldForSorting = 'agent_alias';
        switch ($sort) {
            case 'up':
                $selectAgentNameUp = $selected;
                $order = [
                    'field' => 'tagente.alias',
                    'order' => 'ASC',
                ];
            break;

            case 'down':
                $selectAgentNameDown = $selected;
                $order = [
                    'field' => 'tagente.alias',
                    'order' => 'DESC',
                ];
            break;
        }
    break;

    case 'type':
        $fieldForSorting = 'module_type';
        switch ($sort) {
            case 'up':
                $selectDataTypeUp = $selected;
                $order = [
                    'field' => 'tagente_modulo.id_tipo_modulo',
                    'order' => 'ASC',
                ];
            break;

            case 'down':
                $selectDataTypeDown = $selected;
                $order = [
                    'field' => 'tagente_modulo.id_tipo_modulo',
                    'order' => 'DESC',
                ];
            break;
        }
    break;

    case 'moduletype':
        $fieldForSorting = 'module_type';
        switch ($sort) {
            case 'up':
                $selectTypeUp = $selected;
                $order = [
                    'field' => 'tagente_modulo.id_modulo',
                    'order' => 'ASC',
                ];
            break;

            case 'down':
                $selectTypeDown = $selected;
                $order = [
                    'field' => 'tagente_modulo.id_modulo',
                    'order' => 'DESC',
                ];
            break;
        }
    break;

    case 'module_name':
        $fieldForSorting = 'module_name';
        switch ($sort) {
            case 'up':
                $selectModuleNameUp = $selected;
                $order = [
                    'field' => 'tagente_modulo.nombre',
                    'order' => 'ASC',
                ];
            break;

            case 'down':
                $selectModuleNameDown = $selected;
                $order = [
                    'field' => 'tagente_modulo.nombre',
                    'order' => 'DESC',
                ];
            break;
        }
    break;

    case 'interval':
        $fieldForSorting = 'module_interval';
        switch ($sort) {
            case 'up':
                $selectIntervalUp = $selected;
                $order = [
                    'field' => 'tagente_modulo.module_interval',
                    'order' => 'ASC',
                ];
            break;

            case 'down':
                $selectIntervalDown = $selected;
                $order = [
                    'field' => 'tagente_modulo.module_interval',
                    'order' => 'DESC',
                ];
            break;
        }
    break;

    case 'status':
        $fieldForSorting = 'estado';
        switch ($sort) {
            case 'up':
                $selectStatusUp = $selected;
                $order = [
                    'field' => 'tagente_estado.estado',
                    'order' => 'ASC',
                ];
            break;

            case 'down':
                $selectStatusDown = $selected;
                $order = [
                    'field' => 'tagente_estado.estado',
                    'order' => 'DESC',
                ];
            break;
        }
    break;

    case 'last_status_change':
        $fieldForSorting = 'last_status_change';
        switch ($sort) {
            case 'up':
                $selectStatusUp = $selected;
                $order = [
                    'field' => 'tagente_estado.last_status_change',
                    'order' => 'ASC',
                ];
            break;

            case 'down':
                $selectStatusDown = $selected;
                $order = [
                    'field' => 'tagente_estado.last_status_change',
                    'order' => 'DESC',
                ];
            break;
        }
    break;

    case 'timestamp':
        $fieldForSorting = 'utimestamp';
        switch ($sort) {
            case 'up':
                $selectTimestampUp = $selected;
                $order = [
                    'field' => 'tagente_estado.utimestamp',
                    'order' => 'ASC',
                ];
            break;

            case 'down':
                $selectTimestampDown = $selected;
                $order = [
                    'field' => 'tagente_estado.utimestamp',
                    'order' => 'DESC',
                ];
            break;
        }
    break;

    case 'data':
        $fieldForSorting = 'datos';
        switch ($sort) {
            case 'up':
                $selectDataUp = $selected;
                $order = [
                    'field' => 'tagente_estado.datos',
                    'order' => 'ASC',
                ];
            break;

            case 'down':
                $selectDataDown = $selected;
                $order = [
                    'field' => 'tagente_estado.datos',
                    'order' => 'DESC',
                ];
            break;
        }
    break;

    default:
        $fieldForSorting = 'agent_alias';
        $selectAgentNameUp = $selected;
        $selectAgentNameDown = false;
        $selectDataTypeUp = false;
        $selectDataTypeDown = false;
        $selectTypeUp = false;
        $selectTypeDown = false;
        $selectModuleNameUp = false;
        $selectModuleNameDown = false;
        $selectIntervalUp = false;
        $selectIntervalDown = false;
        $selectStatusUp = false;
        $selectStatusDown = false;
        $selectDataUp = false;
        $selectDataDown = false;
        $selectTimestampUp = false;
        $selectTimestampDown = false;
        $order = [
            'field' => 'tagente.alias',
            'order' => 'ASC',
        ];
    break;
}


        $sql = 'SELECT
    (SELECT GROUP_CONCAT(ttag.name SEPARATOR \',\')
		FROM ttag
		WHERE ttag.id_tag IN (
			SELECT ttag_module.id_tag
			FROM ttag_module
			WHERE ttag_module.id_agente_modulo = tagente_modulo.id_agente_modulo))
	AS tags,
	tagente_modulo.id_agente_modulo,
	tagente_modulo.id_modulo,
	tagente.intervalo AS agent_interval,
	tagente.alias AS agent_alias,
	tagente.nombre AS agent_name,
	tagente_modulo.nombre AS module_name,
	tagente_modulo.history_data,
	tagente_modulo.flag AS flag,
	tagente.id_grupo AS id_group,
	tagente.id_agente AS id_agent,
	tagente_modulo.id_tipo_modulo AS module_type,
	tagente_modulo.module_interval,
	tagente_modulo.tcp_send,
	tagente_modulo.ip_target,
	tagente_modulo.snmp_community,
	tagente_modulo.snmp_oid,
	tagente_estado.datos,
	tagente_estado.estado,
    tagente_estado.last_status_change,
	tagente_modulo.min_warning,
	tagente_modulo.max_warning,
	tagente_modulo.str_warning,
	tagente_modulo.unit,
	tagente_modulo.min_critical,
	tagente_modulo.max_critical,
	tagente_modulo.str_critical,
	tagente_modulo.extended_info,
	tagente_modulo.critical_inverse,
	tagente_modulo.warning_inverse,
	tagente_modulo.critical_instructions,
	tagente_modulo.warning_instructions,
	tagente_modulo.unknown_instructions,
	tagente_estado.utimestamp AS utimestamp'.$sql_from.$sql_conditions_all.'
	GROUP BY tagente_modulo.id_agente_modulo
	ORDER BY '.$order['field'].' '.$order['order'].'
	LIMIT '.$offset.','.$limit_sql;


        // We do not show the modules until the user searches with the filter.
if ($autosearch) {
    if (is_metaconsole() === false) {
        $result = db_get_all_rows_sql($sql);

        if ($result === false) {
            $result = [];
        } else {
            $tablePagination = ui_pagination($count, false, $offset, 0, true, 'offset', false);
        }
    } else {
        // For each server defined and not disabled.
        $servers = db_get_all_rows_sql(
            'SELECT *
		FROM tmetaconsole_setup
		WHERE disabled = 0'
        );
        if ($servers === false) {
            $servers = [];
        }

        $result = [];
        $count_modules = 0;
        foreach ($servers as $server) {
            // If connection was good then retrieve all data server.
            if (metaconsole_connect($server) === NOERR) {
                $connection = true;
            } else {
                $connection = false;
            }

            $result_server = db_get_all_rows_sql($sql);

            if (empty($result_server) === false) {
                // Create HASH login info.
                $pwd = $server['auth_token'];
                $auth_serialized = json_decode($pwd, true);

                if (is_array($auth_serialized)) {
                    $pwd = $auth_serialized['auth_token'];
                    $api_password = $auth_serialized['api_password'];
                    $console_user = $auth_serialized['console_user'];
                    $console_password = $auth_serialized['console_password'];
                }

                $user = $config['id_user'];
                $user_rot13 = str_rot13($config['id_user']);
                $hashdata = $user.$pwd;
                $hashdata = md5($hashdata);
                $url_hash = '&'.'loginhash=auto&'.'loginhash_data='.$hashdata.'&'.'loginhash_user='.$user_rot13;

                foreach ($result_server as $result_element_key => $result_element_value) {
                    $result_server[$result_element_key]['server_id'] = $server['id'];
                    $result_server[$result_element_key]['server_name'] = $server['server_name'];
                    $result_server[$result_element_key]['server_url'] = $server['server_url'].'/';
                    $result_server[$result_element_key]['hashdata'] = $hashdata;
                    $result_server[$result_element_key]['user'] = $config['id_user'];
                    $result_server[$result_element_key]['groups_in_server'] = agents_get_all_groups_agent(
                        $result_element_value['id_agent'],
                        $result_element_value['id_group']
                    );

                    $count_modules++;
                }

                $result = array_merge($result, $result_server);
            }

            usort($result, arrayOutputSorting($sort, $fieldForSorting));

            metaconsole_restore_db();
        }

        if ($count_modules > $config['block_size']) {
            $tablePagination = ui_pagination($count_modules, false, $offset, 0, true);
        }

        // Get number of elements of the pagination.
        $result = ui_meta_get_subset_array($result, $inferior_limit, $superior_limit);
    }
}

// Oracle legacy code.
// if (($config['dbtype'] == 'oracle') && ($result !== false)) {
// for ($i = 0; $i < count($result); $i++) {
// unset($result[$i]['rnum']);
// }
// }
        // Urls to sort the table.
        $url_agent_name = 'index.php?sec='.$section.'&sec2=operation/agentes/status_monitor';
        $url_type = 'index.php?sec='.$section.'&sec2=operation/agentes/status_monitor';
        $url_module_name = 'index.php?sec='.$section.'&sec2=operation/agentes/status_monitor';
        $url_server_type = 'index.php?sec='.$section.'&sec2=operation/agentes/status_monitor';
        $url_interval = 'index.php?sec='.$section.'&sec2=operation/agentes/status_monitor';
        $url_status = 'index.php?sec='.$section.'&sec2=operation/agentes/status_monitor';
        $url_status = 'index.php?sec='.$section.'&sec2=operation/agentes/status_monitor';
        $url_data = 'index.php?sec='.$section.'&sec2=operation/agentes/status_monitor';
        $url_timestamp_up = 'index.php?sec='.$section.'&sec2=operation/agentes/status_monitor';
        $url_timestamp_down = 'index.php?sec='.$section.'&sec2=operation/agentes/status_monitor';

        $url_agent_name .= '&refr='.$refr.'&datatype='.$datatype.'&moduletype='.$moduletype.'&modulegroup='.$modulegroup.'&offset='.$offset.'&ag_group='.$ag_group.'&ag_freestring='.$ag_freestring.'&ag_modulename='.$ag_modulename.'&status='.$status.$ag_custom_fields_params;
        $url_type .= '&datatype='.$datatype.'&moduletype='.$moduletype.'&refr='.$refr.'&modulegroup='.$modulegroup.'&offset='.$offset.'&ag_group='.$ag_group.'&ag_freestring='.$ag_freestring.'&ag_modulename='.$ag_modulename.'&status='.$status.$ag_custom_fields_params;
        $url_module_name .= '&datatype='.$datatype.'&moduletype='.$moduletype.'&refr='.$refr.'&modulegroup='.$modulegroup.'&offset='.$offset.'&ag_group='.$ag_group.'&ag_freestring='.$ag_freestring.'&ag_modulename='.$ag_modulename.'&status='.$status.$ag_custom_fields_params;
        $url_server_type .= '&datatype='.$datatype.'&moduletype='.$moduletype.'&refr='.$refr.'&modulegroup='.$modulegroup.'&offset='.$offset.'&ag_group='.$ag_group.'&ag_freestring='.$ag_freestring.'&ag_modulename='.$ag_modulename.'&status='.$status.$ag_custom_fields_params;
        $url_interval .= '&datatype='.$datatype.'&moduletype='.$moduletype.'&refr='.$refr.'&modulegroup='.$modulegroup.'&offset='.$offset.'&ag_group='.$ag_group.'&ag_freestring='.$ag_freestring.'&ag_modulename='.$ag_modulename.'&status='.$status.$ag_custom_fields_params;
        $url_status .= '&datatype='.$datatype.'&moduletype='.$moduletype.'&refr='.$refr.'&modulegroup='.$modulegroup.'&offset='.$offset.'&ag_group='.$ag_group.'&ag_freestring='.$ag_freestring.'&ag_modulename='.$ag_modulename.'&status='.$status.$ag_custom_fields_params;
        $url_status .= '&datatype='.$datatype.'&moduletype='.$moduletype.'&refr='.$refr.'&modulegroup='.$modulegroup.'&offset='.$offset.'&ag_group='.$ag_group.'&ag_freestring='.$ag_freestring.'&ag_modulename='.$ag_modulename.'&status='.$status.$ag_custom_fields_params;
        $url_data .= '&datatype='.$datatype.'&moduletype='.$moduletype.'&refr='.$refr.'&modulegroup='.$modulegroup.'&offset='.$offset.'&ag_group='.$ag_group.'&ag_freestring='.$ag_freestring.'&ag_modulename='.$ag_modulename.'&status='.$status.$ag_custom_fields_params;
        $url_timestamp_up .= '&datatype='.$datatype.'&moduletype='.$moduletype.'&refr='.$refr.'&offset='.$offset.'&ag_group='.$ag_group.'&ag_freestring='.$ag_freestring.'&ag_modulename='.$ag_modulename.'&status='.$status.$ag_custom_fields_params;
        $url_timestamp_down .= '&datatype='.$datatype.'&moduletype='.$moduletype.'&refr='.$refr.'&modulegroup='.$modulegroup.'&offset='.$offset.'&ag_group='.$ag_group.'&ag_freestring='.$ag_freestring.'&ag_modulename='.$ag_modulename.'&status='.$status.$ag_custom_fields_params;

        // Holy god...
        $url_agent_name .= '&recursion='.$recursion;
        $url_type .= '&recursion='.$recursion;
        $url_module_name .= '&recursion='.$recursion;
        $url_server_type .= '&recursion='.$recursion;
        $url_interval .= '&recursion='.$recursion;
        $url_status .= '&recursion='.$recursion;
        $url_status .= '&recursion='.$recursion;
        $url_data .= '&recursion='.$recursion;
        $url_timestamp_up .= '&recursion='.$recursion;
        $url_timestamp_down .= '&recursion='.$recursion;


        $url_agent_name .= '&sort_field=agent_alias&sort=';
        $url_type .= '&sort_field=type&sort=';
        $url_module_name .= '&sort_field=module_name&sort=';
        $url_server_type .= '&sort_field=moduletype&sort=';
        $url_interval .= '&sort_field=interval&sort=';
        $url_status .= '&sort_field=status&sort=';
        $url_status .= '&sort_field=last_status_change&sort=';
        $url_data .= '&sort_field=data&sort=';
        $url_timestamp_up .= '&sort_field=timestamp&sort=up';
        $url_timestamp_down .= '&sort_field=timestamp&sort=down';

        // Start Build List Result.
if (empty($result) === false) {
    if (is_metaconsole() === true) {
        html_print_action_buttons(
            html_print_div(['style' => 'float:left; height: 55px;', 'class' => 'mrgn_top_15px'], true),
            [
                'type'          => 'form_action',
                'right_content' => $tablePagination,
            ]
        );
    }

    $table = new StdClass();
    $table->cellpadding = 0;
    $table->cellspacing = 0;
    $table->styleTable = 'margin: 0 10px; width: -webkit-fill-available; width: -moz-available';
    $table->class = 'info_table tactical_table';
    $table->id = 'monitors_view';
    $table->head = [];
    $table->data = [];
    $table->size = [];
    $table->align = [];

    $show_fields = explode(',', $config['status_monitor_fields']);


    if (in_array('policy', $show_fields)) {
        if ($isFunctionPolicies !== ENTERPRISE_NOT_HOOK) {
            $table->head[0] = '<span title=\''.__('Policy').'\'>'.__('P.').'</span>';
        }
    }

    if (in_array('agent', $show_fields) || is_metaconsole()) {
        $table->head[1] = '<span>'.__('Agent').'</span>';
        $table->head[1] .= ui_get_sorting_arrows($url_agent_name.'up', $url_agent_name.'down', $selectAgentNameUp, $selectAgentNameDown);
    }

    if (in_array('data_type', $show_fields) || is_metaconsole()) {
        $table->head[2] = '<span>'.__('Data Type').'</span>';
        $table->head[2] .= ui_get_sorting_arrows($url_type.'up', $url_type.'down', $selectDataTypeUp, $selectDataTypeDown);
        $table->headstyle[2] = 'text-align: center';
        $table->align[2] = 'center';
    }

    if (in_array('module_name', $show_fields) || is_metaconsole()) {
        $table->head[3] = '<span>'.__('Module name').'</span>';
        $table->head[3] .= ui_get_sorting_arrows($url_module_name.'up', $url_module_name.'down', $selectModuleNameUp, $selectModuleNameDown);
    }

    if (in_array('server_type', $show_fields) || is_metaconsole()) {
        $table->head[4] = '<span>'.__('Server type').'</span>';
        $table->head[4] .= ui_get_sorting_arrows($url_server_type.'up', $url_server_type.'down', $selectTypeUp, $selectTypeDown);
        $table->headstyle[4] = 'text-align: center';
        $table->align[4] = 'center';
    }

    if (in_array('interval', $show_fields) || is_metaconsole()) {
        $table->head[5] = '<span>'.__('Interval').'</span>';
        $table->head[5] .= ui_get_sorting_arrows($url_interval.'up', $url_interval.'down', $selectIntervalUp, $selectIntervalDown);
        $table->align[5] = 'left';
    }

    if (in_array('status', $show_fields) || is_metaconsole()) {
        $table->head[6] = '<span>'.__('Status').'</span>';
        $table->head[6] .= ui_get_sorting_arrows($url_status.'up', $url_status.'down', $selectStatusUp, $selectStatusDown);
        $table->align[6] = 'left';
    }

    if (in_array('last_status_change', $show_fields)) {
        $table->head[7] = '<span>'.__('Last status change').'</span>';
        $table->head[7] .= ui_get_sorting_arrows($url_status.'up', $url_status.'down', $selectStatusUp, $selectStatusDown);
        $table->headstyle[7] = 'text-align: center';
        $table->align[7] = 'center';
    }

    if (in_array('graph', $show_fields) || is_metaconsole()) {
        $table->head[8] = '<span>'.__('Graph').'</span>';
        $table->headstyle[8] = 'text-align: center';
        $table->align[8] = 'center';
    }

    if (in_array('warn', $show_fields) || is_metaconsole()) {
        $table->head[9] = '<span>'.__('W/C').'</span>';
        $table->align[9] = 'left';
    }

    if (in_array('data', $show_fields) || is_metaconsole()) {
        $table->head[10] = '<span>'.__('Data').'</span>';
        $table->align[10] = 'left';
        if (is_metaconsole()) {
            $table->head[10] .= ui_get_sorting_arrows($url_data.'up', $url_data.'down', $selectDataUp, $selectDataDown);
        }
    }

    if (in_array('timestamp', $show_fields) || is_metaconsole()) {
        $table->head[11] = '<span>'.__('Timestamp').'</span>';
        $table->head[11] .= ui_get_sorting_arrows($url_timestamp_up, $url_timestamp_down, $selectTimestampUp, $selectTimestampDown);
        $table->align[11] = 'left';
    }

    if (check_acl($config['id_user'], 0, 'AR')) {
        $actions_list = true;
        $table->head[12] = __('Actions');
        $table->align[12] = 'left';
    }

    $id_type_web_content_string = db_get_value(
        'id_tipo',
        'ttipo_modulo',
        'nombre',
        'web_content_string'
    );

    foreach ($result as $row) {
        // Avoid unset, null and false value.
        if (empty($row['server_name']) === true) {
            $row['server_name'] = '';
        }

        $is_web_content_string = (bool) db_get_value_filter(
            'id_agente_modulo',
            'tagente_modulo',
            [
                'id_agente_modulo' => $row['id_agente_modulo'],
                'id_tipo_modulo'   => $id_type_web_content_string,
            ]
        );

        // Fixed the goliat sends the strings from web.
        // Without HTML entities.
        if ($is_web_content_string) {
            $row['datos'] = io_safe_input($row['datos']);
        }

        // Fixed the data from Selenium Plugin.
        if ($row['datos'] != strip_tags($row['datos'])) {
            $row['datos'] = io_safe_input($row['datos']);
        }

        $data = [];

        if (in_array('policy', $show_fields) || is_metaconsole()) {
            if ($isFunctionPolicies !== ENTERPRISE_NOT_HOOK) {
                if (is_metaconsole()) {
                    $node = metaconsole_get_connection_by_id($row['server_id']);
                    if (metaconsole_load_external_db($node) !== NOERR) {
                        // Restore the default connection.
                        metaconsole_restore_db();
                        $errors++;
                        break;
                    }
                }

                $policyInfo = policies_info_module_policy($row['id_agente_modulo']);

                if ($policyInfo === false) {
                    $data[0] = '';
                } else {
                    $linked = policies_is_module_linked($row['id_agente_modulo']);

                    $adopt = false;
                    if (policies_is_module_adopt($row['id_agente_modulo'])) {
                        $adopt = true;
                    }

                    if ($linked) {
                        if ($adopt) {
                            $img = 'images/policies_brick.png';
                            $title = __('(Adopt) ').$policyInfo['name_policy'];
                        } else {
                            $img = 'images/policies_mc.png';
                            $title = $policyInfo['name_policy'];
                        }
                    } else {
                        if ($adopt) {
                            $img = 'images/policies_not_brick.png';
                            $title = __('(Unlinked) (Adopt) ').$policyInfo['name_policy'];
                        } else {
                            $img = 'images/unlinkpolicy.png';
                            $title = __('(Unlinked) ').$policyInfo['name_policy'];
                        }
                    }

                    if (is_metaconsole()) {
                        $data[0] = '<a href="?sec=gmodules&sec2=advanced/policymanager&id='.$policyInfo['id_policy'].'">'.html_print_image($img, true, ['title' => $title]).'</a>';
                    } else {
                        $data[0] = '<a href="?sec=gmodules&sec2=enterprise/godmode/policies/policies&id='.$policyInfo['id_policy'].'">'.html_print_image($img, true, ['title' => $title]).'</a>';
                    }
                }

                if (is_metaconsole()) {
                    metaconsole_restore_db();
                }
            }
        }

        if (in_array('agent', $show_fields) || is_metaconsole()) {
            $agent_alias = !empty($row['agent_alias']) ? $row['agent_alias'] : $row['agent_name'];

            // TODO: Calculate hash access before to use it more simply like other sections. I.E. Events view
            if (defined('METACONSOLE')) {
                $agent_link = '<a href="'.$row['server_url'].'index.php?'.'sec=estado&'.'sec2=operation/agentes/ver_agente&'.'id_agente='.$row['id_agent'].'&'.'loginhash=auto&'.'loginhash_data='.$row['hashdata'].'&'.'loginhash_user='.str_rot13($row['user']).'">';
                $agent_alias = ui_print_truncate_text(
                    $agent_alias,
                    'agent_small',
                    false,
                    true,
                    true,
                    '[&hellip;]',
                    'font-size:7.5pt;'
                );
                if (can_user_access_node()) {
                    $data[1] = $agent_link.'<b>'.$agent_alias.'</b></a>';
                } else {
                    $data[1] = $agent_alias;
                }
            } else {
                $data[1] = '<strong><a href="index.php?sec=estado&sec2=operation/agentes/ver_agente&id_agente='.$row['id_agent'].'">';
                $data[1] .= ui_print_truncate_text($agent_alias, 'agent_medium', false, true, false, '[&hellip;]', 'font-size:7.5pt;');
                $data[1] .= '</a></strong>';
            }
        }

        if (in_array('data_type', $show_fields) || is_metaconsole()) {
            $data[2] = html_print_image('images/'.modules_show_icon_type($row['module_type']), true, ['class' => 'invert_filter main_menu_icon']);
            $agent_groups = is_metaconsole() ? $row['groups_in_server'] : agents_get_all_groups_agent($row['id_agent'], $row['id_group']);
<<<<<<< HEAD
            if (check_acl_one_of_groups($config['id_user'], $agent_groups, 'AW')) {
                $show_edit_icon = true;
                if (is_metaconsole() === true) {
                    if (!can_user_access_node()) {
                        $show_edit_icon = false;
                    }

                    $url_edit_module = $row['server_url'].'index.php?sec=gagente&sec2=godmode/agentes/configurar_agente&id_agente='.$row['id_agent'].'&'.'tab=module&'.'id_agent_module='.$row['id_agente_modulo'].'&'.'edit_module=1'.'&loginhash=auto&loginhash_data='.$row['hashdata'].'&loginhash_user='.str_rot13($row['user']);
                } else {
                    $url_edit_module = 'index.php?'.'sec=gagente&'.'sec2=godmode/agentes/configurar_agente&'.'id_agente='.$row['id_agent'].'&'.'tab=module&'.'id_agent_module='.$row['id_agente_modulo'].'&'.'edit_module=1';
                }
            }
=======
>>>>>>> 76dbaf46
        }

        if (in_array('module_name', $show_fields) === true || is_metaconsole() === true) {
            $data[3] = html_print_anchor(
                [
                    'href'    => ($url_edit_module ?? '#'),
                    'content' => ui_print_truncate_text($row['module_name'], 'module_small', false, true, true),
                ],
                true
            );

            if (empty($row['extended_info']) === false) {
                $data[3] .= ui_print_help_tip($row['extended_info'], true, '/images/default_list.png');
            }

            if (empty($row['tags']) === false) {
                $data[3] .= html_print_image(
                    '/images/tag@svg.svg',
                    true,
                    [
                        'title' => $row['tags'],
                        'class' => 'inverse_filter main_menu_icon',
                    ]
                );
            }
        }

        if (in_array('server_type', $show_fields) === true || is_metaconsole() === true) {
            $data[4] = ui_print_servertype_icon((int) $row['id_modulo']);
        }


        if (in_array('interval', $show_fields) === true || is_metaconsole() === true) {
            $data[5] = ((int) $row['module_interval'] === 0) ? human_time_description_raw($row['agent_interval']) : human_time_description_raw($row['module_interval']);
        }

        if (in_array('status', $show_fields) || is_metaconsole()) {
            $data[6] = '<div class="status_rounded_rectangles">';
            if ($row['utimestamp'] === 0 && (($row['module_type'] < 21
                || $row['module_type'] > 23) && $row['module_type'] != 100)
            ) {
                $data[6] .= ui_print_status_image(
                    STATUS_MODULE_NO_DATA,
                    __('NOT INIT'),
                    true
                );
            } else if ($row['estado'] == 0) {
                if (is_numeric($row['datos'])) {
                    $data[6] .= ui_print_status_image(
                        STATUS_MODULE_OK,
                        __('NORMAL').': '.remove_right_zeros(number_format($row['datos'], $config['graph_precision'], $config['decimal_separator'], $config['thousand_separator'])),
                        true
                    );
                } else {
                    $data[6] .= ui_print_status_image(
                        STATUS_MODULE_OK,
                        __('NORMAL').': '.htmlspecialchars($row['datos']),
                        true
                    );
                }
            } else if ($row['estado'] == 1) {
                if (is_numeric($row['datos'])) {
                    $data[6] .= ui_print_status_image(
                        STATUS_MODULE_CRITICAL,
                        __('CRITICAL').': '.remove_right_zeros(
                            number_format(
                                $row['datos'],
                                $config['graph_precision'],
                                $config['decimal_separator'],
                                $config['thousand_separator']
                            )
                        ),
                        true
                    );
                } else {
                    $data[6] .= ui_print_status_image(
                        STATUS_MODULE_CRITICAL,
                        __('CRITICAL').': '.htmlspecialchars($row['datos']),
                        true
                    );
                }
            } else if ($row['estado'] == 2) {
                if (is_numeric($row['datos'])) {
                    $data[6] .= ui_print_status_image(
                        STATUS_MODULE_WARNING,
                        __('WARNING').': '.remove_right_zeros(
                            number_format(
                                $row['datos'],
                                $config['graph_precision'],
                                $config['decimal_separator'],
                                $config['thousand_separator']
                            )
                        ),
                        true
                    );
                } else {
                    $data[6] .= ui_print_status_image(
                        STATUS_MODULE_WARNING,
                        __('WARNING').': '.htmlspecialchars($row['datos']),
                        true
                    );
                }
            } else if ($row['estado'] == 3) {
                if (is_numeric($row['datos'])) {
                    $data[6] .= ui_print_status_image(
                        STATUS_MODULE_UNKNOWN,
                        __('UNKNOWN').': '.remove_right_zeros(
                            number_format(
                                $row['datos'],
                                $config['graph_precision'],
                                $config['decimal_separator'],
                                $config['thousand_separator']
                            )
                        ),
                        true
                    );
                } else {
                    $data[6] .= ui_print_status_image(
                        STATUS_MODULE_UNKNOWN,
                        __('UNKNOWN').': '.htmlspecialchars($row['datos']),
                        true
                    );
                }
            } else if ($row['estado'] == 4) {
                if (is_numeric($row['datos'])) {
                    $data[6] .= ui_print_status_image(
                        STATUS_MODULE_NO_DATA,
                        __('NO DATA').': '.remove_right_zeros(
                            number_format(
                                $row['datos'],
                                $config['graph_precision'],
                                $config['decimal_separator'],
                                $config['thousand_separator']
                            )
                        ),
                        true
                    );
                } else {
                    $data[6] .= ui_print_status_image(
                        STATUS_MODULE_NO_DATA,
                        __('NO DATA').': '.htmlspecialchars($row['datos']),
                        true
                    );
                }
            } else {
                $last_status = modules_get_agentmodule_last_status(
                    $row['id_agente_modulo']
                );

                switch ($last_status) {
                    case 0:
                        if (is_numeric($row['datos'])) {
                            $data[6] .= ui_print_status_image(
                                STATUS_MODULE_UNKNOWN,
                                __('UNKNOWN').' - '.__('Last status').' '.__('NORMAL').': '.remove_right_zeros(number_format($row['datos'], $config['graph_precision'], $config['decimal_separator'], $config['thousand_separator'])),
                                true
                            );
                        } else {
                            $data[6] .= ui_print_status_image(
                                STATUS_MODULE_UNKNOWN,
                                __('UNKNOWN').' - '.__('Last status').' '.__('NORMAL').': '.htmlspecialchars($row['datos']),
                                true
                            );
                        }
                    break;

                    case 1:
                        if (is_numeric($row['datos'])) {
                            $data[6] .= ui_print_status_image(
                                STATUS_MODULE_UNKNOWN,
                                __('UNKNOWN').' - '.__('Last status').' '.__('CRITICAL').': '.remove_right_zeros(number_format($row['datos'], $config['graph_precision'], $config['decimal_separator'], $config['thousand_separator'])),
                                true
                            );
                        } else {
                            $data[6] .= ui_print_status_image(
                                STATUS_MODULE_UNKNOWN,
                                __('UNKNOWN').' - '.__('Last status').' '.__('CRITICAL').': '.htmlspecialchars($row['datos']),
                                true
                            );
                        }
                    break;

                    case 2:
                        if (is_numeric($row['datos'])) {
                            $data[6] .= ui_print_status_image(
                                STATUS_MODULE_UNKNOWN,
                                __('UNKNOWN').' - '.__('Last status').' '.__('WARNING').': '.remove_right_zeros(number_format($row['datos'], $config['graph_precision'], $config['decimal_separator'], $config['thousand_separator'])),
                                true
                            );
                        } else {
                            $data[6] .= ui_print_status_image(
                                STATUS_MODULE_UNKNOWN,
                                __('UNKNOWN').' - '.__('Last status').' '.__('WARNING').': '.htmlspecialchars($row['datos']),
                                true
                            );
                        }
                    break;
                }
            }

            $data[6] .= '</div>';
        }

        if (in_array('last_status_change', $show_fields) || is_metaconsole()) {
            $data[7] = ($row['last_status_change'] > 0) ? human_time_comparation($row['last_status_change']) : __('N/A');
        }

        if (in_array('graph', $show_fields) || is_metaconsole()) {
            $data[8] = '';

            $acl_graphs = false;

            // Avoid the check on the metaconsole. Too slow to show/hide an icon depending on the permissions.
            if (!is_metaconsole()) {
                $agent_groups = agents_get_all_groups_agent($row['id_agent'], $row['id_group']);
                $acl_graphs = check_acl_one_of_groups($config['id_user'], $agent_groups, 'RR');
            } else {
                $acl_graphs = true;
            }

            if ($row['history_data'] == 1 && $acl_graphs) {
                $tresholds = true;
                if (empty((float) $module['min_warning']) === true
                    && empty((float) $module['max_warning']) === true
                    && empty($module['warning_inverse']) === true
                    && empty((float) $module['min_critical']) === true
                    && empty((float) $module['max_critical']) === true
                    && empty($module['critical_inverse']) === true
                ) {
                    $tresholds = false;
                }

                $graph_type = return_graphtype($row['module_type']);

                $url = ui_get_full_url('operation/agentes/stat_win.php', false, false, false);
                $handle = dechex(crc32($row['id_agente_modulo'].$row['module_name']));
                $win_handle = 'day_'.$handle;

                $graph_params = [
                    'type'    => $graph_type,
                    'period'  => SECONDS_1DAY,
                    'id'      => $row['id_agente_modulo'],
                    'refresh' => SECONDS_10MINUTES,
                ];

                if ($tresholds === true || $graph_type === 'boolean') {
                    $graph_params['histogram'] = 1;
                }

                if (is_metaconsole() === true && isset($row['server_id']) === true) {
                    // Set the server id.
                    $graph_params['server'] = $row['server_id'];
                }

                $graph_params_str = http_build_query($graph_params);

                $link = 'winopeng_var(\''.$url.'?'.$graph_params_str.'\',\''.$win_handle.'\', 800, 480)';

                $graphIconsContent = [];
                $graphIconsContent[] = get_module_realtime_link_graph($row);

                if ($tresholds === true || $graph_type === 'boolean') {
                    $graphIconsContent[] = html_print_anchor(
                        [
                            'href'    => 'javascript:'.$link,
                            'content' => html_print_image(
                                'images/event-history.svg',
                                true,
                                [
                                    'border' => '0',
                                    'alt'    => '',
                                    'class'  => 'invert_filter main_menu_icon',
                                ]
                            ),
                        ],
                        true
                    );
                }

                if (is_snapshot_data($row['datos']) === false) {
                    if ($tresholds === true || $graph_type === 'boolean') {
                        unset($graph_params['histogram']);
                    }

                    $graph_params_str = http_build_query($graph_params);

                    $link = 'winopeng_var(\''.$url.'?'.$graph_params_str.'\',\''.$win_handle.'\', 800, 480)';
                    $graphIconsContent[] = html_print_anchor(
                        [
                            'href'    => 'javascript:'.$link,
                            'content' => html_print_image('images/module-graph.svg', true, ['border' => '0', 'alt' => '', 'class' => 'invert_filter main_menu_icon']),
                        ],
                        true
                    );
                }

                $graphIconsContent[] = html_print_anchor(
                    [
                        'href'    => 'javascript: show_module_detail_dialog('.$row['id_agente_modulo'].', '.$row['id_agent'].', \''.$row['server_name'].'\', 0, '.SECONDS_1DAY.', \''.$row['module_name'].'\')',
                        'content' => html_print_image(
                            'images/simple-value.svg',
                            true,
                            [
                                'border' => '0',
                                'alt'    => '',
                                'class'  => 'invert_filter main_menu_icon',
                            ]
                        ),
                    ],
                    true
                );

                $graphIconsContent[] = '<span id=\'hidden_name_module_'.$row['id_agente_modulo'].'\'
								class=\'invisible\'>'.$row['module_name'].'</span>';

                $data[8] = html_print_div(
                    [
                        'class'   => 'table_action_buttons',
                        'content' => implode('', $graphIconsContent),
                    ],
                    true
                );
            }
        }

        if (in_array('warn', $show_fields) || is_metaconsole()) {
            $data[9] = ui_print_module_warn_value(
                $row['max_warning'],
                $row['min_warning'],
                $row['str_warning'],
                $row['max_critical'],
                $row['min_critical'],
                $row['str_critical'],
                $row['warning_inverse'],
                $row['critical_inverse']
            );

            if (is_numeric($row['datos']) && !modules_is_string_type($row['module_type'])) {
                if ($config['render_proc']) {
                    switch ($row['module_type']) {
                        case 2:
                        case 6:
                        case 9:
                        case 18:
                        case 21:
                        case 31:
                            if ($row['datos'] >= 1) {
                                $salida = $config['render_proc_ok'];
                            } else {
                                $salida = $config['render_proc_fail'];
                            }
                        break;

                        default:
                            switch ($row['module_type']) {
                                case 15:
                                    $value = db_get_value('snmp_oid', 'tagente_modulo', 'id_agente_modulo', $row['id_agente_modulo']);
                                    if ($value == '.1.3.6.1.2.1.1.3.0' || $value == '.1.3.6.1.2.1.25.1.1.0') {
                                        $salida = human_milliseconds_to_string($row['datos']);
                                    } else {
                                        $salida = remove_right_zeros(number_format($row['datos'], $config['graph_precision'], $config['decimal_separator'], $config['thousand_separator']));
                                    }
                                break;

                                default:
                                    $salida = remove_right_zeros(number_format($row['datos'], $config['graph_precision'], $config['decimal_separator'], $config['thousand_separator']));
                                break;
                            }
                        break;
                    }
                } else {
                    switch ($row['module_type']) {
                        case 15:
                            $value = db_get_value('snmp_oid', 'tagente_modulo', 'id_agente_modulo', $row['id_agente_modulo']);
                            if ($value == '.1.3.6.1.2.1.1.3.0' || $value == '.1.3.6.1.2.1.25.1.1.0') {
                                $salida = human_milliseconds_to_string($row['datos']);
                            } else {
                                $salida = remove_right_zeros(number_format($row['datos'], $config['graph_precision'], $config['decimal_separator'], $config['thousand_separator']));
                            }
                        break;

                        default:
                            $salida = remove_right_zeros(number_format($row['datos'], $config['graph_precision'], $config['decimal_separator'], $config['thousand_separator']));
                        break;
                    }
                }

                // Show units ONLY in numeric data types.
                if (isset($row['unit'])) {
                    $data_macro = modules_get_unit_macro($row['datos'], $row['unit']);
                    if ($data_macro) {
                        $salida = $data_macro;
                    } else {
                        $salida .= '&nbsp;'.'<i>'.io_safe_output($row['unit']).'</i>';
                        if (strlen($salida) > $config['agent_size_text_small']) {
                            $salida = ui_print_truncate_text($salida, 'agent_small', true, true, false, '[&hellip;]', 'font-size:7.5pt;');
                            // Clean tag <i>.
                            $text_aux = explode('<a', $salida);
                            $match = preg_replace('/(&lt;i&gt;|&lt;\/i&gt;|&lt;i|&lt;\/i|i&gt;|\/i&gt;|&lt;|&gt;)/', '', $text_aux[0]);
                            $salida = $match.'<a'.$text_aux[1];
                        } else {
                            $salida = ui_print_truncate_text($salida, 'agent_small', true, true, false, '[&hellip;]', 'font-size:7.5pt;');
                        }
                    }
                }
            } else {
                // Fixed the goliat sends the strings from web.
                // Without HTML entities.
                if ($is_web_content_string) {
                    $module_value = $row['datos'];
                } else {
                    $module_value = io_safe_output($row['datos']);
                }

                $is_snapshot = is_snapshot_data($module_value);
                $is_large_image = is_text_to_black_string($module_value);

                if (($config['command_snapshot']) && ($is_snapshot || $is_large_image)) {
                    $link = ui_get_snapshot_link(
                        [
                            'id_module'   => $row['id_agente_modulo'],
                            'interval'    => $row['current_interval'],
                            'module_name' => $row['module_name'],
                            'id_node'     => $row['server_id'],
                        ]
                    );
                    $salida = ui_get_snapshot_image($link, $is_snapshot).'&nbsp;&nbsp;';
                } else {
                    $sub_string = substr(io_safe_output($row['datos']), 0, 12);
                    if ($module_value == $sub_string) {
                        if ($module_value == 0 && !$sub_string) {
                            $salida = 0;
                        } else {
                            $data_macro = modules_get_unit_macro($row['datos'], $row['unit']);
                            if ($data_macro) {
                                $salida = $data_macro;
                            } else {
                                $salida = $row['datos'];
                            }
                        }
                    } else {
                        // Fixed the goliat sends the strings from web.
                        // Without HTML entities.
                        if ($is_web_content_string) {
                            $sub_string = substr($row['datos'], 0, 12);
                        } else {
                            // Fixed the data from Selenium Plugin.
                            if ($module_value != strip_tags($module_value)) {
                                $module_value = io_safe_input($module_value);
                                $sub_string = substr($row['datos'], 0, 12);
                            } else {
                                $sub_string = substr(io_safe_output($row['datos']), 0, 12);
                            }
                        }

                        if ($module_value == $sub_string) {
                            $salida = $module_value;
                        } else {
                            $salida = '<span '."id='hidden_value_module_".$row['id_agente_modulo']."'
								class='invisible'>".$module_value.'</span>'.'<span '."id='value_module_".$row['id_agente_modulo']."'
								title='".$module_value."' "."class='nowrap'>".'<span id="value_module_text_'.$row['id_agente_modulo'].'">'.$sub_string.'</span> '."<a href='javascript: toggle_full_value(".$row['id_agente_modulo'].")'>".html_print_image('images/rosette.png', true).'</a></span>';
                        }
                    }
                }
            }
        }

        if (in_array('data', $show_fields) || is_metaconsole()) {
            $data[10] = $salida;
        }

        if (in_array('timestamp', $show_fields) || is_metaconsole()) {
            if ($row['module_interval'] > 0) {
                $interval = $row['module_interval'];
            } else {
                $interval = $row['agent_interval'];
            }

            if ($row['estado'] == 3) {
                $option = [
                    'html_attr' => 'class="redb"',
                    'style'     => 'font-size:7pt;',
                ];
            } else {
                $option = ['style' => 'font-size:7pt;'];
            }

            $data[11] = ui_print_timestamp($row['utimestamp'], true, $option);
        }

        if (check_acl_one_of_groups($config['id_user'], $agent_groups, 'AW')) {
            if (defined('METACONSOLE')) {
                $url_edit_module = $row['server_url'].'index.php?sec=gagente&sec2=godmode/agentes/configurar_agente&';
                $url_edit_module .= 'loginhash=auto&id_agente='.$row['id_agent'];
                $url_edit_module .= '&tab=module&id_agent_module='.$row['id_agente_modulo'].'&edit_module=1&';
                $url_edit_module .= 'loginhash_data='.$row['hashdata'].'&loginhash_user='.str_rot13($row['user']);

                $url_delete_module = $row['server_url'].'index.php?sec=gagente&sec2=godmode/agentes/configurar_agente';
                $url_delete_module .= '&id_agente='.$row['id_agent'].'&delete_module='.$row['id_agente_modulo'];

                $table->cellclass[][2] = 'action_buttons';
                $data[12] .= '<a href="'.$url_edit_module.'">'.html_print_image(
                    'images/config.png',
                    true,
                    [
                        'alt'    => '0',
                        'border' => '',
                        'title'  => __('Edit'),
                    ]
                ).'</a>';
                $onclick = 'onclick="javascript: if (!confirm(\''.__('Are you sure to delete?').'\')) return false;';
                $data[12] .= '<a href="'.$url_delete_module.'" '.$onclick.'" target="_blank">'.html_print_image(
                    'images/delete.png',
                    true,
                    [
                        'alt'    => '0',
                        'border' => '',
                        'title'  => __('Delete'),
                    ]
                ).'</a>';
            }
        }

        array_push($table->data, $data);
    }

    html_print_table($table);

    if ($count_modules > $config['block_size']) {
        $tablePagination = ui_pagination($count_modules, false, $offset, 0, true, 'offset', false);
    }
} else {
    if ($first_interaction) {
        ui_print_info_message(['no_close' => true, 'message' => __('This group doesn\'t have any monitor')]);
    } else {
        ui_print_info_message(['no_close' => true, 'message' => __('Sorry no search parameters')]);
    }
}

if (is_metaconsole() !== true) {
    html_print_action_buttons(
        html_print_div(['style' => 'float:left; height: 55px;'], true),
        [
            'type'          => 'form_action',
            'right_content' => $tablePagination,
        ]
    );
}

// End Build List Result.
echo "<div id='monitor_details_window'></div>";

// Load filter div for dialog.
echo '<div id="load-modal-filter" style="display:none"></div>';
echo '<div id="save-modal-filter" style="display:none"></div>';

enterprise_hook('close_meta_frame');

ui_require_javascript_file('pandora_modules');

?>
<script type="text/javascript">

var loading = 0;

/* Filter management */
$('#button-load-filter').click(function (event) {
   // event.preventDefault();

    if($('#load-filter-select').length) {
        $('#load-filter-select').dialog();
    } else {
        if (loading == 0) {
            loading = 1
            $.ajax({
                method: 'POST',
                url: '<?php echo ui_get_full_url('ajax.php'); ?>',
                data: {
                    page: 'include/ajax/module',
                    load_filter_modal: 1
                },
                success: function (data){
                    $('#load-modal-filter')
                        .empty()
                        .html(data);

                    loading = 0;
                }
            });
        }
    }
});

$('#button-save-filter').click(function (){
   // event.preventDefault();
    if($('#save-filter-select').length) {
        $('#save-filter-select').dialog();
    } else {
        if (loading == 0) {
            loading = 1
            $.ajax({
                method: 'POST',
                url: '<?php echo ui_get_full_url('ajax.php'); ?>',
                data: {
                    page: 'include/ajax/module',
                    save_filter_modal: 1,
                    current_filter: $('#latest_filter_id').val()
                },
                success: function (data){
                    $('#save-modal-filter')
                    .empty()
                    .html(data);
                    loading = 0;
                }
            });
        }
    }
});

if(!document.getElementById('not_condition_switch').checked){
    document.getElementById("select2-ag_group-container").innerHTML = "None";

}

$('#moduletype').click(function() {
    jQuery.get (
        "ajax.php",
        {
            "page": "general/subselect_data_module",
            "module":$('#moduletype').val()
        },
        function (data, status) {
            $("#datatypetittle").show ();
            $("#datatypebox").hide ()
            .empty ()
            .append (data)
            .show ();
        },
        "html"
    );

    return false;
});


function toggle_full_value(id) {
    text = $('#hidden_value_module_' + id).html();
    old_text = $("#value_module_text_" + id).html();
    
    $("#hidden_value_module_" + id).html(old_text);
    
    $("#value_module_text_" + id).html(text);
}

// Show the modal window of an module.
function show_module_detail_dialog(module_id, id_agent, server_name, offset, period, module_name) {
    if (period == -1) {
        if ($("#period").length == 1) {
            period = $('#period').val();
        }
        else {
            period = <?php echo SECONDS_1DAY; ?>;
        }
    }

    
    if ($('input[name=selection_mode]:checked').val()) {

        var selection_mode = $('input[name=selection_mode]:checked').val();
        var date_from = $('#text-date_from').val();
        var time_from = $('#text-time_from').val();
        var date_to = $('#text-date_to').val();
        var time_to = $('#text-time_to').val();
        
        var extra_parameters = '&selection_mode=' + selection_mode + '&date_from=' + date_from + '&date_to=' + date_to + '&time_from=' + time_from + '&time_to=' + time_to;
    
    }
    title = <?php echo '"'.__('Module: ').'"'; ?>;
    $.ajax({
        type: "POST",
        url: "<?php echo ui_get_full_url('ajax.php', false, false, false); ?>",
        data: "page=include/ajax/module&get_module_detail=1&server_name="+server_name+"&id_agent="+id_agent+"&id_module=" + module_id+"&offset="+offset+"&period="+period+extra_parameters,
        dataType: "html",
        success: function(data) {
            $("#monitor_details_window").hide ()
                .empty ()
                .append (data)
                .dialog ({
                    resizable: true,
                    draggable: true,
                    modal: true,
                    title: title + module_name,
                    overlay: {
                        opacity: 0.5,
                        background: "black"
                    },
                    width: 700,
                    height: 500
                })
                .show ();
            
            refresh_pagination_callback (module_id, id_agent, server_name,module_name);
        }
    });
}
    
function refresh_pagination_callback (module_id, id_agent, server_name,module_name) {
    
    $(".binary_dialog").click( function() {
        var classes = $(this).attr('class');
        classes = classes.split(' ');
        var offset_class = classes[2];
        offset_class = offset_class.split('_');
        var offset = offset_class[1];
        
        var period = $('#period').val();
        
        show_module_detail_dialog(module_id, id_agent, server_name, offset, period,module_name);
        
        return false;
    });
}


function changeNotConditionStatus() {

    let chkbox =document.getElementById('not_condition_switch');
    if(chkbox.checked) {

        $('select[name=datatypebox] > option:first-child').val('None');
        $('#datatypebox option:first').text('None');
        $('select[name=status] > option:first-child').text('None');
        $('select[name=moduletype] > option:first-child').text('None');
        $('select[name=modulegroup] > option:first-child').text('None');
        $('select[name=tag_filter] > option:first-child').text('None');

        $("#status").select2().val(["None"]).trigger("change");
        $("#moduletype").select2().val(["None"]).trigger("change");
        $("#modulegroup").select2().val(["None"]).trigger("change");
        $("#tag_filter").select2().val(["None"]).trigger("change");

        document.getElementById("select2-status-container").innerHTML = "None";
        document.getElementById("select2-moduletype-container").innerHTML = "None";
        document.getElementById("select2-ag_group-container").innerHTML = "None";
        document.getElementById("select2-modulegroup-container").innerHTML = "None";

    }else {
        $('select[name=datatypebox] > option:first-child').val('All');
        $('#datatypebox option:first').text('All');
        $('select[name=status] > option:first-child').text('All');
        $('select[name=moduletype] > option:first-child').text('All');
        $('select[name=modulegroup] > option:first-child').text('All');
        $('select[name=tag_filter] > option:first-child').text('All');

        $('#datatypebox option:first').text('All');

        $("#status").select2().val(["All"]).trigger("change");
        $("#moduletype").select2().val(["All"]).trigger("change");
        $("#modulegroup").select2().val(["All"]).trigger("change");
        $("#tag_filter").select2().val(["All"]).trigger("change");


        document.getElementById("select2-status-container").innerHTML = "All";
        document.getElementById("select2-moduletype-container").innerHTML = "All";
        document.getElementById("select2-ag_group-container").innerHTML = "All";
        document.getElementById("select2-modulegroup-container").innerHTML = "All";
    }

}


let chkbox =document.getElementById('not_condition_switch');
let value_swtich = "<?php echo $not_condition; ?>";
if( value_swtich != "") {
    chkbox.checked = true;
}else {
    chkbox.checked = false;
}
</script><|MERGE_RESOLUTION|>--- conflicted
+++ resolved
@@ -1673,7 +1673,6 @@
         if (in_array('data_type', $show_fields) || is_metaconsole()) {
             $data[2] = html_print_image('images/'.modules_show_icon_type($row['module_type']), true, ['class' => 'invert_filter main_menu_icon']);
             $agent_groups = is_metaconsole() ? $row['groups_in_server'] : agents_get_all_groups_agent($row['id_agent'], $row['id_group']);
-<<<<<<< HEAD
             if (check_acl_one_of_groups($config['id_user'], $agent_groups, 'AW')) {
                 $show_edit_icon = true;
                 if (is_metaconsole() === true) {
@@ -1686,8 +1685,6 @@
                     $url_edit_module = 'index.php?'.'sec=gagente&'.'sec2=godmode/agentes/configurar_agente&'.'id_agente='.$row['id_agent'].'&'.'tab=module&'.'id_agent_module='.$row['id_agente_modulo'].'&'.'edit_module=1';
                 }
             }
-=======
->>>>>>> 76dbaf46
         }
 
         if (in_array('module_name', $show_fields) === true || is_metaconsole() === true) {
