<?php
/**
 * Monitor Status View.
 *
 * @category   View
 * @package    Pandora FMS
 * @subpackage Monitoring.
 * @version    1.0.0
 * @license    See below
 *
 *    ______                 ___                    _______ _______ ________
 *   |   __ \.-----.--.--.--|  |.-----.----.-----. |    ___|   |   |     __|
 *  |    __/|  _  |     |  _  ||  _  |   _|  _  | |    ___|       |__     |
 * |___|   |___._|__|__|_____||_____|__| |___._| |___|   |__|_|__|_______|
 *
 * ============================================================================
 * Copyright (c) 2005-2021 Artica Soluciones Tecnologicas
 * Please see http://pandorafms.org for full contribution list
 * This program is free software; you can redistribute it and/or
 * modify it under the terms of the GNU General Public License
 * as published by the Free Software Foundation for version 2.
 * This program is distributed in the hope that it will be useful,
 * but WITHOUT ANY WARRANTY; without even the implied warranty of
 * MERCHANTABILITY or FITNESS FOR A PARTICULAR PURPOSE.  See the
 * GNU General Public License for more details.
 * ============================================================================
 */

// Begin.
global $config;

check_login();

if (! check_acl($config['id_user'], 0, 'AR')
    && ! check_acl($config['id_user'], 0, 'AW')
    && ! check_acl($config['id_user'], 0, 'AM')
) {
    db_pandora_audit(
        AUDIT_LOG_ACL_VIOLATION,
        'Trying to access Agent Management'
    );
    include 'general/noaccess.php';
    return;
}

require_once $config['homedir'].'/include/functions_agents.php';
require_once $config['homedir'].'/include/functions_modules.php';
require_once $config['homedir'].'/include/functions_users.php';
enterprise_include_once('include/functions_metaconsole.php');

$isFunctionPolicies = enterprise_include_once('include/functions_policies.php');

<<<<<<< HEAD
=======
$buttons = [];
$subpage = '';
if (is_metaconsole() === false) {
    $section = (string) get_parameter('section', 'view');

    $buttons['fields'] = [
        'active'    => false,
        'text'      => '<a href="index.php?sec=view&sec2=operation/agentes/status_monitor&section=fields">'.html_print_image(
            'images/edit_columns@svg.svg',
            true,
            [
                'title' => __('Custom fields'),
                'class' => 'invert_filter main_menu_icon',
            ]
        ).'</a>',
        'operation' => true,
    ];

    $buttons['view'] = [
        'active'    => false,
        'text'      => '<a href="index.php?sec=view&sec2=operation/agentes/status_monitor">'.html_print_image(
            'images/logs@svg.svg',
            true,
            [
                'title' => __('View'),
                'class' => 'invert_filter main_menu_icon',
            ]
        ).'</a>',
        'operation' => true,
    ];

    switch ($section) {
        case 'fields':
            $buttons['fields']['active'] = true;
            $subpage = ' &raquo; '.__('Custom fields');
        break;

        default:
            $buttons['view']['active'] = true;
        break;
    }
}

// Header.
ui_print_standard_header(
    __('Monitor detail').$subpage,
    'images/agent.png',
    false,
    '',
    true,
    $buttons,
    [
        [
            'link'  => '',
            'label' => __('Monitoring'),
        ],
        [
            'link'  => '',
            'label' => __('Views'),
        ],
    ]
);


if (is_metaconsole() === false) {
    if ($section == 'fields') {
        include_once $config['homedir'].'/godmode/agentes/status_monitor_custom_fields.php';
        exit();
    }
} else {
    $section = (string) get_parameter('sec', 'estado');
}
>>>>>>> 5ff56ff7

$recursion = get_parameter_switch('recursion', false);

if ($recursion === false) {
    $recursion = get_parameter('recursion', false);
}

$ag_freestring = (string) get_parameter('ag_freestring');
$moduletype = (string) get_parameter('moduletype');
$datatype = (string) get_parameter('datatype');
$ag_modulename = (string) get_parameter('ag_modulename');
$refr = (int) get_parameter('refr', 0);
$offset = (int) get_parameter('offset', 0);
$status = (int) get_parameter('status', 4);
$modulegroup = (int) get_parameter('modulegroup', -1);
$tag_filter = get_parameter('tag_filter', [0]);
$min_hours_status = (string) get_parameter('min_hours_status', '');
// Sort functionality.
$sortField = get_parameter('sort_field');
$sort = get_parameter('sort', 'none');
// When the previous page was a visualmap and show only one module.
$id_module = (int) get_parameter('id_module', 0);
$ag_custom_fields = (array) get_parameter('ag_custom_fields', []);
$module_option = (int) get_parameter('module_option', 1);

$not_condition = (string) get_parameter('not_condition', '');

$is_none = 'All';
if ($not_condition !== '') {
    $is_none = 'None';
    $not_condition = 'NOT';
}

// If option not_condition is enabled, the conditions of the queries are reversed.
$condition_query = '=';
if ($not_condition !== '') {
    $condition_query = '!=';
}

$autosearch = false;

// It is validated if it receives parameters different from those it has by default.
if ($ag_freestring !== '' || $moduletype !== '' || $datatype !== ''
    || $ag_modulename !== '' || $refr !== 0 || $offset !== 0 || $status !== 4
    || $modulegroup !== -1 || (bool) array_filter($tag_filter) !== false || $sortField !== ''
    || $sort !== 'none' || $id_module !== 0 || $module_option !== 1
    || $min_hours_status !== ''
) {
    $autosearch = true;
}

if (is_metaconsole() === false) {
    $ag_group = (int) get_parameter('ag_group', 0);
} else {
    $ag_group  = get_parameter('ag_group', 0);
    $ag_group_metaconsole = $ag_group;
}

$ag_custom_fields_params = '';
if (!empty($ag_custom_fields)) {
    foreach ($ag_custom_fields as $id => $value) {
        if (!empty($value)) {
            $ag_custom_fields_params .= '&ag_custom_fields['.$id.']='.$value;
        }
    }
}

if ($id_module) {
    $status = -1;
    $ag_modulename = modules_get_agentmodule_name($id_module);
    $ag_freestring = modules_get_agentmodule_agent_alias($id_module);
}

// Get Groups and profiles from user.
$user_groups = implode(',', array_keys(users_get_groups(false, 'AR', false)));

// Begin Build SQL sentences.
$sql_from = ' FROM tagente_modulo 
	INNER JOIN tagente 
		ON tagente_modulo.id_agente = tagente.id_agente 
	LEFT JOIN tagent_secondary_group tasg
	 	ON tagente.id_agente = tasg.id_agent
	INNER JOIN tagente_estado
		ON tagente_estado.id_agente_modulo = tagente_modulo.id_agente_modulo
	INNER JOIN tmodule
		ON tmodule.id_module = tagente_modulo.id_modulo
	INNER JOIN ttipo_modulo
		ON tagente_modulo.id_tipo_modulo = ttipo_modulo.id_tipo
	LEFT JOIN ttag_module
		ON tagente_modulo.id_agente_modulo = ttag_module.id_agente_modulo';

$sql_conditions = ' WHERE tagente.disabled = 0';

if (is_numeric($ag_group)) {
    $id_ag_group = 0;
} else {
    $id_ag_group = db_get_value('id_grupo', 'tgrupo', 'nombre', $ag_group);
}

$load_filter_id = (int) get_parameter('filter_id', 0);
$fav_menu = [];

if ($load_filter_id > 0) {
    $user_groups_fl = users_get_groups(
        $config['id_user'],
        'AR',
        users_can_manage_group_all('AR'),
        true
    );

    $sql = sprintf(
        'SELECT id_filter, id_name
        FROM tmonitor_filter
        WHERE id_filter = %d AND id_group_filter IN (%s)',
        $load_filter_id,
        implode(',', array_keys($user_groups_fl))
    );

    $loaded_filter = db_get_row_sql($sql);
}

if ($loaded_filter['id_filter'] > 0) {
    $query_filter['id_filter'] = $load_filter_id;
    $filter = db_get_row_filter('tmonitor_filter', $query_filter, false);
    if ($filter !== false) {
        $ag_group = $filter['ag_group'];
        $recursion = $filter['recursion'];
        $status = $filter['status'];
        $modulegroup = $filter['modulegroup'];
        $ag_modulename = $filter['ag_modulename'];
        $ag_freestring = $filter['ag_freestring'];
        $tag_filter = $filter['tag_filter'];
        $moduletype = $filter['moduletype'];
        $module_option = $filter['module_option'];
        $min_hours_status = $filter['min_hours_status'];
        $datatype = $filter['datatype'];
        $not_condition = $filter['not_condition'];
        $ag_custom_fields = $filter['ag_custom_fields'];

        if ($not_condition === 'false') {
            $not_condition = '';
        }

        if ($not_condition !== '') {
            $is_none = 'None';
            $not_condition = 'NOT';
        }

        if ($not_condition !== '') {
            $condition_query = '!=';
        }

        if (is_array($tag_filter) === false) {
            $tag_filter = json_decode($tag_filter, true);
        }

        if ($tag_filter === '') {
            $tag_filter = [0 => 0];
        }

        if (is_array($ag_custom_fields) === false) {
            $ag_custom_fields = json_decode(io_safe_output($ag_custom_fields), true);
        }
    }

    // Fav menu
    $fav_menu = [
        'id_element' => $loaded_filter['id_filter'],
        'url'        => 'operation/agentes/status_monitor&pure=&load_filter=1&filter_id='.$loaded_filter['id_filter'],
        'label'      => $loaded_filter['id_name'],
        'section'    => 'Modules',
    ];
}

if (! defined('METACONSOLE')) {
    $section = (string) get_parameter('section', 'view');

    $buttons['fields'] = [
        'active'    => false,
        'text'      => '<a href="index.php?sec=view&sec2=operation/agentes/status_monitor&section=fields">'.html_print_image(
            'images/custom_columns.png',
            true,
            [
                'title' => __('Custom fields'),
                'class' => 'invert_filter',
            ]
        ).'</a>',
        'operation' => true,
    ];

    $buttons['view'] = [
        'active'    => false,
        'text'      => '<a href="index.php?sec=view&sec2=operation/agentes/status_monitor">'.html_print_image(
            'images/list.png',
            true,
            [
                'title' => __('View'),
                'class' => 'invert_filter',
            ]
        ).'</a>',
        'operation' => true,
    ];

    switch ($section) {
        case 'fields':
            $buttons['fields']['active'] = true;
            $subpage = ' &raquo; '.__('Custom fields');
        break;

        default:
            $buttons['view']['active'] = true;
        break;
    }

    // Header.
    ui_print_standard_header(
        __('Monitor detail').$subpage,
        'images/agent.png',
        false,
        '',
        true,
        $buttons,
        [
            [
                'link'  => '',
                'label' => __('Monitoring'),
            ],
            [
                'link'  => '',
                'label' => __('Views'),
            ],
        ],
        $fav_menu
    );

    if ($section == 'fields') {
        include_once $config['homedir'].'/godmode/agentes/status_monitor_custom_fields.php';
        exit();
    }
} else {
    $section = (string) get_parameter('sec', 'estado');
    ui_meta_print_header(__('Monitor view'));
}

$all_groups = [];

// Agent group selector.
if (is_metaconsole() === false) {
    if ($ag_group > 0 && check_acl($config['id_user'], $ag_group, 'AR')) {
        if ($recursion) {
            $all_groups = groups_get_children_ids($ag_group, true);

            // User has explicit permission on group 1 ?
            $sql_conditions_group = sprintf(
                ' AND (tagente.id_grupo IN (%s) OR tasg.id_group IN (%s)) ',
                implode(',', $all_groups),
                implode(',', $all_groups)
            );
        } else {
            $sql_conditions_group = sprintf(
                ' AND (tagente.id_grupo '.$condition_query.' %d OR tasg.id_group '.$condition_query.' %d)',
                $ag_group,
                $ag_group
            );
        }
    } else if ($user_groups != '') {
        // User has explicit permission on group 1 ?
        $sql_conditions_group = ' AND (
			tagente.id_grupo IN ('.$user_groups.')
			OR tasg.id_group IN ('.$user_groups.')
		)';
    }
} else {
    if (((int) $ag_group !== 0) && (check_acl($config['id_user'], $id_ag_group, 'AR'))) {
        if ($recursion) {
            $all_groups = groups_get_children_ids($ag_group, true);

            // User has explicit permission on group 1 ?
            $sql_conditions_group = sprintf(
                ' AND (tagente.id_grupo IN (%s) OR tasg.id_group IN (%s)) ',
                implode(',', $all_groups),
                implode(',', $all_groups)
            );
        } else {
            $sql_conditions_group = sprintf(
                ' AND (tagente.id_grupo '.$not_condition.' IN (%s) OR tasg.id_group '.$not_condition.' IN (%s))',
                $ag_group,
                $ag_group
            );
        }
    } else if ($user_groups != '') {
        // User has explicit permission on group 1 ?
        $sql_conditions_group = ' AND (
			tagente.id_grupo IN ('.$user_groups.')
			OR tasg.id_group IN ('.$user_groups.')
		)';
    }
}

// Module group.
if (is_metaconsole() === true) {
    if ($modulegroup != '-1') {
        $sql_conditions .= sprintf(' AND tagente_modulo.id_module_group '.$not_condition.' IN (%s)', $modulegroup);
    }
} else if ($modulegroup > -1) {
    $sql_conditions .= sprintf(' AND tagente_modulo.id_module_group '.$condition_query.' \'%d\'', $modulegroup);
}

// Module name selector.
if ($ag_modulename != '') {
    $sql_conditions .= " AND tagente_modulo.nombre $not_condition LIKE '%".$ag_modulename."%'";
}

if ($id_module) {
    $sql_conditions .= sprintf(' AND tagente_modulo.id_agente_modulo = \'%d\'', $id_module);
}

if ($module_option !== 0) {
    if ($module_option == 1) {
        // Only enabled.
        $sql_conditions .= sprintf(' AND tagente_modulo.disabled '.$condition_query.' 0');
    } else if ($module_option == 2) {
        // Only disabled.
        $sql_conditions .= sprintf(' AND tagente_modulo.disabled '.$condition_query.' 1');
    }
}

if (empty($datatype) === false) {
    $sql_conditions .= sprintf(' AND ttipo_modulo.id_tipo  '.$condition_query.' '.$datatype);
}

if ($moduletype != '') {
    $sql_conditions .= sprintf(' AND tagente_modulo.id_modulo '.$condition_query.' '.$moduletype.'');
}

// Freestring selector.
if ($ag_freestring != '') {
    $sql_conditions .= ' AND (tagente.nombre '.$not_condition.' LIKE \'%%'.$ag_freestring.'%%\'
		OR tagente.alias '.$not_condition.' LIKE \'%%'.$ag_freestring.'%%\'
		OR tagente_modulo.nombre '.$not_condition.' LIKE \'%%'.$ag_freestring.'%%\'
		OR tagente_modulo.descripcion '.$not_condition.' LIKE \'%%'.$ag_freestring.'%%\')';
}

// Status selector.
if ($status == AGENT_MODULE_STATUS_NORMAL) {
    // Normal.
    $sql_conditions .= ' AND tagente_estado.estado '.$condition_query.' 0 
	AND (utimestamp > 0 OR (tagente_modulo.id_tipo_modulo IN(21,22,23,100))) ';
} else if ($status == AGENT_MODULE_STATUS_CRITICAL_BAD) {
    // Critical.
    $sql_conditions .= ' AND tagente_estado.estado '.$condition_query.' 1 AND utimestamp > 0';
} else if ($status == AGENT_MODULE_STATUS_WARNING) {
    // Warning.
    $sql_conditions .= ' AND tagente_estado.estado '.$condition_query.' 2 AND utimestamp > 0';
} else if ($status == AGENT_MODULE_STATUS_NOT_NORMAL) {
    // Not normal.
    $sql_conditions .= ' AND tagente_estado.estado <> 0';
} else if ($status == AGENT_MODULE_STATUS_UNKNOWN) {
    // Unknown.
    $sql_conditions .= ' AND tagente_estado.estado '.$condition_query.' 3 AND tagente_estado.utimestamp <> 0';
} else if ($status == AGENT_MODULE_STATUS_NOT_INIT) {
    // Not init.
    $sql_conditions .= ' AND tagente_estado.utimestamp '.$condition_query.' 0
		AND tagente_modulo.id_tipo_modulo NOT IN (21,22,23,100)';
}

$min_hours_condition = '<';
if ($not_condition !== '') {
    $min_hours_condition = '>';
}

if (!empty($min_hours_status)) {
    $date = new DateTime(null, new DateTimeZone($config['timezone']));
    $current_timestamp = $date->getTimestamp();
    $max_time = ($current_timestamp - ((int) $min_hours_status * 3600));
    $sql_conditions .= sprintf(' AND tagente_estado.last_status_change '.$min_hours_condition.' %d', $max_time);
}

// Filter by agent custom fields.
$sql_conditions_custom_fields = '';
if (!empty($ag_custom_fields)) {
    $cf_filter = [];
    foreach ($ag_custom_fields as $field_id => $value) {
        if (!empty($value)) {
            $cf_filter[] = '(tagent_custom_data.id_field '.$condition_query.' '.$field_id.' AND tagent_custom_data.description '.$not_condition.' LIKE \'%'.$value.'%\')';
        }
    }

    if (!empty($cf_filter)) {
        $sql_conditions_custom_fields = ' AND tagente.id_agente '.$not_condition.' IN (
				SELECT tagent_custom_data.id_agent
				FROM tagent_custom_data
				WHERE '.implode(' AND ', $cf_filter).')';
    }
}

$all_tags = in_array(0, $tag_filter);

// Filter by tag.
if ($all_tags === false) {
    $sql_conditions .= ' AND tagente_modulo.id_agente_modulo IN (
        SELECT ttag_module.id_agente_modulo
        FROM ttag_module
        WHERE 1=1';

    if ($all_tags === false) {
        $sql_conditions .= ' AND ttag_module.id_tag '.$not_condition.' IN ('.implode(',', $tag_filter).'))';
    }
} else if ($not_condition === 'NOT') {
    // Match nothing if not condition has been selected along with all tags selected (none).
    $sql_conditions .= ' AND 0=0';
}



// Apply the module ACL with tags.
$sql_conditions_tags = '';

if (!users_is_admin()) {
    $sql_conditions_tags = tags_get_acl_tags(
        $config['id_user'],
        ($recursion) ? array_flip($all_groups) : $ag_group,
        'AR',
        'module_condition',
        'AND',
        'tagente_modulo',
        true,
        [],
        false
    );

    if (is_numeric($sql_conditions_tags)) {
        $sql_conditions_tags = ' AND 1 = 0';
    }
}

// Two modes of filter. All the filters and only ACLs filter.
$sql_conditions_all = $sql_conditions.$sql_conditions_group.$sql_conditions_tags.$sql_conditions_custom_fields;

// Get count to paginate.
if (!defined('METACONSOLE')) {
    $count = db_get_sql('SELECT COUNT(DISTINCT tagente_modulo.id_agente_modulo)'.$sql_from.$sql_conditions_all);
}

// Get limit_sql depend of the metaconsole or standard mode.
if (is_metaconsole() === true) {
    // Offset will be used to get the subset of modules.
    $inferior_limit = $offset;
    $superior_limit = ($config['block_size'] + $offset);
    // Offset reset to get all elements.
    $offset = 0;
    if (!isset($config['meta_num_elements'])) {
        $config['meta_num_elements'] = 100;
    }

    $limit_sql = $config['meta_num_elements'];
} else {
    $limit_sql = $config['block_size'];
}

$fields = [];
$fields[AGENT_MODULE_STATUS_NORMAL] = __('Normal');
$fields[AGENT_MODULE_STATUS_WARNING] = __('Warning');
$fields[AGENT_MODULE_STATUS_CRITICAL_BAD] = __('Critical');
$fields[AGENT_MODULE_STATUS_UNKNOWN] = __('Unknown');
$fields[AGENT_MODULE_STATUS_NOT_NORMAL] = __('Not normal');
// Default.
$fields[AGENT_MODULE_STATUS_NOT_INIT] = __('Not init');

$rows_select = [];
$rows_select[0] = __('Not assigned');
if (is_metaconsole() === false) {
    $rows = db_get_all_rows_sql(
        'SELECT *
		FROM tmodule_group ORDER BY name'
    );
    $rows = io_safe_output($rows);
    if (empty($rows) === false) {
        foreach ($rows as $module_group) {
            $rows_select[$module_group['id_mg']] = $module_group['name'];
        }
    }
} else {
    $rows_select = modules_get_modulegroups();
}

$tags = [];
$tags = tags_get_user_tags();
if (empty($tags) === true) {
    $tagsElement = __('No tags');
} else {
    $tagsElement = html_print_select(
        $tags,
        'tag_filter[]',
        $tag_filter,
        '',
        __('All'),
        0,
        true,
        true,
        true,
        '',
        false,
        'width: 100%;'
    );
    $tagsElement .= ui_print_input_placeholder(
        __('Only it is show tags in use.'),
        true
    );
}



$network_available = db_get_sql(
    'SELECT count(*)
    FROM tserver
    WHERE server_type = 1'
);
// POSTGRESQL AND ORACLE COMPATIBLE.
$wmi_available = db_get_sql(
    'SELECT count(*)
    FROM tserver
    WHERE server_type = 6'
);
// POSTGRESQL AND ORACLE COMPATIBLE.
$plugin_available = db_get_sql(
    'SELECT count(*)
    FROM tserver
    WHERE server_type = 4'
);
// POSTGRESQL AND ORACLE COMPATIBLE.
$prediction_available = db_get_sql(
    'SELECT count(*)
    FROM tserver
    WHERE server_type = 5'
);
// POSTGRESQL AND ORACLE COMPATIBLE.
$wux_available = db_get_sql(
    'SELECT count(*)
    FROM tserver
    WHERE server_type = 17'
);
// POSTGRESQL AND ORACLE COMPATIBLE.
// Development mode to use all servers.
if ($develop_bypass) {
    $network_available = 1;
    $wmi_available = 1;
    $plugin_available = 1;
    $prediction_available = 1;
}

$typemodules = [];
$typemodules[1] = __('Data server module');
if ($network_available || is_metaconsole() === true) {
    $typemodules[2] = __('Network server module');
}

if ($plugin_available || is_metaconsole() === true) {
    $typemodules[4] = __('Plugin server module');
}

if ($wmi_available || is_metaconsole() === true) {
    $typemodules[6] = __('WMI server module');
}

if ($prediction_available || is_metaconsole() === true) {
    $typemodules[5] = __('Prediction server module');
}

if (enterprise_installed()) {
    $typemodules[7] = __('Web server module');
    if ($wux_available || is_metaconsole() === true) {
          $typemodules[8] = __('Wux server module');
    }
}

$monitor_options = [
    0 => __('All'),
    1 => __('Only enabled'),
    2 => __('Only disabled'),
];

$min_hours_val = empty($min_hours_status) ? '' : (int) $min_hours_status;

switch ($moduletype) {
    case 1:
        $sqlModuleType = sprintf(
            'SELECT id_tipo, descripcion
				FROM ttipo_modulo
				WHERE categoria '.$not_condition.' IN (6,7,8,0,1,2,-1) order by descripcion '
        );
    break;

    case 2:
        $sqlModuleType = sprintf(
            'SELECT id_tipo, descripcion
				FROM ttipo_modulo
				WHERE categoria '.$not_condition.' between 3 and 5 '
        );
    break;

    case 4:
        $sqlModuleType = sprintf(
            'SELECT id_tipo, descripcion
				FROM ttipo_modulo
				WHERE categoria '.$not_condition.' between 0 and 2 '
        );
    break;

    case 6:
        $sqlModuleType = sprintf(
            'SELECT id_tipo, descripcion
				FROM ttipo_modulo
				WHERE categoria '.$not_condition.' between 0 and 2 '
        );
    break;

    case 7:
        $sqlModuleType = sprintf(
            'SELECT id_tipo, descripcion
				FROM ttipo_modulo
				WHERE categoria '.$condition_query.' 9'
        );
    break;

    case 5:
        $sqlModuleType = sprintf(
            'SELECT id_tipo, descripcion
				FROM ttipo_modulo
				WHERE categoria '.$condition_query.' 0'
        );
    break;

    case 8:
        $sqlModuleType = sprintf(
            'SELECT id_tipo, descripcion
				FROM ttipo_modulo
				WHERE nombre '.$condition_query.' \'web_analysis\''
        );
    break;

    case '':
    default:
        $sqlModuleType = sprintf(
            'SELECT id_tipo, descripcion
					FROM ttipo_modulo'
        );
    break;
}

if ($not_condition !== '') {
    $check_not_condition = true;
} else {
    $check_not_condition = '';
}

$custom_fields = db_get_all_fields_in_table('tagent_custom_fields');
if ($custom_fields === false) {
    $custom_fields = [];
}

$div_custom_fields = '<div class="flex-row">';
foreach ($custom_fields as $custom_field) {
    $custom_field_value = '';
    if (empty($ag_custom_fields) === false) {
        $custom_field_value = $ag_custom_fields[$custom_field['id_field']];
        if (empty($custom_field_value) === true) {
            $custom_field_value = '';
        }
    }

    $div_custom_fields .= '<div class="div-col">';

    $div_custom_fields .= '<div class="div-span">';
    $div_custom_fields .= '<span >'.$custom_field['name'].'</span>';
    $div_custom_fields .= '</div>';

    $div_custom_fields .= '<div class="div-input">';
    $div_custom_fields .= html_print_input_text(
        'ag_custom_fields['.$custom_field['id_field'].']',
        $custom_field_value,
        '',
        0,
        300,
        true,
        false,
        false,
        '',
        'div-input'
    );
    $div_custom_fields .= '</div>';

    $div_custom_fields .= '</div>';
}

$div_custom_fields .= '</div>';


// End Build SQL sentences.
//
// Start Build Search Form.
//
$table = new stdClass();
$tableFilter = new StdClass();
$tableFilter->width = '100%';
$tableFilter->size = [];
$tableFilter->size[0] = '33%';
$tableFilter->size[1] = '33%';
$tableFilter->size[2] = '33%';
$tableFilter->id = 'main_status_monitor_filter';
$tableFilter->class = 'filter-table-adv';
// Captions for first line.
$tableFilter->data['first_line'][0] = html_print_label_input_block(
    __('Group'),
    html_print_select_groups(
        $config['id_user'],
        'AR',
        true,
        'ag_group',
        $ag_group,
        '',
        '',
        '0',
        true,
        false,
        false,
        '',
        false,
        '',
        false,
        false,
        'id_grupo',
        false,
        false,
        false,
        false,
        false,
        false,
        $not_condition
    )
);
$tableFilter->data['first_line'][0] .= html_print_label_input_block(
    __('Recursion'),
    html_print_checkbox_switch(
        'recursion',
        1,
        ($recursion === true || $recursion === 'true' || $recursion === '1') ? 'checked' : false,
        true
    ),
    [
        'div_class'   => 'add-input-reverse',
        'label_class' => 'label-thin',
    ]
);

$tableFilter->data['first_line'][1] = html_print_label_input_block(
    __('Module group'),
    html_print_select(
        $rows_select,
        'modulegroup',
        $modulegroup,
        '',
        __($is_none),
        -1,
        true,
        false,
        true,
        '',
        false,
        'width: 100%;'
    )
);

$tableFilter->rowspan['first_line'][2] = 3;
$tableFilter->data['first_line'][2] = html_print_label_input_block(
    __('Tags'),
    $tagsElement
);

// Inputs for second line.
$tableFilter->data['second_line'][0] = html_print_label_input_block(
    __('Monitor status'),
    html_print_select(
        $fields,
        'status',
        $status,
        '',
        __($is_none),
        -1,
        true,
        false,
        true,
        '',
        false,
        'width: 100%'
    )
);

$tableFilter->data['second_line'][1] = html_print_label_input_block(
    __('Module name'),
    html_print_autocomplete_modules(
        'ag_modulename',
        $ag_modulename,
        false,
        true,
        '',
        [],
        true
    )
);

$tableFilter->data['third_line'][0] = html_print_label_input_block(
    __('Search'),
    html_print_input_text(
        'ag_freestring',
        $ag_freestring,
        '',
        40,
        30,
        true
    )
);

// Advanced filter.
$tableAdvancedFilter = new StdClass();
$tableAdvancedFilter->width = '100%';
$tableAdvancedFilter->class = 'filters';
$tableAdvancedFilter->size = [];
$tableAdvancedFilter->size[0] = '33%';
$tableAdvancedFilter->size[1] = '33%';
$tableAdvancedFilter->size[2] = '33%';
$tableAdvancedFilter->data['advancedField_1'][0] = html_print_label_input_block(
    __('Server type'),
    html_print_select(
        $typemodules,
        'moduletype',
        $moduletype,
        '',
        __($is_none),
        '',
        true,
        false,
        true,
        '',
        false,
        'width: 100%;'
    )
);

$tableAdvancedFilter->data['advancedField_1'][1] = html_print_label_input_block(
    __('Show monitors...'),
    html_print_select(
        $monitor_options,
        'module_option',
        $module_option,
        '',
        '',
        '',
        true,
        false,
        true,
        '',
        false,
        'width: 100%;'
    )
);

$tableAdvancedFilter->data['advancedField_1'][2] = html_print_label_input_block(
    __('Min. hours in current status'),
    html_print_input_text('min_hours_status', $min_hours_val, '', 12, 20, true)
);

$tableAdvancedFilter->data['advancedField_2'][0] = html_print_label_input_block(
    __('Data type'),
    html_print_select_from_sql($sqlModuleType, 'datatype', '', '', __('All'), 0, true)
);

$tableAdvancedFilter->data['advancedField_2'][1] = html_print_label_input_block(
    __('Not condition'),
    html_print_div(
        [
            'class'   => 'mrgn_5px mrgn_lft_0px mrgn_right_0px flex wrap',
            'content' => html_print_input(
                [
                    'type'    => 'switch',
                    'name'    => 'not_condition',
                    'return'  => false,
                    'checked' => ($check_not_condition === true || $check_not_condition === 'true' || $check_not_condition === '1') ? 'checked' : false,
                    'value'   => 'NOT',
                    'id'      => 'not_condition_switch',
                    'onclick' => 'changeNotConditionStatus(this)',
                ]
            ).ui_print_input_placeholder(
                __('If you check this option, those elements that do NOT meet any of the requirements will be shown'),
                true
            ),
        ],
        true
    )
);

$tableAdvancedFilter->colspan[2][0] = 3;
$tableAdvancedFilter->data[2][0] = ui_toggle(
    $div_custom_fields,
    __('Agent custom fields'),
    '',
    '',
    true,
    true,
    '',
    'white-box-content'
);

$tableFilter->colspan[3][0] = 3;
$tableFilter->data[3][0] = ui_toggle(
    html_print_table(
        $tableAdvancedFilter,
        true
    ),
    '<span class="">'.__('Advanced options').'</span>',
    '',
    '',
    true,
    true,
    '',
    'white-box-content'
);

$filters = '<form method="post" action="index.php?sec='.$section.'&sec2=operation/agentes/status_monitor&refr='.$refr.'&ag_group='.$ag_group.'&ag_freestring='.$ag_freestring.'&module_option='.$module_option.'&ag_modulename='.$ag_modulename.'&moduletype='.$moduletype.'&datatype='.$datatype.'&status='.$status.'&sort_field='.$sortField.'&sort='.$sort.'&pure='.$config['pure'].$ag_custom_fields_params.'">';
$filters .= html_print_table($tableFilter, true);
$buttons = html_print_submit_button(
    __('Filter'),
    'uptbutton',
    false,
    [
        'icon' => 'search',
        'mode' => 'mini',
    ],
    true
);

$buttons .= html_print_button(
    __('Load filter'),
    'load-filter',
    false,
    '',
    [
        'icon'  => 'wand',
        'mode'  => 'mini secondary',
        'class' => 'float-left margin-right-2 sub config',
    ],
    true
);

$buttons .= html_print_button(
    __('Manage filter'),
    'save-filter',
    false,
    '',
    [
        'icon'  => 'wand',
        'mode'  => 'mini secondary',
        'class' => 'float-left margin-right-2 sub wand',
    ],
    true
);

$filters .= html_print_div(
    [
        'class'   => 'action-buttons',
        'content' => $buttons,
    ],
    true
);

$filters .= '</form>';
ui_toggle(
    $filters,
    '<span class="subsection_header_title">'.__('Filters').'</span>',
    'filter_form',
    '',
    true,
    false,
    '',
    'white-box-content',
    'box-flat white_table_graph fixed_filter_bar'
);

unset($table);
// End Build Search Form.
//
// Sort functionality.
$selected = true;
$selectAgentNameUp = false;
$selectAgentNameDown = false;
$selectDataTypeUp = false;
$selectDataTypeDown = false;
$selectTypeUp = false;
$selectTypeDown = false;
$selectModuleNameUp = false;
$selectModuleNameDown = false;
$selectIntervalUp = false;
$selectIntervalDown = false;
$selectStatusUp = false;
$selectStatusDown = false;
$selectDataUp = false;
$selectDataDown = false;
$selectTimestampUp = false;
$selectTimestampDown = false;
$order = null;

switch ($sortField) {
    case 'agent_alias':
        $fieldForSorting = 'agent_alias';
        switch ($sort) {
            case 'up':
                $selectAgentNameUp = $selected;
                $order = [
                    'field' => 'tagente.alias',
                    'order' => 'ASC',
                ];
            break;

            case 'down':
                $selectAgentNameDown = $selected;
                $order = [
                    'field' => 'tagente.alias',
                    'order' => 'DESC',
                ];
            break;
        }
    break;

    case 'type':
        $fieldForSorting = 'module_type';
        switch ($sort) {
            case 'up':
                $selectDataTypeUp = $selected;
                $order = [
                    'field' => 'tagente_modulo.id_tipo_modulo',
                    'order' => 'ASC',
                ];
            break;

            case 'down':
                $selectDataTypeDown = $selected;
                $order = [
                    'field' => 'tagente_modulo.id_tipo_modulo',
                    'order' => 'DESC',
                ];
            break;
        }
    break;

    case 'moduletype':
        $fieldForSorting = 'module_type';
        switch ($sort) {
            case 'up':
                $selectTypeUp = $selected;
                $order = [
                    'field' => 'tagente_modulo.id_modulo',
                    'order' => 'ASC',
                ];
            break;

            case 'down':
                $selectTypeDown = $selected;
                $order = [
                    'field' => 'tagente_modulo.id_modulo',
                    'order' => 'DESC',
                ];
            break;
        }
    break;

    case 'module_name':
        $fieldForSorting = 'module_name';
        switch ($sort) {
            case 'up':
                $selectModuleNameUp = $selected;
                $order = [
                    'field' => 'tagente_modulo.nombre',
                    'order' => 'ASC',
                ];
            break;

            case 'down':
                $selectModuleNameDown = $selected;
                $order = [
                    'field' => 'tagente_modulo.nombre',
                    'order' => 'DESC',
                ];
            break;
        }
    break;

    case 'interval':
        $fieldForSorting = 'module_interval';
        switch ($sort) {
            case 'up':
                $selectIntervalUp = $selected;
                $order = [
                    'field' => 'tagente_modulo.module_interval',
                    'order' => 'ASC',
                ];
            break;

            case 'down':
                $selectIntervalDown = $selected;
                $order = [
                    'field' => 'tagente_modulo.module_interval',
                    'order' => 'DESC',
                ];
            break;
        }
    break;

    case 'status':
        $fieldForSorting = 'estado';
        switch ($sort) {
            case 'up':
                $selectStatusUp = $selected;
                $order = [
                    'field' => 'tagente_estado.estado',
                    'order' => 'ASC',
                ];
            break;

            case 'down':
                $selectStatusDown = $selected;
                $order = [
                    'field' => 'tagente_estado.estado',
                    'order' => 'DESC',
                ];
            break;
        }
    break;

    case 'last_status_change':
        $fieldForSorting = 'last_status_change';
        switch ($sort) {
            case 'up':
                $selectStatusUp = $selected;
                $order = [
                    'field' => 'tagente_estado.last_status_change',
                    'order' => 'ASC',
                ];
            break;

            case 'down':
                $selectStatusDown = $selected;
                $order = [
                    'field' => 'tagente_estado.last_status_change',
                    'order' => 'DESC',
                ];
            break;
        }
    break;

    case 'timestamp':
        $fieldForSorting = 'utimestamp';
        switch ($sort) {
            case 'up':
                $selectTimestampUp = $selected;
                $order = [
                    'field' => 'tagente_estado.utimestamp',
                    'order' => 'ASC',
                ];
            break;

            case 'down':
                $selectTimestampDown = $selected;
                $order = [
                    'field' => 'tagente_estado.utimestamp',
                    'order' => 'DESC',
                ];
            break;
        }
    break;

    case 'data':
        $fieldForSorting = 'datos';
        switch ($sort) {
            case 'up':
                $selectDataUp = $selected;
                $order = [
                    'field' => 'tagente_estado.datos',
                    'order' => 'ASC',
                ];
            break;

            case 'down':
                $selectDataDown = $selected;
                $order = [
                    'field' => 'tagente_estado.datos',
                    'order' => 'DESC',
                ];
            break;
        }
    break;

    default:
        $fieldForSorting = 'agent_alias';
        $selectAgentNameUp = $selected;
        $selectAgentNameDown = false;
        $selectDataTypeUp = false;
        $selectDataTypeDown = false;
        $selectTypeUp = false;
        $selectTypeDown = false;
        $selectModuleNameUp = false;
        $selectModuleNameDown = false;
        $selectIntervalUp = false;
        $selectIntervalDown = false;
        $selectStatusUp = false;
        $selectStatusDown = false;
        $selectDataUp = false;
        $selectDataDown = false;
        $selectTimestampUp = false;
        $selectTimestampDown = false;
        $order = [
            'field' => 'tagente.alias',
            'order' => 'ASC',
        ];
    break;
}

$sql = 'SELECT
    (SELECT GROUP_CONCAT(ttag.name SEPARATOR \',\')
		FROM ttag
		WHERE ttag.id_tag IN (
			SELECT ttag_module.id_tag
			FROM ttag_module
			WHERE ttag_module.id_agente_modulo = tagente_modulo.id_agente_modulo
        )
    ) AS tags,
	tagente_modulo.id_agente_modulo,
	tagente_modulo.id_modulo,
	tagente.intervalo AS agent_interval,
	tagente.alias AS agent_alias,
	tagente.nombre AS agent_name,
	tagente_modulo.nombre AS module_name,
	tagente_modulo.history_data,
	tagente_modulo.flag AS flag,
	tagente.id_grupo AS id_group,
	tagente.id_agente AS id_agent,
	tagente_modulo.id_tipo_modulo AS module_type,
	tagente_modulo.module_interval,
	tagente_modulo.tcp_send,
	tagente_modulo.ip_target,
	tagente_modulo.snmp_community,
	tagente_modulo.snmp_oid,
	tagente_estado.datos,
	tagente_estado.estado,
    tagente_estado.last_status_change,
	tagente_modulo.min_warning,
	tagente_modulo.max_warning,
	tagente_modulo.str_warning,
	tagente_modulo.unit,
	tagente_modulo.min_critical,
	tagente_modulo.max_critical,
	tagente_modulo.str_critical,
	tagente_modulo.extended_info,
	tagente_modulo.critical_inverse,
	tagente_modulo.warning_inverse,
	tagente_modulo.critical_instructions,
	tagente_modulo.warning_instructions,
	tagente_modulo.unknown_instructions,
	tagente_estado.utimestamp AS utimestamp'.$sql_from.$sql_conditions_all.'
	GROUP BY tagente_modulo.id_agente_modulo
	ORDER BY '.$order['field'].' '.$order['order'].'
	LIMIT '.$offset.','.$limit_sql;


// We do not show the modules until the user searches with the filter.
if ($autosearch) {
    if (is_metaconsole() === false) {
        $result = db_get_all_rows_sql($sql);

        if ($result === false) {
            $result = [];
        } else {
            $tablePagination = ui_pagination($count, false, $offset, 0, true, 'offset', false);
        }
    } else {
        // For each server defined and not disabled.
        $servers = db_get_all_rows_sql(
            'SELECT *
		FROM tmetaconsole_setup
		WHERE disabled = 0'
        );
        if ($servers === false) {
            $servers = [];
        }

        $result = [];
        $count_modules = 0;
        foreach ($servers as $server) {
            // If connection was good then retrieve all data server.
            if (metaconsole_connect($server) === NOERR) {
                $connection = true;
            } else {
                $connection = false;
            }

            $result_server = db_get_all_rows_sql($sql);

            if (empty($result_server) === false) {
                // Create HASH login info.
                $pwd = $server['auth_token'];
                $auth_serialized = json_decode($pwd, true);

                if (is_array($auth_serialized)) {
                    $pwd = $auth_serialized['auth_token'];
                    $api_password = $auth_serialized['api_password'];
                    $console_user = $auth_serialized['console_user'];
                    $console_password = $auth_serialized['console_password'];
                }

                $user = $config['id_user'];
                $user_rot13 = str_rot13($config['id_user']);
                $hashdata = $user.$pwd;
                $hashdata = md5($hashdata);
                $url_hash = '&'.'loginhash=auto&'.'loginhash_data='.$hashdata.'&'.'loginhash_user='.$user_rot13;

                foreach ($result_server as $result_element_key => $result_element_value) {
                    $result_server[$result_element_key]['server_id'] = $server['id'];
                    $result_server[$result_element_key]['server_name'] = $server['server_name'];
                    $result_server[$result_element_key]['server_url'] = $server['server_url'].'/';
                    $result_server[$result_element_key]['hashdata'] = $hashdata;
                    $result_server[$result_element_key]['user'] = $config['id_user'];
                    $result_server[$result_element_key]['groups_in_server'] = agents_get_all_groups_agent(
                        $result_element_value['id_agent'],
                        $result_element_value['id_group']
                    );

                    $count_modules++;
                }

                $result = array_merge($result, $result_server);
            }

            usort($result, arrayOutputSorting($sort, $fieldForSorting));

            metaconsole_restore_db();
        }

        if ($count_modules > $config['block_size']) {
            $tablePagination = ui_pagination($count_modules, false, $offset, 0, true, 'offset', false);
        }

        // Get number of elements of the pagination.
        $result = ui_meta_get_subset_array($result, $inferior_limit, $superior_limit);
    }
}

// Urls to sort the table.
$url_agent_name = 'index.php?sec='.$section.'&sec2=operation/agentes/status_monitor';
$url_type = 'index.php?sec='.$section.'&sec2=operation/agentes/status_monitor';
$url_module_name = 'index.php?sec='.$section.'&sec2=operation/agentes/status_monitor';
$url_server_type = 'index.php?sec='.$section.'&sec2=operation/agentes/status_monitor';
$url_interval = 'index.php?sec='.$section.'&sec2=operation/agentes/status_monitor';
$url_status = 'index.php?sec='.$section.'&sec2=operation/agentes/status_monitor';
$url_status = 'index.php?sec='.$section.'&sec2=operation/agentes/status_monitor';
$url_data = 'index.php?sec='.$section.'&sec2=operation/agentes/status_monitor';
$url_timestamp_up = 'index.php?sec='.$section.'&sec2=operation/agentes/status_monitor';
$url_timestamp_down = 'index.php?sec='.$section.'&sec2=operation/agentes/status_monitor';

$url_agent_name .= '&refr='.$refr.'&datatype='.$datatype.'&moduletype='.$moduletype.'&modulegroup='.$modulegroup.'&offset='.$offset.'&ag_group='.$ag_group.'&ag_freestring='.$ag_freestring.'&ag_modulename='.$ag_modulename.'&status='.$status.$ag_custom_fields_params;
$url_type .= '&datatype='.$datatype.'&moduletype='.$moduletype.'&refr='.$refr.'&modulegroup='.$modulegroup.'&offset='.$offset.'&ag_group='.$ag_group.'&ag_freestring='.$ag_freestring.'&ag_modulename='.$ag_modulename.'&status='.$status.$ag_custom_fields_params;
$url_module_name .= '&datatype='.$datatype.'&moduletype='.$moduletype.'&refr='.$refr.'&modulegroup='.$modulegroup.'&offset='.$offset.'&ag_group='.$ag_group.'&ag_freestring='.$ag_freestring.'&ag_modulename='.$ag_modulename.'&status='.$status.$ag_custom_fields_params;
$url_server_type .= '&datatype='.$datatype.'&moduletype='.$moduletype.'&refr='.$refr.'&modulegroup='.$modulegroup.'&offset='.$offset.'&ag_group='.$ag_group.'&ag_freestring='.$ag_freestring.'&ag_modulename='.$ag_modulename.'&status='.$status.$ag_custom_fields_params;
$url_interval .= '&datatype='.$datatype.'&moduletype='.$moduletype.'&refr='.$refr.'&modulegroup='.$modulegroup.'&offset='.$offset.'&ag_group='.$ag_group.'&ag_freestring='.$ag_freestring.'&ag_modulename='.$ag_modulename.'&status='.$status.$ag_custom_fields_params;
$url_status .= '&datatype='.$datatype.'&moduletype='.$moduletype.'&refr='.$refr.'&modulegroup='.$modulegroup.'&offset='.$offset.'&ag_group='.$ag_group.'&ag_freestring='.$ag_freestring.'&ag_modulename='.$ag_modulename.'&status='.$status.$ag_custom_fields_params;
$url_status .= '&datatype='.$datatype.'&moduletype='.$moduletype.'&refr='.$refr.'&modulegroup='.$modulegroup.'&offset='.$offset.'&ag_group='.$ag_group.'&ag_freestring='.$ag_freestring.'&ag_modulename='.$ag_modulename.'&status='.$status.$ag_custom_fields_params;
$url_data .= '&datatype='.$datatype.'&moduletype='.$moduletype.'&refr='.$refr.'&modulegroup='.$modulegroup.'&offset='.$offset.'&ag_group='.$ag_group.'&ag_freestring='.$ag_freestring.'&ag_modulename='.$ag_modulename.'&status='.$status.$ag_custom_fields_params;
$url_timestamp_up .= '&datatype='.$datatype.'&moduletype='.$moduletype.'&refr='.$refr.'&offset='.$offset.'&ag_group='.$ag_group.'&ag_freestring='.$ag_freestring.'&ag_modulename='.$ag_modulename.'&status='.$status.$ag_custom_fields_params;
$url_timestamp_down .= '&datatype='.$datatype.'&moduletype='.$moduletype.'&refr='.$refr.'&modulegroup='.$modulegroup.'&offset='.$offset.'&ag_group='.$ag_group.'&ag_freestring='.$ag_freestring.'&ag_modulename='.$ag_modulename.'&status='.$status.$ag_custom_fields_params;

// Holy god...
$url_agent_name .= '&recursion='.$recursion;
$url_type .= '&recursion='.$recursion;
$url_module_name .= '&recursion='.$recursion;
$url_server_type .= '&recursion='.$recursion;
$url_interval .= '&recursion='.$recursion;
$url_status .= '&recursion='.$recursion;
$url_status .= '&recursion='.$recursion;
$url_data .= '&recursion='.$recursion;
$url_timestamp_up .= '&recursion='.$recursion;
$url_timestamp_down .= '&recursion='.$recursion;

$url_agent_name .= '&sort_field=agent_alias&sort=';
$url_type .= '&sort_field=type&sort=';
$url_module_name .= '&sort_field=module_name&sort=';
$url_server_type .= '&sort_field=moduletype&sort=';
$url_interval .= '&sort_field=interval&sort=';
$url_status .= '&sort_field=status&sort=';
$url_status .= '&sort_field=last_status_change&sort=';
$url_data .= '&sort_field=data&sort=';
$url_timestamp_up .= '&sort_field=timestamp&sort=up';
$url_timestamp_down .= '&sort_field=timestamp&sort=down';

// Start Build List Result.
if (empty($result) === false) {
    if (is_metaconsole() === true) {
        html_print_action_buttons(
            html_print_div(['style' => 'float:left; height: 55px;', 'class' => 'mrgn_top_15px'], true),
            [
                'type'          => 'form_action',
                'right_content' => $tablePagination,
            ]
        );
    }

    $table = new StdClass();
    $table->cellpadding = 0;
    $table->cellspacing = 0;
    $table->styleTable = 'margin: 0 10px; width: -webkit-fill-available; width: -moz-available';
    $table->class = 'info_table tactical_table';
    $table->id = 'monitors_view';
    $table->head = [];
    $table->data = [];
    $table->size = [];
    $table->align = [];

    $show_fields = explode(',', $config['status_monitor_fields']);

    if (in_array('policy', $show_fields)) {
        if ($isFunctionPolicies !== ENTERPRISE_NOT_HOOK) {
            $table->head[0] = '<span title=\''.__('Policy').'\'>'.__('P.').'</span>';
        }
    }

    if (in_array('agent', $show_fields) || is_metaconsole()) {
        $table->head[1] = '<span>'.__('Agent').'</span>';
        $table->head[1] .= ui_get_sorting_arrows($url_agent_name.'up', $url_agent_name.'down', $selectAgentNameUp, $selectAgentNameDown);
    }

    if (in_array('data_type', $show_fields) || is_metaconsole()) {
        $table->head[2] = '<span>'.__('Data Type').'</span>';
        $table->head[2] .= ui_get_sorting_arrows($url_type.'up', $url_type.'down', $selectDataTypeUp, $selectDataTypeDown);
        $table->headstyle[2] = 'text-align: center';
        $table->align[2] = 'center';
    }

    if (in_array('module_name', $show_fields) || is_metaconsole()) {
        $table->head[3] = '<span>'.__('Module name').'</span>';
        $table->head[3] .= ui_get_sorting_arrows($url_module_name.'up', $url_module_name.'down', $selectModuleNameUp, $selectModuleNameDown);
    }

    if (in_array('server_type', $show_fields) || is_metaconsole()) {
        $table->head[4] = '<span>'.__('Server type').'</span>';
        $table->head[4] .= ui_get_sorting_arrows($url_server_type.'up', $url_server_type.'down', $selectTypeUp, $selectTypeDown);
        $table->headstyle[4] = 'text-align: center';
        $table->align[4] = 'center';
    }

    if (in_array('interval', $show_fields) || is_metaconsole()) {
        $table->head[5] = '<span>'.__('Interval').'</span>';
        $table->head[5] .= ui_get_sorting_arrows($url_interval.'up', $url_interval.'down', $selectIntervalUp, $selectIntervalDown);
        $table->align[5] = 'left';
    }

    if (in_array('status', $show_fields) || is_metaconsole()) {
        $table->head[6] = '<span>'.__('Status').'</span>';
        $table->head[6] .= ui_get_sorting_arrows($url_status.'up', $url_status.'down', $selectStatusUp, $selectStatusDown);
        $table->align[6] = 'left';
    }

    if (in_array('last_status_change', $show_fields)) {
        $table->head[7] = '<span>'.__('Last status change').'</span>';
        $table->head[7] .= ui_get_sorting_arrows($url_status.'up', $url_status.'down', $selectStatusUp, $selectStatusDown);
        $table->headstyle[7] = 'text-align: center';
        $table->align[7] = 'center';
    }

    if (in_array('graph', $show_fields) || is_metaconsole()) {
        $table->head[8] = '<span>'.__('Graph').'</span>';
        $table->headstyle[8] = 'text-align: center';
        $table->align[8] = 'center';
    }

    if (in_array('warn', $show_fields) || is_metaconsole()) {
        $table->head[9] = '<span>'.__('W/C').'</span>';
        $table->align[9] = 'left';
    }

    if (in_array('data', $show_fields) || is_metaconsole()) {
        $table->head[10] = '<span>'.__('Data').'</span>';
        $table->align[10] = 'left';
        if (is_metaconsole()) {
            $table->head[10] .= ui_get_sorting_arrows($url_data.'up', $url_data.'down', $selectDataUp, $selectDataDown);
        }
    }

    if (in_array('timestamp', $show_fields) || is_metaconsole()) {
        $table->head[11] = '<span>'.__('Timestamp').'</span>';
        $table->head[11] .= ui_get_sorting_arrows($url_timestamp_up, $url_timestamp_down, $selectTimestampUp, $selectTimestampDown);
        $table->align[11] = 'left';
    }

    if (check_acl($config['id_user'], 0, 'AR')) {
        $actions_list = true;
        $table->head[12] = __('Actions');
        $table->align[12] = 'left';
    }

    $id_type_web_content_string = db_get_value(
        'id_tipo',
        'ttipo_modulo',
        'nombre',
        'web_content_string'
    );

    foreach ($result as $row) {
        // Avoid unset, null and false value.
        if (empty($row['server_name']) === true) {
            $row['server_name'] = '';
        }

        $is_web_content_string = (bool) db_get_value_filter(
            'id_agente_modulo',
            'tagente_modulo',
            [
                'id_agente_modulo' => $row['id_agente_modulo'],
                'id_tipo_modulo'   => $id_type_web_content_string,
            ]
        );

        // Fixed the goliat sends the strings from web.
        // Without HTML entities.
        if ($is_web_content_string) {
            $row['datos'] = io_safe_input($row['datos']);
        }

        // Fixed the data from Selenium Plugin.
        if ($row['datos'] != strip_tags($row['datos'])) {
            $row['datos'] = io_safe_input($row['datos']);
        }

        $data = [];

        if (in_array('policy', $show_fields) || is_metaconsole()) {
            if ($isFunctionPolicies !== ENTERPRISE_NOT_HOOK) {
                if (is_metaconsole()) {
                    $node = metaconsole_get_connection_by_id($row['server_id']);
                    if (metaconsole_load_external_db($node) !== NOERR) {
                        // Restore the default connection.
                        metaconsole_restore_db();
                        $errors++;
                        break;
                    }
                }

                $policyInfo = policies_info_module_policy($row['id_agente_modulo']);

                if ($policyInfo === false) {
                    $data[0] = '';
                } else {
                    $linked = policies_is_module_linked($row['id_agente_modulo']);

                    $adopt = false;
                    if (policies_is_module_adopt($row['id_agente_modulo'])) {
                        $adopt = true;
                    }

                    if ($linked) {
                        if ($adopt) {
                            $img = 'images/policies_brick.png';
                            $title = __('(Adopt) ').$policyInfo['name_policy'];
                        } else {
                            $img = 'images/policies_mc.png';
                            $title = $policyInfo['name_policy'];
                        }
                    } else {
                        if ($adopt) {
                            $img = 'images/policies_not_brick.png';
                            $title = __('(Unlinked) (Adopt) ').$policyInfo['name_policy'];
                        } else {
                            $img = 'images/unlinkpolicy.png';
                            $title = __('(Unlinked) ').$policyInfo['name_policy'];
                        }
                    }

                    if (is_metaconsole()) {
                        $data[0] = '<a href="?sec=gmodules&sec2=advanced/policymanager&id='.$policyInfo['id_policy'].'">'.html_print_image($img, true, ['title' => $title]).'</a>';
                    } else {
                        $data[0] = '<a href="?sec=gmodules&sec2=enterprise/godmode/policies/policies&id='.$policyInfo['id_policy'].'">'.html_print_image($img, true, ['title' => $title]).'</a>';
                    }
                }

                if (is_metaconsole()) {
                    metaconsole_restore_db();
                }
            }
        }

        if (in_array('agent', $show_fields) || is_metaconsole()) {
            $agent_alias = !empty($row['agent_alias']) ? $row['agent_alias'] : $row['agent_name'];

            // TODO: Calculate hash access before to use it more simply like other sections. I.E. Events view
            if (defined('METACONSOLE')) {
                $agent_link = '<a href="'.$row['server_url'].'index.php?'.'sec=estado&'.'sec2=operation/agentes/ver_agente&'.'id_agente='.$row['id_agent'].'&'.'loginhash=auto&'.'loginhash_data='.$row['hashdata'].'&'.'loginhash_user='.str_rot13($row['user']).'">';
                $agent_alias = ui_print_truncate_text(
                    $agent_alias,
                    'agent_small',
                    false,
                    true,
                    true,
                    '[&hellip;]',
                    'font-size:7.5pt;'
                );
                if (can_user_access_node()) {
                    $data[1] = $agent_link.'<b>'.$agent_alias.'</b></a>';
                } else {
                    $data[1] = $agent_alias;
                }
            } else {
                $data[1] = '<strong><a href="index.php?sec=estado&sec2=operation/agentes/ver_agente&id_agente='.$row['id_agent'].'">';
                $data[1] .= ui_print_truncate_text($agent_alias, 'agent_medium', false, true, false, '[&hellip;]', 'font-size:7.5pt;');
                $data[1] .= '</a></strong>';
            }
        }

        if (in_array('data_type', $show_fields) || is_metaconsole()) {
            $data[2] = html_print_image('images/'.modules_show_icon_type($row['module_type']), true, ['class' => 'invert_filter main_menu_icon']);
            $agent_groups = is_metaconsole() ? $row['groups_in_server'] : agents_get_all_groups_agent($row['id_agent'], $row['id_group']);
            if (check_acl_one_of_groups($config['id_user'], $agent_groups, 'AW')) {
                $show_edit_icon = true;
                if (is_metaconsole() === true) {
                    if (!can_user_access_node()) {
                        $show_edit_icon = false;
                    }

                    $url_edit_module = $row['server_url'].'index.php?sec=gagente&sec2=godmode/agentes/configurar_agente&id_agente='.$row['id_agent'].'&'.'tab=module&'.'id_agent_module='.$row['id_agente_modulo'].'&'.'edit_module=1'.'&loginhash=auto&loginhash_data='.$row['hashdata'].'&loginhash_user='.str_rot13($row['user']);
                } else {
                    $url_edit_module = 'index.php?'.'sec=gagente&'.'sec2=godmode/agentes/configurar_agente&'.'id_agente='.$row['id_agent'].'&'.'tab=module&'.'id_agent_module='.$row['id_agente_modulo'].'&'.'edit_module=1';
                }
            }
        }

        if (in_array('module_name', $show_fields) === true || is_metaconsole() === true) {
            $data[3] = html_print_anchor(
                [
                    'href'    => ($url_edit_module ?? '#'),
                    'content' => ui_print_truncate_text($row['module_name'], 'module_small', false, true, true),
                ],
                true
            );

            if (empty($row['extended_info']) === false) {
                $data[3] .= ui_print_help_tip($row['extended_info'], true, '/images/default_list.png');
            }

            if (empty($row['tags']) === false) {
                $data[3] .= html_print_image(
                    '/images/tag@svg.svg',
                    true,
                    [
                        'title' => $row['tags'],
                        'class' => 'inverse_filter main_menu_icon',
                    ]
                );
            }
        }

        if (in_array('server_type', $show_fields) === true || is_metaconsole() === true) {
            $data[4] = ui_print_servertype_icon((int) $row['id_modulo']);
        }


        if (in_array('interval', $show_fields) === true || is_metaconsole() === true) {
            $data[5] = ((int) $row['module_interval'] === 0) ? human_time_description_raw($row['agent_interval']) : human_time_description_raw($row['module_interval']);
        }

        if (in_array('status', $show_fields) || is_metaconsole()) {
            $data[6] = '<div class="status_rounded_rectangles">';
            if ($row['utimestamp'] === 0 && (($row['module_type'] < 21
                || $row['module_type'] > 23) && $row['module_type'] != 100)
            ) {
                $data[6] .= ui_print_status_image(
                    STATUS_MODULE_NO_DATA,
                    __('NOT INIT'),
                    true
                );
            } else if ($row['estado'] == 0) {
                if (is_numeric($row['datos'])) {
                    $data[6] .= ui_print_status_image(
                        STATUS_MODULE_OK,
                        __('NORMAL').': '.remove_right_zeros(number_format($row['datos'], $config['graph_precision'], $config['decimal_separator'], $config['thousand_separator'])),
                        true
                    );
                } else {
                    $data[6] .= ui_print_status_image(
                        STATUS_MODULE_OK,
                        __('NORMAL').': '.htmlspecialchars($row['datos']),
                        true
                    );
                }
            } else if ($row['estado'] == 1) {
                if (is_numeric($row['datos'])) {
                    $data[6] .= ui_print_status_image(
                        STATUS_MODULE_CRITICAL,
                        __('CRITICAL').': '.remove_right_zeros(
                            number_format(
                                $row['datos'],
                                $config['graph_precision'],
                                $config['decimal_separator'],
                                $config['thousand_separator']
                            )
                        ),
                        true
                    );
                } else {
                    $data[6] .= ui_print_status_image(
                        STATUS_MODULE_CRITICAL,
                        __('CRITICAL').': '.htmlspecialchars($row['datos']),
                        true
                    );
                }
            } else if ($row['estado'] == 2) {
                if (is_numeric($row['datos'])) {
                    $data[6] .= ui_print_status_image(
                        STATUS_MODULE_WARNING,
                        __('WARNING').': '.remove_right_zeros(
                            number_format(
                                $row['datos'],
                                $config['graph_precision'],
                                $config['decimal_separator'],
                                $config['thousand_separator']
                            )
                        ),
                        true
                    );
                } else {
                    $data[6] .= ui_print_status_image(
                        STATUS_MODULE_WARNING,
                        __('WARNING').': '.htmlspecialchars($row['datos']),
                        true
                    );
                }
            } else if ($row['estado'] == 3) {
                if (is_numeric($row['datos'])) {
                    $data[6] .= ui_print_status_image(
                        STATUS_MODULE_UNKNOWN,
                        __('UNKNOWN').': '.remove_right_zeros(
                            number_format(
                                $row['datos'],
                                $config['graph_precision'],
                                $config['decimal_separator'],
                                $config['thousand_separator']
                            )
                        ),
                        true
                    );
                } else {
                    $data[6] .= ui_print_status_image(
                        STATUS_MODULE_UNKNOWN,
                        __('UNKNOWN').': '.htmlspecialchars($row['datos']),
                        true
                    );
                }
            } else if ($row['estado'] == 4) {
                if (is_numeric($row['datos'])) {
                    $data[6] .= ui_print_status_image(
                        STATUS_MODULE_NO_DATA,
                        __('NO DATA').': '.remove_right_zeros(
                            number_format(
                                $row['datos'],
                                $config['graph_precision'],
                                $config['decimal_separator'],
                                $config['thousand_separator']
                            )
                        ),
                        true
                    );
                } else {
                    $data[6] .= ui_print_status_image(
                        STATUS_MODULE_NO_DATA,
                        __('NO DATA').': '.htmlspecialchars($row['datos']),
                        true
                    );
                }
            } else {
                $last_status = modules_get_agentmodule_last_status(
                    $row['id_agente_modulo']
                );

                switch ($last_status) {
                    case 0:
                        if (is_numeric($row['datos'])) {
                            $data[6] .= ui_print_status_image(
                                STATUS_MODULE_UNKNOWN,
                                __('UNKNOWN').' - '.__('Last status').' '.__('NORMAL').': '.remove_right_zeros(number_format($row['datos'], $config['graph_precision'], $config['decimal_separator'], $config['thousand_separator'])),
                                true
                            );
                        } else {
                            $data[6] .= ui_print_status_image(
                                STATUS_MODULE_UNKNOWN,
                                __('UNKNOWN').' - '.__('Last status').' '.__('NORMAL').': '.htmlspecialchars($row['datos']),
                                true
                            );
                        }
                    break;

                    case 1:
                        if (is_numeric($row['datos'])) {
                            $data[6] .= ui_print_status_image(
                                STATUS_MODULE_UNKNOWN,
                                __('UNKNOWN').' - '.__('Last status').' '.__('CRITICAL').': '.remove_right_zeros(number_format($row['datos'], $config['graph_precision'], $config['decimal_separator'], $config['thousand_separator'])),
                                true
                            );
                        } else {
                            $data[6] .= ui_print_status_image(
                                STATUS_MODULE_UNKNOWN,
                                __('UNKNOWN').' - '.__('Last status').' '.__('CRITICAL').': '.htmlspecialchars($row['datos']),
                                true
                            );
                        }
                    break;

                    case 2:
                        if (is_numeric($row['datos'])) {
                            $data[6] .= ui_print_status_image(
                                STATUS_MODULE_UNKNOWN,
                                __('UNKNOWN').' - '.__('Last status').' '.__('WARNING').': '.remove_right_zeros(number_format($row['datos'], $config['graph_precision'], $config['decimal_separator'], $config['thousand_separator'])),
                                true
                            );
                        } else {
                            $data[6] .= ui_print_status_image(
                                STATUS_MODULE_UNKNOWN,
                                __('UNKNOWN').' - '.__('Last status').' '.__('WARNING').': '.htmlspecialchars($row['datos']),
                                true
                            );
                        }
                    break;
                }
            }

            $data[6] .= '</div>';
        }

        if (in_array('last_status_change', $show_fields) || is_metaconsole()) {
            $data[7] = ($row['last_status_change'] > 0) ? human_time_comparation($row['last_status_change']) : __('N/A');
        }

        if (in_array('graph', $show_fields) || is_metaconsole()) {
            $data[8] = '';

            $acl_graphs = false;

            // Avoid the check on the metaconsole. Too slow to show/hide an icon depending on the permissions.
            if (!is_metaconsole()) {
                $agent_groups = agents_get_all_groups_agent($row['id_agent'], $row['id_group']);
                $acl_graphs = check_acl_one_of_groups($config['id_user'], $agent_groups, 'RR');
            } else {
                $acl_graphs = true;
            }

            if ($row['history_data'] == 1 && $acl_graphs) {
                $tresholds = true;
                if (empty((float) $module['min_warning']) === true
                    && empty((float) $module['max_warning']) === true
                    && empty($module['warning_inverse']) === true
                    && empty((float) $module['min_critical']) === true
                    && empty((float) $module['max_critical']) === true
                    && empty($module['critical_inverse']) === true
                ) {
                    $tresholds = false;
                }

                $graph_type = return_graphtype($row['module_type']);

                $url = ui_get_full_url('operation/agentes/stat_win.php', false, false, false);
                $handle = dechex(crc32($row['id_agente_modulo'].$row['module_name']));
                $win_handle = 'day_'.$handle;

                $graph_params = [
                    'type'    => $graph_type,
                    'period'  => SECONDS_1DAY,
                    'id'      => $row['id_agente_modulo'],
                    'refresh' => SECONDS_10MINUTES,
                ];

                if ($tresholds === true || $graph_type === 'boolean') {
                    $graph_params['histogram'] = 1;
                }

                if (is_metaconsole() === true && isset($row['server_id']) === true) {
                    // Set the server id.
                    $graph_params['server'] = $row['server_id'];
                }

                $graph_params_str = http_build_query($graph_params);

                $link = 'winopeng_var(\''.$url.'?'.$graph_params_str.'\',\''.$win_handle.'\', 800, 480)';

                $graphIconsContent = [];
                $graphIconsContent[] = get_module_realtime_link_graph($row);

                if ($tresholds === true || $graph_type === 'boolean') {
                    $graphIconsContent[] = html_print_anchor(
                        [
                            'href'    => 'javascript:'.$link,
                            'content' => html_print_image(
                                'images/event-history.svg',
                                true,
                                [
                                    'border' => '0',
                                    'alt'    => '',
                                    'class'  => 'invert_filter main_menu_icon',
                                ]
                            ),
                        ],
                        true
                    );
                }

                if (is_snapshot_data($row['datos']) === false) {
                    if ($tresholds === true || $graph_type === 'boolean') {
                        unset($graph_params['histogram']);
                    }

                    $graph_params_str = http_build_query($graph_params);

                    $link = 'winopeng_var(\''.$url.'?'.$graph_params_str.'\',\''.$win_handle.'\', 800, 480)';
                    $graphIconsContent[] = html_print_anchor(
                        [
                            'href'    => 'javascript:'.$link,
                            'content' => html_print_image('images/module-graph.svg', true, ['border' => '0', 'alt' => '', 'class' => 'invert_filter main_menu_icon']),
                        ],
                        true
                    );
                }

                $graphIconsContent[] = html_print_anchor(
                    [
                        'href'    => 'javascript: show_module_detail_dialog('.$row['id_agente_modulo'].', '.$row['id_agent'].', \''.$row['server_name'].'\', 0, '.SECONDS_1DAY.', \''.$row['module_name'].'\')',
                        'content' => html_print_image(
                            'images/simple-value.svg',
                            true,
                            [
                                'border' => '0',
                                'alt'    => '',
                                'class'  => 'invert_filter main_menu_icon',
                            ]
                        ),
                    ],
                    true
                );

                $graphIconsContent[] = '<span id=\'hidden_name_module_'.$row['id_agente_modulo'].'\'
								class=\'invisible\'>'.$row['module_name'].'</span>';

                $data[8] = html_print_div(
                    [
                        'class'   => 'table_action_buttons',
                        'content' => implode('', $graphIconsContent),
                    ],
                    true
                );
            }
        }

        if (in_array('warn', $show_fields) || is_metaconsole()) {
            $data[9] = ui_print_module_warn_value(
                $row['max_warning'],
                $row['min_warning'],
                $row['str_warning'],
                $row['max_critical'],
                $row['min_critical'],
                $row['str_critical'],
                $row['warning_inverse'],
                $row['critical_inverse']
            );

            if (is_numeric($row['datos']) && !modules_is_string_type($row['module_type'])) {
                if ($config['render_proc']) {
                    switch ($row['module_type']) {
                        case 2:
                        case 6:
                        case 9:
                        case 18:
                        case 21:
                        case 31:
                            if ($row['datos'] >= 1) {
                                $salida = $config['render_proc_ok'];
                            } else {
                                $salida = $config['render_proc_fail'];
                            }
                        break;

                        default:
                            switch ($row['module_type']) {
                                case 15:
                                    $value = db_get_value('snmp_oid', 'tagente_modulo', 'id_agente_modulo', $row['id_agente_modulo']);
                                    if ($value == '.1.3.6.1.2.1.1.3.0' || $value == '.1.3.6.1.2.1.25.1.1.0') {
                                        $salida = human_milliseconds_to_string($row['datos']);
                                    } else {
                                        $salida = remove_right_zeros(number_format($row['datos'], $config['graph_precision'], $config['decimal_separator'], $config['thousand_separator']));
                                    }
                                break;

                                default:
                                    $salida = remove_right_zeros(number_format($row['datos'], $config['graph_precision'], $config['decimal_separator'], $config['thousand_separator']));
                                break;
                            }
                        break;
                    }
                } else {
                    switch ($row['module_type']) {
                        case 15:
                            $value = db_get_value('snmp_oid', 'tagente_modulo', 'id_agente_modulo', $row['id_agente_modulo']);
                            if ($value == '.1.3.6.1.2.1.1.3.0' || $value == '.1.3.6.1.2.1.25.1.1.0') {
                                $salida = human_milliseconds_to_string($row['datos']);
                            } else {
                                $salida = remove_right_zeros(number_format($row['datos'], $config['graph_precision'], $config['decimal_separator'], $config['thousand_separator']));
                            }
                        break;

                        default:
                            $salida = remove_right_zeros(number_format($row['datos'], $config['graph_precision'], $config['decimal_separator'], $config['thousand_separator']));
                        break;
                    }
                }

                // Show units ONLY in numeric data types.
                if (isset($row['unit'])) {
                    $data_macro = modules_get_unit_macro($row['datos'], $row['unit']);
                    if ($data_macro) {
                        $salida = $data_macro;
                    } else {
                        $salida .= '&nbsp;'.'<i>'.io_safe_output($row['unit']).'</i>';
                        if (strlen($salida) > $config['agent_size_text_small']) {
                            $salida = ui_print_truncate_text($salida, 'agent_small', true, true, false, '[&hellip;]', 'font-size:7.5pt;');
                            // Clean tag <i>.
                            $text_aux = explode('<a', $salida);
                            $match = preg_replace('/(&lt;i&gt;|&lt;\/i&gt;|&lt;i|&lt;\/i|i&gt;|\/i&gt;|&lt;|&gt;)/', '', $text_aux[0]);
                            $salida = $match.'<a'.$text_aux[1];
                        } else {
                            $salida = ui_print_truncate_text($salida, 'agent_small', true, true, false, '[&hellip;]', 'font-size:7.5pt;');
                        }
                    }
                }
            } else {
                // Fixed the goliat sends the strings from web.
                // Without HTML entities.
                if ($is_web_content_string) {
                    $module_value = $row['datos'];
                } else {
                    $module_value = io_safe_output($row['datos']);
                }

                $is_snapshot = is_snapshot_data($module_value);
                $is_large_image = is_text_to_black_string($module_value);

                if (($config['command_snapshot']) && ($is_snapshot || $is_large_image)) {
                    $link = ui_get_snapshot_link(
                        [
                            'id_module'   => $row['id_agente_modulo'],
                            'interval'    => $row['current_interval'],
                            'module_name' => $row['module_name'],
                            'id_node'     => $row['server_id'],
                        ]
                    );
                    $salida = ui_get_snapshot_image($link, $is_snapshot).'&nbsp;&nbsp;';
                } else {
                    $sub_string = substr(io_safe_output($row['datos']), 0, 12);
                    if ($module_value == $sub_string) {
                        if ((empty($module_value) === true || $module_value == 0) && !$sub_string) {
                            $salida = 0;
                        } else {
                            $data_macro = modules_get_unit_macro($row['datos'], $row['unit']);
                            if ($data_macro) {
                                $salida = $data_macro;
                            } else {
                                $salida = $row['datos'];
                            }
                        }
                    } else {
                        // Fixed the goliat sends the strings from web.
                        // Without HTML entities.
                        if ($is_web_content_string) {
                            $sub_string = substr($row['datos'], 0, 12);
                        } else {
                            // Fixed the data from Selenium Plugin.
                            if ($module_value != strip_tags($module_value)) {
                                $module_value = io_safe_input($module_value);
                                $sub_string = substr($row['datos'], 0, 12);
                            } else {
                                $sub_string = substr(io_safe_output($row['datos']), 0, 12);
                            }
                        }

                        if ($module_value == $sub_string) {
                            $salida = $module_value;
                        } else {
                            $salida = '<span '."id='hidden_value_module_".$row['id_agente_modulo']."'
								class='invisible'>".$module_value.'</span>'.'<span '."id='value_module_".$row['id_agente_modulo']."'
								title='".$module_value."' "."class='nowrap'>".'<span id="value_module_text_'.$row['id_agente_modulo'].'">'.$sub_string.'</span> '."<a href='javascript: toggle_full_value(".$row['id_agente_modulo'].")'>".html_print_image('images/rosette.png', true).'</a></span>';
                        }
                    }
                }
            }
        }

        if (in_array('data', $show_fields) || is_metaconsole()) {
            $data[10] = $salida;
        }

        if (in_array('timestamp', $show_fields) || is_metaconsole()) {
            if ($row['module_interval'] > 0) {
                $interval = $row['module_interval'];
            } else {
                $interval = $row['agent_interval'];
            }

            if ($row['estado'] == 3) {
                $option = [
                    'html_attr' => 'class="redb"',
                    'style'     => 'font-size:7pt;',
                ];
            } else {
                $option = ['style' => 'font-size:7pt;'];
            }

            $data[11] = ui_print_timestamp($row['utimestamp'], true, $option);
        }

        if (check_acl_one_of_groups($config['id_user'], $agent_groups, 'AW')) {
            $url_edit_module = $row['server_url'];
            $url_edit_module .= 'index.php?sec=gagente&sec2=godmode/agentes/configurar_agente&';
            $url_edit_module .= '&id_agente='.$row['id_agent'];
            $url_edit_module .= '&tab=module&id_agent_module='.$row['id_agente_modulo'].'&edit_module=1';
            if (is_metaconsole() === true) {
                $url_edit_module .= '&loginhash=auto';
                $url_edit_module .= '&loginhash_data='.$row['hashdata'].'&loginhash_user='.str_rot13($row['user']);
            }

            $table->cellclass[][2] = 'action_buttons';
            $data[12] .= '<a href="'.$url_edit_module.'">'.html_print_image(
                'images/edit.svg',
                true,
                [
                    'alt'    => '0',
                    'border' => '',
                    'title'  => __('Edit'),
                    'class'  => 'main_menu_icon invert_filter',
                ]
            ).'</a>';

            if (is_metaconsole() === false) {
                $url_delete_module = $row['server_url'].'index.php?sec=gagente&sec2=godmode/agentes/configurar_agente';
                $url_delete_module .= '&id_agente='.$row['id_agent'].'&delete_module='.$row['id_agente_modulo'];

                $onclick = 'onclick="javascript: if (!confirm(\''.__('Are you sure to delete?').'\')) return false;';
                $data[12] .= '<a href="'.$url_delete_module.'" '.$onclick.'" target="_blank">'.html_print_image(
                    'images/delete.svg',
                    true,
                    [
                        'alt'    => '0',
                        'border' => '',
                        'title'  => __('Delete'),
                        'class'  => 'main_menu_icon invert_filter',
                    ]
                ).'</a>';
            }
        }

        array_push($table->data, $data);
    }

    html_print_table($table);

    if ($count_modules > $config['block_size']) {
        $tablePagination = ui_pagination($count_modules, false, $offset, 0, true, 'offset', false);
    }
} else {
    if ($first_interaction) {
        ui_print_info_message(['no_close' => true, 'message' => __('This group doesn\'t have any monitor')]);
    } else {
        ui_print_info_message(['no_close' => true, 'message' => __('Sorry no search parameters')]);
    }
}

if (is_metaconsole() !== true) {
    html_print_action_buttons(
        html_print_div(['style' => 'float:left; height: 55px;'], true),
        [
            'type'          => 'form_action',
            'right_content' => $tablePagination,
        ]
    );
}

// End Build List Result.
echo "<div id='monitor_details_window'></div>";

// Load filter div for dialog.
echo '<div id="load-modal-filter" style="display:none"></div>';
echo '<div id="save-modal-filter" style="display:none"></div>';

ui_require_javascript_file('pandora_modules');

?>
<script type="text/javascript">

var loading = 0;

/* Filter management */
$('#button-load-filter').click(function (event) {
   // event.preventDefault();

    if($('#load-filter-select').length) {
        $('#load-filter-select').dialog();
    } else {
        if (loading == 0) {
            loading = 1
            $.ajax({
                method: 'POST',
                url: '<?php echo ui_get_full_url('ajax.php'); ?>',
                data: {
                    page: 'include/ajax/module',
                    load_filter_modal: 1
                },
                success: function (data){
                    $('#load-modal-filter')
                        .empty()
                        .html(data);

                    loading = 0;
                }
            });
        }
    }
});

$('#button-save-filter').click(function (){
   // event.preventDefault();
    if($('#save-filter-select').length) {
        $('#save-filter-select').dialog();
    } else {
        if (loading == 0) {
            loading = 1
            $.ajax({
                method: 'POST',
                url: '<?php echo ui_get_full_url('ajax.php'); ?>',
                data: {
                    page: 'include/ajax/module',
                    save_filter_modal: 1,
                    current_filter: $('#latest_filter_id').val()
                },
                success: function (data){
                    $('#save-modal-filter')
                    .empty()
                    .html(data);
                    loading = 0;
                }
            });
        }
    }
});

if(!document.getElementById('not_condition_switch').checked){
    document.getElementById("select2-ag_group-container").innerHTML = "None";

}

$('#moduletype').click(function() {
    jQuery.get (
        "ajax.php",
        {
            "page": "general/subselect_data_module",
            "module":$('#moduletype').val()
        },
        function (data, status) {
            $("#datatypetittle").show ();
            $("#datatypebox").hide ()
            .empty ()
            .append (data)
            .show ();
        },
        "html"
    );

    return false;
});


function toggle_full_value(id) {
    text = $('#hidden_value_module_' + id).html();
    old_text = $("#value_module_text_" + id).html();
    
    $("#hidden_value_module_" + id).html(old_text);
    
    $("#value_module_text_" + id).html(text);
}

// Show the modal window of an module.
function show_module_detail_dialog(module_id, id_agent, server_name, offset, period, module_name) {
    if (period == -1) {
        if ($("#period").length == 1) {
            period = $('#period').val();
        }
        else {
            period = <?php echo SECONDS_1DAY; ?>;
        }
    }

    
    if ($('input[name=selection_mode]:checked').val()) {

        var selection_mode = $('input[name=selection_mode]:checked').val();
        var date_from = $('#text-date_from').val();
        var time_from = $('#text-time_from').val();
        var date_to = $('#text-date_to').val();
        var time_to = $('#text-time_to').val();
        
        var extra_parameters = '&selection_mode=' + selection_mode + '&date_from=' + date_from + '&date_to=' + date_to + '&time_from=' + time_from + '&time_to=' + time_to;
    
    }
    title = <?php echo '"'.__('Module: ').'"'; ?>;
    $.ajax({
        type: "POST",
        url: "<?php echo ui_get_full_url('ajax.php', false, false, false); ?>",
        data: "page=include/ajax/module&get_module_detail=1&server_name="+server_name+"&id_agent="+id_agent+"&id_module=" + module_id+"&offset="+offset+"&period="+period+extra_parameters,
        dataType: "html",
        success: function(data) {
            $("#monitor_details_window").hide ()
                .empty ()
                .append (data)
                .dialog ({
                    resizable: true,
                    draggable: true,
                    modal: true,
                    title: title + module_name,
                    overlay: {
                        opacity: 0.5,
                        background: "black"
                    },
                    width: 700,
                    height: 500
                })
                .show ();
            
            refresh_pagination_callback (module_id, id_agent, server_name,module_name);
        }
    });
}
    
function refresh_pagination_callback (module_id, id_agent, server_name,module_name) {
    
    $(".binary_dialog").click( function() {
        var classes = $(this).attr('class');
        classes = classes.split(' ');
        var offset_class = classes[2];
        offset_class = offset_class.split('_');
        var offset = offset_class[1];
        
        var period = $('#period').val();
        
        show_module_detail_dialog(module_id, id_agent, server_name, offset, period,module_name);
        
        return false;
    });
}


function changeNotConditionStatus() {

    let chkbox =document.getElementById('not_condition_switch');
    if(chkbox.checked) {

        $('select[name=datatypebox] > option:first-child').val('None');
        $('#datatypebox option:first').text('None');
        $('select[name=status] > option:first-child').text('None');
        $('select[name=moduletype] > option:first-child').text('None');
        $('select[name=modulegroup] > option:first-child').text('None');
        $('select[name=tag_filter] > option:first-child').text('None');

        $("#status").select2().val(["None"]).trigger("change");
        $("#moduletype").select2().val(["None"]).trigger("change");
        $("#modulegroup").select2().val(["None"]).trigger("change");
        $("#tag_filter").select2().val(["None"]).trigger("change");

        document.getElementById("select2-status-container").innerHTML = "None";
        document.getElementById("select2-moduletype-container").innerHTML = "None";
        document.getElementById("select2-ag_group-container").innerHTML = "None";
        document.getElementById("select2-modulegroup-container").innerHTML = "None";

    }else {
        $('select[name=datatypebox] > option:first-child').val('All');
        $('#datatypebox option:first').text('All');
        $('select[name=status] > option:first-child').text('All');
        $('select[name=moduletype] > option:first-child').text('All');
        $('select[name=modulegroup] > option:first-child').text('All');
        $('select[name=tag_filter] > option:first-child').text('All');

        $('#datatypebox option:first').text('All');

        $("#status").select2().val(["All"]).trigger("change");
        $("#moduletype").select2().val(["All"]).trigger("change");
        $("#modulegroup").select2().val(["All"]).trigger("change");
        $("#tag_filter").select2().val(["All"]).trigger("change");


        document.getElementById("select2-status-container").innerHTML = "All";
        document.getElementById("select2-moduletype-container").innerHTML = "All";
        document.getElementById("select2-ag_group-container").innerHTML = "All";
        document.getElementById("select2-modulegroup-container").innerHTML = "All";
    }

}


let chkbox =document.getElementById('not_condition_switch');
let value_swtich = "<?php echo $not_condition; ?>";
if( value_swtich != "") {
    chkbox.checked = true;
}else {
    chkbox.checked = false;
}
</script><|MERGE_RESOLUTION|>--- conflicted
+++ resolved
@@ -50,10 +50,230 @@
 
 $isFunctionPolicies = enterprise_include_once('include/functions_policies.php');
 
-<<<<<<< HEAD
-=======
 $buttons = [];
 $subpage = '';
+if (is_metaconsole() === false) {
+    $section = (string) get_parameter('section', 'view');
+
+    $buttons['fields'] = [
+        'active'    => false,
+        'text'      => '<a href="index.php?sec=view&sec2=operation/agentes/status_monitor&section=fields">'.html_print_image(
+            'images/edit_columns@svg.svg',
+            true,
+            [
+                'title' => __('Custom fields'),
+                'class' => 'invert_filter main_menu_icon',
+            ]
+        ).'</a>',
+        'operation' => true,
+    ];
+
+    $buttons['view'] = [
+        'active'    => false,
+        'text'      => '<a href="index.php?sec=view&sec2=operation/agentes/status_monitor">'.html_print_image(
+            'images/logs@svg.svg',
+            true,
+            [
+                'title' => __('View'),
+                'class' => 'invert_filter main_menu_icon',
+            ]
+        ).'</a>',
+        'operation' => true,
+    ];
+
+    switch ($section) {
+        case 'fields':
+            $buttons['fields']['active'] = true;
+            $subpage = ' &raquo; '.__('Custom fields');
+        break;
+
+        default:
+            $buttons['view']['active'] = true;
+        break;
+    }
+}
+
+if (is_metaconsole() === false) {
+    if ($section == 'fields') {
+        include_once $config['homedir'].'/godmode/agentes/status_monitor_custom_fields.php';
+        exit();
+    }
+} else {
+    $section = (string) get_parameter('sec', 'estado');
+}
+
+$recursion = get_parameter_switch('recursion', false);
+
+if ($recursion === false) {
+    $recursion = get_parameter('recursion', false);
+}
+
+$ag_freestring = (string) get_parameter('ag_freestring');
+$moduletype = (string) get_parameter('moduletype');
+$datatype = (string) get_parameter('datatype');
+$ag_modulename = (string) get_parameter('ag_modulename');
+$refr = (int) get_parameter('refr', 0);
+$offset = (int) get_parameter('offset', 0);
+$status = (int) get_parameter('status', 4);
+$modulegroup = (int) get_parameter('modulegroup', -1);
+$tag_filter = get_parameter('tag_filter', [0]);
+$min_hours_status = (string) get_parameter('min_hours_status', '');
+// Sort functionality.
+$sortField = get_parameter('sort_field');
+$sort = get_parameter('sort', 'none');
+// When the previous page was a visualmap and show only one module.
+$id_module = (int) get_parameter('id_module', 0);
+$ag_custom_fields = (array) get_parameter('ag_custom_fields', []);
+$module_option = (int) get_parameter('module_option', 1);
+
+$not_condition = (string) get_parameter('not_condition', '');
+
+$is_none = 'All';
+if ($not_condition !== '') {
+    $is_none = 'None';
+    $not_condition = 'NOT';
+}
+
+// If option not_condition is enabled, the conditions of the queries are reversed.
+$condition_query = '=';
+if ($not_condition !== '') {
+    $condition_query = '!=';
+}
+
+$autosearch = false;
+
+// It is validated if it receives parameters different from those it has by default.
+if ($ag_freestring !== '' || $moduletype !== '' || $datatype !== ''
+    || $ag_modulename !== '' || $refr !== 0 || $offset !== 0 || $status !== 4
+    || $modulegroup !== -1 || (bool) array_filter($tag_filter) !== false || $sortField !== ''
+    || $sort !== 'none' || $id_module !== 0 || $module_option !== 1
+    || $min_hours_status !== ''
+) {
+    $autosearch = true;
+}
+
+if (is_metaconsole() === false) {
+    $ag_group = (int) get_parameter('ag_group', 0);
+} else {
+    $ag_group  = get_parameter('ag_group', 0);
+    $ag_group_metaconsole = $ag_group;
+}
+
+$ag_custom_fields_params = '';
+if (!empty($ag_custom_fields)) {
+    foreach ($ag_custom_fields as $id => $value) {
+        if (!empty($value)) {
+            $ag_custom_fields_params .= '&ag_custom_fields['.$id.']='.$value;
+        }
+    }
+}
+
+if ($id_module) {
+    $status = -1;
+    $ag_modulename = modules_get_agentmodule_name($id_module);
+    $ag_freestring = modules_get_agentmodule_agent_alias($id_module);
+}
+
+// Get Groups and profiles from user.
+$user_groups = implode(',', array_keys(users_get_groups(false, 'AR', false)));
+
+// Begin Build SQL sentences.
+$sql_from = ' FROM tagente_modulo 
+	INNER JOIN tagente 
+		ON tagente_modulo.id_agente = tagente.id_agente 
+	LEFT JOIN tagent_secondary_group tasg
+	 	ON tagente.id_agente = tasg.id_agent
+	INNER JOIN tagente_estado
+		ON tagente_estado.id_agente_modulo = tagente_modulo.id_agente_modulo
+	INNER JOIN tmodule
+		ON tmodule.id_module = tagente_modulo.id_modulo
+	INNER JOIN ttipo_modulo
+		ON tagente_modulo.id_tipo_modulo = ttipo_modulo.id_tipo
+	LEFT JOIN ttag_module
+		ON tagente_modulo.id_agente_modulo = ttag_module.id_agente_modulo';
+
+$sql_conditions = ' WHERE tagente.disabled = 0';
+
+if (is_numeric($ag_group)) {
+    $id_ag_group = 0;
+} else {
+    $id_ag_group = db_get_value('id_grupo', 'tgrupo', 'nombre', $ag_group);
+}
+
+$load_filter_id = (int) get_parameter('filter_id', 0);
+
+if ($load_filter_id > 0) {
+    $user_groups_fl = users_get_groups(
+        $config['id_user'],
+        'AR',
+        users_can_manage_group_all('AR'),
+        true
+    );
+
+    $sql = sprintf(
+        'SELECT id_filter, id_name
+        FROM tmonitor_filter
+        WHERE id_filter = %d AND id_group_filter IN (%s)',
+        $load_filter_id,
+        implode(',', array_keys($user_groups_fl))
+    );
+
+    $loaded_filter = db_get_row_sql($sql);
+}
+
+if ($loaded_filter['id_filter'] > 0) {
+    $query_filter['id_filter'] = $load_filter_id;
+    $filter = db_get_row_filter('tmonitor_filter', $query_filter, false);
+    if ($filter !== false) {
+        $ag_group = $filter['ag_group'];
+        $recursion = $filter['recursion'];
+        $status = $filter['status'];
+        $modulegroup = $filter['modulegroup'];
+        $ag_modulename = $filter['ag_modulename'];
+        $ag_freestring = $filter['ag_freestring'];
+        $tag_filter = $filter['tag_filter'];
+        $moduletype = $filter['moduletype'];
+        $module_option = $filter['module_option'];
+        $min_hours_status = $filter['min_hours_status'];
+        $datatype = $filter['datatype'];
+        $not_condition = $filter['not_condition'];
+        $ag_custom_fields = $filter['ag_custom_fields'];
+
+        if ($not_condition === 'false') {
+            $not_condition = '';
+        }
+
+        if ($not_condition !== '') {
+            $is_none = 'None';
+            $not_condition = 'NOT';
+        }
+
+        if ($not_condition !== '') {
+            $condition_query = '!=';
+        }
+
+        if (is_array($tag_filter) === false) {
+            $tag_filter = json_decode($tag_filter, true);
+        }
+
+        if ($tag_filter === '') {
+            $tag_filter = [0 => 0];
+        }
+
+        if (is_array($ag_custom_fields) === false) {
+            $ag_custom_fields = json_decode(io_safe_output($ag_custom_fields), true);
+        }
+    }
+
+    // Fav menu.
+    $fav_menu = [
+        'id_element' => $loaded_filter['id_filter'],
+        'url'        => 'operation/agentes/status_monitor&pure=&load_filter=1&filter_id='.$loaded_filter['id_filter'],
+        'label'      => $loaded_filter['id_name'],
+        'section'    => 'Modules',
+    ];
+}
+
 if (is_metaconsole() === false) {
     $section = (string) get_parameter('section', 'view');
 
@@ -112,262 +332,10 @@
             'link'  => '',
             'label' => __('Views'),
         ],
-    ]
+    ],
+    $fav_menu
 );
 
-
-if (is_metaconsole() === false) {
-    if ($section == 'fields') {
-        include_once $config['homedir'].'/godmode/agentes/status_monitor_custom_fields.php';
-        exit();
-    }
-} else {
-    $section = (string) get_parameter('sec', 'estado');
-}
->>>>>>> 5ff56ff7
-
-$recursion = get_parameter_switch('recursion', false);
-
-if ($recursion === false) {
-    $recursion = get_parameter('recursion', false);
-}
-
-$ag_freestring = (string) get_parameter('ag_freestring');
-$moduletype = (string) get_parameter('moduletype');
-$datatype = (string) get_parameter('datatype');
-$ag_modulename = (string) get_parameter('ag_modulename');
-$refr = (int) get_parameter('refr', 0);
-$offset = (int) get_parameter('offset', 0);
-$status = (int) get_parameter('status', 4);
-$modulegroup = (int) get_parameter('modulegroup', -1);
-$tag_filter = get_parameter('tag_filter', [0]);
-$min_hours_status = (string) get_parameter('min_hours_status', '');
-// Sort functionality.
-$sortField = get_parameter('sort_field');
-$sort = get_parameter('sort', 'none');
-// When the previous page was a visualmap and show only one module.
-$id_module = (int) get_parameter('id_module', 0);
-$ag_custom_fields = (array) get_parameter('ag_custom_fields', []);
-$module_option = (int) get_parameter('module_option', 1);
-
-$not_condition = (string) get_parameter('not_condition', '');
-
-$is_none = 'All';
-if ($not_condition !== '') {
-    $is_none = 'None';
-    $not_condition = 'NOT';
-}
-
-// If option not_condition is enabled, the conditions of the queries are reversed.
-$condition_query = '=';
-if ($not_condition !== '') {
-    $condition_query = '!=';
-}
-
-$autosearch = false;
-
-// It is validated if it receives parameters different from those it has by default.
-if ($ag_freestring !== '' || $moduletype !== '' || $datatype !== ''
-    || $ag_modulename !== '' || $refr !== 0 || $offset !== 0 || $status !== 4
-    || $modulegroup !== -1 || (bool) array_filter($tag_filter) !== false || $sortField !== ''
-    || $sort !== 'none' || $id_module !== 0 || $module_option !== 1
-    || $min_hours_status !== ''
-) {
-    $autosearch = true;
-}
-
-if (is_metaconsole() === false) {
-    $ag_group = (int) get_parameter('ag_group', 0);
-} else {
-    $ag_group  = get_parameter('ag_group', 0);
-    $ag_group_metaconsole = $ag_group;
-}
-
-$ag_custom_fields_params = '';
-if (!empty($ag_custom_fields)) {
-    foreach ($ag_custom_fields as $id => $value) {
-        if (!empty($value)) {
-            $ag_custom_fields_params .= '&ag_custom_fields['.$id.']='.$value;
-        }
-    }
-}
-
-if ($id_module) {
-    $status = -1;
-    $ag_modulename = modules_get_agentmodule_name($id_module);
-    $ag_freestring = modules_get_agentmodule_agent_alias($id_module);
-}
-
-// Get Groups and profiles from user.
-$user_groups = implode(',', array_keys(users_get_groups(false, 'AR', false)));
-
-// Begin Build SQL sentences.
-$sql_from = ' FROM tagente_modulo 
-	INNER JOIN tagente 
-		ON tagente_modulo.id_agente = tagente.id_agente 
-	LEFT JOIN tagent_secondary_group tasg
-	 	ON tagente.id_agente = tasg.id_agent
-	INNER JOIN tagente_estado
-		ON tagente_estado.id_agente_modulo = tagente_modulo.id_agente_modulo
-	INNER JOIN tmodule
-		ON tmodule.id_module = tagente_modulo.id_modulo
-	INNER JOIN ttipo_modulo
-		ON tagente_modulo.id_tipo_modulo = ttipo_modulo.id_tipo
-	LEFT JOIN ttag_module
-		ON tagente_modulo.id_agente_modulo = ttag_module.id_agente_modulo';
-
-$sql_conditions = ' WHERE tagente.disabled = 0';
-
-if (is_numeric($ag_group)) {
-    $id_ag_group = 0;
-} else {
-    $id_ag_group = db_get_value('id_grupo', 'tgrupo', 'nombre', $ag_group);
-}
-
-$load_filter_id = (int) get_parameter('filter_id', 0);
-$fav_menu = [];
-
-if ($load_filter_id > 0) {
-    $user_groups_fl = users_get_groups(
-        $config['id_user'],
-        'AR',
-        users_can_manage_group_all('AR'),
-        true
-    );
-
-    $sql = sprintf(
-        'SELECT id_filter, id_name
-        FROM tmonitor_filter
-        WHERE id_filter = %d AND id_group_filter IN (%s)',
-        $load_filter_id,
-        implode(',', array_keys($user_groups_fl))
-    );
-
-    $loaded_filter = db_get_row_sql($sql);
-}
-
-if ($loaded_filter['id_filter'] > 0) {
-    $query_filter['id_filter'] = $load_filter_id;
-    $filter = db_get_row_filter('tmonitor_filter', $query_filter, false);
-    if ($filter !== false) {
-        $ag_group = $filter['ag_group'];
-        $recursion = $filter['recursion'];
-        $status = $filter['status'];
-        $modulegroup = $filter['modulegroup'];
-        $ag_modulename = $filter['ag_modulename'];
-        $ag_freestring = $filter['ag_freestring'];
-        $tag_filter = $filter['tag_filter'];
-        $moduletype = $filter['moduletype'];
-        $module_option = $filter['module_option'];
-        $min_hours_status = $filter['min_hours_status'];
-        $datatype = $filter['datatype'];
-        $not_condition = $filter['not_condition'];
-        $ag_custom_fields = $filter['ag_custom_fields'];
-
-        if ($not_condition === 'false') {
-            $not_condition = '';
-        }
-
-        if ($not_condition !== '') {
-            $is_none = 'None';
-            $not_condition = 'NOT';
-        }
-
-        if ($not_condition !== '') {
-            $condition_query = '!=';
-        }
-
-        if (is_array($tag_filter) === false) {
-            $tag_filter = json_decode($tag_filter, true);
-        }
-
-        if ($tag_filter === '') {
-            $tag_filter = [0 => 0];
-        }
-
-        if (is_array($ag_custom_fields) === false) {
-            $ag_custom_fields = json_decode(io_safe_output($ag_custom_fields), true);
-        }
-    }
-
-    // Fav menu
-    $fav_menu = [
-        'id_element' => $loaded_filter['id_filter'],
-        'url'        => 'operation/agentes/status_monitor&pure=&load_filter=1&filter_id='.$loaded_filter['id_filter'],
-        'label'      => $loaded_filter['id_name'],
-        'section'    => 'Modules',
-    ];
-}
-
-if (! defined('METACONSOLE')) {
-    $section = (string) get_parameter('section', 'view');
-
-    $buttons['fields'] = [
-        'active'    => false,
-        'text'      => '<a href="index.php?sec=view&sec2=operation/agentes/status_monitor&section=fields">'.html_print_image(
-            'images/custom_columns.png',
-            true,
-            [
-                'title' => __('Custom fields'),
-                'class' => 'invert_filter',
-            ]
-        ).'</a>',
-        'operation' => true,
-    ];
-
-    $buttons['view'] = [
-        'active'    => false,
-        'text'      => '<a href="index.php?sec=view&sec2=operation/agentes/status_monitor">'.html_print_image(
-            'images/list.png',
-            true,
-            [
-                'title' => __('View'),
-                'class' => 'invert_filter',
-            ]
-        ).'</a>',
-        'operation' => true,
-    ];
-
-    switch ($section) {
-        case 'fields':
-            $buttons['fields']['active'] = true;
-            $subpage = ' &raquo; '.__('Custom fields');
-        break;
-
-        default:
-            $buttons['view']['active'] = true;
-        break;
-    }
-
-    // Header.
-    ui_print_standard_header(
-        __('Monitor detail').$subpage,
-        'images/agent.png',
-        false,
-        '',
-        true,
-        $buttons,
-        [
-            [
-                'link'  => '',
-                'label' => __('Monitoring'),
-            ],
-            [
-                'link'  => '',
-                'label' => __('Views'),
-            ],
-        ],
-        $fav_menu
-    );
-
-    if ($section == 'fields') {
-        include_once $config['homedir'].'/godmode/agentes/status_monitor_custom_fields.php';
-        exit();
-    }
-} else {
-    $section = (string) get_parameter('sec', 'estado');
-    ui_meta_print_header(__('Monitor view'));
-}
 
 $all_groups = [];
 
