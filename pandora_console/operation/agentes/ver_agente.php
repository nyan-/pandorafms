--- conflicted
+++ resolved
@@ -1441,10 +1441,6 @@
 
 // Inventory.
 $inventoryCount = db_get_num_rows('SELECT id_agent_module_inventory FROM tagent_module_inventory WHERE id_agente = '.$agent['id_agente']);
-<<<<<<< HEAD
-$inventorytab = enterprise_hook('inventory_tab');
-if ($inventorytab === ENTERPRISE_NOT_HOOK || $inventoryCount === 0) {
-=======
 $inventorytab['text'] = '<a href="index.php?sec=estado&sec2=operation/agentes/ver_agente&tab=inventory&id_agente='.$id_agente.'">'.html_print_image(
     'images/page_white_text.png',
     true,
@@ -1458,8 +1454,10 @@
     $inventorytab['active'] = true;
 } else {
     $inventorytab['active'] = false;
-}if ($inventorytab == -1 || $inventoryCount === 0) {
->>>>>>> c7f43887
+}
+
+$inventorytab = enterprise_hook('inventory_tab');
+if ($inventorytab === ENTERPRISE_NOT_HOOK || $inventoryCount === 0) {
     $inventorytab = '';
 }
 
