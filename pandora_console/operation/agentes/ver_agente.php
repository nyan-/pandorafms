<?php
/**
 * Extension to manage a list of gateways and the node address where they should
 * point to.
 *
 * @category   Extensions
 * @package    Pandora FMS
 * @subpackage Community
 * @version    1.0.0
 * @license    See below
 *
 *    ______                 ___                    _______ _______ ________
 *   |   __ \.-----.--.--.--|  |.-----.----.-----. |    ___|   |   |     __|
 *  |    __/|  _  |     |  _  ||  _  |   _|  _  | |    ___|       |__     |
 * |___|   |___._|__|__|_____||_____|__| |___._| |___|   |__|_|__|_______|
 *
 * ============================================================================
 * Copyright (c) 2005-2021 Artica Soluciones Tecnologicas
 * Please see http://pandorafms.org for full contribution list
 * This program is free software; you can redistribute it and/or
 * modify it under the terms of the GNU General Public License
 * as published by the Free Software Foundation for version 2.
 * This program is distributed in the hope that it will be useful,
 * but WITHOUT ANY WARRANTY; without even the implied warranty of
 * MERCHANTABILITY or FITNESS FOR A PARTICULAR PURPOSE.  See the
 * GNU General Public License for more details.
 * ============================================================================
 */

use PandoraFMS\Enterprise\Metaconsole\Node;

global $config;

require_once 'include/functions_gis.php';
require_once $config['homedir'].'/include/functions_agents.php';
require_once $config['homedir'].'/include/functions_groups.php';
require_once $config['homedir'].'/include/functions_modules.php';
require_once $config['homedir'].'/include/functions_users.php';
enterprise_include_once('include/functions_metaconsole.php');

ui_require_javascript_file('openlayers.pandora');
ui_require_css_file('agent_view');

enterprise_include_once('operation/agentes/ver_agente.php');

check_login();
if (is_ajax()) {
    $get_agent_json = (bool) get_parameter('get_agent_json');
    $get_agent_modules_json = (bool) get_parameter('get_agent_modules_json');
    $get_agent_status_tooltip = (bool) get_parameter('get_agent_status_tooltip');
    $get_agents_group_json = (bool) get_parameter('get_agents_group_json');
    $get_agents_also_interfaces = (bool) get_parameter('get_agents_also_interfaces');
    $get_modules_group_json = (bool) get_parameter('get_modules_group_json');
    $filter_modules_group_json = (bool) get_parameter('filter_modules_group_json');
    $get_modules_group_value_name_json = (bool) get_parameter('get_modules_group_value_name_json');
    $get_agent_modules_json_for_multiple_agents = (bool) get_parameter('get_agent_modules_json_for_multiple_agents');
    $get_agent_modules_alerts_json_for_multiple_agents = (bool) get_parameter('get_agent_modules_alerts_json_for_multiple_agents');
    $get_agent_modules_multiple_alerts_json_for_multiple_agents = (bool) get_parameter('get_agent_modules_multiple_alerts_json_for_multiple_agents');
    $get_agents_json_for_multiple_modules = (bool) get_parameter('get_agents_json_for_multiple_modules');
    $get_agent_modules_json_for_multiple_agents_id = (bool) get_parameter('get_agent_modules_json_for_multiple_agents_id');
    $get_agentmodule_status_tooltip = (bool) get_parameter('get_agentmodule_status_tooltip');
    $get_group_status_tooltip = (bool) get_parameter('get_group_status_tooltip');
    $get_agent_id = (bool) get_parameter('get_agent_id');
    $get_agents_source_json = (bool) get_parameter('get_agents_source_json');
    $cluster_mode = (bool) get_parameter('cluster_mode', 0);
    $agent_alias = get_parameter('alias', '');
    $agents_inserted = get_parameter('agents_inserted', []);
    $id_group = (int) get_parameter('id_group');

    $refresh_contact = get_parameter('refresh_contact', 0);

    if ($refresh_contact) {
        $id_agente = get_parameter('id_agente', 0);
        if ($id_agente > 0) {
            $last_contact = agents_get_next_contact_time_left($id_agente);

            $progress = agents_get_next_contact($id_agente);
            if ($progress < 0 || $progress > 100) {
                $progress = 100;
            }

            echo json_encode(
                [
                    'progress'     => $progress,
                    'last_contact' => $last_contact,
                ]
            );
        }

        return;
    }

    if ($get_agents_group_json) {
        $id_group = (int) get_parameter('id_group');
        $recursion = filter_var(get_parameter_switch('recursion', 'false'), FILTER_VALIDATE_BOOLEAN);
        $id_os = get_parameter('id_os', '');
        $agent_name = get_parameter('name', '');

        $privilege = (string) get_parameter('privilege', 'AR');
        // Is is possible add keys prefix to avoid auto sorting in js object conversion.
        $keys_prefix = (string) get_parameter('keys_prefix', '');
        $status_agents = (int) get_parameter('status_agents', AGENT_STATUS_ALL);

        // Build filter.
        $filter = [];

        if (empty($id_os) === false) {
            $filter['id_os'] = $id_os;
        }

        if (empty($agent_name) === false) {
            $filter['nombre'] = '%'.$agent_name.'%';
        }

        if (empty($agent_alias) === false) {
            $filter['alias'] = '%'.$agent_alias.'%';
        }

        $filter['status'] = $status_agents;

        if ($cluster_mode) {
            $agent_id_os = db_get_all_rows_sql('select id_os from tconfig_os where id_os != 100');

            foreach ($agent_id_os as $key => $value) {
                $agent_id_os_array[] = $agent_id_os[$key]['id_os'];
            }

            $filter['id_os'] = $agent_id_os_array;

            if ($agents_inserted[0] != '') {
                $agents_id_list = '';

                foreach ($agents_inserted as $elem) {
                    if ($elem === end($agents_inserted)) {
                        $agents_id_list .= $elem;
                    } else {
                            $agents_id_list .= $elem.',';
                    }
                }

                $agent_id_agente = db_get_all_rows_sql('select id_agente from tagente where id_agente not in ('.$agents_id_list.')');

                foreach ($agent_id_agente as $key => $value) {
                    $agent_id_agente_array[] = $agent_id_agente[$key]['id_agente'];
                }

                $filter['id_agente'] = $agent_id_agente_array;
            }
        }

        if ($get_agents_also_interfaces === true) {
            $listAgentsWithIface = db_get_all_rows_sql("SELECT DISTINCT id_agente FROM tagente_modulo WHERE nombre LIKE '%_ifOperStatus'");
            if (empty($listAgentsWithIface) === false) {
                $filter['matchIds'] = array_reduce(
                    $listAgentsWithIface,
                    function ($carry, $item) {
                        $carry[] = $item['id_agente'];
                        return $carry;
                    },
                    []
                );
            }
        }

        // Perform search.
        $agents = agents_get_group_agents(
            // Id_group.
            $id_group,
            // Search.
            $filter,
            // Case.
            'lower',
            // NoACL.
            false,
            // ChildGroups.
            $recursion,
            // Serialized.
            false,
            // Separator.
            '|',
            // Add_alert_bulk_op.
            $cluster_mode,
            // Force_serialized.
            false,
            // Meta fields.
            (bool) is_metaconsole()
        );

        if (empty($agents) === true) {
            $agents = [];
        }

        // Add keys prefix.
        if ($keys_prefix !== '') {
            $i = 0;
            foreach ($agents as $k => $v) {
                $agents[$keys_prefix.$i] = [
                    'id_agente' => $k,
                    'alias'     => io_safe_output($v),
                ];
                unset($agents[$k]);
                $i++;
            }
        }

        echo json_encode($agents);
        return;
    }

    if ($get_modules_group_json === true) {
        $id_group = (int) get_parameter('id_module_group', 0);
        $id_agents = get_parameter('id_agents', null);
        $selection = get_parameter('selection');
        $select_mode = (bool) get_parameter('select_mode', 0);

        if ($id_agents === null) {
            echo '[]';
            return;
        }

        $modules = get_modules_agents(
            $id_group,
            $id_agents,
            $selection,
            $select_mode,
<<<<<<< HEAD
            true
=======
            (bool) !$select_mode
>>>>>>> bf6f5479
        );

        // Clean double safe input.
        foreach ($modules as $id => $name) {
            $result[$id] = io_safe_output($name);
        }

        echo json_encode($result);
        return;
    }

    if ($filter_modules_group_json) {
        $modules = (array) get_parameter('modules', []);
        $existing_modules = [];

        $avoid_duplicates = [];
        foreach ($modules as $def) {
            $data = explode('|', $def);
            if (is_metaconsole() === true) {
                $id_node = (int) $data[0];
                $id_agent = db_get_value(
                    'id_tagente',
                    'tmetaconsole_agent',
                    'id_agente',
                    (int) $data[1]
                );

                $mod = explode('&#x20;&raquo;&#x20;', $data[2]);
                $module_name = $mod[1];
                if (empty($module_name) === true) {
                    // Common modules.
                    $id_agent = db_get_value(
                        'id_tagente',
                        'tmetaconsole_agent',
                        'id_agente',
                        (int) $data[0]
                    );

                    $id_node = db_get_value(
                        'id_tmetaconsole_setup',
                        'tmetaconsole_agent',
                        'id_agente',
                        (int) $data[0]
                    );

                    $module_name = $data[1];
                }
            } else {
                $id_agent = $data[0];
                $module_name = $data[1];
            }

            if ($id_agent === false) {
                continue;
            }

            try {
                if (is_metaconsole() === true) {
                    $node = new Node($id_node);
                    $node->connect();
                }

                $module = PandoraFMS\Module::search(
                    [
                        'id_agente' => $id_agent,
                        'nombre'    => $module_name,
                    ],
                    1
                );

                if ($module !== null) {
                    $text = '';
                    $id = '';
                    if ($node !== null) {
                        $text = $node->server_name().' &raquo; ';
                        $id = $node->id().'|';
                    }

                    $text .= $module->agent()->alias().' &raquo; '.$module->nombre();

                    $id .= $module->id_agente_modulo();
                    if ($avoid_duplicates[$id] === 1) {
                        continue;
                    }

                    $avoid_duplicates[$id] = 1;
                    $existing_modules[] = [
                        'id'   => $id,
                        'text' => io_safe_output($text),
                    ];
                }


                if (is_metaconsole() === true) {
                    $node->disconnect();
                }
            } catch (Exception $e) {
                if ($node !== null) {
                    $node->disconnect();
                }

                continue;
            }
        }

        echo json_encode($existing_modules);
    }

    if ($get_modules_group_value_name_json) {
        $id_agents = get_parameter('id_agents');
        $selection = get_parameter('selection');

        // No filter by module group.
        $modules = select_modules_for_agent_group(0, $id_agents, $selection, false, true);
        echo json_encode($modules);
        return;
    }

    if ($get_agent_json) {
        $id_agent = (int) get_parameter('id_agent');

        $agent = db_get_row('tagente', 'id_agente', $id_agent);

        echo json_encode($agent);
        return;
    }

    if ($get_agent_modules_json_for_multiple_agents_id) {
        $idAgents = get_parameter('id_agent');

        $modules = db_get_all_rows_sql(
            '
			SELECT nombre, id_agente_modulo
			FROM tagente_modulo
			WHERE id_agente IN ('.implode(',', $idAgents).')'
        );

        $return = [];
        foreach ($modules as $module) {
            $return[$module['id_agente_modulo']] = io_safe_output($module['nombre']);
        }

        echo json_encode($return);
        return;
    }

    if ($get_agents_json_for_multiple_modules) {
        $nameModules = get_parameter('module_name');
        $selection_mode = get_parameter('selection_mode', 'common') == 'all';
        $status_modulo = (int) get_parameter('status_module', -1);
        $tags_selected = (array) get_parameter('tags', []);
        $truncate_agent_names = (bool) get_parameter('truncate_agent_names');

        $names = select_agents_for_module_group(
            $nameModules,
            $selection_mode,
            [
                'status' => $status_modulo,
                'tags'   => $tags_selected,
            ],
            'AW'
        );

        echo json_encode($names);
        return;
    }

    if ($get_agent_modules_alerts_json_for_multiple_agents) {
        $idAgents = (array) get_parameter('id_agent');
        $templates = (array) get_parameter('templates');

        $selection_mode = get_parameter('selection_mode', 'common');

        $sql = 'SELECT DISTINCT(nombre)
			FROM tagente_modulo t1, talert_template_modules t2
			WHERE t2.id_agent_module = t1.id_agente_modulo
				AND delete_pending = 0
				AND id_alert_template IN ('.implode(',', $templates).')
				AND id_agente IN ('.implode(',', $idAgents).')';

        if ($selection_mode == 'common') {
            $sql .= ' AND (
					SELECT count(nombre)
					FROM tagente_modulo t3, talert_template_modules t4
					WHERE t4.id_agent_module = t3.id_agente_modulo
						AND delete_pending = 0 AND t1.nombre = t3.nombre
						AND id_agente IN ('.implode(',', $idAgents).')
						AND id_alert_template IN ('.implode(',', $templates).')) = ('.count($idAgents).')';
        }

        $sql .= ' ORDER BY t1.nombre';

        $nameModules = db_get_all_rows_sql($sql);

        if ($nameModules == false) {
            $nameModules = [];
        }

        $result = [];
        foreach ($nameModules as $nameModule) {
            $result[] = io_safe_output($nameModule['nombre']);
        }

        echo json_encode($result);
        return;
    }

    if ($get_agent_modules_multiple_alerts_json_for_multiple_agents) {
        $idAgents = get_parameter('id_agent');
        $id_template = get_parameter('template');

        $selection_mode = get_parameter('selection_mode', 'common');

        $sql = 'SELECT DISTINCT(nombre)
			FROM tagente_modulo t1, talert_template_modules t2
			WHERE t2.id_agent_module = t1.id_agente_modulo
				AND delete_pending = 0
				AND id_alert_template = '.$id_template.'
				AND id_agente IN ('.implode(',', $idAgents).')';

        if ($selection_mode == 'common') {
            $sql .= ' AND (
					SELECT count(nombre)
					FROM tagente_modulo t3, talert_template_modules t4
					WHERE t4.id_agent_module = t3.id_agente_modulo
						AND delete_pending = 0 AND t1.nombre = t3.nombre
						AND id_agente IN ('.implode(',', $idAgents).')
						AND id_alert_template = '.$id_template.') = ('.count($idAgents).')';
        }

        $sql .= ' ORDER BY t1.nombre';

        $nameModules = db_get_all_rows_sql($sql);

        if ($nameModules == false) {
            $nameModules = [];
        }

        $result = [];
        foreach ($nameModules as $nameModule) {
            $result[] = io_safe_output($nameModule['nombre']);
        }

        echo json_encode($result);
        return;
    }

    if ($get_agent_modules_json_for_multiple_agents) {
        $idAgents = (array) get_parameter('id_agent');
        $tags = get_parameter('tags', null);
        $module_types_excluded = get_parameter('module_types_excluded', []);
        $module_name = (string) get_parameter('name');
        $selection_mode = get_parameter('selection_mode', 'common');
        $serialized = get_parameter('serialized', '');
        $id_server = (int) get_parameter('id_server', 0);
        $status_modulo = (int) get_parameter('status_module', -1);
        $id_group_selected = (int) get_parameter('id_group', 0);
        $metaconsole_server_name = null;
        if (!empty($id_server)) {
            $metaconsole_server_name = db_get_value(
                'server_name',
                'tmetaconsole_setup',
                'id',
                $id_server
            );
        }

        if (empty($idAgents[0])) {
            echo json_encode([]);
            return;
        }

        $filter = '1 = 1';

        $all = (string) get_parameter('all', 'all');
        switch ($all) {
            default:
            case 'all':
                $filter .= ' AND 1 = 1';
            break;
            case 'enabled':
                $filter .= ' AND t1.disabled = 0';
            break;
        }

        if (!empty($module_types_excluded) && is_array($module_types_excluded)) {
            $filter .= ' AND t1.id_tipo_modulo NOT IN ('.implode($module_types_excluded).')';
        }

        if (!empty($module_name)) {
            $filter .= " AND t1.nombre LIKE '%".$module_name."%'";
        }

        // Status selector.
        if ($status_modulo == AGENT_MODULE_STATUS_NORMAL) {
            // Normal.
            $sql_conditions .= ' estado = 0 AND utimestamp > 0 )
			OR (t1.id_tipo_modulo IN(21,22,23,100)) ';
        } else if ($status_modulo == AGENT_MODULE_STATUS_CRITICAL_BAD) {
            // Critical.
            $sql_conditions .= ' estado = 1 AND utimestamp > 0 )';
        } else if ($status_modulo == AGENT_MODULE_STATUS_WARNING) {
            // Warning.
            $sql_conditions .= ' estado = 2 AND utimestamp > 0 )';
        } else if ($status_modulo == AGENT_MODULE_STATUS_NOT_NORMAL) {
            // Not normal.
            $sql_conditions .= ' estado <> 0)';
        } else if ($status_modulo == AGENT_MODULE_STATUS_UNKNOWN) {
            // Unknown.
            $sql_conditions .= ' estado = 3 AND utimestamp <> 0 )';
        } else if ($status_modulo == AGENT_MODULE_STATUS_NOT_INIT) {
            // Not init.
            $sql_conditions .= ' utimestamp = 0 )
				AND t1.id_tipo_modulo NOT IN (21,22,23,100)';
        }

        if ($status_modulo != -1) {
            $filter .= ' AND t1.id_agente_modulo IN (SELECT id_agente_modulo FROM tagente_estado where '.$sql_conditions;
        }

        $sql_tags_join = '';
        $where_tags = '';
        if (tags_has_user_acl_tags($config['id_user'])) {
            $where_tags = tags_get_acl_tags(
                $config['id_user'],
                $id_groups,
                'AR',
                'module_condition',
                'AND',
                'tagente_modulo',
                false,
                [],
                true
            );

            $sql_tags_join = 'INNER JOIN tagente ON tagente.id_agente = t1.id_agente
				INNER JOIN ttag_module ON ttag_module.id_agente_modulo = t1.id_agente_modulo
				LEFT JOIN tagent_secondary_group tasg ON tagente.id_agente = tasg.id_agent';
        }

        if (is_metaconsole()) {
            $result = [];
            $nameModules = [];
            $temp = [];
            $first = true;
            $temp_element = [];
            $counter = 0;
            $first_elements = [];

            $array_mapped = array_map(
                function ($item) use ($metaconsole_server_name) {
                    if (empty($metaconsole_server_name)) {
                        if (strstr($item, '|@_@|')) {
                            $row = explode('|@_@|', $item);
                        } else {
                            $row = explode('|', $item);
                        }

                        $server_name = array_shift($row);
                        $id_agent = array_shift($row);
                    } else {
                        $server_name = $metaconsole_server_name;
                        $id_agent = $item;
                    }

                    return [
                        'server_name' => $server_name,
                        'id_agent'    => $id_agent,
                    ];
                },
                $idAgents
            );

            $array_reduced = array_reduce(
                $array_mapped,
                function ($carry, $item) {
                    if (!isset($carry[$item['server_name']])) {
                        $carry[$item['server_name']] = [];
                    }

                    $carry[$item['server_name']][] = $item['id_agent'];

                    return $carry;
                },
                []
            );

            $last_modules_set = [];

            foreach ($array_reduced as $server_name => $id_agents) {
                // Metaconsole db connection
                // $server_name can be the server id (ugly hack, I know).
                if (is_numeric($server_name)) {
                    $connection = metaconsole_get_connection_by_id($server_name);
                } else {
                    $connection = metaconsole_get_connection($server_name);
                }

                if (metaconsole_load_external_db($connection) != NOERR) {
                    continue;
                }

                // Get agent's modules.
                $sql = sprintf(
                    'SELECT t1.id_agente, t1.id_agente_modulo, t1.nombre
								FROM tagente_modulo t1 %s
								WHERE %s %s
									AND t1.delete_pending = 0
									AND t1.id_agente IN (%s)
									AND (
										SELECT COUNT(nombre)
										FROM tagente_modulo t2
										WHERE t2.delete_pending = 0
											AND t1.nombre = t2.nombre
											AND t2.id_agente IN (%s)) = (%d)',
                    $sql_tags_join,
                    $filter,
                    $where_tags,
                    implode(',', $id_agents),
                    implode(',', $id_agents),
                    count($id_agents)
                );

                $modules = db_get_all_rows_sql($sql);
                if (empty($modules)) {
                    $modules = [];
                }

                $modules_aux = [];
                foreach ($modules as $key => $module) {
                    // Don't change this order, is used in the serialization.
                    $module_data = [
                        'id_module'   => $module['id_agente_modulo'],
                        'id_agent'    => $module['id_agente'],
                        'server_name' => $server_name,
                    ];
                    if (!isset($modules_aux[$module['nombre']])) {
                        $modules_aux[$module['nombre']] = [];
                    }

                    $modules_aux[$module['nombre']][] = $module_data;
                }

                $modules = $modules_aux;

                // Build the next array using the common values.
                if (!empty($last_modules_set)) {
                    $modules = array_intersect_key($modules, $last_modules_set);

                    array_walk(
                        $modules,
                        function (&$module_data, $module_name) use ($last_modules_set) {
                            $module_data = array_merge($module_data, $last_modules_set[$module_name]);
                        }
                    );
                }

                $last_modules_set = $modules;

                // Restore db connection.
                metaconsole_restore_db();
            }

            $result = [];
            foreach ($last_modules_set as $module_name => $module_data) {
                $value = ui_print_truncate_text(io_safe_output($module_name), 'module_medium', false, true, false, '...');

                $module_data_processed = array_map(
                    function ($item) {
                        return implode('|', $item);
                    },
                    $module_data
                );
                $key = implode(';', $module_data_processed);

                $result[$key] = $value;
            }

            asort($result);
        } else {
            if ($idAgents[0] < 0) {
                // Get all user's groups.
                $id_group = array_keys(users_get_groups($config['id_user']));

                if (is_array($id_group) && empty($id_group_selected) === true) {
                    $id_group = implode(',', $id_group);
                } else {
                    if (in_array($id_group_selected, $id_group) === true) {
                        $id_group = $id_group_selected;
                    }
                }

                $where_tags .= ' AND tagente.id_grupo IN ('.$id_group.')';

                if ($selection_mode == 'common') {
                    $sql_agent_total = 'SELECT count(*) FROM tagente WHERE disabled=0'.$where_tags;
                    $agent_total = db_get_value_sql($sql_agent_total);
                    $sql = sprintf(
                        "SELECT t1.nombre, t1.id_agente_modulo FROM tagente_modulo t1
						JOIN (SELECT COUNT(*) AS num_names, nombre FROM tagente_modulo
						WHERE disabled=0 AND delete_pending=0 GROUP BY nombre) AS tj
						ON tj.num_names = $agent_total AND tj.nombre = t1.nombre %s %s",
                        ($sql_tags_join === '') ? 'INNER JOIN tagente ON tagente.id_agente = t1.id_agente' : '',
                        (empty($where_tags)) ? '' : " WHERE 1=1 $where_tags"
                    );
                } else {
                    $sql = sprintf(
                        'SELECT t1.nombre, t1.id_agente_modulo FROM tagente_modulo t1 %s %s',
                        ($sql_tags_join === '') ? 'INNER JOIN tagente ON tagente.id_agente = t1.id_agente' : '',
                        (empty($where_tags)) ? '' : " WHERE 1=1 $where_tags"
                    );
                }
            } else {
                $sql = sprintf(
                    'SELECT t1.nombre, t1.id_agente_modulo FROM tagente_modulo t1
					INNER JOIN tagente_estado t2 ON t1.id_agente_modulo = t2.id_agente_modulo
					%s WHERE %s AND t1.delete_pending = 0
					AND t1.id_agente IN ('.implode(',', $idAgents).')
					%s %s',
                    $sql_tags_join,
                    $filter,
                    ' AND t2.datos NOT LIKE "%image%"',
                    $where_tags
                );

                if ($selection_mode == 'common') {
                    $sql .= ' AND (
								SELECT count(nombre)
								FROM tagente_modulo t2
								WHERE t2.delete_pending = 0
									AND t1.nombre = t2.nombre
									AND t2.id_agente IN ('.implode(',', $idAgents).')) = ('.count($idAgents).')';
                } else if ($selection_mode == 'unknown') {
                    $sql .= 'AND t1.id_agente_modulo IN (SELECT id_agente_modulo FROM tagente_estado where estado = 3 OR estado = 4)';
                }
            }

            $sql .= ' ORDER BY nombre';
            $nameModules = db_get_all_rows_sql($sql);
            if ($tags != null) {
                if ((count($tags) >= 1) && ($tags[0] != '') && ($tags[0] != -1)) {
                    $implode_tags = implode(',', $tags);
                    $tag_modules = db_get_all_rows_sql('SELECT DISTINCT id_agente_modulo FROM ttag_module WHERE id_tag IN ('.$implode_tags.')');
                    if ($tag_modules) {
                        $final_modules = [];
                        foreach ($nameModules as $key => $module) {
                            $in_array = false;
                            foreach ($tag_modules as $t_module) {
                                if ($module['id_agente_modulo'] == $t_module['id_agente_modulo']) {
                                    $in_array = true;
                                }
                            }

                            if ($in_array) {
                                $final_modules[] = $module;
                            }
                        }

                        $nameModules = $final_modules;
                    } else {
                        $nameModules = [];
                    }
                }
            }

            if ($nameModules == false) {
                $nameModules = [];
            }

            $result = [];
            foreach ($nameModules as $nameModule) {
                if (empty($serialized)) {
                    $result[io_safe_output($nameModule['nombre'])] = ui_print_truncate_text(
                        io_safe_output($nameModule['nombre']),
                        'module_medium',
                        false,
                        true,
                        false,
                        '...'
                    );
                } else {
                    $result[io_safe_output($nameModule['nombre']).'$*$'.implode('|', $idAgents)] = ui_print_truncate_text(io_safe_output($nameModule['nombre']), 'module_medium', false, true, false, '...');
                }
            }
        }

        echo json_encode($result);
        return;
    }

    if ($get_agent_modules_json) {
        $id_agent = (int) get_parameter('id_agent');

        // Use -1 as not received.
        $disabled = (int) get_parameter('disabled', -1);
        $delete_pending = (int) get_parameter('delete_pending', -1);
        // Use 0 as not received.
        $id_tipo_modulo = (int) get_parameter('id_tipo_modulo', 0);
        $status_modulo = (int) get_parameter('status_module', -1);

        $tags = (array) get_parameter('tags', []);

        $safe_name = (bool) get_parameter('safe_name', false);

        $truncate_module_names = (bool) get_parameter('truncate_module_names');

        // Filter.
        $filter = [];
        if ($disabled !== -1) {
            $filter['disabled'] = $disabled;
        }

        if ($delete_pending !== -1) {
            $filter['delete_pending'] = $delete_pending;
        }

        if (!empty($id_tipo_modulo)) {
            $filter['id_tipo_modulo'] = $id_tipo_modulo;
        }

        if (empty($filter)) {
            $filter = false;
        }

        $get_only_string_modules = get_parameter(
            'get_only_string_modules',
            false
        );

        if ($get_only_string_modules) {
            $filter['tagente_modulo.id_tipo_modulo IN'] = '(17,23,3,10,33,36)';
        }

        // Status selector.
        if ($status_modulo == AGENT_MODULE_STATUS_NORMAL) {
            // Normal.
            $sql_conditions .= ' estado = 0 AND utimestamp > 0 )
			OR (tagente_modulo.id_tipo_modulo IN(21,22,23,100)) ';
        } else if ($status_modulo == AGENT_MODULE_STATUS_CRITICAL_BAD) {
            // Critical.
            $sql_conditions .= ' estado = 1 AND utimestamp > 0 )';
        } else if ($status_modulo == AGENT_MODULE_STATUS_WARNING) {
            // Warning.
            $sql_conditions .= ' estado = 2 AND utimestamp > 0 )';
        } else if ($status_modulo == AGENT_MODULE_STATUS_NOT_NORMAL) {
            // Not normal.
            $sql_conditions .= ' estado <> 0 )';
        } else if ($status_modulo == AGENT_MODULE_STATUS_UNKNOWN) {
            // Unknown.
            $sql_conditions .= ' estado = 3 AND utimestamp <> 0 )';
        } else if ($status_modulo == AGENT_MODULE_STATUS_NOT_INIT) {
            // Not init.
            $sql_conditions .= ' utimestamp = 0 )
				AND tagente_modulo.id_tipo_modulo NOT IN (21,22,23,100)';
        }

        if ($status_modulo != -1) {
            $filter['tagente_modulo.id_agente_modulo IN'] = ' (SELECT id_agente_modulo FROM tagente_estado where '.$sql_conditions;
        }


        $get_id_and_name = (bool) get_parameter('get_id_and_name');
        $get_distinct_name = (bool) get_parameter('get_distinct_name');

        // Fields.
        $fields = '*';
        if ($get_id_and_name) {
            $fields = [
                'id_agente_modulo',
                'nombre',
            ];
        }

        if ($get_distinct_name) {
            $fields = ['DISTINCT(tagente_modulo.nombre)'];
        }

        $indexed = (bool) get_parameter('indexed', true);
        $agentName = (string) get_parameter('agent_name', null);
        $server_name = (string) get_parameter('server_name', null);
        $server_id = (int) get_parameter('server_id', 0);
        // This will force to get local modules although metaconsole is active,
        // by default get all modules from all nodes.
        $force_local_modules = (int) get_parameter('force_local_modules', 0);

        if ($agentName != null) {
            $search = [];
            $search['alias'] = io_safe_output($agentName);
        } else {
            $search = false;
        }

        $force_tags = !empty($tags);
        if ($force_tags) {
            $filter['ttag_module.id_tag IN '] = '('.implode(',', $tags).')';
        }

        if (is_metaconsole() && !$force_local_modules) {
            if (enterprise_include_once('include/functions_metaconsole.php') !== ENTERPRISE_NOT_HOOK) {
                $connection = metaconsole_get_connection($server_name);
                if ($server_id > 0) {
                    $connection = metaconsole_get_connection_by_id($server_id);
                }

                if (metaconsole_load_external_db($connection) == NOERR) {
                    // Get all agents if no agent was given.
                    if ($id_agent == 0) {
                        $id_agent = array_keys(
                            agents_get_group_agents(
                                array_keys(users_get_groups()),
                                $search,
                                'none'
                            )
                        );
                    }

                    $agent_modules = agents_get_modules($id_agent, $fields, $filter, $indexed, true, $force_tags);
                }

                // Restore db connection.
                metaconsole_restore_db();
            }
        } else {
            // Get all agents if no agent was given.
            if ($id_agent == 0) {
                $id_agent = array_keys(
                    agents_get_group_agents(
                        array_keys(users_get_groups()),
                        $search,
                        'none'
                    )
                );
            }

            $agent_modules = agents_get_modules($id_agent, $fields, $filter, $indexed, true, $force_tags);
        }

        if (empty($agent_modules)) {
            $agent_modules = [];
        }

        foreach ($agent_modules as $key => $module) {
            $agent_modules[$key]['nombre'] = io_safe_output($module['nombre']);
            if ($safe_name == true) {
                $agent_modules[$key]['safe_name'] = $module['nombre'];
            }
        }

        $get_order_json = (bool) get_parameter('get_order_json', false);
        if ($get_order_json) {
            $new_elements = [];
            $index = 0;
            foreach ($agent_modules as $key => $module) {
                $new_elements[$index]['id_agente_modulo'] = $module['id_agente_modulo'];
                $new_elements[$index]['nombre'] = io_safe_output($module['nombre']);
                $index++;
            }

            $agent_modules = $new_elements;
        }

        if ($truncate_module_names === true) {
            $agent_modules = array_map(
                function ($item) {
                    $item['safe_name'] = ui_print_truncate_text($item['safe_name'], 'module_medium');
                    return $item;
                },
                $agent_modules
            );
        }

        echo json_encode($agent_modules);

        return;
    }

    if ($get_agent_status_tooltip) {
        $id_agent = (int) get_parameter('id_agent');
        $metaconsole = (bool) get_parameter('metaconsole', false);
        $id_server = (int) get_parameter('id_server', 0);
        // Metaconsole.
        $server = null;
        if ($metaconsole) {
            $filter = [];
            if (!empty($id_agent)) {
                $filter['id_tagente'] = $id_agent;
            }

            if (!empty($id_server)) {
                $filter['id_tmetaconsole_setup'] = $id_server;
            }

            $agent = db_get_row_filter('tmetaconsole_agent', $filter);
        } else {
            $agent = db_get_row('tagente', 'id_agente', $id_agent);
        }

        if ($agent === false) {
            return;
        }

        echo '<h3>'.$agent['nombre'].'</h3>';
        echo '<strong>'.__('Main IP').':</strong> '.$agent['direccion'].'<br />';
        echo '<strong>'.__('Group').':</strong> ';

        $hack_metaconsole = '';
        if ($metaconsole) {
            $hack_metaconsole = '../../';
        }

        echo html_print_image($hack_metaconsole.'images/groups_small/'.groups_get_icon($agent['id_grupo']).'.png', true);
        echo groups_get_name($agent['id_grupo']).'<br />';

        echo '<strong>'.__('Last contact').':</strong> '.human_time_comparation($agent['ultimo_contacto']).'<br />';
        echo '<strong>'.__('Last remote contact').':</strong> '.human_time_comparation($agent['ultimo_contacto_remoto']).'<br />';

        if (!$metaconsole) {
            // Fix : Only show agents with module with tags of user profile.
            $_user_tags = tags_get_user_tags($config['id_user'], 'RR');

            $_sql_post = '';
            if (is_array($_user_tags) && !empty($_user_tags)) {
                $_tags = implode(',', array_keys($_user_tags));

                $_sql_post .= ' AND tagente_modulo.id_agente_modulo IN (SELECT a.id_agente_modulo FROM tagente_modulo a, ttag_module b WHERE a.id_agente_modulo=b.id_agente_modulo AND b.id_tag IN ('.$_tags.')) ';
            }

            $sql = sprintf(
                'SELECT tagente_modulo.descripcion,
					tagente_modulo.nombre
				FROM tagente_estado, tagente_modulo 
				WHERE tagente_modulo.id_agente = %d
					AND tagente_estado.id_agente_modulo = tagente_modulo.id_agente_modulo
					AND tagente_modulo.disabled = 0 
					AND tagente_estado.estado = 1',
                $id_agent
            );

            $sql .= $_sql_post;

            $bad_modules = db_get_all_rows_sql($sql);

            $sql = sprintf(
                'SELECT COUNT(*)
				FROM tagente_modulo
				WHERE id_agente = %d
					AND disabled = 0',
                $id_agent
            );
            $total_modules = db_get_sql($sql);

            if ($bad_modules === false) {
                $size_bad_modules = 0;
            } else {
                $size_bad_modules = count($bad_modules);
            }

            // Modules down.
            if ($size_bad_modules > 0) {
                echo '<strong>'.__('Monitors down').':</strong> '.$size_bad_modules.' / '.$total_modules;
                echo '<ul>';
                foreach ($bad_modules as $module) {
                    echo '<li>';
                    echo ui_print_truncate_text($module['nombre'], 'module_small');
                    echo '</li>';
                }

                echo '</ul>';
            }

            // Alerts (if present).
            $sql = sprintf(
                'SELECT COUNT(talert_template_modules.id)
					FROM talert_template_modules, tagente_modulo, tagente
					WHERE tagente.id_agente = %d
						AND tagente.disabled = 0
						AND tagente.id_agente = tagente_modulo.id_agente
						AND tagente_modulo.disabled = 0
						AND tagente_modulo.id_agente_modulo = talert_template_modules.id_agent_module
						AND talert_template_modules.times_fired > 0 ',
                $id_agent
            );

            $alert_modules = (int) db_get_sql($sql);

            if ($alert_modules > 0) {
                $sql = sprintf(
                    'SELECT tagente_modulo.nombre, talert_template_modules.last_fired
					FROM talert_template_modules, tagente_modulo, tagente
					WHERE tagente.id_agente = %d
						AND tagente.disabled = 0
						AND tagente.id_agente = tagente_modulo.id_agente
						AND tagente_modulo.disabled = 0
						AND tagente_modulo.id_agente_modulo = talert_template_modules.id_agent_module
						AND talert_template_modules.times_fired > 0 ',
                    $id_agent
                );

                $alerts = db_get_all_rows_sql($sql);

                echo '<strong>'.__('Alerts fired').':</strong>';
                echo '<ul>';
                foreach ($alerts as $alert_item) {
                    echo '<li>';
                    echo ui_print_truncate_text($alert_item['nombre']).' -> ';
                    echo human_time_comparation($alert_item['last_fired']);
                    echo '</li>';
                }

                echo '</ul>';
            }
        }

        return;
    }

    if ($get_agentmodule_status_tooltip) {
        $id_module = (int) get_parameter('id_module');
        $metaconsole = (bool) get_parameter('metaconsole');
        $id_server = (int) get_parameter('id_server');

        if ($metaconsole) {
            $server = db_get_row('tmetaconsole_setup', 'id', $id_server);

            if (metaconsole_connect($server) != NOERR) {
                return;
            }
        }

        $module = db_get_row('tagente_modulo', 'id_agente_modulo', $id_module);

        echo '<h3>';
        echo html_print_image(
            'images/agent.png',
            true,
            ['class' => 'invert_filter']
        ).'&nbsp;';
        echo ui_print_truncate_text($module['nombre'], 'module_small', false, true, false).'</h3>';
        echo '<strong>'.__('Type').':</strong> ';
        $agentmoduletype = modules_get_agentmodule_type($module['id_agente_modulo']);
        echo modules_get_moduletype_name($agentmoduletype).'&nbsp;';
        echo html_print_image('images/'.modules_get_type_icon($agentmoduletype), true).'<br />';
        echo '<strong>'.__('Module group').':</strong> ';
        $modulegroup = modules_get_modulegroup_name(
            modules_get_agentmodule_modulegroup(
                $module['id_agente_modulo']
            )
        );
        if ($modulegroup === false) {
            echo __('None').'<br />';
        } else {
            echo $modulegroup.'<br />';
        }

        echo '<strong>'.__('Agent').':</strong> ';
        echo ui_print_truncate_text(
            modules_get_agentmodule_agent_alias(
                $module['id_agente_modulo']
            ),
            'agent_small',
            false,
            true,
            false
        ).'<br />';

        if ($module['id_tipo_modulo'] == 18) {
            echo '<strong>'.__('Address').':</strong> ';

            // Get the IP/IPs from the module description Always the IP
            // is the last part of the description (after the last space).
            $ips = explode(' ', $module['descripcion']);
            $ips = $ips[(count($ips) - 1)];

            $ips = explode(',', $ips);
            if (count($ips) == 1) {
                echo $ips[0];
            } else {
                echo '<ul class="inline_line">';
                foreach ($ips as $ip) {
                    echo '<li>'.$ip.'</li>';
                }

                echo '</ul>';
            }
        }

        if ($metaconsole) {
            metaconsole_restore_db();
        }

        return;
    }

    if ($get_group_status_tooltip) {
        $id_group = (int) get_parameter('id_group');
        $group = db_get_row('tgrupo', 'id_grupo', $id_group);
        echo '<h3>'.html_print_image(
            'images/groups_small/'.groups_get_icon(
                $group['id_grupo']
            ).'.png',
            true
        );
        echo ui_print_truncate_text($group['nombre'], GENERIC_SIZE_TEXT, false, true, false).'</h3>';
        echo '<strong>'.__('Parent').':</strong> ';
        if ($group['parent'] == 0) {
            echo __('None').'<br />';
        } else {
            $group_parent = db_get_row('tgrupo', 'id_grupo', $group['parent']);
            echo html_print_image(
                'images/groups_small/'.groups_get_icon(
                    $group['parent']
                ).'.png',
                true
            );
            echo $group_parent['nombre'].'<br />';
        }

        echo '<strong>'.__('Sons').':</strong> ';
        $groups_sons = db_get_all_fields_in_table('tgrupo', 'parent', $group['id_grupo']);
        if ($groups_sons === false) {
            echo __('None').'<br />';
        } else {
            echo '<br /><br />';
            foreach ($groups_sons as $group_son) {
                echo html_print_image(
                    'images/groups_small/'.groups_get_icon(
                        $group_son['id_grupo']
                    ).'.png',
                    true
                );
                echo $group_son['nombre'].'<br />';
            }
        }

        return;
    }

    if ($get_agent_id) {
        $agent_name = (string) get_parameter('agent_name');

        echo agents_get_agent_id($agent_name);
        return;
    }

    if ($get_agents_source_json) {
        $source = get_parameter('source', '');

        if (empty($source)) {
            $sql_report_log = 'SELECT id_agente, alias
				FROM tagente, tagent_module_log
				WHERE tagente.id_agente = tagent_module_log.id_agent AND tagente.disabled = 0';
        } else {
            $sql_report_log = 'SELECT id_agente, alias
				FROM tagente, tagent_module_log
				WHERE tagente.id_agente = tagent_module_log.id_agent AND tagente.disabled = 0 AND tagent_module_log.source like "'.$source.'"';
        }

        $all_agent_log = db_get_all_rows_sql($sql_report_log);

        foreach ($all_agent_log as $key => $value) {
            $agents2[$value['id_agente']] = $value['alias'];
        }

        echo json_encode($agents2);
        return;
    }

    return;
}

$id_agente = (int) get_parameter('id_agente', 0);
if (empty($id_agente)) {
    return;
}

$agent_a = check_acl($config['id_user'], 0, 'AR');
$agent_w = check_acl($config['id_user'], 0, 'AW');
$access = ($agent_a == true) ? 'AR' : (($agent_w == true) ? 'AW' : 'AR');
$agent = db_get_row('tagente', 'id_agente', $id_agente);
// Get group for this id_agente.
$id_grupo = $agent['id_grupo'];

$all_groups = agents_get_all_groups_agent($id_agente, $id_grupo);

if (! check_acl_one_of_groups($config['id_user'], $all_groups, 'AR') && ! check_acl_one_of_groups($config['id_user'], $all_groups, 'AW', $id_agente)) {
    db_pandora_audit(
        AUDIT_LOG_ACL_VIOLATION,
        'Trying to access (read) to agent '.agents_get_name($id_agente)
    );
    include 'general/noaccess.php';
    return;
}

// Check for Network FLAG change request.
$flag = get_parameter('flag', '');
if ($flag !== '') {
    if ($flag == 1 && check_acl_one_of_groups($config['id_user'], $all_groups, 'AW')) {
        $id_agent_module = get_parameter('id_agente_modulo');

        db_process_sql_update(
            'tagente_modulo',
            ['flag' => 1],
            ['id_agente_modulo' => $id_agent_module]
        );
    }
}

// Check for Network FLAG change request.
$flag_agent = get_parameter('flag_agent', '');
if ($flag_agent !== '') {
    if ($flag_agent == 1 && check_acl_one_of_groups(
        $config['id_user'],
        $all_groups,
        'AW'
    )
    ) {
        db_process_sql_update(
            'tagente_modulo',
            ['flag' => 1],
            ['id_agente' => $id_agente]
        );
    }
}

if ($agent['icon_path']) {
    $icon = gis_get_agent_icon_map($agent['id_agente'], true);
} else {
    $icon = 'images/agent.png';
}


// Code for the tabs in the header of agent page.
$tab = get_parameter('tab', 'main');

// Manage tab.
$managetab = [];

if (check_acl_one_of_groups($config['id_user'], $all_groups, 'AW')) {
    $managetab['text'] = '<a href="index.php?sec=gagente&sec2=godmode/agentes/configurar_agente&id_agente='.$id_agente.'">'.html_print_image(
        'images/setup.png',
        true,
        [
            'title' => __('Manage'),
            'class' => 'invert_filter',
        ]
    ).'</a>';

    if ($tab == 'manage') {
        $managetab['active'] = true;
    } else {
        $managetab['active'] = false;
    }

    $managetab['godmode'] = 1;
}


// Main tab.
$maintab['text'] = '<a href="index.php?sec=estado&sec2=operation/agentes/ver_agente&id_agente='.$id_agente.'">'.html_print_image(
    'images/agent.png',
    true,
    [
        'title' => __('Main'),
        'class' => 'invert_filter',
    ]
).'</a>';

if ($tab == 'main') {
    $maintab['active'] = true;
} else {
    $maintab['active'] = false;
}

// Interfaces tab.
$agent_interfaces = agents_get_network_interfaces(
    false,
    ['id_agente' => $id_agente]
);

if (isset($agent_interfaces) !== true
    || isset($agent_interfaces[$id_agente]) !== true
    || is_array($agent_interfaces[$id_agente]['interfaces']) !== true
    || is_object($agent_interfaces[$id_agente]['interfaces']) !== true
) {
    $agent_interfaces_count = 0;
} else {
    $agent_interfaces_count = count($agent_interfaces[$id_agente]['interfaces']);
}


if ($agent_interfaces_count > 0) {
    $interfacetab['text'] = '<a href="index.php?sec=estado&sec2=operation/agentes/ver_agente&id_agente='.$id_agente.'&tab=interface">'.html_print_image(
        'images/link.png',
        true,
        [
            'title' => __('Interfaces'),
            'class' => 'invert_filter',
        ]
    ).'</a>';

    if ($tab === 'interface') {
        $interfacetab['active'] = true;
    } else {
        $interfacetab['active'] = false;
    }
}

// Alert tab.
$alerttab['text'] = '<a href="index.php?sec=estado&sec2=operation/agentes/ver_agente&id_agente='.$id_agente.'&tab=alert">'.html_print_image(
    'images/bell.png',
    true,
    [
        'title' => __('Alerts'),
        'class' => 'invert_filter',
    ]
).'</a>';

if ($tab === 'alert') {
    $alerttab['active'] = true;
} else {
    $alerttab['active'] = false;
}

// Inventory.
$inventoryCount = db_get_num_rows('SELECT id_agent_module_inventory FROM tagent_module_inventory WHERE id_agente = '.$agent['id_agente']);
$inventorytab = enterprise_hook('inventory_tab');
if ($inventorytab == -1 || $inventoryCount === 0) {
    $inventorytab = '';
}

// Collection.
$collectiontab = enterprise_hook('collection_tab');
if ($collectiontab == -1) {
    $collectiontab = '';
}


// Policy.
$policyTab = enterprise_hook('policy_tab');
if ($policyTab == -1) {
    $policyTab = '';
}

// WUX Console.
$modules_wux = enterprise_hook('get_wux_modules', [$id_agente]);
if ($modules_wux) {
    $wux_console_tab = enterprise_hook('wux_console_tab');
    if ($wux_console_tab == -1) {
        $wux_console_tab = '';
    }
}

$url_route_analyzer = enterprise_hook('get_url_route_analyzer_modules', [$id_agente]);
if ($url_route_analyzer) {
    $url_route_analyzer_tab = enterprise_hook('url_route_analyzer_tab');
    if ($url_route_analyzer_tab == -1) {
        $url_route_analyzer_tab = '';
    }
}

$ncm_tab = enterprise_hook('networkconfigmanager_console_tab');
if ($ncm_tab === ENTERPRISE_NOT_HOOK) {
    $ncm_tab = '';
}

// GIS tab.
$gistab = [];
if ($config['activate_gis']) {
    $gistab['text'] = '<a href="index.php?sec=estado&sec2=operation/agentes/ver_agente&tab=gis&id_agente='.$id_agente.'">'.html_print_image(
        'images/op_gis.png',
        true,
        [
            'title' => __('GIS data'),
            'class' => 'invert_filter',
        ]
    ).'</a>';

    if ($tab == 'gis') {
        $gistab['active'] = true;
    } else {
        $gistab['active'] = false;
    }
}


// Incident tab.
$total_incidents = agents_get_count_incidents($id_agente);
if ($total_incidents > 0) {
    $incidenttab['text'] = '<a href="index.php?sec=gagente&amp;sec2=operation/agentes/ver_agente&tab=incident&id_agente='.$id_agente.'">'.html_print_image(
        'images/book_edit.png',
        true,
        [
            'title' => __('Incidents'),
            'class' => 'invert_filter',
        ]
    ).'</a>';

    if ($tab == 'incident') {
        $incidenttab['active'] = true;
    } else {
        $incidenttab['active'] = false;
    }
}


// Url address tab.
if ($agent['url_address'] != '') {
    $urladdresstab['text'] = '<a href="index.php?sec=gagente&amp;sec2=operation/agentes/ver_agente&tab=url_address&id_agente='.$id_agente.'">'.html_print_image(
        'images/link.png',
        true,
        [
            'title' => __('Url address'),
            'class' => 'invert_filter',
        ]
    ).'</a>';
}

if ($tab == 'url_address') {
    $urladdresstab['active'] = true;
} else {
    $urladdresstab['active'] = false;
}


// Custom fields tab.
$custom_fields['text'] = '<a href="index.php?sec=estado&sec2=operation/agentes/ver_agente&tab=custom_fields&id_agente='.$id_agente.'">'.html_print_image(
    'images/custom_field.png',
    true,
    [
        'title' => __('Custom fields'),
        'class' => 'invert_filter',
    ]
).'</a>';
if ($tab == 'custom_fields') {
    $custom_fields['active'] = true;
} else {
    $custom_fields['active'] = false;
}


// Graphs tab.
$graphs['text'] = '<a href="index.php?sec=estado&sec2=operation/agentes/ver_agente&tab=graphs&id_agente='.$id_agente.'">'.html_print_image(
    'images/chart.png',
    true,
    [
        'title' => __('Graphs'),
        'class' => 'invert_filter',
    ]
).'</a>';
if ($tab == 'graphs') {
    $graphs['active'] = true;
} else {
    $graphs['active'] = false;
}


// Log viewer tab.
if (enterprise_installed() && $config['log_collector']) {
    $is_windows = strtoupper(substr(PHP_OS, 0, 3)) == 'WIN';
    $agent_has_logs = (bool) db_get_value('id_agent', 'tagent_module_log', 'id_agent', $id_agente);

    if ($agent_has_logs && !$is_windows) {
        $log_viewer_tab = [];
        $log_viewer_tab['text'] = '<a href="index.php?sec=estado&sec2=operation/agentes/ver_agente&tab=log_viewer&id_agente='.$id_agente.'">'.html_print_image(
            'images/gm_log.png',
            true,
            [
                'title' => __('Log Viewer'),
                'class' => 'invert_filter',
            ]
        ).'</a>';
        $log_viewer_tab['active'] = $tab == 'log_viewer';
    }
}

// EHorus tab.
if ($config['ehorus_enabled'] && !empty($config['ehorus_custom_field'])
    && (check_acl_one_of_groups(
        $config['id_user'],
        $all_groups,
        'AW'
    ) || is_user_admin($config['id_user']))
) {
    $user_info = users_get_user_by_id($config['id_user']);
    if ($config['ehorus_user_level_conf'] && !$user_info['ehorus_user_level_enabled']) {
        // If ehorus user configuration is enabled, and userr acces level is disabled do not show eHorus tab.
    } else {
        $ehorus_agent_id = agents_get_agent_custom_field($id_agente, $config['ehorus_custom_field']);
        if (!empty($ehorus_agent_id)) {
            $tab_url = 'index.php?sec=estado&sec2=operation/agentes/ver_agente&tab=ehorus&id_agente='.$id_agente;
            $ehorus_tab['text'] = '<a href="'.$tab_url.'" class="ehorus_tab">'.html_print_image(
                'images/ehorus/ehorus.png',
                true,
                [
                    'title' => __('eHorus'),
                    'class' => 'invert_filter',
                ]
            ).'</a>';

            // Hidden subtab layer.
            $ehorus_tab['sub_menu'] = '<ul class="mn subsubmenu float-none">';
            $ehorus_tab['sub_menu'] .= '<a class="tab_terminal" href="'.$tab_url.'&client_tab=terminal">';
            $ehorus_tab['sub_menu'] .= '<li class="nomn tab_godmode center">'.html_print_image(
                'images/ehorus/terminal.png',
                true,
                [
                    'title' => __('Terminal'),
                    'class' => 'invert_filter',
                ]
            );
            $ehorus_tab['sub_menu'] .= '</li>';
            $ehorus_tab['sub_menu'] .= '</a>';
            $ehorus_tab['sub_menu'] .= '<a class="tab_display" href="'.$tab_url.'&client_tab=display">';
            $ehorus_tab['sub_menu'] .= '<li class="nomn tab_godmode center">'.html_print_image(
                'images/ehorus/vnc.png',
                true,
                [
                    'title' => __('Display'),
                    'class' => 'invert_filter',
                ]
            );
            $ehorus_tab['sub_menu'] .= '</li>';
            $ehorus_tab['sub_menu'] .= '</a>';
            $ehorus_tab['sub_menu'] .= '<a class="tab_processes" href="'.$tab_url.'&client_tab=processes">';
            $ehorus_tab['sub_menu'] .= '<li class="nomn tab_godmode center">'.html_print_image(
                'images/ehorus/processes.png',
                true,
                [
                    'title' => __('Processes'),
                    'class' => 'invert_filter',
                ]
            );
            $ehorus_tab['sub_menu'] .= '</li>';
            $ehorus_tab['sub_menu'] .= '</a>';
            $ehorus_tab['sub_menu'] .= '<a class="tab_services" href="'.$tab_url.'&client_tab=services">';
            $ehorus_tab['sub_menu'] .= '<li class="nomn tab_godmode center">'.html_print_image(
                'images/ehorus/services.png',
                true,
                [
                    'title' => __('Services'),
                    'class' => 'invert_filter',
                ]
            );
            $ehorus_tab['sub_menu'] .= '</li>';
            $ehorus_tab['sub_menu'] .= '</a>';
            $ehorus_tab['sub_menu'] .= '<a class="tab_files" href="'.$tab_url.'&client_tab=files">';
            $ehorus_tab['sub_menu'] .= '<li class="nomn tab_godmode center">'.html_print_image(
                'images/ehorus/files.png',
                true,
                [
                    'title' => __('Files'),
                    'class' => 'invert_filter',
                ]
            );
            $ehorus_tab['sub_menu'] .= '</li>';
            $ehorus_tab['sub_menu'] .= '</a>';
            $ehorus_tab['sub_menu'] .= '</ul>';

            $ehorus_tab['active'] = $tab == 'ehorus';
        }
    }
}

$is_sap = agents_get_sap_agents($id_agente);
if ($is_sap) {
    $saptab['text'] = '<a href="index.php?sec=estado&sec2=operation/agentes/ver_agente&tab=sap_view&page=1&id_agente='.$id_agente.'">'.html_print_image(
        'images/sap_icon.png',
        true,
        ['title' => __('SAP view')]
    ).'</a>';
    if ($tab == 'sap_view') {
        $saptab['active'] = true;
    } else {
        $saptab['active'] = false;
    }
} else {
    $saptab = '';
}

// External Tools tab.
$external_tools['text'] = '<a href="index.php?sec=estado&sec2=operation/agentes/ver_agente&tab=external_tools&id_agente='.$id_agente.'">'.html_print_image('images/nettool.png', true, ['title' => __('External Tools'), 'class' => 'invert_filter']).'</a>';
if ($tab == 'external_tools') {
    $external_tools['active'] = true;
} else {
    $external_tools['active'] = false;
}

$onheader = [
    'manage'             => ($managetab ?? null),
    'main'               => ($maintab ?? null),
    'alert'              => ($alerttab ?? null),
    'interface'          => ($interfacetab ?? null),
    'inventory'          => ($inventorytab ?? null),
    'collection'         => ($collectiontab ?? null),
    'gis'                => ($gistab ?? null),
    'custom'             => ($custom_fields ?? null),
    'graphs'             => ($graphs ?? null),
    'policy'             => ($policyTab ?? null),
    'ux_console'         => ($ux_console_tab ?? null),
    'wux_console'        => ($wux_console_tab ?? null),
    'url_route_analyzer' => ($url_route_analyzer_tab ?? null),
    'sap_view'           => ($saptab ?? null),
    'ncm_view'           => ($ncm_tab ?? null),
    'external_tools'     => ($external_tools ?? null),
    'incident'           => ($incidenttab ?? null),
];


if ($agent['url_address'] != '') {
    $onheader['url_address'] = $urladdresstab;
}

// If the log viewer tab exists.
if (isset($log_viewer_tab) && !empty($log_viewer_tab)) {
    $onheader['log_viewer'] = $log_viewer_tab;
}

// If the ehorus id exists.
if (isset($ehorus_tab) && !empty($ehorus_tab)) {
    $onheader['ehorus'] = $ehorus_tab;
}

$id_extension = get_parameter('id_extension', '');
// Tabs for extensions.
$tab_name_extensions = '';
foreach ($config['extensions'] as $extension) {
    if (isset($extension['extension_ope_tab']) && !isset($extension['extension_god_tab'])) {
        if (check_acl_one_of_groups($config['id_user'], $all_groups, $extension['extension_ope_tab']['acl'])) {
            // VMware extension is only available for VMware OS.
            if ($extension['extension_ope_tab']['id'] === 'vmware_manager') {
                // Check if OS is vmware.
                $id_remote_field = db_get_value(
                    'id_field',
                    'tagent_custom_fields',
                    'name',
                    'vmware_type'
                );

                $vmware_type = db_get_value_filter(
                    'description',
                    'tagent_custom_data',
                    [
                        'id_field' => $id_remote_field,
                        'id_agent' => $agent['id_agente'],
                    ]
                );

                if ($vmware_type != 'vm') {
                    continue;
                }
            }

            // RHEV extension is only available for RHEV Virtual Machines.
            if ($extension['extension_ope_tab']['id'] === 'rhev_manager') {
                // Get id for remote field "rhev_type".
                $id_remote_field = db_get_value('id_field', 'tagent_custom_fields', 'name', 'rhev_type');
                // Get rhev type for this agent.
                $rhev_type = db_get_value_filter('description', 'tagent_custom_data', ['id_field' => $id_remote_field, 'id_agent' => $agent['id_agente']]);
                // Check if rhev type is a vm.
                if ($rhev_type != 'vm') {
                    continue;
                }
            }

            $image = $extension['extension_ope_tab']['icon'];
            $name  = $extension['extension_ope_tab']['name'];
            $id    = $extension['extension_ope_tab']['id'];

            if ($id_extension === $id) {
                $tab_name_extensions = $name;
                $active = true;
            } else {
                $active = false;
            }

            $url = 'index.php?sec=estado&sec2=operation/agentes/ver_agente&tab=extension&id_agente='.$id_agente.'&id_extension='.$id;

            $extension_tab = [
                'text'   => '<a href="'.$url.'">'.html_print_image($image, true, [ 'title' => $name, 'class' => 'invert_filter']).'</a>',
                'active' => $active,
            ];

            $onheader = ($onheader + [$id => $extension_tab]);
        }
    }
}

switch ($tab) {
    case 'custom_fields':
        $tab_name = 'Custom fields';
    break;

    case 'gis':
        $tab_name = 'GIS data';
    break;

    case 'manage':
        $tab_name = 'Manage';
    break;

    case 'main':
        $tab_name = 'Main';
        $help_header = 'agent_'.$tab.'_tab';
    break;

    case 'data_view':
        $tab_name = '';
    break;

    case 'interface':
        $tab_name = 'Interfaces';
    break;

    case 'alert':
        $tab_name = 'Alerts';
    break;

    case 'inventory':
        $tab_name = 'Inventory';
    break;

    case 'collection':
        $tab_name = 'Collection';
    break;

    case 'policy':
        $tab_name = 'Policies';
    break;

    case 'ux_console_tab':
        $tab_name = 'UX Console';
    break;

    case 'wux_console_tab':
        $tab_name = 'WUX Console';
        $help_header = 'wux_console_tab';
    break;

    case 'url_route_analyzer_tab':
        $tab_name = 'URL Route Analyzer';
    break;

    case 'graphs';
        $tab_name = 'Graphs';
    break;

    case 'incident':
        $tab_name = 'Incidents';
    break;

    case 'url_address':
        $tab_name = 'Url address';
    break;

    case 'log_viewer':
        $tab_name = 'Log viewer';
    break;

    case 'ehorus':
        $tab_name = 'eHorus';
    break;

    case 'extension':
        $tab_name = $tab_name_extensions;
    break;

    case 'sap_view':
            $tab_description = '- '.__('SAP view');
            $help_header = 'sap_view';
            $tab_name = 'SAP View';
    break;

    case 'ncm':
        $tab_name = 'Network configuration';
    break;

    case 'external_tools':
        $tab_name = 'External Tools';
    break;

    default:
        $tab_name = '';
        $help_header = '';
    break;
}

if (!$config['pure']) {
    ui_print_page_header(
        agents_get_alias($id_agente),
        $icon,
        false,
        '',
        false,
        $onheader,
        false,
        '',
        $config['item_title_size_text'],
        '',
        ui_print_breadcrums(
            [
                __('Monitoring'),
                __('View'),
                '<span class="breadcrumb_active">'.$tab_name.'</span>',
            ]
        )
    );
}



switch ($tab) {
    case 'custom_fields':
        include 'custom_fields.php';
    break;

    case 'gis':
        include 'gis_view.php';
    break;

    case 'manage':
        include 'estado_generalagente.php';
    break;

    case 'main':
    default:
        include 'estado_generalagente.php';
        echo "<a name='monitors'></a>";
        include 'estado_monitores.php';
        echo "<a name='alerts'></a>";
        include 'alerts_status.php';

        if ($config['log_collector']) {
            echo "<a name='log_sources'></a>";
            include 'log_sources_status.php';
        }

        // Check permissions to read events
        if (check_acl($config['id_user'], 0, 'ER')) {
            echo "<a name='events'></a>";
            include 'status_events.php';
        }
    break;

    case 'data_view':
        include 'datos_agente.php';
    break;

    case 'interface':
        include 'interface_view.php';
    break;

    case 'alert':
        include 'alerts_status.php';
    break;

    case 'inventory':
        enterprise_include('operation/agentes/agent_inventory.php');
    break;

    case 'collection':
        enterprise_include('operation/agentes/collection_view.php');
    break;

    case 'policy':
        enterprise_include('operation/agentes/policy_view.php');
    break;

    case 'ux_console_tab':
        enterprise_include('operation/agentes/ux_console_view.php');
    break;

    case 'wux_console_tab':
        enterprise_include('operation/agentes/wux_console_view.php');
    break;

    case 'url_route_analyzer_tab':
        enterprise_include('operation/agentes/url_route_analyzer.php');
    break;

    case 'graphs';
        include 'operation/agentes/graphs.php';
    break;

    case 'incident':
        include 'godmode/agentes/agent_incidents.php';
    break;

    case 'url_address':
        include 'operation/agentes/url_address.php';
    break;

    case 'log_viewer':
        $embebed_into_agent_view = true;
        enterprise_include('operation/log/log_viewer.php');
    break;

    case 'ehorus':
        include 'operation/agentes/ehorus.php';
    break;

    case 'sap_view':
        include 'general/sap_view.php';
    break;

    case 'ncm':
        enterprise_hook('ncm_agent_tab', [$id_agente, false]);
    break;

    case 'external_tools':
        include 'external_tools.php';
    break;

    case 'extension':
        $found = false;
        foreach ($config['extensions'] as $extension) {
            if (isset($extension['extension_ope_tab'])) {
                $id = $extension['extension_ope_tab']['id'];
                $function = $extension['extension_ope_tab']['function'];

                $id_extension = get_parameter('id_extension', '');

                if ($id_extension == $id) {
                    call_user_func_array($function, []);
                    $found = true;
                }
            }
        }

        if (!$found) {
            ui_print_error_message('Invalid tab specified in '.__FILE__.':'.__LINE__);
        }
    break;
}
?>

<script type="text/javascript">
    // I do not understand, nor do I agree with this operation, but it is what it is.
    $(document).ready (function () {
        $('.ehorus_tab').hover(ehorus_tab_show, ehorus_tab_hide);
    });

    function ehorus_tab_show() {
        $('.subsubmenu').show("fast");
    }

    function ehorus_tab_hide() {
        setTimeout(function() {
            $('.subsubmenu').hide("fast");
        },15000);
    }
</script><|MERGE_RESOLUTION|>--- conflicted
+++ resolved
@@ -223,11 +223,7 @@
             $id_agents,
             $selection,
             $select_mode,
-<<<<<<< HEAD
-            true
-=======
             (bool) !$select_mode
->>>>>>> bf6f5479
         );
 
         // Clean double safe input.
