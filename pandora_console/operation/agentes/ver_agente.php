--- conflicted
+++ resolved
@@ -60,32 +60,9 @@
 		$keys_prefix = (string) get_parameter ('keys_prefix', '');
 		$status_agents = (int)get_parameter('status_agents', AGENT_STATUS_ALL);
 		
-<<<<<<< HEAD
 		// Build filter
 		$filter = array();
 		
-=======
-		if ($id_group > 0) {
-			$groups = array($id_group);
-			if ($recursion === 'true' || $recursion == 1 ) {
-				$groups = array_merge($groups,
-					groups_get_id_recursive($id_group, true));
-			}
-		}
-		else {
-			$groups_orig = users_get_groups(false, $privilege, false);
-			$groups = array_keys($groups_orig);
-		}
-
-		// Build filter
-		$filter = array();
-		// Group filter (primary and secondary)
-		$filter[] = "(" .db_format_array_where_clause_sql(
-			array('id_grupo' => $groups, 'id_group' => $groups),
-			'OR'
-		) . ")";
-
->>>>>>> c7a54182
 		if (!empty($id_os))
 			$filter['id_os'] = $id_os;
 		if (!empty($agent_name))
@@ -131,23 +108,9 @@
 			}
 			
 		}
-<<<<<<< HEAD
 
 		// Perform search
 		$agents = agents_get_group_agents($id_group,$filter,"lower",false,false,false,'|',$cluster_mode);
-=======
-		$filter['group'] = 'id_agente';
-
-		// Build fields
-		$fields = array('id_agente', 'alias');
-
-		// Perform search
-		$agents = db_get_all_rows_filter(
-			'tagente LEFT JOIN tagent_secondary_group ON id_agente=id_agent',
-			$filter,
-			$fields
-		);
->>>>>>> c7a54182
 		if (empty($agents)) $agents = array();
 
 		// Add keys prefix
