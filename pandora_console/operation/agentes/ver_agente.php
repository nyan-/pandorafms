--- conflicted
+++ resolved
@@ -231,7 +231,6 @@
 		$nameModules = get_parameter('module_name');
 		$selection_mode = get_parameter('selection_mode','common') == "all";
 		$status_modulo = (int) get_parameter ('status_module', -1);
-<<<<<<< HEAD
 
 		$names = select_agents_for_module_group(
 			$nameModules,
@@ -241,61 +240,6 @@
 			),
 			"AW"
 		);
-=======
-		
-		$groups = users_get_groups ($config["id_user"], "AW", false);
-		$group_id_list = ($groups ? join(",",array_keys($groups)):"0");
-		
-		$sql = 'SELECT DISTINCT(t1.nombre) as name, t1.alias
-			FROM tagente t1, tagente_modulo t2
-			WHERE t1.id_agente = t2.id_agente
-				AND t1.id_grupo IN (' . $group_id_list .')
-				AND t2.nombre IN (\'' . implode('\',\'', $nameModules) . '\')';
-		
-		// Status selector
-		if ($status_modulo == AGENT_MODULE_STATUS_NORMAL) { //Normal
-			$sql_conditions .= ' estado = 0 AND utimestamp > 0)
-			OR (t2.id_tipo_modulo IN(21,22,23,100)) ';
-		}
-		elseif ($status_modulo == AGENT_MODULE_STATUS_CRITICAL_BAD) { //Critical
-			$sql_conditions .= ' estado = 1 AND utimestamp > 0 )';
-		}
-		elseif ($status_modulo == AGENT_MODULE_STATUS_WARNING) { //Warning
-			$sql_conditions .= ' estado = 2 AND utimestamp > 0 )';
-		}
-		elseif ($status_modulo == AGENT_MODULE_STATUS_NOT_NORMAL) { //Not normal
-			$sql_conditions .= ' estado <> 0';
-		} 
-		elseif ($status_modulo == AGENT_MODULE_STATUS_UNKNOWN) { //Unknown
-			$sql_conditions .= ' estado = 3 AND utimestamp <> 0 )';
-		}
-		elseif ($status_modulo == AGENT_MODULE_STATUS_NOT_INIT) { //Not init
-			$sql_conditions .= ' utimestamp = 0 )
-				AND t2.id_tipo_modulo NOT IN (21,22,23,100)';
-		}
-		
-		if ($status_modulo != -1) {
-			$sql .= ' AND t2.id_agente_modulo IN (SELECT id_agente_modulo FROM tagente_estado where ' . $sql_conditions;
-		}
-		
-		if ($selection_mode == 'common') {
-			$sql .= 'AND (
-					SELECT count(t3.nombre)
-					FROM tagente t3, tagente_modulo t4
-					WHERE t3.id_agente = t4.id_agente AND t1.nombre = t3.nombre
-						AND t4.nombre IN (\'' . implode('\',\'', $nameModules) . '\')) = '.count($nameModules);
-		}
-
-		$sql .= ' ORDER BY t1.alias';
-		
-		$nameAgents = db_get_all_rows_sql($sql);
-		
-		if ($nameAgents == false)
-			$nameAgents = array();
-		
-		foreach ($nameAgents as $nameAgent)
-			$names[$nameAgent['name']] = io_safe_output($nameAgent['alias']);
->>>>>>> 363fc920
 
 		echo json_encode($names);
 		return;
