<?php
/**
 * Network map actions for main view.
 *
 * @category   Extensions
 * @package    Pandora FMS
 * @subpackage Community
 * @version    1.0.0
 * @license    See below
 *
 *    ______                 ___                    _______ _______ ________
 *   |   __ \.-----.--.--.--|  |.-----.----.-----. |    ___|   |   |     __|
 *  |    __/|  _  |     |  _  ||  _  |   _|  _  | |    ___|       |__     |
 * |___|   |___._|__|__|_____||_____|__| |___._| |___|   |__|_|__|_______|
 *
 * ============================================================================
 * Copyright (c) 2005-2023 Artica Soluciones Tecnologicas
 * Please see http://pandorafms.org for full contribution list
 * This program is free software; you can redistribute it and/or
 * modify it under the terms of the GNU General Public License
 * as published by the Free Software Foundation for version 2.
 * This program is distributed in the hope that it will be useful,
 * but WITHOUT ANY WARRANTY; without even the implied warranty of
 * MERCHANTABILITY or FITNESS FOR A PARTICULAR PURPOSE.  See the
 * GNU General Public License for more details.
 * ============================================================================
 */

global $config;

require_once 'include/functions_networkmap.php';
enterprise_include_once('include/functions_policies.php');
require_once 'include/functions_modules.php';
require_once 'include/functions_db.php';
enterprise_include_once('include/functions_agents.php');

// Login check.
check_login();

// --------------INIT AJAX-----------------------------------------------
if (is_ajax() === true) {
    $update_refresh_state          = (bool) get_parameter('update_refresh_state', false);
    $set_center                    = (bool) get_parameter('set_center', false);
    $erase_relation                = (bool) get_parameter('erase_relation', false);
    $search_agents                 = (bool) get_parameter('search_agents');
    $get_agent_pos_search          = (bool) get_parameter('get_agent_pos_search', false);
    $get_shape_node                = (bool) get_parameter('get_shape_node', false);
    $set_shape_node                = (bool) get_parameter('set_shape_node', false);
    $get_info_module               = (bool) get_parameter('get_info_module', false);
    $get_tooltip_content           = (bool) get_parameter('get_tooltip_content', false);
    $add_several_agents            = (bool) get_parameter('add_several_agents', false);
    $update_fictional_point        = (bool) get_parameter('update_fictional_point', false);
    $update_z                      = (bool) get_parameter('update_z', false);
    $module_get_status             = (bool) get_parameter('module_get_status', false);
    $update_node_alert             = (bool) get_parameter('update_node_alert', false);
    $process_migration             = (bool) get_parameter('process_migration', false);
    $get_agent_info                = (bool) get_parameter('get_agent_info', false);
    $update_node                   = (bool) get_parameter('update_node', false);
    $delete_link                   = (bool) get_parameter('delete_link', false);
    $update_fictional_node         = (bool) get_parameter('update_fictional_node', false);
    $change_shape                  = (bool) get_parameter('change_shape', false);
    $get_intefaces                 = (bool) get_parameter('get_intefaces', false);
    $set_relationship              = (bool) get_parameter('set_relationship', false);
    $delete_node                   = (bool) get_parameter('delete_node', false);
    $create_fictional_point        = (bool) get_parameter('create_fictional_point', false);
    $update_node_color             = (bool) get_parameter('update_node_color', false);
    $refresh_holding_area          = (bool) get_parameter('refresh_holding_area', false);
    $update_node                   = (bool) get_parameter('update_node', false);
    $update_link                   = (bool) get_parameter('update_link', false);
    $add_agent                     = (bool) get_parameter('add_agent', false);
    $get_agents_in_group           = (bool) get_parameter('get_agents_in_group', false);
    $get_interface_info            = (bool) get_parameter('get_interface_info', false);
    $set_relationship_interface    = (bool) get_parameter('set_relationship_interface', false);
    $add_interface_relation        = (bool) get_parameter('add_interface_relation', false);
    $update_node_name              = (bool) get_parameter('update_node_name', false);
    $get_networkmap_from_fictional = (bool) get_parameter('get_networkmap_from_fictional', false);
    $get_reset_map_form            = (bool) get_parameter('get_reset_map_form', false);
    $reset_map                     = (bool) get_parameter('reset_map', false);
    $refresh_map                   = (bool) get_parameter('refresh_map', false);

    if ($refresh_map) {
        $id_map = get_parameter('id');

        include_once $config['homedir'].'/include/class/NetworkMap.class.php';

        $map_manager = new NetworkMap(
            ['id_map' => $id_map]
        );

        $filter = json_decode($map_manager->map['filter'], true);
        $z_dash = $filter['z_dash'];

        $nodes = $map_manager->recalculateCoords();

        foreach ($nodes as $key => $value) {
            if ($value['type'] == 0 || $value['type'] == 2) {
                $node['x'] = ($value['x'] + ($map_manager->map['center_x'] / 2) / $z_dash);
                $node['y'] = ($value['y'] + ($map_manager->map['center_y'] / 2) / $z_dash);
                $node['refresh'] = 0;

                db_process_sql_update(
                    'titem',
                    $node,
                    [
                        'source_data' => $value['source_data'],
                        'id_map'      => $id_map,
                    ]
                );
            }
        }

        echo $id_map;

        return;
    }

    if ($get_reset_map_form) {
        $map_id = get_parameter('map_id');

        $map_info = db_get_row_filter('tmap', ['id' => $map_id]);
        $map_filter = json_decode($map_info['filter'], true);

        $map_form = '';

        $table = new StdClass();
        $table->id = 'form_editor';
        $table->width = '100%';
        $table->class = 'databox_color';
        $table->head = [];
        $table->size = [];
        $table->size[0] = '30%';
        $table->style = [];
        $table->style[0] = 'font-weight: bold; width: 150px;';

        $table->data = [];

        $table->data[0][0] = __('Name');
        $table->data[0][1] = html_print_input_text('name', io_safe_output($map_info['name']), '', 30, 100, true);

        $table->data[1][0] = __('Group');
        $table->data[1][1] = html_print_select_groups(false, 'AR', true, 'id_group', $map_info['id_group'], '', '', 0, true);

        $table->data[2][0] = __('Node radius');
        $table->data[2][1] = html_print_input_text('node_radius', $map_filter['node_radius'], '', 2, 10, true);

        $table->data[3][0] = __('Description');
        $table->data[3][1] = html_print_textarea('description', 7, 25, $map_info['description'], '', true);

        $source = $map_info['source'];
        switch ($source) {
            case 0:
                $source = 'group';
            break;

            case 1:
                $source = 'recon_task';
            break;

            case 2:
                $source = 'ip_mask';
            break;
        }

        $table->data[4][0] = __('Position X');
        $table->data[4][1] = html_print_input_text('pos_x', $map_filter['x_offs'], '', 2, 10, true);
        $table->data[5][0] = __('Position Y');
        $table->data[5][1] = html_print_input_text('pos_y', $map_filter['y_offs'], '', 2, 10, true);

        $table->data[6][0] = __('Zoom scale');

        $table->data[6][1] = html_print_input_text('scale_z', $map_filter['z_dash'], '', 2, 10, true).ui_print_help_tip(__('Introduce zoom level. 1 = Highest resolution. Figures may include decimals'), true);

        $table->data['source'][0] = __('Source');
        $table->data['source'][1] = html_print_select(
            [
                'group'      => __('Group'),
                'recon_task' => __('Discovery task'),
                'ip_mask'    => __('CIDR IP mask'),
            ],
            'source',
            $source,
            '',
            '',
            0,
            true,
            false,
            false,
            '',
            $disabled_source
        );

        if (! check_acl($config['id_user'], 0, 'PM')) {
            $sql = sprintf(
                'SELECT *
				FROM trecon_task RT, tusuario_perfil UP
				WHERE UP.id_usuario = "%s" AND UP.id_grupo = RT.id_group',
                $config['id_user']
            );


            $result = db_get_all_rows_sql($sql);
        } else {
            $sql = sprintf(
                'SELECT *
				FROM trecon_task'
            );
            $result = db_get_all_rows_sql($sql);
        }

        $list_recon_tasks = [];
        if (!empty($result)) {
            foreach ($result as $item) {
                $list_recon_tasks[$item['id_rt']] = io_safe_output($item['name']);
            }
        }

        $table->data['source_data_recon_task'][0] = __('Source from recon task');
        $table->data['source_data_recon_task'][0] .= ui_print_help_tip(
            __('It is setted any recon task, the nodes get from the recontask IP mask instead from the group.'),
            true
        );
        $table->data['source_data_recon_task'][1] = html_print_select(
            $list_recon_tasks,
            'recon_task_id',
            $map_info['source_data'],
            '',
            __('None'),
            0,
            true,
            false,
            true,
            ''
        );
        $table->data['source_data_recon_task'][1] .= ui_print_help_tip(
            __('Show only the task with the recon script "SNMP L2 Recon".'),
            true
        );

        $table->data['source_data_ip_mask'][0] = __('Source from CIDR IP mask');
        $table->data['source_data_ip_mask'][1] = html_print_textarea(
            'ip_mask',
            3,
            5,
            $map_info['source_data'],
            '',
            true,
            '',
            $disabled_source
        );

        $dont_show_subgroups = 0;
        if (isset($map_filter['dont_show_subgroups'])) {
            if ($map_filter['dont_show_subgroups'] === 'true'
                || $map_filter['dont_show_subgroups'] == 1
            ) {
                $dont_show_subgroups = 1;
            }
        }

        $table->data['source_data_dont_show_subgroups'][0] = __('Don\'t show subgroups:');
        $table->data['source_data_dont_show_subgroups'][1] = html_print_checkbox('dont_show_subgroups', '1', $dont_show_subgroups, true);

        $methods = [
            'twopi' => 'radial',
            'dot'   => 'flat',
            'circo' => 'circular',
            'neato' => 'spring1',
            'fdp'   => 'spring2',
        ];

        switch ($map_info['generation_method']) {
            case LAYOUT_CIRCULAR:
                $method = 'circo';
            break;

            case LAYOUT_FLAT:
                $method = 'dot';
            break;

            case LAYOUT_RADIAL:
                $method = 'twopi';
            break;

            case LAYOUT_SPRING1:
            default:
                $method = 'neato';
            break;

            case LAYOUT_SPRING2:
                $method = 'fdp';
            break;
        }

        $table->data[7][0] = __('Method generation networkmap');
        $table->data[7][1] = html_print_select(
            $methods,
            'method',
            $method,
            '',
            '',
            'twopi',
            true,
            false,
            true,
            '',
            $disabled_generation_method_select
        );

        $table->data['nodesep'][0] = __('Node separation');
        $table->data['nodesep'][1] = html_print_input_text('node_sep', $map_filter['node_sep'], '', 5, 10, true).ui_print_help_tip(__('Separation between nodes. By default 0.25'), true);

        $table->data['ranksep'][0] = __('Rank separation');
        $table->data['ranksep'][1] = html_print_input_text('rank_sep', $map_filter['rank_sep'], '', 5, 10, true).ui_print_help_tip(__('Only flat and radial. Separation between arrows. By default 0.5 in flat and 1.0 in radial'), true);

        $table->data['mindist'][0] = __('Min nodes dist');
        $table->data['mindist'][1] = html_print_input_text('mindist', $map_filter['mindist'], '', 5, 10, true).ui_print_help_tip(__('Only circular. Minimum separation between all nodes. By default 1.0'), true);

        $table->data['kval'][0] = __('Default ideal node separation');
        $table->data['kval'][1] = html_print_input_text('kval', $map_filter['kval'], '', 5, 10, true).ui_print_help_tip(__('Only fdp. Default ideal node separation in the layout. By default 0.3'), true);

        $map_form .= html_print_table($table, true);

        $map_form .= '<script>
                        $("#source").change(function() {
							const source = $(this).val();

							if (source == \'recon_task\') {
								$("#form_editor-source_data_ip_mask")
									.css(\'display\', \'none\');
								$("#form_editor-source_data_dont_show_subgroups")
									.css(\'display\', \'none\');
								$("#form_editor-source_data_recon_task")
									.css(\'display\', \'\');
							}
							else if (source == \'ip_mask\') {
								$("#form_editor-source_data_ip_mask")
									.css(\'display\', \'\');
								$("#form_editor-source_data_recon_task")
									.css(\'display\', \'none\');
								$("#form_editor-source_data_dont_show_subgroups")
									.css(\'display\', \'none\');
							}
							else if (source == \'group\') {
								$("#form_editor-source_data_ip_mask")
									.css(\'display\', \'none\');
								$("#form_editor-source_data_recon_task")
									.css(\'display\', \'none\');
								$("#form_editor-source_data_dont_show_subgroups")
									.css(\'display\', \'\');
							}
						});
						$("#method").on(\'change\', function () {
						var method = $("#method").val();

						if (method == \'circo\') {
							$("#form_editor-ranksep")
								.css(\'display\', \'none\');
							$("#form_editor-mindist")
								.css(\'display\', \'\');
							$("#form_editor-kval")
								.css(\'display\', \'none\');
							$("#form_editor-nodesep")
								.css(\'display\', \'\');
						}
						else if (method == \'dot\') {
							$("#form_editor-ranksep")
								.css(\'display\', \'\');
							$("#form_editor-mindist")
								.css(\'display\', \'none\');
							$("#form_editor-kval")
								.css(\'display\', \'none\');
							$("#form_editor-nodesep")
								.css(\'display\', \'\');
						}
						else if (method == \'twopi\') {
							$("#form_editor-ranksep")
								.css(\'display\', \'\');
							$("#form_editor-mindist")
								.css(\'display\', \'none\');
							$("#form_editor-kval")
								.css(\'display\', \'none\');
							$("#form_editor-nodesep")
								.css(\'display\', \'\');
						}
						else if (method == \'neato\') {
							$("#form_editor-ranksep")
								.css(\'display\', \'none\');
							$("#form_editor-mindist")
								.css(\'display\', \'none\');
							$("#form_editor-kval")
								.css(\'display\', \'none\');
							$("#form_editor-nodesep")
								.css(\'display\', \'\');
						}
						else if (method == \'radial_dinamic\') {
							$("#form_editor-ranksep")
								.css(\'display\', \'none\');
							$("#form_editor-mindist")
								.css(\'display\', \'none\');
							$("#form_editor-kval")
								.css(\'display\', \'none\');
							$("#form_editor-nodesep")
								.css(\'display\', \'none\');
						}
						else if (method == \'fdp\') {
							$("#form_editor-ranksep")
								.css(\'display\', \'none\');
							$("#form_editor-mindist")
								.css(\'display\', \'none\');
							$("#form_editor-kval")
								.css(\'display\', \'\');
							$("#form_editor-nodesep")
								.css(\'display\', \'\');
						}
					});

					$("#source").trigger("change");
					$("#method").trigger("change");
			</script>';

        echo $map_form;

        return;
    }

    if ($reset_map) {
        $map_id = get_parameter('map_id');

        $delete_nodes = db_process_sql_delete('titem', ['id_map' => $map_id]);
        $delete_rel = db_process_sql_delete('trel_item', ['id_map' => $map_id]);
        $data = get_parameter('params');

        $items = db_get_value('count(*) as n', 'titem', 'id_map', $map_id);
        $rel_items = db_get_value('count(*) as n', 'trel_item', 'id_map', $map_id);

        if (($items == 0) && ($rel_items == 0)) {
            $data = get_parameter('params');

            $new_values = [];
            $new_values['name'] = $data['name'];
            $new_values['id_group'] = $data['id_group'];
            $new_values['id_user'] = $config['id_user'];

            $filter = [];
            $filter['node_radius'] = $data['node_radius'];
            $filter['x_offs'] = $data['pos_x'];
            $filter['y_offs'] = $data['pos_y'];
            $filter['z_dash'] = $data['scale_z'];
            $filter['node_sep'] = $data['node_sep'];
            $filter['rank_sep'] = $data['rank_sep'];
            $filter['mindist'] = $data['mindist'];
            $filter['kval'] = $data['kval'];

            $new_values['description'] = $data['description'];

            switch ($data['source']) {
                case 'group':
                    $new_values['source'] = SOURCE_GROUP;
                    $filter['dont_show_subgroups'] = $data['dont_show_subgroups'];
                    $new_values['source_data'] = SOURCE_GROUP;
                break;

                case 'recon_task':
                    $new_values['source'] = SOURCE_TASK;
                    $new_values['source_data'] = $data['recon_task_id'];
                break;

                case 'ip_mask':
                    $new_values['source'] = SOURCE_NETWORK;
                    $new_values['source_data'] = $data['ip_mask'];
                break;

                default:
                    // Ignore. Control input.
                break;
            }

            switch ($data['generation_method']) {
                case 'circo':
                    $new_values['generation_method'] = LAYOUT_CIRCULAR;
                break;

                case 'dot':
                    $new_values['generation_method'] = LAYOUT_FLAT;
                break;

                case 'twopi':
                    $new_values['generation_method'] = LAYOUT_RADIAL;
                break;

                case 'neato':
                default:
                    $new_values['generation_method'] = LAYOUT_SPRING1;
                break;

                case 'fdp':
                    $new_values['generation_method'] = LAYOUT_SPRING2;
                break;
            }

            $new_values['filter'] = json_encode($filter);

            // Ensure we have all required data before update.
            if (!isset($new_values['generation_method'])
                || !isset($new_values['source'])
                || !isset($new_values['source_data'])
                || !isset($new_values['name'])
                || !isset($new_values['id_group'])
                || !isset($map_id)
            ) {
                $result_update = false;
            } else {
                $result_update = db_process_sql_update('tmap', $new_values, ['id' => $map_id]);
            }

            if ($result_update) {
                $return['error'] = false;
                error_log('Failed to reset map '.$map_id);
            } else {
                $return['error'] = true;
            }
        } else {
            $return['error'] = true;
            error_log(
                'Failed to reset map '.$map_id.' items:'.$items.', relations:'.$rel_items
            );
        }

        echo json_encode($return);

        return;
    }

    if ($delete_link) {
        $source_id = (int) get_parameter('source_id', 0);
        $source_module_id = (int) get_parameter('source_module_id', 0);
        $target_id = (int) get_parameter('target_id', 0);
        $target_module_id = (int) get_parameter('target_module_id', 0);
        $networkmap_id = (int) get_parameter('networkmap_id', 0);
        $id_link = (int) get_parameter('id_link', 0);

        $return = [];
        $return['correct'] = false;

        // ACL for the network map.
        $id_group = db_get_value('id_group', 'tmap', 'id', $networkmap_id);
        // $networkmap_read = check_acl ($config['id_user'], $id_group, "MR");
        $networkmap_write = check_acl($config['id_user'], $id_group, 'MW');
        $networkmap_manage = check_acl($config['id_user'], $id_group, 'MM');

        if (!$networkmap_write && !$networkmap_manage) {
            db_pandora_audit(
                AUDIT_LOG_ACL_VIOLATION,
                'Trying to access networkmap'
            );
            echo json_encode($return);
            return;
        }

        $return['correct'] = networkmap_delete_link(
            $networkmap_id,
            $source_module_id,
            $target_module_id,
            $id_link
        );

        echo json_encode($return);

        return;
    }

    if ($get_networkmap_from_fictional) {
        $id_node = (int) get_parameter('id');
        $networkmap_id = (int) get_parameter('id_map');
        $node = db_get_row_filter(
            'titem',
            [
                'id_map' => $networkmap_id,
                'id'     => $id_node,
            ]
        );

        $style = json_decode($node['style'], true);

        $return = [];
        if ($style['networkmap'] != 0) {
            $return['correct'] = true;
            $return['id_networkmap'] = $style['networkmap'];
        } else {
            $return['correct'] = false;
        }

        echo json_encode($return);

        return;
    }

    if ($update_fictional_node) {
        $networkmap_id = (int) get_parameter('networkmap_id', 0);
        $node_id = (int) get_parameter('node_id', 0);
        $name = get_parameter('name', '');
        $networkmap_to_link = (int) get_parameter('networkmap_to_link', 0);

        $return = [];
        $return['correct'] = false;

        // ACL for the network map
        $id_group = db_get_value('id_group', 'tmap', 'id', $networkmap_id);
        // $networkmap_read = check_acl ($config['id_user'], $id_group, "MR");
        $networkmap_write = check_acl($config['id_user'], $id_group, 'MW');
        $networkmap_manage = check_acl($config['id_user'], $id_group, 'MM');

        if (!$networkmap_write && !$networkmap_manage) {
            db_pandora_audit(
                AUDIT_LOG_ACL_VIOLATION,
                'Trying to access networkmap'
            );
            echo json_encode($return);
            return;
        }

        $node = db_get_row(
            'titem',
            'id',
            $node_id
        );
        $node['style'] = json_decode($node['style'], true);
        $node['style']['label'] = $name;
        $node['style']['networkmap'] = $networkmap_to_link;
        $node['style'] = json_encode($node['style']);

        $return['correct'] = (bool) db_process_sql_update(
            'titem',
            $node,
            ['id' => $node_id]
        );
        echo json_encode($return);

        return;
    }

    if ($update_node_name) {
        $networkmap_id = (int) get_parameter('networkmap_id', 0);
        $node_id = (int) get_parameter('node_id', 0);
        $name = get_parameter('name', '');

        $return = [];
        $return['correct'] = false;
        $return['raw_text'] = $name;
        $return['text'] = io_safe_output($name);

        // ACL for the network map
        $id_group = db_get_value('id_group', 'tmap', 'id', $networkmap_id);
        // $networkmap_read = check_acl ($config['id_user'], $id_group, "MR");
        $networkmap_write = check_acl($config['id_user'], $id_group, 'MW');
        $networkmap_manage = check_acl($config['id_user'], $id_group, 'MM');

        if (!$networkmap_write && !$networkmap_manage) {
            db_pandora_audit(
                AUDIT_LOG_ACL_VIOLATION,
                'Trying to access networkmap'
            );
            echo json_encode($return);
            return;
        }

        $node = db_get_row(
            'titem',
            'id',
            $node_id
        );
        $node['style'] = json_decode($node['style'], true);
        $node['style']['label'] = $name;
        $node['style'] = json_encode($node['style']);

        $return['correct'] = (bool) db_process_sql_update(
            'titem',
            $node,
            ['id' => $node_id]
        );
        echo json_encode($return);

        return;
    }

    if ($change_shape) {
        $networkmap_id = (int) get_parameter('networkmap_id', 0);
        $id = (int) get_parameter('id', 0);
        $shape = get_parameter('shape', 'circle');

        $return = [];
        $return['correct'] = false;

        // ACL for the network map
        $id_group = db_get_value('id_group', 'tmap', 'id', $networkmap_id);
        // $networkmap_read = check_acl ($config['id_user'], $id_group, "MR");
        $networkmap_write = check_acl($config['id_user'], $id_group, 'MW');
        $networkmap_manage = check_acl($config['id_user'], $id_group, 'MM');

        if (!$networkmap_write && !$networkmap_manage) {
            db_pandora_audit(
                AUDIT_LOG_ACL_VIOLATION,
                'Trying to access networkmap'
            );
            echo json_encode($return);
            return;
        }

        $node = db_get_row_filter(
            'titem',
            [
                'id_map' => $networkmap_id,
                'id'     => $id,
            ]
        );

        $node['style'] = json_decode($node['style'], true);
        $node['style']['shape'] = $shape;
        $node['style'] = json_encode($node['style']);

        $return['correct'] = db_process_sql_update(
            'titem',
            $node,
            [
                'id_map' => $networkmap_id,
                'id'     => $id,
            ]
        );

        echo json_encode($return);

        return;
    }

    if ($get_intefaces) {
        $id_agent_target = (int) get_parameter('id_agent_target', 0);
        $id_agent_source = (int) get_parameter('id_agent_source', 0);

        $return = [];
        $return['correct'] = true;
        $return['target_interfaces'] = [];
        $return['source_interfaces'] = [];

        $return['source_interfaces'] = modules_get_all_interfaces(
            $id_agent_source,
            [
                'id_agente_modulo',
                'nombre',
            ]
        );
        $return['target_interfaces'] = modules_get_all_interfaces(
            $id_agent_target,
            [
                'id_agente_modulo',
                'nombre',
            ]
        );

        echo json_encode($return);

        return;
    }

    if ($set_relationship) {
        $id = (int) get_parameter('id');
        $child = (int) get_parameter('child');
        $parent = (int) get_parameter('parent');
        $child_source_data = db_get_value('source_data', 'titem', 'id', $child);
        $parent_source_data = db_get_value('source_data', 'titem', 'id', $parent);
        $child_type = db_get_value('type', 'titem', 'id', $child);
        $parent_type = db_get_value('type', 'titem', 'id', $parent);

        $correct = db_process_sql_insert(
            'trel_item',
            [
                'id_map'                => $id,
                'id_parent'             => $parent,
                'id_child'              => $child,
                'parent_type'           => $parent_type,
                'child_type'            => $child_type,
                'id_parent_source_data' => $parent_source_data,
                'id_child_source_data'  => $child_source_data,
            ]
        );

        $return = [];
        $return['correct'] = false;

        if ($correct) {
            $return['correct'] = true;
            $return['id'] = $correct;
            $return['id_child'] = $child;
            $return['id_parent'] = $parent;
        }

        echo json_encode($return);

        return;
    }

    if ($delete_node) {
        $id = (int) get_parameter('id', 0);

        $return = [];
        $return['correct'] = false;

        $return['correct'] = erase_node(['id' => $id]);

        echo json_encode($return);

        return;
    }

    if ($add_agent === true) {
        $id = (int) get_parameter('id', 0);
        $agent = get_parameter('agent', '');
        $x = (int) get_parameter('x', 0);
        $y = (int) get_parameter('y', 0);
        $id_agent = (int) get_parameter('id_agent', -1);
        if ($id_agent == -1) {
            $id_agent = agents_get_agent_id($agent);
        }

        $return = [];
        $return['correct'] = false;

        $item_exist = db_get_value_filter(
            'id',
            'titem',
            [
                'source_data' => $id_agent,
                'type'        => 0,
                'id_map'      => $id,
                'deleted'     => 0,
            ]
        );

        if ($item_exist) {
            echo json_encode($return);
            return;
        }

        $return_data = add_agent_node_in_option($id, $id_agent, $x, $y);

        $relations = db_get_all_rows_filter(
            'trel_item',
            [
                'id_map'  => $id,
                'deleted' => 0,
            ]
        );

        if ($relations === false) {
            $relations = [];
        }

        networkmap_clean_relations_for_js($relations);

        if ($return_data['id'] !== false) {
            $id_node = $return_data['id'];
            $return['correct'] = true;

            $node = db_get_row(
                'titem',
                'id',
                $id_node
            );
            $style = json_decode($node['style'], true);

            $return['id_node'] = $id_node;
            $return['id_agent'] = $node['source_data'];
            $return['parent'] = $node['parent'];
            $return['shape'] = $style['shape'];
            $return['image'] = $style['image'];
            $return['image_url'] = html_print_image(
                $style['image'],
                true,
                false,
                true
            );
            $return['width'] = $style['width'];
            $return['height'] = $style['height'];
            $return['raw_text'] = $style['label'];
            $return['text'] = io_safe_output($style['label']);
            $return['x'] = $x;
            $return['y'] = $y;
            $return['map_id'] = $node['id_map'];
            $return['state'] = $node['state'];
            $return['status'] = get_status_color_networkmap($id_agent);
        }

        if (!empty($return_data['rel'])) {
            $return['rel'] = $return_data['rel'];
        }

        echo json_encode($return);

        return;
    }

    if ($create_fictional_point) {
        $id = (int) get_parameter('id', 0);
        $x = (int) get_parameter('x', 0);
        $y = (int) get_parameter('y', 0);
        $name = get_parameter('name', '');
        $shape = get_parameter('shape', 0);
        $radious = (int) get_parameter('radious', 20);
        $color = get_parameter('color', 0);

        $networkmap = (int) get_parameter('networkmap', 0);
        if (empty($networkmap) === false) {
            $color = get_status_color_networkmap_fictional_point($networkmap);
        }

        $return = [];
        $return['correct'] = false;

        $data = [];
        $data['id_map'] = $id;
        $data['x'] = $x;
        $data['y'] = $y;
        $data['source_data'] = -2;
        // The id for the fictional points.
        $data['deleted'] = 0;
        // Type in db to fictional nodes
        $data['type'] = 3;
        $style = [];
        $style['shape'] = $shape;
        $style['image'] = '';
        $style['width'] = ($radious * 2);
        $style['height'] = ($radious * 2);
        // WORK AROUND FOR THE JSON ENCODE WITH FOR EXAMPLE Ñ OR Á
        $style['label'] = 'json_encode_crash_with_ut8_chars';
        $style['color'] = $color;
        $style['networkmap'] = $networkmap;
        $data['style'] = json_encode($style);
        $data['style'] = str_replace(
            'json_encode_crash_with_ut8_chars',
            $name,
            $data['style']
        );

        $id_node = db_process_sql_insert(
            'titem',
            $data
        );

        $return['correct'] = (bool) $id_node;

        if ($return['correct']) {
            $return['id_node'] = $id_node;
            $return['id_agent'] = -2;
            // The finctional point id
            $return['shape'] = $shape;
            $return['image'] = '';
            $return['width'] = ($radious * 2);
            $return['height'] = ($radious * 2);
            $return['raw_text'] = $name;
            $return['text'] = io_safe_output($name);
            $return['color'] = $color;
            $return['networkmap'] = $networkmap;
        }

        echo json_encode($return);

        return;
    }

    if ($update_node_color) {
        $id = (int) get_parameter('id', 0);

        $id_agent = db_get_value(
            'source_data',
            'titem',
            'id',
            $id
        );

        $return = [];
        $return['correct'] = true;
        if ($id_agent != -2) {
            $return['color'] = get_status_color_networkmap($id_agent);
        } else {
            $style = db_get_value(
                'style',
                'titem',
                'id',
                $id
            );
            $style = json_decode($style, true);
            if ($style['networkmap'] == 0) {
                $return['color'] = $style['color'];
            } else {
                $return['color'] = get_status_color_networkmap_fictional_point(
                    $style['networkmap']
                );
            }
        }

        echo json_encode($return);

        return;
    }

    if ($refresh_holding_area) {
        ob_start();
        $networkmap_id = (int) get_parameter('id', 0);
        $x = (int) get_parameter('x', 666);
        $y = (int) get_parameter('y', 666);
        $return = [];
        $return['correct'] = false;
        $return['holding_area'] = [];

        // ACL for the network map.
        $id_group = db_get_value('id_group', 'tmap', 'id', $networkmap_id);
        // $networkmap_read = check_acl ($config['id_user'], $id_group, "MR");
        $networkmap_write = check_acl($config['id_user'], $id_group, 'MW');
        $networkmap_manage = check_acl($config['id_user'], $id_group, 'MM');
        if (!$networkmap_write && !$networkmap_manage) {
            db_pandora_audit(
                AUDIT_LOG_ACL_VIOLATION,
                'Trying to access networkmap'
            );
            echo json_encode($return);
            return;
        }

        $data = networkmap_refresh_holding_area($networkmap_id, $x, $y);

        if (!empty($data)) {
            $return['correct'] = true;
            $return['holding_area'] = $data;
        }

        ob_end_clean();

        echo json_encode($return);

        return;
    }

    if ($update_node) {
        $node_json = io_safe_output(get_parameter('node', ''));
        $x = get_parameter('x');
        $y = get_parameter('y');

        $node = json_decode($node_json, true);

        echo json_encode(update_node($node, $x, $y));

        return;
    }

    if ($update_link) {
        // Only real agents/modules are able to have interface relations.
        $networkmap_id = (int) get_parameter('networkmap_id', 0);
        $id_link = (int) get_parameter('id_link', 0);
        $interface_source = (int) get_parameter('interface_source', 0);
        $interface_target = (int) get_parameter('interface_target', 0);
        $source_text = get_parameter('source_text');
        $target_text = get_parameter('target_text');

        // Initialize statuses to NORMAl by default.
        $source_status = AGENT_MODULE_STATUS_NORMAL;
        $target_status = AGENT_MODULE_STATUS_NORMAL;

        $old_link = db_get_row_sql('SELECT id_parent_source_data, id_child_source_data FROM trel_item WHERE id = '.$id_link.' AND deleted = 0');

        // Search source.
        if ($source_text != 'None') {
            // Interface selected.
            // Source_value is id_agente_modulo.
            $source_agent = db_get_value(
                'id_agente',
                'tagente_modulo',
                'id_agente_modulo',
                $interface_source
            );
            $source_type = NODE_MODULE;
            $source_link_value = $interface_source;
            $source_status = db_get_value_filter(
                'estado',
                'tagente_estado',
                ['id_agente_modulo' => $interface_source]
            );

            if (preg_match('/(.+)_ifOperStatus$/', (string) $source_text, $matches)) {
                if ($matches[1]) {
                    $source_text = $matches[1];
                }
            }
        } else {
            // No interface selected.
            // Source_value is id_agente.
            $source_text = '';
            $source_agent = $interface_source;
            $source_type = ($interface_source == 0) ? NODE_PANDORA : NODE_AGENT;
            $source_link_value = $source_agent;
        }

        // Search node id in map.
        $parent_id = db_get_value_filter(
            'id',
            'titem',
            [
                'source_data' => $source_agent,
                'id_map'      => $networkmap_id,
            ]
        );

         // Search target.
        if ($target_text != 'None') {
            // Interface selected.
            // Target value is id_agente_modulo.
            $target_agent = db_get_value(
                'id_agente',
                'tagente_modulo',
                'id_agente_modulo',
                $interface_target
            );
            $target_type = NODE_MODULE;
            $target_link_value = $interface_target;
            $target_status = db_get_value_filter(
                'estado',
                'tagente_estado',
                ['id_agente_modulo' => $interface_target]
            );

            if (preg_match('/(.+)_ifOperStatus$/', (string) $target_text, $matches)) {
                if ($matches[1]) {
                       $target_text = $matches[1];
                }
            }
        } else {
            // No interface selected.
            // Target value is id_agente.
            $target_text = '';
            $target_agent = $interface_target;
            $target_type = NODE_AGENT;
            $target_link_value = $target_agent;
        }

        // Search node id in map.
        $child_id = db_get_value_filter(
            'id',
            'titem',
            [
                'source_data' => $target_agent,
                'id_map'      => $networkmap_id,
            ]
        );

        // Register link in DB.
        $link = [];
        $link['id_parent'] = $parent_id;
        $link['id_child'] = $child_id;
        $link['id_item'] = 0;
        $link['deleted'] = 0;
        $link['id_map'] = $networkmap_id;
        $link['parent_type'] = $source_type;
        $link['id_parent_source_data'] = $source_link_value;
        $link['child_type'] = $target_type;
        $link['id_child_source_data'] = $target_link_value;

        $insert_result = db_process_sql_insert('trel_item', $link);

        // Store module relationship (if req.).
        if ($target_type == NODE_MODULE
            && $source_type == NODE_MODULE
        ) {
            $rel = [];
            $rel['module_a'] = $target_link_value;
            $rel['module_b'] = $source_link_value;
            $rel['disable_update'] = 0;

            $insert_result_relation = db_process_sql_insert(
                'tmodule_relationship',
                $rel
            );
        }

        // Delete old links and send response to controller.
        if ($insert_result !== false) {
            db_process_sql_delete('trel_item', ['id' => $id_link]);
            db_process_sql_delete('tmodule_relationship', ['module_a' => $old_link['id_parent_source_data'], 'module_b' => $old_link['id_child_source_data']]);
            db_process_sql_delete('tmodule_relationship', ['module_a' => $old_link['id_child_source_data'], 'module_b' => $old_link['id_parent_source_data']]);

            $return['correct'] = true;
            $return['status_start'] = $source_status;
            $return['status_end'] = $target_status;
            $return['text_start'] = $source_text;
            $return['text_end'] = $target_text;
            $return['id_db_link'] = $insert_result;
            $return['id_db_source'] = $parent_id;
            $return['id_db_target'] = $child_id;
            $return['type_source'] = $source_type;
            $return['type_target'] = $target_type;
        } else {
            $return['correct'] = false;
        }

        echo json_encode($return);

        return;
    }

    if ($get_agents_in_group) {
        $id = (int) get_parameter('id', 0);
        $group = (int) get_parameter('group', -1);

        $return = [];
        $return['correct'] = false;

        if ($group != -1) {
            $where_id_agente = ' 1=1 ';

            $agents_in_networkmap = db_get_all_rows_filter(
                'titem',
                [
                    'id_map'  => $id,
                    'deleted' => 0,
                ]
            );
            if ($agents_in_networkmap !== false) {
                $ids = [];
                foreach ($agents_in_networkmap as $agent) {
                    if ($agent['type'] == 0) {
                        $ids[] = $agent['source_data'];
                    }
                }

                $where_id_agente = ' id_agente NOT IN ('.implode(',', $ids).')';
            }


            $sql = 'SELECT id_agente, alias
				FROM tagente
				WHERE id_grupo = '.$group.' AND '.$where_id_agente.' 
				ORDER BY alias ASC';

            $agents = db_get_all_rows_sql($sql);

            if ($agents !== false) {
                $return['agents'] = [];
                foreach ($agents as $agent) {
                    $return['agents'][$agent['id_agente']] = $agent['alias'];
                }

                $return['correct'] = true;
            }
        }

        echo json_encode($return);

        return;
    }

    if ($get_agent_info) {
        $id_agent = (int) get_parameter('id_agent');

        $return = [];
        $return['alias'] = agents_get_alias($id_agent);
        $return['adressess'] = agents_get_addresses($id_agent);
        $id_group = agents_get_agent_group($id_agent);
        $return['group'] = db_get_value('nombre', 'tgrupo', 'id_grupo', $id_group);
        $id_os = agents_get_os($id_agent);
        $return['os'] = html_print_div([ 'class' => 'flex main_menu_icon invert_filter', 'content' => ui_print_os_icon($id_os, true, true)], true);

        echo json_encode($return);

        return;
    }

    if ($get_interface_info) {
        $id_agent = get_parameter('id_agent');

        $agent = db_get_row('tagente', 'id_agente', $id_agent);

        $network_interfaces_by_agents = agents_get_network_interfaces([$agent]);

        $network_interfaces = [];
        if (!empty($network_interfaces_by_agents) && !empty($network_interfaces_by_agents[$id_agent])) {
            $network_interfaces = $network_interfaces_by_agents[$id_agent]['interfaces'];
        }

        $return = [];
        $index = 0;
        foreach ($network_interfaces as $interface_name => $interface) {
            if (!empty($interface['traffic'])) {
                $permission = check_acl($config['id_user'], $agent['id_grupo'], 'RR');

                if ($permission) {
                    if ($interface['traffic']['in'] > 0 && $interface['traffic']['out'] > 0) {
                        $params = [
                            'interface_name'     => $interface_name,
                            'agent_id'           => $id_agent,
                            'traffic_module_in'  => $interface['traffic']['in'],
                            'traffic_module_out' => $interface['traffic']['out'],
                        ];
                        $params_json = json_encode($params);
                        $params_encoded = base64_encode($params_json);
                        $win_handle = dechex(crc32($interface['status_module_id'].$interface_name));
                        $graph_link = "<a href=\"javascript:winopeng_var('operation/agentes/interface_traffic_graph_win.php?params=$params_encoded','$win_handle', 800, 480)\">".html_print_image('images/chart_curve.png', true, ['title' => __('Interface traffic')]).'</a>';
                    } else {
                        $graph_link = html_print_image(
                            'images/chart_curve.disabled.png',
                            true,
                            ['title' => __('inOctets and outOctets must be enabled.')]
                        );
                    }
                } else {
                    $graph_link = '';
                }
            } else {
                $graph_link = '';
            }

            $return[$index]['graph'] = $graph_link;
            $return[$index]['name'] = '<strong>'.$interface_name.'</strong>';
            $return[$index]['status'] = $interface['status_image'];
            $return[$index]['ip'] = $interface['ip'];
            $return[$index]['mac'] = $interface['mac'];

            $index++;
        }

        echo json_encode($return);

        return;
    }

    if ($set_relationship_interface) {
        $id_networkmap = get_parameter('id');
        $child = get_parameter('child');
        $parent = get_parameter('parent');

        $child_source_data = db_get_value_filter('source_data', 'titem', ['id' => $child, 'id_map' => $id_networkmap]);
        $parent_source_data = db_get_value_filter('source_data', 'titem', ['id' => $parent, 'id_map' => $id_networkmap]);

        $return = [];

        $return['interfaces_child'] = [];
        $return['interfaces_child'] = modules_get_all_interfaces(
            $child_source_data,
            [
                'id_agente_modulo',
                'nombre',
            ]
        );

        $return['interfaces_parent'] = [];
        $return['interfaces_parent'] = modules_get_all_interfaces(
            $parent_source_data,
            [
                'id_agente_modulo',
                'nombre',
            ]
        );

        echo json_encode($return);

        return;
    }

    if ($add_interface_relation) {
        // Only real agents/modules are able to have interface relations.
        $id_networkmap = (int) get_parameter('id');
        $source_value = (int) get_parameter('source_value');
        $target_value = (int) get_parameter('target_value');
        $source_text = get_parameter('source_text');
        $target_text = get_parameter('target_text');

        // Initialize statuses to NORMAl by default.
        $source_status = AGENT_MODULE_STATUS_NORMAL;
        $target_status = AGENT_MODULE_STATUS_NORMAL;

        // Search source.
        if ($source_text != 'None') {
            // Interface selected.
            // Source_value is id_agente_modulo.
            $source_agent = db_get_value(
                'id_agente',
                'tagente_modulo',
                'id_agente_modulo',
                $source_value
            );
            $source_type = NODE_MODULE;
            $source_link_value = $source_value;
            $source_status = db_get_value_filter(
                'estado',
                'tagente_estado',
                ['id_agente_modulo' => $source_value]
            );

            if (preg_match('/(.+)_ifOperStatus$/', (string) $source_text, $matches)) {
                if ($matches[1]) {
                        $source_text = $matches[1];
                }
            }
        } else {
            // No interface selected.
            // Source_value is id_agente.
            $source_text = '';
            $source_agent = $source_value;
            $source_type = NODE_AGENT;
            $source_link_value = $source_agent;
        }

        // Search node id in map.
        $child_id = db_get_value_filter(
            'id',
            'titem',
            [
                'source_data' => $source_agent,
                'id_map'      => $id_networkmap,
            ]
        );

        // Search target.
        if ($target_text != 'None') {
            // Interface selected.
            // Target value is id_agente_modulo.
            $target_agent = db_get_value(
                'id_agente',
                'tagente_modulo',
                'id_agente_modulo',
                $target_value
            );
            $target_type = NODE_MODULE;
            $target_link_value = $target_value;
            $target_status = db_get_value_filter(
                'estado',
                'tagente_estado',
                ['id_agente_modulo' => $target_value]
            );

            if (preg_match('/(.+)_ifOperStatus$/', (string) $target_text, $matches)) {
                if ($matches[1]) {
                        $target_text = $matches[1];
                }
            }
        } else {
            // No interface selected.
            // Target value is id_agente.
            $target_text = '';
            $target_agent = $target_value;
            $target_type = NODE_AGENT;
            $target_link_value = $target_agent;
        }

        // Search node id in map.
        $parent_id = db_get_value_filter(
            'id',
            'titem',
            [
                'source_data' => $target_agent,
                'id_map'      => $id_networkmap,
            ]
        );

        // Register link in DB.
        $link = [];
        $link['id_parent'] = $parent_id;
        $link['id_child'] = $child_id;
        $link['id_item'] = 0;
        $link['deleted'] = 0;
        $link['id_map'] = $id_networkmap;
        $link['parent_type'] = $target_type;
        $link['id_parent_source_data'] = $target_link_value;
        $link['child_type'] = $source_type;
        $link['id_child_source_data'] = $source_link_value;

        $insert_result = db_process_sql_insert('trel_item', $link);

        // Store module relationship (if req.).
        if ($target_type == NODE_MODULE
            && $source_type == NODE_MODULE
        ) {
            $rel = [];
            $rel['module_a'] = $target_link_value;
            $rel['module_b'] = $source_link_value;
            $rel['disable_update'] = 0;

            $insert_result_relation = db_process_sql_insert(
                'tmodule_relationship',
                $rel
            );
        }


        // Send response to controller.
        if ($insert_result !== false) {
            $return['correct'] = true;
            $return['status_start'] = $source_status;
            $return['status_end'] = $target_status;
            $return['text_start'] = $source_text;
            $return['text_end'] = $target_text;
            $return['id_db_link'] = $insert_result;
            $return['id_db_source'] = $source_agent;
            $return['id_db_target'] = $target_agent;
            $return['type_source'] = $source_type;
            $return['type_target'] = $target_type;
        } else {
            $return['correct'] = false;
        }

        echo json_encode($return);

        return;
    }

    if ($update_node) {
        $node_json = io_safe_output(get_parameter('node', ''));
        $node = json_decode($node_json, true);
        echo json_encode($node);

        return;
    }

    if ($get_agent_info) {
        $id_agent = (int) get_parameter('id_agent');

        $return = [];
        $return['alias'] = agents_get_alias($id_agent);
        $return['adressess'] = agents_get_addresses($id_agent);
        $id_group = agents_get_agent_group($id_agent);
        $return['group'] = db_get_value('nombre', 'tgrupo', 'id_grupo', $id_group);
        $id_os = agents_get_os($id_agent);
        $return['os'] = html_print_div([ 'class' => 'flex main_menu_icon invert_filter', 'content' => ui_print_os_icon($id_os, true, true)], true);

        echo json_encode($return);

        return;
    }


    if ($get_agents_in_group) {
        $id = (int) get_parameter('id', 0);
        $group = (int) get_parameter('group', -1);
        $group_recursion = (int) get_parameter('group_recursion', 0);

        $return = [];
        $return['correct'] = false;

        if ($group != -1) {
            $where_id_agente = ' 1=1 ';

            $agents_in_networkmap = db_get_all_rows_filter(
                'titem',
                [
                    'id_map'  => $id,
                    'deleted' => 0,
                ]
            );
            if ($agents_in_networkmap !== false) {
                $ids = [];
                foreach ($agents_in_networkmap as $agent) {
                    if ($agent['type'] == 0) {
                        $ids[] = $agent['source_data'];
                    }
                }

                if (empty($ids) === false) {
                    $where_id_agente = 'id_agente NOT IN ('.implode(',', $ids).')';
                }
            }

            if ($group_recursion !== 0) {
                $group_tree = groups_get_children_ids($group);
                $group = implode(',', $group_tree);
            }

            $sql = 'SELECT id_agente, alias
				FROM tagente
				WHERE id_grupo IN ('.$group.') AND '.$where_id_agente.' 
				ORDER BY alias ASC';

            $agents = db_get_all_rows_sql($sql);

            if ($agents !== false) {
                $return['agents'] = [];
                foreach ($agents as $agent) {
                    $return['agents'][$agent['id_agente']] = $agent['alias'];
                }

                $return['correct'] = true;
            }
        }

        echo json_encode($return);

        return;
    }

    if ($module_get_status) {
        $id = (int) get_parameter('id', 0);

        if ($id == 0) {
            return;
        }

        $return = [];
        $return['correct'] = true;
        $return['status'] = modules_get_agentmodule_status(
            $id,
            false,
            false,
            null
        );

        echo json_encode($return);
        return;
    }

    if ($update_z) {
        $node = (int) get_parameter('node', 0);

        $return = [];
        $return['correct'] = false;

        $z = db_get_value(
            'z',
            'titem',
            'id',
            $node
        );

        $z++;

        $return['correct'] = (bool) db_process_sql_update(
            'titem',
            ['z' => $z],
            ['id' => $node]
        );

        echo json_encode($return);

        return;
    }

    if ($update_fictional_point) {
        $id_node = (int) get_parameter('id_node', 0);
        $name = get_parameter('name', '');
        $shape = get_parameter('shape', 0);
        $radious = (int) get_parameter('radious', 20);
        $color = get_parameter('color', 0);
        $networkmap = (int) get_parameter('networkmap', 0);

        $return = [];
        $return['correct'] = false;

        $row = db_get_row(
            'titem',
            'id',
            $id_node
        );
        $row['style'] = json_decode($row['style'], true);
        $row['style']['shape'] = $shape;
        // WORK AROUND FOR THE JSON ENCODE WITH FOR EXAMPLE Ñ OR Á.
        $row['style']['label'] = 'json_encode_crash_with_ut8_chars';
        $row['style']['color'] = $color;
        $row['style']['networkmap'] = $networkmap;
        $row['style']['width'] = ($radious * 2);
        $row['style']['height'] = ($radious * 2);
        $row['style'] = json_encode($row['style']);
        $row['style'] = str_replace(
            'json_encode_crash_with_ut8_chars',
            $name,
            $row['style']
        );

        $return['correct'] = (bool) db_process_sql_update(
            'titem',
            $row,
            ['id' => $id_node]
        );

        if ($return['correct']) {
            $return['id_node'] = $id_node;
            $return['shape'] = $shape;
            $return['width'] = ($radious * 2);
            $return['height'] = ($radious * 2);
            $return['text'] = $name;
            $return['color'] = $color;
            $return['networkmap'] = $networkmap;

            $return['message'] = __('Success be updated.');
        } else {
            $return['message'] = __('Could not be updated.');
        }

        echo json_encode($return);

        return;
    }

    if ($add_several_agents) {
        $id = (int) get_parameter('id', 0);
        $x = (int) get_parameter('x', 0);
        $y = (int) get_parameter('y', 0);
        $id_agents = get_parameter('id_agents', '');

        $id_agents = json_decode($id_agents, true);
        if ($id_agents === null) {
            $id_agents = [];
        }

        $return = [];
        $return['correct'] = true;

        $count = 0;
        foreach ($id_agents as $id_agent) {
            $id_node = add_agent_networkmap(
                $id,
                '',
                ($x + ($count * 20)),
                ($y + ($count * 20)),
                $id_agent
            );

            if ($id_node !== false) {
                $node = db_get_row(
                    'titem',
                    'id',
                    $id_node
                );
                $options = json_decode($node['options'], true);

                $data = [];
                $data['id_node'] = $id_node;
                $data['source_data'] = $node['id_agent'];
                $data['parent'] = $node['parent'];
                $data['shape'] = $options['shape'];
                $data['image'] = $options['image'];
                $data['width'] = $options['width'];
                $data['height'] = $options['height'];
                $data['label'] = $options['text'];
                $data['x'] = $node['x'];
                $data['y'] = $node['y'];
                $data['status'] = get_status_color_networkmap(
                    $id_agent
                );
                $return['nodes'][] = $data;
            }

            $count++;
        }

        echo json_encode($return);

        return;
    }

    if ($get_tooltip_content) {
        $id = (int) get_parameter('id', 0);

        $sql = sprintf(
            'SELECT *
            FROM tagente_estado, tagente_modulo
                LEFT JOIN tmodule_group
                ON tmodule_group.id_mg = tagente_modulo.id_module_group
            WHERE tagente_modulo.id_agente_modulo = '.$id.'
                AND tagente_estado.id_agente_modulo = tagente_modulo.id_agente_modulo
                AND tagente_modulo.disabled = 0
                AND tagente_modulo.delete_pending = 0
                AND tagente_estado.utimestamp != 0'
        );

        $modules = db_get_all_rows_sql($sql);
        if (empty($modules)) {
            $module = [];
        } else {
            $module = $modules[0];
        }

        $return = [];
        $return['correct'] = true;

        $return['content'] = '<div class="border_1px_black">
			<div class="w100p right right_align"><a class="no_decoration black" href="javascript: hide_tooltip();">X</a></div>
			<div class="mrgn_5px">
			';

        $return['content'] .= '<b>'.__('Name: ').'</b>'.ui_print_string_substr($module['nombre'], 30, true).'<br />';

        if ($module['id_policy_module']) {
            $linked = policies_is_module_linked(
                $module['id_agente_modulo']
            );
            $id_policy = db_get_value_sql(
                '
				SELECT id_policy
				FROM tpolicy_modules
				WHERE id = '.$module['id_policy_module']
            );

            if ($id_policy != '') {
                $name_policy = db_get_value_sql(
                    'SELECT name
					FROM tpolicies
					WHERE id = '.$id_policy
                );
            } else {
                $name_policy = __('Unknown');
            }

            $policyInfo = policies_info_module_policy(
                $module['id_policy_module']
            );

            $adopt = false;
            if (policies_is_module_adopt($module['id_agente_modulo'])) {
                $adopt = true;
            }

            if ($linked) {
                if ($adopt) {
                    $img = 'images/policies_brick.png';
                    $title = __('(Adopt) ').$name_policy;
                } else {
                    $img = 'images/policies_mc.png';
                        $title = $name_policy;
                }
            } else {
                if ($adopt) {
                    $img = 'images/policies_not_brick.png';
                    $title = __('(Unlinked) (Adopt) ').$name_policy;
                } else {
                    $img = 'images/unlinkpolicy.png';
                    $title = __('(Unlinked) ').$name_policy;
                }
            }

            $return['content'] .= '<b>'.__('Policy: ').'</b>'.$title.'<br />';
        }

        $status = STATUS_MODULE_WARNING;
        $title = '';

        if ($module['estado'] == 1) {
            $status = STATUS_MODULE_CRITICAL;
            $title = __('CRITICAL');
        } else if ($module['estado'] == 2) {
            $status = STATUS_MODULE_WARNING;
            $title = __('WARNING');
        } else if ($module['estado'] == 0) {
            $status = STATUS_MODULE_OK;
            $title = __('NORMAL');
        } else if ($module['estado'] == 3) {
            $last_status = modules_get_agentmodule_last_status(
                $module['id_agente_modulo']
            );
            switch ($last_status) {
                case 0:
                    $status = STATUS_MODULE_OK;
                    $title = __('UNKNOWN').' - '.__('Last status').' '.__('NORMAL');
                break;

                case 1:
                    $status = STATUS_MODULE_CRITICAL;
                    $title = __('UNKNOWN').' - '.__('Last status').' '.__('CRITICAL');
                break;

                case 2:
                    $status = STATUS_MODULE_WARNING;
                    $title = __('UNKNOWN').' - '.__('Last status').' '.__('WARNING');
                break;
            }
        }

        if (is_numeric($module['datos'])) {
            $title .= ': '.format_for_graph($module['datos']);
        } else {
            $title .= ': '.substr(
                io_safe_output($module['datos']),
                0,
                42
            );
        }

        $return['content'] .= '<b>'.__('Status: ').'</b>'.ui_print_status_image($status, $title, true).'<br />';

        if ($module['id_tipo_modulo'] == 24) {
            // Log4x.
            switch ($module['datos']) {
                case 10:
                    $salida = 'TRACE';
                    $style = 'font-weight:bold; color:darkgreen;';
                break;

                case 20:
                    $salida = 'DEBUG';
                    $style = 'font-weight:bold; color:darkgreen;';
                break;

                case 30:
                    $salida = 'INFO';
                    $style = 'font-weight:bold; color:darkgreen;';
                break;

                case 40:
                    $salida = 'WARN';
                    $style = 'font-weight:bold; color:darkorange;';
                break;

                case 50:
                    $salida = 'ERROR';
                    $style = 'font-weight:bold; color:red;';
                break;

                case 60:
                    $salida = 'FATAL';
                    $style = 'font-weight:bold; color:red;';
                break;
            }

            $salida = "<span style='".$style."'>".$salida.'</span>';
        } else {
            if (is_numeric($module['datos'])) {
                $salida = format_numeric($module['datos']);
            } else {
                $salida = ui_print_module_string_value(
                    $module['datos'],
                    $module['id_agente_modulo'],
                    $module['current_interval'],
                    $module['module_name']
                );
            }
        }

        $return['content'] .= '<b>'.__('Data: ').'</b>'.$salida.'<br />';

        $return['content'] .= '<b>'.__('Last contact: ').'</b>'.ui_print_timestamp(
            $module['utimestamp'],
            true,
            ['style' => 'font-size: 7pt']
        ).'<br />';

        $return['content'] .= '
			</div>
		</div>';

        echo json_encode($return);

        return;
    }

    if ($set_shape_node) {
        $id = (int) get_parameter('id', 0);
        $shape = get_parameter('shape', 'circle');

        $return = [];
        $return['correct'] = false;

        $node = db_get_row_filter(
            'titem',
            ['id' => $id]
        );
        $style = json_decode($node['style'], true);

        $style['shape'] = $shape;
        $style = json_encode($style);

        $return['correct'] = db_process_sql_update(
            'titem',
            ['style' => $style],
            ['id' => $id]
        );

        echo json_encode($return);

        return;
    }

    if ($get_shape_node) {
        $id = (int) get_parameter('id', 0);

        $return = [];
        $return['correct'] = true;

        $node = db_get_row_filter(
            'titem',
            ['id' => $id]
        );
        $node['style'] = json_decode($node['style'], true);

        $return['shape'] = $node['style']['shape'];

        echo json_encode($return);

        return;
    }

    if ($get_agent_pos_search) {
        $id = (int) get_parameter('id', 0);
        $name = (string) get_parameter('name');

        $return = [];
        $return['correct'] = true;

        $node = db_get_row_filter(
            'titem',
            [
                'id_map'  => $id,
                'options' => '%\"label\":\"%'.$name.'%\"%',
            ]
        );
        $return['x'] = $node['x'];
        $return['y'] = $node['y'];

        echo json_encode($return);

        return;
    }

    if ($search_agents) {
        include_once 'include/functions_agents.php';

        $id = (int) get_parameter('id', 0);
        // Q is what autocomplete plugin gives.
        $string = (string) get_parameter('q');

        $agents = db_get_all_rows_filter(
            'titem',
            [
                'id_map'  => $id,
                'options' => '%\"label\":\"%'.$string.'%\"%',
            ]
        );

        if ($agents === false) {
            $agents = [];
        }

        $data = [];
        foreach ($agents as $agent) {
            $style = json_decode($agent['style'], true);
            $data[] = ['name' => $style['label']];
        }

        echo json_encode($data);

        return;
    }

    if ($update_refresh_state) {
        $refresh_state = (int) get_parameter('refresh_state', 60);
        $id = (int) get_parameter('id', 0);

        $filter = db_get_value(
            'filter',
            'tmap',
            'id',
            $id
        );
        $filter = json_decode($filter, true);
        $filter['source_period'] = $refresh_state;
        $filter = json_encode($filter);

        $correct = db_process_sql_update(
            'tmap',
            ['filter' => $filter],
            ['id' => $id]
        );

        $return = [];
        $return['correct'] = false;

        if ($correct) {
            $return['correct'] = true;
        }

        echo json_encode($return);

        return;
    }

    if ($set_center) {
        $id = (int) get_parameter('id', 0);
        $x = (int) get_parameter('x', 0);
        $y = (int) get_parameter('y', 0);
        $scale = (float) get_parameter('scale', 0);

        $networkmap = db_get_row('tmap', 'id', $id);

        $array_filter = json_decode($networkmap['filter']);
        if (isset($array_filter->z_dash)) {
            $array_filter->z_dash = number_format(
                $scale,
                2,
                $config['decimal_separator'],
                $config['thousand_separator']
            );
        }

        $filter = json_encode($array_filter);

        // ACL for the network map.
        $networkmap_write = check_acl($config['id_user'], $networkmap['id_group_map'], 'MW');
        $networkmap_manage = check_acl($config['id_user'], $networkmap['id_group_map'], 'MM');

        if (!$networkmap_write && !$networkmap_manage) {
            db_pandora_audit(
                AUDIT_LOG_ACL_VIOLATION,
                'Trying to access networkmap'
            );
            echo json_encode($return);
            return;
        }

        $networkmap['center_x'] = $x;
        $networkmap['center_y'] = $y;
        db_process_sql_update(
            'tmap',
            [
                'center_x' => $networkmap['center_x'],
                'center_y' => $networkmap['center_y'],
                'filter'   => $filter,
            ],
            ['id' => $id]
        );

        $return = [];
        $return['correct'] = true;

        echo json_encode($return);

        return;
    }

    if ($erase_relation) {
        $id = (int) get_parameter('id', 0);
        $child = (int) get_parameter('child', 0);
        $parent = (int) get_parameter('parent', 0);

        $where = [];
        $where['id_map'] = $id;
        $where['id_child'] = $child;
        $where['id_parent'] = $parent;

        $return = [];
        $return['correct'] = db_process_sql_delete(
            'trel_item',
            $where
        );

        echo json_encode($return);

        return;
    }

    // Popup.
    $get_status_node = (bool) get_parameter('get_status_node', false);
    $get_status_module = (bool) get_parameter(
        'get_status_module',
        false
    );

    if ($get_status_node) {
        $id = (int) get_parameter('id', 0);

        $return = [];
        $return['correct'] = true;

        $return['status_agent'] = get_status_color_networkmap($id);

        echo json_encode($return);

        return;
    }

    if ($get_status_module) {
        $id = (int) get_parameter('id', 0);

        $return = [];
        $return['correct'] = true;
        $return['id'] = $id;
        $return['status_color'] = get_status_color_module_networkmap(
            $id
        );

        echo json_encode($return);

        return;
    }

    if ($update_node_alert) {
        $map_id = (int) get_parameter('map_id', 0);

        $filter = db_get_value('filter', 'tmap', 'id', $map_id);
        $filter = json_decode($filter, true);

        $return = [];
        $return['correct'] = false;
        if (!isset($filter['alert'])) {
            $return['correct'] = true;
            $filter['alert'] = 1;
            $filter = json_encode($filter);
            $values = ['filter' => $filter];
            db_process_sql_update('tmap', $values, ['id' => $map_id]);
        }

        echo json_encode($return);

        return;
    }

    if ($process_migration) {
        $old_maps_ent = get_parameter('old_maps_ent', true);

        $old_maps_open = get_parameter('old_maps_open', true);

        $return_data = [];

        $return_data['ent'] = true;
        if ($old_maps_ent != 0) {
            $old_maps_ent = explode(',', $old_maps_ent);
            if (enterprise_installed()) {
                foreach ($old_maps_ent as $id_ent_map) {
                    $return = migrate_older_networkmap_enterprise($id_ent_map);

                    if (!$return) {
                        $return_data['ent'] = false;
                        break;
                    } else {
                        $old_networkmap_ent = db_get_row_filter(
                            'tnetworkmap_enterprise',
                            ['id' => $id_ent_map]
                        );

                        $options = json_decode($old_networkmap_ent, true);
                        $options['migrated'] = 'migrated';

                        $values['options'] = json_encode($options);

                        db_process_sql_update('tnetworkmap_enterprise', $values, ['id' => $id_ent_map]);
                    }
                }
            }
        }

        $return_data['open'] = true;
        if ($old_maps_open != 0) {
            $old_maps_open = explode(',', $old_maps_open);
            foreach ($old_maps_open as $id_open_map) {
                $return = migrate_older_open_maps($id_open_map);

                if (!$return) {
                    $return_data['open'] = false;
                    break;
                } else {
                    $values['text_filter'] = 'migrated';

                    db_process_sql_update('tnetwork_map', $values, ['id_networkmap' => $id_open_map]);
                }
            }
        }

        echo json_encode($return_data);

        return;
    }
}

// --------------END AJAX------------------------------------------------
$id = (int) get_parameter('id_networkmap', 0);

// Print some params to handle it in js.
html_print_input_hidden('product_name', get_product_name());
html_print_input_hidden('center_logo', ui_get_full_url(ui_get_logo_to_center_networkmap()));

$dash_mode = 0;
$map_dash_details = [];
$networkmap = db_get_row('tmap', 'id', $id);

if (enterprise_installed()) {
    if ($id_networkmap) {
        $id = $id_networkmap;
        $dash_mode = $dashboard_mode;
        $x_offs = $x_offset;
        $y_offs = $y_offset;
        $z_dash = $zoom_dash;
        $map_dash_details['x_offs'] = $x_offs;
        $map_dash_details['y_offs'] = $y_offs;
        $map_dash_details['z_dash'] = $z_dash;
        $networkmap = db_get_row('tmap', 'id', $id);
    } else {
        $networkmap_filter = json_decode($networkmap['filter'], true);
        if ($networkmap_filter['x_offs'] != null) {
            $map_dash_details['x_offs'] = $networkmap_filter['x_offs'];
        } else {
            $map_dash_details['x_offs'] = 0;
        }

        if ($networkmap_filter['y_offs'] != null) {
            $map_dash_details['y_offs'] = $networkmap_filter['y_offs'];
        } else {
            $map_dash_details['y_offs'] = 0;
        }

        if ($networkmap_filter['z_dash'] != null) {
            $map_dash_details['z_dash'] = $networkmap_filter['z_dash'];
        } else {
            $map_dash_details['z_dash'] = 0;
        }
    }
}

if ($networkmap === false) {
    ui_print_page_header(
        __('Networkmap'),
        'images/bricks.png',
        false,
        'network_map_enterprise_view',
        false
    );
    ui_print_error_message(__('Not found networkmap.'));

    return;
} else {
    // ACL for the network map.
    $networkmap_read = check_acl($config['id_user'], $networkmap['id_group_map'], 'MR');
    $networkmap_write = check_acl($config['id_user'], $networkmap['id_group_map'], 'MW');
    $networkmap_manage = check_acl($config['id_user'], $networkmap['id_group_map'], 'MM');

    if (!$networkmap_read && !$networkmap_write && !$networkmap_manage) {
        db_pandora_audit(
            AUDIT_LOG_ACL_VIOLATION,
            'Trying to access networkmap'
        );
        include 'general/noaccess.php';
        return;
    }

    $user_readonly = !$networkmap_write && !$networkmap_manage;

    $pure = (int) get_parameter('pure', 0);

    // Main code.
    if ($pure == 1) {
        $buttons['screen'] = [
            'active' => false,
            'text'   => '<a href="index.php?sec=networkmapconsole&amp;sec2=operation/agentes/pandora_networkmap&amp;tab=view&amp;id_networkmap='.$id.'">'.html_print_image(
                'images/exit_fullscreen@svg.svg',
                true,
                [
                    'title' => __('Normal screen'),
                    'class' => 'main_menu_icon invert_filter',
                ]
            ).'</a>',
        ];
        $buttons['test'] = [
            'active' => false,
            'text'   => '<div style="width:100%;height:54px;display:flex;align-items:center"><div class="vc-countdown"></div></div>',
        ];
    } else {
        if (!$dash_mode) {
            $buttons['screen'] = [
                'active' => false,
                'text'   => '<a href="index.php?sec=networkmapconsole&amp;sec2=operation/agentes/pandora_networkmap&amp;pure=1&amp;tab=view&amp;id_networkmap='.$id.'">'.html_print_image(
                    'images/fullscreen@svg.svg',
                    true,
                    [
                        'title' => __('Full screen'),
                        'class' => 'main_menu_icon invert_filter',
                    ]
                ).'</a>',
            ];
            $buttons['list'] = [
                'active' => false,
                'text'   => '<a href="index.php?sec=networkmapconsole&amp;sec2=operation/agentes/pandora_networkmap">'.html_print_image(
                    'images/file-collection@svg.svg',
                    true,
                    [
                        'title' => __('List of networkmap'),
                        'class' => 'main_menu_icon invert_filter',
                    ]
                ).'</a>',
            ];
            $buttons['option'] = [
                'active' => false,
                'text'   => '<a href="index.php?sec=network&sec2=operation/agentes/pandora_networkmap&tab=edit&edit_networkmap=1&id_networkmap='.$id.'">'.html_print_image(
                    'images/edit.svg',
                    true,
                    [
                        'title' => __('Options'),
                        'class' => 'main_menu_icon invert_filter',
                    ]
                ).'</a>',
            ];
            $buttons['test'] = [
                'active' => false,
                'text'   => '<div style="width:100%;height:54px;display:flex;align-items:center"><div class="vc-countdown"></div></div>',
            ];
        }
    }

    if (!$dash_mode) {
        ui_print_standard_header(
            $networkmap['name'],
            'images/bricks.png',
            false,
            'network_map_enterprise_view',
            false,
            $buttons,
<<<<<<< HEAD
            false,
            '',
            $config['item_title_size_text'],
            '',
            '',
            false,
            [
                'id_element' => $networkmap['id'],
                'url'        => 'operation/agentes/pandora_networkmap&tab=view&id_networkmap='.$networkmap['id'],
                'label'      => $networkmap['name'],
                'section'    => 'Network_map',
=======
            [
                [
                    'link'  => '',
                    'label' => __('Topology maps'),
                ],
                [
                    'link'  => '',
                    'label' => __('Network maps'),
                ],
>>>>>>> 5ff56ff7
            ]
        );
    }

    include_once $config['homedir'].'/include/class/NetworkMap.class.php';

    $filter = json_decode($networkmap['filter'], true);
    $zoom = $filter['z_dash'];

    $map_manager = new NetworkMap(
        [
            'id_map'   => $networkmap['id'],
            'center_x' => $networkmap['center_x'],
            'center_y' => $networkmap['center_y'],
        ]
    );

    $map_manager->printMap();
}
?>

<script>
$(document).ready(function() {
    $("*").on("click", function(){
    if($("[aria-describedby=dialog_node_edit]").css('display') == 'block'){
        $('#foot').css({'top':parseInt($("[aria-describedby=dialog_node_edit]").css('height')+$("[aria-describedby=dialog_node_edit]").css('top')),'position':'relative'});
    }
    else{
        $('#foot').css({'position':'','top':'0'});
    }
});

$("[aria-describedby=dialog_node_edit]").on('dialogclose', function(event) {
    $('#foot').css({'position':'','top':'0'});
});


});
</script><|MERGE_RESOLUTION|>--- conflicted
+++ resolved
@@ -2403,19 +2403,6 @@
             'network_map_enterprise_view',
             false,
             $buttons,
-<<<<<<< HEAD
-            false,
-            '',
-            $config['item_title_size_text'],
-            '',
-            '',
-            false,
-            [
-                'id_element' => $networkmap['id'],
-                'url'        => 'operation/agentes/pandora_networkmap&tab=view&id_networkmap='.$networkmap['id'],
-                'label'      => $networkmap['name'],
-                'section'    => 'Network_map',
-=======
             [
                 [
                     'link'  => '',
@@ -2425,7 +2412,12 @@
                     'link'  => '',
                     'label' => __('Network maps'),
                 ],
->>>>>>> 5ff56ff7
+            ],
+            [
+                'id_element' => $networkmap['id'],
+                'url'        => 'operation/agentes/pandora_networkmap&tab=view&id_networkmap='.$networkmap['id'],
+                'label'      => $networkmap['name'],
+                'section'    => 'Network_map',
             ]
         );
     }
