<?php
/**
 * Inventory view.
 *
 * @category   Monitoring.
 * @package    Pandora FMS
 * @subpackage Community
 * @version    1.0.0
 * @license    See below
 *
 *    ______                 ___                    _______ _______ ________
 *   |   __ \.-----.--.--.--|  |.-----.----.-----. |    ___|   |   |     __|
 *  |    __/|  _  |     |  _  ||  _  |   _|  _  | |    ___|       |__     |
 * |___|   |___._|__|__|_____||_____|__| |___._| |___|   |__|_|__|_______|
 *
 * ============================================================================
 * Copyright (c) 2005-2022 Artica Soluciones Tecnologicas
 * Please see http://pandorafms.org for full contribution list
 * This program is free software; you can redistribute it and/or
 * modify it under the terms of the GNU General Public License
 * as published by the Free Software Foundation for version 2.
 * This program is distributed in the hope that it will be useful,
 * but WITHOUT ANY WARRANTY; without even the implied warranty of
 * MERCHANTABILITY or FITNESS FOR A PARTICULAR PURPOSE.  See the
 * GNU General Public License for more details.
 * ============================================================================
 */

use PandoraFMS\Enterprise\Metaconsole\Node;

// Begin.
require_once $config['homedir'].'/include/functions_users.php';
require_once $config['homedir'].'/include/functions_inventory.php';

if (is_ajax() === true) {
    $get_csv_url = (bool) get_parameter('get_csv_url');
    $get_data_basic_info = (bool) get_parameter('get_data_basic_info');

    if ($get_csv_url) {
        // $inventory_module = get_parameter ('module_inventory_general_view', 'all');
        $inventory_module = get_parameter('module', 'all');
        $inventory_id_group = (int) get_parameter('id_group', 0);
        // 0 is All groups
        $inventory_search_string = (string) get_parameter('search_string');
        $export = (string) get_parameter('export');
        $utimestamp = (int) get_parameter('utimestamp', 0);
        $inventory_agent = (string) get_parameter('agent', '');
        $order_by_agent = (boolean) get_parameter('order_by_agent', 0);

        // Agent select.
        $agents = [];

        $sql = 'SELECT id_agente, nombre FROM tagente';
        if ($inventory_id_group > 0) {
            $sql .= ' WHERE id_grupo = '.$inventory_id_group;
        } else {
            $user_groups = implode(',', array_keys(users_get_groups($config['id_user'])));

            // Avoid errors if there are no groups.
            if (empty($user_groups) === true) {
                $user_groups = '"0"';
            }

            $sql .= ' WHERE id_grupo IN ('.$user_groups.')';
        }

        $result = db_get_all_rows_sql($sql);
        if ($result !== false) {
            foreach ($result as $row) {
                $agents[$row['id_agente']] = $row['nombre'];
            }
        }

        $agents_select = $agents;

        if (strlen($inventory_agent) == 0) {
            $inventory_id_agent = -1;
            $inventory_agent = __('All');
        } else if ($inventory_agent == __('All')) {
            $inventory_id_agent = 0;
        } else {
            $sql = 'SELECT id_agente
                FROM tagente
                WHERE nombre LIKE "'.$inventory_agent.'"';

            $result = db_get_all_rows_sql($sql);
            $inventory_id_agent = $result[0]['id_agente'];
        }

        // Single agent selected.
        if ($inventory_id_agent > 0 && isset($agents[$inventory_id_agent]) === true) {
            $agents = [$inventory_id_agent => $agents[$inventory_id_agent]];
        }

        $agents_ids = array_keys($agents);
        if (count($agents_ids) > 0) {
            $inventory_data = inventory_get_data(
                $agents_ids,
                $inventory_module,
                $utimestamp,
                $inventory_search_string,
                $export,
                false,
                $order_by_agent
            );

            if ((int) $inventory_data === ERR_NODATA) {
                $inventory_data = '';
            }
        }

        return;
    }

    if ($get_data_basic_info === true) {
        // Datatables offset, limit and order.
        $filter = get_parameter('search', []);
        $start = (int) get_parameter('start', 0);
        $length = (int) get_parameter('length', $config['block_size']);
        $order = get_datatable_order();
        $id_agent = (int) get_parameter('id_agent', 0);
        $id_group = (int) get_parameter('id_group', 0);

        $params = [
            'search'   => $filter['value'],
            'start'    => $start,
            'length'   => $length,
            'order'    => $order,
            'id_agent' => $id_agent,
            'id_group' => $id_group,
        ];

        $data = get_data_basic_info_sql($params);
        $count = get_data_basic_info_sql($params, true);

        try {
            ob_start();
            $data = array_reduce(
                $data,
                function ($carry, $agent) {
                    // Transforms array of arrays $data into an array
                    // of objects, making a post-process of certain fields.
                    $tmp = new stdClass();

                    $tmp->alias = '';
                    if (is_metaconsole() === true) {
                        $server = metaconsole_get_connection_by_id($agent['id_tmetaconsole_setup']);
                        metaconsole_connect($server);
                        $tmp->alias .= $server['server_name'].' &raquo; ';
                    }

<<<<<<< HEAD
                    $id = !empty($agent['id_agente']) ? $agent['id_agente'] : $agent['id_agent'];
                    $id = !empty($id) ? $id : $agent['id_tagente'];
=======
                    if (is_metaconsole() === true) {
                        $id = !empty($agent['id_agente']) ? $agent['id_agente'] : $agent['id_tagente'];
                    } else {
                        $id = !empty($agent['id_agente']) ? $agent['id_agente'] : $agent['id_agent'];
                    }
>>>>>>> 1ab646a7

                    $tmp->alias .= $agent['alias'];
                    $ip = '<em>'.__('N/A').'</em>';
                    if (empty($agent['direccion']) === false) {
                        $ip = $agent['direccion'];
                    }

                    $tmp->ip = $ip;

                    $secondary_ips = '';
                    foreach (agents_get_addresses($id) as $ip) {
                        if ($ip !== $agent['direccion']) {
                            $secondary_ips .= '<span class="left" style="height: 1.3em !important">'.$ip.'</span>';
                        }
                    }

                    $tmp->secondaryIp = $secondary_ips;

                    $tmp->group = groups_get_name($agent['id_grupo']);
                    $secondary_groups = enterprise_hook('agents_get_secondary_groups', [$id]);

                    if (empty($secondary_groups['for_select']) === true) {
                        $sec_group_data = '<em>'.__('N/A').'</em>';
                    } else {
                        $sec_group = [];
                        foreach ($secondary_groups['for_select'] as $name) {
                            $sec_group[] = $name;
                        }

                        $sec_group_data = implode(', ', $sec_group);
                    }

                    $tmp->secondaryGroups = $sec_group_data;

                    $tmp->os = ui_print_os_icon(
                        $agent['id_os'],
                        false,
                        true,
                        true,
                        false,
                        false,
                        false,
                        ['class' => 'main_menu_icon invert_filter']
                    );

                    $interval = human_time_description_raw($agent['intervalo'], false, 'large');
                    $last_contact = ui_print_timestamp($agent['ultimo_contacto'], true);
                    // $last_contact .= ' / '.date_w_fixed_tz($agent['ultimo_contacto_remoto']);
                    $last_status_change_agent = agents_get_last_status_change($id);
                    $time_elapsed = !empty($last_status_change_agent) ? human_time_comparation($last_status_change_agent) : '<em>'.__('N/A').'</em>';

                    $sql_fields = 'SELECT tcf.name, tcd.description, tcf.is_password_type
                                    FROM tagent_custom_fields tcf
                                    INNER JOIN tagent_custom_data tcd ON tcd.id_field=tcf.id_field
                                    WHERE tcd.id_agent='.$id.' AND tcd.description!=""';
                    $field_result = db_get_all_rows_sql($sql_fields);

                    $custom_fields_names = '';
                    $custom_fields_values = '';
                    foreach ($field_result as $field) {
                        $field_name = str_replace(' ', '&nbsp;', io_safe_output($field['name']));
                        $custom_fields_names .= '<span class="right" style="height: 1.3em !important">'.$field_name.'</span>';

                        $description = $field['description'];
                        $password_length = strlen(io_safe_output($field['description']));
                        $asterisks = '';

                        if ((int) $field['is_password_type'] === 1) {
                            for ($i = 0; $i < $password_length; $i++) {
                                $asterisks .= '&#9679;';
                            }

                            $description = $asterisks;
                        }

                        $custom_fields_values .= '<span class="left" style="height: 1.3em !important">'.$description.'</span>';
                    }

                    $tmp->description = $agent['comentarios'];
                    $tmp->interval = $interval;
                    $tmp->lastContact = $last_contact;
                    $tmp->lastStatusChange = $time_elapsed;
                    $tmp->customFields = $custom_fields_names;
                    $tmp->valuesCustomFields = $custom_fields_values;

                    if (is_metaconsole() === true) {
                        metaconsole_restore_db();
                    }

                    $carry[] = $tmp;
                    return $carry;
                },
                []
            );

            // Datatables format: RecordsTotal && recordsfiltered.
            echo json_encode(
                [
                    'data'            => $data,
                    'recordsTotal'    => $count,
                    'recordsFiltered' => $count,
                ]
            );
            // Capture output.
            $response = ob_get_clean();
        } catch (\Exception $e) {
            echo json_encode(['error' => $e->getMessage()]);
            exit;
        }

        // If not valid, show error with issue.
        json_decode($response);
        if (json_last_error() == JSON_ERROR_NONE) {
            // If valid dump.
            echo $response;
        } else {
            echo json_encode(
                ['error' => $response]
            );
        }

        return;
    }

    return;
}

global $config;

check_login();

$is_metaconsole = is_metaconsole();

if (! check_acl($config['id_user'], 0, 'AR') && ! check_acl($config['id_user'], 0, 'AW')) {
    db_pandora_audit(
        AUDIT_LOG_ACL_VIOLATION,
        'Trying to access Inventory'
    );
    include 'general/noaccess.php';
    return;
}

require_once $config['homedir'].'/include/functions_users.php';
require_once $config['homedir'].'/include/functions_inventory.php';


// TODO: Button
// echo "<a href='javascript: get_csv_url(\"".$inventory_module.'",'.$inventory_id_group.','.'"'.$inventory_search_string.'",'.$utimestamp.','.'"'.$inventory_agent.'",'.$order_by_agent.")'><span>".__('Export this list to CSV').'</span>'.html_print_image('images/csv.png', true, ['title' => __('Export this list to CSV')]).'</a>';
// Header.
ui_print_standard_header(
    __('Inventory'),
    'images/op_inventory.png',
    false,
    '',
    false,
    [],
    [
        [
            'link'  => '',
            'label' => __('Monitoring'),
        ],
    ]
);

$inventory_id_agent = (int) get_parameter('agent_id', -1);
$inventory_agent = (string) get_parameter('agent', '');
if (strlen($inventory_agent) == 0) {
    $inventory_id_agent = -1;
    $inventory_agent = __('All');
} else if ($inventory_agent == __('All')) {
    $inventory_id_agent = 0;
}

$inventory_module = get_parameter('module_inventory_general_view', 'basic');
$inventory_id_group = (int) get_parameter('id_group');
$inventory_search_string = (string) get_parameter('search_string');
$order_by_agent = (bool) get_parameter('order_by_agent');
$export = (string) get_parameter('export');
$utimestamp = (int) get_parameter('utimestamp');
$submit_filter = (bool) get_parameter('srcbutton');

$pagination_url_parameters = [
    'inventory_id_agent' => $inventory_id_agent,
    'inventory_agent'    => $inventory_agent,
    'inventory_id_group' => $inventory_id_group,
];

$noFilterSelected = false;
// Get variables.
if ($is_metaconsole === true) {
    $nodes_connection = metaconsole_get_connections();
    $id_server = (int) get_parameter('id_server', 0);
    $pagination_url_parameters['id_server'] = $id_server;

    if ($inventory_id_agent > 0) {
        $inventory_id_server = (int) get_parameter('id_server_agent', -1);
        $pagination_url_parameters['inventory_id_server'] = $inventory_id_server;

        if ($inventory_id_server !== -1) {
            $id_server = $inventory_id_server;
            $pagination_url_parameters['id_server'] = $id_server;
        }
    }

    // No filter selected.
    $noFilterSelected = $inventory_id_agent === -1 && $inventory_id_group === 0 && $id_server === 0;
}

if ($is_metaconsole === true) {
    $nodo_image_url = $config['homeurl'].'/images/node.png';
    if ($id_server > 0) {
        $connection = metaconsole_get_connection_by_id($id_server);
        $agents_node = metaconsole_get_agents_servers($connection['server_name'], $inventory_id_group);
        $node = metaconsole_get_servers($id_server);
        $nodos = [];

        if (metaconsole_connect($connection) !== NOERR) {
            ui_print_error_message(
                __('There was a problem connecting with the node')
            );
        }

        $sql = 'SELECT DISTINCT name as indexname, name
            FROM tmodule_inventory, tagent_module_inventory
            WHERE tmodule_inventory.id_module_inventory = tagent_module_inventory.id_module_inventory';
        if ($inventory_id_agent > 0) {
            $sql .= ' AND id_agente = '.$inventory_id_agent;
            $agents_node = [$inventory_id_agent => $inventory_id_agent];
        }

        $result_module = db_get_all_rows_sql($sql);
        if ($submit_filter === true) {
            // Get the data.
            $rows_meta = inventory_get_datatable(
                array_keys($agents_node),
                $inventory_module,
                $utimestamp,
                $inventory_search_string,
                $export,
                false,
                $order_by_agent,
                $server,
                $pagination_url_parameters
            );

            $data_tmp['server_name'] = $connection['server_name'];
            $data_tmp['dbhost'] = $connection['dbhost'];
            $data_tmp['server_uid'] = $connection['server_uid'];
            $data_tmp['data'] = $rows_meta;

            $nodos[$connection['id']] = $data_tmp;
            if ($result_data !== ERR_NODATA) {
                $inventory_data .= $result_data;
            }
        }

        // Restore db connection.
        metaconsole_restore_db();
    } else {
        $result_module = [];
        $nodos = [];
        foreach ($nodes_connection as $key => $server) {
            $agents_node = metaconsole_get_agents_servers($server['server_name'], $inventory_id_group);
            $connection = metaconsole_get_connection($server['server_name']);
            if (metaconsole_connect($connection) !== NOERR) {
                continue;
            }

            $sql = 'SELECT DISTINCT name as indexname, name
                FROM tmodule_inventory, tagent_module_inventory
                WHERE tmodule_inventory.id_module_inventory = tagent_module_inventory.id_module_inventory';
            if ($inventory_id_agent > 0) {
                $sql .= ' AND id_agente = '.$inventory_id_agent;
                $agents_node = [$inventory_id_agent => $inventory_id_agent];
            }

            $result = db_get_all_rows_sql($sql);
            if ($result !== false) {
                $result_module = array_merge($result_module, $result);
                if ($submit_filter === true) {
                    // Get the data.
                    $rows_meta = inventory_get_datatable(
                        array_keys($agents_node),
                        $inventory_module,
                        $utimestamp,
                        $inventory_search_string,
                        $export,
                        false,
                        $order_by_agent,
                        $server,
                        $pagination_url_parameters
                    );

                    $data_tmp['server_name'] = $server['server_name'];
                    $data_tmp['dbhost'] = $server['dbhost'];
                    $data_tmp['server_uid'] = $server['server_uid'];
                    $data_tmp['data'] = $rows_meta;
                    $nodos[$server['id']] = $data_tmp;
                    if ($result_data !== ERR_NODATA) {
                        $inventory_data .= $result_data;
                    }
                }
            }

            // Restore db connection.
            metaconsole_restore_db();
        }
    }

    $fields = [];
    foreach ($result_module as $row) {
        $id = array_shift($row);
        $value = array_shift($row);
        $fields[$id] = $value;
    }
}

$agent_a = (bool) check_acl($config['id_user'], 0, 'AR');
$agent_w = (bool) check_acl($config['id_user'], 0, 'AW');
$access = ($agent_a === true) ? 'AR' : (($agent_w === true) ? 'AW' : 'AR');

$searchForm = '<form method="post" action="index.php?sec=estado&sec2=operation/inventory/inventory" name="form_inventory">';
$table = new stdClass();
$table->width = '100%';
$table->size = [];
$table->size[0] = '33%';
$table->size[1] = '33%';
$table->size[2] = '33%';
$table->class = 'filter-table-adv';
$table->data = [];

if ($is_metaconsole === true) {
    // Node select.
    $nodes = [];
    foreach ($nodes_connection as $row) {
        $nodes[$row['id']] = $row['server_name'];
    }

    $table->data[-1][0] = html_print_label_input_block(
        __('Server'),
        html_print_select(
            $nodes,
            'id_server',
            $id_server,
            $filteringFunction,
            __('All'),
            0,
            true,
            false,
            true,
            '',
            false,
            'width:100%;'
        )
    );
}

// Group select.
$table->data[0][0] = html_print_label_input_block(
    __('Group'),
    html_print_select_groups(
        $config['id_user'],
        $access,
        true,
        'id_group',
        $inventory_id_group,
        $filteringFunction,
        '',
        '1',
        true,
        false,
        true,
        '',
        false
    )
);

if ($is_metaconsole === true) {
    array_unshift($fields, __('All'));
    $module_input = html_print_select(
        $fields,
        'module_inventory_general_view',
        $inventory_module,
        $filteringFunction,
        __('Basic info'),
        'basic',
        true,
        false,
        true,
        '',
        false,
        'width:100%;'
    );
} else {
    $sql = 'SELECT name as indexname, name
	FROM tmodule_inventory, tagent_module_inventory
	WHERE tmodule_inventory.id_module_inventory = tagent_module_inventory.id_module_inventory';
    if ($inventory_id_agent > 0) {
        $sql .= ' AND id_agente = '.$inventory_id_agent;
    }

    $fields = [];
    $result = db_get_all_rows_sql($sql);
    if ($result === false) {
        $result = [];
    }

    foreach ($result as $row) {
        $id = array_shift($row);
        $value = array_shift($row);
        $fields[$id] = $value;
    }

    array_unshift($fields, __('All'));
    $module_input = html_print_select(
        $fields,
        'module_inventory_general_view',
        $inventory_module,
        '',
        __('Basic info'),
        'basic',
        true,
        false,
        false,
        '',
        false,
        'width:100%;'
    );
}

// Agent select.
if ($is_metaconsole === false) {
    $agents = [];
    $sql = 'SELECT id_agente, nombre FROM tagente';
    if ($inventory_id_group > 0) {
        $sql .= ' WHERE id_grupo = '.$inventory_id_group;
    } else {
        $user_groups = implode(',', array_keys(users_get_groups($config['id_user'])));

        // Avoid errors if there are no groups.
        if (empty($user_groups) === true) {
            $user_groups = '"0"';
        }

        $sql .= ' WHERE id_grupo IN ('.$user_groups.')';
    }

    $result = db_get_all_rows_sql($sql);
    if ($result) {
        foreach ($result as $row) {
            $agents[$row['id_agente']] = $row['nombre'];
        }
    }
}

$params = [];
$params['return'] = true;
$params['show_helptip'] = true;
$params['input_name'] = 'agent';
$params['value'] = $inventory_agent;
$params['selectbox_id'] = 'module_inventory_general_view';
$params['javascript_is_function_select'] = true;
$params['javascript_function_action_after_select'] = 'this.form.submit';
$params['use_hidden_input_idagent'] = true;
$params['print_hidden_input_idagent'] = true;
$params['hidden_input_idagent_id'] = 'hidden-autocomplete_id_agent';
$params['hidden_input_idagent_name'] = 'agent_id';
$params['hidden_input_idagent_value'] = $inventory_id_agent;
if ($is_metaconsole === true) {
    $params['print_input_id_server'] = true;
    $params['input_id_server_id'] = 'hidden-autocomplete_id_server';
    $params['input_id_server_name'] = 'id_server_agent';
    $params['input_id_server_value'] = $inventory_id_server;
    $params['metaconsole_enabled'] = true;
}

$table->data[0][1] = html_print_label_input_block(
    __('Agent'),
    ui_print_agent_autocomplete_input($params)
);

// Module selected.
$table->data[0][2] = html_print_label_input_block(
    __('Module'),
    $module_input
);

// String search_string.
$table->data[1][0] = html_print_label_input_block(
    __('Search'),
    html_print_input_text(
        'search_string',
        $inventory_search_string,
        '',
        25,
        0,
        true,
        false,
        false,
        '',
        '',
        $filteringFunction,
        'off',
        false,
        $filteringFunction
    )
);

// Order by agent filter.
$table->data[1][1] = html_print_label_input_block(
    __('Order by agent'),
    html_print_checkbox(
        'order_by_agent',
        1,
        $order_by_agent,
        true,
        false,
        ''
    )
);

// Date filter. In Metaconsole has not reason for show.
if (is_metaconsole() === false) {
    $dates = inventory_get_dates(
        $inventory_module,
        $inventory_id_agent,
        $inventory_id_group
    );
    $table->data[1][2] = html_print_label_input_block(
        __('Date'),
        html_print_select(
            $dates,
            'utimestamp',
            $utimestamp,
            '',
            __('Last'),
            0,
            true,
            false,
            false,
            '',
            false,
            'width:100%;'
        )
    );
}

$searchForm .= html_print_table($table, true);
$searchForm .= html_print_div(
    [
        'class'   => 'action-buttons',
        'content' => html_print_submit_button(
            __('Filter'),
            'srcbutton',
            false,
            [
                'icon' => 'search',
                'mode' => 'mini',
            ],
            true
        ),
    ],
    true
);

$searchForm .= '</form>';

ui_toggle(
    $searchForm,
    '<span class="subsection_header_title">'.__('Filters').'</span>',
    'filter_form',
    '',
    true,
    false,
    '',
    'white-box-content',
    'box-flat white_table_graph fixed_filter_bar'
);
/*
    if (is_metaconsole() === true) {
    $filteringFunction = 'active_inventory_submit()';
    ui_print_info_message(['no_close' => true, 'message' => __('You must select at least one filter.'), 'force_class' => 'select_one_filter']);
    ?>
    <script type="text/javascript">
        function active_inventory_submit() {
            if (
                $("#id_group").val() == 0 &&
                $("#id_server").val() == 0 &&
                $("#module_inventory_general_view").val() == 0 &&
                $("#text-search_string").val() === ''
            ) {
                $("#submit-submit_filter").attr("disabled", true);
                $(".select_one_filter").css("display", "table");
            } else {
                $("#submit-submit_filter").attr("disabled", false);
                $(".select_one_filter").css("display", "none");
            }
        }
    </script>
    <?php
    } else {
    $filteringFunction = '';
    }
*/
$filteringFunction = '';
if ($inventory_module !== 'basic') {
    if (is_metaconsole() === true) {
        if ($order_by_agent === true) {
            $count_nodos_tmp = [];
            foreach ($nodos as $count_value) {
                array_push($count_nodos_tmp, $count_value['server_name']);
            }

            $count = array_count_values($count_nodos_tmp);

            foreach ($nodos as $nodo) {
                $agents = '';

                foreach ($nodo['data'] as $agent_rows) {
                    $modules = '';

                    foreach ($agent_rows['row'] as $key => $row) {
                        $columns = explode(';', io_safe_output($row['data_format']));
                        array_push($columns, 'Timestamp');
                        $data = [];
                        $data_rows = explode(PHP_EOL, $row['data']);
                        foreach ($data_rows as $data_row) {
                            // Exclude results don't match filter.
                            if ($inventory_search_string && preg_match('/'.io_safe_output($inventory_search_string).'/', ($data_row)) == 0) {
                                continue;
                            }

                            $column_data = explode(';', io_safe_output($data_row));

                            if ($column_data[0] !== '') {
                                $row_tmp = [];
                                foreach ($column_data as $key => $value) {
                                    $row_tmp[$columns[$key]] = $value;
                                }

                                $row_tmp['Timestamp'] = $row['timestamp'];
                                array_push($data, (object) $row_tmp);
                            }
                        }

                        $id_table = 'id_'.$row['id_module_inventory'].'_'.$nodo['server_uid'];
                        $table = ui_print_datatable(
                            [
                                'id'                  => $id_table,
                                'class'               => 'info_table w100p',
                                'style'               => 'width: 99%',
                                'columns'             => $columns,
                                'column_names'        => $columns,
                                'no_sortable_columns' => [],
                                'data_element'        => $data,
                                'searching'           => true,
                                'dom_elements'        => 'ftip',
                                'order'               => [
                                    'field'     => $columns[0],
                                    'direction' => 'asc',
                                ],
                                'zeroRecords'         => __('No inventory found'),
                                'emptyTable'          => __('No inventory found'),
                                'return'              => true,
                                'default_pagination'  => 10,
                                'no_sortable_columns' => [-1],
                            ]
                        );

                        $modules .= ui_toggle(
                            $table,
                            '<span class="title-blue">'.$row['name'].'</span>',
                            '',
                            '',
                            true,
                            true,
                            '',
                            'white-box-content w100p',
                            'box-shadow white_table_graph w100p',
                            'images/arrow_down_green.png',
                            'images/arrow_right_green.png',
                            false,
                            false,
                            false,
                            '',
                            '',
                            null,
                            null,
                            false,
                            $id_table
                        );
                    }

                    $agents .= ui_toggle(
                        $modules,
                        $agent_rows['agent'],
                        '',
                        '',
                        true,
                        true,
                        '',
                        'white-box-content w100p',
                        'box-shadow white_table_graph w100p',
                    );
                }

                $node_name = $nodo['server_name'];
                if ($count[$nodo['server_name']] > 1) {
                    $node_name .= ' ('.$nodo['dbhost'].')';
                }

                ui_toggle(
                    $agents,
                    '<span class="toggle-inventory-nodo">'.$node_name.'</span>',
                    '',
                    '',
                    false,
                    false
                );
            }
        } else {
            $count_nodos_tmp = [];
            foreach ($nodos as $count_value) {
                array_push($count_nodos_tmp, $count_value['server_name']);
            }

            $count = array_count_values($count_nodos_tmp);

            foreach ($nodos as $nodo_key => $nodo) {
                $agents = '';

                foreach ($nodo['data'] as $module_key => $module_rows) {
                    $agent = '';
                    $data = [];
                    foreach ($module_rows as $row) {
                        $columns = explode(';', io_safe_output($row['data_format']));
                        array_push($columns, 'Timestamp');

                        $data_explode = explode(PHP_EOL, $row['data']);
                        foreach ($data_explode as $values) {
                            // Exclude results don't match filter.
                            if ($inventory_search_string && preg_match('/'.io_safe_output($inventory_search_string).'/', ($values)) == 0) {
                                continue;
                            }

                            $data_tmp = [];
                            if ($values !== '') {
                                $values_explode = explode(';', io_safe_output($values));

                                foreach ($values_explode as $key => $value) {
                                    $data_tmp[$columns[$key]] = $value;
                                }

                                $data_tmp['Timestamp'] = $row['timestamp'];
                                array_push($data, $data_tmp);
                            }
                        }
                    }

                    $id_table = 'id_'.$row['id_module_inventory'].'_'.$nodo['server_uid'];

                    $table = ui_print_datatable(
                        [
                            'id'                  => $id_table,
                            'class'               => 'info_table w100p',
                            'style'               => 'width: 99%',
                            'columns'             => $columns,
                            'column_names'        => $columns,
                            'no_sortable_columns' => [],
                            'data_element'        => $data,
                            'searching'           => true,
                            'dom_elements'        => 'ftip',
                            'order'               => [
                                'field'     => $columns[0],
                                'direction' => 'asc',
                            ],
                            'zeroRecords'         => __('No inventory found'),
                            'emptyTable'          => __('No inventory found'),
                            'return'              => true,
                            'default_pagination'  => 10,
                            'no_sortable_columns' => [-1],
                        ]
                    );

                    $agent .= ui_toggle(
                        $table,
                        '<span class="title-blue">'.$row['name_agent'].'</span>',
                        '',
                        '',
                        true,
                        true,
                        '',
                        'white-box-content w100p',
                        'box-shadow white_table_graph w100p',
                        'images/arrow_down_green.png',
                        'images/arrow_right_green.png',
                        false,
                        false,
                        false,
                        '',
                        '',
                        null,
                        null,
                        false,
                        $id_table
                    );


                    $agents .= ui_toggle(
                        $agent,
                        $module_key,
                        '',
                        '',
                        true,
                        true,
                        '',
                        'white-box-content w100p',
                        'box-shadow white_table_graph w100p',
                    );
                }

                $node_name = $nodo['server_name'];
                if ($count[$nodo['server_name']] > 1) {
                    $node_name .= ' ('.$nodo['dbhost'].')';
                }

                ui_toggle(
                    $agents,
                    '<span class="toggle-inventory-nodo">'.$node_name.'</span>',
                    '',
                    '',
                    false,
                    false
                );
            }
        }
    } else {
        // Single agent selected.
        if ($inventory_id_agent > 0 && isset($agents[$inventory_id_agent]) === true) {
            $agents = [$inventory_id_agent => $agents[$inventory_id_agent]];
        }

        $agents_ids = array_keys($agents);
        if (count($agents_ids) > 0) {
            $rows = inventory_get_datatable(
                $agents_ids,
                $inventory_module,
                $utimestamp,
                $inventory_search_string,
                $export,
                false,
                $order_by_agent
            );
        }

        if (count($agents_ids) === 0 || (int) $rows === ERR_NODATA) {
            ui_print_info_message(
                [
                    'no_close' => true,
                    'message'  => __('No data found.'),
                ]
            );
            return;
        }

        echo "<div id='loading_url' style='display: none; width: ".$table->width."; text-align: right;'>".html_print_image('images/spinner.gif', true).'</div>';
        ?>
        <script type="text/javascript">
            function get_csv_url(module, id_group, search_string, utimestamp, agent, order_by_agent) {
                $("#url_csv").hide();
                $("#loading_url").show();
                $.ajax ({
                    method:'GET',
                    url:'ajax.php',
                    datatype:'html',
                    data:{
                        "page" : "operation/inventory/inventory",
                        "get_csv_url" : 1,
                        "module" : module,
                        "id_group" : id_group,
                        "search_string" : search_string,
                        "utimestamp" : utimestamp,
                        "agent" : agent,
                        "export": true,
                        "order_by_agent": order_by_agent
                    },
                    success: function (data, status) {
                        $("#url_csv").html(data);
                        $("#loading_url").hide();
                        $("#url_csv").show();
                    }
                });
            }
        </script>
        <?php
        if ($order_by_agent === true) {
            foreach ($rows as $agent_rows) {
                $modules = '';
                foreach ($agent_rows['row'] as $key_row => $row) {
                    $data = [];
                    $columns = explode(';', io_safe_output($row['data_format']));
                    array_push($columns, 'Timestamp');

                    $data_rows = explode(PHP_EOL, $row['data']);
                    foreach ($data_rows as $data_row) {
                        // Exclude results don't match filter.
                        if ($inventory_search_string && preg_match('/'.io_safe_output($inventory_search_string).'/', ($data_row)) == 0) {
                            continue;
                        }

                        $column_data = explode(';', io_safe_output($data_row));

                        if ($column_data[0] !== '') {
                            $row_tmp = [];
                            foreach ($column_data as $key => $value) {
                                $row_tmp[$columns[$key]] = $value;
                            }

                            $row_tmp['Timestamp'] = $row['timestamp'];
                            array_push($data, (object) $row_tmp);
                        }
                    }

                    $id_table = 'id_'.$key_row.'_'.$row['id_module_inventory'].'_'.$row['id_agente'];

                    $table = ui_print_datatable(
                        [
                            'id'                  => $id_table,
                            'class'               => 'info_table w100p',
                            'style'               => 'width: 99%',
                            'columns'             => $columns,
                            'column_names'        => $columns,
                            'no_sortable_columns' => [],
                            'data_element'        => $data,
                            'searching'           => true,
                            'dom_elements'        => 'ftip',
                            'order'               => [
                                'field'     => $columns[0],
                                'direction' => 'asc',
                            ],
                            'zeroRecords'         => __('No inventory found'),
                            'emptyTable'          => __('No inventory found'),
                            'return'              => true,
                            'default_pagination'  => 10,
                            'no_sortable_columns' => [-1],
                        ]
                    );

                    $modules .= ui_toggle(
                        $table,
                        '<span class="title-blue">'.$row['name'].'</span>',
                        '',
                        '',
                        true,
                        true,
                        '',
                        'white-box-content w100p',
                        'box-shadow white_table_graph w100p',
                        'images/arrow_down_green.png',
                        'images/arrow_right_green.png',
                        false,
                        false,
                        false,
                        '',
                        '',
                        null,
                        null,
                        false,
                        $id_table
                    );
                }

                ui_toggle(
                    $modules,
                    $agent_rows['agent'],
                    '',
                    '',
                    false,
                    false
                );
            }
        } else {
            $count_rows = count($rows);
            foreach ($rows as $module_rows) {
                $agent = '';
                $data = [];

                foreach ($module_rows as $row) {
                    $columns = explode(';', io_safe_output($row['data_format']));
                    array_push($columns, 'Timestamp');
                    array_push($columns, 'Agent');

                    // Exclude results don't match filter.
                    if ($inventory_search_string && preg_match('/'.io_safe_output($inventory_search_string).'/', ($row['data'])) == 0) {
                        continue;
                    }

                    $data_tmp = [];
                    if ($row['data'] !== '') {
                        $values_explode = explode(';', io_safe_output($row['data']));

                        foreach ($values_explode as $key => $value) {
                            $data_tmp[$columns[$key]] = $value;
                        }

                        $data_tmp['Timestamp'] = $row['timestamp'];
                        $data_tmp['Agent'] = $row['name_agent'];
                        array_push($data, $data_tmp);
                    }


                    $id_table = 'id_'.$row['id_module_inventory'];
                }

                if ($count_rows > 1) {
                    $table = ui_print_datatable(
                        [
                            'id'                  => $id_table,
                            'class'               => 'info_table w100p',
                            'style'               => 'width: 99%',
                            'columns'             => $columns,
                            'column_names'        => $columns,
                            'no_sortable_columns' => [],
                            'data_element'        => $data,
                            'searching'           => true,
                            'dom_elements'        => 'ftip',
                            'order'               => [
                                'field'     => $columns[0],
                                'direction' => 'asc',
                            ],
                            'zeroRecords'         => __('No inventory found'),
                            'emptyTable'          => __('No inventory found'),
                            'return'              => true,
                            'no_sortable_columns' => [],
                        ]
                    );

                    ui_toggle(
                        $table,
                        array_shift($module_rows)['name'],
                        '',
                        '',
                        false,
                        false
                    );
                } else {
                    ui_print_datatable(
                        [
                            'id'                          => $id_table,
                            'class'                       => 'info_table w100p',
                            'style'                       => 'width: 99%',
                            'columns'                     => $columns,
                            'column_names'                => $columns,
                            'no_sortable_columns'         => [],
                            'data_element'                => $data,
                            'searching'                   => true,
                            'order'                       => [
                                'field'     => $columns[0],
                                'direction' => 'asc',
                            ],
                            'zeroRecords'                 => __('No inventory found'),
                            'emptyTable'                  => __('No inventory found'),
                            'print_pagination_search_csv' => true,
                        ]
                    );

                    html_print_action_buttons(
                        '',
                        ['type' => 'form_action']
                    );
                }
            }
        }
    }
} else {
    $id_agente = $inventory_id_agent;
    $agentes = [];
    $data = [];
    $class = 'info_table';
    $style = 'width: 99%';
    $ordering = true;
    $searching = false;

    $columns = [
        'alias',
        'ip',
        'secondoaryIp',
        'group',
        'secondaryGroups',
        'description',
        'os',
        'interval',
        'lastContact',
        'lastStatusChange',
        'customFields',
        'valuesCustomFields',
    ];

    $columns_names = [
        __('Alias'),
        __('IP'),
        __('Secondary IP'),
        __('Group'),
        __('Secondary groups'),
        __('Description'),
        __('OS'),
        __('Interval'),
        __('Last contact'),
        __('Last status change'),
        __('Custom fields'),
        __('Values Custom Fields'),
    ];

    ui_print_datatable(
        [
            'id'           => 'basic_info',
            'class'        => $class,
            'style'        => $style,
            'columns'      => $columns,
            'column_names' => $columns_names,
            'ordering'     => $ordering,
            'searching'    => $searching,
            'order'        => [
                'field'     => $columns[0],
                'direction' => 'asc',
            ],
            'ajax_url'     => 'operation/inventory/inventory',
            'ajax_data'    => [
                'get_data_basic_info' => 1,
                'id_agent'            => $id_agente,
                'id_group'            => $inventory_id_group,
            ],
            'zeroRecords'  => __('Agent info not found'),
            'emptyTable'   => __('Agent info not found'),
            'return'       => false,
        ]
    );

    html_print_action_buttons(
        '',
        ['type' => 'form_action']
    );
}

ui_require_jquery_file('pandora.controls');
ui_require_jquery_file('ajaxqueue');
ui_require_jquery_file('bgiframe');
?>

<script type="text/javascript">
/* <![CDATA[ */
    $(document).ready (function () {
        <?php if (is_metaconsole() === true) : ?>
        active_inventory_submit();
        <?php endif; ?>
        $("#id_group").click (
            function () {
                $(this).css ("width", "auto");
            }
        );

        $("#id_group").blur (function () {
            $(this).css ("width", "180px");
        });

        // Reduce margins between table and pagination.
        $('.dataTables_paginate.paging_simple_numbers').css('margin-top', 10);
        $('.dataTables_paginate.paging_simple_numbers').css('margin-bottom', 10);

        // Change chevron for node icon.
        let toggle = document.querySelectorAll('.toggle-inventory-nodo');
        let src = '<?php echo $nodo_image_url; ?>';

        toggle.forEach(img => {
            img.parentElement.parentElement.style = 'cursor: pointer; border: 0';
            img.parentElement.previousElementSibling.src = src;
        });
        
        toggle.forEach(divParent => {
            let div = divParent.parentElement.parentElement;
            $(div).click(function (e) {
                div.style = 'cursor: pointer; border: 0';
                div.firstChild.src = src;
            });
        });
    });
/* ]]> */
</script><|MERGE_RESOLUTION|>--- conflicted
+++ resolved
@@ -149,16 +149,11 @@
                         $tmp->alias .= $server['server_name'].' &raquo; ';
                     }
 
-<<<<<<< HEAD
-                    $id = !empty($agent['id_agente']) ? $agent['id_agente'] : $agent['id_agent'];
-                    $id = !empty($id) ? $id : $agent['id_tagente'];
-=======
                     if (is_metaconsole() === true) {
                         $id = !empty($agent['id_agente']) ? $agent['id_agente'] : $agent['id_tagente'];
                     } else {
                         $id = !empty($agent['id_agente']) ? $agent['id_agente'] : $agent['id_agent'];
                     }
->>>>>>> 1ab646a7
 
                     $tmp->alias .= $agent['alias'];
                     $ip = '<em>'.__('N/A').'</em>';
