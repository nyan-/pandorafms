<?php

// Pandora FMS - http://pandorafms.com
// ==================================================
// Copyright (c) 2005-2021 Artica Soluciones Tecnologicas
// Please see http://pandorafms.org for full contribution list
// This program is free software; you can redistribute it and/or
// modify it under the terms of the GNU General Public License
// as published by the Free Software Foundation for version 2.
// This program is distributed in the hope that it will be useful,
// but WITHOUT ANY WARRANTY; without even the implied warranty of
// MERCHANTABILITY or FITNESS FOR A PARTICULAR PURPOSE.  See the
// GNU General Public License for more details.
// Login check
global $config;

check_login();

$id_report = (int) get_parameter('id');

if (! $id_report) {
    db_pandora_audit(
        AUDIT_LOG_HACK_ATTEMPT,
        'Trying to access report viewer withoud ID'
    );
    include 'general/noaccess.php';
    return;
}

// Include with the functions to calculate each kind of report.
require_once $config['homedir'].'/include/functions_reporting.php';
require_once $config['homedir'].'/include/functions_reporting_html.php';
require_once $config['homedir'].'/include/functions_groups.php';
enterprise_include_once('include/functions_reporting.php');


if (!reporting_user_can_see_report($id_report)) {
    db_pandora_audit(
        AUDIT_LOG_ACL_VIOLATION,
        'Trying to access report viewer'
    );
    include 'general/noaccess.php';
    exit;
}

// Get different date to search the report.
$date = (string) get_parameter('date', date(DATE_FORMAT));
$time = (string) get_parameter('time', date(TIME_FORMAT));

$datetime = strtotime($date.' '.$time);

// Calculations in order to modify init date of the report
$date_init_less = (strtotime(date('Y-m-j')) - SECONDS_1DAY);
$date_init = get_parameter('date_init', date(DATE_FORMAT, $date_init_less));
$time_init = get_parameter('time_init', date(TIME_FORMAT, $date_init_less));
$datetime_init = strtotime($date_init.' '.$time_init);
$enable_init_date = get_parameter('enable_init_date', 0);
$pure = (int) get_parameter('pure', 0);

$period = null;
// Calculate new inteval for all reports
if ($enable_init_date) {
    if ($datetime_init >= $datetime) {
        $datetime_init = $date_init_less;
    }

    $period = ($datetime - $datetime_init);
}

// Shchedule report email.
$schedule_report = get_parameter('schbutton', '');

if (empty($schedule_report) === false) {
    $id_user_task = 1;
    $scheduled = 'no';
    $date = date(DATE_FORMAT);
    $time = date(TIME_FORMAT);
    $parameters[0] = get_parameter('id_schedule_report');
    $parameters[1] = get_parameter('schedule_email_address');
    $parameters[2] = get_parameter('schedule_subject', '');
    $parameters[3] = get_parameter('schedule_email', '');
    $parameters[4] = get_parameter('report_type', '');
    $parameters['first_execution'] = strtotime($date.' '.$time);


    $values = [
        'id_usuario'   => $config['id_user'],
        'id_user_task' => $id_user_task,
        'args'         => serialize($parameters),
        'scheduled'    => $scheduled,
        'flag_delete'  => 1,
    ];

    $result = db_process_sql_insert('tuser_task_scheduled', $values);

    $report_type = $parameters[4];

    ui_print_result_message(
        $result,
        __('Your report has been planned, and the system will email you a '.$report_type.' file with the report as soon as its finished'),
        __('An error has ocurred')
    );
    echo '<br>';
}


// ------------------- INIT HEADER --------------------------------------
$url = "index.php?sec=reporting&sec2=operation/reporting/reporting_viewer&id=$id_report&date=$date&time=$time&pure=$pure";

$options = [];

$options['list_reports'] = [
    'active' => false,
    'text'   => '<a href="index.php?sec=reporting&sec2=godmode/reporting/reporting_builder&pure='.$pure.'">'.html_print_image(
        'images/report_list.png',
        true,
        [
            'title' => __('Report list'),
            'class' => 'invert_filter',
        ]
    ).'</a>',
];

if ($id_report > 0) {
    $report_group = db_get_value(
        'id_group',
        'treport',
        'id_report',
        $id_report
    );
}

if (check_acl_restricted_all($config['id_user'], $report_group, 'RW')) {
    $options['main']['text'] = '<a href="index.php?sec=reporting&sec2=godmode/reporting/reporting_builder&tab=main&action=edit&id_report='.$id_report.'&pure='.$pure.'">'.html_print_image(
        'images/op_reporting.png',
        true,
        [
            'title' => __('Main data'),
            'class' => 'invert_filter',
        ]
    ).'</a>';

    $options['list_items']['text'] = '<a href="index.php?sec=reporting&sec2=godmode/reporting/reporting_builder&tab=list_items&action=edit&id_report='.$id_report.'&pure='.$pure.'">'.html_print_image(
        'images/list.png',
        true,
        [
            'title' => __('List items'),
            'class' => 'invert_filter',
        ]
    ).'</a>';

    $options['item_editor']['text'] = '<a href="index.php?sec=reporting&sec2=godmode/reporting/reporting_builder&tab=item_editor&action=new&id_report='.$id_report.'&pure='.$pure.'">'.html_print_image(
        'images/pencil.png',
        true,
        [
            'title' => __('Item editor'),
            'class' => 'invert_filter',
        ]
    ).'</a>';

    if (enterprise_installed()) {
        $options = reporting_enterprise_add_Tabs($options, $id_report);
    }
}

$options['view'] = [
    'active' => true,
    'text'   => '<a href="index.php?sec=reporting&sec2=operation/reporting/reporting_viewer&id='.$id_report.'&pure='.$pure.'">'.html_print_image(
        'images/eye.png',
        true,
        [
            'title' => __('View report'),
            'class' => 'invert_filter',

        ]
    ).'</a>',
];

if (!defined('METACONSOLE')) {
    if ($config['pure'] == 0) {
        $options['screen']['text'] = "<a href='$url&pure=1&enable_init_date=$enable_init_date&date_init=$date_init&time_init=$time_init'>".html_print_image(
            'images/full_screen.png',
            true,
            [
                'title' => __('Full screen mode'),
                'class' => 'invert_filter',
            ]
        ).'</a>';
    } else {
        $options['screen']['text'] = "<a href='$url&pure=0&enable_init_date=$enable_init_date&date_init=$date_init&time_init=$time_init'>".html_print_image(
            'images/normal_screen.png',
            true,
            [
                'title' => __('Back to normal mode'),
                'class' => 'invert_filter',
            ]
        ).'</a>';

        // In full screen, the manage options are not available
        $options = [
            'view'   => $options['view'],
            'screen' => $options['screen'],
        ];
    }
}

// Header.
ui_print_standard_header(
    reporting_get_name($id_report),
    'images/op_reporting.png',
    false,
    '',
    false,
    $options,
    [
        [
<<<<<<< HEAD
            [
                'link'  => '',
                'label' => __('Reporting'),
            ],
            [
                'link'  => '',
                'label' => __('Custom reports'),
            ],
        ],
        [
            'id_element' => $id_report,
            'url'        => 'operation/reporting/reporting_viewer&id='.$id_report,
            'label'      => reporting_get_name($id_report),
            'section'    => 'Reporting',
        ]
    );
}
=======
            'link'  => '',
            'label' => __('Reporting'),
        ],
        [
            'link'  => '',
            'label' => __('Custom reports'),
        ],
    ]
);
>>>>>>> 5ff56ff7

// ------------------- END HEADER ---------------------------------------
// ------------------------ INIT FORM -----------------------------------
$table2 = new stdClass();
$table2->id = 'controls_table';
$table2->size[2] = '50%';
$table2->size[3] = '50%';
$table2->style[0] = 'text-align:center';
$table2->style[1] = 'text-align:center';
$table2->styleTable = 'border:none';

if (defined('METACONSOLE')) {
    $table2->width = '100%';
    $table2->class = 'databox filters';

    $table2->head[0] = __('View Report');
    $table2->head_colspan[0] = 5;
    $table2->headstyle[0] = 'text-align: center';
}

// Set initial conditions for these controls, later will be modified by javascript
if (!$enable_init_date) {
    $display_to = 'none';
    $display_item = '';
} else {
    $display_to = '';
    $display_item = 'none';
}

$html_menu_export = enterprise_hook('reporting_print_button_export');
if ($html_menu_export === ENTERPRISE_NOT_HOOK) {
    $html_menu_export = '';
}


$table2->data[0][2] = '<div><span class="font-title-font">'.__('Set initial date').'</span><br>'.html_print_checkbox_switch('enable_init_date', 1, $enable_init_date, true).'</div><br>';
$table2->data[0][2] .= '<div style="display:'.$display_to.'" id="string_from"><div><span class="font-title-font">'.__('From').':</span></div>';
$table2->data[0][2] .= html_print_input_text('date_init', $date_init, '', 12, 10, true).' ';
$table2->data[0][2] .= html_print_input_text('time_init', $time_init, '', 10, 7, true).' ';
$table2->data[0][2] .= '</div><div style="display:'.$display_item.'" id="string_items"><span class="font-title-font">'.__('Items period before').':</span></div>';
$table2->data[0][2] .= '<div style="display:'.$display_to.'" id="string_to"><span class="font-title-font">'.__('to').':</span></div>';
$table2->data[0][2] .= html_print_input_text('date', $date, '', 12, 10, true).' ';
$table2->data[0][2] .= html_print_input_text('time', $time, '', 10, 7, true).' ';
$table2->data[0][3] = $html_menu_export;



$searchForm = '<form method="post" action="'.$url.'&pure='.$config['pure'].'" class="mrgn_right_0px">';
$searchForm .= html_print_table($table2, true);
$searchForm .= html_print_input_hidden('id_report', $id_report, true);

$Actionbuttons .= html_print_submit_button(
    __('Update'),
    'date_submit',
    false,
    [
        'mode' => 'mini',
        'icon' => 'next',
    ],
    true
);

$searchForm .= html_print_div(
    [
        'class'   => 'action-buttons',
        'content' => $Actionbuttons,
    ],
    true
);
$searchForm .= '</form>';

ui_toggle(
    $searchForm,
    '<span class="subsection_header_title">'.__('Filters').'</span>',
    'filter_form',
    '',
    true,
    false,
    '',
    'white-box-content',
    'box-flat white_table_graph fixed_filter_bar'
);
// ------------------------ END FORM ------------------------------------
if ($enable_init_date) {
    if ($datetime_init > $datetime) {
        ui_print_error_message(
            __('Invalid date selected. Initial date must be before end date.')
        );
    }
}

$report = reporting_make_reporting_data(
    null,
    $id_report,
    $date,
    $time,
    $period,
    'dinamic'
);
for ($i = 0; $i < count($report['contents']); $i++) {
    $report['contents'][$i]['description'] = str_replace('&#x0d;&#x0a;', '<br/>', $report['contents'][$i]['description']);
}

reporting_html_print_report($report, false, $config['custom_report_info']);


echo '<div id="loading" class="center">';
echo html_print_image('images/wait.gif', true, ['border' => '0']);
echo '<strong>'.__('Loading').'...</strong>';
echo '</div>';

/*
 * We must add javascript here. Otherwise, the date picker won't
 * work if the date is not correct because php is returning.
 */

ui_include_time_picker();
ui_require_jquery_file('ui.datepicker-'.get_user_language(), 'include/javascript/i18n/');

?>
<script language="javascript" type="text/javascript">

$(document).ready (function () {
    
    $("#loading").slideUp ();
    $("#text-time").timepicker({
            showSecond: true,
            timeFormat: '<?php echo TIME_FORMAT_JS; ?>',
            timeOnlyTitle: '<?php echo __('Choose time'); ?>',
            timeText: '<?php echo __('Time'); ?>',
            hourText: '<?php echo __('Hour'); ?>',
            minuteText: '<?php echo __('Minute'); ?>',
            secondText: '<?php echo __('Second'); ?>',
            currentText: '<?php echo __('Now'); ?>',
            closeText: '<?php echo __('Close'); ?>'});

    $.datepicker.setDefaults($.datepicker.regional[ "<?php echo get_user_language(); ?>"]);

    $("#text-date").datepicker({
        dateFormat: "<?php echo DATE_FORMAT_JS; ?>",
        changeMonth: true,
        changeYear: true,
        showAnim: "slideDown"});

    $('[id^=text-time_init]').timepicker({
        showSecond: true,
        timeFormat: '<?php echo TIME_FORMAT_JS; ?>',
        timeOnlyTitle: '<?php echo __('Choose time'); ?>',
        timeText: '<?php echo __('Time'); ?>',
        hourText: '<?php echo __('Hour'); ?>',
        minuteText: '<?php echo __('Minute'); ?>',
        secondText: '<?php echo __('Second'); ?>',
        currentText: '<?php echo __('Now'); ?>',
        closeText: '<?php echo __('Close'); ?>'});

    $('[id^=text-date_init]').datepicker ({
        dateFormat: "<?php echo DATE_FORMAT_JS; ?>",
        changeMonth: true,
        changeYear: true,
        showAnim: "slideDown"});

    /* Show/hide begin date reports controls */
    $("#checkbox-enable_init_date").click(function() {
        flag = $("#checkbox-enable_init_date").is(':checked');
        if (flag == true) {
            $("#string_to").show();
            $('#string_from').show();
            $("#string_items").hide();
        } else {
            $("#string_to").hide();
            $('#string_from').hide();
            $("#string_items").show();
        }
    });
    
});
</script>

<?php
if ($datetime === false || $datetime == -1) {
    ui_print_error_message(__('Invalid date selected'));
    return;
}
<|MERGE_RESOLUTION|>--- conflicted
+++ resolved
@@ -214,25 +214,6 @@
     $options,
     [
         [
-<<<<<<< HEAD
-            [
-                'link'  => '',
-                'label' => __('Reporting'),
-            ],
-            [
-                'link'  => '',
-                'label' => __('Custom reports'),
-            ],
-        ],
-        [
-            'id_element' => $id_report,
-            'url'        => 'operation/reporting/reporting_viewer&id='.$id_report,
-            'label'      => reporting_get_name($id_report),
-            'section'    => 'Reporting',
-        ]
-    );
-}
-=======
             'link'  => '',
             'label' => __('Reporting'),
         ],
@@ -240,9 +221,14 @@
             'link'  => '',
             'label' => __('Custom reports'),
         ],
+    ],
+    [
+        'id_element' => $id_report,
+        'url'        => 'operation/reporting/reporting_viewer&id='.$id_report,
+        'label'      => reporting_get_name($id_report),
+        'section'    => 'Reporting',
     ]
 );
->>>>>>> 5ff56ff7
 
 // ------------------- END HEADER ---------------------------------------
 // ------------------------ INIT FORM -----------------------------------
