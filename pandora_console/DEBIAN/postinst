--- conflicted
+++ resolved
@@ -13,10 +13,7 @@
 
 # Install pandora_websocket_engine service.
 cp -pf %{prefix}/pandora_console/pandora_websocket_engine /etc/init.d/
-<<<<<<< HEAD
-=======
 chmod +x /etc/init.d/pandora_websocket_engine
->>>>>>> 7103317b
 
 echo "You can now start the Pandora FMS Websocket service by executing"
 echo "   /etc/init.d/pandora_websocket_engine start"
