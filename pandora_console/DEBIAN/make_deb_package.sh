#!/bin/bash

#Pandora FMS- http:#pandorafms.com
# ==================================================
# Copyright (c) 2005-2010 Artica Soluciones Tecnologicas
# Please see http:#pandorafms.org for full contribution list

# This program is free software; you can redistribute it and/or
# modify it under the terms of the  GNU Lesser General Public License
# as published by the Free Software Foundation; version 2

# This program is distributed in the hope that it will be useful,
# but WITHOUT ANY WARRANTY; without even the implied warranty of
# MERCHANTABILITY or FITNESS FOR A PARTICULAR PURPOSE.  See the
# GNU General Public License for more details.

<<<<<<< HEAD
pandora_version="6.0dev-150527"
=======
pandora_version="6.0dev-150602"
>>>>>>> bdda81b4

package_pear=0
package_pandora=1

for param in $@
do
	if [ $param = "-h" -o $param = "--help" ]
	then
		echo "For only make packages of pear type +pear"
		echo "For not make packages of pear type -pear"
		exit 0
	fi

	if [ $param = "+pear" ]
	then
		package_pandora=0
	fi
	if [ $param = "-pear" ]
	then
		package_pear=0
	fi
done

if [ $package_pandora -eq 1 ]
then
	echo "Test if you have all the needed tools to make the packages."
	whereis dpkg-deb | cut -d":" -f2 | grep dpkg-deb > /dev/null
	if [ $? = 1 ]
	then
		echo "No found \"dpkg-deb\" aplication, please install."
		exit 1
	else
		echo "Found \"dpkg-debs\"."
	fi
fi

if [ $package_pear -eq 1 ]
then
	whereis dh-make-pear | cut -d":" -f2 | grep dh-make-pear > /dev/null
	if [ $? = 1 ]
	then
		echo " \"dh-make-pear\" aplication not found, please install."
		exit 1
	else
		echo "Found \"dh-make-pear\"."
	fi

	whereis fakeroot | cut -d":" -f2 | grep fakeroot > /dev/null
	if [ $? = 1 ]
	then
		echo " \"fakeroot\" aplication not found, please install."
		exit 1
	else
		echo "Found \"fakeroot\"."
	fi
fi

whereis dpkg-buildpackage | cut -d":" -f2 | grep dpkg-buildpackage > /dev/null
if [ $? = 1 ]
then
	echo " \"dpkg-buildpackage\" aplication not found, please install."
	exit 1
else
	echo "Found \"dpkg-buildpackage\"."
fi

cd ..

echo "Make a \"temp_package\" temporary dir for job."
mkdir -p temp_package
if [ $package_pandora -eq 1 ]
then
	mkdir -p temp_package/var/www/pandora_console

	echo "Make directory system tree for package."
	cp -R $(ls | grep -v temp_package | grep -v DEBIAN ) temp_package/var/www/pandora_console
	cp -R DEBIAN temp_package
	find temp_package/var/www/pandora_console -name ".svn" | xargs rm -Rf 
	rm -Rf temp_package/var/www/pandora_console/pandora_console.spec
	chmod 755 -R temp_package/DEBIAN
	touch temp_package/var/www/pandora_console/include/config.php
	
	
	echo "Remove the SVN files and other temp files."
	for item in `find temp_package`
	do
		echo -n "."
		echo $item | grep "svn" > /dev/null
		#last command success
		if [ $? -eq 0 ]
		then
			rm -rf $item
		fi
		
		echo $item | grep "make_deb_package.sh" > /dev/null
		#last command success
		if [ $? -eq 0 ]
		then
			rm -rf $item
		fi
	done
	echo "END"

	echo "Calculate md5sum for md5sums package control file."
	for item in `find temp_package`
	do
		echo -n "."
		if [ ! -d $item ]
		then
			echo $item | grep "DEBIAN" > /dev/null
			#last command success
			if [ $? -eq 1 ]
			then
				md5=`md5sum $item | cut -d" " -f1`
				
				#delete "temp_package" in the path
				final_path=${item#temp_package}
				echo  $md5" "$final_path >> temp_package/DEBIAN/md5sums
			fi
		fi
	done
	echo "END"

	echo "Make the package \"Pandorafms console\"."
	dpkg-deb --build temp_package
	mv temp_package.deb pandorafms.console_$pandora_version.deb
fi

if [ $package_pear -eq 1 ]
then
	echo "Make the package \"php-xml-rpc\"."
	cd temp_package
	dh-make-pear --maintainer "Miguel de Dios <miguel.dedios@artica.es>" XML_RPC
	cd php-xml-rpc-*
	dpkg-buildpackage -rfakeroot
	cd ..
	mv php-xml-rpc*.deb ..
	cd ..
fi


echo "Delete the \"temp_package\" temporary dir for job."
rm -Rf temp_package

echo "DONE: Package ready at: ../pandorafms.console_$pandora_version.deb"<|MERGE_RESOLUTION|>--- conflicted
+++ resolved
@@ -14,11 +14,7 @@
 # MERCHANTABILITY or FITNESS FOR A PARTICULAR PURPOSE.  See the
 # GNU General Public License for more details.
 
-<<<<<<< HEAD
-pandora_version="6.0dev-150527"
-=======
 pandora_version="6.0dev-150602"
->>>>>>> bdda81b4
 
 package_pear=0
 package_pandora=1
