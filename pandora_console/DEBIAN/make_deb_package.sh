--- conflicted
+++ resolved
@@ -14,11 +14,7 @@
 # MERCHANTABILITY or FITNESS FOR A PARTICULAR PURPOSE.  See the
 # GNU General Public License for more details.
 
-<<<<<<< HEAD
-pandora_version="7.0NG-170406"
-=======
 pandora_version="7.0NG-170418"
->>>>>>> e6a8f6af
 
 package_pear=0
 package_pandora=1
