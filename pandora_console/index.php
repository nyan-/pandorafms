<?php
/**
 * Index.
 *
 * @category   Main entrypoint.
 * @package    Pandora FMS
 * @subpackage Opensource.
 * @version    1.0.0
 * @license    See below
 *
 *    ______                 ___                    _______ _______ ________
 *   |   __ \.-----.--.--.--|  |.-----.----.-----. |    ___|   |   |     __|
 *  |    __/|  _  |     |  _  ||  _  |   _|  _  | |    ___|       |__     |
 * |___|   |___._|__|__|_____||_____|__| |___._| |___|   |__|_|__|_______|
 *
 * ============================================================================
 * Copyright (c) 2005-2021 Artica Soluciones Tecnologicas
 * Please see http://pandorafms.org for full contribution list
 * This program is free software; you can redistribute it and/or
 * modify it under the terms of the GNU General Public License
 * as published by the Free Software Foundation for version 2.
 * This program is distributed in the hope that it will be useful,
 * but WITHOUT ANY WARRANTY; without even the implied warranty of
 * MERCHANTABILITY or FITNESS FOR A PARTICULAR PURPOSE.  See the
 * GNU General Public License for more details.
 * ============================================================================
 */

// Begin.
if (!defined('__PAN_XHPROF__')) {
    define('__PAN_XHPROF__', 0);
}

require 'vendor/autoload.php';

if (__PAN_XHPROF__ === 1) {
    if (function_exists('tideways_xhprof_enable')) {
        tideways_xhprof_enable();
    } else {
        error_log('Cannot find tideways_xhprof_enable function');
    }
}

// Set character encoding to UTF-8
// fixes a lot of multibyte character issues.
if (function_exists('mb_internal_encoding')) {
    mb_internal_encoding('UTF-8');
}

// Set to 1 to do not check for installer or config file (for development!).
// Activate gives more error information, not useful for production sites.
$develop_bypass = 0;

if ($develop_bypass != 1) {
    // If no config file, automatically try to install.
    if (! file_exists('include/config.php')) {
        if (! file_exists('install.php')) {
            $url = explode('/', $_SERVER['REQUEST_URI']);
            $flag_url = 0;
            foreach ($url as $key => $value) {
                if (strpos($value, 'index.php') !== false || $flag_url) {
                    $flag_url = 1;
                    unset($url[$key]);
                } else if (strpos($value, 'enterprise') !== false || $flag_url) {
                    $flag_url = 1;
                    unset($url[$key]);
                }
            }

            $config['homeurl'] = rtrim(join('/', $url), '/');
            $config['homeurl_static'] = $config['homeurl'];
            $login_screen = 'error_noconfig';
            $ownDir = dirname(__FILE__).DIRECTORY_SEPARATOR;
            $config['homedir'] = $ownDir;
            include 'general/error_screen.php';
            exit;
        } else {
            include 'install.php';
            exit;
        }
    }

    if (filesize('include/config.php') == 0) {
        include 'install.php';
        exit;
    }

    if (isset($_POST['rename_file'])) {
        $rename_file_install = (bool) $_POST['rename_file'];
        if ($rename_file_install) {
            $salida_rename = rename('install.php', 'install_old.php');
        }
    }

    // Check installer presence.
    if (file_exists('install.php')) {
        $login_screen = 'error_install';
        include 'general/error_screen.php';
        exit;
    }

    // Check perms for config.php.
    if (strtoupper(substr(PHP_OS, 0, 3)) != 'WIN') {
        if ((substr(sprintf('%o', fileperms('include/config.php')), -4) != '0600')
            && (substr(sprintf('%o', fileperms('include/config.php')), -4) != '0660')
            && (substr(sprintf('%o', fileperms('include/config.php')), -4) != '0640')
        ) {
            $url = explode('/', $_SERVER['REQUEST_URI']);
            $flag_url = 0;
            foreach ($url as $key => $value) {
                if (strpos($value, 'index.php') !== false || $flag_url) {
                    $flag_url = 1;
                    unset($url[$key]);
                } else if (strpos($value, 'enterprise') !== false || $flag_url) {
                    $flag_url = 1;
                    unset($url[$key]);
                }
            }

            $config['homeurl'] = rtrim(join('/', $url), '/');
            $config['homeurl_static'] = $config['homeurl'];
            $ownDir = dirname(__FILE__).DIRECTORY_SEPARATOR;
            $config['homedir'] = $ownDir;
            $login_screen = 'error_perms';
            include 'general/error_screen.php';
            exit;
        }
    }
}

if ((! file_exists('include/config.php'))
    || (! is_readable('include/config.php'))
) {
    $login_screen = 'error_noconfig';
    include 'general/error_screen.php';
    exit;
}

/*
 * DO NOT CHANGE ORDER OF FOLLOWING REQUIRES.
 */

require_once 'include/config.php';
require_once 'include/functions_config.php';

if (isset($config['console_log_enabled']) && $config['console_log_enabled'] == 1) {
    ini_set('log_errors', 1);
    ini_set('error_log', $config['homedir'].'/log/console.log');
} else {
    ini_set('log_errors', 0);
    ini_set('error_log', null);
}

if (isset($config['error'])) {
    $login_screen = $config['error'];
    include 'general/error_screen.php';
    exit;
}

// If metaconsole activated, redirect to it.
if (is_metaconsole()) {
    header('Location: '.ui_get_full_url('index.php'));
    // Always exit after sending location headers.
    exit;
}

if (file_exists(ENTERPRISE_DIR.'/include/functions_login.php')) {
    include_once ENTERPRISE_DIR.'/include/functions_login.php';
}

if (!empty($config['https']) && empty($_SERVER['HTTPS'])) {
    $query = '';
    if (count($_REQUEST)) {
        // Some (old) browsers don't like the ?&key=var.
        $query .= '?1=1';
    }

    // We don't clean these variables up as they're only being passed along.
    foreach ($_GET as $key => $value) {
        if ($key == 1) {
            continue;
        }

        $query .= '&'.$key.'='.$value;
    }

    foreach ($_POST as $key => $value) {
        $query .= '&'.$key.'='.$value;
    }

    $url = ui_get_full_url($query);

    // Prevent HTTP response splitting attacks
    // http://en.wikipedia.org/wiki/HTTP_response_splitting.
    $url = str_replace("\n", '', $url);

    header('Location: '.$url);
    // Always exit after sending location headers.
    exit;
}

// Pure mode (without menu, header and footer).
$config['pure'] = (bool) get_parameter('pure');

// Auto Refresh page (can now be disabled anywhere in the script).
if (get_parameter('refr') != null) {
    $config['refr'] = (int) get_parameter('refr');
}

$delete_file = get_parameter('del_file');
if ($delete_file == 'yes_delete') {
    $salida_delete = shell_exec('rm /var/www/html/pandora_console/install.php');
}

ob_start();
echo '<!DOCTYPE html PUBLIC "-//W3C//DTD XHTML 1.0 Transitional//EN" "http://www.w3.org/TR/xhtml1/DTD/xhtml1-transitional.dtd">'."\n";
echo '<html xmlns="http://www.w3.org/1999/xhtml">'."\n";
echo '<head>'."\n";

// This starts the page head. In the callback function,
// $page['head'] array content will be processed into the head.
ob_start('ui_process_page_head');
// Avoid clickjacking.
header('X-Frame-Options: SAMEORIGIN');
// Enterprise main.
enterprise_include_once('index.php');

echo '<script type="text/javascript">';
    echo 'var dispositivo = navigator.userAgent.toLowerCase();';
    echo 'if( dispositivo.search(/iphone|ipod|ipad|android/) > -1 ){';
        echo 'document.location = "'.ui_get_full_url('/mobile').'";  }';
echo '</script>';

// This tag is included in the buffer passed to ui_process_page_head so
// technically it can be stripped.
echo '</head>'."\n";

require_once 'include/functions_themes.php';
ob_start('ui_process_page_body');

$config['remote_addr'] = $_SERVER['REMOTE_ADDR'];

$sec2 = get_parameter_get('sec2');
$sec2 = safe_url_extraclean($sec2);
$page = $sec2;
// Reference variable for old time sake.
$sec = get_parameter_get('sec');
$sec = safe_url_extraclean($sec);
// CSRF Validation.
$validatedCSRF = validate_csrf_code();

$process_login = false;

// Update user password.
$change_pass = get_parameter_post('renew_password', 0);

if ($change_pass == 1) {
    $password_old = (string) get_parameter_post('old_password', '');
    $password_new = (string) get_parameter_post('new_password', '');
    $password_confirm = (string) get_parameter_post('confirm_new_password', '');
    $id = (string) get_parameter_post('login', '');

    $changed_pass = login_update_password_check($password_old, $password_new, $password_confirm, $id);
}

$minor_release_message = false;
$searchPage = false;
$search = get_parameter_get('head_search_keywords');
if (strlen($search) > 0) {
    $config['search_keywords'] = io_safe_input(trim(io_safe_output(get_parameter('keywords'))));
    // If not search category providad, we'll use an agent search.
    $config['search_category'] = get_parameter('search_category', 'all');
    if (($config['search_keywords'] != 'Enter keywords to search') && (strlen($config['search_keywords']) > 0)) {
        $searchPage = true;
    }
}

// Login process.
enterprise_include_once('include/auth/saml.php');
if (! isset($config['id_user'])) {
    // Clear error messages.
    unset($_COOKIE['errormsg']);
    setcookie('errormsg', null, -1);

    if (isset($_GET['login'])) {
        include_once 'include/functions_db.php';
        // Include it to use escape_string_sql function.
        $config['auth_error'] = '';
        // Set this to the error message from the authorization mechanism.
        $nick = get_parameter_post('nick');
        // This is the variable with the login.
        $pass = get_parameter_post('pass');
        // This is the variable with the password.
        $nick = db_escape_string_sql($nick);
        $pass = db_escape_string_sql($pass);

        // Since now, only the $pass variable are needed.
        unset($_GET['pass'], $_POST['pass'], $_REQUEST['pass']);

        // If the auth_code exists, we assume the user has come from
        // double authorization page.
        if (isset($_POST['auth_code'])) {
            $double_auth_success = false;

            // The double authentication is activated and the user has
            // surpassed the first step (the login).
            // Now the authentication code provided will be checked.
            if (isset($_SESSION['prepared_login_da'])) {
                if (isset($_SESSION['prepared_login_da']['id_user'])
                    && isset($_SESSION['prepared_login_da']['timestamp'])
                ) {
                    // The user has a maximum of 5 minutes to introduce
                    // the double auth code.
                    $dauth_period = SECONDS_2MINUTES;
                    $now = time();
                    $dauth_time = $_SESSION['prepared_login_da']['timestamp'];

                    if (($now - $dauth_period) < $dauth_time) {
                        // Nick.
                        $nick = $_SESSION['prepared_login_da']['id_user'];
                        // Code.
                        $code = (string) get_parameter_post('auth_code');

                        if (empty($code) === false) {
                            $result = validate_double_auth_code($nick, $code);

                            if ($result === true) {
                                // Double auth success.
                                $double_auth_success = true;
                            } else {
                                // Screen.
                                $login_screen = 'double_auth';
                                // Error message.
                                $config['auth_error'] = __('Invalid code');

                                if (isset($_SESSION['prepared_login_da']['attempts']) === false) {
                                    $_SESSION['prepared_login_da']['attempts'] = 0;
                                }

                                $_SESSION['prepared_login_da']['attempts']++;
                            }
                        } else {
                            // Screen.
                            $login_screen = 'double_auth';
                            // Error message.
                            $config['auth_error'] = __("The code shouldn't be empty");

                            if (!isset($_SESSION['prepared_login_da']['attempts'])) {
                                $_SESSION['prepared_login_da']['attempts'] = 0;
                            }

                            $_SESSION['prepared_login_da']['attempts']++;
                        }
                    } else {
                        // Expired login.
                        unset($_SESSION['prepared_login_da']);

                        // Error message.
                        $config['auth_error'] = __('Expired login');
                    }
                } else {
                    // If the code doesn't exist, remove the prepared login.
                    unset($_SESSION['prepared_login_da']);

                    // Error message.
                    $config['auth_error'] = __('Login error');
                }
            } else {
                // If $_SESSION['prepared_login_da'] doesn't exist, the user
                // must login again.
                // Error message.
                $config['auth_error'] = __('Login error');
            }

            // Remove the authenticator code.
            unset($_POST['auth_code'], $code);

            if (!$double_auth_success) {
                $login_failed = true;
                include_once 'general/login_page.php';
                db_pandora_audit(
                    'Logon Failed',
                    'Invalid double auth login: '.$_SERVER['REMOTE_ADDR'],
                    $_SERVER['REMOTE_ADDR']
                );
                while (ob_get_length() > 0) {
                    ob_end_flush();
                }

                exit('</html>');
            }
        }

        $login_button_saml = get_parameter('login_button_saml', false);
        config_update_value('2Fa_auth', '');
        if (isset($double_auth_success) && $double_auth_success) {
            // This values are true cause there are checked before complete
            // the 2nd auth step.
            $nick_in_db = $_SESSION['prepared_login_da']['id_user'];
            $expired_pass = false;
        } else if (($config['auth'] == 'saml') && ($login_button_saml)) {
            $saml_user_id = enterprise_hook('saml_process_user_login');
            if (!$saml_user_id) {
                $login_failed = true;
                include_once 'general/login_page.php';
                while (ob_get_length() > 0) {
                    ob_end_flush();
                }

                exit('</html>');
            }

            $nick_in_db = $saml_user_id;
            if (!$nick_in_db) {
                if ($config['auth'] === 'saml') {
                    enterprise_hook('saml_logout');
                }

                if (session_status() !== PHP_SESSION_NONE) {
                    $_SESSION = [];
                    session_destroy();
                    header_remove('Set-Cookie');
                    setcookie(session_name(), $_COOKIE[session_name()], (time() - 4800), '/');
                }

                // Process logout.
                include 'general/logoff.php';
            }
        } else {
            // process_user_login is a virtual function which should be defined in each auth file.
            // It accepts username and password. The rest should be internal to the auth file.
            // The auth file can set $config["auth_error"] to an informative error output or reference their internal error messages to it
            // process_user_login should return false in case of errors or invalid login, the nickname if correct
            $nick_in_db = process_user_login($nick, $pass);

            $expired_pass = false;

            if (($nick_in_db != false) && ((!is_user_admin($nick)
                || $config['enable_pass_policy_admin']))
                && (file_exists(ENTERPRISE_DIR.'/load_enterprise.php'))
                && ($config['enable_pass_policy'])
            ) {
                include_once ENTERPRISE_DIR.'/include/auth/mysql.php';

                $blocked = login_check_blocked($nick);

                if ($blocked) {
                    include_once 'general/login_page.php';
                    db_pandora_audit('Password expired', 'Password expired: '.$nick, $nick);
                    while (ob_get_length() > 0) {
                        ob_end_flush();
                    }

                    exit('</html>');
                }

                // Checks if password has expired.
                $check_status = check_pass_status($nick, $pass);

                switch ($check_status) {
                    case PASSSWORD_POLICIES_FIRST_CHANGE:
                        // First change.
                    case PASSSWORD_POLICIES_EXPIRED:
                        // Pass expired.
                        $expired_pass = true;
                        login_change_password($nick, '', $check_status);
                    break;

                    default:
                        // Ignore.
                    break;
                }
            }
        }

        // CSRF Validation not pass in login.
        if ($validatedCSRF === false) {
            $process_error_message = __(
                '%s cannot verify the origin of the request. Try again, please.',
                get_product_name()
            );

            include_once 'general/login_page.php';
            // Finish the execution.
            exit('</html>');
        }

        if (($nick_in_db !== false) && $expired_pass) {
            // Login ok and password has expired.
            include_once 'general/login_page.php';
            db_pandora_audit(
                'Password expired',
                'Password expired: '.$nick,
                $nick
            );
            while (ob_get_length() > 0) {
                ob_end_flush();
            }

            exit('</html>');
        } else if (($nick_in_db !== false) && (!$expired_pass)) {
            // Login ok and password has not expired.
            // Double auth check.
            if ((!isset($double_auth_success)
                || !$double_auth_success)
                && is_double_auth_enabled($nick_in_db)
            ) {
                // Store this values in the session to know if the user login
                // was correct.
                $_SESSION['prepared_login_da'] = [
                    'id_user'   => $nick_in_db,
                    'timestamp' => time(),
                    'attempts'  => 0,
                ];

                // Load the page to introduce the double auth code.
                $login_screen = 'double_auth';
                include_once 'general/login_page.php';
                while (ob_get_length() > 0) {
                    ob_end_flush();
                }

                exit('</html>');
            }

            // Login ok and password has not expired.
            $process_login = true;

            if (is_user_admin($nick)) {
                echo "<script type='text/javascript'>var process_login_ok = 1;</script>";
            } else {
                echo "<script type='text/javascript'>var process_login_ok = 0;</script>";
            }

            if (!isset($_GET['sec2']) && !isset($_GET['sec'])) {
                // Avoid the show homepage when the user go to
                // a specific section of pandora
                // for example when timeout the sesion.
                unset($_GET['sec2']);
                $_GET['sec'] = 'general/logon_ok';
                $home_page = '';
                if (isset($nick)) {
                    $user_info = users_get_user_by_id($nick);
                    $home_page = io_safe_output($user_info['section']);
                    $home_url = $user_info['data_section'];
                    if ($home_page != '') {
                        switch ($home_page) {
                            case 'Event list':
                                $_GET['sec'] = 'eventos';
                                $_GET['sec2'] = 'operation/events/events';
                            break;

                            case 'Group view':
                                $_GET['sec'] = 'view';
                                $_GET['sec2'] = 'operation/agentes/group_view';
                            break;

                            case 'Alert detail':
                                $_GET['sec'] = 'view';
                                $_GET['sec2'] = 'operation/agentes/alerts_status';
                            break;

                            case 'Tactical view':
                                $_GET['sec'] = 'view';
                                $_GET['sec2'] = 'operation/agentes/tactical';
                            break;

                            case 'Default':
                            default:
                                $_GET['sec'] = 'general/logon_ok';
                            break;

                            case 'Dashboard':
                                $_GET['sec'] = 'reporting';
                                $_GET['sec2'] = 'operation/dashboard/dashboard';
                                $_GET['id_dashboard_select'] = $home_url;
                                $_GET['d_from_main_page'] = 1;
                            break;

                            case 'Visual console':
                                $_GET['sec'] = 'network';
                                $_GET['sec2'] = 'operation/visual_console/index';
                            break;

                            case 'Other':
                                $home_url = io_safe_output($home_url);
                                $url_array = parse_url($home_url);
                                parse_str($url_array['query'], $res);
                                foreach ($res as $key => $param) {
                                    $_GET[$key] = $param;
                                }
                            break;
                        }
                    } else {
                        $_GET['sec'] = 'general/logon_ok';
                    }
                }
            }

            db_logon($nick_in_db, $_SERVER['REMOTE_ADDR']);
            $_SESSION['id_usuario'] = $nick_in_db;
            $config['id_user'] = $nick_in_db;

            // Check if connection goes through F5 balancer. If it does, then
            // don't call config_prepare_session() or user will be back to login
            // all the time.
            $prepare_session = true;
            foreach ($_COOKIE as $key => $value) {
                if (preg_match('/BIGipServer*/', $key)) {
                    $prepare_session = false;
                    break;
                }
            }

            if ($prepare_session) {
                config_prepare_session();
            }

            if (is_user_admin($config['id_user'])) {
                // PHP configuration values.
                $PHPupload_max_filesize = config_return_in_bytes(
                    ini_get('upload_max_filesize')
                );
                $PHPmemory_limit = config_return_in_bytes(
                    ini_get('memory_limit')
                );
                $PHPmax_execution_time = ini_get('max_execution_time');

                if ($PHPmax_execution_time !== '0') {
                    set_time_limit(0);
                }

                $PHPupload_max_filesize_min = config_return_in_bytes('800M');

                if ($PHPupload_max_filesize < $PHPupload_max_filesize_min) {
                    ini_set('upload_max_filesize', config_return_in_bytes('800M'));
                }

                $PHPmemory_limit_min = config_return_in_bytes('500M');

                if ($PHPmemory_limit < $PHPmemory_limit_min && $PHPmemory_limit !== '-1') {
                    ini_set('memory_limit', config_return_in_bytes('500M'));
                }

                set_time_limit((int) $PHPmax_execution_time);
                ini_set('upload_max_filesize', $PHPupload_max_filesize);
                ini_set('memory_limit', $PHPmemory_limit);
            }

            // ==========================================================
            // -------- SET THE CUSTOM CONFIGS OF USER ------------------
            config_user_set_custom_config();
            // ==========================================================
            // Remove everything that might have to do with people's passwords or logins
            unset($pass, $login_good);

            $user_language = get_user_language($config['id_user']);

            $l10n = null;
            if (file_exists('./include/languages/'.$user_language.'.mo')) {
                $cacheFileReader = new CachedFileReader(
                    './include/languages/'.$user_language.'.mo'
                );
                $l10n = new gettext_reader($cacheFileReader);
                $l10n->load_tables();
            }
        } else {
            // Login wrong.
            $blocked = false;

            if ((!is_user_admin($nick) || $config['enable_pass_policy_admin'])
                && file_exists(ENTERPRISE_DIR.'/load_enterprise.php')
            ) {
                $blocked = login_check_blocked($nick);
            }

            if (!$blocked) {
                if (file_exists(ENTERPRISE_DIR.'/load_enterprise.php')) {
                    // Checks failed attempts.
                    login_check_failed($nick);
                }

                $login_failed = true;
                include_once 'general/login_page.php';
                db_pandora_audit(
                    'Logon Failed',
                    'Invalid login: '.$nick,
                    $nick
                );
                while (ob_get_length() > 0) {
                    ob_end_flush();
                }

                exit('</html>');
            } else {
                include_once 'general/login_page.php';
                db_pandora_audit(
                    'Logon Failed',
                    'Invalid login: '.$nick,
                    $nick
                );
                while (ob_get_length() > 0) {
                    ob_end_flush();
                }

                exit('</html>');
            }
        }

        // Form the url.
        $query_params_redirect = $_GET;
        // Visual console do not want sec2.
        if ($home_page == 'Visual console') {
            unset($query_params_redirect['sec2']);
        }

        // Dashboard do not want sec2.
        if ($home_page == 'Dashboard') {
            unset($query_params_redirect['sec2']);
        }

        $redirect_url = '?logged=1';
        foreach ($query_params_redirect as $key => $value) {
            if ($key == 'login') {
                continue;
            }

            $redirect_url .= '&'.safe_url_extraclean($key).'='.safe_url_extraclean($value);
        }

        $double_auth_enabled = (bool) db_get_value('id', 'tuser_double_auth', 'id_user', $config['id_user']);

        header('Location: '.ui_get_full_url('index.php'.$redirect_url));
        exit;
        // Always exit after sending location headers.
    } else if (isset($_GET['loginhash'])) {
        // Hash login process.
        $loginhash_data = get_parameter('loginhash_data', '');
        $loginhash_user = str_rot13(get_parameter('loginhash_user', ''));

        if ($config['loginhash_pwd'] != ''
            && $loginhash_data == md5(
                $loginhash_user.io_output_password($config['loginhash_pwd'])
            )
        ) {
            db_logon($loginhash_user, $_SERVER['REMOTE_ADDR']);
            $_SESSION['id_usuario'] = $loginhash_user;
            $config['id_user'] = $loginhash_user;
        } else {
            include_once 'general/login_page.php';
            db_pandora_audit('Logon Failed (loginhash', '', 'system');
            while (ob_get_length() > 0) {
                ob_end_flush();
            }

            exit('</html>');
        }
    } else if (isset($_GET['bye']) === false) {
        // There is no user connected.
        if ($config['enterprise_installed']) {
            enterprise_include_once('include/functions_reset_pass.php');
        }

        // Boolean parameters.
        $correct_pass_change = (boolean) get_parameter('correct_pass_change', false);
        $reset               = (boolean) get_parameter('reset', false);
        $first               = (boolean) get_parameter('first', false);
        // Strings.
        $reset_hash          = get_parameter('reset_hash');
        $pass1               = get_parameter_post('pass1');
        $pass2               = get_parameter_post('pass2');
        $id_user             = get_parameter_post('id_user');

        if (empty($reset_hash) === false) {
            $hash_data = explode(':::', $reset_hash);
            $id_user = $hash_data[0];
            $codified_hash = $hash_data[1];

            $db_reset_pass_entry = db_get_value_filter('reset_time', 'treset_pass', ['id_user' => $id_user, 'cod_hash' => $id_user.':::'.$codified_hash]);
        }

        if ($correct_pass_change === true
            && empty($pass1) === false
            && empty($pass2) === false
            && empty($id_user) === false
            && $db_reset_pass_entry !== false
        ) {
            // The CSRF does not be validated.
            if ($validatedCSRF === false) {
                $process_error_message = __(
                    '%s cannot verify the origin of the request. Try again, please.',
                    get_product_name()
                );

                include_once 'general/login_page.php';
                // Finish the execution.
                exit('</html>');
            } else {
                delete_reset_pass_entry($id_user);
                $correct_reset_pass_process = '';
                $process_error_message = '';

                if ($pass1 === $pass2) {
                    $res = update_user_password($id_user, $pass1);
                    if ($res) {
                        db_process_sql_insert(
                            'tsesion',
                            [
                                'id_sesion'   => '',
                                'id_usuario'  => $id_user,
                                'ip_origen'   => $_SERVER['REMOTE_ADDR'],
                                'accion'      => 'Reset&#x20;change',
                                'descripcion' => 'Successful reset password process ',
                                'fecha'       => date('Y-m-d H:i:s'),
                                'utimestamp'  => time(),
                            ]
                        );

                        $correct_reset_pass_process = __('Password changed successfully');

                        register_pass_change_try($id_user, 1);
                    } else {
                        register_pass_change_try($id_user, 0);

                        $process_error_message = __('Failed to change password');
                    }
                } else {
                    register_pass_change_try($id_user, 0);

                    $process_error_message = __('Passwords must be the same');
                }

                include_once 'general/login_page.php';
            }
        } else {
            if (empty($reset_hash) === false) {
                $process_error_message = '';

                if ($db_reset_pass_entry) {
                    if (($db_reset_pass_entry + SECONDS_2HOUR) < time()) {
                        register_pass_change_try($id_user, 0);
                        $process_error_message = __('Too much time since password change request');
                        include_once 'general/login_page.php';
                    } else {
                        include_once 'enterprise/include/process_reset_pass.php';
                    }
                } else {
                    register_pass_change_try($id_user, 0);
                    $process_error_message = __('This user has not requested a password change');
                    include_once 'general/login_page.php';
                }
            } else {
                if ($reset === false) {
                    include_once 'general/login_page.php';
                } else {
                    $user_reset_pass = get_parameter('user_reset_pass');
                    $error = '';
                    $mail = '';
                    $show_error = false;

                    if ($first === false) {
                        // The CSRF does not be validated.
                        if ($validatedCSRF === false) {
                            $process_error_message = __(
                                '%s cannot verify the origin of the request. Try again, please.',
                                get_product_name()
                            );

                            include_once 'general/login_page.php';
                            // Finish the execution.
                            exit('</html>');
                        }

                        if (empty($user_reset_pass) === true) {
                            $reset = false;
                            $error = __('Id user cannot be empty');
                            $show_error = true;
                        } else {
                            $check_user = check_user_id($user_reset_pass);

                            if ($check_user === false) {
                                $reset = false;
                                register_pass_change_try($user_reset_pass, 0);
                                $error = __('Error in reset password request');
                                $show_error = true;
                            } else {
                                $check_mail = check_user_have_mail($user_reset_pass);

                                if (!$check_mail) {
                                    $reset = false;
                                    register_pass_change_try($user_reset_pass, 0);
                                    $error = __('This user doesn\'t have a valid email address');
                                    $show_error = true;
                                } else {
                                    $mail = $check_mail;
                                }
                            }
                        }

                        $cod_hash = $user_reset_pass.'::::'.md5(rand(10, 1000000).rand(10, 1000000).rand(10, 1000000));

                        $subject = '['.io_safe_output(get_product_name()).'] '.__('Reset password');
                        $body = __('This is an automatically sent message for user ');
                        $body .= ' "<strong>'.$user_reset_pass.'"</strong>';
                        $body .= '<p />';
                        $body .= __('Please click the link below to reset your password');
                        $body .= '<p />';
                        $body .= '<a href="'.ui_get_full_url('index.php?reset_hash='.$cod_hash).'">'.__('Reset your password').'</a>';
                        $body .= '<p />';
                        $body .= get_product_name();
                        $body .= '<p />';
                        $body .= '<em>'.__('Please do not reply to this email.').'</em>';

                        $result = (bool) send_email_to_user($mail, $body, $subject);

                        if ($result === false) {
                            $process_error_message = __('Error at sending the email');
                        } else {
                            send_token_to_db($user_reset_pass, $cod_hash);
                        }

                        include_once 'general/login_page.php';
                    } else {
                        include_once 'enterprise/include/reset_pass.php';
                    }
                }
            }
        }

        while (ob_get_length() > 0) {
            ob_end_flush();
        }

        exit('</html>');
    }
} else {
    if (isset($_GET['loginhash_data'])) {
        $loginhash_data = get_parameter('loginhash_data', '');
        $loginhash_user = str_rot13(get_parameter('loginhash_user', ''));
        $iduser = $_SESSION['id_usuario'];
        unset($_SESSION['id_usuario']);
        unset($iduser);

        if ($config['loginhash_pwd'] != ''
            && $loginhash_data == md5(
                $loginhash_user.io_output_password($config['loginhash_pwd'])
            )
        ) {
            db_logon($loginhash_user, $_SERVER['REMOTE_ADDR']);
            $_SESSION['id_usuario'] = $loginhash_user;
            $config['id_user'] = $loginhash_user;
        } else {
            include_once 'general/login_page.php';
            db_pandora_audit('Logon Failed (loginhash', '', 'system');
            while (ob_get_length() > 0) {
                ob_end_flush();
            }

            exit('</html>');
        }
    }

    $user_in_db = db_get_row_filter(
        'tusuario',
        ['id_user' => $config['id_user']],
        '*'
    );
    if ($user_in_db == false) {
        // Logout.
        $_REQUEST = [];
        $_GET = [];
        $_POST = [];
        $config['auth_error'] = __("User doesn\'t exist.");
        $iduser = $_SESSION['id_usuario'];
        unset($_SESSION['id_usuario']);
        unset($iduser);
        include_once 'general/login_page.php';
        while (ob_get_length() > 0) {
            ob_end_flush();
        }

        exit('</html>');
    } else {
        if (((bool) $user_in_db['is_admin'] === false)
            && (            (bool) $user_in_db['not_login'] === true
            || (is_metaconsole() === false
            && has_metaconsole() === true
            && is_management_allowed() === false
            && (bool) $user_in_db['metaconsole_access_node'] === false))
        ) {
            // Logout.
            $_REQUEST = [];
            $_GET = [];
            $_POST = [];
            $config['auth_error'] = __('User only can use the API.');
            $iduser = $_SESSION['id_usuario'];
            unset($_SESSION['id_usuario']);
            unset($iduser);
            $login_screen = 'disabled_access_node';
            include_once 'general/login_page.php';
            while (ob_get_length() > 0) {
                ob_end_flush();
            }

            exit('</html>');
        } else {
            if ($config['auth'] === 'saml') {
                enterprise_hook('saml_login_status_verifier');
            }
        }
    }
}

// Enterprise support.
if (file_exists(ENTERPRISE_DIR.'/load_enterprise.php')) {
    include_once ENTERPRISE_DIR.'/load_enterprise.php';
}

// Log off.
if (isset($_GET['bye'])) {
    $iduser = $_SESSION['id_usuario'];

    if ($config['auth'] === 'saml') {
        enterprise_hook('saml_logout');
    }

    $_SESSION = [];
    session_destroy();
    header_remove('Set-Cookie');
    setcookie(session_name(), $_COOKIE[session_name()], (time() - 4800), '/');

    // Process logout.
    include 'general/logoff.php';

    while (ob_get_length() > 0) {
        ob_end_flush();
    }

    exit('</html>');
}

clear_pandora_error_for_header();

if ((bool) $config['node_deactivated'] === true) {
    // Prevent access node if not merged.
    include 'general/node_deactivated.php';

    while (ob_get_length() > 0) {
        ob_end_flush();
    }

    exit('</html>');
}

if ((bool) $config['maintenance_mode'] === true
    && (bool) users_is_admin() === false
) {
    // Show maintenance web-page. For non-admin users only.
    include 'general/maintenance.php';

    while (ob_get_length() > 0) {
        ob_end_flush();
    }

    exit('</html>');
}

/*
 * ----------------------------------------------------------------------
    *  EXTENSIONS
    * ----------------------------------------------------------------------
    *
    * Load the basic configurations of extension and add extensions into menu.
    * Load here, because if not, some extensions not load well, I don't why.
 */

$config['logged'] = false;
extensions_load_extensions($process_login);

if ($process_login) {
    // Call all extensions login function.
    extensions_call_login_function();

    unset($_SESSION['new_update']);

    include_once 'include/functions_update_manager.php';

    if ($config['autoupdate'] == 1) {
        $result = update_manager_check_updates_available();
        if ($result) {
            $_SESSION['new_update'] = 'new';
        }
    }

    $config['logged'] = true;
}

require_once 'general/register.php';

if (get_parameter('login', 0) !== 0) {
    if ((!isset($config['skip_login_help_dialog']) || $config['skip_login_help_dialog'] == 0)
        && $display_previous_popup === false
        && $config['initial_wizard'] == 1
    ) {
        include_once 'general/login_help_dialog.php';
    }

    $php_version = phpversion();
    $php_version_array = explode('.', $php_version);
    if ($php_version_array[0] < 7) {
        include_once 'general/php7_message.php';
    }
}

<<<<<<< HEAD

if ((bool) $config['maintenance_mode'] === true
    && (bool) users_is_admin() === false
) {
    // Show maintenance web-page. For non-admin users only.
    include 'general/maintenance.php';

    while (ob_get_length() > 0) {
        ob_end_flush();
    }

    exit('</html>');
}


// Pure.
=======
// Header.
>>>>>>> 18698827
if ($config['pure'] == 0) {
    // Menu container prepared to autohide menu.
    $menuCollapsed = (isset($_SESSION['menu_type']) === true && $_SESSION['menu_type'] !== 'classic');
    $menuTypeClass = ($menuCollapsed === true) ? 'collapsed' : 'classic';
    // Container.
    echo '<div id="container">';
    // Header.
    echo '<div id="head">';
    include 'general/header.php';
    echo '</div>';
    // Main menu.
    echo sprintf('<div id="page" class="page_%s">', $menuTypeClass);
    echo '<div id="menu">';

    include 'general/main_menu.php';
    echo '</div>';
    echo '<button onclick="topFunction()" id="top_btn" title="Go to top"></button>';
} else {
    echo '<div id="main_pure">';
    // Require menu only to build structure to use it in ACLs.
    include 'operation/menu.php';
    include 'godmode/menu.php';
}

/*
 * Session locking concurrency speedup!
    * http://es2.php.net/manual/en/ref.session.php#64525
 */

session_write_close();


// Main block of content.
if ($config['pure'] == 0) {
    echo '<div id="main">';
}

// Page loader / selector.
if ($searchPage) {
    include 'operation/search_results.php';
} else {
    if ($page != '') {
        $main_sec = get_sec($sec);
        if ($main_sec == false) {
            if ($sec == 'extensions') {
                $main_sec = get_parameter('extension_in_menu');
                if (empty($main_sec) === true) {
                    $main_sec = $sec;
                }
            } else if ($sec == 'gextensions') {
                    $main_sec = get_parameter('extension_in_menu');
                if (empty($main_sec) === true) {
                    $main_sec = $sec;
                }
            } else {
                $main_sec = $sec;
            }

            $sec = $sec2;
            $sec2 = '';
        }

        $page .= '.php';

        // Enterprise ACL check.
        if (enterprise_hook(
            'enterprise_acl',
            [
                $config['id_user'],
                $main_sec,
                $sec,
                true,
                $sec2,
            ]
        ) == false
        ) {
            include 'general/noaccess.php';
        } else {
            $sec = $main_sec;
            if (file_exists($page) === true) {
                if ((bool) extensions_is_extension($page) === false) {
                    try {
                        include_once $page;
                    } catch (Exception $e) {
                        ui_print_error_message(
                            $e->getMessage().' in '.$e->getFile().':'.$e->getLine()
                        );
                    }
                } else {
                    if ($sec[0] == 'g') {
                        extensions_call_godmode_function(basename($page));
                    } else {
                        extensions_call_main_function(basename($page));
                    }
                }
            } else {
                ui_print_error_message(__('Sorry! I can\'t find the page!'));
            }
        }
    } else {
        // Home screen chosen by the user.
        $home_page = '';
        if (isset($config['id_user']) === true) {
            $user_info = users_get_user_by_id($config['id_user']);
            $home_page = io_safe_output($user_info['section']);
            $home_url = $user_info['data_section'];
        }

        if ($home_page != '') {
            switch ($home_page) {
                case 'Event list':
                    $_GET['sec'] = 'eventos';
                    $_GET['sec2'] = 'operation/events/events';
                break;

                case 'Group view':
                    $_GET['sec'] = 'view';
                    $_GET['sec2'] = 'operation/agentes/group_view';
                break;

                case 'Alert detail':
                    $_GET['sec'] = 'view';
                    $_GET['sec2'] = 'operation/agentes/alerts_status';
                break;

                case 'Tactical view':
                    $_GET['sec'] = 'view';
                    $_GET['sec2'] = 'operation/agentes/tactical';
                break;

                case 'Default':
                default:
                    $_GET['sec2'] = 'general/logon_ok';
                break;

                case 'Dashboard':
                    $_GET['specialSec2'] = sprintf('operation/dashboard/dashboard&dashboardId=%s', $home_url);
                    $str = sprintf('sec=reporting&sec2=%s&d_from_main_page=1', $_GET['specialSec2']);
                    parse_str($str, $res);
                    foreach ($res as $key => $param) {
                        $_GET[$key] = $param;
                    }
                break;

                case 'Visual console':
                    $id_visualc = db_get_value('id', 'tlayout', 'name', $home_url);
                    if (($home_url == '') || ($id_visualc == false)) {
                        $str = 'sec=network&sec2=operation/visual_console/index&refr=60';
                    } else {
                        $str = 'sec=network&sec2=operation/visual_console/render_view&id='.$id_visualc;
                    }

                    parse_str($str, $res);
                    foreach ($res as $key => $param) {
                        $_GET[$key] = $param;
                    }
                break;

                case 'Other':
                    $home_url = io_safe_output($home_url);
                    $url_array = parse_url($home_url);
                    parse_str($url_array['query'], $res);
                    foreach ($res as $key => $param) {
                        $_GET[$key] = $param;
                    }
                break;

                case 'External link':
                    $home_url = io_safe_output($home_url);
                    echo '<script type="text/javascript">document.location="'.$home_url.'"</script>';
                break;
            }

            if (isset($_GET['sec2']) === true) {
                $file = $_GET['sec2'].'.php';
                // Make file path absolute to prevent accessing remote files.
                $file = __DIR__.'/'.$file;
                // Translate some secs.
                $main_sec = get_sec($_GET['sec']);
                $_GET['sec'] = ($main_sec == false) ? $_GET['sec'] : $main_sec;

                // Third condition is aimed to prevent from traversal attack.
                if (file_exists($file) === false
                    || ($_GET['sec2'] != 'general/logon_ok' && enterprise_hook(
                        'enterprise_acl',
                        [
                            $config['id_user'],
                            $_GET['sec'],
                            $_GET['sec2'],
                            true,
                            isset($_GET['sec3']) ? $_GET['sec3'] : '',
                        ]
                    ) == false
                    || strpos(realpath($file), __DIR__) === false)
                ) {
                    unset($_GET['sec2']);
                    include 'general/noaccess.php';
                } else {
                    include $file;
                }
            } else {
                include 'general/noaccess.php';
            }
        } else {
            include 'general/logon_ok.php';
        }
    }
}

if ($config['pure'] == 0) {
    echo '<div id="both"></div>';
    echo '</div>';
    // Main.
    echo '<div id="both">&nbsp;</div>';
    echo '</div>';
    // Page (id = page).
} else {
    echo '</div>';
    // Main pure.
}

html_print_div(
    ['id' => 'wiz_container'],
    true
);

html_print_div(
    ['id' => 'um_msg_receiver'],
    true
);

// Connection lost alert.
ui_require_javascript_file('connection_check');
set_js_value('absolute_homeurl', ui_get_full_url(false, false, false, false));
$conn_title = __('Connection with server has been lost');
$conn_text = __('Connection to the server has been lost. Please check your internet connection or contact with administrator.');
ui_print_message_dialog($conn_title, $conn_text, 'connection', '/images/error_1.png');

if ($config['pure'] == 0) {
    echo '</div>';
    // Container div.
    echo '</div>';
    echo '<div id="both"></div>';
    echo '</div>';

    echo '<div id="foot">';
    include 'general/footer.php';
}

// Clippy function.
require_once 'include/functions_clippy.php';
clippy_start($sec2);

while (ob_get_length() > 0) {
    ob_end_flush();
}

db_print_database_debug();
echo '</html>';

$run_time = format_numeric((microtime(true) - $config['start_time']), 3);
echo "\n<!-- Page generated in ".$run_time." seconds -->\n";

// Values from PHP to be recovered from JAVASCRIPT.
require 'include/php_to_js_values.php';


?>

<script type="text/javascript" language="javascript">

    // When there are less than 5 rows, all rows must be white
    var theme = "<?php echo $config['style']; ?>";
        if(theme === 'pandora'){
        if($('table.info_table tr').length < 5){
            $('table.info_table tbody > tr').css('background-color', '#fff');
        }
    }

    // When the user scrolls down 400px from the top of the document, show the
    // button.
    window.onscroll = function() {scrollFunction()};

    function scrollFunction() {
        if (document.body.scrollTop > 400 || document.documentElement.scrollTop > 400) {
            if(document.getElementById("top_btn")){
                document.getElementById("top_btn").style.display = "block";
            }
        } else {
            if(document.getElementById("top_btn")){
                document.getElementById("top_btn").style.display = "none";
            }
        }
    }

    // When the user clicks on the button, scroll to the top of the document.
    function topFunction() {

        /*
        * Safari.
        * document.body.scrollTop = 0;
        * For Chrome, Firefox, IE and Opera.
        * document.documentElement.scrollTop = 0; 
        */

        $("HTML, BODY").animate({ scrollTop: 0 }, 500);
    }

    // Initial load of page.
    $(document).ready(adjustFooter);
    
    // Every resize of window.
    $(window).resize(adjustFooter);
    
    // Every show/hide call may need footer re-layout.
    (function() {
        var oShow = jQuery.fn.show;
        var oHide = jQuery.fn.hide;
        
        jQuery.fn.show = function () {
            var rv = oShow.apply(this, arguments);
            adjustFooter();
            return rv;
        };
        jQuery.fn.hide = function () {
            var rv = oHide.apply(this, arguments);
            adjustFooter();
            return rv;
        };
    })();

    function first_time_identification () {
        jQuery.post ("ajax.php",
            {
                "page": "general/register",
                "load_wizards": 'initial'
            },
            function (data) {
                $('#wiz_container').empty ()
                    .html (data);
                run_configuration_wizard ();
            },
            "html"
        );

    }

    function show_modal(id) {
        var match = /notification-(.*)-id-([0-9]+)/.exec(id);
        if (!match) {
            console.error(
                "Cannot handle toast click event. Id not valid: ",
                event.target.id
            );
            return;
        }
        jQuery.post ("ajax.php",
            {
                "page": "godmode/setup/setup_notifications",
                "get_notification": 1,
                "id": match[2]
            },
            function (data) {
                notifications_hide();
                try {
                    var json = JSON.parse(data);
                    $('#um_msg_receiver')
                        .empty ()
                        .html (json.mensaje);

                    $('#um_msg_receiver').prop('title', json.subject);
                    
                    // Launch modal.
                    $("#um_msg_receiver").dialog({
                        resizable: true,
                        draggable: true,
                        modal: true,
                        width: 800,
                        buttons: [
                            {
                                text: "OK",
                                click: function() {
                                    $( this ).dialog( "close" );
                                }
                            }
                        ],
                        overlay: {
                                opacity: 0.5,
                                background: "black"
                            },
                        closeOnEscape: false,
                        open: function(event, ui) { $(".ui-dialog-titlebar-close").hide(); }
                    });

                    $(".ui-widget-overlay").css("background", "#000");
                    $(".ui-widget-overlay").css("opacity", 0.6);
                    $(".ui-draggable").css("cursor", "inherit");

                } catch (error) {
                    console.log(error);
                }

            },
            "html"
        );
    }

    //Dynamically assign footer position and width.
    function adjustFooter() {
        /*
        if (document.readyState !== 'complete' || $('#container').position() == undefined) {
            return;
        }
        // minimum top value (upper limit) for div#foot
        var ulim = $('#container').position().top + $('#container').outerHeight(true);
        // window height. $(window).height() returns wrong value on Opera and Google Chrome.
        var wh = document.documentElement.clientHeight;
        // save div#foot's height for latter use
        var h = $('#foot').height();
        // new top value for div#foot
        var t = (ulim + $('#foot').outerHeight() > wh) ? ulim : wh - $('#foot').outerHeight();
        /*
        if ($('#foot').position().top != t) {
            $('#foot').css({ position: "absolute", top: t, left: $('#foot').offset().left});
            $('#foot').height(h);
        }
        if ($('#foot').width() !=  $(window).width()) {
            $('#foot').width($(window).width());
        }
        */
    }
</script>
<?php
if (__PAN_XHPROF__ === 1) {
    pandora_xhprof_display_result('node_index');
}<|MERGE_RESOLUTION|>--- conflicted
+++ resolved
@@ -1112,7 +1112,6 @@
     }
 }
 
-<<<<<<< HEAD
 
 if ((bool) $config['maintenance_mode'] === true
     && (bool) users_is_admin() === false
@@ -1129,9 +1128,6 @@
 
 
 // Pure.
-=======
-// Header.
->>>>>>> 18698827
 if ($config['pure'] == 0) {
     // Menu container prepared to autohide menu.
     $menuCollapsed = (isset($_SESSION['menu_type']) === true && $_SESSION['menu_type'] !== 'classic');
