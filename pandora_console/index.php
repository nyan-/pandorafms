--- conflicted
+++ resolved
@@ -54,13 +54,8 @@
 
 if ($develop_bypass !== 1) {
     // If no config file, automatically try to install.
-<<<<<<< HEAD
     if (file_exists('include/config.php') === false) {
         if (file_exists('install.php') === false) {
-=======
-    if (!file_exists('include/config.php')) {
-        if (!file_exists('install.php')) {
->>>>>>> 3fe66d9a
             $url = explode('/', $_SERVER['REQUEST_URI']);
             $flag_url = 0;
             foreach ($url as $key => $value) {
@@ -134,13 +129,8 @@
     }
 }
 
-<<<<<<< HEAD
 if ((file_exists('include/config.php') === false)
     || (is_readable('include/config.php') === false)
-=======
-if ((!file_exists('include/config.php'))
-    || (!is_readable('include/config.php'))
->>>>>>> 3fe66d9a
 ) {
     $login_screen = 'error_noconfig';
     include 'general/error_screen.php';
@@ -289,11 +279,7 @@
 
 // Login process.
 enterprise_include_once('include/auth/saml.php');
-<<<<<<< HEAD
 if (isset($config['id_user']) === false) {
-=======
-if (!isset($config['id_user'])) {
->>>>>>> 3fe66d9a
     // Clear error messages.
     unset($_COOKIE['errormsg']);
     setcookie('errormsg', null, -1);
@@ -1496,11 +1482,7 @@
         var oShow = jQuery.fn.show;
         var oHide = jQuery.fn.hide;
 
-<<<<<<< HEAD
         jQuery.fn.show = function () {
-=======
-        jQuery.fn.show = function() {
->>>>>>> 3fe66d9a
             var rv = oShow.apply(this, arguments);
             adjustFooter();
             return rv;
