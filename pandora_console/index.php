<?php

/**
 * Index.
 *
 * @category   Main entrypoint.
 * @package    Pandora FMS
 * @subpackage Opensource.
 * @version    1.0.0
 * @license    See below
 *
 *    ______                 ___                    _______ _______ ________
 *   |   __ \.-----.--.--.--|  |.-----.----.-----. |    ___|   |   |     __|
 *  |    __/|  _  |     |  _  ||  _  |   _|  _  | |    ___|       |__     |
 * |___|   |___._|__|__|_____||_____|__| |___._| |___|   |__|_|__|_______|
 *
 * ============================================================================
 * Copyright (c) 2005-2022 Artica Soluciones Tecnologicas
 * Please see http://pandorafms.org for full contribution list
 * This program is free software; you can redistribute it and/or
 * modify it under the terms of the GNU General Public License
 * as published by the Free Software Foundation for version 2.
 * This program is distributed in the hope that it will be useful,
 * but WITHOUT ANY WARRANTY; without even the implied warranty of
 * MERCHANTABILITY or FITNESS FOR A PARTICULAR PURPOSE.  See the
 * GNU General Public License for more details.
 * ============================================================================
 */

// Begin.
if (defined('__PAN_XHPROF__') === false) {
    define('__PAN_XHPROF__', 0);
}

require 'vendor/autoload.php';

if (__PAN_XHPROF__ === 1) {
    if (function_exists('tideways_xhprof_enable') === true) {
        tideways_xhprof_enable();
    } else {
        error_log('Cannot find tideways_xhprof_enable function');
    }
}

// Needed for InfoBox count.
if (isset($_SESSION['info_box_count']) === true) {
    $_SESSION['info_box_count'] = 0;
}

// Set character encoding to UTF-8
// fixes a lot of multibyte character issues.
if (function_exists('mb_internal_encoding') === true) {
    mb_internal_encoding('UTF-8');
}

// Set to 1 to do not check for installer or config file (for development!).
// Activate gives more error information, not useful for production sites.
$develop_bypass = 0;

if ($develop_bypass !== 1) {
    // If no config file, automatically try to install.
    if (file_exists('include/config.php') === false) {
        if (file_exists('install.php') === false) {
            $url = explode('/', $_SERVER['REQUEST_URI']);
            $flag_url = 0;
            foreach ($url as $key => $value) {
                if (strpos($value, 'index.php') !== false || $flag_url) {
                    $flag_url = 1;
                    unset($url[$key]);
                } else if (strpos($value, 'enterprise') !== false || $flag_url) {
                    $flag_url = 1;
                    unset($url[$key]);
                }
            }

            $config['homeurl'] = rtrim(join('/', $url), '/');
            $config['homeurl_static'] = $config['homeurl'];
            $login_screen = 'error_noconfig';
            $ownDir = dirname(__FILE__).DIRECTORY_SEPARATOR;
            $config['homedir'] = $ownDir;
            include 'general/error_screen.php';
            exit;
        } else {
            include 'install.php';
            exit;
        }
    }

    if (filesize('include/config.php') == 0) {
        include 'install.php';
        exit;
    }

    if (isset($_POST['rename_file']) === true) {
        $rename_file_install = (bool) $_POST['rename_file'];
        if ($rename_file_install === true) {
            $salida_rename = rename('install.php', 'install_old.php');
        }
    }

    // Check installer presence.
    if (file_exists('install.php') === true) {
        $login_screen = 'error_install';
        include 'general/error_screen.php';
        exit;
    }

    // Check perms for config.php.
    if (strtoupper(substr(PHP_OS, 0, 3)) !== 'WIN') {
        if ((substr(sprintf('%o', fileperms('include/config.php')), -4) !== '0600')
            && (substr(sprintf('%o', fileperms('include/config.php')), -4) !== '0660')
            && (substr(sprintf('%o', fileperms('include/config.php')), -4) !== '0640')
        ) {
            $url = explode('/', $_SERVER['REQUEST_URI']);
            $flag_url = 0;
            foreach ($url as $key => $value) {
                if (strpos($value, 'index.php') !== false || $flag_url) {
                    $flag_url = 1;
                    unset($url[$key]);
                } else if (strpos($value, 'enterprise') !== false || $flag_url) {
                    $flag_url = 1;
                    unset($url[$key]);
                }
            }

            $config['homeurl'] = rtrim(join('/', $url), '/');
            $config['homeurl_static'] = $config['homeurl'];
            $ownDir = dirname(__FILE__).DIRECTORY_SEPARATOR;
            $config['homedir'] = $ownDir;
            $login_screen = 'error_perms';
            include 'general/error_screen.php';
            exit;
        }
    }
}

if ((file_exists('include/config.php') === false)
    || (is_readable('include/config.php') === false)
) {
    $login_screen = 'error_noconfig';
    include 'general/error_screen.php';
    exit;
}

/*
 * DO NOT CHANGE ORDER OF FOLLOWING REQUIRES.
 */

require_once 'include/config.php';
require_once 'include/functions_config.php';

if (isset($config['console_log_enabled']) === true && (int) $config['console_log_enabled'] === 1) {
    ini_set('log_errors', 1);
    ini_set('error_log', $config['homedir'].'/log/console.log');
} else {
    ini_set('log_errors', 0);
    ini_set('error_log', '');
}

if (isset($config['error']) === true) {
    $login_screen = $config['error'];
    include 'general/error_screen.php';
    exit;
}

// If metaconsole activated, redirect to it.
if (is_metaconsole() === true) {
    header('Location: '.ui_get_full_url('index.php'));
    // Always exit after sending location headers.
    exit;
}

if (file_exists(ENTERPRISE_DIR.'/include/functions_login.php') === true) {
    include_once ENTERPRISE_DIR.'/include/functions_login.php';
}

if (empty($config['https']) === false && empty($_SERVER['HTTPS']) === true) {
    $query = '';
    if (count($_REQUEST) > 0) {
        // Some (old) browsers don't like the ?&key=var.
        $query .= '?1=1';
    }

    // We don't clean these variables up as they're only being passed along.
    foreach ($_GET as $key => $value) {
        if ($key == 1) {
            continue;
        }

        $query .= '&'.$key.'='.$value;
    }

    foreach ($_POST as $key => $value) {
        $query .= '&'.$key.'='.$value;
    }

    $url = ui_get_full_url($query);

    // Prevent HTTP response splitting attacks
    // http://en.wikipedia.org/wiki/HTTP_response_splitting.
    $url = str_replace("\n", '', $url);

    header('Location: '.$url);
    // Always exit after sending location headers.
    exit;
}

// Pure mode (without menu, header and footer).
$config['pure'] = (bool) get_parameter('pure');

// Auto Refresh page (can now be disabled anywhere in the script).
if (get_parameter('refr') != null) {
    $config['refr'] = (int) get_parameter('refr');
}

// Get possible errors with files.
$errorFileOutput = (string) get_parameter('errorFileOutput');

$delete_file = get_parameter('del_file');
if ($delete_file === 'yes_delete') {
    $salida_delete = shell_exec('rm /var/www/html/pandora_console/install.php');
}

ob_start();
echo '<!DOCTYPE html PUBLIC "-//W3C//DTD XHTML 1.0 Transitional//EN" "http://www.w3.org/TR/xhtml1/DTD/xhtml1-transitional.dtd">'."\n";
echo '<html xmlns="http://www.w3.org/1999/xhtml">'."\n";
echo '<head>'."\n";

// This starts the page head. In the callback function,
// $page['head'] array content will be processed into the head.
ob_start('ui_process_page_head');
// Enterprise main.
enterprise_include_once('index.php');

// Load event.css to display the about section dialog with correct styles.
echo '<link rel="stylesheet" href="'.ui_get_full_url('/include/styles/events.css', false, false, false).'" type="text/css" />';

echo '<script type="text/javascript">';
echo 'var dispositivo = navigator.userAgent.toLowerCase();';
echo 'if( dispositivo.search(/iphone|ipod|ipad|android/) > -1 ){';
echo 'document.location = "'.ui_get_full_url('/mobile').'";  }';
echo '</script>';

// This tag is included in the buffer passed to ui_process_page_head so
// technically it can be stripped.
echo '</head>'."\n";

require_once 'include/functions_themes.php';
ob_start('ui_process_page_body');

$config['remote_addr'] = $_SERVER['REMOTE_ADDR'];

$sec2 = get_parameter_get('sec2');
$sec2 = safe_url_extraclean($sec2);
$page = $sec2;
// Reference variable for old time sake.
$sec = get_parameter_get('sec');
$sec = safe_url_extraclean($sec);
// CSRF Validation.
$validatedCSRF = validate_csrf_code();

$process_login = false;

// Update user password.
$change_pass = (int) get_parameter_post('renew_password');

if ($change_pass === 1) {
    $password_old = (string) get_parameter_post('old_password', '');
    $password_new = (string) get_parameter_post('new_password', '');
    $password_confirm = (string) get_parameter_post('confirm_new_password', '');
    $id = (string) get_parameter_post('login', '');

    $changed_pass = login_update_password_check($password_old, $password_new, $password_confirm, $id);
}

$minor_release_message = false;
$searchPage = false;
$search = get_parameter_get('head_search_keywords');
if (strlen($search) > 0) {
    $config['search_keywords'] = io_safe_input(trim(io_safe_output(get_parameter('keywords'))));
    // If not search category providad, we'll use an agent search.
    $config['search_category'] = get_parameter('search_category', 'all');
    if (($config['search_keywords'] !== 'Enter keywords to search') && (strlen($config['search_keywords']) > 0)) {
        $searchPage = true;
    }
}

// Login process.
enterprise_include_once('include/auth/saml.php');
if (isset($config['id_user']) === false) {
    // Clear error messages.
    unset($_COOKIE['errormsg']);
    setcookie('errormsg', null, -1);

    if (isset($_GET['login']) === true) {
        include_once 'include/functions_db.php';
        // Include it to use escape_string_sql function.
        $config['auth_error'] = '';
        // Set this to the error message from the authorization mechanism.
        $nick = get_parameter_post('nick');
        // This is the variable with the login.
        $pass = get_parameter_post('pass');
        // This is the variable with the password.
        $nick = db_escape_string_sql($nick);
        $pass = db_escape_string_sql($pass);

        // Since now, only the $pass variable are needed.
        unset($_GET['pass'], $_POST['pass'], $_REQUEST['pass']);

        // IP allowed check.
        $user_info = users_get_user_by_id($nick);
        if ((bool) $user_info['allowed_ip_active'] === true) {
            $userIP = $_SERVER['REMOTE_ADDR'];
            $allowedIP = false;
            $arrayIP = explode(',', $user_info['allowed_ip_list']);
            // By default, if the IP definition is no correct, allows all.
            if (empty($arrayIP) === true) {
                $allowedIP = true;
            } else {
                $allowedIP = checkIPInRange($arrayIP, $userIP);
            }

            if ($allowedIP === false) {
                $config['auth_error'] = 'IP not allowed';
                $login_failed = true;
                include_once 'general/login_page.php';
                db_pandora_audit(
                    AUDIT_LOG_USER_REGISTRATION,
                    sprintf(
                        'IP %s not allowed for user %s',
                        $userIP,
                        $nick
                    ),
                    $nick
                );
                while (ob_get_length() > 0) {
                    ob_end_flush();
                }

                exit('</html>');
            }
        }

        // If the auth_code exists, we assume the user has come from
        // double authorization page.
        if (isset($_POST['auth_code']) === true) {
            $double_auth_success = false;

            // The double authentication is activated and the user has
            // surpassed the first step (the login).
            // Now the authentication code provided will be checked.
            if (isset($_SESSION['prepared_login_da']) === true) {
                if (isset($_SESSION['prepared_login_da']['id_user']) === true
                    && isset($_SESSION['prepared_login_da']['timestamp']) === true
                ) {
                    // The user has a maximum of 5 minutes to introduce
                    // the double auth code.
                    $dauth_period = SECONDS_2MINUTES;
                    $now = time();
                    $dauth_time = $_SESSION['prepared_login_da']['timestamp'];

                    if (($now - $dauth_period) < $dauth_time) {
                        // Nick.
                        $nick = $_SESSION['prepared_login_da']['id_user'];
                        // Code.
                        $code = (string) get_parameter_post('auth_code');

                        if (empty($code) === false) {
                            $result = validate_double_auth_code($nick, $code);

                            if ($result === true) {
                                // Double auth success.
                                $double_auth_success = true;
                            } else {
                                // Screen.
                                $login_screen = 'double_auth';
                                // Error message.
                                $config['auth_error'] = __('Invalid code');

                                if (isset($_SESSION['prepared_login_da']['attempts']) === false) {
                                    $_SESSION['prepared_login_da']['attempts'] = 0;
                                }

                                $_SESSION['prepared_login_da']['attempts']++;
                            }
                        } else {
                            // Screen.
                            $login_screen = 'double_auth';
                            // Error message.
                            $config['auth_error'] = __("The code shouldn't be empty");

                            if (isset($_SESSION['prepared_login_da']['attempts']) !== false) {
                                $_SESSION['prepared_login_da']['attempts'] = 0;
                            }

                            $_SESSION['prepared_login_da']['attempts']++;
                        }
                    } else {
                        // Expired login.
                        unset($_SESSION['prepared_login_da']);

                        // Error message.
                        $config['auth_error'] = __('Expired login');
                    }
                } else {
                    // If the code doesn't exist, remove the prepared login.
                    unset($_SESSION['prepared_login_da']);

                    // Error message.
                    $config['auth_error'] = __('Login error');
                }
            } else {
                // If $_SESSION['prepared_login_da'] doesn't exist, the user
                // must login again.
                // Error message.
                $config['auth_error'] = __('Login error');
            }

            // Remove the authenticator code.
            unset($_POST['auth_code'], $code);

            if (!$double_auth_success) {
                $login_failed = true;
                include_once 'general/login_page.php';
                db_pandora_audit(
                    AUDIT_LOG_USER_REGISTRATION,
                    'Invalid double auth login: '.$_SERVER['REMOTE_ADDR'],
                    $_SERVER['REMOTE_ADDR']
                );
                while (ob_get_length() > 0) {
                    ob_end_flush();
                }

                exit('</html>');
            }
        }

        $login_button_saml = get_parameter('login_button_saml', false);
        config_update_value('2Fa_auth', '');
        if (isset($double_auth_success) && $double_auth_success) {
            // This values are true cause there are checked before complete
            // the 2nd auth step.
            $nick_in_db = $_SESSION['prepared_login_da']['id_user'];
            $expired_pass = false;
        } else if (($config['auth'] === 'saml') && ($login_button_saml)) {
            $saml_user_id = enterprise_hook('saml_process_user_login');
            if (!$saml_user_id) {
                $login_failed = true;
                include_once 'general/login_page.php';
                while (ob_get_length() > 0) {
                    ob_end_flush();
                }

                exit('</html>');
            }

            $nick_in_db = $saml_user_id;
            if (!$nick_in_db) {
                if ($config['auth'] === 'saml') {
                    enterprise_hook('saml_logout');
                }

                if (session_status() !== PHP_SESSION_NONE) {
                    $_SESSION = [];
                    session_destroy();
                    header_remove('Set-Cookie');
                    setcookie(session_name(), $_COOKIE[session_name()], (time() - 4800), '/');
                }

                // Process logout.
                include 'general/logoff.php';
            }

            $validatedCSRF = true;
        } else {
            // process_user_login is a virtual function which should be defined in each auth file.
            // It accepts username and password. The rest should be internal to the auth file.
            // The auth file can set $config["auth_error"] to an informative error output or reference their internal error messages to it
            // process_user_login should return false in case of errors or invalid login, the nickname if correct.
            $nick_in_db = process_user_login($nick, $pass);

            $expired_pass = false;

            if (($nick_in_db != false) && ((!is_user_admin($nick)
                || $config['enable_pass_policy_admin']))
                && (file_exists(ENTERPRISE_DIR.'/load_enterprise.php'))
                && ($config['enable_pass_policy'])
            ) {
                include_once ENTERPRISE_DIR.'/include/auth/mysql.php';

                $blocked = login_check_blocked($nick);

                if ($blocked) {
                    include_once 'general/login_page.php';
                    db_pandora_audit(
                        AUDIT_LOG_USER_MANAGEMENT,
                        'Password expired: '.$nick,
                        $nick
                    );
                    while (ob_get_length() > 0) {
                        ob_end_flush();
                    }

                    exit('</html>');
                }

                // Checks if password has expired.
                $check_status = check_pass_status($nick, $pass);

                switch ($check_status) {
                    case PASSSWORD_POLICIES_FIRST_CHANGE:
                        // First change.
                    case PASSSWORD_POLICIES_EXPIRED:
                        // Pass expired.
                        $expired_pass = true;
                        login_change_password($nick, '', $check_status);
                    break;

                    default:
                        // Ignore.
                    break;
                }
            }
        }

        // CSRF Validation not pass in login.
        if ($validatedCSRF === false) {
            $process_error_message = __(
                '%s cannot verify the origin of the request. Try again, please.',
                get_product_name()
            );

            include_once 'general/login_page.php';
            // Finish the execution.
            exit('</html>');
        }

        if (($nick_in_db !== false) && $expired_pass) {
            // Login ok and password has expired.
            include_once 'general/login_page.php';
            db_pandora_audit(
                AUDIT_LOG_USER_MANAGEMENT,
                'Password expired: '.$nick,
                $nick
            );
            while (ob_get_length() > 0) {
                ob_end_flush();
            }

            exit('</html>');
        } else if (($nick_in_db !== false) && (!$expired_pass)) {
            // Login ok and password has not expired.
            // Double auth check.
            if ((!isset($double_auth_success)
                || !$double_auth_success)
                && is_double_auth_enabled($nick_in_db)
                && (bool) $config['double_auth_enabled'] === true
            ) {
                // Store this values in the session to know if the user login
                // was correct.
                $_SESSION['prepared_login_da'] = [
                    'id_user'   => $nick_in_db,
                    'timestamp' => time(),
                    'attempts'  => 0,
                ];

                // Load the page to introduce the double auth code.
                $login_screen = 'double_auth';
                include_once 'general/login_page.php';
                while (ob_get_length() > 0) {
                    ob_end_flush();
                }

                exit('</html>');
            }

            // Login ok and password has not expired.
            $process_login = true;

            if (is_user_admin($nick)) {
                echo "<script type='text/javascript'>var process_login_ok = 1;</script>";
            } else {
                echo "<script type='text/javascript'>var process_login_ok = 0;</script>";
            }

            if (!isset($_GET['sec2']) && !isset($_GET['sec'])) {
                // Avoid the show homepage when the user go to
                // a specific section of pandora
                // for example when timeout the sesion.
                unset($_GET['sec2']);
                $_GET['sec'] = 'general/logon_ok';
                $home_page = '';
                if (isset($nick)) {
                    $user_info = users_get_user_by_id($nick);
                    $home_page = io_safe_output($user_info['section']);
                    $home_url = $user_info['data_section'];
                    if ($home_page != '') {
                        switch ($home_page) {
                            case 'Event list':
                                $_GET['sec'] = 'eventos';
                                $_GET['sec2'] = 'operation/events/events';
                            break;

                            case 'Group view':
                                $_GET['sec'] = 'view';
                                $_GET['sec2'] = 'operation/agentes/group_view';
                            break;

                            case 'Alert detail':
                                $_GET['sec'] = 'view';
                                $_GET['sec2'] = 'operation/agentes/alerts_status';
                            break;

                            case 'Tactical view':
                                $_GET['sec'] = 'view';
                                $_GET['sec2'] = 'operation/agentes/tactical';
                            break;

                            case 'Default':
                            default:
                                $_GET['sec'] = 'general/logon_ok';
                            break;

                            case 'Dashboard':
                                $_GET['sec'] = 'reporting';
                                $_GET['sec2'] = 'operation/dashboard/dashboard';
                                $_GET['id_dashboard_select'] = $home_url;
                                $_GET['d_from_main_page'] = 1;
                            break;

                            case 'Visual console':
                                $_GET['sec'] = 'network';
                                $_GET['sec2'] = 'operation/visual_console/index';
                            break;

                            case 'Other':
                                $home_url = io_safe_output($home_url);
                                $url_array = parse_url($home_url);
                                parse_str($url_array['query'], $res);
                                foreach ($res as $key => $param) {
                                    $_GET[$key] = $param;
                                }
                            break;
                        }
                    } else {
                        $_GET['sec'] = 'general/logon_ok';
                    }
                }
            }

            if (is_reporting_console_node() === true) {
                $_GET['sec'] = 'discovery';
                $_GET['sec2'] = 'godmode/servers/discovery';
                $_GET['wiz'] = 'tasklist';
                $home_page = '';
            }

            db_logon($nick_in_db, $_SERVER['REMOTE_ADDR']);
            $_SESSION['id_usuario'] = $nick_in_db;
            $config['id_user'] = $nick_in_db;

            // Check if connection goes through F5 balancer. If it does, then
            // don't call config_prepare_session() or user will be back to login
            // all the time.
            $prepare_session = true;
            foreach ($_COOKIE as $key => $value) {
                if (preg_match('/BIGipServer*/', $key)) {
                    $prepare_session = false;
                    break;
                }
            }

            if ($prepare_session) {
                config_prepare_session();
            }

            // ==========================================================
            // -------- SET THE CUSTOM CONFIGS OF USER ------------------
            config_user_set_custom_config();
            // ==========================================================
            // Remove everything that might have to do with people's passwords or logins
            unset($pass, $login_good);

            $user_language = get_user_language($config['id_user']);

            $l10n = null;
            if (file_exists('./include/languages/'.$user_language.'.mo') === true) {
                $cacheFileReader = new CachedFileReader(
                    './include/languages/'.$user_language.'.mo'
                );
                $l10n = new gettext_reader($cacheFileReader);
                $l10n->load_tables();
            }
        } else {
            // Login wrong.
            $blocked = false;

            if ((is_user_admin($nick) === false || (bool) $config['enable_pass_policy_admin'] === true)
                && file_exists(ENTERPRISE_DIR.'/load_enterprise.php') === true
            ) {
                $blocked = login_check_blocked($nick);
            }

            if ((bool) $blocked === false) {
                if (file_exists(ENTERPRISE_DIR.'/load_enterprise.php') === true) {
                    // Checks failed attempts.
                    login_check_failed($nick);
                }

                $login_failed = true;
            }

            include_once 'general/login_page.php';
            db_pandora_audit(
                AUDIT_LOG_USER_REGISTRATION,
                'Invalid login: '.$nick,
                $nick
            );

            while (ob_get_length() > 0) {
                ob_end_flush();
            }

            exit('</html>');
        }

        // Form the url.
        $query_params_redirect = $_GET;
        // Visual console do not want sec2.
        if ($home_page === 'Visual console') {
            unset($query_params_redirect['sec2']);
        }

        // Dashboard do not want sec2.
        if ($home_page === 'Dashboard') {
            unset($query_params_redirect['sec2']);
        }

        $redirect_url = '?logged=1';
        foreach ($query_params_redirect as $key => $value) {
            if ($key === 'login') {
                continue;
            }

            $redirect_url .= '&'.safe_url_extraclean($key).'='.safe_url_extraclean($value);
        }

        $double_auth_enabled = (bool) db_get_value('id', 'tuser_double_auth', 'id_user', $config['id_user']);

        header('Location: '.ui_get_full_url('index.php'.$redirect_url));
        exit;
        // Always exit after sending location headers.
    } else if (isset($_GET['loginhash']) === true) {
        // Hash login process.
        $loginhash_data = get_parameter('loginhash_data', '');
        $loginhash_user = str_rot13(get_parameter('loginhash_user', ''));

        if ($config['loginhash_pwd'] != ''
            && $loginhash_data == md5(
                $loginhash_user.io_output_password($config['loginhash_pwd'])
            )
        ) {
            db_logon($loginhash_user, $_SERVER['REMOTE_ADDR']);
            $_SESSION['id_usuario'] = $loginhash_user;
            $config['id_user'] = $loginhash_user;
        } else {
            include_once 'general/login_page.php';
            db_pandora_audit(
                AUDIT_LOG_USER_REGISTRATION,
                'Loginhash failed',
                'system'
            );
            while (ob_get_length() > 0) {
                ob_end_flush();
            }

            exit('</html>');
        }
    } else if (isset($_GET['bye']) === false) {
        // There is no user connected.
        if ($config['enterprise_installed']) {
            enterprise_include_once('include/functions_reset_pass.php');
        }

        // Boolean parameters.
        $correct_pass_change = (bool) get_parameter('correct_pass_change', false);
        $reset               = (bool) get_parameter('reset', false);
        $first               = (bool) get_parameter('first', false);
        // Strings.
        $reset_hash          = get_parameter('reset_hash');
        $pass1               = get_parameter_post('pass1');
        $pass2               = get_parameter_post('pass2');
        $id_user             = get_parameter_post('id_user');

        if (empty($reset_hash) === false) {
            $hash_data = explode(':::', $reset_hash);
            $id_user = $hash_data[0];
            $codified_hash = $hash_data[1];

            $db_reset_pass_entry = db_get_value_filter('reset_time', 'treset_pass', ['id_user' => $id_user, 'cod_hash' => $id_user.':::'.$codified_hash]);
        }

        if ($correct_pass_change === true
            && empty($pass1) === false
            && empty($pass2) === false
            && empty($id_user) === false
            && $db_reset_pass_entry !== false
        ) {
            // The CSRF does not be validated.
            if ($validatedCSRF === false) {
                $process_error_message = __(
                    '%s cannot verify the origin of the request. Try again, please.',
                    get_product_name()
                );

                include_once 'general/login_page.php';
                // Finish the execution.
                exit('</html>');
            } else {
                delete_reset_pass_entry($id_user);
                $correct_reset_pass_process = '';
                $process_error_message = '';

                if ($pass1 === $pass2) {
                    $res = update_user_password($id_user, $pass1);
                    if ($res) {
                        db_process_sql_insert(
                            'tsesion',
                            [
                                'id_sesion'   => '',
                                'id_usuario'  => $id_user,
                                'ip_origen'   => $_SERVER['REMOTE_ADDR'],
                                'accion'      => 'Reset&#x20;change',
                                'descripcion' => 'Successful reset password process ',
                                'fecha'       => date('Y-m-d H:i:s'),
                                'utimestamp'  => time(),
                            ]
                        );

                        $correct_reset_pass_process = __('Password changed successfully');

                        register_pass_change_try($id_user, 1);
                    } else {
                        register_pass_change_try($id_user, 0);

                        $process_error_message = __('Failed to change password');
                    }
                } else {
                    register_pass_change_try($id_user, 0);

                    $process_error_message = __('Passwords must be the same');
                }

                include_once 'general/login_page.php';
            }
        } else {
            if (empty($reset_hash) === false) {
                $process_error_message = '';

                if ($db_reset_pass_entry) {
                    if (($db_reset_pass_entry + SECONDS_2HOUR) < time()) {
                        register_pass_change_try($id_user, 0);
                        $process_error_message = __('Too much time since password change request');
                        include_once 'general/login_page.php';
                    } else {
                        include_once 'enterprise/include/process_reset_pass.php';
                    }
                } else {
                    register_pass_change_try($id_user, 0);
                    $process_error_message = __('This user has not requested a password change');
                    include_once 'general/login_page.php';
                }
            } else {
                if ($reset === false) {
                    include_once 'general/login_page.php';
                } else {
                    $user_reset_pass = get_parameter('user_reset_pass');
                    $error = '';
                    $mail = '';
                    $show_error = false;

                    if ($first === false) {
                        // The CSRF does not be validated.
                        if ($validatedCSRF === false) {
                            $process_error_message = __(
                                '%s cannot verify the origin of the request. Try again, please.',
                                get_product_name()
                            );

                            include_once 'general/login_page.php';
                            // Finish the execution.
                            exit('</html>');
                        }

                        if (empty($user_reset_pass) === true) {
                            $reset = false;
                            $error = __('Id user cannot be empty');
                            $show_error = true;
                        } else {
                            $check_user = check_user_id($user_reset_pass);

                            if ($check_user === false) {
                                $reset = false;
                                register_pass_change_try($user_reset_pass, 0);
                                $error = __('Error in reset password request');
                                $show_error = true;
                            } else {
                                $check_mail = check_user_have_mail($user_reset_pass);

                                if (!$check_mail) {
                                    $reset = false;
                                    register_pass_change_try($user_reset_pass, 0);
                                    $error = __('This user doesn\'t have a valid email address');
                                    $show_error = true;
                                } else {
                                    $mail = $check_mail;
                                }
                            }
                        }

                        $cod_hash = $user_reset_pass.'::::'.md5(rand(10, 1000000).rand(10, 1000000).rand(10, 1000000));

                        $subject = '['.io_safe_output(get_product_name()).'] '.__('Reset password');
                        $body = __('This is an automatically sent message for user ');
                        $body .= ' "<strong>'.$user_reset_pass.'"</strong>';
                        $body .= '<p />';
                        $body .= __('Please click the link below to reset your password');
                        $body .= '<p />';
                        $body .= '<a href="'.ui_get_full_url('index.php?reset_hash='.$cod_hash).'">'.__('Reset your password').'</a>';
                        $body .= '<p />';
                        $body .= get_product_name();
                        $body .= '<p />';
                        $body .= '<em>'.__('Please do not reply to this email.').'</em>';

                        $result = (bool) send_email_to_user($mail, $body, $subject);

                        if ($result === false) {
                            $process_error_message = __('Error at sending the email');
                        } else {
                            send_token_to_db($user_reset_pass, $cod_hash);
                        }

                        include_once 'general/login_page.php';
                    } else {
                        include_once 'enterprise/include/reset_pass.php';
                    }
                }
            }
        }

        while (ob_get_length() > 0) {
            ob_end_flush();
        }

        exit('</html>');
    }
} else {
    if (isset($_GET['loginhash_data'])) {
        $loginhash_data = get_parameter('loginhash_data', '');
        $loginhash_user = str_rot13(get_parameter('loginhash_user', ''));
        $iduser = $_SESSION['id_usuario'];
        unset($_SESSION['id_usuario']);
        unset($iduser);

        if ($config['loginhash_pwd'] != ''
            && $loginhash_data == md5(
                $loginhash_user.io_output_password($config['loginhash_pwd'])
            )
        ) {
            db_logon($loginhash_user, $_SERVER['REMOTE_ADDR']);
            $_SESSION['id_usuario'] = $loginhash_user;
            $config['id_user'] = $loginhash_user;
        } else {
            include_once 'general/login_page.php';
            db_pandora_audit(
                AUDIT_LOG_USER_REGISTRATION,
                'Loginhash failed',
                'system'
            );
            while (ob_get_length() > 0) {
                ob_end_flush();
            }

            exit('</html>');
        }
    }

    $user_in_db = db_get_row_filter(
        'tusuario',
        ['id_user' => $config['id_user']],
        '*'
    );
    if ($user_in_db == false) {
        // Logout.
        $_REQUEST = [];
        $_GET = [];
        $_POST = [];
        $config['auth_error'] = __("User doesn\'t exist.");
        $iduser = $_SESSION['id_usuario'];
        unset($_SESSION['id_usuario']);
        unset($iduser);
        include_once 'general/login_page.php';
        while (ob_get_length() > 0) {
            ob_end_flush();
        }

        exit('</html>');
    } else {
        if (((bool) $user_in_db['is_admin'] === false)
            && ((bool) $user_in_db['not_login'] === true
            || (is_metaconsole() === false
            && has_metaconsole() === true
            && is_management_allowed() === false
            && (bool) $user_in_db['metaconsole_access_node'] === false))
        ) {
            // Logout.
            $_REQUEST = [];
            $_GET = [];
            $_POST = [];
            $config['auth_error'] = __('User only can use the API.');
            $iduser = $_SESSION['id_usuario'];
            unset($_SESSION['id_usuario']);
            unset($iduser);
            $login_screen = 'disabled_access_node';
            include_once 'general/login_page.php';
            while (ob_get_length() > 0) {
                ob_end_flush();
            }

            exit('</html>');
        } else {
            if ($config['auth'] === 'saml') {
                enterprise_hook('saml_login_status_verifier');
            }
        }
    }
}

// Enterprise support.
if (file_exists(ENTERPRISE_DIR.'/load_enterprise.php')) {
    include_once ENTERPRISE_DIR.'/load_enterprise.php';
}

// Log off.
if (isset($_GET['bye'])) {
    $iduser = $_SESSION['id_usuario'];

    if ($config['auth'] === 'saml') {
        enterprise_hook('saml_logout');
    }

    $_SESSION = [];
    session_destroy();
    header_remove('Set-Cookie');
    setcookie(session_name(), $_COOKIE[session_name()], (time() - 4800), '/');

    // Process logout.
    include 'general/logoff.php';

    while (ob_get_length() > 0) {
        ob_end_flush();
    }

    exit('</html>');
}

clear_pandora_error_for_header();

if ((bool) ($config['node_deactivated'] ?? false) === true) {
    // Prevent access node if not merged.
    include 'general/node_deactivated.php';

    while (ob_get_length() > 0) {
        ob_end_flush();
    }

    exit('</html>');
}

if ((bool) ($config['maintenance_mode'] ?? false) === true
    && (bool) users_is_admin() === false
) {
    // Show maintenance web-page. For non-admin users only.
    include 'general/maintenance.php';

    while (ob_get_length() > 0) {
        ob_end_flush();
    }

    exit('</html>');
}

if (is_reporting_console_node() === true
    && (bool) users_is_admin() === false
) {
    include 'general/reporting_console_node.php';
    exit;
}

/*
 * ----------------------------------------------------------------------
    *  EXTENSIONS
    * ----------------------------------------------------------------------
    *
    * Load the basic configurations of extension and add extensions into menu.
    * Load here, because if not, some extensions not load well, I don't why.
 */

$config['logged'] = false;
extensions_load_extensions($process_login);

if ($process_login) {
    // Call all extensions login function.
    extensions_call_login_function();

    unset($_SESSION['new_update']);

    include_once 'include/functions_update_manager.php';

    if ($config['autoupdate'] == 1) {
        $result = update_manager_check_updates_available();
        if ($result) {
            $_SESSION['new_update'] = 'new';
        }
    }

    $config['logged'] = true;
}

require_once 'general/register.php';

if (get_parameter('login', 0) !== 0) {
    if ((!isset($config['skip_login_help_dialog']) || $config['skip_login_help_dialog'] == 0)
        && $display_previous_popup === false
        && $config['initial_wizard'] == 1
    ) {
        include_once 'general/login_help_dialog.php';
    }

    $php_version = phpversion();
    $php_version_array = explode('.', $php_version);
    if ($php_version_array[0] < 7) {
        include_once 'general/php_message.php';
    }
}


if ((bool) ($config['maintenance_mode'] ?? false) === true
    && (bool) users_is_admin() === false
) {
    // Show maintenance web-page. For non-admin users only.
    include 'general/maintenance.php';

    while (ob_get_length() > 0) {
        ob_end_flush();
    }

    exit('</html>');
}


// Pure.
if ($config['pure'] == 0) {
    // Menu container prepared to autohide menu.
    $menuCollapsed = (isset($_SESSION['menu_type']) === true && $_SESSION['menu_type'] !== 'classic');
    $menuTypeClass = ($menuCollapsed === true) ? 'collapsed' : 'classic';
    // Container.
    echo '<div id="container">';
    // Header.
    echo '<div id="head">';
    include 'general/header.php';
    echo '</div>';
    // Main menu.
    echo sprintf('<div id="page" class="page_%s">', $menuTypeClass);
    echo '<div id="menu">';

    include 'general/main_menu.php';
    echo '</div>';
    echo '<button onclick="topFunction()" id="top_btn" title="Go to top"></button>';
} else {
    echo '<div id="main_pure">';
    // Require menu only to build structure to use it in ACLs.
    include 'operation/menu.php';
    include 'godmode/menu.php';
}

if (has_metaconsole() === true
    && (bool) $config['centralized_management'] === true
) {
    $MR = (float) $config['MR'];
    // Node attached to a metaconsole.
    $server_id = $config['metaconsole_node_id'];

    // Connect to meta.
    metaconsole_load_external_db(
        [
            'dbhost' => $config['replication_dbhost'],
            'dbuser' => $config['replication_dbuser'],
            'dbpass' => io_output_password($config['replication_dbpass']),
            'dbname' => $config['replication_dbname'],
        ]
    );
    $metaMR = (float) db_get_value(
        'value',
        'tconfig',
        'token',
        'MR',
        false,
        false
    );

    // Return connection to node.
    metaconsole_restore_db();

    if ($MR !== $metaMR) {
        $err = '<div id="err_msg_centralised">'.html_print_image(
            '/images/warning_modern.png',
            true
        );

        $err .= '<div>'.__(
            'Metaconsole MR (%d) is different than this one (%d)',
            $metaMR,
            $MR
        );

        $err .= '<br>';
        $err .= __('Please keep all environment updated to same version.');
        $err .= '</div>';
        ?>
        <script type="text/javascript">
            $(document).ready(function() {
                infoMessage({
                    title: '<?php echo __('Warning'); ?>',
                    text: '<?php echo $err; ?>',
                    simple: true,
                })
            })
        </script>
        <?php
    }
}

/*
 * Session locking concurrency speedup!
    * http://es2.php.net/manual/en/ref.session.php#64525
 */

session_write_close();


// Main block of content.
if ($config['pure'] == 0) {
    echo '<div id="main">';
}

if (is_reporting_console_node() === true) {
    echo notify_reporting_console_node();
}

// Page loader / selector.
if ($searchPage) {
    include 'operation/search_results.php';
} else {
    if ($page != '') {
        $main_sec = get_sec($sec);
        if ($main_sec == false) {
            if ($sec == 'extensions') {
                $main_sec = get_parameter('extension_in_menu');
                if (empty($main_sec) === true) {
                    $main_sec = $sec;
                }
            } else if ($sec == 'gextensions') {
                $main_sec = get_parameter('extension_in_menu');
                if (empty($main_sec) === true) {
                    $main_sec = $sec;
                }
            } else {
                $main_sec = $sec;
            }

            $sec = $sec2;
            $sec2 = '';
        }

        $tab = get_parameter('tab', '');
        if (empty($tab) === true) {
            $tab = get_parameter('wiz', '');
        }

        $acl_reporting_console_node = acl_reporting_console_node($page, $tab);
        if ($acl_reporting_console_node === false) {
            include 'general/reporting_console_node.php';
            exit;
        }

        $page .= '.php';

        // Enterprise ACL check.
        if (enterprise_hook(
            'enterprise_acl',
            [
                $config['id_user'],
                $main_sec,
                $sec,
                true,
                $sec2,
            ]
        ) == false
        ) {
            include 'general/noaccess.php';
        } else {
            $sec = $main_sec;
            if (file_exists($page) === true) {
                if ((bool) extensions_is_extension($page) === false) {
                    try {
                        include_once $page;
                    } catch (Exception $e) {
                        ui_print_error_message(
                            $e->getMessage().' in '.$e->getFile().':'.$e->getLine()
                        );
                    }
                } else {
                    if ($sec[0] == 'g') {
                        extensions_call_godmode_function(basename($page));
                    } else {
                        extensions_call_main_function(basename($page));
                    }
                }
            } else {
                ui_print_error_message(__('Sorry! I can\'t find the page!'));
            }
        }
    } else {
        // Home screen chosen by the user.
        $home_page = '';
        if (isset($config['id_user']) === true) {
            $user_info = users_get_user_by_id($config['id_user']);
            $home_page = io_safe_output($user_info['section']);
            $home_url = $user_info['data_section'];
        }

        if ($home_page != '') {
            switch ($home_page) {
                case 'Event list':
                    $_GET['sec'] = 'eventos';
                    $_GET['sec2'] = 'operation/events/events';
                break;

                case 'Group view':
                    $_GET['sec'] = 'view';
                    $_GET['sec2'] = 'operation/agentes/group_view';
                break;

                case 'Alert detail':
                    $_GET['sec'] = 'view';
                    $_GET['sec2'] = 'operation/agentes/alerts_status';
                break;

                case 'Tactical view':
                    $_GET['sec'] = 'view';
                    $_GET['sec2'] = 'operation/agentes/tactical';
                break;

                case 'Default':
                default:
                    $_GET['sec2'] = 'general/logon_ok';
                break;

                case 'Dashboard':
                    $_GET['specialSec2'] = sprintf('operation/dashboard/dashboard&dashboardId=%s', $home_url);
                    $str = sprintf('sec=reporting&sec2=%s&d_from_main_page=1', $_GET['specialSec2']);
                    parse_str($str, $res);
                    foreach ($res as $key => $param) {
                        $_GET[$key] = $param;
                    }
                break;

                case 'Visual console':
                    $id_visualc = db_get_value('id', 'tlayout', 'name', $home_url);
                    if (($home_url == '') || ($id_visualc == false)) {
                        $str = 'sec=network&sec2=operation/visual_console/index&refr=60';
                    } else {
                        $str = 'sec=network&sec2=operation/visual_console/render_view&id='.$id_visualc;
                    }

                    parse_str($str, $res);
                    foreach ($res as $key => $param) {
                        $_GET[$key] = $param;
                    }
                break;

                case 'Other':
                    $home_url = io_safe_output($home_url);
                    $url_array = parse_url($home_url);
                    parse_str($url_array['query'], $res);
                    foreach ($res as $key => $param) {
                        $_GET[$key] = $param;
                    }
                break;

                case 'External link':
                    $home_url = io_safe_output($home_url);
                    if (strlen($home_url) !== 0) {
                        echo '<script type="text/javascript">document.location="'.$home_url.'"</script>';
                    } else {
                        $_GET['sec2'] = 'general/logon_ok';
                    }
                break;
            }

            if (isset($_GET['sec2']) === true) {
                $file = $_GET['sec2'].'.php';
                // Make file path absolute to prevent accessing remote files.
                $file = __DIR__.'/'.$file;
                // Translate some secs.
                $main_sec = get_sec($_GET['sec']);
                $_GET['sec'] = ($main_sec == false) ? $_GET['sec'] : $main_sec;

                // Third condition is aimed to prevent from traversal attack.
                if (file_exists($file) === false
                    || ($_GET['sec2'] != 'general/logon_ok' && enterprise_hook(
                        'enterprise_acl',
                        [
                            $config['id_user'],
                            $_GET['sec'],
                            $_GET['sec2'],
                            true,
                            isset($_GET['sec3']) ? $_GET['sec3'] : '',
                        ]
                    ) == false
                    || strpos(realpath($file), __DIR__) === false)
                ) {
                    unset($_GET['sec2']);
                    include 'general/noaccess.php';
                } else {
                    include $file;
                }
            } else {
                include 'general/noaccess.php';
            }
        } else {
            include 'general/logon_ok.php';
        }
    }
}

if (__PAN_XHPROF__ === 1) {
    echo "<span style='font-size: 0.8em;'>";
    echo __('Page generated at').' ';
    echo date('D F d, Y H:i:s', $time).'</span>';
    echo ' - ( ';
    pandora_xhprof_display_result('node_index');
    echo ' )';
    echo '</center>';
}

if ($config['pure'] == 0) {
    echo '<div id="both"></div>';
    echo '</div>';
    // Main.
    echo '<div id="both">&nbsp;</div>';
    echo '</div>';
    // Page (id = page).
} else {
    echo '</div>';
    // Main pure.
}

echo html_print_div(
    ['id' => 'wiz_container'],
    true
);

echo html_print_div(
    ['id' => 'um_msg_receiver'],
    true
);

// Connection lost alert.
ui_require_javascript_file('connection_check');
set_js_value('absolute_homeurl', ui_get_full_url(false, false, false, false));
$conn_title = __('Connection with server has been lost');
$conn_text = __('Connection to the server has been lost. Please check your internet connection or contact with administrator.');
ui_print_message_dialog($conn_title, $conn_text, 'connection', '/images/error_1.png');

if ($config['pure'] == 0) {
    echo '</div>';
    // Container div.
    echo '</div>';
    echo '<div id="both"></div>';
    echo '</div>';
}

// Clippy function.
require_once 'include/functions_clippy.php';
clippy_start($sec2);

while (ob_get_length() > 0) {
    ob_end_flush();
}

db_print_database_debug();
echo '</html>';

$run_time = format_numeric((microtime(true) - $config['start_time']), 3);
echo "\n<!-- Page generated in ".$run_time." seconds -->\n";

// Values from PHP to be recovered from JAVASCRIPT.
require 'include/php_to_js_values.php';
?>

<script type="text/javascript" language="javascript">
    // Handle the scroll.
    $(document).ready(scrollFunction());
    $(document).ready(menuResizing());
    // When there are less than 5 rows, all rows must be white
    var theme = "<?php echo $config['style']; ?>";
    if (theme === 'pandora') {
        if ($('table.info_table tr').length < 5) {
            $('table.info_table tbody > tr').css('background-color', '#fff');
        }
    }

    //$('.button_collapse').on('click', menuResizing());

    // Cursor change for show a spinner. Experimental.
    /*
    $('.buttonButton').not('.dialog_opener').on('click', function(){
        $('*').css('cursor', 'wait');
    });
    $('.submitButton').not('.dialog_opener').on('click', function(){
        $('*').css('cursor', 'wait');
    });
*/
    // When the user scrolls down 400px from the top of the document, show the
    // button.
    window.onscroll = function() {
        scrollFunction()
    };

    window.onresize = function() {
        scrollFunction()
    };

    function menuResizing() {
        $('.action_buttons_right_content').attr('style', 'left: '+($('#menu_full').width() + 36)+'px;');
    }

    function scrollFunction() {
        if (document.body.scrollTop > 400 || document.documentElement.scrollTop > 400) {
            if (document.getElementById("top_btn")) {
                document.getElementById("top_btn").style.display = "block";
            }
        } else {
            if (document.getElementById("top_btn")) {
                document.getElementById("top_btn").style.display = "none";
            }
        }
/*
        var separationHeight = 10;
        // Position of the visible part of document.
        var scrollTop = document.documentElement.scrollTop;
        // Height of all document.
        var scrollHeight = document.documentElement.scrollHeight;
        // Height of visible window (browser).
        var clientHeight = document.documentElement.clientHeight;
        // Height of footer (Plus 10px).
        var footerHeight = document.getElementById('foot').offsetHeight + separationHeight;*/
        // Fixed action buttons element.
        var actionButtons = document.getElementById('principal_action_buttons');
        // Handle the position of principal_action_buttons.
        if (actionButtons) {
            var $bottom = '', $left = '';
            /*
            if ((scrollHeight - clientHeight - scrollTop) < footerHeight) {
                $bottom = 'bottom:'+(footerHeight - (scrollHeight - clientHeight - window.scrollY))+'px;';
            } else {
                $bottom = 'bottom:'+separationHeight+'px;';
            }
            */
            if (actionButtons.classList.contains('fixed_action_buttons_size') === false) {
                $left = 'left:'+(document.documentElement.offsetWidth - document.getElementById('principal_action_buttons').offsetWidth - 20)+'px;';
                actionButtons.setAttribute('style', $left);
            }
            // Set the position of principal action buttons.
            //actionButtons.setAttribute('style', $left+$bottom);
        }

    }

    // When the user clicks on the button, scroll to the top of the document.
    function topFunction() {

        /*
         * Safari.
         * document.body.scrollTop = 0;
         * For Chrome, Firefox, IE and Opera.
         * document.documentElement.scrollTop = 0; 
         */

        $("HTML, BODY").animate({
            scrollTop: 0
        }, 500);
    }

    function first_time_identification() {
        jQuery.post("ajax.php", {
                "page": "general/register",
                "load_wizards": 'initial'
            },
            function(data) {
                $('#wiz_container').empty()
                    .html(data);
                run_configuration_wizard();
            },
            "html"
        );

    }

    <?php if (empty($errorFileOutput) === false) : ?>
        // There are one issue with the file that you trying to catch. Show a dialog with message.
        $(document).ready(function() {
            confirmDialog({
                title: "<?php echo __('Error'); ?>",
                message: "<?php echo io_safe_output($errorFileOutput); ?>",
                hideCancelButton: true,
            });
        });
    <?php endif; ?>

    function show_modal(id) {
        var match = /notification-(.*)-id-([0-9]+)/.exec(id);
        if (!match) {
            console.error(
                "Cannot handle toast click event. Id not valid: ",
                event.target.id
            );
            return;
        }
        jQuery.post("ajax.php", {
                "page": "godmode/setup/setup_notifications",
                "get_notification": 1,
                "id": match[2]
            },
            function(data) {
                notifications_hide();
                try {
                    var json = JSON.parse(data);
                    $('#um_msg_receiver')
                        .empty()
                        .html(json.mensaje);

                    $('#um_msg_receiver').prop('title', json.subject);

                    // Launch modal.
                    $("#um_msg_receiver").dialog({
                        resizable: true,
                        draggable: true,
                        modal: true,
                        width: 800,
                        height: 600,
                        buttons: [{
                            text: "OK",
                            click: function() {
                                $(this).dialog("close");
                            }
                        }],
                        overlay: {
                            opacity: 0.5,
                            background: "black"
                        },
                        closeOnEscape: false,
                        open: function(event, ui) {
                            $(".ui-dialog-titlebar-close").hide();
                        }
                    });

                    $(".ui-widget-overlay").css("background", "#000");
                    $(".ui-widget-overlay").css("opacity", 0.6);
                    $(".ui-draggable").css("cursor", "inherit");

                } catch (error) {
                    console.log(error);
                }

            },
            "html"
        );
    }
<<<<<<< HEAD

    // Info messages action.
    $(document).ready(function() {
        var $autocloseTime = <?php echo ((int) $config['notification_autoclose_time'] * 1000); ?>;
        var $listOfMessages = document.querySelectorAll('.info_box_autoclose');
        $listOfMessages.forEach(
            function(item) {
                autoclose_info_box(item.id, $autocloseTime)
            }
        );
    });
</script>
<?php
if (__PAN_XHPROF__ === 1) {
    pandora_xhprof_display_result('node_index');
}
=======
</script>
>>>>>>> c7f43887
<|MERGE_RESOLUTION|>--- conflicted
+++ resolved
@@ -1689,7 +1689,6 @@
             "html"
         );
     }
-<<<<<<< HEAD
 
     // Info messages action.
     $(document).ready(function() {
@@ -1701,11 +1700,4 @@
             }
         );
     });
-</script>
-<?php
-if (__PAN_XHPROF__ === 1) {
-    pandora_xhprof_display_result('node_index');
-}
-=======
-</script>
->>>>>>> c7f43887
+</script>