<?php
/**
 * Index.
 *
 * @category   Main entrypoint.
 * @package    Pandora FMS
 * @subpackage Opensource.
 * @version    1.0.0
 * @license    See below
 *
 *    ______                 ___                    _______ _______ ________
 *   |   __ \.-----.--.--.--|  |.-----.----.-----. |    ___|   |   |     __|
 *  |    __/|  _  |     |  _  ||  _  |   _|  _  | |    ___|       |__     |
 * |___|   |___._|__|__|_____||_____|__| |___._| |___|   |__|_|__|_______|
 *
 * ============================================================================
 * Copyright (c) 2005-2019 Artica Soluciones Tecnologicas
 * Please see http://pandorafms.org for full contribution list
 * This program is free software; you can redistribute it and/or
 * modify it under the terms of the GNU General Public License
 * as published by the Free Software Foundation for version 2.
 * This program is distributed in the hope that it will be useful,
 * but WITHOUT ANY WARRANTY; without even the implied warranty of
 * MERCHANTABILITY or FITNESS FOR A PARTICULAR PURPOSE.  See the
 * GNU General Public License for more details.
 * ============================================================================
 */

// Begin.
if (!defined('__PAN_XHPROF__')) {
    define('__PAN_XHPROF__', 0);
}

if (__PAN_XHPROF__ === 1) {
    if (function_exists('tideways_xhprof_enable')) {
        tideways_xhprof_enable();
    } else {
        error_log('Cannot find tideways_xhprof_enable function');
    }
}

// Set character encoding to UTF-8
// fixes a lot of multibyte character issues.
if (function_exists('mb_internal_encoding')) {
    mb_internal_encoding('UTF-8');
}

// Set to 1 to do not check for installer or config file (for development!).
// Activate gives more error information, not useful for production sites.
$develop_bypass = 0;

if ($develop_bypass != 1) {
    // If no config file, automatically try to install.
    if (! file_exists('include/config.php')) {
        if (! file_exists('install.php')) {
            $url = explode('/', $_SERVER['REQUEST_URI']);
            $flag_url = 0;
            foreach ($url as $key => $value) {
                if (strpos($value, 'index.php') !== false || $flag_url) {
                    $flag_url = 1;
                    unset($url[$key]);
                } else if (strpos($value, 'enterprise') !== false || $flag_url) {
                    $flag_url = 1;
                    unset($url[$key]);
                }
            }

            $config['homeurl'] = rtrim(join('/', $url), '/');
            $config['homeurl_static'] = $config['homeurl'];
            $login_screen = 'error_noconfig';
            $ownDir = dirname(__FILE__).DIRECTORY_SEPARATOR;
            $config['homedir'] = $ownDir;
            include 'general/error_screen.php';
            exit;
        } else {
            include 'install.php';
            exit;
        }
    }

    if (filesize('include/config.php') == 0) {
        include 'install.php';
        exit;
    }

    if (isset($_POST['rename_file'])) {
        $rename_file_install = (bool) $_POST['rename_file'];
        if ($rename_file_install) {
            $salida_rename = rename('install.php', 'install_old.php');
        }
    }

    // Check installer presence.
    if (file_exists('install.php')) {
        $login_screen = 'error_install';
        include 'general/error_screen.php';
        exit;
    }

    // Check perms for config.php.
    if (strtoupper(substr(PHP_OS, 0, 3)) != 'WIN') {
        if ((substr(sprintf('%o', fileperms('include/config.php')), -4) != '0600')
            && (substr(sprintf('%o', fileperms('include/config.php')), -4) != '0660')
            && (substr(sprintf('%o', fileperms('include/config.php')), -4) != '0640')
        ) {
            $url = explode('/', $_SERVER['REQUEST_URI']);
            $flag_url = 0;
            foreach ($url as $key => $value) {
                if (strpos($value, 'index.php') !== false || $flag_url) {
                    $flag_url = 1;
                    unset($url[$key]);
                } else if (strpos($value, 'enterprise') !== false || $flag_url) {
                    $flag_url = 1;
                    unset($url[$key]);
                }
            }

            $config['homeurl'] = rtrim(join('/', $url), '/');
            $config['homeurl_static'] = $config['homeurl'];
            $ownDir = dirname(__FILE__).DIRECTORY_SEPARATOR;
            $config['homedir'] = $ownDir;
            $login_screen = 'error_perms';
            include 'general/error_screen.php';
            exit;
        }
    }
}

if ((! file_exists('include/config.php'))
    || (! is_readable('include/config.php'))
) {
    $login_screen = 'error_noconfig';
    include 'general/error_screen.php';
    exit;
}

/*
 * DO NOT CHANGE ORDER OF FOLLOWING REQUIRES.
 */

require_once 'include/config.php';
require_once 'include/functions_config.php';

if (isset($config['error'])) {
    $login_screen = $config['error'];
    include 'general/error_screen.php';
    exit;
}

// If metaconsole activated, redirect to it.
if (is_metaconsole()) {
    header('Location: '.ui_get_full_url('index.php'));
    // Always exit after sending location headers.
    exit;
}

if (file_exists(ENTERPRISE_DIR.'/include/functions_login.php')) {
    include_once ENTERPRISE_DIR.'/include/functions_login.php';
}

if (!empty($config['https']) && empty($_SERVER['HTTPS'])) {
    $query = '';
    if (count($_REQUEST)) {
        // Some (old) browsers don't like the ?&key=var.
        $query .= '?1=1';
    }

    // We don't clean these variables up as they're only being passed along.
    foreach ($_GET as $key => $value) {
        if ($key == 1) {
            continue;
        }

        $query .= '&'.$key.'='.$value;
    }

    foreach ($_POST as $key => $value) {
        $query .= '&'.$key.'='.$value;
    }

    $url = ui_get_full_url($query);

    // Prevent HTTP response splitting attacks
    // http://en.wikipedia.org/wiki/HTTP_response_splitting.
    $url = str_replace("\n", '', $url);

    header('Location: '.$url);
    // Always exit after sending location headers.
    exit;
}

// Pure mode (without menu, header and footer).
$config['pure'] = (bool) get_parameter('pure');

// Auto Refresh page (can now be disabled anywhere in the script).
if (get_parameter('refr') != null) {
    $config['refr'] = (int) get_parameter('refr');
}

$delete_file = get_parameter('del_file');
if ($delete_file == 'yes_delete') {
    $salida_delete = shell_exec('rm /var/www/html/pandora_console/install.php');
}

ob_start();
echo '<!DOCTYPE html PUBLIC "-//W3C//DTD XHTML 1.0 Transitional//EN" "http://www.w3.org/TR/xhtml1/DTD/xhtml1-transitional.dtd">'."\n";
echo '<html xmlns="http://www.w3.org/1999/xhtml">'."\n";
echo '<head>'."\n";

// This starts the page head. In the callback function,
// $page['head'] array content will be processed into the head.
ob_start('ui_process_page_head');

// Enterprise main.
enterprise_include('index.php');

echo '<script type="text/javascript">';
    echo 'var dispositivo = navigator.userAgent.toLowerCase();';
    echo 'if( dispositivo.search(/iphone|ipod|ipad|android/) > -1 ){';
        echo 'document.location = "'.ui_get_full_url('/mobile').'";  }';
echo '</script>';

// This tag is included in the buffer passed to ui_process_page_head so
// technically it can be stripped.
echo '</head>'."\n";

require_once 'include/functions_themes.php';
ob_start('ui_process_page_body');

$config['remote_addr'] = $_SERVER['REMOTE_ADDR'];

$sec2 = get_parameter_get('sec2');
$sec2 = safe_url_extraclean($sec2);
$page = $sec2;
// Reference variable for old time sake.
$sec = get_parameter_get('sec');
$sec = safe_url_extraclean($sec);

$process_login = false;

// Update user password.
$change_pass = get_parameter_post('renew_password', 0);

if ($change_pass == 1) {
    $password_old = (string) get_parameter_post('old_password', '');
    $password_new = (string) get_parameter_post('new_password', '');
    $password_confirm = (string) get_parameter_post('confirm_new_password', '');
    $id = (string) get_parameter_post('login', '');

    $changed_pass = login_update_password_check($password_old, $password_new, $password_confirm, $id);
}

$minor_release_message = false;
$searchPage = false;
$search = get_parameter_get('head_search_keywords');
if (strlen($search) > 0) {
    $config['search_keywords'] = io_safe_input(trim(io_safe_output(get_parameter('keywords'))));
    // If not search category providad, we'll use an agent search.
    $config['search_category'] = get_parameter('search_category', 'all');
    if (($config['search_keywords'] != 'Enter keywords to search') && (strlen($config['search_keywords']) > 0)) {
        $searchPage = true;
    }
}

// Login process.
if (! isset($config['id_user'])) {
    // Clear error messages.
    unset($_COOKIE['errormsg']);
    setcookie('errormsg', null, -1);

    if (isset($_GET['login'])) {
        include_once 'include/functions_db.php';
        // Include it to use escape_string_sql function.
        $config['auth_error'] = '';
        // Set this to the error message from the authorization mechanism.
        $nick = get_parameter_post('nick');
        // This is the variable with the login.
        $pass = get_parameter_post('pass');
        // This is the variable with the password.
        $nick = db_escape_string_sql($nick);
        $pass = db_escape_string_sql($pass);

        // Since now, only the $pass variable are needed.
        unset($_GET['pass'], $_POST['pass'], $_REQUEST['pass']);

        // If the auth_code exists, we assume the user has come from
        // double authorization page.
        if (isset($_POST['auth_code'])) {
            $double_auth_success = false;

            // The double authentication is activated and the user has
            // surpassed the first step (the login).
            // Now the authentication code provided will be checked.
            if (isset($_SESSION['prepared_login_da'])) {
                if (isset($_SESSION['prepared_login_da']['id_user'])
                    && isset($_SESSION['prepared_login_da']['timestamp'])
                ) {
                    // The user has a maximum of 5 minutes to introduce
                    // the double auth code.
                    $dauth_period = SECONDS_2MINUTES;
                    $now = time();
                    $dauth_time = $_SESSION['prepared_login_da']['timestamp'];

                    if (($now - $dauth_period) < $dauth_time) {
                        // Nick.
                        $nick = $_SESSION['prepared_login_da']['id_user'];
                        // Code.
                        $code = (string) get_parameter_post('auth_code');

                        if (!empty($code)) {
                            $result = validate_double_auth_code($nick, $code);

                            if ($result === true) {
                                // Double auth success.
                                $double_auth_success = true;
                            } else {
                                // Screen.
                                $login_screen = 'double_auth';
                                // Error message.
                                $config['auth_error'] = __('Invalid code');

                                if (!isset($_SESSION['prepared_login_da']['attempts'])) {
                                    $_SESSION['prepared_login_da']['attempts'] = 0;
                                }

                                $_SESSION['prepared_login_da']['attempts']++;
                            }
                        } else {
                            // Screen.
                            $login_screen = 'double_auth';
                            // Error message.
                            $config['auth_error'] = __("The code shouldn't be empty");

                            if (!isset($_SESSION['prepared_login_da']['attempts'])) {
                                $_SESSION['prepared_login_da']['attempts'] = 0;
                            }

                            $_SESSION['prepared_login_da']['attempts']++;
                        }
                    } else {
                        // Expired login.
                        unset($_SESSION['prepared_login_da']);

                        // Error message.
                        $config['auth_error'] = __('Expired login');
                    }
                } else {
                    // If the code doesn't exist, remove the prepared login.
                    unset($_SESSION['prepared_login_da']);

                    // Error message.
                    $config['auth_error'] = __('Login error');
                }
            } else {
                // If $_SESSION['prepared_login_da'] doesn't exist, the user
                // must login again.
                // Error message.
                $config['auth_error'] = __('Login error');
            }

            // Remove the authenticator code.
            unset($_POST['auth_code'], $code);

            if (!$double_auth_success) {
                $login_failed = true;
                include_once 'general/login_page.php';
                db_pandora_audit(
                    'Logon Failed',
                    'Invalid double auth login: '.$_SERVER['REMOTE_ADDR'],
                    $_SERVER['REMOTE_ADDR']
                );
                while (@ob_end_flush()) {
                    // Dumping...
                    continue;
                }

                exit('</html>');
            }
        }

        $login_button_saml = get_parameter('login_button_saml', false);
        if (isset($double_auth_success) && $double_auth_success) {
            // This values are true cause there are checked before complete
            // the 2nd auth step.
            $nick_in_db = $_SESSION['prepared_login_da']['id_user'];
            $expired_pass = false;
        } else if (($config['auth'] == 'saml') && ($login_button_saml)) {
            $saml_configured = include_once $config['homedir'].'/'.ENTERPRISE_DIR.'/include/auth/saml.php';

            if (!$saml_configured) {
                include_once 'general/noaccesssaml.php';
            }

            $saml_user_id = saml_process_user_login();

            if (!$saml_user_id) {
                include_once 'general/noaccesssaml.php';
            }


            $nick_in_db = $saml_user_id;
            if (!$nick_in_db) {
                include_once $config['saml_path'].'simplesamlphp/lib/_autoload.php';
                $as = new SimpleSAML_Auth_Simple($config['saml_source']);
                $as->logout();
            }
        } else {
            // Function process_user_login is a virtual function which should be
            // defined in each auth file. It accepts username and password. The
            // rest should be internal to the auth file. The auth file can set
            // $config["auth_error"] to an informative error output or reference
            // their internal error messages to it process_user_login should
            // return false in case of errors or invalid login, the nickname
            // if correct.
            $nick_in_db = process_user_login($nick, $pass);

            $expired_pass = false;

            if (($nick_in_db != false) && ((!is_user_admin($nick)
                || $config['enable_pass_policy_admin']))
                && (file_exists(ENTERPRISE_DIR.'/load_enterprise.php'))
                && ($config['enable_pass_policy'])
            ) {
                include_once ENTERPRISE_DIR.'/include/auth/mysql.php';

                $blocked = login_check_blocked($nick);

                if ($blocked) {
                    include_once 'general/login_page.php';
                    db_pandora_audit('Password expired', 'Password expired: '.$nick, $nick);
                    while (@ob_end_flush()) {
                        // Dumping...
                        continue;
                    }

                    exit('</html>');
                }

                // Checks if password has expired.
                $check_status = check_pass_status($nick, $pass);

                switch ($check_status) {
                    case PASSSWORD_POLICIES_FIRST_CHANGE:
                        // First change.
                    case PASSSWORD_POLICIES_EXPIRED:
                        // Pass expired.
                        $expired_pass = true;
                        login_change_password($nick, '', $check_status);
                    break;

                    default:
                        // Ignore.
                    break;
                }
            }
        }

        if (($nick_in_db !== false) && $expired_pass) {
            // Login ok and password has expired.
            include_once 'general/login_page.php';
            db_pandora_audit(
                'Password expired',
                'Password expired: '.$nick,
                $nick
            );
            while (@ob_end_flush()) {
                // Dumping...
                continue;
            }

            exit('</html>');
        } else if (($nick_in_db !== false) && (!$expired_pass)) {
            // Login ok and password has not expired.
            // Double auth check.
            if ((!isset($double_auth_success)
                || !$double_auth_success)
                && is_double_auth_enabled($nick_in_db)
            ) {
                // Store this values in the session to know if the user login
                // was correct.
                $_SESSION['prepared_login_da'] = [
                    'id_user'   => $nick_in_db,
                    'timestamp' => time(),
                    'attempts'  => 0,
                ];

                // Load the page to introduce the double auth code.
                $login_screen = 'double_auth';
                include_once 'general/login_page.php';
                while (@ob_end_flush()) {
                    // Dumping...
                    continue;
                }

                exit('</html>');
            }

            // Login ok and password has not expired.
            $process_login = true;

            if (is_user_admin($nick)) {
                echo "<script type='text/javascript'>var process_login_ok = 1;</script>";
            } else {
                echo "<script type='text/javascript'>var process_login_ok = 0;</script>";
            }

            if (!isset($_GET['sec2']) && !isset($_GET['sec'])) {
                // Avoid the show homepage when the user go to
                // a specific section of pandora
                // for example when timeout the sesion.
                unset($_GET['sec2']);
                $_GET['sec'] = 'general/logon_ok';
                $home_page = '';
                if (isset($nick)) {
                    $user_info = users_get_user_by_id($nick);
                    $home_page = io_safe_output($user_info['section']);
                    $home_url = $user_info['data_section'];
                    if ($home_page != '') {
                        switch ($home_page) {
                            case 'Event list':
                                $_GET['sec'] = 'eventos';
                                $_GET['sec2'] = 'operation/events/events';
                            break;

                            case 'Group view':
                                $_GET['sec'] = 'estado';
                                $_GET['sec2'] = 'operation/agentes/group_view';
                            break;

                            case 'Alert detail':
                                $_GET['sec'] = 'estado';
                                $_GET['sec2'] = 'operation/agentes/alerts_status';
                            break;

                            case 'Tactical view':
                                $_GET['sec'] = 'estado';
                                $_GET['sec2'] = 'operation/agentes/tactical';
                            break;

                            case 'Default':
                            default:
                                $_GET['sec'] = 'general/logon_ok';
                            break;

                            case 'Dashboard':
                                $_GET['sec'] = 'reporting';
                                $_GET['sec2'] = ENTERPRISE_DIR.'/dashboard/main_dashboard';
                                $id_dashboard_select = db_get_value('id', 'tdashboard', 'name', $home_url);
                                $_GET['id_dashboard_select'] = $id_dashboard_select;
                                $_GET['d_from_main_page'] = 1;
                            break;

                            case 'Visual console':
                                $_GET['sec'] = 'network';
                                $_GET['sec2'] = 'operation/visual_console/index';
                            break;

                            case 'Other':
                                $home_url = io_safe_output($home_url);
                                $url_array = parse_url($home_url);
                                parse_str($url_array['query'], $res);
                                foreach ($res as $key => $param) {
                                    $_GET[$key] = $param;
                                }
                            break;
                        }
                    } else {
                        $_GET['sec'] = 'general/logon_ok';
                    }
                }
            }

            db_logon($nick_in_db, $_SERVER['REMOTE_ADDR']);
            $_SESSION['id_usuario'] = $nick_in_db;
            $config['id_user'] = $nick_in_db;

            // Check if connection goes through F5 balancer. If it does, then
            // don't call config_prepare_session() or user will be back to login
            // all the time.
            $prepare_session = true;
            foreach ($_COOKIE as $key => $value) {
                if (preg_match('/BIGipServer*/', $key)) {
                    $prepare_session = false;
                    break;
                }
            }

            if ($prepare_session) {
                 config_prepare_session();
            }

            if (is_user_admin($config['id_user'])) {
                // PHP configuration values.
                $PHPupload_max_filesize = config_return_in_bytes(
                    ini_get('upload_max_filesize')
                );
                $PHPmemory_limit = config_return_in_bytes(
                    ini_get('memory_limit')
                );
                $PHPmax_execution_time = ini_get('max_execution_time');

                if ($PHPmax_execution_time !== '0') {
                    set_time_limit(0);
                }

                $PHPupload_max_filesize_min = config_return_in_bytes('800M');

                if ($PHPupload_max_filesize < $PHPupload_max_filesize_min) {
                    ini_set('upload_max_filesize', config_return_in_bytes('800M'));
                }

                $PHPmemory_limit_min = config_return_in_bytes('500M');

                if ($PHPmemory_limit < $PHPmemory_limit_min && $PHPmemory_limit !== '-1') {
                    ini_set('memory_limit', config_return_in_bytes('500M'));
                }

                set_time_limit((int) $PHPmax_execution_time);
                ini_set('upload_max_filesize', $PHPupload_max_filesize);
                ini_set('memory_limit', $PHPmemory_limit);
            }

            // ==========================================================
            // -------- SET THE CUSTOM CONFIGS OF USER ------------------
            config_user_set_custom_config();
            // ==========================================================
            // Remove everything that might have to do with people's passwords or logins
            unset($pass, $login_good);

            $user_language = get_user_language($config['id_user']);

            $l10n = null;
            if (file_exists('./include/languages/'.$user_language.'.mo')) {
                $cacheFileReader = new CachedFileReader(
                    './include/languages/'.$user_language.'.mo'
                );
                $l10n = new gettext_reader($cacheFileReader);
                $l10n->load_tables();
            }
        } else {
            // Login wrong.
            $blocked = false;

            if ((!is_user_admin($nick) || $config['enable_pass_policy_admin'])
                && file_exists(ENTERPRISE_DIR.'/load_enterprise.php')
            ) {
                $blocked = login_check_blocked($nick);
            }

            if (!$blocked) {
                if (file_exists(ENTERPRISE_DIR.'/load_enterprise.php')) {
                    // Checks failed attempts.
                    login_check_failed($nick);
                }

                $login_failed = true;
                include_once 'general/login_page.php';
                db_pandora_audit(
                    'Logon Failed',
                    'Invalid login: '.$nick,
                    $nick
                );
                while (@ob_end_flush()) {
                    // Dumping...
                    continue;
                }

                exit('</html>');
            } else {
                include_once 'general/login_page.php';
                db_pandora_audit(
                    'Logon Failed',
                    'Invalid login: '.$nick,
                    $nick
                );
                while (@ob_end_flush()) {
                    // Dumping...
                    continue;
                }

                exit('</html>');
            }
        }

        // Form the url.
        $query_params_redirect = $_GET;
        // Visual console do not want sec2.
        if ($home_page == 'Visual console') {
            unset($query_params_redirect['sec2']);
        }

        $redirect_url = '?logged=1';
        foreach ($query_params_redirect as $key => $value) {
            if ($key == 'login') {
                continue;
            }

            $redirect_url .= '&'.safe_url_extraclean($key).'='.safe_url_extraclean($value);
        }

        header('Location: '.ui_get_full_url('index.php'.$redirect_url));
        exit;
        // Always exit after sending location headers.
    } else if (isset($_GET['loginhash'])) {
        // Hash login process.
        $loginhash_data = get_parameter('loginhash_data', '');
        $loginhash_user = str_rot13(get_parameter('loginhash_user', ''));

        if ($config['loginhash_pwd'] != ''
            && $loginhash_data == md5(
                $loginhash_user.io_output_password($config['loginhash_pwd'])
            )
        ) {
            db_logon($loginhash_user, $_SERVER['REMOTE_ADDR']);
            $_SESSION['id_usuario'] = $loginhash_user;
            $config['id_user'] = $loginhash_user;
        } else {
            include_once 'general/login_page.php';
            db_pandora_audit('Logon Failed (loginhash', '', 'system');
            while (@ob_end_flush()) {
                // Dumping...
                    continue;
            }

            exit('</html>');
        }
    } else {
        // There is no user connected.
        if ($config['enterprise_installed']) {
            enterprise_include_once('include/functions_reset_pass.php');
        }

        $correct_pass_change = (boolean) get_parameter('correct_pass_change', 0);
        $reset = (boolean) get_parameter('reset', 0);
        $first = (boolean) get_parameter('first', 0);
        $reset_hash = get_parameter('reset_hash', '');

        if ($correct_pass_change) {
            $correct_reset_pass_process = '';
            $process_error_message = '';
            $pass1 = get_parameter('pass1');
            $pass2 = get_parameter('pass2');
            $id_user = get_parameter('id_user');

            if ($pass1 == $pass2) {
                $res = update_user_password($id_user, $pass1);
                if ($res) {
                    db_process_sql_insert(
                        'tsesion',
                        [
                            'id_sesion'   => '',
                            'id_usuario'  => $id_user,
                            'ip_origen'   => $_SERVER['REMOTE_ADDR'],
                            'accion'      => 'Reset&#x20;change',
                            'descripcion' => 'Successful reset password process ',
                            'fecha'       => date('Y-m-d H:i:s'),
                            'utimestamp'  => time(),
                        ]
                    );

                    $correct_reset_pass_process = __('Password changed successfully');

                    register_pass_change_try($id_user, 1);
                } else {
                    register_pass_change_try($id_user, 0);

                    $process_error_message = __('Failed to change password');
                }
            } else {
                register_pass_change_try($id_user, 0);

                $process_error_message = __('Passwords must be the same');
            }

            include_once 'general/login_page.php';
        } else {
            if ($reset_hash != '') {
                $hash_data = explode(':::', $reset_hash);
                $id_user = $hash_data[0];
                $codified_hash = $hash_data[1];

                $db_reset_pass_entry = db_get_value_filter('reset_time', 'treset_pass', ['id_user' => $id_user, 'cod_hash' => $id_user.':::'.$codified_hash]);
                $process_error_message = '';

                if ($db_reset_pass_entry) {
                    if (($db_reset_pass_entry + SECONDS_2HOUR) < time()) {
                        register_pass_change_try($id_user, 0);
                        $process_error_message = __('Too much time since password change request');
                        delete_reset_pass_entry($id_user);
                        include_once 'general/login_page.php';
                    } else {
                        delete_reset_pass_entry($id_user);
                        include_once 'enterprise/include/process_reset_pass.php';
                    }
                } else {
                    register_pass_change_try($id_user, 0);
                    $process_error_message = __('This user has not requested a password change');
                    include_once 'general/login_page.php';
                }
            } else {
                if (!$reset) {
                    include_once 'general/login_page.php';
                } else {
                    $user_reset_pass = get_parameter('user_reset_pass', '');
                    $error = '';
                    $mail = '';
                    $show_error = false;

                    if (!$first) {
                        if ($user_reset_pass == '') {
                            $reset = false;
                            $error = __('Id user cannot be empty');
                            $show_error = true;
                        } else {
                            $check_user = check_user_id($user_reset_pass);

                            if (!$check_user) {
                                $reset = false;
                                register_pass_change_try($user_reset_pass, 0);
                                $error = __('Error in reset password request');
                                $show_error = true;
                            } else {
                                $check_mail = check_user_have_mail($user_reset_pass);

                                if (!$check_mail) {
                                    $reset = false;
                                    register_pass_change_try($user_reset_pass, 0);
                                    $error = __('This user doesn\'t have a valid email address');
                                    $show_error = true;
                                } else {
                                    $mail = $check_mail;
                                }
                            }
                        }

                        $cod_hash = $user_reset_pass.'::::'.md5(rand(10, 1000000).rand(10, 1000000).rand(10, 1000000));

                        $subject = '['.io_safe_output(get_product_name()).'] '.__('Reset password');
                        $body = __('This is an automatically sent message for user ');
                        $body .= ' "<strong>'.$user_reset_pass.'"</strong>';
                        $body .= '<p />';
                        $body .= __('Please click the link below to reset your password');
                        $body .= '<p />';
                        $body .= '<a href="'.ui_get_full_url('index.php?reset_hash='.$cod_hash).'">'.__('Reset your password').'</a>';
                        $body .= '<p />';
                        $body .= get_product_name();
                        $body .= '<p />';
                        $body .= '<em>'.__('Please do not reply to this email.').'</em>';

                        $result = send_email_to_user($mail, $body, $subject);

                        if (!$result) {
                            $process_error_message = __('Error at sending the email');
                        } else {
                            send_token_to_db($user_reset_pass, $cod_hash);
                        }

                        include_once 'general/login_page.php';
                    } else {
                        include_once 'enterprise/include/reset_pass.php';
                    }
                }
            }
        }

        while (@ob_end_flush()) {
            // Dumping...
            continue;
        }

        exit('</html>');
    }
} else {
    if (isset($_GET['loginhash_data'])) {
        $loginhash_data = get_parameter('loginhash_data', '');
        $loginhash_user = str_rot13(get_parameter('loginhash_user', ''));
        $iduser = $_SESSION['id_usuario'];

        /*
         * Check why is not available.
         * logoff_db ($iduser, $_SERVER["REMOTE_ADDR"]);
         */

        unset($_SESSION['id_usuario']);
        unset($iduser);

        if ($config['loginhash_pwd'] != ''
            && $loginhash_data == md5(
                $loginhash_user.io_output_password($config['loginhash_pwd'])
            )
        ) {
            db_logon($loginhash_user, $_SERVER['REMOTE_ADDR']);
            $_SESSION['id_usuario'] = $loginhash_user;
            $config['id_user'] = $loginhash_user;
        } else {
            include_once 'general/login_page.php';
            db_pandora_audit('Logon Failed (loginhash', '', 'system');
            while (@ob_end_flush()) {
                // Dumping...
                continue;
            }

            exit('</html>');
        }
    }

    $user_in_db = db_get_row_filter(
        'tusuario',
        ['id_user' => $config['id_user']],
        '*'
    );
    if ($user_in_db == false) {
        // Logout.
        $_REQUEST = [];
        $_GET = [];
        $_POST = [];
        $config['auth_error'] = __("User doesn\'t exist.");
        $iduser = $_SESSION['id_usuario'];
        logoff_db($iduser, $_SERVER['REMOTE_ADDR']);
        unset($_SESSION['id_usuario']);
        unset($iduser);
        include_once 'general/login_page.php';
        while (@ob_end_flush()) {
            // Dumping...
            continue;
        }

        exit('</html>');
    } else {
        if (((bool) $user_in_db['is_admin'] === false)
            && ((bool) $user_in_db['not_login'] === true)
        ) {
            // Logout.
            $_REQUEST = [];
            $_GET = [];
            $_POST = [];
            $config['auth_error'] = __('User only can use the API.');
            $iduser = $_SESSION['id_usuario'];
            logoff_db($iduser, $_SERVER['REMOTE_ADDR']);
            unset($_SESSION['id_usuario']);
            unset($iduser);
            include_once 'general/login_page.php';
            while (@ob_end_flush()) {
                // Dumping...
                continue;
            }

            exit('</html>');
        }
    }
}

// Enterprise support.
if (file_exists(ENTERPRISE_DIR.'/load_enterprise.php')) {
    include_once ENTERPRISE_DIR.'/load_enterprise.php';
}

// Log off.
if (isset($_GET['bye'])) {
    include 'general/logoff.php';
    $iduser = $_SESSION['id_usuario'];
    db_logoff($iduser, $_SERVER['REMOTE_ADDR']);

    $_SESSION = [];
    session_destroy();
    header_remove('Set-Cookie');
    setcookie(session_name(), $_COOKIE[session_name()], (time() - 4800), '/');

    if ($config['auth'] == 'saml') {
        include_once $config['saml_path'].'simplesamlphp/lib/_autoload.php';
        $as = new SimpleSAML_Auth_Simple($config['saml_source']);
        $as->logout();
    }

    while (@ob_end_flush()) {
        // Dumping...
        continue;
    }

    exit('</html>');
}

clear_pandora_error_for_header();

/*
 * ----------------------------------------------------------------------
 *  EXTENSIONS
 * ----------------------------------------------------------------------
 *
 * Load the basic configurations of extension and add extensions into menu.
 * Load here, because if not, some extensions not load well, I don't why.
 */

$config['logged'] = false;
extensions_load_extensions($process_login);

if ($process_login) {
    // Call all extensions login function.
    extensions_call_login_function();

    unset($_SESSION['new_update']);

    include_once 'include/functions_update_manager.php';
    enterprise_include_once('include/functions_update_manager.php');

    if ($config['autoupdate'] == 1) {
        if (enterprise_installed()) {
            $result = update_manager_check_online_enterprise_packages_available();
        } else {
            $result = update_manager_check_online_free_packages_available();
        }

        if ($result) {
            $_SESSION['new_update'] = 'new';
        }
    }

    // Set the initial global counter for chat.
    users_get_last_global_counter('session');

    $config['logged'] = true;
}

// ----------------------------------------------------------------------
// Get old parameters before navigation.
$old_sec = '';
$old_sec2 = '';
$old_page = '';
if (isset($_SERVER['HTTP_REFERER'])) {
    $old_page = $_SERVER['HTTP_REFERER'];
}

$chunks = explode('?', $old_page);
if (count($chunks) == 2) {
    $chunks = explode('&', $chunks[1]);

    foreach ($chunks as $chunk) {
        if (strstr($chunk, 'sec=') !== false) {
            $old_sec = str_replace('sec=', '', $chunk);
        }

        if (strstr($chunk, 'sec2=') !== false) {
            $old_sec = str_replace('sec2=', '', $chunk);
        }
    }
}

$_SESSION['new_chat'] = false;
if ($old_sec2 == 'operation/users/webchat') {
    users_get_last_global_counter('session');
}

if ($page == 'operation/users/webchat') {
    // Reload the global counter.
    users_get_last_global_counter('session');
}

if (isset($_SESSION['global_counter_chat'])) {
    $old_global_counter_chat = $_SESSION['global_counter_chat'];
} else {
    $old_global_counter_chat = users_get_last_global_counter('return');
}

$now_global_counter_chat = users_get_last_global_counter('return');

if ($old_global_counter_chat != $now_global_counter_chat) {
    if (!users_is_last_system_message()) {
        $_SESSION['new_chat'] = true;
    }
}

require_once 'general/register.php';

if (get_parameter('login', 0) !== 0) {
    if ((!isset($config['skip_login_help_dialog']) || $config['skip_login_help_dialog'] == 0)
        && $display_previous_popup === false
        && $config['initial_wizard'] == 1
    ) {
        include_once 'general/login_help_dialog.php';
    }

    $php_version = phpversion();
    $php_version_array = explode('.', $php_version);
    if ($php_version_array[0] < 7) {
        include_once 'general/php7_message.php';
    }
}

// Header.
if ($config['pure'] == 0) {
    echo '<div id="container"><div id="head">';
    include 'general/header.php';

    if ($config['menu_type'] == 'classic') {
        echo '</div><div id="page" class="page_classic"><div id="menu">';
    } else {
        echo '</div><div id="page" class="page_collapsed"><div id="menu">';
    }

    include 'general/main_menu.php';
    echo '</div>';
    echo '<button onclick="topFunction()" id="top_btn" title="Go to top"></button>';
} else {
    echo '<div id="main_pure">';
    // Require menu only to build structure to use it in ACLs.
    include 'operation/menu.php';
    include 'godmode/menu.php';
}

/*
 * Session locking concurrency speedup!
 * http://es2.php.net/manual/en/ref.session.php#64525
 */

session_write_close();


// Main block of content.
if ($config['pure'] == 0) {
    echo '<div id="main">';
}



// Page loader / selector.
if ($searchPage) {
    include 'operation/search_results.php';
} else {
    if ($page != '') {
        $main_sec = get_sec($sec);
        if ($main_sec == false) {
            if ($sec == 'extensions') {
                $main_sec = get_parameter('extension_in_menu');
                if (empty($main_sec) === true) {
                    $main_sec = $sec;
                }
            } else if ($sec == 'gextensions') {
                    $main_sec = get_parameter('extension_in_menu');
            } else {
                $main_sec = $sec;
            }

            $sec = $sec2;
            $sec2 = '';
        }

        $page .= '.php';

        // Enterprise ACL check.
        if (enterprise_hook(
            'enterprise_acl',
            [
                $config['id_user'],
                $main_sec,
                $sec,
                true,
                $sec2,
            ]
        ) == false
        ) {
            include 'general/noaccess.php';
        } else {
            $sec = $main_sec;
            if (file_exists($page)) {
                if (! extensions_is_extension($page)) {
                    include_once $page;
                } else {
                    if ($sec[0] == 'g') {
                        extensions_call_godmode_function(basename($page));
                    } else {
                        extensions_call_main_function(basename($page));
                    }
                }
            } else {
                ui_print_error_message(__('Sorry! I can\'t find the page!'));
            }
        }
    } else {
        // Home screen chosen by the user.
        $home_page = '';
        if (isset($config['id_user'])) {
            $user_info = users_get_user_by_id($config['id_user']);
            $home_page = io_safe_output($user_info['section']);
            $home_url = $user_info['data_section'];
        }

        if ($home_page != '') {
            switch ($home_page) {
                case 'Event list':
                    $_GET['sec'] = 'eventos';
                    $_GET['sec2'] = 'operation/events/events';
                break;

                case 'Group view':
                    $_GET['sec'] = 'view';
                    $_GET['sec2'] = 'operation/agentes/group_view';
                break;

                case 'Alert detail':
                    $_GET['sec'] = 'view';
                    $_GET['sec2'] = 'operation/agentes/alerts_status';
                break;

                case 'Tactical view':
                    $_GET['sec'] = 'view';
                    $_GET['sec2'] = 'operation/agentes/tactical';
                break;

                case 'Default':
                default:
                    $_GET['sec2'] = 'general/logon_ok';
                break;

                case 'Dashboard':
                    $id_dashboard = db_get_value('id', 'tdashboard', 'name', $home_url);
                    $str = 'sec=reporting&sec2='.ENTERPRISE_DIR.'/dashboard/main_dashboard&id='.$id_dashboard.'&d_from_main_page=1';
                    parse_str($str, $res);
                    foreach ($res as $key => $param) {
                        $_GET[$key] = $param;
                    }
                break;

                case 'Visual console':
                    $id_visualc = db_get_value('id', 'tlayout', 'name', $home_url);
                    if (($home_url == '') || ($id_visualc == false)) {
                        $str = 'sec=network&sec2=operation/visual_console/index&refr=60';
                    } else {
                        $str = 'sec=network&sec2=operation/visual_console/render_view&id='.$id_visualc.'&refr=60';
                    }

                    parse_str($str, $res);
                    foreach ($res as $key => $param) {
                        $_GET[$key] = $param;
                    }
                break;

                case 'Other':
                    $home_url = io_safe_output($home_url);
                    $url_array = parse_url($home_url);
                    parse_str($url_array['query'], $res);
                    foreach ($res as $key => $param) {
                        $_GET[$key] = $param;
                    }
                break;
            }

            if (isset($_GET['sec2'])) {
                $file = $_GET['sec2'].'.php';
                // Translate some secs.
                $main_sec = get_sec($_GET['sec']);
                $_GET['sec'] = ($main_sec == false) ? $_GET['sec'] : $main_sec;
                if (!file_exists($file)
                    || ($_GET['sec2'] != 'general/logon_ok' && enterprise_hook(
                        'enterprise_acl',
                        [
                            $config['id_user'],
                            $_GET['sec'],
                            $_GET['sec2'],
                            true,
                            isset($_GET['sec3']) ? $_GET['sec3'] : '',
                        ]
                    ) == false)
                ) {
                    unset($_GET['sec2']);
                    include 'general/noaccess.php';
                } else {
                    include $file;
                }
            } else {
                include 'general/noaccess.php';
            }
        } else {
            include 'general/logon_ok.php';
        }
    }
}

if ($config['pure'] == 0) {
    echo '<div style="clear:both"></div>';
    echo '</div>';
    // Main.
    echo '<div style="clear:both">&nbsp;</div>';
    echo '</div>';
    // Page (id = page).
} else {
    echo '</div>';
    // Main pure.
}

echo '<div id="wiz_container">';
echo '</div>';

echo '<div id="um_msg_receiver">';
echo '</div>';

if ($config['pure'] == 0) {
    echo '</div>';
    // Container div.
    echo '</div>';
    echo '<div style="clear:both"></div>';

    echo '<div id="foot">';
    include 'general/footer.php';
}

// Clippy function.
require_once 'include/functions_clippy.php';
clippy_start($sec2);

while (@ob_end_flush()) {
    // Dumping...
    continue;
}

db_print_database_debug();
echo '</html>';

$run_time = format_numeric((microtime(true) - $config['start_time']), 3);
echo "\n<!-- Page generated in ".$run_time." seconds -->\n";

// Values from PHP to be recovered from JAVASCRIPT.
require 'include/php_to_js_values.php';

?>

<script type="text/javascript" language="javascript">

<<<<<<< HEAD
    // When there are less than 5 rows, all rows must be white.
    if($('table.info_table tr').length < 5){
        $('table.info_table tbody > tr').css('background-color', '#fff');
=======
    // When there are less than 5 rows, all rows must be white
   var theme = "<?php echo $config['style']; ?>";
   if(theme === 'pandora'){
        if($('table.info_table tr').length < 5){
            $('table.info_table tbody > tr').css('background-color', '#fff');
        }
>>>>>>> fe981897
    }

    // When the user scrolls down 400px from the top of the document, show the
    // button.
    window.onscroll = function() {scrollFunction()};

    function scrollFunction() {
        if (document.body.scrollTop > 400 || document.documentElement.scrollTop > 400) {
            document.getElementById("top_btn").style.display = "block";
        } else {
            document.getElementById("top_btn").style.display = "none";
        }
    }

    // When the user clicks on the button, scroll to the top of the document.
    function topFunction() {

        /*
         * Safari.
         * document.body.scrollTop = 0;
         * For Chrome, Firefox, IE and Opera.
         * document.documentElement.scrollTop = 0; 
         */

        $("HTML, BODY").animate({ scrollTop: 0 }, 500);
    }

    // Initial load of page.
    $(document).ready(adjustFooter);
    
    // Every resize of window.
    $(window).resize(adjustFooter);
    
    // Every show/hide call may need footer re-layout.
    (function() {
        var oShow = jQuery.fn.show;
        var oHide = jQuery.fn.hide;
        
        jQuery.fn.show = function () {
            var rv = oShow.apply(this, arguments);
            adjustFooter();
            return rv;
        };
        jQuery.fn.hide = function () {
            var rv = oHide.apply(this, arguments);
            adjustFooter();
            return rv;
        };
    })();
    
    function force_run_register () {
        jQuery.post ("ajax.php",
            {
                "page": "general/register",
                "load_wizards": 'registration'
            },
            function (data) {
                $('#wiz_container').empty ()
                    .html (data);
                show_registration_wizard();
            },
            "html"
        );
    }

    function force_run_newsletter () {
        jQuery.post ("ajax.php",
            {
                "page": "general/register",
                "load_wizards": 'newsletter'
            },
            function (data) {
                $('#wiz_container').empty ()
                    .html (data);
                show_newsletter_wizard ();
            },
            "html"
        );
    }

    function first_time_identification () {
        jQuery.post ("ajax.php",
            {
                "page": "general/register",
                "load_wizards": 'initial'
            },
            function (data) {
                $('#wiz_container').empty ()
                    .html (data);
                run_configuration_wizard ();
            },
            "html"
        );

    }

    function show_modal(id) {
        var match = /notification-(.*)-id-([0-9]+)/.exec(id);
        if (!match) {
            console.error(
                "Cannot handle toast click event. Id not valid: ",
                event.target.id
            );
            return;
        }
        jQuery.post ("ajax.php",
            {
                "page": "godmode/setup/setup_notifications",
                "get_notification": 1,
                "id": match[2]
            },
            function (data) {
                notifications_hide();
                try {
                    var json = JSON.parse(data);
                    $('#um_msg_receiver')
                        .empty ()
                        .html (json.mensaje);

                    $('#um_msg_receiver').prop('title', json.subject);
                    
                    // Launch modal.
                    $("#um_msg_receiver").dialog({
                        resizable: true,
                        draggable: true,
                        modal: true,
                        width: 800,
                        buttons: [
                            {
                                text: "OK",
                                click: function() {
                                    $( this ).dialog( "close" );
                                }
                            }
                        ],
                        overlay: {
                                opacity: 0.5,
                                background: "black"
                            },
                        closeOnEscape: false,
                        open: function(event, ui) { $(".ui-dialog-titlebar-close").hide(); }
                    });

                    $(".ui-widget-overlay").css("background", "#000");
                    $(".ui-widget-overlay").css("opacity", 0.6);
                    $(".ui-draggable").css("cursor", "inherit");

                } catch (error) {
                    console.log(error);
                }

            },
            "html"
        );
    }

    //Dynamically assign footer position and width.
    function adjustFooter() {
        /*
        if (document.readyState !== 'complete' || $('#container').position() == undefined) {
            return;
        }
        // minimum top value (upper limit) for div#foot
        var ulim = $('#container').position().top + $('#container').outerHeight(true);
        // window height. $(window).height() returns wrong value on Opera and Google Chrome.
        var wh = document.documentElement.clientHeight;
        // save div#foot's height for latter use
        var h = $('#foot').height();
        // new top value for div#foot
        var t = (ulim + $('#foot').outerHeight() > wh) ? ulim : wh - $('#foot').outerHeight();
        /*
        if ($('#foot').position().top != t) {
            $('#foot').css({ position: "absolute", top: t, left: $('#foot').offset().left});
            $('#foot').height(h);
        }
        if ($('#foot').width() !=  $(window).width()) {
            $('#foot').width($(window).width());
        }
        */
    }
</script>
<?php
if (__PAN_XHPROF__ === 1) {
    pandora_xhprof_display_result('node_index');
}<|MERGE_RESOLUTION|>--- conflicted
+++ resolved
@@ -405,13 +405,10 @@
                 $as->logout();
             }
         } else {
-            // Function process_user_login is a virtual function which should be
-            // defined in each auth file. It accepts username and password. The
-            // rest should be internal to the auth file. The auth file can set
-            // $config["auth_error"] to an informative error output or reference
-            // their internal error messages to it process_user_login should
-            // return false in case of errors or invalid login, the nickname
-            // if correct.
+            // process_user_login is a virtual function which should be defined in each auth file.
+            // It accepts username and password. The rest should be internal to the auth file.
+            // The auth file can set $config["auth_error"] to an informative error output or reference their internal error messages to it
+            // process_user_login should return false in case of errors or invalid login, the nickname if correct
             $nick_in_db = process_user_login($nick, $pass);
 
             $expired_pass = false;
@@ -968,7 +965,7 @@
 
     if ($config['auth'] == 'saml') {
         include_once $config['saml_path'].'simplesamlphp/lib/_autoload.php';
-        $as = new SimpleSAML_Auth_Simple($config['saml_source']);
+        $as = new SimpleSAML_Auth_Simple('PandoraFMS');
         $as->logout();
     }
 
@@ -1321,22 +1318,14 @@
 // Values from PHP to be recovered from JAVASCRIPT.
 require 'include/php_to_js_values.php';
 
+
 ?>
 
 <script type="text/javascript" language="javascript">
 
-<<<<<<< HEAD
     // When there are less than 5 rows, all rows must be white.
     if($('table.info_table tr').length < 5){
         $('table.info_table tbody > tr').css('background-color', '#fff');
-=======
-    // When there are less than 5 rows, all rows must be white
-   var theme = "<?php echo $config['style']; ?>";
-   if(theme === 'pandora'){
-        if($('table.info_table tr').length < 5){
-            $('table.info_table tbody > tr').css('background-color', '#fff');
-        }
->>>>>>> fe981897
     }
 
     // When the user scrolls down 400px from the top of the document, show the
