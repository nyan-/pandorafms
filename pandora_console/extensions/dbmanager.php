--- conflicted
+++ resolved
@@ -152,14 +152,8 @@
 	}
 	
 	echo "<div style='overflow: auto;'>";
-<<<<<<< HEAD
 	$table->width = '100%';
 	$table->class = 'databox data';
-=======
-	$table = new stdClass();
-	$table->width = '90%';
-	$table->class = 'dbmanager';
->>>>>>> 6a54b670
 	$table->head = array_keys ($result[0]);
 	
 	$table->data = $result;
