--- conflicted
+++ resolved
@@ -98,20 +98,15 @@
         $table->head = [];
 
         $table->head[0] = __('User');
-<<<<<<< HEAD
         $table->head[1] = __('IP');
         $table->head[2] = __('Last login');
         $table->head[3] = __('Last contact');
-=======
-        $table->head[1] = __('Date');
->>>>>>> abdfe6b7
 
         $rowPair = true;
         $iterator = 0;
 
         // Get data
         foreach ($rows as $row) {
-<<<<<<< HEAD
             // Get data of user's last login.
             switch ($config['dbtype']) {
                 case 'mysql':
@@ -142,8 +137,6 @@
                 break;
             }
 
-=======
->>>>>>> abdfe6b7
             if ($rowPair) {
                 $table->rowclass[$iterator] = 'rowPair';
             } else {
@@ -155,13 +148,9 @@
 
             $data = [];
             $data[0] = '<a href="index.php?sec=gusuarios&amp;sec2=godmode/users/configure_user&amp;id='.$row['id_user'].'">'.$row['id_user'].'</a>';
-<<<<<<< HEAD
             $data[1] = $last_login_data['ip_origin'];
             $data[2] = date($config['date_format'], $last_login_data['utimestamp']);
             $data[3] = date($config['date_format'], $row['last_connect']);
-=======
-            $data[1] = date($config['date_format'], $row['last_connect']);
->>>>>>> abdfe6b7
             array_push($table->data, $data);
         }
 
