--- conflicted
+++ resolved
@@ -196,115 +196,6 @@
             $url = " index.php?sec=view&sec2=extensions/agents_modules&amp;pure=0&amp;offset=$offset
 			&group_id=$group_id&modulegroup=$modulegroup&refresh=$refr&full_modules_selected=$full_modules
 			&full_agents_id=$full_agents&selection_agent_module=$selection_a_m";
-<<<<<<< HEAD
-			
-		} else {
-			$url =" index.php?sec=view&sec2=extensions/agents_modules&amp;pure=0&amp;offset=$offset&group_id=$group_id&modulegroup=$modulegroup&refresh=$refr";
-		}
-		
-		// Floating menu - Start
-		echo '<div id="vc-controls" style="z-index: 999">';
-
-		echo '<div id="menu_tab">';
-		echo '<ul class="mn">';
-
-		// Quit fullscreen
-		echo '<li class="nomn">';
-		echo '<a target="_top" href="' . $url . '">';
-		echo html_print_image('images/normal_screen.png', true, array('title' => __('Back to normal mode')));
-		echo '</a>';
-		echo '</li>';
-
-		// Countdown
-		echo '<li class="nomn">';
-		echo '<div class="vc-refr">';
-		echo '<div class="vc-countdown"></div>';
-		echo '<div id="vc-refr-form">';
-		echo __('Refresh') . ':';
-		echo html_print_select(get_refresh_time_array(), 'refresh', $refr, '', '', 0, true, false, false);
-		echo '</div>';
-		echo '</div>';
-		echo '</li>';
-
-		// Console name
-		echo '<li class="nomn">';
-		echo '<div class="vc-title">' . __('Agent/module view') . '</div>';
-		echo '</li>';
-
-		echo '</ul>';
-		echo '</div>';
-
-		echo '</div>';
-		// Floating menu - End
-		
-		ui_require_jquery_file('countdown');
-	}
-	
-	if($config['pure'] != 1){
-		echo '<form method="post" action="' 
-		. ui_get_url_refresh (array ('offset' => $offset, 'hor_offset' => $offset, 'group_id' => $group_id, 'modulegroup' => $modulegroup)).'">';
-		
-		echo '<table class="databox filters" cellpadding="0" cellspacing="0" border="0" style="width:100%;">';
-			echo "<tr>";
-				echo "<td>" . $filter_groups_label . "</td>";
-				echo "<td>" . $filter_groups       ."&nbsp;&nbsp;&nbsp;". $filter_recursion_label . $filter_recursion. "</td>";
-				echo "<td></td>";
-				echo "<td></td>";
-				echo "<td>" . $filter_module_groups_label . "</td>";
-				echo "<td>" . $filter_module_groups       . "</td>";
-			echo "</tr>";
-			echo "<tr>";
-				echo "<td>" . $filter_agents_label        . "</td>";
-				echo "<td>" . $filter_agents              . "</td>";
-				echo "<td>" . $filter_type_show_label     . "</td>";
-				echo "<td>" . $filter_type_show           . "</td>";
-				echo "<td>" . $filter_modules_label       . "</td>";
-				echo "<td>" . $filter_modules             . "</td>";
-			echo "</tr>";
-			echo "<tr>";
-				echo "<td colspan=6 ><span style='float: right; padding-right: 20px;'>" . $filter_update . "</sapn></td>";
-			echo "</tr>";
-		echo "</table>";
-		echo '</form>';
-	}
-	
-	if($agents_id[0] != -1){
-		$agents = $agents_id;
-	}
-	else {
-		if($full_agents_id[0]){
-			$agents = $full_agents_id;
-		} else {
-			$agents = '';
-			$agents = agents_get_group_agents($group_id,array('disabled' => 0));
-			$agents = array_keys($agents);	
-		}
-		
-	}
-	
-	$filter_module_group = array('disabled' => 0);
-	
-	if ($modulegroup > 0) {
-		$filter_module_group['id_module_group'] = $modulegroup;
-	}
-
-	$count = 0;
-	foreach ($agents as $agent) {
-		// TODO TAGS agents_get_modules
-		$module = agents_get_modules($agent, false,
-			$filter_module_group, true, true);
-		if ($module == false) {
-			unset($agents[$count]);
-		}
-		$count++;
-	}
-	$total_pagination = count($agents);
-	if($agents_id[0] != -1){
-		$all_modules = array();
-		foreach ($modules_selected as $key => $value) {
-			$name = modules_get_agentmodule_name($value);
-			$sql = "SELECT id_agente_modulo 
-=======
         } else {
             $url = " index.php?sec=view&sec2=extensions/agents_modules&amp;pure=0&amp;offset=$offset&group_id=$group_id&modulegroup=$modulegroup&refresh=$refr";
         }
@@ -344,7 +235,6 @@
         echo '</div>';
         // Floating menu - End
         ui_require_jquery_file('countdown');
-        ui_require_css_file('countdown');
     }
 
     if ($config['pure'] != 1) {
@@ -415,7 +305,6 @@
         foreach ($modules_selected as $key => $value) {
             $name = modules_get_agentmodule_name($value);
             $sql = "SELECT id_agente_modulo 
->>>>>>> 67ab08fc
 					FROM tagente_modulo 
 					WHERE nombre = '".$name."';";
 
