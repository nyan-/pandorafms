<?php

// Pandora FMS - http://pandorafms.com
// ==================================================
// Copyright (c) 2005-2011 Artica Soluciones Tecnologicas
// Please see http://pandorafms.org for full contribution list
// This program is free software; you can redistribute it and/or
// modify it under the terms of the GNU General Public License
// as published by the Free Software Foundation; version 2
// This program is distributed in the hope that it will be useful,
// but WITHOUT ANY WARRANTY; without even the implied warranty of
// MERCHANTABILITY or FITNESS FOR A PARTICULAR PURPOSE. See the
// GNU General Public License for more details.
// Load global vars
global $config;

check_login();

if (is_ajax()) {
    $get_info_alert_module_group = (bool) get_parameter('get_info_alert_module_group');

    if ($get_info_alert_module_group) {
        $send_tooltip = json_decode(io_safe_output(get_parameter('send_tooltip')), true);
        echo "<ul class='tooltip_counters'><h3>".__('Counters Module').'</h3>';
        echo "<li><div style='background-color: ".COL_ALERTFIRED.";'></div>".__('Alerts_Fired').': '.$send_tooltip['alerts_module_count'].'</li>';
        echo "<li><div style='background-color: ".COL_CRITICAL.";'></div>".__('Critical').': '.$send_tooltip['critical_module_count'].'</li>';
        echo "<li><div style='background-color: ".COL_WARNING.";'></div>".__('warning').': '.$send_tooltip['warning_module_count'].'</li>';
        echo "<li><div style='background-color: ".COL_UNKNOWN.";'></div>".__('Unknown').': '.$send_tooltip['unknown_module_count'].'</li>';
        echo "<li><div style='background-color: ".COL_NORMAL.";'></div>".__('OK').': '.$send_tooltip['normal_module_count'].'</li>';
        echo "<li><div style='background-color: ".COL_MAINTENANCE.";'></div>".__('Not_init').': '.$send_tooltip['notInit_module_count'].'</li></ul>';
    }
}


/**
 * The main function of module groups and the enter point to
 * execute the code.
 */
function mainModuleGroups()
{
    global $config;

    include_once $config['homedir'].'/include/class/TreeGroup.class.php';
    include_once $config['homedir'].'/include/functions_groupview.php';

    $tree_group = new TreeGroup('group', 'group');
    $tree_group->setPropagateCounters(false);
    $tree_group->setDisplayAllGroups(true);
    $tree_group->setFilter(
        [
            'searchAgent'           => '',
            'statusAgent'           => AGENT_STATUS_ALL,
            'searchModule'          => '',
            'statusModule'          => -1,
            'groupID'               => 0,
            'tagID'                 => 0,
            'show_not_init_agents'  => 1,
            'show_not_init_modules' => 1,
        ]
    );
    $info = $tree_group->getArray();
    $info = groupview_plain_groups($info);
    $counter = count($info);
    $offset = get_parameter('offset', 0);
    $agent_group_search = get_parameter('agent_group_search', '');
    $module_group_search = get_parameter('module_group_search', '');

    $info = array_filter(
        $info,
        function ($v, $k) use ($agent_group_search) {
            return preg_match("/$agent_group_search/i", $v['name']);
        },
        ARRAY_FILTER_USE_BOTH
    );

    if (!empty($info)) {
        $groups_view = $is_not_paginated ? $info : array_slice($info, $offset, $config['block_size']);
        $agents_counters = array_reduce(
            $groups_view,
            function ($carry, $item) {
                $carry[$item['id']] = $item;
                return $carry;
            },
            []
        );

        $ids_array = array_keys($agents_counters);

        $ids_group = implode(',', $ids_array);
    } else {
        $ids_group = -1;
    }

    $condition_critical = modules_get_state_condition(AGENT_MODULE_STATUS_CRITICAL_ALERT);
    $condition_warning  = modules_get_state_condition(AGENT_MODULE_STATUS_WARNING_ALERT);
    $condition_unknown  = modules_get_state_condition(AGENT_MODULE_STATUS_UNKNOWN);
    $condition_not_init = modules_get_state_condition(AGENT_MODULE_STATUS_NO_DATA);
    $condition_normal   = modules_get_state_condition(AGENT_MODULE_STATUS_NORMAL);

    $array_for_defect = [];
    $array_module_group = [];
    $array_data = [];

    $sql = 'SELECT id_mg, `name` FROM tmodule_group';
    $array_mod = db_get_all_rows_sql($sql);

    foreach ($array_mod as $key => $value) {
        $array_module_group[$value['id_mg']] = $value['name'];
    }

    $array_module_group[0] = 'Nothing';

    $array_module_group = array_filter(
        $array_module_group,
        function ($v, $k) use ($module_group_search) {
            return preg_match("/$module_group_search/i", $v);
        },
        ARRAY_FILTER_USE_BOTH
    );

    foreach ($agents_counters as $key => $value) {
        $array_for_defect[$key]['gm'] = $array_module_group;
        $array_for_defect[$key]['data']['name'] = $value['name'];
        $array_for_defect[$key]['data']['parent'] = $value['parent'];
        $array_for_defect[$key]['data']['icon'] = $value['icon'];
    }

    $sql = "SELECT SUM(IF(tae.alert_fired <> 0, 1, 0)) AS alerts_module_count,
		SUM(IF($condition_warning, 1, 0)) AS warning_module_count,
		SUM(IF($condition_unknown, 1, 0)) AS unknown_module_count,
		SUM(IF($condition_not_init, 1, 0)) AS notInit_module_count,
		SUM(IF($condition_critical, 1, 0)) AS critical_module_count,
		SUM(IF($condition_normal, 1, 0)) AS normal_module_count,
		COUNT(tae.id_agente_modulo) AS total_count,
		tmg.id_mg,
		tmg.name as n,
		tg.id_grupo
	FROM (
		SELECT tam.id_agente_modulo,
			tam.id_module_group,
			ta.id_grupo AS g,
			tae.estado,
			SUM(IF(tatm.last_fired <> 0, 1, 0)) AS alert_fired
			FROM tagente_modulo tam
			LEFT JOIN talert_template_modules tatm
				ON tatm.id_agent_module = tam.id_agente_modulo
				AND tatm.times_fired = 1
			LEFT JOIN tagente_estado tae
				ON tae.id_agente_modulo = tam.id_agente_modulo
			INNER JOIN tagente ta
				ON ta.id_agente = tam.id_agente
			WHERE ta.disabled = 0
				AND tam.disabled = 0
				AND tam.delete_pending = 0
				AND ta.id_grupo IN ($ids_group)
			GROUP BY tam.id_agente_modulo
		UNION ALL
		SELECT tam.id_agente_modulo,
			tam.id_module_group,
			tasg.id_group AS g,
			tae.estado,
			SUM(IF(tatm.last_fired <> 0, 1, 0)) AS alert_fired
			FROM tagente_modulo tam
			LEFT JOIN talert_template_modules tatm
				ON tatm.id_agent_module = tam.id_agente_modulo
				AND tatm.times_fired = 1
			LEFT JOIN tagente_estado tae
				ON tae.id_agente_modulo = tam.id_agente_modulo
			INNER JOIN tagente ta
				ON ta.id_agente = tam.id_agente
			INNER JOIN tagent_secondary_group tasg
				ON ta.id_agente = tasg.id_agent
			WHERE ta.disabled = 0
				AND tam.disabled = 0
				AND tam.delete_pending = 0
				AND tasg.id_group IN ($ids_group)
			GROUP BY tam.id_agente_modulo, tasg.id_group
	) AS tae
	RIGHT JOIN tgrupo tg
		ON tg.id_grupo = tae.g
	INNER JOIN (
		SELECT * FROM tmodule_group
		UNION ALL
		SELECT 0 AS 'id_mg', 'Nothing' AS 'name'
	) AS tmg
		ON tae.id_module_group = tmg.id_mg
	GROUP BY tae.g, tmg.id_mg";

    $array_data_prev = db_get_all_rows_sql($sql);

    foreach ($array_data_prev as $key => $value) {
        $array_data[$value['id_grupo']][$value['id_mg']] = $value;
    }

    ui_print_page_header(__('Combined table of agent group and module group'), 'images/module_group.png', false, '', false, '');

    echo "<table cellpadding='4' cellspacing='4' class='databox filters' width='100%' style='font-weight: bold; margin-bottom: 10px;'>
		<tr>";
    echo "<form method='post'
		action='index.php?sec=view&sec2=extensions/module_groups'>";

<<<<<<< HEAD
	echo "<td>";
	echo __('Search by agent group') . '&nbsp;';
	html_print_input_text ("agent_group_search", $agent_group_search);

	echo "</td><td>";
	echo __('Search by module group') . '&nbsp;';
	html_print_input_text ("module_group_search", $module_group_search);

	echo "</td><td>";
	echo "<input name='srcbutton' type='submit' class='sub search' value='".__('Search')."'>";
	echo "</form>";
	echo "<td>";
	echo "</tr></table>";

	if(true){
		$table = new StdClass();
		$table->style[0] = 'color: #ffffff; background-color: #373737; font-weight: bolder; padding-right: 10px; min-width: 230px;';
		$table->width = '100%';

		$head[0] = __('Groups');
		$headstyle[0] = "width: 20%;  font-weight: bolder;";
		foreach ($array_module_group as $key => $value) {
			$headstyle[] = "min-width: 60px;max-width: 5%;text-align:center; color: #ffffff; background-color: #373737; font-weight: bolder;";
			$head[] = ui_print_truncate_text($value, GENERIC_SIZE_TEXT, true, true, true, '&hellip;', 'color:#FFF');
		}

		$i = 0;
		foreach ($array_for_defect as $key => $value) {
			$deep = groups_get_group_deep($key);
			$data[$i][0] = $deep . ui_print_truncate_text($value['data']['name'], GENERIC_SIZE_TEXT, true, true, true, '&hellip;', 'color:#FFF');
			$j = 1;
			if(isset($array_data[$key])){
				foreach ($value['gm'] as $k => $v) {
					if(isset($array_data[$key][$k])){
						$send_tooltip = json_encode($array_data[$key][$k]);
						$rel = "ajax.php?page=extensions/module_groups&get_info_alert_module_group=1&send_tooltip=" . $send_tooltip;
						$url = "index.php?sec=estado&sec2=operation/agentes/status_monitor&status=-1&ag_group=" . $key . "&modulegroup=" . $k;

						if ($array_data[$key][$k]['alerts_module_count'] != 0) {
							$color = '#FFA631'; //Orange when the cell for this model group and agent has at least one alert fired.
						}
						else if ($array_data[$key][$k]['critical_module_count'] != 0) {
							$color = '#FC4444'; //Red when the cell for this model group and agent has at least one module in critical state and the rest in any state.
						}
						elseif ($array_data[$key][$k]['warning_module_count'] != 0) {
							$color = '#FAD403'; //Yellow when the cell for this model group and agent has at least one in warning state and the rest in green state.
						}
						elseif ($array_data[$key][$k]['unknown_module_count'] != 0) {
							$color = '#B2B2B2 '; //Grey when the cell for this model group and agent has at least one module in unknown state and the rest in any state.
						}
						elseif ($array_data[$key][$k]['normal_module_count'] != 0) {
							$color = '#80BA27'; //Green when the cell for this model group and agent has OK state all modules.
						}
						elseif ($array_data[$key][$k]['notInit_module_count'] != 0) {
							$color = '#5BB6E5'; // Blue when the cell for this module group and all modules have not init value.
						}

						$data[$i][$j] ="<div style='background:$color; height: 20px;min-width: 60px;max-width:5%;overflow:hidden; margin-left: auto; margin-right: auto; text-align: center; padding: 5px;padding-bottom:10px;font-size: 18px;line-height:25px;'>";
						$data[$i][$j] .= "<a class='info_cell' rel='$rel' href='$url' style='color:white;font-size: 18px;'>";
						$data[$i][$j] .= $array_data[$key][$k]['total_count'];
						$data[$i][$j] .= "</a></div>";
					}
					else{
						$data[$i][$j] ="<div style='background:white; height: 20px;min-width: 60px;max-width:5%;overflow:hidden; margin-left: auto; margin-right: auto; text-align: center; padding: 5px;padding-bottom:10px;font-size: 18px;line-height:25px;'>";
						$data[$i][$j] .= 0;
						$data[$i][$j] .= "</div>";
					}
					$j++;
				}
			}
			else{
				foreach ($value['gm'] as $k => $v) {
					$data[$i][$j] ="<div style='background:white; height: 20px;min-width: 60px;max-width:5%;overflow:hidden; margin-left: auto; margin-right: auto; text-align: center; padding: 5px;padding-bottom:10px;font-size: 18px;line-height:25px;'>";
					$data[$i][$j] .= 0;
					$data[$i][$j] .= "</div>";
					$j++;
				}
			}
			$i++;
		}

		$table->head = $head;
		$table->headstyle = $headstyle;
		$table->data = $data;

		ui_pagination($counter);

		echo "<div style='width:100%; overflow-x:auto;'>";
			html_print_table($table);
		echo "</div>";

		ui_pagination($counter);

		echo "<div class='legend_basic' style='width: 98.6%'>";
			echo "<table >";
				echo "<tr><td colspan='2' style='padding-bottom: 10px;'><b>" . __('Legend') . "</b></td></tr>";
				echo "<tr><td class='legend_square_simple'><div style='background-color: " . COL_ALERTFIRED . ";'></div></td><td>" . __("Orange cell when the module group and agent have at least one alarm fired.") . "</td></tr>";
				echo "<tr><td class='legend_square_simple'><div style='background-color: " . COL_CRITICAL . ";'></div></td><td>" . __("Red cell when the module group and agent have at least one module in critical status and the others in any status") . "</td></tr>";
				echo "<tr><td class='legend_square_simple'><div style='background-color: " . COL_WARNING . ";'></div></td><td>" . __("Yellow cell when the module group and agent have at least one in warning status and the others in grey or green status") . "</td></tr>";
				echo "<tr><td class='legend_square_simple'><div style='background-color: " . COL_UNKNOWN . ";'></div></td><td>" . __("Grey cell when the module group and agent have at least one in unknown status and the others in green status") . "</td></tr>";
				echo "<tr><td class='legend_square_simple'><div style='background-color: " . COL_NORMAL . ";'></div></td><td>" . __("Green cell when the module group and agent have all modules in OK status") . "</td></tr>";
				echo "<tr><td class='legend_square_simple'><div style='background-color: " . COL_MAINTENANCE . ";'></div></td><td>" .__("Blue cell when the module group and agent have all modules in not init status.") . "</td></tr>";
			echo "</table>";
		echo "</div>";

	}
	else {
		ui_print_info_message ( array('no_close'=>true, 'message'=> __("This table shows in columns the modules group and in rows agents group. The cell shows all modules") ));
		ui_print_info_message ( array('no_close'=>true, 'message'=> __('There are no defined groups or module groups') ));
	}

	ui_require_css_file ('cluetip','include/styles/js/');
	ui_require_jquery_file('cluetip');
	?>
	<script>
		$(document).ready (function () {
			$("a.info_cell").cluetip ({
				arrows: true,
				attribute: 'rel',
				cluetipClass: 'default',
				width: '200px'
			});
		});
	</script>
	<?php
=======
    echo '<td>';
    echo __('Search by agent group').'&nbsp;';
    html_print_input_text('agent_group_search', $agent_group_search);

    echo '</td><td>';
    echo __('Search by module group').'&nbsp;';
    html_print_input_text('module_group_search', $module_group_search);

    echo '</td><td>';
    echo "<input name='srcbutton' type='submit' class='sub search' value='".__('Search')."'>";
    echo '</form>';
    echo '<td>';
    echo '</tr></table>';

    if (true) {
        $table = new StdClass();
        $table->style[0] = 'color: #ffffff; background-color: #373737; font-weight: bolder; padding-right: 10px; min-width: 230px;';
        $table->width = '100%';

        $head[0] = __('Groups');
        $headstyle[0] = 'width: 20%;  font-weight: bolder;';
        foreach ($array_module_group as $key => $value) {
            $headstyle[] = 'min-width: 60px;max-width: 5%;text-align:center; color: #ffffff; background-color: #373737; font-weight: bolder;';
            $head[] = ui_print_truncate_text($value, GENERIC_SIZE_TEXT, true, true, true, '&hellip;', 'color:#FFF');
        }

        $i = 0;
        foreach ($array_for_defect as $key => $value) {
            $deep = groups_get_group_deep($key);
            $data[$i][0] = $deep.ui_print_truncate_text($value['data']['name'], GENERIC_SIZE_TEXT, true, true, true, '&hellip;', 'color:#FFF');
            $j = 1;
            if (isset($array_data[$key])) {
                foreach ($value['gm'] as $k => $v) {
                    if (isset($array_data[$key][$k])) {
                        $send_tooltip = json_encode($array_data[$key][$k]);
                        $rel = 'ajax.php?page=extensions/module_groups&get_info_alert_module_group=1&send_tooltip='.$send_tooltip;
                        $url = 'index.php?sec=estado&sec2=operation/agentes/status_monitor&status=-1&ag_group='.$key.'&modulegroup='.$k;

                        if ($array_data[$key][$k]['alerts_module_count'] != 0) {
                            $color = '#FFA631';
                            // Orange when the cell for this model group and agent has at least one alert fired.
                        } else if ($array_data[$key][$k]['critical_module_count'] != 0) {
                            $color = '#FC4444';
                            // Red when the cell for this model group and agent has at least one module in critical state and the rest in any state.
                        } else if ($array_data[$key][$k]['warning_module_count'] != 0) {
                            $color = '#FAD403';
                            // Yellow when the cell for this model group and agent has at least one in warning state and the rest in green state.
                        } else if ($array_data[$key][$k]['unknown_module_count'] != 0) {
                            $color = '#B2B2B2 ';
                            // Grey when the cell for this model group and agent has at least one module in unknown state and the rest in any state.
                        } else if ($array_data[$key][$k]['normal_module_count'] != 0) {
                            $color = '#80BA27';
                            // Green when the cell for this model group and agent has OK state all modules.
                        } else if ($array_data[$key][$k]['notInit_module_count'] != 0) {
                            $color = '#5BB6E5';
                            // Blue when the cell for this module group and all modules have not init value.
                        }

                        $data[$i][$j] = "<div style='background:$color; height: 20px;min-width: 60px;max-width:5%;overflow:hidden; margin-left: auto; margin-right: auto; text-align: center; padding: 5px;padding-bottom:10px;font-size: 18px;line-height:25px;'>";
                        $data[$i][$j] .= "<a class='info_cell' rel='$rel' href='$url' style='color:white;font-size: 18px;'>";
                        $data[$i][$j] .= $array_data[$key][$k]['total_count'];
                        $data[$i][$j] .= '</a></div>';
                    } else {
                        $data[$i][$j] = "<div style='background:white; height: 20px;min-width: 60px;max-width:5%;overflow:hidden; margin-left: auto; margin-right: auto; text-align: center; padding: 5px;padding-bottom:10px;font-size: 18px;line-height:25px;'>";
                        $data[$i][$j] .= 0;
                        $data[$i][$j] .= '</div>';
                    }

                    $j++;
                }
            } else {
                foreach ($value['gm'] as $k => $v) {
                    $data[$i][$j] = "<div style='background:white; height: 20px;min-width: 60px;max-width:5%;overflow:hidden; margin-left: auto; margin-right: auto; text-align: center; padding: 5px;padding-bottom:10px;font-size: 18px;line-height:25px;'>";
                    $data[$i][$j] .= 0;
                    $data[$i][$j] .= '</div>';
                    $j++;
                }
            }

            $i++;
        }

        $table->head = $head;
        $table->headstyle = $headstyle;
        $table->data = $data;

        ui_pagination($counter);

        echo "<div style='width:100%; overflow-x:auto;'>";
            html_print_table($table);
        echo '</div>';

        ui_pagination($counter);

        echo "<div class='legend_basic' style='width: 98.6%'>";
            echo '<table >';
                echo "<tr><td colspan='2' style='padding-bottom: 10px;'><b>".__('Legend').'</b></td></tr>';
                echo "<tr><td class='legend_square_simple'><div style='background-color: ".COL_ALERTFIRED.";'></div></td><td>".__('Orange cell when the module group and agent have at least one alarm fired.').'</td></tr>';
                echo "<tr><td class='legend_square_simple'><div style='background-color: ".COL_CRITICAL.";'></div></td><td>".__('Red cell when the module group and agent have at least one module in critical status and the others in any status').'</td></tr>';
                echo "<tr><td class='legend_square_simple'><div style='background-color: ".COL_WARNING.";'></div></td><td>".__('Yellow cell when the module group and agent have at least one in warning status and the others in grey or green status').'</td></tr>';
                echo "<tr><td class='legend_square_simple'><div style='background-color: ".COL_UNKNOWN.";'></div></td><td>".__('Grey cell when the module group and agent have at least one in unknown status and the others in green status').'</td></tr>';
                echo "<tr><td class='legend_square_simple'><div style='background-color: ".COL_NORMAL.";'></div></td><td>".__('Green cell when the module group and agent have all modules in OK status').'</td></tr>';
                echo "<tr><td class='legend_square_simple'><div style='background-color: ".COL_MAINTENANCE.";'></div></td><td>".__('Blue cell when the module group and agent have all modules in not init status.').'</td></tr>';
            echo '</table>';
        echo '</div>';
    } else {
        ui_print_info_message(['no_close' => true, 'message' => __('This table shows in columns the modules group and in rows agents group. The cell shows all modules') ]);
        ui_print_info_message(['no_close' => true, 'message' => __('There are no defined groups or module groups') ]);
    }

    ui_require_css_file('cluetip');
    ui_require_jquery_file('cluetip');
    ?>
    <script>
        $(document).ready (function () {
            $("a.info_cell").cluetip ({
                arrows: true,
                attribute: 'rel',
                cluetipClass: 'default',
                width: '200px'
            });
        });
    </script>
    <?php
>>>>>>> 67ab08fc
}


extensions_add_operation_menu_option(__('Module groups'), 'estado', 'module_groups/brick.png', 'v1r1', 'view');
extensions_add_main_function('mainModuleGroups');
<|MERGE_RESOLUTION|>--- conflicted
+++ resolved
@@ -199,133 +199,6 @@
     echo "<form method='post'
 		action='index.php?sec=view&sec2=extensions/module_groups'>";
 
-<<<<<<< HEAD
-	echo "<td>";
-	echo __('Search by agent group') . '&nbsp;';
-	html_print_input_text ("agent_group_search", $agent_group_search);
-
-	echo "</td><td>";
-	echo __('Search by module group') . '&nbsp;';
-	html_print_input_text ("module_group_search", $module_group_search);
-
-	echo "</td><td>";
-	echo "<input name='srcbutton' type='submit' class='sub search' value='".__('Search')."'>";
-	echo "</form>";
-	echo "<td>";
-	echo "</tr></table>";
-
-	if(true){
-		$table = new StdClass();
-		$table->style[0] = 'color: #ffffff; background-color: #373737; font-weight: bolder; padding-right: 10px; min-width: 230px;';
-		$table->width = '100%';
-
-		$head[0] = __('Groups');
-		$headstyle[0] = "width: 20%;  font-weight: bolder;";
-		foreach ($array_module_group as $key => $value) {
-			$headstyle[] = "min-width: 60px;max-width: 5%;text-align:center; color: #ffffff; background-color: #373737; font-weight: bolder;";
-			$head[] = ui_print_truncate_text($value, GENERIC_SIZE_TEXT, true, true, true, '&hellip;', 'color:#FFF');
-		}
-
-		$i = 0;
-		foreach ($array_for_defect as $key => $value) {
-			$deep = groups_get_group_deep($key);
-			$data[$i][0] = $deep . ui_print_truncate_text($value['data']['name'], GENERIC_SIZE_TEXT, true, true, true, '&hellip;', 'color:#FFF');
-			$j = 1;
-			if(isset($array_data[$key])){
-				foreach ($value['gm'] as $k => $v) {
-					if(isset($array_data[$key][$k])){
-						$send_tooltip = json_encode($array_data[$key][$k]);
-						$rel = "ajax.php?page=extensions/module_groups&get_info_alert_module_group=1&send_tooltip=" . $send_tooltip;
-						$url = "index.php?sec=estado&sec2=operation/agentes/status_monitor&status=-1&ag_group=" . $key . "&modulegroup=" . $k;
-
-						if ($array_data[$key][$k]['alerts_module_count'] != 0) {
-							$color = '#FFA631'; //Orange when the cell for this model group and agent has at least one alert fired.
-						}
-						else if ($array_data[$key][$k]['critical_module_count'] != 0) {
-							$color = '#FC4444'; //Red when the cell for this model group and agent has at least one module in critical state and the rest in any state.
-						}
-						elseif ($array_data[$key][$k]['warning_module_count'] != 0) {
-							$color = '#FAD403'; //Yellow when the cell for this model group and agent has at least one in warning state and the rest in green state.
-						}
-						elseif ($array_data[$key][$k]['unknown_module_count'] != 0) {
-							$color = '#B2B2B2 '; //Grey when the cell for this model group and agent has at least one module in unknown state and the rest in any state.
-						}
-						elseif ($array_data[$key][$k]['normal_module_count'] != 0) {
-							$color = '#80BA27'; //Green when the cell for this model group and agent has OK state all modules.
-						}
-						elseif ($array_data[$key][$k]['notInit_module_count'] != 0) {
-							$color = '#5BB6E5'; // Blue when the cell for this module group and all modules have not init value.
-						}
-
-						$data[$i][$j] ="<div style='background:$color; height: 20px;min-width: 60px;max-width:5%;overflow:hidden; margin-left: auto; margin-right: auto; text-align: center; padding: 5px;padding-bottom:10px;font-size: 18px;line-height:25px;'>";
-						$data[$i][$j] .= "<a class='info_cell' rel='$rel' href='$url' style='color:white;font-size: 18px;'>";
-						$data[$i][$j] .= $array_data[$key][$k]['total_count'];
-						$data[$i][$j] .= "</a></div>";
-					}
-					else{
-						$data[$i][$j] ="<div style='background:white; height: 20px;min-width: 60px;max-width:5%;overflow:hidden; margin-left: auto; margin-right: auto; text-align: center; padding: 5px;padding-bottom:10px;font-size: 18px;line-height:25px;'>";
-						$data[$i][$j] .= 0;
-						$data[$i][$j] .= "</div>";
-					}
-					$j++;
-				}
-			}
-			else{
-				foreach ($value['gm'] as $k => $v) {
-					$data[$i][$j] ="<div style='background:white; height: 20px;min-width: 60px;max-width:5%;overflow:hidden; margin-left: auto; margin-right: auto; text-align: center; padding: 5px;padding-bottom:10px;font-size: 18px;line-height:25px;'>";
-					$data[$i][$j] .= 0;
-					$data[$i][$j] .= "</div>";
-					$j++;
-				}
-			}
-			$i++;
-		}
-
-		$table->head = $head;
-		$table->headstyle = $headstyle;
-		$table->data = $data;
-
-		ui_pagination($counter);
-
-		echo "<div style='width:100%; overflow-x:auto;'>";
-			html_print_table($table);
-		echo "</div>";
-
-		ui_pagination($counter);
-
-		echo "<div class='legend_basic' style='width: 98.6%'>";
-			echo "<table >";
-				echo "<tr><td colspan='2' style='padding-bottom: 10px;'><b>" . __('Legend') . "</b></td></tr>";
-				echo "<tr><td class='legend_square_simple'><div style='background-color: " . COL_ALERTFIRED . ";'></div></td><td>" . __("Orange cell when the module group and agent have at least one alarm fired.") . "</td></tr>";
-				echo "<tr><td class='legend_square_simple'><div style='background-color: " . COL_CRITICAL . ";'></div></td><td>" . __("Red cell when the module group and agent have at least one module in critical status and the others in any status") . "</td></tr>";
-				echo "<tr><td class='legend_square_simple'><div style='background-color: " . COL_WARNING . ";'></div></td><td>" . __("Yellow cell when the module group and agent have at least one in warning status and the others in grey or green status") . "</td></tr>";
-				echo "<tr><td class='legend_square_simple'><div style='background-color: " . COL_UNKNOWN . ";'></div></td><td>" . __("Grey cell when the module group and agent have at least one in unknown status and the others in green status") . "</td></tr>";
-				echo "<tr><td class='legend_square_simple'><div style='background-color: " . COL_NORMAL . ";'></div></td><td>" . __("Green cell when the module group and agent have all modules in OK status") . "</td></tr>";
-				echo "<tr><td class='legend_square_simple'><div style='background-color: " . COL_MAINTENANCE . ";'></div></td><td>" .__("Blue cell when the module group and agent have all modules in not init status.") . "</td></tr>";
-			echo "</table>";
-		echo "</div>";
-
-	}
-	else {
-		ui_print_info_message ( array('no_close'=>true, 'message'=> __("This table shows in columns the modules group and in rows agents group. The cell shows all modules") ));
-		ui_print_info_message ( array('no_close'=>true, 'message'=> __('There are no defined groups or module groups') ));
-	}
-
-	ui_require_css_file ('cluetip','include/styles/js/');
-	ui_require_jquery_file('cluetip');
-	?>
-	<script>
-		$(document).ready (function () {
-			$("a.info_cell").cluetip ({
-				arrows: true,
-				attribute: 'rel',
-				cluetipClass: 'default',
-				width: '200px'
-			});
-		});
-	</script>
-	<?php
-=======
     echo '<td>';
     echo __('Search by agent group').'&nbsp;';
     html_print_input_text('agent_group_search', $agent_group_search);
@@ -436,7 +309,7 @@
         ui_print_info_message(['no_close' => true, 'message' => __('There are no defined groups or module groups') ]);
     }
 
-    ui_require_css_file('cluetip');
+    ui_require_css_file('cluetip','include/styles/js/');
     ui_require_jquery_file('cluetip');
     ?>
     <script>
@@ -450,7 +323,6 @@
         });
     </script>
     <?php
->>>>>>> 67ab08fc
 }
 
 
