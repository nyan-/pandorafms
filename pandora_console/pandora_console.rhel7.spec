--- conflicted
+++ resolved
@@ -2,13 +2,8 @@
 # Pandora FMS Console
 #
 %define name        pandorafms_console
-<<<<<<< HEAD
-%define version     7.0NG.739
-%define release     191022
-=======
 %define version     7.0NG.740
 %define release     1
->>>>>>> 3094d5af
 
 # User and Group under which Apache is running
 %define httpd_name  httpd
