#
# Pandora FMS Console
#
%define name        pandorafms_console
%define version     7.0NG.732
<<<<<<< HEAD
%define release     190311
=======
%define release     190313
>>>>>>> c2033715
%define httpd_name      httpd
# User and Group under which Apache is running
%define httpd_name  apache2
%define httpd_user  wwwrun
%define httpd_group www

# Evaluate PHP version
%define phpver_lt_430 %(out=`rpm -q --queryformat='%{VERSION}' php` 2>&1 >/dev/null || out=0 ; out=`echo $out | tr . : | sed s/://g` ; if [ $out -lt 430 ] ; then out=1 ; else out=0; fi ; echo $out)

Summary:            Pandora FMS Console
Name:               %{name}
Version:            %{version}
Release:            %{release}
License:            GPL
Vendor:             Artica ST <info@artica.es>
Source0:            %{name}-%{version}.tar.gz
URL:                http://www.pandorafms.org
Group:              System/Monitoring
Packager:           Sancho Lerena <slerena@artica.es>
Prefix:              /srv/www/htdocs
BuildRoot:          %{_tmppath}/%{name}
BuildArch:          noarch
AutoReq:            0
Requires:           apache2
Requires:           apache2-mod_php7
Requires:           php >= 7.0
Requires:           php-gd, php-snmp, php-json, php-gettext
Requires:           php-mysqlnd, php-ldap, php-mbstring, php 
Requires:           graphviz, xorg-x11-fonts-core, graphviz-gd
Requires:           php-zip, php-zlib, php-curl
Provides:           %{name}-%{version}

%description
Pandora FMS Console is a web application to manage Pandora FMS. Console allows to see graphical reports, state of every agent, also to access to the information sent by the agent, to see every monitored parameter and to see its evolution throughout the time, to form the different nodes, groups and users of the system. It is the part that interacts with the final user, and that will allows you to administer the system.

%prep
rm -rf $RPM_BUILD_ROOT

%setup -q -n pandora_console

%build

%install
rm -rf $RPM_BUILD_ROOT
mkdir -p $RPM_BUILD_ROOT%{prefix}/pandora_console
cp -aRf * $RPM_BUILD_ROOT%{prefix}/pandora_console
if [ -f $RPM_BUILD_ROOT%{prefix}/pandora_console/pandora_console.spec ] ; then
   rm $RPM_BUILD_ROOT%{prefix}/pandora_console/pandora_console.spec
fi

%clean
rm -rf $RPM_BUILD_ROOT

%post
# Has an install already been done, if so we only want to update the files
# push install.php aside so that the console works immediately using existing
# configuration.
#
if [ -f %{prefix}/pandora_console/include/config.php ] ; then
   mv %{prefix}/pandora_console/install.php %{prefix}/pandora_console/install.done
else
   echo "Please, now, point your browser to http://your_IP_address/pandora_console/install.php and follow all the steps described on it."
fi
cp -aRf %{prefix}/pandora_console/pandora_console_logrotate_suse /etc/logrotate.d/pandora_console

%preun

# Upgrading
if [ "$1" = "1" ]; then
        exit 0
fi

rm -Rf %{prefix}/pandora_console

%postun

# Upgrading
if [ "$1" = "1" ]; then
        exit 0
fi

rm -Rf /etc/logrotate.d/pandora_console

%files
%defattr(0644,%{httpd_user},%{httpd_group},0755)
%docdir %{prefix}/pandora_console/docs
%{prefix}/pandora_console<|MERGE_RESOLUTION|>--- conflicted
+++ resolved
@@ -3,11 +3,7 @@
 #
 %define name        pandorafms_console
 %define version     7.0NG.732
-<<<<<<< HEAD
-%define release     190311
-=======
 %define release     190313
->>>>>>> c2033715
 %define httpd_name      httpd
 # User and Group under which Apache is running
 %define httpd_name  apache2
