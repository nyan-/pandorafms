--- conflicted
+++ resolved
@@ -3,11 +3,7 @@
 #
 %define name        pandorafms_console
 %define version     7.0NG.740
-<<<<<<< HEAD
-%define release     191108
-=======
 %define release     191113
->>>>>>> b0920d93
 %define httpd_name      httpd
 # User and Group under which Apache is running
 %define httpd_name  apache2
