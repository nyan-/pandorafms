--- conflicted
+++ resolved
@@ -60,10 +60,7 @@
 %post
 # Install pandora_websocket_engine service.
 cp -pf %{prefix}/pandora_console/pandora_websocket_engine /etc/init.d/
-<<<<<<< HEAD
-=======
 chmod +x /etc/init.d/pandora_websocket_engine
->>>>>>> 7103317b
 
 echo "You can now start the Pandora FMS Websocket service by executing"
 echo "   /etc/init.d/pandora_websocket_engine start"
