#
# Pandora FMS Console
#
%define name        pandorafms_console
%define version     7.0NG.740
<<<<<<< HEAD
%define release     191029
=======
%define release     191112
>>>>>>> 2aaf78b4
%define httpd_name      httpd
# User and Group under which Apache is running
%define httpd_name  apache2
%define httpd_user  wwwrun
%define httpd_group www

# Evaluate PHP version
%define phpver_lt_430 %(out=`rpm -q --queryformat='%{VERSION}' php` 2>&1 >/dev/null || out=0 ; out=`echo $out | tr . : | sed s/://g` ; if [ $out -lt 430 ] ; then out=1 ; else out=0; fi ; echo $out)

Summary:            Pandora FMS Console
Name:               %{name}
Version:            %{version}
Release:            %{release}
License:            GPL
Vendor:             Artica ST <info@artica.es>
Source0:            %{name}-%{version}.tar.gz
URL:                http://www.pandorafms.org
Group:              System/Monitoring
Packager:           Sancho Lerena <slerena@artica.es>
Prefix:              /srv/www/htdocs
BuildRoot:          %{_tmppath}/%{name}
BuildArch:          noarch
AutoReq:            0
Requires:           apache2
Requires:           apache2-mod_php7
Requires:           php >= 7.0
Requires:           php-gd, php-snmp, php-json, php-gettext
Requires:           php-mysqlnd, php-ldap, php-mbstring, php 
Requires:           graphviz, xorg-x11-fonts-core, graphviz-gd
Requires:           php-zip, php-zlib, php-curl
Provides:           %{name}-%{version}

%description
Pandora FMS Console is a web application to manage Pandora FMS. Console allows to see graphical reports, state of every agent, also to access to the information sent by the agent, to see every monitored parameter and to see its evolution throughout the time, to form the different nodes, groups and users of the system. It is the part that interacts with the final user, and that will allows you to administer the system.

%prep
rm -rf $RPM_BUILD_ROOT

%setup -q -n pandora_console

%build

%install
rm -rf $RPM_BUILD_ROOT
mkdir -p $RPM_BUILD_ROOT%{prefix}/pandora_console
cp -aRf * $RPM_BUILD_ROOT%{prefix}/pandora_console
if [ -f $RPM_BUILD_ROOT%{prefix}/pandora_console/pandora_console.spec ] ; then
   rm $RPM_BUILD_ROOT%{prefix}/pandora_console/pandora_console.spec
fi

%clean
rm -rf $RPM_BUILD_ROOT

%post
# Install pandora_websocket_engine service.
cp -pf %{prefix}/pandora_console/pandora_websocket_engine /etc/init.d/
chmod +x /etc/init.d/pandora_websocket_engine

echo "You can now start the Pandora FMS Websocket service by executing"
echo "   /etc/init.d/pandora_websocket_engine start"

# Has an install already been done, if so we only want to update the files
# push install.php aside so that the console works immediately using existing
# configuration.
#
if [ -f %{prefix}/pandora_console/include/config.php ] ; then
   mv %{prefix}/pandora_console/install.php %{prefix}/pandora_console/install.done
else
   echo "Please, now, point your browser to http://your_IP_address/pandora_console/install.php and follow all the steps described on it."
fi
cp -aRf %{prefix}/pandora_console/pandora_console_logrotate_suse /etc/logrotate.d/pandora_console

%preun

# Upgrading
if [ "$1" = "1" ]; then
        exit 0
fi

rm -Rf %{prefix}/pandora_console

%postun

# Upgrading
if [ "$1" = "1" ]; then
        exit 0
fi

rm -Rf /etc/logrotate.d/pandora_console

%files
%defattr(0644,%{httpd_user},%{httpd_group},0755)
%docdir %{prefix}/pandora_console/docs
%{prefix}/pandora_console<|MERGE_RESOLUTION|>--- conflicted
+++ resolved
@@ -3,11 +3,7 @@
 #
 %define name        pandorafms_console
 %define version     7.0NG.740
-<<<<<<< HEAD
-%define release     191029
-=======
 %define release     191112
->>>>>>> 2aaf78b4
 %define httpd_name      httpd
 # User and Group under which Apache is running
 %define httpd_name  apache2
