--- conflicted
+++ resolved
@@ -128,13 +128,8 @@
         </div>
         <div style='height: 10px'>
             <?php
-<<<<<<< HEAD
-            $version = '7.0NG.731';
-            $build = '190221';
-=======
             $version = '7.0NG.732';
             $build = '190228';
->>>>>>> 927ad309
             $banner = "v$version Build $build";
 
             error_reporting(0);
