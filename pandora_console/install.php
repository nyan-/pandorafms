--- conflicted
+++ resolved
@@ -128,13 +128,8 @@
         </div>
         <div style='height: 10px'>
             <?php
-<<<<<<< HEAD
             $version = '7.0NG.732';
-            $build = '190314';
-=======
-$version = '7.0NG.732';
-$build = '190318';
->>>>>>> 4772f848
+            $build = '190318';
             $banner = "v$version Build $build";
 
             error_reporting(0);
