<?php

// Pandora FMS - http://pandorafms.com
// ==================================================
// Copyright (c) 2005-2012 Artica Soluciones Tecnologicas
// Please see http://pandorafms.org for full contribution list
// This program is free software; you can redistribute it and/or
// modify it under the terms of the GNU Lesser General Public License
// as published by the Free Software Foundation; version 2
// This program is distributed in the hope that it will be useful,
// but WITHOUT ANY WARRANTY; without even the implied warranty of
// MERCHANTABILITY or FITNESS FOR A PARTICULAR PURPOSE. See the
// GNU General Public License for more details.
?>
<!DOCTYPE html PUBLIC "-//W3C//DTD HTML 4.01 Transitional//EN">
<html>
    <head>
        <title>Pandora FMS - Installation Wizard</title>
        <meta http-equiv="expires" content="0">
        <meta http-equiv="content-type" content="text/html; charset=utf-8">
        <meta name="resource-type" content="document">
        <meta name="distribution" content="global">
        <meta name="author" content="Pandora FMS Development Team">
        <meta name="copyright" content="This is GPL software. Created by Sancho Lerena and many others">
        <meta name="keywords" content="pandora, fms, monitoring, network, system, GPL, software">
        <meta name="robots" content="index, follow">
        <link rel="icon" href="images/pandora.ico" type="image/ico">
        <link rel="stylesheet" href="include/styles/install.css" type="text/css">
    </head>
    <script type="text/javascript">
        options_text = new Array('An existing Database','A new Database');
        options_values = new Array('db_exist','db_new');

        var userHasConfirmed = false;

        function ChangeDBDrop(causer) {
            if (causer.value != 'db_exist') {
                window.document.step2_form.drop.checked = 0;
                window.document.step2_form.drop.disabled = 1;
            }
            else {
                window.document.step2_form.drop.disabled = 0;
            }
        }
        function ChangeDBAction(causer) {
            var i = 0;
            if (causer.value == 'oracle') {
                window.document.step2_form.db_action.length = 1;
            }
            else {
                window.document.step2_form.db_action.length = 2;
            }
            while (i < window.document.step2_form.db_action.length) {
                window.document.step2_form.db_action.options[i].value = options_values[i];
                window.document.step2_form.db_action.options[i].text = options_text[i];
                i++;
            }
            window.document.step2_form.db_action.options[window.document.step2_form.db_action.length-1].selected=1;
            ChangeDBDrop(window.document.step2_form.db_action);
        }
        function CheckDBhost(value){
            if (( value != "localhost") && ( value != "127.0.0.1")) {
                document.getElementById('tr_dbgrant').style["display"] = "block";
            }
            else {
                document.getElementById('tr_dbgrant').style["display"] = "none";
            }
        }
        function popupShow(){
            document.getElementsByTagName('body')[0].style["margin"] = "0";
            document.getElementById('install_container').style["padding-top"] = "45px";
            document.getElementById('install_container').style["margin-top"] = "0";
            document.getElementById('add-lightbox').style["visibility"] = "visible";
            document.getElementById('open_popup').style["display"] = "block";
            document.getElementById('open_popup').style["visibility"] = "visible";
        }
        function popupClose(){
            document.getElementById('add-lightbox').style["visibility"] = "hidden";
            document.getElementById('open_popup').style["display"] = "none";
            document.getElementById('open_popup').style["visibility"] = "hidden";
        }
        function handleConfirmClick (event) {
            userHasConfirmed = true;
            var step3_form = document.getElementsByName('step2_form')[0];
            step3_form.submit();
        }
        function handleStep3FormSubmit (event) {
            var dbOverride = document.getElementById("drop").checked;
            if (dbOverride && !userHasConfirmed) {
                event.preventDefault();
                popupShow();
                return false;
            }
        }
    </script>
    <body>
        <div id='add-lightbox' onclick='popupClose();' class='popup-lightbox'></div>
        <div id='open_popup' class='popup' style='visibility:hidden;display: block;'>
            <div class='popup-title'>
                <span id='title_popup'>Warning</span>
                <a href='#' onclick='popupClose();'><img src='./images/icono_cerrar.png' alt='close' title='Close' style='float:right;'/></a>
            </div>
            <div class='popup-inner' style='padding: 20px 40px;'>
            <?php
            echo '<p><strong>Attention</strong>, you are going to <strong>overwrite the data</strong> of your current installation.</p><p>This means that if you do not have a backup <strong>you will irremissibly LOSE ALL THE STORED DATA</strong>, the configuration and everything relevant to your installation.</p><p><strong>Are you sure of what you are going to do?</strong></p>';
                echo "<div style='text-align:right;';>";
                echo "<button type='button' class='btn_install_next' onclick='javascript:handleConfirmClick();'><span class='btn_install_next_text'>Yes, I'm sure I want to delete everything</span></button>";
                echo "<button type='button' class='btn_install_next popup-button-green' onclick='javascript:popupClose();'><span class='btn_install_next_text'>Cancel</span></button>";
                echo '</div>';
            ?>
            </div>
        </div>
        <div style='height: 10px'>
            <?php
<<<<<<< HEAD
            $version = '7.0NG.731';
            $build = '190208';
=======
$version = '7.0NG.731';
$build = '190214';
>>>>>>> f0338cd0
            $banner = "v$version Build $build";

            error_reporting(0);

            // ---------------
            // Main page code
            // ---------------
            if (! isset($_GET['step'])) {
                install_step1();
            } else {
                $step = $_GET['step'];
                switch ($step) {
                    case 11: install_step1_licence();
                    break;

                    case 2: install_step2();
                    break;

                    case 3: install_step3();
                    break;

                    case 4: install_step4();
                    break;

                    case 5: install_step5();
                    break;
                }
            }
            ?>
        </div>
    </body>
</html>

<?php
function check_extension($ext, $label)
{
    echo '<tr><td>';
    echo "<span class='arr'> $label </span>";
    echo '</td><td>';
    if (!extension_loaded($ext)) {
        echo "<img src='images/dot_red.png'>";
        return 1;
    } else {
        echo "<img src='images/dot_green.png'>";
        return 0;
    }

    echo '</td></tr>';
}

function check_include($ext, $label)
{
    echo '<tr><td>';
    echo "<span class='arr'> $label </span>";
    echo '</td><td>';
    if (!include $ext) {
        echo "<img src='images/dot_red.png'>";
        return 1;
    } else {
        echo "<img src='images/dot_green.png'>";
        return 0;
    }

    echo '</td></tr>';
}


function check_exists($file, $label)
{
    echo '<tr><td>';
    echo "<span class='arr'> $label </span>";
    echo '</td><td>';
    if (!file_exists($file)) {
        echo " <img src='images/dot_red.png'>";
        return 1;
    } else {
        echo " <img src='images/dot_green.png'>";
        return 0;
    }

    echo '</td></tr>';
}


function check_generic($ok, $label)
{
    echo "<tr><td style='width:10%'>";
    if ($ok == 0) {
        echo " <img src='images/dot_red.png'>";
        echo '<td>';
        echo "<span class='arr'> $label </span>";
        echo '</td>';
        echo '</td></tr>';
        return 1;
    } else {
        echo " <img src='images/dot_green.png'>";
        echo '<td>';
        echo "<span class='arr'> $label </span>";
        echo '</td>';
        echo '</td></tr>';
        return 0;
    }
}


function check_writable($fullpath, $label)
{
    echo "<tr><td style='width:10%;'>";
    if (file_exists($fullpath)) {
        if (is_writable($fullpath)) {
            echo " <img style='margin-left:50px;' src='images/dot_green.png'>";
            echo '<td>';
            echo "<span class='arr'> $label </span>";
            echo '</td>';
            echo '</td></tr>';
            return 0;
        } else {
            echo " <img style='margin-left:50px;' src='images/dot_red.png'>";
            echo '<td>';
            echo "<span class='arr'> $label </span>";
            echo '</td>';
            echo '</td></tr>';
            return 1;
        }
    } else {
        echo " <img style='margin-left:50px;' src='images/dot_red.png'>";
        echo '<td>';
        echo "<span class='arr'> $label </span>";
        echo '</td>';
        echo '</td></tr>';
        return 1;
    }
}


function check_variable($var, $value, $label, $mode)
{
    echo '<tr><td>';
    echo "<span class='arr'> $label </span>";
    echo '</td><td>';
    if ($mode == 1) {
        if ($var >= $value) {
            echo " <img src='images/dot_green.png'>";
            return 0;
        } else {
            echo " <img src='images/dot_red.png'>";
            return 1;
        }
    } else if ($var == $value) {
        echo " <img src='images/dot_green.png'>";
        return 0;
    } else {
        echo " <img src='images/dot_red.png'>";
        return 1;
    }

    echo '</td></tr>';
}


function parse_mysql_dump($url)
{
    if (file_exists($url)) {
        $file_content = file($url);
        $query = '';
        foreach ($file_content as $sql_line) {
            if (trim($sql_line) != '' && strpos($sql_line, '-- ') === false) {
                $query .= $sql_line;
                if (preg_match("/;[\040]*\$/", $sql_line)) {
                    if (!$result = mysql_query($query)) {
                        echo mysql_error();
                        // Uncomment for debug
                        echo "<i><br>$query<br></i>";
                        return 0;
                    }

                    $query = '';
                }
            }
        }

        return 1;
    } else {
        return 0;
    }
}


function parse_mysqli_dump($connection, $url)
{
    if (file_exists($url)) {
        $file_content = file($url);
        $query = '';
        foreach ($file_content as $sql_line) {
            if (trim($sql_line) != '' && strpos($sql_line, '-- ') === false) {
                $query .= $sql_line;
                if (preg_match("/;[\040]*\$/", $sql_line)) {
                    if (!$result = mysqli_query($connection, $query)) {
                        echo mysqli_error();
                        // Uncomment for debug
                        echo "<i><br>$query<br></i>";
                        return 0;
                    }

                    $query = '';
                }
            }
        }

        return 1;
    } else {
        return 0;
    }
}


function random_name($size)
{
    $temp = '';
    for ($a = 0; $a < $size; $a++) {
        $temp = $temp.chr(rand(122, 97));
    }

    return $temp;
}


function print_logo_status($step, $step_total)
{
    global $banner;

    $header = "
		<div id='logo_img' style='width: 100%;'>
			<div style='width:100%; background-color:#333333;'>
				<img src='images/logo_opensource.png' border='0'><br>
				<span style='font-size: 9px;'>$banner</span>
			</div>
		</div>";
    $header .= "
		<div class='installation_step'>
			<b>Install step $step of $step_total</b>
		</div>";

    return $header;
}


//
// This function adjusts path settings in pandora db for FreeBSD.
//
// All packages and configuration files except operating system's base files
// are installed under /usr/local in FreeBSD. So, path settings in pandora db
// for some programs should be changed from the Linux default.
//
function adjust_paths_for_freebsd($engine, $connection=false)
{
    $adjust_sql = [
        "update trecon_script set script = REPLACE(script,'/usr/share','/usr/local/share');",
        "update tconfig set value = REPLACE(value,'/usr/bin','/usr/local/bin') where token='netflow_daemon' OR token='netflow_nfdump' OR token='netflow_nfexpire';",
        "update talert_commands set command = REPLACE(command,'/usr/bin','/usr/local/bin');",
        "update talert_commands set command = REPLACE(command,'/usr/share', '/usr/local/share');",
        "update tplugin set execute = REPLACE(execute,'/usr/share','/usr/local/share');",
        "update tevent_response set target = REPLACE(target,'/usr/share','/usr/local/share');",
        "insert into tconfig (token, value) VALUES ('graphviz_bin_dir', '/usr/local/bin');",
    ];

    for ($i = 0; $i < count($adjust_sql); $i++) {
        switch ($engine) {
            case 'mysql':
                $result = mysql_query($adjust_sql[$i]);
            break;

            case 'mysqli':
                $result = mysqli_query($connection, $adjust_sql[$i]);
            break;

            case 'oracle':
                // Delete the last semicolon from current query
                $query = substr($adjust_sql[$i], 0, (strlen($adjust_sql[$i]) - 1));
                $sql = oci_parse($connection, $query);
                $result = oci_execute($sql);
            break;

            case 'pgsql':
                pg_send_query($connection, $adjust_sql[$i]);
                $result = pg_get_result($connection);
            break;
        }

        if (!$result) {
            return 0;
        }
    }

    return 1;
}


function install_step1()
{
    global $banner;

    echo "
	<div id='install_container'>
	<div id='wizard'>
	".print_logo_status(1, 6)."
		<div id='install_box'>
			<h2>Welcome to Pandora FMS installation Wizard</h2>
			<p>This wizard helps you to quick install Pandora FMS console and main database in your system.</p>
			<p>In four steps, this installer will check all dependencies and will create your configuration, ready to use.</p>
			<p>For more information, please refer to documentation.<br>
			<i>Pandora FMS Development Team</i></p>
		";
    if (file_exists('include/config.php')) {
        echo "<div class='warn'><b>Warning:</b> You already have a config.php file. 
			Configuration and database would be overwritten if you continued.</div>";
    }

        echo '<br>';
        echo '<table width=100%>';
        $writable = check_writable('include', 'Checking if ./include is writable');
    if (file_exists('include/config.php')) {
        $writable += check_writable('include/config.php', 'Checking if include/config.php is writable');
    }

        echo '</table>';

        echo "<div class='warn'><b>Warning:</b> This installer will <b>overwrite and destroy</b> 
		your existing Pandora FMS configuration and <b>Database</b>. Before continue, 
		please <b>be sure that you have no valuable Pandora FMS data in your Database</b>.<br>
		</div>";

        echo "<div class='info'><b>Upgrade</b>: 
		If you want to upgrade from Pandora FMS 4.x to 5.0 version, please use the migration tool inside /extras directory in this setup.
		</div>";

        echo '<br>';

    if ($writable == 0) {
        echo "<div style='text-align:right; width:100%;'>";
        echo "<a id='step11' href='install.php?step=11'><button type='submit' class='btn_install_next'><span class='btn_install_next_text'>Next</span></button></a>";
        echo '</div>';
    } else {
        echo "<div class='err'><b>ERROR:</b>You need to setup permissions to be able to write in ./include directory</div>";
    }

        echo '</div>';

        echo "<div style='clear:both;'></div>";
        echo "
	</div>
	<div id='foot_install'>
		<i>Pandora FMS is an OpenSource Software project registered at 
		<a target='_new' href='http://pandora.sourceforge.net'>SourceForge</a></i>
	</div>
	</div>";
}


function install_step1_licence()
{
    echo "
	<div id='install_container'>
	<div id='wizard'>
	".print_logo_status(2, 6)."
		<div id='install_box'>
			<h2>GPL2 Licence terms agreement</h2>
			<p>Pandora FMS is an OpenSource software project licensed under the GPL2 licence. Pandora FMS includes, as well, another software also licensed under LGPL and BSD licenses. Before continue, <i>you must accept the licence terms.</i>.
			<p>For more information, please refer to our website at http://pandorafms.org and contact us if you have any kind of question about the usage of Pandora FMS</p>
<p>If you dont accept the licence terms, please, close your browser and delete Pandora FMS files.</p>
		";

    if (!file_exists('COPYING')) {
        echo "<div class='warn'><b>Licence file 'COPYING' is not present in your distribution. This means you have some 'partial' Pandora FMS distribution. We cannot continue without accepting the licence file.</b>";
        echo '</div>';
    } else {
        echo "<form method=post action='install.php?step=2'>";
        echo "<textarea name='gpl2' cols=52 rows=15 style='width: 100%;'>";
        echo file_get_contents('COPYING');
        echo '</textarea>';
        echo '<p>';
        echo "<div style='text-align: right;'><button id='btn_accept' class='btn_install_next' type='submit'><span class='btn_install_next_text'>Yes, I accept licence terms</span></button></div>";
    }

    echo '</div>';

    echo "</div>
	<div style='clear: both;height: 1px;'><!-- --></div>
	<div id='foot_install'>
		<i>Pandora FMS is an OpenSource Software project registered at 
		<a target='_new' href='http://pandora.sourceforge.net'>SourceForge</a></i>
	</div>
	</div>";
}


function install_step2()
{
    echo "
	<div id='install_container'>
	<div id='wizard'>
	".print_logo_status(3, 6)."
		<div id='install_box'>";
        echo '<h2>Checking software dependencies</h2>';
            echo '<table border=0 width=230>';
            $res = 0;
            $res += check_variable(phpversion(), '5.2', 'PHP version >= 5.2', 1);
            $res += check_extension('gd', 'PHP GD extension');
            $res += check_extension('ldap', 'PHP LDAP extension');
            $res += check_extension('snmp', 'PHP SNMP extension');
            $res += check_extension('session', 'PHP session extension');
            $res += check_extension('gettext', 'PHP gettext extension');
            $res += check_extension('mbstring', 'PHP Multibyte String');
            $res += check_extension('zip', 'PHP Zip');
            $res += check_extension('zlib', 'PHP Zlib extension');
            $res += check_extension('json', 'PHP json extension');
            $res += check_extension('curl', 'CURL (Client URL Library)');
            $res += check_extension('filter', 'PHP filter extension');
            $res += check_extension('calendar', 'PHP calendar extension');
    if (PHP_OS == 'FreeBSD') {
        $res += check_exists('/usr/local/bin/twopi', 'Graphviz Binary');
    } else if (PHP_OS == 'NetBSD') {
        $res += check_exists('/usr/pkg/bin/twopi', 'Graphviz Binary');
    } else if (substr(PHP_OS, 0, 3) == 'WIN') {
        $res += check_exists("..\\..\\..\\Graphviz\\bin\\twopi.exe", 'Graphviz Binary');
    } else {
        $res += check_exists('/usr/bin/twopi', 'Graphviz Binary');
    }

            echo '<tr><td>';
            echo "<span style='display: block; font-family: verdana,arial,sans;
				font-size: 8.5pt;margin-top: 2px; font-weight: bolder;'>DB Engines</span>";
            echo '</td><td>';
            echo '</td></tr>';
            check_extension('mysql', 'PHP MySQL extension');
            check_extension('mysqli', 'PHP MySQL(mysqli) extension');
            echo '</table>';

    if ($res > 0) {
        echo "
				<div class='err'>You have some incomplete 
				dependencies. Please correct them or this installer 
				will not be able to finish your installation.
				</div>
				<div class='err'>
					Remember, if you install any PHP module to comply
					with these dependences, you <b>need to restart</b>
					your HTTP/Apache server after it to use the new
					modules.
				</div>
				<div style='text-align:right; width:100%;'>
				Ignore it. <a id='step3' href='install.php?step=3' style='font-weight: bolder;'><button class='btn_install_next' type='submit'><span class='btn_install_next_text'>Force install Step #3</span></button></a>
				</div>";
    } else {
        echo "<div style='text-align:right; width:100%;'>";
        echo "<a id='step3' href='install.php?step=3'>
				<button class='btn_install_next' type='submit'><span class='btn_install_next_text'>Next</span></button></a>";
        echo '</div>';
    }

            echo '</div>';
            echo "<div style='clear: both;'><!-- --></div>";
            echo "
		</div>
		<div style='clear: both;'><!-- --></div>
	</div>
	<div id='foot_install'>
		<i>Pandora FMS is an OpenSource Software project registered at 
		<a target='_new' href='http://pandora.sourceforge.net'>SourceForge</a></i>
	</div>
	</div>";
}


function install_step3()
{
    $options = '';
    if (extension_loaded('mysql')) {
        $options .= "<option value='mysql'>MySQL</option>";
    }

    if (extension_loaded('mysqli')) {
        $options .= "<option value='mysqli'>MySQL(mysqli)</option>";
    }

    $error = false;
    if (empty($options)) {
        $error = true;
    }

    echo "
	<div id='install_container'>
	<div id='wizard'>
	".print_logo_status(4, 6)."
		<div id='install_box'>
			<h2>Environment and database setup</h2>
			<p>
			This wizard will create your Pandora FMS database, 
			and populate it with all the data needed to run for the first time.
			</p>
			<p>
			You need a privileged user to create database schema, this is usually <b>root</b> user.
			Information about <b>root</b> user will not be used or stored anymore.	
			</p>
			<p>
			You can also deploy the scheme into an existing Database. 
			In this case you need a privileged Database user and password of that instance. 
			</p>
			<p>
			Now, please, complete all details to configure your database and environment setup.
			</p>
			<div class='warn'>
			<b>Warning:</b> This installer will <b>overwrite and destroy</b> your existing 
			Pandora FMS configuration and <b>Database</b>. Before continue, 
			please <b>be sure that you have no valuable Pandora FMS data in your Database.</b>
			<br><br>
			</div>";

    if (extension_loaded('oci8')) {
        echo " <div class='warn'>For Oracle installation an existing Database with a privileged user is needed.</div>";
    }

    if (!$error) {
        echo "<form method='post' name='step2_form' action='install.php?step=4'>";
    }

    echo "<table cellpadding=6 width=100% border=0 style='text-align: left;'>";
    echo '<tr><td>';
    echo 'DB Engine<br>';

    if ($error) {
        echo "
			<div class='warn'>
			<b>Warning:</b> You haven't a any DB engine with PHP. Please check the previous step to DB engine dependencies.
			</div>";
    } else {
        echo "<select name='engine' onChange=\"ChangeDBAction(this)\">";
        echo $options;
        echo '</select>';

        echo '<td>';
        echo ' Installation in <br>';
        echo "<select name='db_action' onChange=\"ChangeDBDrop(this)\">";
        echo "<option value='db_new'>A new Database</option>";
        echo "<option value='db_exist'>An existing Database</option>";
        echo '</select>';
    }

    echo "		<tr><td>DB User with privileges<br>
				<input class='login' type='text' name='user' value='root' size=20>
				
				<td>DB Password for this user<br>
				<input class='login' type='password' name='pass' value='' size=20>
				
				<tr><td>DB Hostname<br>
				<input class='login' type='text' name='host' value='localhost' onkeyup='CheckDBhost(this.value);'size=20>
				
				<td>DB Name (pandora by default)<br>
				<input class='login' type='text' name='dbname' value='pandora' size=20>
				
				<tr>";

    // the field dbgrant is only shown when the DB host is different from 127.0.0.1 or localhost
    echo "<tr id='tr_dbgrant' style='display:none;'>
                            <td colspan=\"2\">DB Host Access <img style='cursor:help;' src='/pandora_console/images/tip.png' title='Ignored if DB Hostname is localhost or 127.0.0.1'/><br>
                            <input class='login' type='text' name='dbgrant' value='".$_SERVER['SERVER_ADDR']."' size=20>
                        </td>
                    </tr>";

    echo "   <td valign=top>Drop Database if exists<br>
			        <input class='login' type='checkbox' name='drop' id='drop' value=1>
			    </td>";

    echo "<td>Full path to HTTP publication directory<br>
					<span style='font-size: 9px'>For example /var/www/pandora_console/</span>
				<br>
				<input class='login' type='text' name='path' style='width: 240px;' 
				value='".dirname(__FILE__)."'>
				
				<tr>";
    echo '<td>';
    echo "<td>URL path to Pandora FMS Console<br>
				<span style='font-size: 9px'>For example '/pandora_console'</span>
				</br>
				<input class='login' type='text' name='url' style='width: 250px;' 
				value='".dirname($_SERVER['SCRIPT_NAME'])."'>
			</table>
			";

    if (!$error) {
        echo "<div style='text-align:right; width:100%;'>";
        echo "<a id='step4' href='install.php?step=4'>
					<button class='btn_install_next' type='submit' id='step4button'><span class='btn_install_next_text'>Next</span></button></a>";
        echo '</div>';
        ?>
        <script type="text/javascript">
            var step3_form = document.getElementsByName('step2_form')[0];
            step3_form.addEventListener("submit", handleStep3FormSubmit);
        </script>
        <?php
    }

    echo '</div>';

    echo '</form>';

    echo "<div style='clear:both;'></div>";
    echo "</div>
		<div id='foot_install'>
			<i>Pandora FMS is an OpenSource Software project registered at 
			<a target='_new' href='http://pandora.sourceforge.net'>SourceForge</a></i>
		</div>
	</div>";
}


function install_step4()
{
    $pandora_config = 'include/config.php';

    if ((! isset($_POST['user'])) || (! isset($_POST['dbname'])) || (! isset($_POST['host']))
        || (! isset($_POST['pass'])) || (!isset($_POST['engine'])) || (! isset($_POST['db_action']))
    ) {
        $dbpassword = '';
        $dbuser = '';
        $dbhost = '';
        $dbname = '';
        $engine = '';
        $dbaction = '';
        $dbgrant = '';
    } else {
        $engine = $_POST['engine'];
        $dbpassword = $_POST['pass'];
        $dbuser = $_POST['user'];
        $dbhost = $_POST['host'];
        $dbaction = $_POST['db_action'];
        if (isset($_POST['dbgrant']) && $_POST['dbgrant'] != '') {
            $dbgrant = $_POST['dbgrant'];
        } else {
            $dbgrant = $_SERVER['SERVER_ADDR'];
        }

        if (isset($_POST['drop'])) {
            $dbdrop = $_POST['drop'];
        } else {
            $dbdrop = 0;
        }

        $dbname = $_POST['dbname'];
        if (isset($_POST['url'])) {
            $url = $_POST['url'];
        } else {
            $url = 'http://localhost';
        }

        if (isset($_POST['path'])) {
            $path = $_POST['path'];
            $path = str_replace('\\', '/', $path);
            // Windows compatibility
        } else {
            $path = '/var/www';
        }
    }

    $everything_ok = 0;
    $step1 = 0;
    $step2 = 0;
    $step3 = 0;
    $step4 = 0;
    $step5 = 0;
    $step6 = 0;
    $step7 = 0;

    echo "
	<div id='install_container'>
	<div id='wizard'>
	".print_logo_status(5, 6)."
		<div id='install_box'>
			<h2>Creating database and default configuration file</h2>
			<table width='100%'>";
    switch ($engine) {
        case 'mysql':
            if (! mysql_connect($dbhost, $dbuser, $dbpassword)) {
                check_generic(0, 'Connection with Database');
            } else {
                check_generic(1, 'Connection with Database');

                // Drop database if needed and don't want to install over an existing DB
                if ($dbdrop == 1) {
                    mysql_query("DROP DATABASE IF EXISTS `$dbname`");
                }

                // Create schema
                if ($dbaction == 'db_new' || $dbdrop == 1) {
                    $step1 = mysql_query("CREATE DATABASE `$dbname`");
                    check_generic($step1, "Creating database '$dbname'");
                } else {
                    $step1 = 1;
                }

                if ($step1 == 1) {
                    $step2 = mysql_select_db($dbname);
                    check_generic($step2, "Opening database '$dbname'");

                    $step3 = parse_mysql_dump('pandoradb.sql');
                    check_generic($step3, 'Creating schema');

                    $step4 = parse_mysql_dump('pandoradb_data.sql');
                    check_generic($step4, 'Populating database');
                    if (PHP_OS == 'FreeBSD') {
                        $step_freebsd = adjust_paths_for_freebsd($engine);
                        check_generic($step_freebsd, 'Adjusting paths in database for FreeBSD');
                    }

                    $random_password = random_name(8);
                    $host = $dbhost;
                    // set default granted origin to the origin of the queries
                    if (($dbhost != 'localhost') && ($dbhost != '127.0.0.1')) {
                        $host = $dbgrant;
                        // if the granted origin is different from local machine, set the valid origin
                    }

                    $step5 = mysql_query(
                        "GRANT ALL PRIVILEGES ON `$dbname`.* to pandora@$host 
								IDENTIFIED BY '".$random_password."'"
                    );
                    mysql_query('FLUSH PRIVILEGES');
                    check_generic($step5, "Established privileges for user pandora. A new random password has been generated: <b>$random_password</b><div class='warn'>Please write it down, you will need to setup your Pandora FMS server, editing the </i>/etc/pandora/pandora_server.conf</i> file</div>");

                    $step6 = is_writable('include');
                    check_generic($step6, "Write permissions to save config file in './include'");

                    $cfgin = fopen('include/config.inc.php', 'r');
                    $cfgout = fopen($pandora_config, 'w');
                    $config_contents = fread($cfgin, filesize('include/config.inc.php'));
                    $dbtype = 'mysql';
                    $config_new = '<?php
							// Begin of automatic config file
							$config["dbtype"] = "'.$dbtype.'"; //DB type (mysql, postgresql...in future others)
							$config["dbname"]="'.$dbname.'";			// MySQL DataBase name
							$config["dbuser"]="pandora";			// DB User
							$config["dbpass"]="'.$random_password.'";	// DB Password
							$config["dbhost"]="'.$dbhost.'";			// DB Host
							$config["homedir"]="'.$path.'";		// Config homedir
							/*
							----------Attention--------------------
							Please note that in certain installations:
								- reverse proxy.
								- web server in other ports.
								- https
							
							This variable might be dynamically altered.
							
							But it is save as backup in the
							$config["homeurl_static"]
							for expecial needs.
							----------Attention--------------------
							*/
							$config["homeurl"]="'.$url.'";			// Base URL
							$config["homeurl_static"]="'.$url.'";			// Don\'t  delete
							// End of automatic config file
							?>';
                    $step7 = fputs($cfgout, $config_new);
                    $step7 = ($step7 + fputs($cfgout, $config_contents));
                    if ($step7 > 0) {
                        $step7 = 1;
                    }

                    fclose($cfgin);
                    fclose($cfgout);
                    chmod($pandora_config, 0600);
                    check_generic($step7, "Created new config file at '".$pandora_config."'");
                }
            }

            if (($step7 + $step6 + $step5 + $step4 + $step3 + $step2 + $step1) == 7) {
                $everything_ok = 1;
            }
        break;

        case 'mysqli':
            $connection = mysqli_connect($dbhost, $dbuser, $dbpassword);
            if (mysqli_connect_error() > 0) {
                check_generic(0, 'Connection with Database');
            } else {
                check_generic(1, 'Connection with Database');

                // Drop database if needed and don't want to install over an existing DB
                if ($dbdrop == 1) {
                    mysqli_query($connection, "DROP DATABASE IF EXISTS `$dbname`");
                }

                // Create schema
                if ($dbaction == 'db_new' || $dbdrop == 1) {
                    $step1 = mysqli_query($connection, "CREATE DATABASE `$dbname`");
                    check_generic($step1, "Creating database '$dbname'");
                } else {
                    $step1 = 1;
                }

                if ($step1 == 1) {
                    $step2 = mysqli_select_db($connection, $dbname);
                    check_generic($step2, "Opening database '$dbname'");

                    $step3 = parse_mysqli_dump($connection, 'pandoradb.sql');
                    check_generic($step3, 'Creating schema');

                    $step4 = parse_mysqli_dump($connection, 'pandoradb_data.sql');
                    check_generic($step4, 'Populating database');
                    if (PHP_OS == 'FreeBSD') {
                        $step_freebsd = adjust_paths_for_freebsd($engine, $connection);
                        check_generic($step_freebsd, 'Adjusting paths in database for FreeBSD');
                    }

                    $random_password = random_name(8);
                    $host = $dbhost;
                    // set default granted origin to the origin of the queries
                    if (($dbhost != 'localhost') && ($dbhost != '127.0.0.1')) {
                        $host = $dbgrant;
                        // if the granted origin is different from local machine, set the valid origin
                    }

                    $step5 = mysqli_query(
                        $connection,
                        "GRANT ALL PRIVILEGES ON `$dbname`.* to pandora@$host 
								IDENTIFIED BY '".$random_password."'"
                    );
                    mysqli_query($connection, 'FLUSH PRIVILEGES');
                    check_generic($step5, "Established privileges for user pandora. A new random password has been generated: <b>$random_password</b><div class='warn'>Please write it down, you will need to setup your Pandora FMS server, editing the </i>/etc/pandora/pandora_server.conf</i> file</div>");

                    $step6 = is_writable('include');
                    check_generic($step6, "Write permissions to save config file in './include'");

                    $cfgin = fopen('include/config.inc.php', 'r');
                    $cfgout = fopen($pandora_config, 'w');
                    $config_contents = fread($cfgin, filesize('include/config.inc.php'));
                    $dbtype = 'mysql';
                    $config_new = '<?php
							// Begin of automatic config file
							$config["dbtype"] = "'.$dbtype.'"; //DB type (mysql, postgresql...in future others)
							$config["mysqli"] = true;
							$config["dbname"]="'.$dbname.'";			// MySQL DataBase name
							$config["dbuser"]="pandora";			// DB User
							$config["dbpass"]="'.$random_password.'";	// DB Password
							$config["dbhost"]="'.$dbhost.'";			// DB Host
							$config["homedir"]="'.$path.'";		// Config homedir
							/*
							----------Attention--------------------
							Please note that in certain installations:
								- reverse proxy.
								- web server in other ports.
								- https
							
							This variable might be dynamically altered.
							
							But it is save as backup in the
							$config["homeurl_static"]
							for expecial needs.
							----------Attention--------------------
							*/
							$config["homeurl"]="'.$url.'";			// Base URL
							$config["homeurl_static"]="'.$url.'";			// Don\'t  delete
							// End of automatic config file
							?>';
                    $step7 = fputs($cfgout, $config_new);
                    $step7 = ($step7 + fputs($cfgout, $config_contents));
                    if ($step7 > 0) {
                        $step7 = 1;
                    }

                    fclose($cfgin);
                    fclose($cfgout);
                    chmod($pandora_config, 0600);
                    check_generic($step7, "Created new config file at '".$pandora_config."'");
                }
            }

            if (($step7 + $step6 + $step5 + $step4 + $step3 + $step2 + $step1) == 7) {
                $everything_ok = 1;
            }
        break;
    }

        echo '</table>';

    if ($everything_ok == 1) {
        echo "<div style='text-align:right; width:100%;'>";
        echo "<a id='step5' href='install.php?step=5'>
				<button class='btn_install_next' type='submit'><span class='btn_install_next_text'>Next</span></button></a>";
        echo '</div>';
    } else {
        $info = "<div class='err'><b>There were some problems.
				Installation was not completed.</b> 
				<p>Please correct failures before trying again.
				All database ";
        if ($engine == 'oracle') {
            $info .= 'objects ';
        } else {
            $info .= 'schemes ';
        }

        $info .= 'created in this step have been dropped. </p>
				</div>';
        echo $info;

        switch ($engine) {
            case 'mysql':
                if (mysql_error() != '') {
                    echo "<div class='err'> <b>ERROR:</b> ".mysql_error().'.</div>';
                }

                if ($step1 == 1) {
                    mysql_query("DROP DATABASE $dbname");
                }
            break;

            case 'mysqli':
                if (mysqli_error($connection) != '') {
                    echo "<div class='err'> <b>ERROR:</b> ".mysqli_error($connection).'.</div>';
                }

                if ($step1 == 1) {
                    mysqli_query($connection, "DROP DATABASE $dbname");
                }
            break;
        }

        echo '</div>';
    }

        echo '</div>';
        echo "<div style='clear: both;'></div>";
        echo "
		</div>
		<div id='foot_install'>
			<i>Pandora FMS is an Open Source Software project registered at 
			<a target='_new' href='http://pandora.sourceforge.net'>SourceForge</a></i>
		</div>
	</div>";
}


function install_step5()
{
    echo "
	<div id='install_container'>
	<div id='wizard'>
	".print_logo_status(6, 6)."
		<div id='install_box'>
			<h2>Installation complete</h2>
			<p>For security, you now must manually delete this installer 
			('<i>install.php</i>') file before trying to access to your Pandora FMS console.
			<p>You should also install Pandora FMS Servers before trying to monitor anything;
			please read documentation on how to install it.</p>
			<p>Default user is <b>'admin'</b> with password <b>'pandora'</b>, 
			please change it both as soon as possible.</p>
			<p>Don't forget to check <a href='http://pandorafms.com'>http://pandorafms.com</a> 
			for updates.
			<p>Select if you want to rename '<i>install.php</i>'.</p>
			<form method='post' action='index.php'>
				<button class='btn_install_next' type='submit' name='rn_file'><span class='btn_install_next_text'>Yes, rename the file</span></button>
				<input type='hidden' name='rename_file' value='1'>
			</form>
			<p><br><b><a id='access_pandora' href='index.php'><button class='btn_install_next' type='submit'><span class='btn_install_next_text'>Click here to access to your Pandora FMS console</span></button></a>.</b>
			</p>
		</div>";

    echo "</div>
	<div id='foot_install'>
		<i>Pandora FMS is an OpenSource Software project registered at 
		<a target='_new' href='http://pandora.sourceforge.net'>SourceForge</a></i>
	</div>
</div>";
}<|MERGE_RESOLUTION|>--- conflicted
+++ resolved
@@ -1,16 +1,32 @@
 <?php
-
-// Pandora FMS - http://pandorafms.com
-// ==================================================
-// Copyright (c) 2005-2012 Artica Soluciones Tecnologicas
-// Please see http://pandorafms.org for full contribution list
-// This program is free software; you can redistribute it and/or
-// modify it under the terms of the GNU Lesser General Public License
-// as published by the Free Software Foundation; version 2
-// This program is distributed in the hope that it will be useful,
-// but WITHOUT ANY WARRANTY; without even the implied warranty of
-// MERCHANTABILITY or FITNESS FOR A PARTICULAR PURPOSE. See the
-// GNU General Public License for more details.
+/**
+ * Extension to manage a list of gateways and the node address where they should
+ * point to.
+ *
+ * @category   Extensions
+ * @package    Pandora FMS
+ * @subpackage Community
+ * @version    1.0.0
+ * @license    See below
+ *
+ *    ______                 ___                    _______ _______ ________
+ *   |   __ \.-----.--.--.--|  |.-----.----.-----. |    ___|   |   |     __|
+ *  |    __/|  _  |     |  _  ||  _  |   _|  _  | |    ___|       |__     |
+ * |___|   |___._|__|__|_____||_____|__| |___._| |___|   |__|_|__|_______|
+ *
+ * ============================================================================
+ * Copyright (c) 2005-2019 Artica Soluciones Tecnologicas
+ * Please see http://pandorafms.org for full contribution list
+ * This program is free software; you can redistribute it and/or
+ * modify it under the terms of the GNU General Public License
+ * as published by the Free Software Foundation for version 2.
+ * This program is distributed in the hope that it will be useful,
+ * but WITHOUT ANY WARRANTY; without even the implied warranty of
+ * MERCHANTABILITY or FITNESS FOR A PARTICULAR PURPOSE.  See the
+ * GNU General Public License for more details.
+ * ============================================================================
+ */
+
 ?>
 <!DOCTYPE html PUBLIC "-//W3C//DTD HTML 4.01 Transitional//EN">
 <html>
@@ -112,13 +128,8 @@
         </div>
         <div style='height: 10px'>
             <?php
-<<<<<<< HEAD
             $version = '7.0NG.731';
-            $build = '190208';
-=======
-$version = '7.0NG.731';
-$build = '190214';
->>>>>>> f0338cd0
+            $build = '190214';
             $banner = "v$version Build $build";
 
             error_reporting(0);
