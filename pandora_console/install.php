<?php

// Pandora FMS - http://pandorafms.com
// ==================================================
// Copyright (c) 2005-2012 Artica Soluciones Tecnologicas
// Please see http://pandorafms.org for full contribution list

// This program is free software; you can redistribute it and/or
// modify it under the terms of the GNU Lesser General Public License
// as published by the Free Software Foundation; version 2

// This program is distributed in the hope that it will be useful,
// but WITHOUT ANY WARRANTY; without even the implied warranty of
// MERCHANTABILITY or FITNESS FOR A PARTICULAR PURPOSE. See the
// GNU General Public License for more details.

?>
<!DOCTYPE html PUBLIC "-//W3C//DTD HTML 4.01 Transitional//EN">
<html>
<<<<<<< HEAD
	<head>
		<title>Pandora FMS - Installation Wizard</title>
		<meta http-equiv="expires" content="0">
		<meta http-equiv="content-type" content="text/html; charset=utf-8">
		<meta name="resource-type" content="document">
		<meta name="distribution" content="global">
		<meta name="author" content="Pandora FMS Development Team">
		<meta name="copyright" content="This is GPL software. Created by Sancho Lerena and many others">
		<meta name="keywords" content="pandora, fms, monitoring, network, system, GPL, software">
		<meta name="robots" content="index, follow">
		<link rel="icon" href="images/pandora.ico" type="image/ico">
		<link rel="stylesheet" href="include/styles/install.css" type="text/css">
	</head>
	<script type="text/javascript">
		options_text = new Array('An existing Database','A new Database');
		options_values = new Array('db_exist','db_new');

		var userHasConfirmed = false;

		function ChangeDBDrop(causer) {
			if (causer.value != 'db_exist') {
				window.document.step2_form.drop.checked = 0;
				window.document.step2_form.drop.disabled = 1;
			}
			else {
				window.document.step2_form.drop.disabled = 0;
			}
		}
		function ChangeDBAction(causer) {
			var i = 0;
			if (causer.value == 'oracle') {
				window.document.step2_form.db_action.length = 1;
			}
			else {
				window.document.step2_form.db_action.length = 2;
			}
			while (i < window.document.step2_form.db_action.length) {
				window.document.step2_form.db_action.options[i].value = options_values[i];
				window.document.step2_form.db_action.options[i].text = options_text[i];
				i++;
			}
			window.document.step2_form.db_action.options[window.document.step2_form.db_action.length-1].selected=1;
			ChangeDBDrop(window.document.step2_form.db_action);
		}
		function CheckDBhost(value){
			if (( value != "localhost") && ( value != "127.0.0.1")) {
				document.getElementById('tr_dbgrant').style["display"] = "block";
			}
			else {
				document.getElementById('tr_dbgrant').style["display"] = "none";
			}
		}
		function popupShow(){
			document.getElementsByTagName('body')[0].style["margin"] = "0";
			document.getElementById('install_container').style["padding-top"] = "45px";
			document.getElementById('install_container').style["margin-top"] = "0";
			document.getElementById('add-lightbox').style["visibility"] = "visible";
			document.getElementById('open_popup').style["display"] = "block";
			document.getElementById('open_popup').style["visibility"] = "visible";
		}
		function popupClose(){
			document.getElementById('add-lightbox').style["visibility"] = "hidden";
			document.getElementById('open_popup').style["display"] = "none";
			document.getElementById('open_popup').style["visibility"] = "hidden";
		}
		function handleConfirmClick (event) {
			userHasConfirmed = true;
			var step3_form = document.getElementsByName('step2_form')[0];
			step3_form.submit();
		}
		function handleStep3FormSubmit (event) {
			var dbOverride = document.getElementById("drop").checked;
			if (dbOverride && !userHasConfirmed) {
				event.preventDefault();
				popupShow();
				return false;
			}
		}
	</script>
	<body>
		<div id='add-lightbox' onclick='popupClose();' class='popup-lightbox'></div>
		<div id='open_popup' class='popup' style='visibility:hidden;display: block;'>
			<div class='popup-title'>
				<span id='title_popup'>Warning</span>
				<a href='#' onclick='popupClose();'><img src='./images/icono_cerrar.png' alt='close' title='Close' style='float:right;'/></a>
			</div>
			<div class='popup-inner' style='padding: 20px 40px;'>
			<?php 
				echo "<p><strong>Attention</strong>, you are going to <strong>overwrite the data</strong> of your current installation.</p><p>This means that if you do not have a backup <strong>you will irremissibly LOSE ALL THE STORED DATA</strong>, the configuration and everything relevant to your installation.</p><p><strong>Are you sure of what you are going to do?</strong></p>"; 
				echo "<div style='text-align:right;';>";
				echo "<button type='button' class='btn_install_next' onclick='javascript:handleConfirmClick();'><span class='btn_install_next_text'>Yes, I'm sure I want to delete everything</span></button>";
				echo "<button type='button' class='btn_install_next popup-button-green' onclick='javascript:popupClose();'><span class='btn_install_next_text'>Cancel</span></button>";
				echo "</div>";
			?>
			</div>
		</div>
		<div style='height: 10px'>
			<?php
$version = '7.0NG.730';
$build = '190109';
			$banner = "v$version Build $build";
			
			error_reporting(0);
			
			// ---------------
			// Main page code
			// ---------------
			
			if (! isset($_GET["step"])) {
				install_step1();
			}
			else {
				$step = $_GET["step"];
				switch ($step) {
					case 11: install_step1_licence();
						break;
					case 2: install_step2();
						break;
					case 3: install_step3();
						break;
					case 4: install_step4();
						break;
					case 5: install_step5();
						break;
				}
			}
			?>
		</div>
	</body>
=======
    <head>
        <title>Pandora FMS - Installation Wizard</title>
        <meta http-equiv="expires" content="0">
        <meta http-equiv="content-type" content="text/html; charset=utf-8">
        <meta name="resource-type" content="document">
        <meta name="distribution" content="global">
        <meta name="author" content="Pandora FMS Development Team">
        <meta name="copyright" content="This is GPL software. Created by Sancho Lerena and many others">
        <meta name="keywords" content="pandora, fms, monitoring, network, system, GPL, software">
        <meta name="robots" content="index, follow">
        <link rel="icon" href="images/pandora.ico" type="image/ico">
        <link rel="stylesheet" href="include/styles/install.css" type="text/css">
    </head>
    <script type="text/javascript">
        options_text = new Array('An existing Database','A new Database');
        options_values = new Array('db_exist','db_new');

        var userHasConfirmed = false;

        function ChangeDBDrop(causer) {
            if (causer.value != 'db_exist') {
                window.document.step2_form.drop.checked = 0;
                window.document.step2_form.drop.disabled = 1;
            }
            else {
                window.document.step2_form.drop.disabled = 0;
            }
        }
        function ChangeDBAction(causer) {
            var i = 0;
            if (causer.value == 'oracle') {
                window.document.step2_form.db_action.length = 1;
            }
            else {
                window.document.step2_form.db_action.length = 2;
            }
            while (i < window.document.step2_form.db_action.length) {
                window.document.step2_form.db_action.options[i].value = options_values[i];
                window.document.step2_form.db_action.options[i].text = options_text[i];
                i++;
            }
            window.document.step2_form.db_action.options[window.document.step2_form.db_action.length-1].selected=1;
            ChangeDBDrop(window.document.step2_form.db_action);
        }
        function CheckDBhost(value){
            if (( value != "localhost") && ( value != "127.0.0.1")) {
                document.getElementById('tr_dbgrant').style["display"] = "block";
            }
            else {
                document.getElementById('tr_dbgrant').style["display"] = "none";
            }
        }
        function popupShow(){
            document.getElementsByTagName('body')[0].style["margin"] = "0";
            document.getElementById('install_container').style["padding-top"] = "45px";
            document.getElementById('install_container').style["margin-top"] = "0";
            document.getElementById('add-lightbox').style["visibility"] = "visible";
            document.getElementById('open_popup').style["display"] = "block";
            document.getElementById('open_popup').style["visibility"] = "visible";
        }
        function popupClose(){
            document.getElementById('add-lightbox').style["visibility"] = "hidden";
            document.getElementById('open_popup').style["display"] = "none";
            document.getElementById('open_popup').style["visibility"] = "hidden";
        }
        function handleConfirmClick (event) {
            userHasConfirmed = true;
            var step3_form = document.getElementsByName('step2_form')[0];
            step3_form.submit();
        }
        function handleStep3FormSubmit (event) {
            var dbOverride = document.getElementById("drop").checked;
            if (dbOverride && !userHasConfirmed) {
                event.preventDefault();
                popupShow();
                return false;
            }
        }
    </script>
    <body>
        <div id='add-lightbox' onclick='popupClose();' class='popup-lightbox'></div>
        <div id='open_popup' class='popup' style='visibility:hidden;display: block;'>
            <div class='popup-title'>
                <span id='title_popup'>Warning</span>
                <a href='#' onclick='popupClose();'><img src='./images/icono_cerrar.png' alt='close' title='Close' style='float:right;'/></a>
            </div>
            <div class='popup-inner' style='padding: 20px 40px;'>
            <?php
            echo '<p><strong>Attention</strong>, you are going to <strong>overwrite the data</strong> of your current installation.</p><p>This means that if you do not have a backup <strong>you will irremissibly LOSE ALL THE STORED DATA</strong>, the configuration and everything relevant to your installation.</p><p><strong>Are you sure of what you are going to do?</strong></p>';
                echo "<div style='text-align:right;';>";
                echo "<button type='button' class='btn_install_next' onclick='javascript:handleConfirmClick();'><span class='btn_install_next_text'>Yes, I'm sure I want to delete everything</span></button>";
                echo "<button type='button' class='btn_install_next popup-button-green' onclick='javascript:popupClose();'><span class='btn_install_next_text'>Cancel</span></button>";
                echo '</div>';
            ?>
            </div>
        </div>
        <div style='height: 10px'>
            <?php
$version = '7.0NG.731';
$build = '190212';
            $banner = "v$version Build $build";

            error_reporting(0);

            // ---------------
            // Main page code
            // ---------------
            if (! isset($_GET['step'])) {
                install_step1();
            } else {
                $step = $_GET['step'];
                switch ($step) {
                    case 11: install_step1_licence();
                    break;

                    case 2: install_step2();
                    break;

                    case 3: install_step3();
                    break;

                    case 4: install_step4();
                    break;

                    case 5: install_step5();
                    break;
                }
            }
            ?>
        </div>
    </body>
>>>>>>> bbd3cb79
</html>

<?php
function check_extension ( $ext, $label ) {
	echo "<tr><td>";
	echo "<span class='arr'> $label </span>";
	echo "</td><td>";
	if (!extension_loaded($ext)) {
		echo "<img src='images/dot_red.png'>";
		return 1;
	}
	else {
		echo "<img src='images/dot_green.png'>";
		return 0;
	}
	echo "</td></tr>";
}

function check_include ( $ext, $label ) {
	echo "<tr><td>";
	echo "<span class='arr'> $label </span>";
	echo "</td><td>";
	if (!include($ext)) {
		echo "<img src='images/dot_red.png'>";
		return 1;
	}
	else {
		echo "<img src='images/dot_green.png'>";
		return 0;
	}
	echo "</td></tr>";
}

function check_exists ( $file, $label ) {
	echo "<tr><td>";
	echo "<span class='arr'> $label </span>";
	echo "</td><td>";
	if (!file_exists ($file)) {
		echo " <img src='images/dot_red.png'>";
		return 1;
	}
	else {
		echo " <img src='images/dot_green.png'>";
		return 0;
	}
	echo "</td></tr>";
}

function check_generic ( $ok, $label ) {
	echo "<tr><td style='width:10%'>";
	if ($ok == 0 ) {
		echo " <img src='images/dot_red.png'>";
		echo "<td>";
		echo "<span class='arr'> $label </span>";
		echo "</td>";
		echo "</td></tr>";
		return 1;
	}
	else {
		echo " <img src='images/dot_green.png'>";
		echo "<td>";
		echo "<span class='arr'> $label </span>";
		echo "</td>";
		echo "</td></tr>";
		return 0;
	}
}

function check_writable ( $fullpath, $label ) {
	echo "<tr><td style='width:10%;'>";
	if (file_exists($fullpath))
		if (is_writable($fullpath)) {
			echo " <img style='margin-left:50px;' src='images/dot_green.png'>";
			echo "<td>";
			echo "<span class='arr'> $label </span>";
			echo "</td>";
			echo "</td></tr>";
			return 0;
		}
		else {
			echo " <img style='margin-left:50px;' src='images/dot_red.png'>";
			echo "<td>";
			echo "<span class='arr'> $label </span>";
			echo "</td>";
			echo "</td></tr>";
			return 1;
		}
	else {
		echo " <img style='margin-left:50px;' src='images/dot_red.png'>";
		echo "<td>";
		echo "<span class='arr'> $label </span>";
		echo "</td>";
		echo "</td></tr>";
		return 1;
	}
}

function check_variable ( $var, $value, $label, $mode ) {
	echo "<tr><td>";
	echo "<span class='arr'> $label </span>";
	echo "</td><td>";
	if ($mode == 1) {
		if ($var >= $value) {
			echo " <img src='images/dot_green.png'>";
			return 0;
		}
		else {
			echo " <img src='images/dot_red.png'>";
			return 1;
		}
	}
	elseif ($var == $value) {
		echo " <img src='images/dot_green.png'>";
		return 0;
	}
	else {
		echo " <img src='images/dot_red.png'>";
		return 1;
	}
	echo "</td></tr>";
}

function parse_mysql_dump($url) {
	if (file_exists($url)) {
		$file_content = file($url);
		$query = "";
		foreach($file_content as $sql_line) {
			if (trim($sql_line) != "" && strpos($sql_line, "-- ") === false) {
				$query .= $sql_line;
				if(preg_match("/;[\040]*\$/", $sql_line)) {
					if (!$result = mysql_query($query)) {
						echo mysql_error(); //Uncomment for debug
						echo "<i><br>$query<br></i>";
						return 0;
					}
					$query = "";
				}
			}
		}
		return 1;
	}
	else
		return 0;
}

function parse_mysqli_dump($connection, $url) {
	if (file_exists($url)) {
		$file_content = file($url);
		$query = "";
		foreach($file_content as $sql_line) {
			if (trim($sql_line) != "" && strpos($sql_line, "-- ") === false) {
				$query .= $sql_line;
				if(preg_match("/;[\040]*\$/", $sql_line)) {
					if (!$result = mysqli_query($connection, $query)) {
						echo mysqli_error(); //Uncomment for debug
						echo "<i><br>$query<br></i>";
						return 0;
					}
					$query = "";
				}
			}
		}
		return 1;
	}
	else
		return 0;
}

function random_name ($size) {
	$temp = "";
	for ($a=0;$a< $size;$a++)
		$temp = $temp. chr(rand(122,97));
	
	return $temp;
}

function print_logo_status ($step, $step_total) {
	global $banner;
	
	$header = "
		<div id='logo_img' style='width: 100%;'>
			<div style='width:100%; background-color:#333333;'>
				<img src='images/logo_opensource.png' border='0'><br>
				<span style='font-size: 9px;'>$banner</span>
			</div>
		</div>";
	$header .= "
		<div class='installation_step'>
			<b>Install step $step of $step_total</b>
		</div>";

	return $header;
}

//
// This function adjusts path settings in pandora db for FreeBSD.
//
// All packages and configuration files except operating system's base files
// are installed under /usr/local in FreeBSD. So, path settings in pandora db
// for some programs should be changed from the Linux default. 
//
function adjust_paths_for_freebsd($engine, $connection = false) {

	$adjust_sql = array(
			"update trecon_script set script = REPLACE(script,'/usr/share','/usr/local/share');",
			"update tconfig set value = REPLACE(value,'/usr/bin','/usr/local/bin') where token='netflow_daemon' OR token='netflow_nfdump' OR token='netflow_nfexpire';",
			"update talert_commands set command = REPLACE(command,'/usr/bin','/usr/local/bin');",
			"update talert_commands set command = REPLACE(command,'/usr/share', '/usr/local/share');",
			"update tplugin set execute = REPLACE(execute,'/usr/share','/usr/local/share');",
			"update tevent_response set target = REPLACE(target,'/usr/share','/usr/local/share');",
			"insert into tconfig (token, value) VALUES ('graphviz_bin_dir', '/usr/local/bin');"
			);

	for ($i = 0; $i < count ($adjust_sql); $i++) {
		switch ($engine) {
			case 'mysql':
				$result = mysql_query($adjust_sql[$i]);
				break;
			case 'mysqli':
				$result = mysqli_query($connection, $adjust_sql[$i]);
				break;
			case 'oracle':
				//Delete the last semicolon from current query
				$query = substr($adjust_sql[$i], 0, strlen($adjust_sql[$i]) - 1);
				$sql = oci_parse($connection, $query);
				$result = oci_execute($sql);
				break;
			case 'pgsql':
				pg_send_query($connection, $adjust_sql[$i]);
				$result = pg_get_result($connection);
				break;
		}
		if (!$result) {
			return 0;
		}
	}

	return 1;
}

function install_step1() {
	global $banner;

	echo "
	<div id='install_container'>
	<div id='wizard'>
	" . print_logo_status (1,6) . "
		<div id='install_box'>
			<h2>Welcome to Pandora FMS installation Wizard</h2>
			<p>This wizard helps you to quick install Pandora FMS console and main database in your system.</p>
			<p>In four steps, this installer will check all dependencies and will create your configuration, ready to use.</p>
			<p>For more information, please refer to documentation.<br>
			<i>Pandora FMS Development Team</i></p>
		";
		if (file_exists("include/config.php")) {
			echo "<div class='warn'><b>Warning:</b> You already have a config.php file. 
			Configuration and database would be overwritten if you continued.</div>";
		}
		echo "<br>";
		echo "<table width=100%>";
		$writable = check_writable ( "include", "Checking if ./include is writable");
		if (file_exists("include/config.php"))
			$writable += check_writable ( "include/config.php", "Checking if include/config.php is writable");
		echo "</table>";
		
		echo "<div class='warn'><b>Warning:</b> This installer will <b>overwrite and destroy</b> 
		your existing Pandora FMS configuration and <b>Database</b>. Before continue, 
		please <b>be sure that you have no valuable Pandora FMS data in your Database</b>.<br>
		</div>";
		
		echo "<div class='info'><b>Upgrade</b>: 
		If you want to upgrade from Pandora FMS 4.x to 5.0 version, please use the migration tool inside /extras directory in this setup.
		</div>";

		echo "<br>";

		if ($writable == 0) {
			echo "<div style='text-align:right; width:100%;'>";
			echo "<a id='step11' href='install.php?step=11'><button type='submit' class='btn_install_next'><span class='btn_install_next_text'>Next</span></button></a>";
			echo "</div>";
		}
		else {
			echo "<div class='err'><b>ERROR:</b>You need to setup permissions to be able to write in ./include directory</div>";
		}
		echo "</div>";
				
		echo "<div style='clear:both;'></div>";
		echo "
	</div>
	<div id='foot_install'>
		<i>Pandora FMS is an OpenSource Software project registered at 
		<a target='_new' href='http://pandora.sourceforge.net'>SourceForge</a></i>
	</div>
	</div>";
}

function install_step1_licence() {
	echo "
	<div id='install_container'>
	<div id='wizard'>
	" . print_logo_status (2,6) . "
		<div id='install_box'>
			<h2>GPL2 Licence terms agreement</h2>
			<p>Pandora FMS is an OpenSource software project licensed under the GPL2 licence. Pandora FMS includes, as well, another software also licensed under LGPL and BSD licenses. Before continue, <i>you must accept the licence terms.</i>.
			<p>For more information, please refer to our website at http://pandorafms.org and contact us if you have any kind of question about the usage of Pandora FMS</p>
<p>If you dont accept the licence terms, please, close your browser and delete Pandora FMS files.</p>
		";
	
	if (!file_exists("COPYING")) {
		echo "<div class='warn'><b>Licence file 'COPYING' is not present in your distribution. This means you have some 'partial' Pandora FMS distribution. We cannot continue without accepting the licence file.</b>";
		echo "</div>";
	}
	else {
		echo "<form method=post action='install.php?step=2'>";
		echo "<textarea name='gpl2' cols=52 rows=15 style='width: 100%;'>";
		echo file_get_contents ("COPYING");
		echo "</textarea>";
		echo "<p>";
		echo "<div style='text-align: right;'><button id='btn_accept' class='btn_install_next' type='submit'><span class='btn_install_next_text'>Yes, I accept licence terms</span></button></div>";
	}
	echo "</div>";
		
	echo "</div>
	<div style='clear: both;height: 1px;'><!-- --></div>
	<div id='foot_install'>
		<i>Pandora FMS is an OpenSource Software project registered at 
		<a target='_new' href='http://pandora.sourceforge.net'>SourceForge</a></i>
	</div>
	</div>";
}

function install_step2() {
	
	echo "
	<div id='install_container'>
	<div id='wizard'>
	" . print_logo_status (3,6) . "
		<div id='install_box'>";
		echo "<h2>Checking software dependencies</h2>";
			echo "<table border=0 width=230>";
			$res = 0;
			$res += check_variable(phpversion(),"5.2","PHP version >= 5.2",1);
			$res += check_extension("gd","PHP GD extension");
			$res += check_extension("ldap","PHP LDAP extension");
			$res += check_extension("snmp","PHP SNMP extension");
			$res += check_extension("session","PHP session extension");
			$res += check_extension("gettext","PHP gettext extension");
			$res += check_extension("mbstring","PHP Multibyte String");
			$res += check_extension("zip","PHP Zip");
			$res += check_extension("zlib","PHP Zlib extension");
			$res += check_extension("json","PHP json extension");
			$res += check_extension("curl","CURL (Client URL Library)");
			$res += check_extension("filter","PHP filter extension");
			$res += check_extension("calendar","PHP calendar extension");
			if (PHP_OS == "FreeBSD") {
				$res += check_exists ("/usr/local/bin/twopi","Graphviz Binary");
			}
			else if (PHP_OS == "NetBSD") {
				$res += check_exists ("/usr/pkg/bin/twopi","Graphviz Binary");
			}
			else if ( substr(PHP_OS, 0, 3) == 'WIN' ) {
				$res += check_exists ("..\\..\\..\\Graphviz\\bin\\twopi.exe", "Graphviz Binary");
			}
			else {
				$res += check_exists ("/usr/bin/twopi","Graphviz Binary");
			}
			
			echo "<tr><td>";
			echo "<span style='display: block; font-family: verdana,arial,sans;
				font-size: 8.5pt;margin-top: 2px; font-weight: bolder;'>DB Engines</span>";
			echo "</td><td>";
			echo "</td></tr>";
			check_extension("mysql", "PHP MySQL extension");
			check_extension("mysqli", "PHP MySQL(mysqli) extension");
			echo "</table>";
			
			if ($res > 0) {
				echo "
				<div class='err'>You have some incomplete 
				dependencies. Please correct them or this installer 
				will not be able to finish your installation.
				</div>
				<div class='err'>
					Remember, if you install any PHP module to comply
					with these dependences, you <b>need to restart</b>
					your HTTP/Apache server after it to use the new
					modules.
				</div>
				<div style='text-align:right; width:100%;'>
				Ignore it. <a id='step3' href='install.php?step=3' style='font-weight: bolder;'><button class='btn_install_next' type='submit'><span class='btn_install_next_text'>Force install Step #3</span></button></a>
				</div>";
			}
			else {
				echo "<div style='text-align:right; width:100%;'>";
				echo "<a id='step3' href='install.php?step=3'>
				<button class='btn_install_next' type='submit'><span class='btn_install_next_text'>Next</span></button></a>";
				echo "</div>";
			}
			echo "</div>";
			echo "<div style='clear: both;'><!-- --></div>";
			echo "
		</div>
		<div style='clear: both;'><!-- --></div>
	</div>
	<div id='foot_install'>
		<i>Pandora FMS is an OpenSource Software project registered at 
		<a target='_new' href='http://pandora.sourceforge.net'>SourceForge</a></i>
	</div>
	</div>";
}


function install_step3() {
	$options = '';
	if (extension_loaded("mysql")) {
		$options .= "<option value='mysql'>MySQL</option>";
	}
	if (extension_loaded("mysqli")) {
		$options .= "<option value='mysqli'>MySQL(mysqli)</option>";
	}
	
	$error = false;
	if (empty($options)) {
		$error = true;
	}
	
	echo "
	<div id='install_container'>
	<div id='wizard'>
	" . print_logo_status (4,6) . "
		<div id='install_box'>
			<h2>Environment and database setup</h2>
			<p>
			This wizard will create your Pandora FMS database, 
			and populate it with all the data needed to run for the first time.
			</p>
			<p>
			You need a privileged user to create database schema, this is usually <b>root</b> user.
			Information about <b>root</b> user will not be used or stored anymore.	
			</p>
			<p>
			You can also deploy the scheme into an existing Database. 
			In this case you need a privileged Database user and password of that instance. 
			</p>
			<p>
			Now, please, complete all details to configure your database and environment setup.
			</p>
			<div class='warn'>
			<b>Warning:</b> This installer will <b>overwrite and destroy</b> your existing 
			Pandora FMS configuration and <b>Database</b>. Before continue, 
			please <b>be sure that you have no valuable Pandora FMS data in your Database.</b>
			<br><br>
			</div>";
			
			if (extension_loaded("oci8")) {
				echo  " <div class='warn'>For Oracle installation an existing Database with a privileged user is needed.</div>";
			}
	if (!$error) {
		echo "<form method='post' name='step2_form' action='install.php?step=4'>";
	}
	
	echo "<table cellpadding=6 width=100% border=0 style='text-align: left;'>";
	echo "<tr><td>";
	echo "DB Engine<br>";
	
	
	if ($error) {
		echo "
			<div class='warn'>
			<b>Warning:</b> You haven't a any DB engine with PHP. Please check the previous step to DB engine dependencies.
			</div>";
	}
	else {
		echo "<select name='engine' onChange=\"ChangeDBAction(this)\">";
		echo $options;
		echo "</select>";
		
		echo "<td>";
		echo " Installation in <br>";
		echo "<select name='db_action' onChange=\"ChangeDBDrop(this)\">";
		echo "<option value='db_new'>A new Database</option>";
		echo "<option value='db_exist'>An existing Database</option>";
		echo "</select>";
	}
	echo "		<tr><td>DB User with privileges<br>
				<input class='login' type='text' name='user' value='root' size=20>
				
				<td>DB Password for this user<br>
				<input class='login' type='password' name='pass' value='' size=20>
				
				<tr><td>DB Hostname<br>
				<input class='login' type='text' name='host' value='localhost' onkeyup='CheckDBhost(this.value);'size=20>
				
				<td>DB Name (pandora by default)<br>
				<input class='login' type='text' name='dbname' value='pandora' size=20>
				
				<tr>";

	// the field dbgrant is only shown when the DB host is different from 127.0.0.1 or localhost
    echo    "<tr id='tr_dbgrant' style='display:none;'>
                            <td colspan=\"2\">DB Host Access <img style='cursor:help;' src='/pandora_console/images/tip.png' title='Ignored if DB Hostname is localhost or 127.0.0.1'/><br>
                            <input class='login' type='text' name='dbgrant' value='" . $_SERVER['SERVER_ADDR'] . "' size=20>
                        </td>
                    </tr>";

		
	echo	"   <td valign=top>Drop Database if exists<br>
			        <input class='login' type='checkbox' name='drop' id='drop' value=1>
			    </td>";
				
	echo		"<td>Full path to HTTP publication directory<br>
					<span style='font-size: 9px'>For example /var/www/pandora_console/</span>
				<br>
				<input class='login' type='text' name='path' style='width: 240px;' 
				value='".dirname (__FILE__)."'>
				
				<tr>";
	echo "<td>";
	echo		"<td>URL path to Pandora FMS Console<br>
				<span style='font-size: 9px'>For example '/pandora_console'</span>
				</br>
				<input class='login' type='text' name='url' style='width: 250px;' 
				value='".dirname ($_SERVER["SCRIPT_NAME"])."'>
			</table>
			";
	
	if (!$error) {
		echo "<div style='text-align:right; width:100%;'>";
		echo "<a id='step4' href='install.php?step=4'>
					<button class='btn_install_next' type='submit' id='step4button'><span class='btn_install_next_text'>Next</span></button></a>";
		echo "</div>";
		?>
		<script type="text/javascript">
			var step3_form = document.getElementsByName('step2_form')[0];
			step3_form.addEventListener("submit", handleStep3FormSubmit);
		</script>
		<?php
	}

	echo "</div>";
	
	echo "</form>";
	
	echo "<div style='clear:both;'></div>";
	echo "</div>
		<div id='foot_install'>
			<i>Pandora FMS is an OpenSource Software project registered at 
			<a target='_new' href='http://pandora.sourceforge.net'>SourceForge</a></i>
		</div>
	</div>";
}

function install_step4() {
	$pandora_config = "include/config.php";
	
	if ( (! isset($_POST["user"])) || (! isset($_POST["dbname"])) || (! isset($_POST["host"])) || 
	(! isset($_POST["pass"])) || (!isset($_POST['engine'])) || (! isset($_POST["db_action"])) ) {
		$dbpassword = "";
		$dbuser = "";
		$dbhost = "";
		$dbname = "";
		$engine = "";
		$dbaction = "";
		$dbgrant = "";
	}
	else {
		$engine = $_POST['engine'];
		$dbpassword = $_POST["pass"];
		$dbuser = $_POST["user"];
		$dbhost = $_POST["host"];
		$dbaction = $_POST["db_action"];
		if (isset($_POST["dbgrant"]) && $_POST["dbgrant"] != "")
			$dbgrant = $_POST["dbgrant"];
		else
			$dbgrant = $_SERVER["SERVER_ADDR"];
		if (isset($_POST["drop"]))
			$dbdrop = $_POST["drop"];
		else
			$dbdrop = 0;
		
		$dbname = $_POST["dbname"];
		if (isset($_POST["url"]))
			$url = $_POST["url"];
		else
			$url = "http://localhost";
		if (isset($_POST["path"])) {
			$path = $_POST["path"];
			$path = str_replace("\\", "/", $path); // Windows compatibility
		}
		else
			$path = "/var/www";
	}
	$everything_ok = 0;
	$step1=0;
	$step2=0;
	$step3=0;
	$step4=0; $step5=0; $step6=0; $step7=0;
	
	echo "
	<div id='install_container'>
	<div id='wizard'>
	" . print_logo_status(5,6) . "
		<div id='install_box'>
			<h2>Creating database and default configuration file</h2>
			<table width='100%'>";
			switch ($engine) {
				case 'mysql':
					if (! mysql_connect ($dbhost, $dbuser, $dbpassword)) {
						check_generic ( 0, "Connection with Database");
					}
					else {
						check_generic ( 1, "Connection with Database");
						
						// Drop database if needed and don't want to install over an existing DB
						if ($dbdrop == 1) {
							mysql_query ("DROP DATABASE IF EXISTS `$dbname`");
						}
						
						// Create schema
						if ($dbaction == 'db_new' || $dbdrop == 1) {
							$step1 = mysql_query ("CREATE DATABASE `$dbname`");
							check_generic ($step1, "Creating database '$dbname'");
						}
						else {
							$step1 = 1;
						}
						if ($step1 == 1) {
							$step2 = mysql_select_db($dbname);
							check_generic ($step2, "Opening database '$dbname'");
							
							$step3 = parse_mysql_dump("pandoradb.sql");
							check_generic ($step3, "Creating schema");
							
							$step4 = parse_mysql_dump("pandoradb_data.sql");
							check_generic ($step4, "Populating database");
							if (PHP_OS == "FreeBSD") {
								$step_freebsd = adjust_paths_for_freebsd ($engine);
								check_generic ($step_freebsd, "Adjusting paths in database for FreeBSD");
							}
							
							$random_password = random_name (8);
							$host = $dbhost; // set default granted origin to the origin of the queries
							if (($dbhost != 'localhost') && ($dbhost != '127.0.0.1'))
								$host = $dbgrant; // if the granted origin is different from local machine, set the valid origin
							$step5 = mysql_query ("GRANT ALL PRIVILEGES ON `$dbname`.* to pandora@$host 
								IDENTIFIED BY '".$random_password."'");
							mysql_query ("FLUSH PRIVILEGES");
							check_generic ($step5, "Established privileges for user pandora. A new random password has been generated: <b>$random_password</b><div class='warn'>Please write it down, you will need to setup your Pandora FMS server, editing the </i>/etc/pandora/pandora_server.conf</i> file</div>");
							
							$step6 = is_writable("include");
							check_generic ($step6, "Write permissions to save config file in './include'");
							
							$cfgin = fopen ("include/config.inc.php","r");
							$cfgout = fopen ($pandora_config,"w");
							$config_contents = fread ($cfgin, filesize("include/config.inc.php"));
							$dbtype = 'mysql';
							$config_new = '<?php
							// Begin of automatic config file
							$config["dbtype"] = "' . $dbtype . '"; //DB type (mysql, postgresql...in future others)
							$config["dbname"]="'.$dbname.'";			// MySQL DataBase name
							$config["dbuser"]="pandora";			// DB User
							$config["dbpass"]="'.$random_password.'";	// DB Password
							$config["dbhost"]="'.$dbhost.'";			// DB Host
							$config["homedir"]="'.$path.'";		// Config homedir
							/*
							----------Attention--------------------
							Please note that in certain installations:
								- reverse proxy.
								- web server in other ports.
								- https
							
							This variable might be dynamically altered.
							
							But it is save as backup in the
							$config["homeurl_static"]
							for expecial needs.
							----------Attention--------------------
							*/
							$config["homeurl"]="'.$url.'";			// Base URL
							$config["homeurl_static"]="'.$url.'";			// Don\'t  delete
							// End of automatic config file
							?>';
							$step7 = fputs ($cfgout, $config_new);
							$step7 = $step7 + fputs ($cfgout, $config_contents);
							if ($step7 > 0)
								$step7 = 1;
							fclose ($cfgin);
							fclose ($cfgout);
							chmod ($pandora_config, 0600);
							check_generic ($step7, "Created new config file at '".$pandora_config."'");
						}
					}
					
					if (($step7 + $step6 + $step5 + $step4 + $step3 + $step2 + $step1) == 7) {
						$everything_ok = 1;
					}
					break;
				case 'mysqli':
					$connection = mysqli_connect ($dbhost, $dbuser, $dbpassword);
					if (mysqli_connect_error() > 0) {
						check_generic ( 0, "Connection with Database");
					}
					else {
						check_generic ( 1, "Connection with Database");
						
						// Drop database if needed and don't want to install over an existing DB
						if ($dbdrop == 1) {
							mysqli_query ($connection, "DROP DATABASE IF EXISTS `$dbname`");
						}
						
						// Create schema
						if ($dbaction == 'db_new' || $dbdrop == 1) {
							$step1 = mysqli_query ($connection, "CREATE DATABASE `$dbname`");
							check_generic ($step1, "Creating database '$dbname'");
						}
						else {
							$step1 = 1;
						}
						if ($step1 == 1) {
							$step2 = mysqli_select_db($connection, $dbname);
							check_generic ($step2, "Opening database '$dbname'");
							
							$step3 = parse_mysqli_dump($connection, "pandoradb.sql");
							check_generic ($step3, "Creating schema");
							
							$step4 = parse_mysqli_dump($connection, "pandoradb_data.sql");
							check_generic ($step4, "Populating database");
							if (PHP_OS == "FreeBSD") {
								$step_freebsd = adjust_paths_for_freebsd ($engine, $connection);
								check_generic ($step_freebsd, "Adjusting paths in database for FreeBSD");
							}
							
							$random_password = random_name (8);
							$host = $dbhost; // set default granted origin to the origin of the queries
							if (($dbhost != 'localhost') && ($dbhost != '127.0.0.1'))
								$host = $dbgrant; // if the granted origin is different from local machine, set the valid origin
							$step5 = mysqli_query ($connection, "GRANT ALL PRIVILEGES ON `$dbname`.* to pandora@$host 
								IDENTIFIED BY '".$random_password."'");
							mysqli_query ($connection, "FLUSH PRIVILEGES");
							check_generic ($step5, "Established privileges for user pandora. A new random password has been generated: <b>$random_password</b><div class='warn'>Please write it down, you will need to setup your Pandora FMS server, editing the </i>/etc/pandora/pandora_server.conf</i> file</div>");
							
							$step6 = is_writable("include");
							check_generic ($step6, "Write permissions to save config file in './include'");
							
							$cfgin = fopen ("include/config.inc.php","r");
							$cfgout = fopen ($pandora_config,"w");
							$config_contents = fread ($cfgin, filesize("include/config.inc.php"));
							$dbtype = 'mysql';
							$config_new = '<?php
							// Begin of automatic config file
							$config["dbtype"] = "' . $dbtype . '"; //DB type (mysql, postgresql...in future others)
							$config["mysqli"] = true;
							$config["dbname"]="'.$dbname.'";			// MySQL DataBase name
							$config["dbuser"]="pandora";			// DB User
							$config["dbpass"]="'.$random_password.'";	// DB Password
							$config["dbhost"]="'.$dbhost.'";			// DB Host
							$config["homedir"]="'.$path.'";		// Config homedir
							/*
							----------Attention--------------------
							Please note that in certain installations:
								- reverse proxy.
								- web server in other ports.
								- https
							
							This variable might be dynamically altered.
							
							But it is save as backup in the
							$config["homeurl_static"]
							for expecial needs.
							----------Attention--------------------
							*/
							$config["homeurl"]="'.$url.'";			// Base URL
							$config["homeurl_static"]="'.$url.'";			// Don\'t  delete
							// End of automatic config file
							?>';
							$step7 = fputs ($cfgout, $config_new);
							$step7 = $step7 + fputs ($cfgout, $config_contents);
							if ($step7 > 0)
								$step7 = 1;
							fclose ($cfgin);
							fclose ($cfgout);
							chmod ($pandora_config, 0600);
							check_generic ($step7, "Created new config file at '".$pandora_config."'");
						}
					}
					
					if (($step7 + $step6 + $step5 + $step4 + $step3 + $step2 + $step1) == 7) {
						$everything_ok = 1;
					}
					break;
			}
		echo "</table>";
				
			if ($everything_ok == 1) {
				echo "<div style='text-align:right; width:100%;'>";
				echo "<a id='step5' href='install.php?step=5'>
				<button class='btn_install_next' type='submit'><span class='btn_install_next_text'>Next</span></button></a>";
				echo "</div>";
			}
			else {
				$info = "<div class='err'><b>There were some problems.
				Installation was not completed.</b> 
				<p>Please correct failures before trying again.
				All database ";
				if ($engine == 'oracle')
					$info .= "objects ";
				else
					$info .= "schemes ";
				
				$info .= "created in this step have been dropped. </p>
				</div>";
				echo $info;
				
				switch ($engine) {
					case 'mysql':
						if (mysql_error() != "") {
							echo "<div class='err'> <b>ERROR:</b> ". mysql_error().".</div>";
						}
						
						if ($step1 == 1) {
							mysql_query ("DROP DATABASE $dbname");
						}
						break;
					case 'mysqli':
						if (mysqli_error($connection) != "") {
							echo "<div class='err'> <b>ERROR:</b> ". mysqli_error($connection).".</div>";
						}
						
						if ($step1 == 1) {
							mysqli_query ($connection, "DROP DATABASE $dbname");
						}
						break;
				}
				echo "</div>";
			}
		echo "</div>";
		echo "<div style='clear: both;'></div>";
		echo "
		</div>
		<div id='foot_install'>
			<i>Pandora FMS is an Open Source Software project registered at 
			<a target='_new' href='http://pandora.sourceforge.net'>SourceForge</a></i>
		</div>
	</div>";
}


function install_step5() {
	echo "
	<div id='install_container'>
	<div id='wizard'>
	" . print_logo_status (6,6) . "
		<div id='install_box'>
			<h2>Installation complete</h2>
			<p>For security, you now must manually delete this installer 
			('<i>install.php</i>') file before trying to access to your Pandora FMS console.
			<p>You should also install Pandora FMS Servers before trying to monitor anything;
			please read documentation on how to install it.</p>
			<p>Default user is <b>'admin'</b> with password <b>'pandora'</b>, 
			please change it both as soon as possible.</p>
			<p>Don't forget to check <a href='http://pandorafms.com'>http://pandorafms.com</a> 
			for updates.
			<p>Select if you want to rename '<i>install.php</i>'.</p>
			<form method='post' action='index.php'>
				<button class='btn_install_next' type='submit' name='rn_file'><span class='btn_install_next_text'>Yes, rename the file</span></button>
				<input type='hidden' name='rename_file' value='1'>
			</form>
			<p><br><b><a id='access_pandora' href='index.php'><button class='btn_install_next' type='submit'><span class='btn_install_next_text'>Click here to access to your Pandora FMS console</span></button></a>.</b>
			</p>
		</div>";

	echo "</div>
	<div id='foot_install'>
		<i>Pandora FMS is an OpenSource Software project registered at 
		<a target='_new' href='http://pandora.sourceforge.net'>SourceForge</a></i>
	</div>
</div>";
}
?><|MERGE_RESOLUTION|>--- conflicted
+++ resolved
@@ -4,150 +4,16 @@
 // ==================================================
 // Copyright (c) 2005-2012 Artica Soluciones Tecnologicas
 // Please see http://pandorafms.org for full contribution list
-
 // This program is free software; you can redistribute it and/or
 // modify it under the terms of the GNU Lesser General Public License
 // as published by the Free Software Foundation; version 2
-
 // This program is distributed in the hope that it will be useful,
 // but WITHOUT ANY WARRANTY; without even the implied warranty of
 // MERCHANTABILITY or FITNESS FOR A PARTICULAR PURPOSE. See the
 // GNU General Public License for more details.
-
 ?>
 <!DOCTYPE html PUBLIC "-//W3C//DTD HTML 4.01 Transitional//EN">
 <html>
-<<<<<<< HEAD
-	<head>
-		<title>Pandora FMS - Installation Wizard</title>
-		<meta http-equiv="expires" content="0">
-		<meta http-equiv="content-type" content="text/html; charset=utf-8">
-		<meta name="resource-type" content="document">
-		<meta name="distribution" content="global">
-		<meta name="author" content="Pandora FMS Development Team">
-		<meta name="copyright" content="This is GPL software. Created by Sancho Lerena and many others">
-		<meta name="keywords" content="pandora, fms, monitoring, network, system, GPL, software">
-		<meta name="robots" content="index, follow">
-		<link rel="icon" href="images/pandora.ico" type="image/ico">
-		<link rel="stylesheet" href="include/styles/install.css" type="text/css">
-	</head>
-	<script type="text/javascript">
-		options_text = new Array('An existing Database','A new Database');
-		options_values = new Array('db_exist','db_new');
-
-		var userHasConfirmed = false;
-
-		function ChangeDBDrop(causer) {
-			if (causer.value != 'db_exist') {
-				window.document.step2_form.drop.checked = 0;
-				window.document.step2_form.drop.disabled = 1;
-			}
-			else {
-				window.document.step2_form.drop.disabled = 0;
-			}
-		}
-		function ChangeDBAction(causer) {
-			var i = 0;
-			if (causer.value == 'oracle') {
-				window.document.step2_form.db_action.length = 1;
-			}
-			else {
-				window.document.step2_form.db_action.length = 2;
-			}
-			while (i < window.document.step2_form.db_action.length) {
-				window.document.step2_form.db_action.options[i].value = options_values[i];
-				window.document.step2_form.db_action.options[i].text = options_text[i];
-				i++;
-			}
-			window.document.step2_form.db_action.options[window.document.step2_form.db_action.length-1].selected=1;
-			ChangeDBDrop(window.document.step2_form.db_action);
-		}
-		function CheckDBhost(value){
-			if (( value != "localhost") && ( value != "127.0.0.1")) {
-				document.getElementById('tr_dbgrant').style["display"] = "block";
-			}
-			else {
-				document.getElementById('tr_dbgrant').style["display"] = "none";
-			}
-		}
-		function popupShow(){
-			document.getElementsByTagName('body')[0].style["margin"] = "0";
-			document.getElementById('install_container').style["padding-top"] = "45px";
-			document.getElementById('install_container').style["margin-top"] = "0";
-			document.getElementById('add-lightbox').style["visibility"] = "visible";
-			document.getElementById('open_popup').style["display"] = "block";
-			document.getElementById('open_popup').style["visibility"] = "visible";
-		}
-		function popupClose(){
-			document.getElementById('add-lightbox').style["visibility"] = "hidden";
-			document.getElementById('open_popup').style["display"] = "none";
-			document.getElementById('open_popup').style["visibility"] = "hidden";
-		}
-		function handleConfirmClick (event) {
-			userHasConfirmed = true;
-			var step3_form = document.getElementsByName('step2_form')[0];
-			step3_form.submit();
-		}
-		function handleStep3FormSubmit (event) {
-			var dbOverride = document.getElementById("drop").checked;
-			if (dbOverride && !userHasConfirmed) {
-				event.preventDefault();
-				popupShow();
-				return false;
-			}
-		}
-	</script>
-	<body>
-		<div id='add-lightbox' onclick='popupClose();' class='popup-lightbox'></div>
-		<div id='open_popup' class='popup' style='visibility:hidden;display: block;'>
-			<div class='popup-title'>
-				<span id='title_popup'>Warning</span>
-				<a href='#' onclick='popupClose();'><img src='./images/icono_cerrar.png' alt='close' title='Close' style='float:right;'/></a>
-			</div>
-			<div class='popup-inner' style='padding: 20px 40px;'>
-			<?php 
-				echo "<p><strong>Attention</strong>, you are going to <strong>overwrite the data</strong> of your current installation.</p><p>This means that if you do not have a backup <strong>you will irremissibly LOSE ALL THE STORED DATA</strong>, the configuration and everything relevant to your installation.</p><p><strong>Are you sure of what you are going to do?</strong></p>"; 
-				echo "<div style='text-align:right;';>";
-				echo "<button type='button' class='btn_install_next' onclick='javascript:handleConfirmClick();'><span class='btn_install_next_text'>Yes, I'm sure I want to delete everything</span></button>";
-				echo "<button type='button' class='btn_install_next popup-button-green' onclick='javascript:popupClose();'><span class='btn_install_next_text'>Cancel</span></button>";
-				echo "</div>";
-			?>
-			</div>
-		</div>
-		<div style='height: 10px'>
-			<?php
-$version = '7.0NG.730';
-$build = '190109';
-			$banner = "v$version Build $build";
-			
-			error_reporting(0);
-			
-			// ---------------
-			// Main page code
-			// ---------------
-			
-			if (! isset($_GET["step"])) {
-				install_step1();
-			}
-			else {
-				$step = $_GET["step"];
-				switch ($step) {
-					case 11: install_step1_licence();
-						break;
-					case 2: install_step2();
-						break;
-					case 3: install_step3();
-						break;
-					case 4: install_step4();
-						break;
-					case 5: install_step5();
-						break;
-				}
-			}
-			?>
-		</div>
-	</body>
-=======
     <head>
         <title>Pandora FMS - Installation Wizard</title>
         <meta http-equiv="expires" content="0">
@@ -246,8 +112,8 @@
         </div>
         <div style='height: 10px'>
             <?php
-$version = '7.0NG.731';
-$build = '190212';
+            $version = '7.0NG.731';
+            $build = '190212';
             $banner = "v$version Build $build";
 
             error_reporting(0);
@@ -279,254 +145,281 @@
             ?>
         </div>
     </body>
->>>>>>> bbd3cb79
 </html>
 
 <?php
-function check_extension ( $ext, $label ) {
-	echo "<tr><td>";
-	echo "<span class='arr'> $label </span>";
-	echo "</td><td>";
-	if (!extension_loaded($ext)) {
-		echo "<img src='images/dot_red.png'>";
-		return 1;
-	}
-	else {
-		echo "<img src='images/dot_green.png'>";
-		return 0;
-	}
-	echo "</td></tr>";
-}
-
-function check_include ( $ext, $label ) {
-	echo "<tr><td>";
-	echo "<span class='arr'> $label </span>";
-	echo "</td><td>";
-	if (!include($ext)) {
-		echo "<img src='images/dot_red.png'>";
-		return 1;
-	}
-	else {
-		echo "<img src='images/dot_green.png'>";
-		return 0;
-	}
-	echo "</td></tr>";
-}
-
-function check_exists ( $file, $label ) {
-	echo "<tr><td>";
-	echo "<span class='arr'> $label </span>";
-	echo "</td><td>";
-	if (!file_exists ($file)) {
-		echo " <img src='images/dot_red.png'>";
-		return 1;
-	}
-	else {
-		echo " <img src='images/dot_green.png'>";
-		return 0;
-	}
-	echo "</td></tr>";
-}
-
-function check_generic ( $ok, $label ) {
-	echo "<tr><td style='width:10%'>";
-	if ($ok == 0 ) {
-		echo " <img src='images/dot_red.png'>";
-		echo "<td>";
-		echo "<span class='arr'> $label </span>";
-		echo "</td>";
-		echo "</td></tr>";
-		return 1;
-	}
-	else {
-		echo " <img src='images/dot_green.png'>";
-		echo "<td>";
-		echo "<span class='arr'> $label </span>";
-		echo "</td>";
-		echo "</td></tr>";
-		return 0;
-	}
-}
-
-function check_writable ( $fullpath, $label ) {
-	echo "<tr><td style='width:10%;'>";
-	if (file_exists($fullpath))
-		if (is_writable($fullpath)) {
-			echo " <img style='margin-left:50px;' src='images/dot_green.png'>";
-			echo "<td>";
-			echo "<span class='arr'> $label </span>";
-			echo "</td>";
-			echo "</td></tr>";
-			return 0;
-		}
-		else {
-			echo " <img style='margin-left:50px;' src='images/dot_red.png'>";
-			echo "<td>";
-			echo "<span class='arr'> $label </span>";
-			echo "</td>";
-			echo "</td></tr>";
-			return 1;
-		}
-	else {
-		echo " <img style='margin-left:50px;' src='images/dot_red.png'>";
-		echo "<td>";
-		echo "<span class='arr'> $label </span>";
-		echo "</td>";
-		echo "</td></tr>";
-		return 1;
-	}
-}
-
-function check_variable ( $var, $value, $label, $mode ) {
-	echo "<tr><td>";
-	echo "<span class='arr'> $label </span>";
-	echo "</td><td>";
-	if ($mode == 1) {
-		if ($var >= $value) {
-			echo " <img src='images/dot_green.png'>";
-			return 0;
-		}
-		else {
-			echo " <img src='images/dot_red.png'>";
-			return 1;
-		}
-	}
-	elseif ($var == $value) {
-		echo " <img src='images/dot_green.png'>";
-		return 0;
-	}
-	else {
-		echo " <img src='images/dot_red.png'>";
-		return 1;
-	}
-	echo "</td></tr>";
-}
-
-function parse_mysql_dump($url) {
-	if (file_exists($url)) {
-		$file_content = file($url);
-		$query = "";
-		foreach($file_content as $sql_line) {
-			if (trim($sql_line) != "" && strpos($sql_line, "-- ") === false) {
-				$query .= $sql_line;
-				if(preg_match("/;[\040]*\$/", $sql_line)) {
-					if (!$result = mysql_query($query)) {
-						echo mysql_error(); //Uncomment for debug
-						echo "<i><br>$query<br></i>";
-						return 0;
-					}
-					$query = "";
-				}
-			}
-		}
-		return 1;
-	}
-	else
-		return 0;
-}
-
-function parse_mysqli_dump($connection, $url) {
-	if (file_exists($url)) {
-		$file_content = file($url);
-		$query = "";
-		foreach($file_content as $sql_line) {
-			if (trim($sql_line) != "" && strpos($sql_line, "-- ") === false) {
-				$query .= $sql_line;
-				if(preg_match("/;[\040]*\$/", $sql_line)) {
-					if (!$result = mysqli_query($connection, $query)) {
-						echo mysqli_error(); //Uncomment for debug
-						echo "<i><br>$query<br></i>";
-						return 0;
-					}
-					$query = "";
-				}
-			}
-		}
-		return 1;
-	}
-	else
-		return 0;
-}
-
-function random_name ($size) {
-	$temp = "";
-	for ($a=0;$a< $size;$a++)
-		$temp = $temp. chr(rand(122,97));
-	
-	return $temp;
-}
-
-function print_logo_status ($step, $step_total) {
-	global $banner;
-	
-	$header = "
+function check_extension($ext, $label)
+{
+    echo '<tr><td>';
+    echo "<span class='arr'> $label </span>";
+    echo '</td><td>';
+    if (!extension_loaded($ext)) {
+        echo "<img src='images/dot_red.png'>";
+        return 1;
+    } else {
+        echo "<img src='images/dot_green.png'>";
+        return 0;
+    }
+
+    echo '</td></tr>';
+}
+
+function check_include($ext, $label)
+{
+    echo '<tr><td>';
+    echo "<span class='arr'> $label </span>";
+    echo '</td><td>';
+    if (!include $ext) {
+        echo "<img src='images/dot_red.png'>";
+        return 1;
+    } else {
+        echo "<img src='images/dot_green.png'>";
+        return 0;
+    }
+
+    echo '</td></tr>';
+}
+
+
+function check_exists($file, $label)
+{
+    echo '<tr><td>';
+    echo "<span class='arr'> $label </span>";
+    echo '</td><td>';
+    if (!file_exists($file)) {
+        echo " <img src='images/dot_red.png'>";
+        return 1;
+    } else {
+        echo " <img src='images/dot_green.png'>";
+        return 0;
+    }
+
+    echo '</td></tr>';
+}
+
+
+function check_generic($ok, $label)
+{
+    echo "<tr><td style='width:10%'>";
+    if ($ok == 0) {
+        echo " <img src='images/dot_red.png'>";
+        echo '<td>';
+        echo "<span class='arr'> $label </span>";
+        echo '</td>';
+        echo '</td></tr>';
+        return 1;
+    } else {
+        echo " <img src='images/dot_green.png'>";
+        echo '<td>';
+        echo "<span class='arr'> $label </span>";
+        echo '</td>';
+        echo '</td></tr>';
+        return 0;
+    }
+}
+
+
+function check_writable($fullpath, $label)
+{
+    echo "<tr><td style='width:10%;'>";
+    if (file_exists($fullpath)) {
+        if (is_writable($fullpath)) {
+            echo " <img style='margin-left:50px;' src='images/dot_green.png'>";
+            echo '<td>';
+            echo "<span class='arr'> $label </span>";
+            echo '</td>';
+            echo '</td></tr>';
+            return 0;
+        } else {
+            echo " <img style='margin-left:50px;' src='images/dot_red.png'>";
+            echo '<td>';
+            echo "<span class='arr'> $label </span>";
+            echo '</td>';
+            echo '</td></tr>';
+            return 1;
+        }
+    } else {
+        echo " <img style='margin-left:50px;' src='images/dot_red.png'>";
+        echo '<td>';
+        echo "<span class='arr'> $label </span>";
+        echo '</td>';
+        echo '</td></tr>';
+        return 1;
+    }
+}
+
+
+function check_variable($var, $value, $label, $mode)
+{
+    echo '<tr><td>';
+    echo "<span class='arr'> $label </span>";
+    echo '</td><td>';
+    if ($mode == 1) {
+        if ($var >= $value) {
+            echo " <img src='images/dot_green.png'>";
+            return 0;
+        } else {
+            echo " <img src='images/dot_red.png'>";
+            return 1;
+        }
+    } else if ($var == $value) {
+        echo " <img src='images/dot_green.png'>";
+        return 0;
+    } else {
+        echo " <img src='images/dot_red.png'>";
+        return 1;
+    }
+
+    echo '</td></tr>';
+}
+
+
+function parse_mysql_dump($url)
+{
+    if (file_exists($url)) {
+        $file_content = file($url);
+        $query = '';
+        foreach ($file_content as $sql_line) {
+            if (trim($sql_line) != '' && strpos($sql_line, '-- ') === false) {
+                $query .= $sql_line;
+                if (preg_match("/;[\040]*\$/", $sql_line)) {
+                    if (!$result = mysql_query($query)) {
+                        echo mysql_error();
+                        // Uncomment for debug
+                        echo "<i><br>$query<br></i>";
+                        return 0;
+                    }
+
+                    $query = '';
+                }
+            }
+        }
+
+        return 1;
+    } else {
+        return 0;
+    }
+}
+
+
+function parse_mysqli_dump($connection, $url)
+{
+    if (file_exists($url)) {
+        $file_content = file($url);
+        $query = '';
+        foreach ($file_content as $sql_line) {
+            if (trim($sql_line) != '' && strpos($sql_line, '-- ') === false) {
+                $query .= $sql_line;
+                if (preg_match("/;[\040]*\$/", $sql_line)) {
+                    if (!$result = mysqli_query($connection, $query)) {
+                        echo mysqli_error();
+                        // Uncomment for debug
+                        echo "<i><br>$query<br></i>";
+                        return 0;
+                    }
+
+                    $query = '';
+                }
+            }
+        }
+
+        return 1;
+    } else {
+        return 0;
+    }
+}
+
+
+function random_name($size)
+{
+    $temp = '';
+    for ($a = 0; $a < $size; $a++) {
+        $temp = $temp.chr(rand(122, 97));
+    }
+
+    return $temp;
+}
+
+
+function print_logo_status($step, $step_total)
+{
+    global $banner;
+
+    $header = "
 		<div id='logo_img' style='width: 100%;'>
 			<div style='width:100%; background-color:#333333;'>
 				<img src='images/logo_opensource.png' border='0'><br>
 				<span style='font-size: 9px;'>$banner</span>
 			</div>
 		</div>";
-	$header .= "
+    $header .= "
 		<div class='installation_step'>
 			<b>Install step $step of $step_total</b>
 		</div>";
 
-	return $header;
-}
+    return $header;
+}
+
 
 //
 // This function adjusts path settings in pandora db for FreeBSD.
 //
 // All packages and configuration files except operating system's base files
 // are installed under /usr/local in FreeBSD. So, path settings in pandora db
-// for some programs should be changed from the Linux default. 
+// for some programs should be changed from the Linux default.
 //
-function adjust_paths_for_freebsd($engine, $connection = false) {
-
-	$adjust_sql = array(
-			"update trecon_script set script = REPLACE(script,'/usr/share','/usr/local/share');",
-			"update tconfig set value = REPLACE(value,'/usr/bin','/usr/local/bin') where token='netflow_daemon' OR token='netflow_nfdump' OR token='netflow_nfexpire';",
-			"update talert_commands set command = REPLACE(command,'/usr/bin','/usr/local/bin');",
-			"update talert_commands set command = REPLACE(command,'/usr/share', '/usr/local/share');",
-			"update tplugin set execute = REPLACE(execute,'/usr/share','/usr/local/share');",
-			"update tevent_response set target = REPLACE(target,'/usr/share','/usr/local/share');",
-			"insert into tconfig (token, value) VALUES ('graphviz_bin_dir', '/usr/local/bin');"
-			);
-
-	for ($i = 0; $i < count ($adjust_sql); $i++) {
-		switch ($engine) {
-			case 'mysql':
-				$result = mysql_query($adjust_sql[$i]);
-				break;
-			case 'mysqli':
-				$result = mysqli_query($connection, $adjust_sql[$i]);
-				break;
-			case 'oracle':
-				//Delete the last semicolon from current query
-				$query = substr($adjust_sql[$i], 0, strlen($adjust_sql[$i]) - 1);
-				$sql = oci_parse($connection, $query);
-				$result = oci_execute($sql);
-				break;
-			case 'pgsql':
-				pg_send_query($connection, $adjust_sql[$i]);
-				$result = pg_get_result($connection);
-				break;
-		}
-		if (!$result) {
-			return 0;
-		}
-	}
-
-	return 1;
-}
-
-function install_step1() {
-	global $banner;
-
-	echo "
+function adjust_paths_for_freebsd($engine, $connection=false)
+{
+    $adjust_sql = [
+        "update trecon_script set script = REPLACE(script,'/usr/share','/usr/local/share');",
+        "update tconfig set value = REPLACE(value,'/usr/bin','/usr/local/bin') where token='netflow_daemon' OR token='netflow_nfdump' OR token='netflow_nfexpire';",
+        "update talert_commands set command = REPLACE(command,'/usr/bin','/usr/local/bin');",
+        "update talert_commands set command = REPLACE(command,'/usr/share', '/usr/local/share');",
+        "update tplugin set execute = REPLACE(execute,'/usr/share','/usr/local/share');",
+        "update tevent_response set target = REPLACE(target,'/usr/share','/usr/local/share');",
+        "insert into tconfig (token, value) VALUES ('graphviz_bin_dir', '/usr/local/bin');",
+    ];
+
+    for ($i = 0; $i < count($adjust_sql); $i++) {
+        switch ($engine) {
+            case 'mysql':
+                $result = mysql_query($adjust_sql[$i]);
+            break;
+
+            case 'mysqli':
+                $result = mysqli_query($connection, $adjust_sql[$i]);
+            break;
+
+            case 'oracle':
+                // Delete the last semicolon from current query
+                $query = substr($adjust_sql[$i], 0, (strlen($adjust_sql[$i]) - 1));
+                $sql = oci_parse($connection, $query);
+                $result = oci_execute($sql);
+            break;
+
+            case 'pgsql':
+                pg_send_query($connection, $adjust_sql[$i]);
+                $result = pg_get_result($connection);
+            break;
+        }
+
+        if (!$result) {
+            return 0;
+        }
+    }
+
+    return 1;
+}
+
+
+function install_step1()
+{
+    global $banner;
+
+    echo "
 	<div id='install_container'>
 	<div id='wizard'>
-	" . print_logo_status (1,6) . "
+	".print_logo_status(1, 6)."
 		<div id='install_box'>
 			<h2>Welcome to Pandora FMS installation Wizard</h2>
 			<p>This wizard helps you to quick install Pandora FMS console and main database in your system.</p>
@@ -534,40 +427,43 @@
 			<p>For more information, please refer to documentation.<br>
 			<i>Pandora FMS Development Team</i></p>
 		";
-		if (file_exists("include/config.php")) {
-			echo "<div class='warn'><b>Warning:</b> You already have a config.php file. 
+    if (file_exists('include/config.php')) {
+        echo "<div class='warn'><b>Warning:</b> You already have a config.php file. 
 			Configuration and database would be overwritten if you continued.</div>";
-		}
-		echo "<br>";
-		echo "<table width=100%>";
-		$writable = check_writable ( "include", "Checking if ./include is writable");
-		if (file_exists("include/config.php"))
-			$writable += check_writable ( "include/config.php", "Checking if include/config.php is writable");
-		echo "</table>";
-		
-		echo "<div class='warn'><b>Warning:</b> This installer will <b>overwrite and destroy</b> 
+    }
+
+        echo '<br>';
+        echo '<table width=100%>';
+        $writable = check_writable('include', 'Checking if ./include is writable');
+    if (file_exists('include/config.php')) {
+        $writable += check_writable('include/config.php', 'Checking if include/config.php is writable');
+    }
+
+        echo '</table>';
+
+        echo "<div class='warn'><b>Warning:</b> This installer will <b>overwrite and destroy</b> 
 		your existing Pandora FMS configuration and <b>Database</b>. Before continue, 
 		please <b>be sure that you have no valuable Pandora FMS data in your Database</b>.<br>
 		</div>";
-		
-		echo "<div class='info'><b>Upgrade</b>: 
+
+        echo "<div class='info'><b>Upgrade</b>: 
 		If you want to upgrade from Pandora FMS 4.x to 5.0 version, please use the migration tool inside /extras directory in this setup.
 		</div>";
 
-		echo "<br>";
-
-		if ($writable == 0) {
-			echo "<div style='text-align:right; width:100%;'>";
-			echo "<a id='step11' href='install.php?step=11'><button type='submit' class='btn_install_next'><span class='btn_install_next_text'>Next</span></button></a>";
-			echo "</div>";
-		}
-		else {
-			echo "<div class='err'><b>ERROR:</b>You need to setup permissions to be able to write in ./include directory</div>";
-		}
-		echo "</div>";
-				
-		echo "<div style='clear:both;'></div>";
-		echo "
+        echo '<br>';
+
+    if ($writable == 0) {
+        echo "<div style='text-align:right; width:100%;'>";
+        echo "<a id='step11' href='install.php?step=11'><button type='submit' class='btn_install_next'><span class='btn_install_next_text'>Next</span></button></a>";
+        echo '</div>';
+    } else {
+        echo "<div class='err'><b>ERROR:</b>You need to setup permissions to be able to write in ./include directory</div>";
+    }
+
+        echo '</div>';
+
+        echo "<div style='clear:both;'></div>";
+        echo "
 	</div>
 	<div id='foot_install'>
 		<i>Pandora FMS is an OpenSource Software project registered at 
@@ -576,33 +472,35 @@
 	</div>";
 }
 
-function install_step1_licence() {
-	echo "
+
+function install_step1_licence()
+{
+    echo "
 	<div id='install_container'>
 	<div id='wizard'>
-	" . print_logo_status (2,6) . "
+	".print_logo_status(2, 6)."
 		<div id='install_box'>
 			<h2>GPL2 Licence terms agreement</h2>
 			<p>Pandora FMS is an OpenSource software project licensed under the GPL2 licence. Pandora FMS includes, as well, another software also licensed under LGPL and BSD licenses. Before continue, <i>you must accept the licence terms.</i>.
 			<p>For more information, please refer to our website at http://pandorafms.org and contact us if you have any kind of question about the usage of Pandora FMS</p>
 <p>If you dont accept the licence terms, please, close your browser and delete Pandora FMS files.</p>
 		";
-	
-	if (!file_exists("COPYING")) {
-		echo "<div class='warn'><b>Licence file 'COPYING' is not present in your distribution. This means you have some 'partial' Pandora FMS distribution. We cannot continue without accepting the licence file.</b>";
-		echo "</div>";
-	}
-	else {
-		echo "<form method=post action='install.php?step=2'>";
-		echo "<textarea name='gpl2' cols=52 rows=15 style='width: 100%;'>";
-		echo file_get_contents ("COPYING");
-		echo "</textarea>";
-		echo "<p>";
-		echo "<div style='text-align: right;'><button id='btn_accept' class='btn_install_next' type='submit'><span class='btn_install_next_text'>Yes, I accept licence terms</span></button></div>";
-	}
-	echo "</div>";
-		
-	echo "</div>
+
+    if (!file_exists('COPYING')) {
+        echo "<div class='warn'><b>Licence file 'COPYING' is not present in your distribution. This means you have some 'partial' Pandora FMS distribution. We cannot continue without accepting the licence file.</b>";
+        echo '</div>';
+    } else {
+        echo "<form method=post action='install.php?step=2'>";
+        echo "<textarea name='gpl2' cols=52 rows=15 style='width: 100%;'>";
+        echo file_get_contents('COPYING');
+        echo '</textarea>';
+        echo '<p>';
+        echo "<div style='text-align: right;'><button id='btn_accept' class='btn_install_next' type='submit'><span class='btn_install_next_text'>Yes, I accept licence terms</span></button></div>";
+    }
+
+    echo '</div>';
+
+    echo "</div>
 	<div style='clear: both;height: 1px;'><!-- --></div>
 	<div id='foot_install'>
 		<i>Pandora FMS is an OpenSource Software project registered at 
@@ -611,53 +509,51 @@
 	</div>";
 }
 
-function install_step2() {
-	
-	echo "
+
+function install_step2()
+{
+    echo "
 	<div id='install_container'>
 	<div id='wizard'>
-	" . print_logo_status (3,6) . "
+	".print_logo_status(3, 6)."
 		<div id='install_box'>";
-		echo "<h2>Checking software dependencies</h2>";
-			echo "<table border=0 width=230>";
-			$res = 0;
-			$res += check_variable(phpversion(),"5.2","PHP version >= 5.2",1);
-			$res += check_extension("gd","PHP GD extension");
-			$res += check_extension("ldap","PHP LDAP extension");
-			$res += check_extension("snmp","PHP SNMP extension");
-			$res += check_extension("session","PHP session extension");
-			$res += check_extension("gettext","PHP gettext extension");
-			$res += check_extension("mbstring","PHP Multibyte String");
-			$res += check_extension("zip","PHP Zip");
-			$res += check_extension("zlib","PHP Zlib extension");
-			$res += check_extension("json","PHP json extension");
-			$res += check_extension("curl","CURL (Client URL Library)");
-			$res += check_extension("filter","PHP filter extension");
-			$res += check_extension("calendar","PHP calendar extension");
-			if (PHP_OS == "FreeBSD") {
-				$res += check_exists ("/usr/local/bin/twopi","Graphviz Binary");
-			}
-			else if (PHP_OS == "NetBSD") {
-				$res += check_exists ("/usr/pkg/bin/twopi","Graphviz Binary");
-			}
-			else if ( substr(PHP_OS, 0, 3) == 'WIN' ) {
-				$res += check_exists ("..\\..\\..\\Graphviz\\bin\\twopi.exe", "Graphviz Binary");
-			}
-			else {
-				$res += check_exists ("/usr/bin/twopi","Graphviz Binary");
-			}
-			
-			echo "<tr><td>";
-			echo "<span style='display: block; font-family: verdana,arial,sans;
+        echo '<h2>Checking software dependencies</h2>';
+            echo '<table border=0 width=230>';
+            $res = 0;
+            $res += check_variable(phpversion(), '5.2', 'PHP version >= 5.2', 1);
+            $res += check_extension('gd', 'PHP GD extension');
+            $res += check_extension('ldap', 'PHP LDAP extension');
+            $res += check_extension('snmp', 'PHP SNMP extension');
+            $res += check_extension('session', 'PHP session extension');
+            $res += check_extension('gettext', 'PHP gettext extension');
+            $res += check_extension('mbstring', 'PHP Multibyte String');
+            $res += check_extension('zip', 'PHP Zip');
+            $res += check_extension('zlib', 'PHP Zlib extension');
+            $res += check_extension('json', 'PHP json extension');
+            $res += check_extension('curl', 'CURL (Client URL Library)');
+            $res += check_extension('filter', 'PHP filter extension');
+            $res += check_extension('calendar', 'PHP calendar extension');
+    if (PHP_OS == 'FreeBSD') {
+        $res += check_exists('/usr/local/bin/twopi', 'Graphviz Binary');
+    } else if (PHP_OS == 'NetBSD') {
+        $res += check_exists('/usr/pkg/bin/twopi', 'Graphviz Binary');
+    } else if (substr(PHP_OS, 0, 3) == 'WIN') {
+        $res += check_exists("..\\..\\..\\Graphviz\\bin\\twopi.exe", 'Graphviz Binary');
+    } else {
+        $res += check_exists('/usr/bin/twopi', 'Graphviz Binary');
+    }
+
+            echo '<tr><td>';
+            echo "<span style='display: block; font-family: verdana,arial,sans;
 				font-size: 8.5pt;margin-top: 2px; font-weight: bolder;'>DB Engines</span>";
-			echo "</td><td>";
-			echo "</td></tr>";
-			check_extension("mysql", "PHP MySQL extension");
-			check_extension("mysqli", "PHP MySQL(mysqli) extension");
-			echo "</table>";
-			
-			if ($res > 0) {
-				echo "
+            echo '</td><td>';
+            echo '</td></tr>';
+            check_extension('mysql', 'PHP MySQL extension');
+            check_extension('mysqli', 'PHP MySQL(mysqli) extension');
+            echo '</table>';
+
+    if ($res > 0) {
+        echo "
 				<div class='err'>You have some incomplete 
 				dependencies. Please correct them or this installer 
 				will not be able to finish your installation.
@@ -671,16 +567,16 @@
 				<div style='text-align:right; width:100%;'>
 				Ignore it. <a id='step3' href='install.php?step=3' style='font-weight: bolder;'><button class='btn_install_next' type='submit'><span class='btn_install_next_text'>Force install Step #3</span></button></a>
 				</div>";
-			}
-			else {
-				echo "<div style='text-align:right; width:100%;'>";
-				echo "<a id='step3' href='install.php?step=3'>
+    } else {
+        echo "<div style='text-align:right; width:100%;'>";
+        echo "<a id='step3' href='install.php?step=3'>
 				<button class='btn_install_next' type='submit'><span class='btn_install_next_text'>Next</span></button></a>";
-				echo "</div>";
-			}
-			echo "</div>";
-			echo "<div style='clear: both;'><!-- --></div>";
-			echo "
+        echo '</div>';
+    }
+
+            echo '</div>';
+            echo "<div style='clear: both;'><!-- --></div>";
+            echo "
 		</div>
 		<div style='clear: both;'><!-- --></div>
 	</div>
@@ -692,24 +588,26 @@
 }
 
 
-function install_step3() {
-	$options = '';
-	if (extension_loaded("mysql")) {
-		$options .= "<option value='mysql'>MySQL</option>";
-	}
-	if (extension_loaded("mysqli")) {
-		$options .= "<option value='mysqli'>MySQL(mysqli)</option>";
-	}
-	
-	$error = false;
-	if (empty($options)) {
-		$error = true;
-	}
-	
-	echo "
+function install_step3()
+{
+    $options = '';
+    if (extension_loaded('mysql')) {
+        $options .= "<option value='mysql'>MySQL</option>";
+    }
+
+    if (extension_loaded('mysqli')) {
+        $options .= "<option value='mysqli'>MySQL(mysqli)</option>";
+    }
+
+    $error = false;
+    if (empty($options)) {
+        $error = true;
+    }
+
+    echo "
 	<div id='install_container'>
 	<div id='wizard'>
-	" . print_logo_status (4,6) . "
+	".print_logo_status(4, 6)."
 		<div id='install_box'>
 			<h2>Environment and database setup</h2>
 			<p>
@@ -733,38 +631,38 @@
 			please <b>be sure that you have no valuable Pandora FMS data in your Database.</b>
 			<br><br>
 			</div>";
-			
-			if (extension_loaded("oci8")) {
-				echo  " <div class='warn'>For Oracle installation an existing Database with a privileged user is needed.</div>";
-			}
-	if (!$error) {
-		echo "<form method='post' name='step2_form' action='install.php?step=4'>";
-	}
-	
-	echo "<table cellpadding=6 width=100% border=0 style='text-align: left;'>";
-	echo "<tr><td>";
-	echo "DB Engine<br>";
-	
-	
-	if ($error) {
-		echo "
+
+    if (extension_loaded('oci8')) {
+        echo " <div class='warn'>For Oracle installation an existing Database with a privileged user is needed.</div>";
+    }
+
+    if (!$error) {
+        echo "<form method='post' name='step2_form' action='install.php?step=4'>";
+    }
+
+    echo "<table cellpadding=6 width=100% border=0 style='text-align: left;'>";
+    echo '<tr><td>';
+    echo 'DB Engine<br>';
+
+    if ($error) {
+        echo "
 			<div class='warn'>
 			<b>Warning:</b> You haven't a any DB engine with PHP. Please check the previous step to DB engine dependencies.
 			</div>";
-	}
-	else {
-		echo "<select name='engine' onChange=\"ChangeDBAction(this)\">";
-		echo $options;
-		echo "</select>";
-		
-		echo "<td>";
-		echo " Installation in <br>";
-		echo "<select name='db_action' onChange=\"ChangeDBDrop(this)\">";
-		echo "<option value='db_new'>A new Database</option>";
-		echo "<option value='db_exist'>An existing Database</option>";
-		echo "</select>";
-	}
-	echo "		<tr><td>DB User with privileges<br>
+    } else {
+        echo "<select name='engine' onChange=\"ChangeDBAction(this)\">";
+        echo $options;
+        echo '</select>';
+
+        echo '<td>';
+        echo ' Installation in <br>';
+        echo "<select name='db_action' onChange=\"ChangeDBDrop(this)\">";
+        echo "<option value='db_new'>A new Database</option>";
+        echo "<option value='db_exist'>An existing Database</option>";
+        echo '</select>';
+    }
+
+    echo "		<tr><td>DB User with privileges<br>
 				<input class='login' type='text' name='user' value='root' size=20>
 				
 				<td>DB Password for this user<br>
@@ -778,53 +676,52 @@
 				
 				<tr>";
 
-	// the field dbgrant is only shown when the DB host is different from 127.0.0.1 or localhost
-    echo    "<tr id='tr_dbgrant' style='display:none;'>
+    // the field dbgrant is only shown when the DB host is different from 127.0.0.1 or localhost
+    echo "<tr id='tr_dbgrant' style='display:none;'>
                             <td colspan=\"2\">DB Host Access <img style='cursor:help;' src='/pandora_console/images/tip.png' title='Ignored if DB Hostname is localhost or 127.0.0.1'/><br>
-                            <input class='login' type='text' name='dbgrant' value='" . $_SERVER['SERVER_ADDR'] . "' size=20>
+                            <input class='login' type='text' name='dbgrant' value='".$_SERVER['SERVER_ADDR']."' size=20>
                         </td>
                     </tr>";
 
-		
-	echo	"   <td valign=top>Drop Database if exists<br>
+    echo "   <td valign=top>Drop Database if exists<br>
 			        <input class='login' type='checkbox' name='drop' id='drop' value=1>
 			    </td>";
-				
-	echo		"<td>Full path to HTTP publication directory<br>
+
+    echo "<td>Full path to HTTP publication directory<br>
 					<span style='font-size: 9px'>For example /var/www/pandora_console/</span>
 				<br>
 				<input class='login' type='text' name='path' style='width: 240px;' 
-				value='".dirname (__FILE__)."'>
+				value='".dirname(__FILE__)."'>
 				
 				<tr>";
-	echo "<td>";
-	echo		"<td>URL path to Pandora FMS Console<br>
+    echo '<td>';
+    echo "<td>URL path to Pandora FMS Console<br>
 				<span style='font-size: 9px'>For example '/pandora_console'</span>
 				</br>
 				<input class='login' type='text' name='url' style='width: 250px;' 
-				value='".dirname ($_SERVER["SCRIPT_NAME"])."'>
+				value='".dirname($_SERVER['SCRIPT_NAME'])."'>
 			</table>
 			";
-	
-	if (!$error) {
-		echo "<div style='text-align:right; width:100%;'>";
-		echo "<a id='step4' href='install.php?step=4'>
+
+    if (!$error) {
+        echo "<div style='text-align:right; width:100%;'>";
+        echo "<a id='step4' href='install.php?step=4'>
 					<button class='btn_install_next' type='submit' id='step4button'><span class='btn_install_next_text'>Next</span></button></a>";
-		echo "</div>";
-		?>
-		<script type="text/javascript">
-			var step3_form = document.getElementsByName('step2_form')[0];
-			step3_form.addEventListener("submit", handleStep3FormSubmit);
-		</script>
-		<?php
-	}
-
-	echo "</div>";
-	
-	echo "</form>";
-	
-	echo "<div style='clear:both;'></div>";
-	echo "</div>
+        echo '</div>';
+        ?>
+        <script type="text/javascript">
+            var step3_form = document.getElementsByName('step2_form')[0];
+            step3_form.addEventListener("submit", handleStep3FormSubmit);
+        </script>
+        <?php
+    }
+
+    echo '</div>';
+
+    echo '</form>';
+
+    echo "<div style='clear:both;'></div>";
+    echo "</div>
 		<div id='foot_install'>
 			<i>Pandora FMS is an OpenSource Software project registered at 
 			<a target='_new' href='http://pandora.sourceforge.net'>SourceForge</a></i>
@@ -832,113 +729,130 @@
 	</div>";
 }
 
-function install_step4() {
-	$pandora_config = "include/config.php";
-	
-	if ( (! isset($_POST["user"])) || (! isset($_POST["dbname"])) || (! isset($_POST["host"])) || 
-	(! isset($_POST["pass"])) || (!isset($_POST['engine'])) || (! isset($_POST["db_action"])) ) {
-		$dbpassword = "";
-		$dbuser = "";
-		$dbhost = "";
-		$dbname = "";
-		$engine = "";
-		$dbaction = "";
-		$dbgrant = "";
-	}
-	else {
-		$engine = $_POST['engine'];
-		$dbpassword = $_POST["pass"];
-		$dbuser = $_POST["user"];
-		$dbhost = $_POST["host"];
-		$dbaction = $_POST["db_action"];
-		if (isset($_POST["dbgrant"]) && $_POST["dbgrant"] != "")
-			$dbgrant = $_POST["dbgrant"];
-		else
-			$dbgrant = $_SERVER["SERVER_ADDR"];
-		if (isset($_POST["drop"]))
-			$dbdrop = $_POST["drop"];
-		else
-			$dbdrop = 0;
-		
-		$dbname = $_POST["dbname"];
-		if (isset($_POST["url"]))
-			$url = $_POST["url"];
-		else
-			$url = "http://localhost";
-		if (isset($_POST["path"])) {
-			$path = $_POST["path"];
-			$path = str_replace("\\", "/", $path); // Windows compatibility
-		}
-		else
-			$path = "/var/www";
-	}
-	$everything_ok = 0;
-	$step1=0;
-	$step2=0;
-	$step3=0;
-	$step4=0; $step5=0; $step6=0; $step7=0;
-	
-	echo "
+
+function install_step4()
+{
+    $pandora_config = 'include/config.php';
+
+    if ((! isset($_POST['user'])) || (! isset($_POST['dbname'])) || (! isset($_POST['host']))
+        || (! isset($_POST['pass'])) || (!isset($_POST['engine'])) || (! isset($_POST['db_action']))
+    ) {
+        $dbpassword = '';
+        $dbuser = '';
+        $dbhost = '';
+        $dbname = '';
+        $engine = '';
+        $dbaction = '';
+        $dbgrant = '';
+    } else {
+        $engine = $_POST['engine'];
+        $dbpassword = $_POST['pass'];
+        $dbuser = $_POST['user'];
+        $dbhost = $_POST['host'];
+        $dbaction = $_POST['db_action'];
+        if (isset($_POST['dbgrant']) && $_POST['dbgrant'] != '') {
+            $dbgrant = $_POST['dbgrant'];
+        } else {
+            $dbgrant = $_SERVER['SERVER_ADDR'];
+        }
+
+        if (isset($_POST['drop'])) {
+            $dbdrop = $_POST['drop'];
+        } else {
+            $dbdrop = 0;
+        }
+
+        $dbname = $_POST['dbname'];
+        if (isset($_POST['url'])) {
+            $url = $_POST['url'];
+        } else {
+            $url = 'http://localhost';
+        }
+
+        if (isset($_POST['path'])) {
+            $path = $_POST['path'];
+            $path = str_replace('\\', '/', $path);
+            // Windows compatibility
+        } else {
+            $path = '/var/www';
+        }
+    }
+
+    $everything_ok = 0;
+    $step1 = 0;
+    $step2 = 0;
+    $step3 = 0;
+    $step4 = 0;
+    $step5 = 0;
+    $step6 = 0;
+    $step7 = 0;
+
+    echo "
 	<div id='install_container'>
 	<div id='wizard'>
-	" . print_logo_status(5,6) . "
+	".print_logo_status(5, 6)."
 		<div id='install_box'>
 			<h2>Creating database and default configuration file</h2>
 			<table width='100%'>";
-			switch ($engine) {
-				case 'mysql':
-					if (! mysql_connect ($dbhost, $dbuser, $dbpassword)) {
-						check_generic ( 0, "Connection with Database");
-					}
-					else {
-						check_generic ( 1, "Connection with Database");
-						
-						// Drop database if needed and don't want to install over an existing DB
-						if ($dbdrop == 1) {
-							mysql_query ("DROP DATABASE IF EXISTS `$dbname`");
-						}
-						
-						// Create schema
-						if ($dbaction == 'db_new' || $dbdrop == 1) {
-							$step1 = mysql_query ("CREATE DATABASE `$dbname`");
-							check_generic ($step1, "Creating database '$dbname'");
-						}
-						else {
-							$step1 = 1;
-						}
-						if ($step1 == 1) {
-							$step2 = mysql_select_db($dbname);
-							check_generic ($step2, "Opening database '$dbname'");
-							
-							$step3 = parse_mysql_dump("pandoradb.sql");
-							check_generic ($step3, "Creating schema");
-							
-							$step4 = parse_mysql_dump("pandoradb_data.sql");
-							check_generic ($step4, "Populating database");
-							if (PHP_OS == "FreeBSD") {
-								$step_freebsd = adjust_paths_for_freebsd ($engine);
-								check_generic ($step_freebsd, "Adjusting paths in database for FreeBSD");
-							}
-							
-							$random_password = random_name (8);
-							$host = $dbhost; // set default granted origin to the origin of the queries
-							if (($dbhost != 'localhost') && ($dbhost != '127.0.0.1'))
-								$host = $dbgrant; // if the granted origin is different from local machine, set the valid origin
-							$step5 = mysql_query ("GRANT ALL PRIVILEGES ON `$dbname`.* to pandora@$host 
-								IDENTIFIED BY '".$random_password."'");
-							mysql_query ("FLUSH PRIVILEGES");
-							check_generic ($step5, "Established privileges for user pandora. A new random password has been generated: <b>$random_password</b><div class='warn'>Please write it down, you will need to setup your Pandora FMS server, editing the </i>/etc/pandora/pandora_server.conf</i> file</div>");
-							
-							$step6 = is_writable("include");
-							check_generic ($step6, "Write permissions to save config file in './include'");
-							
-							$cfgin = fopen ("include/config.inc.php","r");
-							$cfgout = fopen ($pandora_config,"w");
-							$config_contents = fread ($cfgin, filesize("include/config.inc.php"));
-							$dbtype = 'mysql';
-							$config_new = '<?php
+    switch ($engine) {
+        case 'mysql':
+            if (! mysql_connect($dbhost, $dbuser, $dbpassword)) {
+                check_generic(0, 'Connection with Database');
+            } else {
+                check_generic(1, 'Connection with Database');
+
+                // Drop database if needed and don't want to install over an existing DB
+                if ($dbdrop == 1) {
+                    mysql_query("DROP DATABASE IF EXISTS `$dbname`");
+                }
+
+                // Create schema
+                if ($dbaction == 'db_new' || $dbdrop == 1) {
+                    $step1 = mysql_query("CREATE DATABASE `$dbname`");
+                    check_generic($step1, "Creating database '$dbname'");
+                } else {
+                    $step1 = 1;
+                }
+
+                if ($step1 == 1) {
+                    $step2 = mysql_select_db($dbname);
+                    check_generic($step2, "Opening database '$dbname'");
+
+                    $step3 = parse_mysql_dump('pandoradb.sql');
+                    check_generic($step3, 'Creating schema');
+
+                    $step4 = parse_mysql_dump('pandoradb_data.sql');
+                    check_generic($step4, 'Populating database');
+                    if (PHP_OS == 'FreeBSD') {
+                        $step_freebsd = adjust_paths_for_freebsd($engine);
+                        check_generic($step_freebsd, 'Adjusting paths in database for FreeBSD');
+                    }
+
+                    $random_password = random_name(8);
+                    $host = $dbhost;
+                    // set default granted origin to the origin of the queries
+                    if (($dbhost != 'localhost') && ($dbhost != '127.0.0.1')) {
+                        $host = $dbgrant;
+                        // if the granted origin is different from local machine, set the valid origin
+                    }
+
+                    $step5 = mysql_query(
+                        "GRANT ALL PRIVILEGES ON `$dbname`.* to pandora@$host 
+								IDENTIFIED BY '".$random_password."'"
+                    );
+                    mysql_query('FLUSH PRIVILEGES');
+                    check_generic($step5, "Established privileges for user pandora. A new random password has been generated: <b>$random_password</b><div class='warn'>Please write it down, you will need to setup your Pandora FMS server, editing the </i>/etc/pandora/pandora_server.conf</i> file</div>");
+
+                    $step6 = is_writable('include');
+                    check_generic($step6, "Write permissions to save config file in './include'");
+
+                    $cfgin = fopen('include/config.inc.php', 'r');
+                    $cfgout = fopen($pandora_config, 'w');
+                    $config_contents = fread($cfgin, filesize('include/config.inc.php'));
+                    $dbtype = 'mysql';
+                    $config_new = '<?php
 							// Begin of automatic config file
-							$config["dbtype"] = "' . $dbtype . '"; //DB type (mysql, postgresql...in future others)
+							$config["dbtype"] = "'.$dbtype.'"; //DB type (mysql, postgresql...in future others)
 							$config["dbname"]="'.$dbname.'";			// MySQL DataBase name
 							$config["dbuser"]="pandora";			// DB User
 							$config["dbpass"]="'.$random_password.'";	// DB Password
@@ -962,75 +876,84 @@
 							$config["homeurl_static"]="'.$url.'";			// Don\'t  delete
 							// End of automatic config file
 							?>';
-							$step7 = fputs ($cfgout, $config_new);
-							$step7 = $step7 + fputs ($cfgout, $config_contents);
-							if ($step7 > 0)
-								$step7 = 1;
-							fclose ($cfgin);
-							fclose ($cfgout);
-							chmod ($pandora_config, 0600);
-							check_generic ($step7, "Created new config file at '".$pandora_config."'");
-						}
-					}
-					
-					if (($step7 + $step6 + $step5 + $step4 + $step3 + $step2 + $step1) == 7) {
-						$everything_ok = 1;
-					}
-					break;
-				case 'mysqli':
-					$connection = mysqli_connect ($dbhost, $dbuser, $dbpassword);
-					if (mysqli_connect_error() > 0) {
-						check_generic ( 0, "Connection with Database");
-					}
-					else {
-						check_generic ( 1, "Connection with Database");
-						
-						// Drop database if needed and don't want to install over an existing DB
-						if ($dbdrop == 1) {
-							mysqli_query ($connection, "DROP DATABASE IF EXISTS `$dbname`");
-						}
-						
-						// Create schema
-						if ($dbaction == 'db_new' || $dbdrop == 1) {
-							$step1 = mysqli_query ($connection, "CREATE DATABASE `$dbname`");
-							check_generic ($step1, "Creating database '$dbname'");
-						}
-						else {
-							$step1 = 1;
-						}
-						if ($step1 == 1) {
-							$step2 = mysqli_select_db($connection, $dbname);
-							check_generic ($step2, "Opening database '$dbname'");
-							
-							$step3 = parse_mysqli_dump($connection, "pandoradb.sql");
-							check_generic ($step3, "Creating schema");
-							
-							$step4 = parse_mysqli_dump($connection, "pandoradb_data.sql");
-							check_generic ($step4, "Populating database");
-							if (PHP_OS == "FreeBSD") {
-								$step_freebsd = adjust_paths_for_freebsd ($engine, $connection);
-								check_generic ($step_freebsd, "Adjusting paths in database for FreeBSD");
-							}
-							
-							$random_password = random_name (8);
-							$host = $dbhost; // set default granted origin to the origin of the queries
-							if (($dbhost != 'localhost') && ($dbhost != '127.0.0.1'))
-								$host = $dbgrant; // if the granted origin is different from local machine, set the valid origin
-							$step5 = mysqli_query ($connection, "GRANT ALL PRIVILEGES ON `$dbname`.* to pandora@$host 
-								IDENTIFIED BY '".$random_password."'");
-							mysqli_query ($connection, "FLUSH PRIVILEGES");
-							check_generic ($step5, "Established privileges for user pandora. A new random password has been generated: <b>$random_password</b><div class='warn'>Please write it down, you will need to setup your Pandora FMS server, editing the </i>/etc/pandora/pandora_server.conf</i> file</div>");
-							
-							$step6 = is_writable("include");
-							check_generic ($step6, "Write permissions to save config file in './include'");
-							
-							$cfgin = fopen ("include/config.inc.php","r");
-							$cfgout = fopen ($pandora_config,"w");
-							$config_contents = fread ($cfgin, filesize("include/config.inc.php"));
-							$dbtype = 'mysql';
-							$config_new = '<?php
+                    $step7 = fputs($cfgout, $config_new);
+                    $step7 = ($step7 + fputs($cfgout, $config_contents));
+                    if ($step7 > 0) {
+                        $step7 = 1;
+                    }
+
+                    fclose($cfgin);
+                    fclose($cfgout);
+                    chmod($pandora_config, 0600);
+                    check_generic($step7, "Created new config file at '".$pandora_config."'");
+                }
+            }
+
+            if (($step7 + $step6 + $step5 + $step4 + $step3 + $step2 + $step1) == 7) {
+                $everything_ok = 1;
+            }
+        break;
+
+        case 'mysqli':
+            $connection = mysqli_connect($dbhost, $dbuser, $dbpassword);
+            if (mysqli_connect_error() > 0) {
+                check_generic(0, 'Connection with Database');
+            } else {
+                check_generic(1, 'Connection with Database');
+
+                // Drop database if needed and don't want to install over an existing DB
+                if ($dbdrop == 1) {
+                    mysqli_query($connection, "DROP DATABASE IF EXISTS `$dbname`");
+                }
+
+                // Create schema
+                if ($dbaction == 'db_new' || $dbdrop == 1) {
+                    $step1 = mysqli_query($connection, "CREATE DATABASE `$dbname`");
+                    check_generic($step1, "Creating database '$dbname'");
+                } else {
+                    $step1 = 1;
+                }
+
+                if ($step1 == 1) {
+                    $step2 = mysqli_select_db($connection, $dbname);
+                    check_generic($step2, "Opening database '$dbname'");
+
+                    $step3 = parse_mysqli_dump($connection, 'pandoradb.sql');
+                    check_generic($step3, 'Creating schema');
+
+                    $step4 = parse_mysqli_dump($connection, 'pandoradb_data.sql');
+                    check_generic($step4, 'Populating database');
+                    if (PHP_OS == 'FreeBSD') {
+                        $step_freebsd = adjust_paths_for_freebsd($engine, $connection);
+                        check_generic($step_freebsd, 'Adjusting paths in database for FreeBSD');
+                    }
+
+                    $random_password = random_name(8);
+                    $host = $dbhost;
+                    // set default granted origin to the origin of the queries
+                    if (($dbhost != 'localhost') && ($dbhost != '127.0.0.1')) {
+                        $host = $dbgrant;
+                        // if the granted origin is different from local machine, set the valid origin
+                    }
+
+                    $step5 = mysqli_query(
+                        $connection,
+                        "GRANT ALL PRIVILEGES ON `$dbname`.* to pandora@$host 
+								IDENTIFIED BY '".$random_password."'"
+                    );
+                    mysqli_query($connection, 'FLUSH PRIVILEGES');
+                    check_generic($step5, "Established privileges for user pandora. A new random password has been generated: <b>$random_password</b><div class='warn'>Please write it down, you will need to setup your Pandora FMS server, editing the </i>/etc/pandora/pandora_server.conf</i> file</div>");
+
+                    $step6 = is_writable('include');
+                    check_generic($step6, "Write permissions to save config file in './include'");
+
+                    $cfgin = fopen('include/config.inc.php', 'r');
+                    $cfgout = fopen($pandora_config, 'w');
+                    $config_contents = fread($cfgin, filesize('include/config.inc.php'));
+                    $dbtype = 'mysql';
+                    $config_new = '<?php
 							// Begin of automatic config file
-							$config["dbtype"] = "' . $dbtype . '"; //DB type (mysql, postgresql...in future others)
+							$config["dbtype"] = "'.$dbtype.'"; //DB type (mysql, postgresql...in future others)
 							$config["mysqli"] = true;
 							$config["dbname"]="'.$dbname.'";			// MySQL DataBase name
 							$config["dbuser"]="pandora";			// DB User
@@ -1055,69 +978,75 @@
 							$config["homeurl_static"]="'.$url.'";			// Don\'t  delete
 							// End of automatic config file
 							?>';
-							$step7 = fputs ($cfgout, $config_new);
-							$step7 = $step7 + fputs ($cfgout, $config_contents);
-							if ($step7 > 0)
-								$step7 = 1;
-							fclose ($cfgin);
-							fclose ($cfgout);
-							chmod ($pandora_config, 0600);
-							check_generic ($step7, "Created new config file at '".$pandora_config."'");
-						}
-					}
-					
-					if (($step7 + $step6 + $step5 + $step4 + $step3 + $step2 + $step1) == 7) {
-						$everything_ok = 1;
-					}
-					break;
-			}
-		echo "</table>";
-				
-			if ($everything_ok == 1) {
-				echo "<div style='text-align:right; width:100%;'>";
-				echo "<a id='step5' href='install.php?step=5'>
+                    $step7 = fputs($cfgout, $config_new);
+                    $step7 = ($step7 + fputs($cfgout, $config_contents));
+                    if ($step7 > 0) {
+                        $step7 = 1;
+                    }
+
+                    fclose($cfgin);
+                    fclose($cfgout);
+                    chmod($pandora_config, 0600);
+                    check_generic($step7, "Created new config file at '".$pandora_config."'");
+                }
+            }
+
+            if (($step7 + $step6 + $step5 + $step4 + $step3 + $step2 + $step1) == 7) {
+                $everything_ok = 1;
+            }
+        break;
+    }
+
+        echo '</table>';
+
+    if ($everything_ok == 1) {
+        echo "<div style='text-align:right; width:100%;'>";
+        echo "<a id='step5' href='install.php?step=5'>
 				<button class='btn_install_next' type='submit'><span class='btn_install_next_text'>Next</span></button></a>";
-				echo "</div>";
-			}
-			else {
-				$info = "<div class='err'><b>There were some problems.
+        echo '</div>';
+    } else {
+        $info = "<div class='err'><b>There were some problems.
 				Installation was not completed.</b> 
 				<p>Please correct failures before trying again.
 				All database ";
-				if ($engine == 'oracle')
-					$info .= "objects ";
-				else
-					$info .= "schemes ";
-				
-				$info .= "created in this step have been dropped. </p>
-				</div>";
-				echo $info;
-				
-				switch ($engine) {
-					case 'mysql':
-						if (mysql_error() != "") {
-							echo "<div class='err'> <b>ERROR:</b> ". mysql_error().".</div>";
-						}
-						
-						if ($step1 == 1) {
-							mysql_query ("DROP DATABASE $dbname");
-						}
-						break;
-					case 'mysqli':
-						if (mysqli_error($connection) != "") {
-							echo "<div class='err'> <b>ERROR:</b> ". mysqli_error($connection).".</div>";
-						}
-						
-						if ($step1 == 1) {
-							mysqli_query ($connection, "DROP DATABASE $dbname");
-						}
-						break;
-				}
-				echo "</div>";
-			}
-		echo "</div>";
-		echo "<div style='clear: both;'></div>";
-		echo "
+        if ($engine == 'oracle') {
+            $info .= 'objects ';
+        } else {
+            $info .= 'schemes ';
+        }
+
+        $info .= 'created in this step have been dropped. </p>
+				</div>';
+        echo $info;
+
+        switch ($engine) {
+            case 'mysql':
+                if (mysql_error() != '') {
+                    echo "<div class='err'> <b>ERROR:</b> ".mysql_error().'.</div>';
+                }
+
+                if ($step1 == 1) {
+                    mysql_query("DROP DATABASE $dbname");
+                }
+            break;
+
+            case 'mysqli':
+                if (mysqli_error($connection) != '') {
+                    echo "<div class='err'> <b>ERROR:</b> ".mysqli_error($connection).'.</div>';
+                }
+
+                if ($step1 == 1) {
+                    mysqli_query($connection, "DROP DATABASE $dbname");
+                }
+            break;
+        }
+
+        echo '</div>';
+    }
+
+        echo '</div>';
+        echo "<div style='clear: both;'></div>";
+        echo "
 		</div>
 		<div id='foot_install'>
 			<i>Pandora FMS is an Open Source Software project registered at 
@@ -1127,11 +1056,12 @@
 }
 
 
-function install_step5() {
-	echo "
+function install_step5()
+{
+    echo "
 	<div id='install_container'>
 	<div id='wizard'>
-	" . print_logo_status (6,6) . "
+	".print_logo_status(6, 6)."
 		<div id='install_box'>
 			<h2>Installation complete</h2>
 			<p>For security, you now must manually delete this installer 
@@ -1151,11 +1081,10 @@
 			</p>
 		</div>";
 
-	echo "</div>
+    echo "</div>
 	<div id='foot_install'>
 		<i>Pandora FMS is an OpenSource Software project registered at 
 		<a target='_new' href='http://pandora.sourceforge.net'>SourceForge</a></i>
 	</div>
 </div>";
-}
-?>+}