--- conflicted
+++ resolved
@@ -130,13 +130,8 @@
         </div>
         <div style='padding-bottom: 50px'>
             <?php
-<<<<<<< HEAD
-            $version = '7.0NG.769';
-            $build = '230315';
-=======
             $version = '7.0NG.770';
             $build = '230330';
->>>>>>> 392139d2
             $banner = "v$version Build $build";
             error_reporting(0);
 
