<?php
/**
 * Extension to manage a list of gateways and the node address where they should
 * point to.
 *
 * @category   Extensions
 * @package    Pandora FMS
 * @subpackage Community
 * @version    1.0.0
 * @license    See below
 *
 *    ______                 ___                    _______ _______ ________
 *   |   __ \.-----.--.--.--|  |.-----.----.-----. |    ___|   |   |     __|
 *  |    __/|  _  |     |  _  ||  _  |   _|  _  | |    ___|       |__     |
 * |___|   |___._|__|__|_____||_____|__| |___._| |___|   |__|_|__|_______|
 *
 * ============================================================================
 * Copyright (c) 2005-2021 Artica Soluciones Tecnologicas
 * Please see http://pandorafms.org for full contribution list
 * This program is free software; you can redistribute it and/or
 * modify it under the terms of the GNU General Public License
 * as published by the Free Software Foundation for version 2.
 * This program is distributed in the hope that it will be useful,
 * but WITHOUT ANY WARRANTY; without even the implied warranty of
 * MERCHANTABILITY or FITNESS FOR A PARTICULAR PURPOSE.  See the
 * GNU General Public License for more details.
 * ============================================================================
 */

?>
<!DOCTYPE html PUBLIC "-//W3C//DTD HTML 4.01 Transitional//EN">
<html>
    <head>
        <title>Pandora FMS - Installation Wizard</title>
        <meta http-equiv="expires" content="0">
        <meta http-equiv="content-type" content="text/html; charset=utf-8">
        <meta name="resource-type" content="document">
        <meta name="distribution" content="global">
        <meta name="author" content="Pandora FMS Development Team">
        <meta name="copyright" content="This is GPL software. Created by Sancho Lerena and many others">
        <meta name="keywords" content="pandora, fms, monitoring, network, system, GPL, software">
        <meta name="robots" content="index, follow">
        <link rel="icon" href="images/pandora.ico" type="image/ico">
        <script type="text/javascript" src="include/javascript/jquery-3.3.1.min.js"></script>
        <script type="text/javascript" src="include/javascript/select2.min.js"></script>
        <link rel="stylesheet" href="include/styles/select2.min.css" type="text/css">
        <link rel="stylesheet" href="include/styles/install.css" type="text/css">
    </head>
    <script type="text/javascript">
        options_text = new Array('An existing Database','A new Database');
        options_values = new Array('db_exist','db_new');

        var userHasConfirmed = false;

        function ChangeDBDrop(causer) {
            if (causer.value != 'db_exist') {
                window.document.step2_form.drop.checked = 0;
                window.document.step2_form.drop.disabled = 1;
            }
            else {
                window.document.step2_form.drop.disabled = 0;
            }
        }
        function ChangeDBAction(causer) {
            var i = 0;
            if (causer.value == 'oracle') {
                window.document.step2_form.db_action.length = 1;
            }
            else {
                window.document.step2_form.db_action.length = 2;
            }
            while (i < window.document.step2_form.db_action.length) {
                window.document.step2_form.db_action.options[i].value = options_values[i];
                window.document.step2_form.db_action.options[i].text = options_text[i];
                i++;
            }
            window.document.step2_form.db_action.options[window.document.step2_form.db_action.length-1].selected=1;
            ChangeDBDrop(window.document.step2_form.db_action);
        }
        function CheckDBhost(value){
            if (( value != "localhost") && ( value != "127.0.0.1")) {
                document.getElementById('tr_dbgrant').style["display"] = "table-row";
            }
            else {
                document.getElementById('tr_dbgrant').style["display"] = "none";
            }
        }
        function popupShow(){
            document.getElementsByTagName('body')[0].style["margin"] = "0";
            document.getElementById('add-lightbox').style["visibility"] = "visible";
            document.getElementById('open_popup').style["display"] = "block";
            document.getElementById('open_popup').style["visibility"] = "visible";
        }
        function popupClose(){
            document.getElementById('add-lightbox').style["visibility"] = "hidden";
            document.getElementById('open_popup').style["display"] = "none";
            document.getElementById('open_popup').style["visibility"] = "hidden";
        }
        function handleConfirmClick (event) {
            userHasConfirmed = true;
            var step3_form = document.getElementsByName('step2_form')[0];
            step3_form.submit();
        }
        function handleStep3FormSubmit (event) {
            var dbOverride = document.getElementById("drop").checked;
            if (dbOverride && !userHasConfirmed) {
                event.preventDefault();
                popupShow();
                return false;
            }
        }
    </script>
    <body>
        <div id='add-lightbox' onclick='popupClose();' class='popup-lightbox'></div>
        <div id='open_popup' class='popup' style='visibility:hidden;display: block;'>
            <div class='popup-title'>
                <span id='title_popup'>Warning</span>
                <a href='#' onclick='popupClose();'><img src='./images/icono_cerrar.png' alt='close' title='Close' style='float:right;'/></a>
            </div>
            <div class='popup-inner' style='padding: 20px 40px;'>
            <?php
            echo '<p><strong>Attention</strong>, you are going to <strong>overwrite the data</strong> of your current installation.</p>
                  <p>This means that if you do not have a backup <strong>you will irremissibly LOSE ALL THE STORED DATA</strong>, the configuration and everything relevant to your installation.</p><p><strong>Are you sure of what you are going to do?</strong></p>';
                echo "<div style='text-align:right;';>";
                echo "<button type='button' class='btn_primary outline' onclick='javascript:handleConfirmClick();'><span class='btn_install_next_text'>Yes, I'm sure I want to delete everything</span></button>";
                echo "<button type='button' class='btn_primary' onclick='javascript:popupClose();'><span class='btn_install_next_text'>Cancel</span></button>";
                echo '</div>';
            ?>
            </div>
        </div>
        <div style='padding-bottom: 50px'>
            <?php
            $version = '7.0NG.769';
<<<<<<< HEAD
            $build = '230222';
=======
            $build = '230313';
>>>>>>> 87e165ff
            $banner = "v$version Build $build";
            error_reporting(0);

            // ---------------
            // Main page code
            // ---------------
            if (! isset($_GET['step'])) {
                install_step1();
            } else {
                $step = $_GET['step'];
                switch ($step) {
                    case 11: install_step1_licence();
                    break;

                    case 2: install_step2();
                    break;

                    case 3: install_step3();
                    break;

                    case 4: install_step4();
                    break;

                    case 5: install_step5();
                    break;
                }
            }
            ?>
        </div>
    </body>
</html>

<?php
/**
 * Check the php extension and print a
 * new row in the table with the result
 *
 * @param string $ext   Extension.
 * @param string $label Label extension.
 *
 * @return integer status
 */
function check_extension($ext, $label)
{
    echo '<tr><td>';
    echo "<span class='arr'> $label </span>";
    echo '</td><td>';
    if (!extension_loaded($ext)) {
        echo "<span class='incomplete'>incomplete</span>";
        return 1;
    } else {
        echo "<span class='checked'>checked</span>";
        return 0;
    }

    echo '</td></tr>';
}

/**
 * Check if file exist and print a
 * new row in the table with the result
 *
 * @param string $file  File.
 * @param string $label Label file.
 *
 * @return integer status
 */
function check_exists($file, $label)
{
    echo '<tr><td>';
    echo "<span class='arr'> $label </span>";
    echo '</td><td>';
    if (!file_exists($file)) {
        echo " <span class='incomplete'>incomplete</span>";
        return 1;
    } else {
        echo " <span class='checked'>checked</span>";
        return 0;
    }

    echo '</td></tr>';
}


/**
 * Check variable ok and return row
 * with 'checked' if is 1 or 'incomplete' if is 0
 *
 * @param integer $ok    Status.
 * @param string  $label Label to show.
 *
 * @return integer status
 */
function check_generic($ok, $label)
{
    echo '<tr><td>';
    if ($ok == 0) {
        echo "<span class='arr'> $label </span>";
        echo '<td>';
        echo " <span class='incomplete'>incomplete</span>";
        echo '</td>';
        echo '</td></tr>';
        return 1;
    } else {
        echo "<span class='arr'> $label </span>";
        echo '<td>';
        echo " <span class='checked'>checked</span>";
        echo '</td>';
        echo '</td></tr>';
        return 0;
    }
}


/**
 * Check if path is writable and print a
 * new row in the table with the result.
 *
 * @param string $fullpath Path folder or file.
 * @param string $label    Label to show.
 *
 * @return integer status
 */
function check_writable($fullpath, $label)
{
    echo '<tr><td>';
    if (file_exists($fullpath)) {
        if (is_writable($fullpath)) {
            echo "<span class='arr'> $label </span>";
            echo '</td>';
            echo '<td>';
            echo "<span class='checked'>checked</span>";
            echo '</td>';
            echo '</tr>';
            return 0;
        } else {
            echo "<span class='arr'> $label </span>";
            echo '</td>';
            echo '<td>';
            echo "<span class='incomplete'>incomplete</span>";
            echo '</td>';
            echo '</tr>';
            return 1;
        }
    } else {
        echo "<span class='arr'> $label </span>";
        echo '<td>';
        echo "<span class='incomplete'>incomplete</span>";
        echo '</td>';
        echo '</td></tr>';
        return 1;
    }
}


/**
 * Check if $var is equal to $value and
 * print result in a row.
 *
 * @param string  $var   Variable.
 * @param string  $value Value to check.
 * @param string  $label Label to show.
 * @param integer $mode  Mode.
 *
 * @return integer status
 */
function check_variable($var, $value, $label, $mode)
{
    echo '<tr><td>';
    echo "<span class='arr'> $label </span>";
    echo '</td><td>';
    if ($mode == 1) {
        if ($var >= $value) {
            echo "<span class='checked'>checked</span>";
            return 0;
        } else {
            echo "<span class='incomplete'>incomplete</span>";
            return 1;
        }
    } else if ($var == $value) {
        echo "<span class='checked'>checked</span>";
        return 0;
    } else {
        echo "<span class='incomplete'>incomplete</span>";
        return 1;
    }

    echo '</td></tr>';
}


function parse_mysql_dump($url)
{
    if (file_exists($url)) {
        $file_content = file($url);
        $query = '';
        foreach ($file_content as $sql_line) {
            if (trim($sql_line) != '' && strpos($sql_line, '-- ') === false) {
                $query .= $sql_line;
                if (preg_match("/;[\040]*\$/", $sql_line)) {
                    if (!$result = mysql_query($query)) {
                        echo mysql_error();
                        // Uncomment for debug
                        echo "<i><br>$query<br></i>";
                        return 0;
                    }

                    $query = '';
                }
            }
        }

        return 1;
    } else {
        return 0;
    }
}


/**
 * Parse sql to script dump, execute it
 * and return if exist error.
 *
 * @param object $connection Connection sql.
 * @param string $url        Path file sql script.
 *
 * @return integer status
 */
function parse_mysqli_dump($connection, $url)
{
    if (file_exists($url)) {
        $file_content = file($url);
        $query = '';
        foreach ($file_content as $sql_line) {
            if (trim($sql_line) != '' && strpos($sql_line, '-- ') === false) {
                $query .= $sql_line;
                if (preg_match("/;[\040]*\$/", $sql_line)) {
                    if (!$result = mysqli_query($connection, $query)) {
                        if (mysqli_error($connection)) {
                            return mysqli_error($connection).'<i><br>'.$query.'<br></i>';
                        }

                        return 0;
                    }

                    $query = '';
                }
            }
        }

        return 1;
    } else {
        return 0;
    }
}


/**
 * Generate a random password
 *
 * Admits a huge mount of ASCII chars.
 *
 * @param integer $size Size of the password returned.
 *
 * @return string $output
 */
function random_name(int $size)
{
    $output = '';

    // Range pair of ASCII position for allow A-Z, a-z, 0-9 and special chars.
    $rangeSeed = [
        '48:57',
        '65:90',
        '97:122',
        '40:47',
    ];

    // Size of the password must be over range seed count.
    $size = ($size >= count($rangeSeed)) ? $size : count($rangeSeed);

    $auxIndex = 0;
    for ($i = 0; $i < $size; $i++) {
        $tmpSeedValues = explode(':', $rangeSeed[$auxIndex]);
        $output = $output.chr(rand($tmpSeedValues[1], $tmpSeedValues[0]));
        $auxIndex++;
        if ($auxIndex >= 4) {
            $auxIndex = 0;
        }
    }

    // Remix the string for strong the password.
    return str_shuffle($output);
}


/**
 * Print the header installation
 *
 * @param integer $step Number of step.
 *
 * @return string Html output.
 */
function print_logo_status($step)
{
    global $banner;

    $header = '
        <div class="header">
            <h3 class="title-pandora">Pandora FMS OpenSource Installer 
                <span class="build-banner">'.$banner.'</span>
            </h3>
            <div class="steps">
                <span class="step '.(($step === 11 || $step === 1) ? 'active' : '').'">1</span>
                <hr class="step-separator"/>
                <span class="step '.(($step === 2) ? 'active' : '').'">2</span>
                <hr class="step-separator"/>
                <span class="step '.(($step === 3) ? 'active' : '').'">3</span>
                <hr class="step-separator"/>
                <span class="step '.(($step === 4) ? 'active' : '').'">4</span>
                <hr class="step-separator"/>
                <span class="step '.(($step === 5) ? 'active' : '').'">5</span>
                <hr class="step-separator"/>
                <span class="step '.(($step === 6) ? 'active' : '').'">6</span>

            </div>
        </div>
    ';

    return $header;
}


/**
 * This function adjusts path settings in pandora db for FreeBSD.
 * All packages and configuration files except operating system's base files
 * are installed under /usr/local in FreeBSD. So, path settings in pandora db
 * for some programs should be changed from the Linux default.
 *
 * @param string $engine     Type of engine.
 * @param object $connection Connection database.
 *
 * @return integer Status.
 */
function adjust_paths_for_freebsd($engine, $connection=false)
{
    $adjust_sql = [
        "update trecon_script set script = REPLACE(script,'/usr/share','/usr/local/share');",
        "update tconfig set value = REPLACE(value,'/usr/bin','/usr/local/bin') where token='netflow_daemon' OR token='netflow_nfdump' OR token='netflow_nfexpire';",
        "update talert_commands set command = REPLACE(command,'/usr/bin','/usr/local/bin');",
        "update talert_commands set command = REPLACE(command,'/usr/share', '/usr/local/share');",
        "update tplugin set execute = REPLACE(execute,'/usr/share','/usr/local/share');",
        "update tevent_response set target = REPLACE(target,'/usr/share','/usr/local/share');",
        "insert into tconfig (token, value) VALUES ('graphviz_bin_dir', '/usr/local/bin');",
    ];

    for ($i = 0; $i < count($adjust_sql); $i++) {
        switch ($engine) {
            case 'mysql':
                $result = mysql_query($adjust_sql[$i]);
            break;

            case 'mysqli':
                $result = mysqli_query($connection, $adjust_sql[$i]);
            break;

            case 'oracle':
                // Delete the last semicolon from current query
                $query = substr($adjust_sql[$i], 0, (strlen($adjust_sql[$i]) - 1));
                $sql = oci_parse($connection, $query);
                $result = oci_execute($sql);
            break;

            case 'pgsql':
                pg_send_query($connection, $adjust_sql[$i]);
                $result = pg_get_result($connection);
            break;
        }

        if (!$result) {
            return 0;
        }
    }

    return 1;
}


/**
 * Print all step 1
 *
 * @return void
 */
function install_step1()
{
    echo "
	<div id='install_container'>
	<div id='wizard'>
    ".print_logo_status(1, 6)."
        <div class='row'>
        <div class='col-md-6'>
		<div id='install_box'>
			<h2 class='title'>Welcome to Pandora FMS installation Wizard</h2>
			<p class='text'>This wizard helps you to quick install Pandora FMS console and main database in your system.
			In four steps, this installer will check all dependencies and will create your configuration, ready to use.</p>
			<p class='text'>For more information, please refer to <a class='link' href='https://pandorafms.com/en/documentation/' target='_blank'>documentation →</a></p>
		";
    if (file_exists('include/config.php')) {
        echo "<div class='warn'> You already have a config.php file. 
			Configuration and database would be overwritten if you continued.</div>";
    }

        echo '<br>';
        echo '<table class="check-table">';
        $writable = check_writable('include', './include is writable');
    if (file_exists('include/config.php')) {
        $writable += check_writable('include/config.php', 'include/config.php is writable');
    }

        echo '</table>';

        echo "<div class='warn'>This installer will <b>overwrite and destroy</b> 
		your existing Pandora FMS configuration and <b>Database</b>. Before continue, 
		please <b>be sure that you have no valuable Pandora FMS data in your Database</b>.<br>
		</div>";

    if ($writable !== 0) {
        echo "<div class='err'>You need to setup permissions to be able to write in ./include directory</div>";
    }

        echo '</div>';

        echo "<div style='clear:both;'></div>";
        echo "
        </div>
        <div class='col-md-6 hide-phone'>
        <div class='content-animation'>
        <div class='popuphero'>
            <div class='popupgear1'><img src='images/Pandora-FMS-installer-gear.png'></div>
            <div class='popupgear2'><img src='images/Pandora-FMS-installer-gear.png'></div>
            <div class='popuplaptop'><img src='images/Pandora-FMS-installer.png'></div>
        </div>
        </div>
        </div>
        </div>
        </div>
        <div id='foot_install'>
            <div class='content-footer'>
            <span class='signature'>Pandora FMS is an OpenSource software project registered at <a target='_blank' href='http://pandora.sourceforge.net'>SourceForge →</a>
            </span>";
    if ($writable === 0) {
        echo "<a id='step11' href='install.php?step=11'><button type='submit' class='btn_primary'>Start installation</button></a>";
    }

        echo '</div></div></div>';
}


/**
 * Print license content
 *
 * @return void
 */
function install_step1_licence()
{
    echo "
	<div id='install_container'>
	<div id='wizard'>
	".print_logo_status(2, 6)."
		<div id='install_box'>
			<h2 class='subtitle'>GPL2 Licence terms agreement</h2>
			<p class='text'>Pandora FMS is an OpenSource software project licensed under the GPL2 licence. Pandora FMS includes, as well, another software also licensed under LGPL and BSD licenses. Before continue, <i>you must accept the licence terms.</i>.
			<p class='text'>For more information, please refer to our website at http://pandorafms.org and contact us if you have any kind of question about the usage of Pandora FMS</p>
            <p>If you dont accept the licence terms, please, close your browser and delete Pandora FMS files.</p>
		";

    if (!file_exists('COPYING')) {
        echo "<div class='warn'><b>Licence file 'COPYING' is not present in your distribution. This means you have some 'partial' Pandora FMS distribution. We cannot continue without accepting the licence file.</b>";
        echo '</div>';
    } else {
        echo "<textarea name='gpl2' cols=52 rows=15 style='width: 100%;'>";
        echo file_get_contents('COPYING');
        echo '</textarea>';
        echo '<p>';
    }

    echo '</div>';

    echo "</div>
	    <div id='foot_install'>
            <div class='content-footer'>
            <a href='install.php'><button class='btn_primary outline'>Previous step</button></a>
            <span class='signature'>Pandora FMS is an OpenSource software project registered at <a target='_blank' href='http://pandora.sourceforge.net'>SourceForge →</a>
            </span>";
    if (file_exists('COPYING')) {
        echo "<a href='install.php?step=2'><button id='btn_accept' class='btn_primary'>Yes, I accept licence terms</button></a>";
    }

    echo '</div></div></div>';
}


/**
 * Print all step 2
 *
 * @return void
 */
function install_step2()
{
    echo "
	<div id='install_container'>
	<div id='wizard'>
	".print_logo_status(3, 6)."
		<div id='install_box'>";
        echo '<h2 class="subtitle">Checking software dependencies</h2>';
            echo '
            <div class="row reverse">
            <div class="col-md-6">
            <table class="check-table">';
            $res = 0;
            $res += check_variable(phpversion(), '7.0', 'PHP version >= 7.0', 1);
            $res += check_extension('gd', 'PHP GD extension');
            $res += check_extension('ldap', 'PHP LDAP extension');
            $res += check_extension('snmp', 'PHP SNMP extension');
            $res += check_extension('session', 'PHP session extension');
            $res += check_extension('gettext', 'PHP gettext extension');
            $res += check_extension('mbstring', 'PHP Multibyte String');
            $res += check_extension('zip', 'PHP Zip');
            $res += check_extension('zlib', 'PHP Zlib extension');
            $res += check_extension('json', 'PHP json extension');
            $res += check_extension('curl', 'CURL (Client URL Library)');
            $res += check_extension('filter', 'PHP filter extension');
            $res += check_extension('calendar', 'PHP calendar extension');
    if (PHP_OS == 'FreeBSD') {
        $res += check_exists('/usr/local/bin/twopi', 'Graphviz Binary');
    } else if (PHP_OS == 'NetBSD') {
        $res += check_exists('/usr/pkg/bin/twopi', 'Graphviz Binary');
    } else if (substr(PHP_OS, 0, 3) == 'WIN') {
        $res += check_exists("..\\..\\..\\Graphviz\\bin\\twopi.exe", 'Graphviz Binary');
    } else {
        $res += check_exists('/usr/bin/twopi', 'Graphviz Binary');
    }

            echo '<tr><td>';
            echo "<span style='display: block; margin-top: 2px; font-weight: bolder; color: white; font-size: 22px;'>DB Engines</span>";
            echo '</td><td>';
            echo '</td></tr>';
            check_extension('mysqli', 'PHP MySQL(mysqli) extension');
            echo '</table></div>';
    if ($res > 0) {
        echo "<div class='col-md-6'>
			  <div class='err'>You have some incomplete
                    dependencies. Please correct them or this installer
                    will not be able to finish your installation.
			   </div>
			   <div class='err'>
                    Remember, if you install any PHP module to comply
                    with these dependences, you <b>need to restart</b>
                    your HTTP/Apache server after it to use the new
                    modules.
			    </div>
                </div>";
    }

        echo '</div>';
        echo "</div></div>
            <div id='foot_install'>
                <div class='content-footer'>
                <a href='install.php?step=11'><button class='btn_primary outline'>Previous step</button></a>
                <span class='signature'>Pandora FMS is an OpenSource software project registered at <a target='_blank' href='http://pandora.sourceforge.net'>SourceForge →</a>
                </span>";
    if ($res > 0) {
        echo "<span class='text' style='margin-right: 10px'>Ignore it.</span><a id='step3' href='install.php?step=3'><button class='btn_primary'>Force install</button></a>";
    } else {
        echo "<a id='step3' href='install.php?step=3'><button class='btn_primary'>Next Step</button></a>";
    }

        echo '</div></div>';
}


/**
 * Print all step 3
 *
 * @return void
 */
function install_step3()
{
    $options = [];
    if (extension_loaded('mysql')) {
        $options['mysql'] = 'MySQL';
    }

    if (extension_loaded('mysqli')) {
        $options['mysqli'] = 'MySQL(mysqli)';
    }

    $error = false;
    if (empty($options)) {
        $error = true;
    }

    echo "
	<div id='install_container'>
	<div id='wizard'>
	".print_logo_status(4, 6)."
		<div id='install_box'>
        <div class='row'>
        <div class='col-md-6'>
			<h2 class='subtitle'>Environment and database setup</h2>
			<p class='text'>
                This wizard will create your Pandora FMS database, 
                and populate it with all the data needed to run for the first time.
			</p>
			<p class='text'>
			    You need a privileged user to create database schema, this is usually <b>root</b> user.
			    Information about <b>root</b> user will not be used or stored anymore.	
			</p>
			<p class='text'>
			    You can also deploy the scheme into an existing Database. 
			    In this case you need a privileged Database user and password of that instance. 
			</p>
			<p class='text'>
			    Now, please, complete all details to configure your database and environment setup.
			</p>
			<div class='warn'>
			    This installer will <b>overwrite and destroy</b> your existing 
			    Pandora FMS configuration and <b>Database</b>. Before continue, 
			    please <b>be sure that you have no valuable Pandora FMS data in your Database.</b>
			<br><br>
			</div>";
    if ($error) {
        echo "<div class='warn'>
			    You haven't a any DB engine with PHP. Please check the previous step to DB engine dependencies.
			</div>";
    }

    if (extension_loaded('oci8')) {
        echo "<div class='warn'>For Oracle installation an existing Database with a privileged user is needed.</div>";
    }

    echo '</div>';
    echo '<div class="col-md-6">';
    if (!$error) {
        echo "<form method='post' name='step2_form' action='install.php?step=4'>";
    }

    echo "<table class='table-config-database' cellpadding=6 width=100% border=0 style='text-align: left;'>";

    if (!$error) {
        echo '<tr><td>';
        echo '<p class="input-label">DB Engine</p>';

        echo '<select id="engine" name="engine"
                style="width:
                100%"
                data-select2-id="engine"
                tabindex="-1"
                class="select2-hidden-accessible"
                aria-hidden="true">';

        foreach ($options as $key => $value) {
            echo '<option value="'.$key.'">'.$value.'</option>';
        }

        echo '</select>';

        echo '<script type="text/javascript">$("#engine").select2({closeOnSelect: true});</script>';

        echo '<td>';
        echo '<p class="input-label">Installation in </p>';

        echo '<select id="db_action"
                      name="db_action"
                      style="width:
                      100%"
                      data-select2-id="db_action"
                      tabindex="-1"
                      class="select2-hidden-accessible"
                      aria-hidden="true">
            <option value="db_new">A new Database</option>
            <option value="db_exist">An existing Database</option>
            </select>';

        echo '<script type="text/javascript">$("#db_action").select2({closeOnSelect: true});</script>';
    }

    echo "<tr>
            <td>
                <p class='input-label'>DB User with privileges</p>
                <input class='login' type='text' name='user' value='root' size=20>
            </td>
			<td>
                <p class='input-label'>DB Password for this user</p>
				<input class='login' type='password' name='pass' value='' size=20>
			</td>
         </tr>
	     <tr>
            <td>
                <p class='input-label'>DB Hostname</p>
				<input class='login' type='text' name='host' value='localhost' onkeyup='CheckDBhost(this.value);'size=20>
			</td>
            <td>
                <p class='input-label'>DB Name (pandora by default)</p>
				<input class='login' type='text' name='dbname' value='pandora' size=20>
			</td>
         </tr>";

    // the field dbgrant is only shown when the DB host is different from 127.0.0.1 or localhost
    echo "<tr id='tr_dbgrant' style='display: none;'>
            <td colspan=\"2\">
                <p class='input-label'>DB Host Access<img style='cursor:help;' src='/pandora_console/images/tip.png' title='Ignored if DB Hostname is localhost or 127.0.0.1'/></p>
                <input class='login' type='text' name='dbgrant' value='".$_SERVER['SERVER_ADDR']."'>
            </td>
           </tr>";

    echo "<tr>
            <td colspan='2'>
                <p class='input-label'>Full path to HTTP publication directory</p>
                <p class='example-message'>For example /var/www/pandora_console/</p>
                <input class='login' type='text' name='path'  value='".dirname(__FILE__)."'>
            </td>
          </tr>";
    echo "
        <tr>
            <td colspan='2'>
                <p class='input-label'>URL path to Pandora FMS Console</p>
                <p class='example-message'>For example '/pandora_console'</p>
				<input class='login' type='text' name='url' value='".dirname($_SERVER['SCRIPT_NAME'])."'>
            </td>
        </tr>";

    echo "<tr>
            <td colspan='2' class='inline'>
                <label class='switch'>
                    <input type='checkbox' name='drop' id='drop' value=1>
                    <span class='slider round'></span>
                </label>
                <p class='input-label'>Drop Database if exists</p>
            </td>
         </tr>";

    echo '</table>';

    echo '</div>';

    echo '</div></div>';
    echo '</div>';
    echo "<div id='foot_install'>
            <div class='content-footer'>
            <a href='install.php?step=2' class='btn_primary outline'>Previous step</a>
            <span class='signature'>Pandora FMS is an OpenSource software project registered at <a target='_blank' href='http://pandora.sourceforge.net'>SourceForge →</a>
            </span>";
    if (!$error) {
        echo "<button class='btn_primary' type='submit' id='step4'>Next Step</button>";
        echo '</form>';
        ?>
        <script type="text/javascript">
            var step3_form = document.getElementsByName('step2_form')[0];
            step3_form.addEventListener("submit", handleStep3FormSubmit);
        </script>
        <?php
    }

    echo '</div></div>';
}


/**
 * Print all step 4
 *
 * @return void
 */
function install_step4()
{
    $pandora_config = 'include/config.php';

    if ((! isset($_POST['user'])) || (! isset($_POST['dbname'])) || (! isset($_POST['host']))
        || (! isset($_POST['pass'])) || (!isset($_POST['engine'])) || (! isset($_POST['db_action']))
    ) {
        $dbpassword = '';
        $dbuser = '';
        $dbhost = '';
        $dbname = '';
        $engine = '';
        $dbaction = '';
        $dbgrant = '';
    } else {
        $engine = $_POST['engine'];
        $dbpassword = $_POST['pass'];
        $dbuser = $_POST['user'];
        $dbhost = $_POST['host'];
        $dbaction = $_POST['db_action'];
        if (isset($_POST['dbgrant']) && $_POST['dbgrant'] != '') {
            $dbgrant = $_POST['dbgrant'];
        } else {
            $dbgrant = $_SERVER['SERVER_ADDR'];
        }

        if (isset($_POST['drop'])) {
            $dbdrop = $_POST['drop'];
        } else {
            $dbdrop = 0;
        }

        $dbname = $_POST['dbname'];
        if (isset($_POST['url'])) {
            $url = $_POST['url'];
        } else {
            $url = 'http://localhost';
        }

        if (isset($_POST['path'])) {
            $path = $_POST['path'];
            $path = str_replace('\\', '/', $path);
            // Windows compatibility
        } else {
            $path = '/var/www';
        }
    }

    $everything_ok = 0;
    $step1 = 0;
    $step2 = 0;
    $step3 = 0;
    $step4 = 0;
    $step5 = 0;
    $step6 = 0;
    $step7 = 0;
    $errors = [];
    echo "
	<div id='install_container'>
	<div id='wizard'>
	".print_logo_status(5, 6)."
		<div id='install_box'>
            <div class='row reverse'>
            <div class='col-md-6'>
			<table class='check-table'>";
    switch ($engine) {
        case 'mysql':
            if (! mysql_connect($dbhost, $dbuser, $dbpassword)) {
                check_generic(0, 'Connection with Database');
            } else {
                check_generic(1, 'Connection with Database');

                // Drop database if needed and don't want to install over an existing DB
                if ($dbdrop == 1) {
                    mysql_query("DROP DATABASE IF EXISTS `$dbname`");
                }

                // Create schema
                if ($dbaction == 'db_new' || $dbdrop == 1) {
                    $step1 = mysql_query("CREATE DATABASE `$dbname`");
                    check_generic($step1, "Creating database '$dbname'");
                } else {
                    $step1 = 1;
                }

                if ($step1 == 1) {
                    $step2 = mysql_select_db($dbname);
                    check_generic($step2, "Opening database '$dbname'");

                    $step3 = parse_mysql_dump('pandoradb.sql');

                    if ($step3 !== 0 && $step3 !== 1) {
                        $errors[] = $step3;
                        $step3 = 0;
                    }

                    check_generic($step3, 'Creating schema');
                    $step4 = parse_mysql_dump('pandoradb_data.sql');

                    if ($step4 !== 0 && $step4 !== 1) {
                        $errors[] = $step4;
                        $step4 = 0;
                    }

                    check_generic($step4, 'Populating database');
                    if (PHP_OS == 'FreeBSD') {
                        $step_freebsd = adjust_paths_for_freebsd($engine);
                        check_generic($step_freebsd, 'Adjusting paths in database for FreeBSD');
                    }

                    $random_password = random_name(8);
                    $host = $dbhost;
                    // set default granted origin to the origin of the queries
                    if (($dbhost != 'localhost') && ($dbhost != '127.0.0.1')) {
                        $host = $dbgrant;
                        // if the granted origin is different from local machine, set the valid origin
                    }

                    $step5 = mysql_query(
                        "GRANT ALL PRIVILEGES ON `$dbname`.* to pandora@$host 
								IDENTIFIED BY '".$random_password."'"
                    );
                    mysql_query('FLUSH PRIVILEGES');
                    check_generic($step5, "Established privileges for user pandora. A new random password has been generated: <b>$random_password</b><p>Please write it down, you will need to setup your Pandora FMS server, editing the </i>/etc/pandora/pandora_server.conf</i> file</p>");

                    $step6 = is_writable('include');
                    check_generic($step6, "Write permissions to save config file in './include'");

                    $cfgin = fopen('include/config.inc.php', 'r');
                    $cfgout = fopen($pandora_config, 'w');
                    $config_contents = fread($cfgin, filesize('include/config.inc.php'));
                    $dbtype = 'mysql';
                    $config_new = '<?php
							// Begin of automatic config file
							$config["dbtype"] = "'.$dbtype.'"; //DB type (mysql, postgresql...in future others)
							$config["dbname"]="'.$dbname.'";			// MySQL DataBase name
							$config["dbuser"]="pandora";			// DB User
							$config["dbpass"]="'.$random_password.'";	// DB Password
							$config["dbhost"]="'.$dbhost.'";			// DB Host
                            $config["homedir"]="'.$path.'";		// Config homedir
                            // ----------Rebranding--------------------
                            // Uncomment this lines and add your customs text and paths.
                            // $config["custom_logo_login_alt"] ="login_logo.png";
                            // $config["custom_splash_login_alt"] = "splash_image_default.png";
                            // $config["custom_title1_login_alt"] = "WELCOME TO Pandora FMS";
                            // $config["custom_title2_login_alt"] = "NEXT GENERATION";
                            // $config["rb_product_name_alt"] = "Pandora FMS";
                            // $config["custom_docs_url_alt"] = "http://wiki.pandorafms.com/";
                            // $config["custom_support_url_alt"] = "https://support.pandorafms.com";


                        
							/*
							----------Attention--------------------
							Please note that in certain installations:
								- reverse proxy.
								- web server in other ports.
								- https
							
							This variable might be dynamically altered.
							
							But it is save as backup in the
							$config["homeurl_static"]
							for expecial needs.
							----------Attention--------------------
							*/
							$config["homeurl"]="'.$url.'";			// Base URL
							$config["homeurl_static"]="'.$url.'";			// Don\'t  delete
							// End of automatic config file
							?>';
                    $step7 = fputs($cfgout, $config_new);
                    $step7 = ($step7 + fputs($cfgout, $config_contents));
                    if ($step7 > 0) {
                        $step7 = 1;
                    }

                    fclose($cfgin);
                    fclose($cfgout);
                    chmod($pandora_config, 0600);
                    check_generic($step7, "Created new config file at '".$pandora_config."'");
                }
            }

            if (($step7 + $step6 + $step5 + $step4 + $step3 + $step2 + $step1) == 7) {
                $everything_ok = 1;
            }
        break;

        case 'mysqli':
            $connection = mysqli_connect($dbhost, $dbuser, $dbpassword);
            if (mysqli_connect_error() > 0) {
                check_generic(0, 'Connection with Database');
            } else {
                check_generic(1, 'Connection with Database');

                // Drop database if needed and don't want to install over an existing DB
                if ($dbdrop == 1) {
                    mysqli_query($connection, "DROP DATABASE IF EXISTS `$dbname`");
                }

                // Create schema
                if ($dbaction == 'db_new' || $dbdrop == 1) {
                    $step1 = mysqli_query($connection, "CREATE DATABASE `$dbname`");
                    check_generic($step1, "Creating database '$dbname'");
                } else {
                    $step1 = 1;
                }

                if ($step1 == 1) {
                    $step2 = mysqli_select_db($connection, $dbname);
                    check_generic($step2, "Opening database '$dbname'");

                    $step3 = parse_mysqli_dump($connection, 'pandoradb.sql');
                    if ($step3 !== 0 && $step3 !== 1) {
                        $errors[] = $step3;
                        $step3 = 0;
                    }

                    check_generic($step3, 'Creating schema');

                    $step4 = parse_mysqli_dump($connection, 'pandoradb_data.sql');

                    if ($step4 !== 0 && $step4 !== 1) {
                        $errors[] = $step4;
                        $step4 = 0;
                    }

                    check_generic($step4, 'Populating database');
                    if (PHP_OS == 'FreeBSD') {
                        $step_freebsd = adjust_paths_for_freebsd($engine, $connection);
                        check_generic($step_freebsd, 'Adjusting paths in database for FreeBSD');
                    }

                    $random_password = random_name(8);
                    $host = $dbhost;
                    // set default granted origin to the origin of the queries
                    if (($dbhost != 'localhost') && ($dbhost != '127.0.0.1')) {
                        $host = $dbgrant;
                        // if the granted origin is different from local machine, set the valid origin
                    }

                    $step5 = mysqli_query(
                        $connection,
                        "CREATE USER IF NOT EXISTS pandora@$host"
                    );

                    mysqli_query(
                        $connection,
                        "SET PASSWORD FOR 'pandora'@'".$host."' = '".$random_password."'"
                    );

                    $step5 |= mysqli_query(
                        $connection,
                        "GRANT ALL PRIVILEGES ON `$dbname`.* to pandora@$host"
                    );
                    mysqli_query($connection, 'FLUSH PRIVILEGES');
                    check_generic($step5, "Established privileges for user pandora. A new random password has been generated: <b>$random_password</b><p>Please write it down, you will need to setup your Pandora FMS server, editing the </i>/etc/pandora/pandora_server.conf</i> file</p>");

                    $step6 = is_writable('include');
                    check_generic($step6, "Write permissions to save config file in './include'");

                    $cfgin = fopen('include/config.inc.php', 'r');
                    $cfgout = fopen($pandora_config, 'w');
                    $config_contents = fread($cfgin, filesize('include/config.inc.php'));
                    $dbtype = 'mysql';
                    $config_new = '<?php
							// Begin of automatic config file
							$config["dbtype"] = "'.$dbtype.'"; //DB type (mysql, postgresql...in future others)
							$config["mysqli"] = true;
							$config["dbname"]="'.$dbname.'";			// MySQL DataBase name
							$config["dbuser"]="pandora";			// DB User
							$config["dbpass"]="'.$random_password.'";	// DB Password
							$config["dbhost"]="'.$dbhost.'";			// DB Host
                            $config["homedir"]="'.$path.'";		// Config homedir
                            // ----------Rebranding--------------------
                            // Uncomment this lines and add your customs text and paths.
                            // $config["custom_logo_login_alt"] ="login_logo.png";
                            // $config["custom_splash_login_alt"] = "splash_image_default.png";
                            // $config["custom_title1_login_alt"] = "WELCOME TO Pandora FMS";
                            // $config["custom_title2_login_alt"] = "NEXT GENERATION";
                            // $config["rb_product_name_alt"] = "Pandora FMS";
                            // $config["custom_docs_url_alt"] = "http://wiki.pandorafms.com/";
                            // $config["custom_support_url_alt"] = "https://support.pandorafms.com";

							/*
							----------Attention--------------------
							Please note that in certain installations:
								- reverse proxy.
								- web server in other ports.
								- https
							
							This variable might be dynamically altered.
							
							But it is save as backup in the
							$config["homeurl_static"]
							for expecial needs.
							----------Attention--------------------
							*/
							$config["homeurl"]="'.$url.'";			// Base URL
							$config["homeurl_static"]="'.$url.'";			// Don\'t  delete
							// End of automatic config file
							?>';
                    $step7 = fputs($cfgout, $config_new);
                    $step7 = ($step7 + fputs($cfgout, $config_contents));
                    if ($step7 > 0) {
                        $step7 = 1;
                    }

                    fclose($cfgin);
                    fclose($cfgout);
                    chmod($pandora_config, 0600);
                    check_generic($step7, "Created new config file at '".$pandora_config."'");
                }
            }

            if (($step7 + $step6 + $step5 + $step4 + $step3 + $step2 + $step1) == 7) {
                $everything_ok = 1;
            }
        break;
    }

        echo '</table>';
        echo '</div>';
        echo '<div class="col-md-6" id="content-errors">';
        echo "<h2 class='subtitle'>Creating database and default configuration file</h2>";
    if ($everything_ok !== 1) {
        $info = '';

        if (!empty($errors)) {
            foreach ($errors as $key => $err) {
                $info .= '<div class="err-sql">'.$err.'</div>';
            }

            $info .= "<div class='err'>If you use MySQL 8 make sure to include the 
                        following parameter in your installation's my.cnf configuration file<br />
                        sql_mode=\"\"</div>";
        }

        $info .= "<div class='err'><b>There were some problems.
				Installation was not completed.</b> 
				<p>Please correct failures before trying again.
				All database ";

        if ($engine == 'oracle') {
            $info .= 'objects ';
        } else {
            $info .= 'schemes ';
        }

        $info .= 'created in this step have been dropped. </p>
				</div>';
        echo $info;

        switch ($engine) {
            case 'mysql':
                if (mysql_error() != '') {
                    echo "<div class='err'>".mysql_error().'.</div>';
                    echo "<div class='err'>If you use MySQL 8 make sure to include the 
                    following parameter in your installation's my.cnf configuration file<br />
                    sql_mode=\"\"</div>";
                }

                if ($step1 == 1) {
                    mysql_query("DROP DATABASE $dbname");
                }
            break;

            case 'mysqli':
                if ($connection && mysqli_error($connection) != '') {
                    echo "<div class='err'>".mysqli_error($connection).'.</div>';
                    echo "<div class='err'>If you use MySQL 8 make sure to include the 
                    following parameter in your installation's my.cnf configuration file<br />
                    sql_mode=\"\"</div>";
                }

                if ($step1 == 1) {
                    mysqli_query($connection, "DROP DATABASE $dbname");
                }
            break;
        }
    }

        echo '</div>';
        echo '</div>';
        echo '</div></div>';
        echo "
		<div id='foot_install'>
            <div class='content-footer'>
            <a href='install.php?step=3' class='btn_primary outline'>Previous step</a>
            <span class='signature'>Pandora FMS is an OpenSource software project registered at <a target='_blank' href='http://pandora.sourceforge.net'>SourceForge →</a>
            </span>";
    if ($everything_ok === 1) {
        echo "<a id='step5' href='install.php?step=5'>
                <button class='btn_primary' type='submit'>Next Step</button>
              </a>";
    }

        echo '</div></div>';
}


/**
 * Print all step 5
 *
 * @return void
 */
function install_step5()
{
    echo "
	<div id='install_container'>
	<div id='wizard'>
	".print_logo_status(6, 6)."
		<div id='install_box'>
		    <h2 class='subtitle'>Installation complete</h2>
			<p class='text'>For security, you now must manually delete this installer 
			    ('<i>install.php</i>') file before trying to access to your Pandora FMS console.
			<p class='text'>You should also install Pandora FMS Servers before trying to monitor anything;
			    please read documentation on how to install it.</p>
			<p class='text'>Default user is <b>'admin'</b> with password <b>'pandora'</b>, 
			    please change it both as soon as possible.</p>
			<p class='text'>Don't forget to check <a href='http://pandorafms.com' class='link'>http://pandorafms.com</a> 
			    for updates.
			<p class='text'>Select if you want to rename '<i>install.php</i>'.</p>
			<form method='post' action='index.php'>
				<button class='btn_primary outline' type='submit' name='rn_file'><span class='btn_install_next_text'>Yes, rename the file</span></button>
				<input type='hidden' name='rename_file' value='1'>
			</form>
			</p>
		</div>
    </div>
	<div id='foot_install'>
        <div class='content-footer'>
                <span class='signature'>Pandora FMS is an OpenSource software project registered at <a target='_blank' href='http://pandora.sourceforge.net'>SourceForge →</a>
                </span>
                <a id='access_pandora' href='index.php'>
                    <button class='btn_primary'>Click here to access to your Pandora FMS console</button>
                </a>
            </div>
        </div>
    </div>";
}<|MERGE_RESOLUTION|>--- conflicted
+++ resolved
@@ -131,11 +131,7 @@
         <div style='padding-bottom: 50px'>
             <?php
             $version = '7.0NG.769';
-<<<<<<< HEAD
-            $build = '230222';
-=======
             $build = '230313';
->>>>>>> 87e165ff
             $banner = "v$version Build $build";
             error_reporting(0);
 
