--- conflicted
+++ resolved
@@ -128,13 +128,8 @@
         </div>
         <div style='height: 10px'>
             <?php
-<<<<<<< HEAD
-            $version = '7.0NG.758+alt';
-            $build = '211111';
-=======
             $version = '7.0NG.759';
             $build = '211216';
->>>>>>> 9b96f119
             $banner = "v$version Build $build";
 
             error_reporting(0);
