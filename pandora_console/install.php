--- conflicted
+++ resolved
@@ -27,17 +27,6 @@
  * ============================================================================
  */
 
-// Pandora FMS - http://pandorafms.com
-// ==================================================
-// Copyright (c) 2005-2012 Artica Soluciones Tecnologicas
-// Please see http://pandorafms.org for full contribution list
-// This program is free software; you can redistribute it and/or
-// modify it under the terms of the GNU Lesser General Public License
-// as published by the Free Software Foundation; version 2
-// This program is distributed in the hope that it will be useful,
-// but WITHOUT ANY WARRANTY; without even the implied warranty of
-// MERCHANTABILITY or FITNESS FOR A PARTICULAR PURPOSE. See the
-// GNU General Public License for more details.
 ?>
 <!DOCTYPE html PUBLIC "-//W3C//DTD HTML 4.01 Transitional//EN">
 <html>
@@ -139,13 +128,8 @@
         </div>
         <div style='height: 10px'>
             <?php
-<<<<<<< HEAD
             $version = '7.0NG.731';
-            $build = '190222';
-=======
-$version = '7.0NG.731';
-$build = '190225';
->>>>>>> 9753faa1
+            $build = '190225';
             $banner = "v$version Build $build";
 
             error_reporting(0);
