--- conflicted
+++ resolved
@@ -70,13 +70,8 @@
 	<body>
 		<div style='height: 10px'>
 			<?php
-<<<<<<< HEAD
-$version = '7.0NG.710';
-$build = '170816';
-=======
 $version = '7.0NG.711';
 $build = '170901';
->>>>>>> 53e61715
 			$banner = "v$version Build $build";
 			
 			error_reporting(0);
