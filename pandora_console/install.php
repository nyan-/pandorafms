<?php

// Pandora FMS - http://pandorafms.com
// ==================================================
// Copyright (c) 2005-2012 Artica Soluciones Tecnologicas
// Please see http://pandorafms.org for full contribution list

// This program is free software; you can redistribute it and/or
// modify it under the terms of the GNU Lesser General Public License
// as published by the Free Software Foundation; version 2

// This program is distributed in the hope that it will be useful,
// but WITHOUT ANY WARRANTY; without even the implied warranty of
// MERCHANTABILITY or FITNESS FOR A PARTICULAR PURPOSE. See the
// GNU General Public License for more details.

?>
<!DOCTYPE html PUBLIC "-//W3C//DTD HTML 4.01 Transitional//EN">
<html>
	<head>
		<title>Pandora FMS - Installation Wizard</title>
		<meta http-equiv="expires" content="0">
		<meta http-equiv="content-type" content="text/html; charset=utf-8">
		<meta name="resource-type" content="document">
		<meta name="distribution" content="global">
		<meta name="author" content="Pandora FMS Development Team">
		<meta name="copyright" content="This is GPL software. Created by Sancho Lerena and many others">
		<meta name="keywords" content="pandora, fms, monitoring, network, system, GPL, software">
		<meta name="robots" content="index, follow">
		<link rel="icon" href="images/pandora.ico" type="image/ico">
		<link rel="stylesheet" href="include/styles/install.css" type="text/css">
	</head>
	<script type="text/javascript">
		options_text = new Array('An existing Database','A new Database');
		options_values = new Array('db_exist','db_new');
		function ChangeDBDrop(causer) {
			if (causer.value != 'db_exist') {
				window.document.step2_form.drop.checked = 0;
				window.document.step2_form.drop.disabled = 1;
			}
			else {
				window.document.step2_form.drop.disabled = 0;
			}
		}
		function ChangeDBAction(causer) {
			var i = 0;
			if (causer.value == 'oracle') {
				window.document.step2_form.db_action.length = 1;
			}
			else {
				window.document.step2_form.db_action.length = 2;
			}
			while (i < window.document.step2_form.db_action.length) {
				window.document.step2_form.db_action.options[i].value = options_values[i];
				window.document.step2_form.db_action.options[i].text = options_text[i];
				i++;
			}
			window.document.step2_form.db_action.options[window.document.step2_form.db_action.length-1].selected=1;
			ChangeDBDrop(window.document.step2_form.db_action);
		}
		function CheckDBhost(value){
			if (( value != "localhost") && ( value != "127.0.0.1")) {
				document.getElementById('tr_dbgrant').style["display"] = "block";
			}
			else {
				document.getElementById('tr_dbgrant').style["display"] = "none";
			}
		}
	</script>
	<body>
		<div style='height: 10px'>
			<?php
$version = '7.0NG';
<<<<<<< HEAD
$build = '170406';
=======
$build = '170418';
>>>>>>> e6a8f6af
			$banner = "v$version Build $build";
			
			error_reporting(0);
			
			// ---------------
			// Main page code
			// ---------------
			
			if (! isset($_GET["step"])) {
				install_step1();
			}
			else {
				$step = $_GET["step"];
				switch ($step) {
					case 11: install_step1_licence();
						break;
					case 2: install_step2();
						break;
					case 3: install_step3();
						break;
					case 4: install_step4();
						break;
					case 5: install_step5();
						break;
				}
			}
			?>
		</div>
	</body>
</html>

<?php
function check_extension ( $ext, $label ) {
	echo "<tr><td>";
	echo "<span class='arr'> $label </span>";
	echo "</td><td>";
	if (!extension_loaded($ext)) {
		echo "<img src='images/dot_red.png'>";
		return 1;
	}
	else {
		echo "<img src='images/dot_green.png'>";
		return 0;
	}
	echo "</td></tr>";
}

function check_include ( $ext, $label ) {
	echo "<tr><td>";
	echo "<span class='arr'> $label </span>";
	echo "</td><td>";
	if (!include($ext)) {
		echo "<img src='images/dot_red.png'>";
		return 1;
	}
	else {
		echo "<img src='images/dot_green.png'>";
		return 0;
	}
	echo "</td></tr>";
}

function check_exists ( $file, $label ) {
	echo "<tr><td>";
	echo "<span class='arr'> $label </span>";
	echo "</td><td>";
	if (!file_exists ($file)) {
		echo " <img src='images/dot_red.png'>";
		return 1;
	}
	else {
		echo " <img src='images/dot_green.png'>";
		return 0;
	}
	echo "</td></tr>";
}

function check_generic ( $ok, $label ) {
	echo "<tr><td style='width:10%'>";
	if ($ok == 0 ) {
		echo " <img src='images/dot_red.png'>";
		echo "<td>";
		echo "<span class='arr'> $label </span>";
		echo "</td>";
		echo "</td></tr>";
		return 1;
	}
	else {
		echo " <img src='images/dot_green.png'>";
		echo "<td>";
		echo "<span class='arr'> $label </span>";
		echo "</td>";
		echo "</td></tr>";
		return 0;
	}
}

function check_writable ( $fullpath, $label ) {
	echo "<tr><td style='width:10%;'>";
	if (file_exists($fullpath))
		if (is_writable($fullpath)) {
			echo " <img style='margin-left:50px;' src='images/dot_green.png'>";
			echo "<td>";
			echo "<span class='arr'> $label </span>";
			echo "</td>";
			echo "</td></tr>";
			return 0;
		}
		else {
			echo " <img style='margin-left:50px;' src='images/dot_red.png'>";
			echo "<td>";
			echo "<span class='arr'> $label </span>";
			echo "</td>";
			echo "</td></tr>";
			return 1;
		}
	else {
		echo " <img style='margin-left:50px;' src='images/dot_red.png'>";
		echo "<td>";
		echo "<span class='arr'> $label </span>";
		echo "</td>";
		echo "</td></tr>";
		return 1;
	}
}

function check_variable ( $var, $value, $label, $mode ) {
	echo "<tr><td>";
	echo "<span class='arr'> $label </span>";
	echo "</td><td>";
	if ($mode == 1) {
		if ($var >= $value) {
			echo " <img src='images/dot_green.png'>";
			return 0;
		}
		else {
			echo " <img src='images/dot_red.png'>";
			return 1;
		}
	}
	elseif ($var == $value) {
		echo " <img src='images/dot_green.png'>";
		return 0;
	}
	else {
		echo " <img src='images/dot_red.png'>";
		return 1;
	}
	echo "</td></tr>";
}

function parse_mysql_dump($url) {
	if (file_exists($url)) {
		$file_content = file($url);
		$query = "";
		foreach($file_content as $sql_line) {
			if (trim($sql_line) != "" && strpos($sql_line, "-- ") === false) {
				$query .= $sql_line;
				if(preg_match("/;[\040]*\$/", $sql_line)) {
					if (!$result = mysql_query($query)) {
						echo mysql_error(); //Uncomment for debug
						echo "<i><br>$query<br></i>";
						return 0;
					}
					$query = "";
				}
			}
		}
		return 1;
	}
	else
		return 0;
}

function parse_mysqli_dump($connection, $url) {
	if (file_exists($url)) {
		$file_content = file($url);
		$query = "";
		foreach($file_content as $sql_line) {
			if (trim($sql_line) != "" && strpos($sql_line, "-- ") === false) {
				$query .= $sql_line;
				if(preg_match("/;[\040]*\$/", $sql_line)) {
					if (!$result = mysqli_query($connection, $query)) {
						echo mysqli_error(); //Uncomment for debug
						echo "<i><br>$query<br></i>";
						return 0;
					}
					$query = "";
				}
			}
		}
		return 1;
	}
	else
		return 0;
}

function random_name ($size) {
	$temp = "";
	for ($a=0;$a< $size;$a++)
		$temp = $temp. chr(rand(122,97));
	
	return $temp;
}

function print_logo_status ($step, $step_total) {
	global $banner;
	
	$header = "
		<div id='logo_img' style='width: 100%;'>
			<div style='width:100%; background-color:#333333;'>
				<img src='images/logo_opensource.png' border='0'><br>
				<span style='font-size: 9px;'>$banner</span>
			</div>
		</div>";
	$header .= "
		<div class='installation_step'>
			<b>Install step $step of $step_total</b>
		</div>";

	return $header;
}

//
// This function adjusts path settings in pandora db for FreeBSD.
//
// All packages and configuration files except operating system's base files
// are installed under /usr/local in FreeBSD. So, path settings in pandora db
// for some programs should be changed from the Linux default. 
//
function adjust_paths_for_freebsd($engine, $connection = false) {

	$adjust_sql = array(
			"update trecon_script set script = REPLACE(script,'/usr/share','/usr/local/share');",
			"update tconfig set value = REPLACE(value,'/usr/bin','/usr/local/bin') where token='netflow_daemon' OR token='netflow_nfdump' OR token='netflow_nfexpire';",
			"update talert_commands set command = REPLACE(command,'/usr/bin','/usr/local/bin');",
			"update talert_commands set command = REPLACE(command,'/usr/share', '/usr/local/share');",
			"update tplugin set execute = REPLACE(execute,'/usr/share','/usr/local/share');",
			"update tevent_response set target = REPLACE(target,'/usr/share','/usr/local/share');",
			"insert into tconfig (token, value) VALUES ('graphviz_bin_dir', '/usr/local/bin');"
			);

	for ($i = 0; $i < count ($adjust_sql); $i++) {
		switch ($engine) {
			case 'mysql':
				$result = mysql_query($adjust_sql[$i]);
				break;
			case 'mysqli':
				$result = mysqli_query($connection, $adjust_sql[$i]);
				break;
			case 'oracle':
				//Delete the last semicolon from current query
				$query = substr($adjust_sql[$i], 0, strlen($adjust_sql[$i]) - 1);
				$sql = oci_parse($connection, $query);
				$result = oci_execute($sql);
				break;
			case 'pgsql':
				pg_send_query($connection, $adjust_sql[$i]);
				$result = pg_get_result($connection);
				break;
		}
		if (!$result) {
			return 0;
		}
	}

	return 1;
}

function install_step1() {
	global $banner;
	
	echo "
	<div id='install_container'>
	<div id='wizard'>
	" . print_logo_status (1,6) . "
		<div id='install_box'>
			<h2>Welcome to Pandora FMS installation Wizard</h2>
			<p>This wizard helps you to quick install Pandora FMS console and main database in your system.</p>
			<p>In four steps, this installer will check all dependencies and will create your configuration, ready to use.</p>
			<p>For more information, please refer to documentation.<br>
			<i>Pandora FMS Development Team</i></p>
		";
		if (file_exists("include/config.php")) {
			echo "<div class='warn'><b>Warning:</b> You already have a config.php file. 
			Configuration and database would be overwritten if you continued.</div>";
		}
		echo "<br>";
		echo "<table width=100%>";
		$writable = check_writable ( "include", "Checking if ./include is writable");
		if (file_exists("include/config.php"))
			$writable += check_writable ( "include/config.php", "Checking if include/config.php is writable");
		echo "</table>";
		
		echo "<div class='warn'><b>Warning:</b> This installer will <b>overwrite and destroy</b> 
		your existing Pandora FMS configuration and <b>Database</b>. Before continue, 
		please <b>be sure that you have no valuable Pandora FMS data in your Database</b>.<br>
		</div>";
		
		echo "<div class='info'><b>Upgrade</b>: 
		If you want to upgrade from Pandora FMS 4.x to 5.0 version, please use the migration tool inside /extras directory in this setup.
		</div>";

		echo "<br>";

		if ($writable == 0) {
			echo "<div style='text-align:right; width:100%;'>";
			echo "<a id='step11' href='install.php?step=11'><button type='submit' class='btn_install_next'>Next</button></a>";
			echo "</div>";
		}
		else {
			echo "<div class='err'><b>ERROR:</b>You need to setup permissions to be able to write in ./include directory</div>";
		}
		echo "</div>";
				
		echo "<div style='clear:both;'></div>";
		echo "
	</div>
	<div id='foot_install'>
		<i>Pandora FMS is an OpenSource Software project registered at 
		<a target='_new' href='http://pandora.sourceforge.net'>SourceForge</a></i>
	</div>
	</div>";
}

function install_step1_licence() {
	echo "
	<div id='install_container'>
	<div id='wizard'>
	" . print_logo_status (2,6) . "
		<div id='install_box'>
			<h2>GPL2 Licence terms agreement</h2>
			<p>Pandora FMS is an OpenSource software project licensed under the GPL2 licence. Pandora FMS includes, as well, another software also licensed under LGPL and BSD licenses. Before continue, <i>you must accept the licence terms.</i>.
			<p>For more information, please refer to our website at http://pandorafms.org and contact us if you have any kind of question about the usage of Pandora FMS</p>
<p>If you dont accept the licence terms, please, close your browser and delete Pandora FMS files.</p>
		";
	
	if (!file_exists("COPYING")) {
		echo "<div class='warn'><b>Licence file 'COPYING' is not present in your distribution. This means you have some 'partial' Pandora FMS distribution. We cannot continue without accepting the licence file.</b>";
		echo "</div>";
	}
	else {
		echo "<form method=post action='install.php?step=2'>";
		echo "<textarea name='gpl2' cols=52 rows=15 style='width: 100%;'>";
		echo file_get_contents ("COPYING");
		echo "</textarea>";
		echo "<p>";
		echo "<div style='text-align: right;'><button id='btn_accept' class='btn_install_next' type='submit'>Yes, I accept licence terms</button></div>";
	}
	echo "</div>";
		
	echo "</div>
	<div style='clear: both;height: 1px;'><!-- --></div>
	<div id='foot_install'>
		<i>Pandora FMS is an OpenSource Software project registered at 
		<a target='_new' href='http://pandora.sourceforge.net'>SourceForge</a></i>
	</div>
	</div>";
}

function install_step2() {
	
	echo "
	<div id='install_container'>
	<div id='wizard'>
	" . print_logo_status (3,6) . "
		<div id='install_box'>";
		echo "<h2>Checking software dependencies</h2>";
			echo "<table border=0 width=230>";
			$res = 0;
			$res += check_variable(phpversion(),"5.2","PHP version >= 5.2",1);
			$res += check_extension("gd","PHP GD extension");
			$res += check_extension("ldap","PHP LDAP extension");
			$res += check_extension("snmp","PHP SNMP extension");
			$res += check_extension("session","PHP session extension");
			$res += check_extension("gettext","PHP gettext extension");
			$res += check_extension("mbstring","PHP Multibyte String");
			$res += check_extension("zip","PHP Zip");
			$res += check_extension("zlib","PHP Zlib extension");
			$res += check_extension("json","PHP json extension");
			$res += check_extension("curl","CURL (Client URL Library)");
			$res += check_extension("filter","PHP filter extension");
			$res += check_extension("calendar","PHP calendar extension");
			if (PHP_OS == "FreeBSD") {
				$res += check_exists ("/usr/local/bin/twopi","Graphviz Binary");
			}
			else if (PHP_OS == "NetBSD") {
				$res += check_exists ("/usr/pkg/bin/twopi","Graphviz Binary");
			}
			else if ( substr(PHP_OS, 0, 3) == 'WIN' ) {
				$res += check_exists ("..\\..\\..\\Graphviz\\bin\\twopi.exe", "Graphviz Binary");
			}
			else {
				$res += check_exists ("/usr/bin/twopi","Graphviz Binary");
			}
			
			echo "<tr><td>";
			echo "<span style='display: block; font-family: verdana,arial,sans;
				font-size: 8.5pt;margin-top: 2px; font-weight: bolder;'>DB Engines</span>";
			echo "</td><td>";
			echo "</td></tr>";
			check_extension("mysql", "PHP MySQL extension");
			check_extension("mysqli", "PHP MySQL(mysqli) extension");
			echo "</table>";
			
			if ($res > 0) {
				echo "
				<div class='err'>You have some incomplete 
				dependencies. Please correct them or this installer 
				will not be able to finish your installation.
				</div>
				<div class='err'>
					Remember, if you install any PHP module to comply
					with these dependences, you <b>need to restart</b>
					your HTTP/Apache server after it to use the new
					modules.
				</div>
				<div style='text-align:right; width:100%;'>
				Ignore it. <a id='step3' href='install.php?step=3' style='font-weight: bolder;'><button class='btn_install_next' type='submit'>Force install Step #3</button></a>
				</div>";
			}
			else {
				echo "<div style='text-align:right; width:100%;'>";
				echo "<a id='step3' href='install.php?step=3'>
				<button class='btn_install_next' type='submit'>Next</button></a>";
				echo "</div>";
			}
			echo "</div>";
			echo "<div style='clear: both;'><!-- --></div>";
			echo "
		</div>
		<div style='clear: both;'><!-- --></div>
	</div>
	<div id='foot_install'>
		<i>Pandora FMS is an OpenSource Software project registered at 
		<a target='_new' href='http://pandora.sourceforge.net'>SourceForge</a></i>
	</div>
	</div>";
}


function install_step3() {
	$options = '';
	if (extension_loaded("mysql")) {
		$options .= "<option value='mysql'>MySQL</option>";
	}
	if (extension_loaded("mysqli")) {
		$options .= "<option value='mysqli'>MySQL(mysqli)</option>";
	}
	
	$error = false;
	if (empty($options)) {
		$error = true;
	}
	
	echo "
	<div id='install_container'>
	<div id='wizard'>
	" . print_logo_status (4,6) . "
		<div id='install_box'>
			<h2>Environment and database setup</h2>
			<p>
			This wizard will create your Pandora FMS database, 
			and populate it with all the data needed to run for the first time.
			</p>
			<p>
			You need a privileged user to create database schema, this is usually <b>root</b> user.
			Information about <b>root</b> user will not be used or stored anymore.	
			</p>
			<p>
			You can also deploy the scheme into an existing Database. 
			In this case you need a privileged Database user and password of that instance. 
			</p>
			<p>
			Now, please, complete all details to configure your database and environment setup.
			</p>
			<div class='warn'>
			<b>Warning:</b> This installer will <b>overwrite and destroy</b> your existing 
			Pandora FMS configuration and <b>Database</b>. Before continue, 
			please <b>be sure that you have no valuable Pandora FMS data in your Database.</b>
			<br><br>
			</div>";
			
			if (extension_loaded("oci8")) {
				echo  " <div class='warn'>For Oracle installation an existing Database with a privileged user is needed.</div>";
			}
	if (!$error) {
		echo "<form method='post' name='step2_form' action='install.php?step=4'>";
	}
	
	echo "<table cellpadding=6 width=100% border=0 style='text-align: left;'>";
	echo "<tr><td>";
	echo "DB Engine<br>";
	
	
	if ($error) {
		echo "
			<div class='warn'>
			<b>Warning:</b> You haven't a any DB engine with PHP. Please check the previous step to DB engine dependencies.
			</div>";
	}
	else {
		echo "<select name='engine' onChange=\"ChangeDBAction(this)\">";
		echo $options;
		echo "</select>";
		
		echo "<td>";
		echo " Installation in <br>";
		echo "<select name='db_action' onChange=\"ChangeDBDrop(this)\">";
		echo "<option value='db_new'>A new Database</option>";
		echo "<option value='db_exist'>An existing Database</option>";
		echo "</select>";
	}
	echo "		<tr><td>DB User with privileges<br>
				<input class='login' type='text' name='user' value='root' size=20>
				
				<td>DB Password for this user<br>
				<input class='login' type='password' name='pass' value='' size=20>
				
				<tr><td>DB Hostname<br>
				<input class='login' type='text' name='host' value='localhost' onkeyup='CheckDBhost(this.value);'size=20>
				
				<td>DB Name (pandora by default)<br>
				<input class='login' type='text' name='dbname' value='pandora' size=20>
				
				<tr>";

	// the field dbgrant is only shown when the DB host is different from 127.0.0.1 or localhost
    echo    "<tr id='tr_dbgrant' style='display:none;'>
                            <td colspan=\"2\">DB Host Access <img style='cursor:help;' src='/pandora_console/images/tip.png' title='Ignored if DB Hostname is localhost or 127.0.0.1'/><br>
                            <input class='login' type='text' name='dbgrant' value='" . $_SERVER['SERVER_ADDR'] . "' size=20>
                        </td>
                    </tr>";

		
	echo	"   <td valign=top>Drop Database if exists<br>
			        <input class='login' type='checkbox' name='drop' value=1>
			    </td>";
				
	echo		"<td>Full path to HTTP publication directory<br>
					<span style='font-size: 9px'>For example /var/www/pandora_console/</span>
				<br>
				<input class='login' type='text' name='path' style='width: 240px;' 
				value='".dirname (__FILE__)."'>
				
				<tr>";
	if ($_SERVER['SERVER_ADDR'] == 'localhost' || $_SERVER['SERVER_ADDR'] == '127.0.0.1') {
		echo "<td valign=top>
				Drop Database if exists<br>
				<input class='login' type='checkbox' name='drop' value=1>
				"; 
	} else {
		echo "<td>";
	}
	echo		"<td>URL path to Pandora FMS Console<br>
				<span style='font-size: 9px'>For example '/pandora_console'</span>
				</br>
				<input class='login' type='text' name='url' style='width: 250px;' 
				value='".dirname ($_SERVER["SCRIPT_NAME"])."'>
			</table>
			";
	
	if (!$error) {
		echo "<div style='text-align:right; width:100%;'>";
		echo "<a id='step4' href='install.php?step=4'>
				<button class='btn_install_next' type='submit'>Next</button></a>";
		echo "</div>";
	}

	echo "</div>";
	
	echo "</form>";
	
	echo "<div style='clear:both;'></div>";
	echo "</div>
		<div id='foot_install'>
			<i>Pandora FMS is an OpenSource Software project registered at 
			<a target='_new' href='http://pandora.sourceforge.net'>SourceForge</a></i>
		</div>
	</div>";
}

function install_step4() {
	$pandora_config = "include/config.php";
	
	if ( (! isset($_POST["user"])) || (! isset($_POST["dbname"])) || (! isset($_POST["host"])) || 
	(! isset($_POST["pass"])) || (!isset($_POST['engine'])) || (! isset($_POST["db_action"])) ) {
		$dbpassword = "";
		$dbuser = "";
		$dbhost = "";
		$dbname = "";
		$engine = "";
		$dbaction = "";
		$dbgrant = "";
	}
	else {
		$engine = $_POST['engine'];
		$dbpassword = $_POST["pass"];
		$dbuser = $_POST["user"];
		$dbhost = $_POST["host"];
		$dbaction = $_POST["db_action"];
		if (isset($_POST["dbgrant"]) && $_POST["dbgrant"] != "")
			$dbgrant = $_POST["dbgrant"];
		else
			$dbgrant = $_SERVER["SERVER_ADDR"];
		if (isset($_POST["drop"]))
			$dbdrop = $_POST["drop"];
		else
			$dbdrop = 0;
		
		$dbname = $_POST["dbname"];
		if (isset($_POST["url"]))
			$url = $_POST["url"];
		else
			$url = "http://localhost";
		if (isset($_POST["path"])) {
			$path = $_POST["path"];
			$path = str_replace("\\", "/", $path); // Windows compatibility
		}
		else
			$path = "/var/www";
	}
	$everything_ok = 0;
	$step1=0;
	$step2=0;
	$step3=0;
	$step4=0; $step5=0; $step6=0; $step7=0;
	
	echo "
	<div id='install_container'>
	<div id='wizard'>
	" . print_logo_status(5,6) . "
		<div id='install_box'>
			<h2>Creating database and default configuration file</h2>
			<table width='100%'>";
			switch ($engine) {
				case 'mysql':
					if (! mysql_connect ($dbhost, $dbuser, $dbpassword)) {
						check_generic ( 0, "Connection with Database");
					}
					else {
						check_generic ( 1, "Connection with Database");
						
						// Drop database if needed and don't want to install over an existing DB
						if ($dbdrop == 1) {
							mysql_query ("DROP DATABASE IF EXISTS `$dbname`");
						}
						
						// Create schema
						if ($dbaction == 'db_new' || $dbdrop == 1) {
							$step1 = mysql_query ("CREATE DATABASE `$dbname`");
							check_generic ($step1, "Creating database '$dbname'");
						}
						else {
							$step1 = 1;
						}
						if ($step1 == 1) {
							$step2 = mysql_select_db($dbname);
							check_generic ($step2, "Opening database '$dbname'");
							
							$step3 = parse_mysql_dump("pandoradb.sql");
							check_generic ($step3, "Creating schema");
							
							$step4 = parse_mysql_dump("pandoradb_data.sql");
							check_generic ($step4, "Populating database");
							if (PHP_OS == "FreeBSD") {
								$step_freebsd = adjust_paths_for_freebsd ($engine);
								check_generic ($step_freebsd, "Adjusting paths in database for FreeBSD");
							}
							
							$random_password = random_name (8);
							$host = $dbhost; // set default granted origin to the origin of the queries
							if (($dbhost != 'localhost') && ($dbhost != '127.0.0.1'))
								$host = $dbgrant; // if the granted origin is different from local machine, set the valid origin
							$step5 = mysql_query ("GRANT ALL PRIVILEGES ON `$dbname`.* to pandora@$host 
								IDENTIFIED BY '".$random_password."'");
							mysql_query ("FLUSH PRIVILEGES");
							check_generic ($step5, "Established privileges for user pandora. A new random password has been generated: <b>$random_password</b><div class='warn'>Please write it down, you will need to setup your Pandora FMS server, editing the </i>/etc/pandora/pandora_server.conf</i> file</div>");
							
							$step6 = is_writable("include");
							check_generic ($step6, "Write permissions to save config file in './include'");
							
							$cfgin = fopen ("include/config.inc.php","r");
							$cfgout = fopen ($pandora_config,"w");
							$config_contents = fread ($cfgin, filesize("include/config.inc.php"));
							$dbtype = 'mysql';
							$config_new = '<?php
							// Begin of automatic config file
							$config["dbtype"] = "' . $dbtype . '"; //DB type (mysql, postgresql...in future others)
							$config["dbname"]="'.$dbname.'";			// MySQL DataBase name
							$config["dbuser"]="pandora";			// DB User
							$config["dbpass"]="'.$random_password.'";	// DB Password
							$config["dbhost"]="'.$dbhost.'";			// DB Host
							$config["homedir"]="'.$path.'";		// Config homedir
							/*
							----------Attention--------------------
							Please note that in certain installations:
								- reverse proxy.
								- web server in other ports.
								- https
							
							This variable might be dynamically altered.
							
							But it is save as backup in the
							$config["homeurl_static"]
							for expecial needs.
							----------Attention--------------------
							*/
							$config["homeurl"]="'.$url.'";			// Base URL
							$config["homeurl_static"]="'.$url.'";			// Don\'t  delete
							// End of automatic config file
							?>';
							$step7 = fputs ($cfgout, $config_new);
							$step7 = $step7 + fputs ($cfgout, $config_contents);
							if ($step7 > 0)
								$step7 = 1;
							fclose ($cfgin);
							fclose ($cfgout);
							chmod ($pandora_config, 0600);
							check_generic ($step7, "Created new config file at '".$pandora_config."'");
						}
					}
					
					if (($step7 + $step6 + $step5 + $step4 + $step3 + $step2 + $step1) == 7) {
						$everything_ok = 1;
					}
					break;
				case 'mysqli':
					$connection = mysqli_connect ($dbhost, $dbuser, $dbpassword);
					if (mysqli_connect_error() > 0) {
						check_generic ( 0, "Connection with Database");
					}
					else {
						check_generic ( 1, "Connection with Database");
						
						// Drop database if needed and don't want to install over an existing DB
						if ($dbdrop == 1) {
							mysqli_query ($connection, "DROP DATABASE IF EXISTS `$dbname`");
						}
						
						// Create schema
						if ($dbaction == 'db_new' || $dbdrop == 1) {
							$step1 = mysqli_query ($connection, "CREATE DATABASE `$dbname`");
							check_generic ($step1, "Creating database '$dbname'");
						}
						else {
							$step1 = 1;
						}
						if ($step1 == 1) {
							$step2 = mysqli_select_db($connection, $dbname);
							check_generic ($step2, "Opening database '$dbname'");
							
							$step3 = parse_mysqli_dump($connection, "pandoradb.sql");
							check_generic ($step3, "Creating schema");
							
							$step4 = parse_mysqli_dump($connection, "pandoradb_data.sql");
							check_generic ($step4, "Populating database");
							if (PHP_OS == "FreeBSD") {
								$step_freebsd = adjust_paths_for_freebsd ($engine, $connection);
								check_generic ($step_freebsd, "Adjusting paths in database for FreeBSD");
							}
							
							$random_password = random_name (8);
							$host = $dbhost; // set default granted origin to the origin of the queries
							if (($dbhost != 'localhost') && ($dbhost != '127.0.0.1'))
								$host = $dbgrant; // if the granted origin is different from local machine, set the valid origin
							$step5 = mysqli_query ($connection, "GRANT ALL PRIVILEGES ON `$dbname`.* to pandora@$host 
								IDENTIFIED BY '".$random_password."'");
							mysqli_query ($connection, "FLUSH PRIVILEGES");
							check_generic ($step5, "Established privileges for user pandora. A new random password has been generated: <b>$random_password</b><div class='warn'>Please write it down, you will need to setup your Pandora FMS server, editing the </i>/etc/pandora/pandora_server.conf</i> file</div>");
							
							$step6 = is_writable("include");
							check_generic ($step6, "Write permissions to save config file in './include'");
							
							$cfgin = fopen ("include/config.inc.php","r");
							$cfgout = fopen ($pandora_config,"w");
							$config_contents = fread ($cfgin, filesize("include/config.inc.php"));
							$dbtype = 'mysql';
							$config_new = '<?php
							// Begin of automatic config file
							$config["dbtype"] = "' . $dbtype . '"; //DB type (mysql, postgresql...in future others)
							$config["mysqli"] = true;
							$config["dbname"]="'.$dbname.'";			// MySQL DataBase name
							$config["dbuser"]="pandora";			// DB User
							$config["dbpass"]="'.$random_password.'";	// DB Password
							$config["dbhost"]="'.$dbhost.'";			// DB Host
							$config["homedir"]="'.$path.'";		// Config homedir
							/*
							----------Attention--------------------
							Please note that in certain installations:
								- reverse proxy.
								- web server in other ports.
								- https
							
							This variable might be dynamically altered.
							
							But it is save as backup in the
							$config["homeurl_static"]
							for expecial needs.
							----------Attention--------------------
							*/
							$config["homeurl"]="'.$url.'";			// Base URL
							$config["homeurl_static"]="'.$url.'";			// Don\'t  delete
							// End of automatic config file
							?>';
							$step7 = fputs ($cfgout, $config_new);
							$step7 = $step7 + fputs ($cfgout, $config_contents);
							if ($step7 > 0)
								$step7 = 1;
							fclose ($cfgin);
							fclose ($cfgout);
							chmod ($pandora_config, 0600);
							check_generic ($step7, "Created new config file at '".$pandora_config."'");
						}
					}
					
					if (($step7 + $step6 + $step5 + $step4 + $step3 + $step2 + $step1) == 7) {
						$everything_ok = 1;
					}
					break;
			}
		echo "</table>";
				
			if ($everything_ok == 1) {
				echo "<div style='text-align:right; width:100%;'>";
				echo "<a id='step5' href='install.php?step=5'>
				<button class='btn_install_next' type='submit'>Next</button></a>";
				echo "</div>";
			}
			else {
				$info = "<div class='err'><b>There were some problems.
				Installation was not completed.</b> 
				<p>Please correct failures before trying again.
				All database ";
				if ($engine == 'oracle')
					$info .= "objects ";
				else
					$info .= "schemes ";
				
				$info .= "created in this step have been dropped. </p>
				</div>";
				echo $info;
				
				switch ($engine) {
					case 'mysql':
						if (mysql_error() != "") {
							echo "<div class='err'> <b>ERROR:</b> ". mysql_error().".</div>";
						}
						
						if ($step1 == 1) {
							mysql_query ("DROP DATABASE $dbname");
						}
						break;
					case 'mysqli':
						if (mysqli_error($connection) != "") {
							echo "<div class='err'> <b>ERROR:</b> ". mysqli_error($connection).".</div>";
						}
						
						if ($step1 == 1) {
							mysqli_query ($connection, "DROP DATABASE $dbname");
						}
						break;
				}
				echo "</div>";
			}
		echo "</div>";
		echo "<div style='clear: both;'></div>";
		echo "
		</div>
		<div id='foot_install'>
			<i>Pandora FMS is an Open Source Software project registered at 
			<a target='_new' href='http://pandora.sourceforge.net'>SourceForge</a></i>
		</div>
	</div>";
}


function install_step5() {
	echo "
	<div id='install_container'>
	<div id='wizard'>
	" . print_logo_status (6,6) . "
		<div id='install_box'>
			<h2>Installation complete</h2>
			<p>For security, you now must manually delete this installer 
			('<i>install.php</i>') file before trying to access to your Pandora FMS console.
			<p>You should also install Pandora FMS Servers before trying to monitor anything;
			please read documentation on how to install it.</p>
			<p>Default user is <b>'admin'</b> with password <b>'pandora'</b>, 
			please change it both as soon as possible.</p>
			<p>Don't forget to check <a href='http://pandorafms.com'>http://pandorafms.com</a> 
			for updates.
			<p>Select if you want to rename '<i>install.php</i>'.</p>
			<form method='post' action='index.php'>
				<button class='btn_install_next' type='submit' name='rn_file'>Yes, rename the file</button>
				<input type='hidden' name='rename_file' value='1'>
			</form>
			<p><br><b><a id='access_pandora' href='index.php'><button class='btn_install_next' type='submit'>Click here to access to your Pandora FMS console</button></a>.</b>
			</p>
		</div>";

	echo "</div>
	<div id='foot_install'>
		<i>Pandora FMS is an OpenSource Software project registered at 
		<a target='_new' href='http://pandora.sourceforge.net'>SourceForge</a></i>
	</div>
</div>";
}
?><|MERGE_RESOLUTION|>--- conflicted
+++ resolved
@@ -71,11 +71,7 @@
 		<div style='height: 10px'>
 			<?php
 $version = '7.0NG';
-<<<<<<< HEAD
-$build = '170406';
-=======
 $build = '170418';
->>>>>>> e6a8f6af
 			$banner = "v$version Build $build";
 			
 			error_reporting(0);
