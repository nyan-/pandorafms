--- conflicted
+++ resolved
@@ -129,11 +129,7 @@
         <div style='height: 10px'>
             <?php
             $version = '7.0NG.731';
-<<<<<<< HEAD
-            $build = '190214';
-=======
             $build = '190218';
->>>>>>> e5eb91e6
             $banner = "v$version Build $build";
 
             error_reporting(0);
