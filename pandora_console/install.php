--- conflicted
+++ resolved
@@ -128,13 +128,8 @@
         </div>
         <div style='height: 10px'>
             <?php
-<<<<<<< HEAD
-$version = '7.0NG.732';
-$build = '190311';
-=======
             $version = '7.0NG.732';
             $build = '190313';
->>>>>>> c2033715
             $banner = "v$version Build $build";
 
             error_reporting(0);
