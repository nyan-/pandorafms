--- conflicted
+++ resolved
@@ -129,11 +129,7 @@
         <div style='height: 10px'>
             <?php
             $version = '7.0NG.767';
-<<<<<<< HEAD
-            $build = '221220';
-=======
             $build = '221230';
->>>>>>> ebae2263
             $banner = "v$version Build $build";
 
             error_reporting(0);
