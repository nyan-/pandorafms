<?php

// Pandora FMS - http://pandorafms.com
// ==================================================
// Copyright (c) 2005-2010 Artica Soluciones Tecnologicas
// Please see http://pandorafms.org for full contribution list
// This program is free software; you can redistribute it and/or
// modify it under the terms of the GNU General Public License
// as published by the Free Software Foundation for version 2.
// This program is distributed in the hope that it will be useful,
// but WITHOUT ANY WARRANTY; without even the implied warranty of
// MERCHANTABILITY or FITNESS FOR A PARTICULAR PURPOSE.  See the
// GNU General Public License for more details.
// Load global vars
global $config;

enterprise_include('godmode/agentes/configurar_agente.php');
enterprise_include('include/functions_policies.php');
enterprise_include_once('include/functions_modules.php');
require_once $config['homedir'].'/include/functions_agents.php';
require_once $config['homedir'].'/include/functions_cron.php';
ui_require_javascript_file('encode_decode_base64');

check_login();

// Get tab parameter to check ACL in each tabs
$tab = get_parameter('tab', 'main');

// See if id_agente is set (either POST or GET, otherwise -1
$id_agente = (int) get_parameter('id_agente');
$group = 0;
$all_groups = [$group];
if ($id_agente) {
    $group = agents_get_agent_group($id_agente);
    $all_groups = agents_get_all_groups_agent($id_agente, $group);
}

if (!check_acl_one_of_groups($config['id_user'], $all_groups, 'AW')) {
    $access_granted = false;
    switch ($tab) {
        case 'alert':
        case 'module':
            if (check_acl_one_of_groups($config['id_user'], $all_groups, 'AD')) {
                $access_granted = true;
            }
        break;

        default:
        break;
    }

    if (!$access_granted) {
        db_pandora_audit(
            'ACL Violation',
            'Trying to access agent manager'
        );
        include 'general/noaccess.php';
        return;
    }
}

require_once 'include/functions_modules.php';
require_once 'include/functions_alerts.php';
require_once 'include/functions_reporting.php';

// Get passed variables
$alerttype = get_parameter('alerttype');
$id_agent_module = (int) get_parameter('id_agent_module');

// Init vars
$descripcion = '';
$comentarios = '';
$campo_1 = '';
$campo_2 = '';
$campo_3 = '';
$maximo = 0;
$minimo = 0;
$nombre_agente = '';
$alias = get_parameter('alias', '');
$alias_as_name = 0;
$direccion_agente = get_parameter('direccion', '');
$direccion_agente = trim(io_safe_output($direccion_agente));
$direccion_agente = io_safe_input($direccion_agente);
$unique_ip = 0;
$intervalo = SECONDS_5MINUTES;
$ff_interval = 0;
$quiet_module = 0;
$cps_module = 0;
$id_server = '';
$max_alerts = 0;
$modo = 1;
$update_module = 0;
$modulo_id_agente = '';
$modulo_id_tipo_modulo = '';
$modulo_nombre = '';
$modulo_descripcion = '';
$alerta_id_aam = '';
$alerta_campo1 = '';
$alerta_campo2 = '';
$alerta_campo3 = '';
$alerta_dis_max = '';
$alerta_dis_min = '';
$alerta_min_alerts = 0;
$alerta_max_alerts = 1;
$alerta_time_threshold = '';
$alerta_descripcion = '';
$disabled = '';
$id_parent = 0;
$modulo_max = '';
$modulo_min = '';
$module_interval = '';
$module_ff_interval = '';
$tcp_port = '';
$tcp_send = '';
$tcp_rcv = '';
$snmp_oid = '';
$ip_target = '';
$snmp_community = '';
$combo_snmp_oid = '';
$agent_created_ok = 0;
$create_agent = 0;
$alert_text = '';
$time_from = '';
$time_to = '';
$alerta_campo2_rec = '';
$alerta_campo3_rec = '';
$alert_id_agent = '';
$alert_d1 = 1;
$alert_d2 = 1;
$alert_d3 = 1;
$alert_d4 = 1;
$alert_d5 = 1;
$alert_d6 = 1;
$alert_d7 = 1;
$alert_recovery = 0;
$alert_priority = 0;
$server_name = '';
$grupo = 0;
$id_os = 9;
// Windows
$custom_id = '';
$cascade_protection = 0;
$cascade_protection_modules = 0;
$safe_mode = 0;
$safe_mode_module = 0;
$icon_path = '';
$update_gis_data = 0;
$unit = '';
$id_tag = [];
$tab_description = '';
$url_description = '';
$quiet = 0;
$macros = '';
$cps = 0;

$create_agent = (bool) get_parameter('create_agent');
$module_macros = [];

// Create agent
if ($create_agent) {
    $mssg_warning = 0;
<<<<<<< HEAD
    $alias = trim(
        preg_replace(
            '/[\/\\\|%#&$-]/',
            '',
            html_entity_decode(str_replace('`', '&lsquo;', (string) get_parameter_post('alias', '')))
        )
    );
=======
    $alias_safe_output = io_safe_output(get_parameter('alias', ''));
    $alias = io_safe_input(trim(preg_replace('/[\/\\\|%#&$-]/', '', $alias_safe_output)));
>>>>>>> 927ad309
    $alias_as_name = (int) get_parameter_post('alias_as_name', 0);
    $direccion_agente = (string) get_parameter_post('direccion', '');
    $unique_ip = (int) get_parameter_post('unique_ip', 0);

    // safe_output only validate ip
    $direccion_agente = trim(io_safe_output($direccion_agente));

    if (!validate_address($direccion_agente)) {
        $mssg_warning = 1;
    }

    // safe-input before validate ip
    $direccion_agente = io_safe_input($direccion_agente);

    $nombre_agente = hash('sha256', $alias.'|'.$direccion_agente.'|'.time().'|'.sprintf('%04d', rand(0, 10000)));
    $grupo = (int) get_parameter_post('grupo');
    $intervalo = (string) get_parameter_post('intervalo', SECONDS_5MINUTES);
    $comentarios = (string) get_parameter_post('comentarios', '');
    $modo = (int) get_parameter_post('modo');
    $id_parent = (int) get_parameter_post('id_agent_parent');
    $server_name = (string) get_parameter_post('server_name');
    $id_os = (int) get_parameter_post('id_os');
    $disabled = (int) get_parameter_post('disabled');
    $custom_id = (string) get_parameter_post('custom_id', '');
    $cascade_protection = (int) get_parameter_post('cascade_protection', 0);
    $cascade_protection_module = (int) get_parameter_post('cascade_protection_module', 0);
    $safe_mode = (int) get_parameter_post('safe_mode', 0);
    $safe_mode_module = (int) get_parameter_post('safe_mode_module', 0);
    $icon_path = (string) get_parameter_post('icon_path', '');
    $update_gis_data = (int) get_parameter_post('update_gis_data', 0);
    $url_description = (string) get_parameter('url_description');
    $quiet = (int) get_parameter('quiet', 0);
    $cps = (int) get_parameter('cps', 0);

    $secondary_groups = (string) get_parameter('secondary_hidden', '');
    $fields = db_get_all_fields_in_table('tagent_custom_fields');

    if ($fields === false) {
        $fields = [];
    }

    $field_values = [];

    foreach ($fields as $field) {
        $field_values[$field['id_field']] = (string) get_parameter_post('customvalue_'.$field['id_field'], '');
    }

    // Check if agent exists (BUG WC-50518-2)
    if ($alias == '') {
        $agent_creation_error = __('No agent alias specified');
        $agent_created_ok = 0;
    } else {
        if ($alias_as_name) {
            $sql = 'SELECT nombre FROM tagente WHERE nombre = "'.$alias.'"';
            $exists_alias  = db_get_row_sql($sql);
            $nombre_agente = $alias;
        }

        if ($unique_ip && $direccion_agente != '') {
            $sql = 'SELECT direccion FROM tagente WHERE direccion = "'.$direccion_agente.'"';
            $exists_ip  = db_get_row_sql($sql);
        }

        if (!$exists_alias && !$exists_ip) {
            $id_agente = db_process_sql_insert(
                'tagente',
                [
                    'nombre'                    => $nombre_agente,
                    'alias'                     => $alias,
                    'alias_as_name'             => $alias_as_name,
                    'direccion'                 => $direccion_agente,
                    'id_grupo'                  => $grupo,
                    'intervalo'                 => $intervalo,
                    'comentarios'               => $comentarios,
                    'modo'                      => $modo,
                    'id_os'                     => $id_os,
                    'disabled'                  => $disabled,
                    'cascade_protection'        => $cascade_protection,
                    'cascade_protection_module' => $cascade_protection_module,
                    'server_name'               => $server_name,
                    'id_parent'                 => $id_parent,
                    'custom_id'                 => $custom_id,
                    'icon_path'                 => $icon_path,
                    'update_gis_data'           => $update_gis_data,
                    'url_address'               => $url_description,
                    'quiet'                     => $quiet,
                    'cps'                       => $cps,
                ]
            );
            enterprise_hook('update_agent', [$id_agente]);
        } else {
            $id_agente = false;
        }

        if ($id_agente !== false) {
            // Create custom fields for this agent
            foreach ($field_values as $key => $value) {
                $update_custom = db_process_sql_insert(
                    'tagent_custom_data',
                    [
                        'id_field'    => $key,
                        'id_agent'    => $id_agente,
                        'description' => $value,
                    ]
                );
            }

            // Create address for this agent in taddress
            if ($direccion_agente != '') {
                agents_add_address($id_agente, $direccion_agente);
            }

            $agent_created_ok = true;

            $tpolicy_group_old = db_get_all_rows_sql(
                'SELECT id_policy FROM tpolicy_groups 
				WHERE id_group = '.$grupo
            );

            if ($tpolicy_group_old) {
                foreach ($tpolicy_group_old as $key => $old_group) {
                    db_process_sql_insert(
                        'tpolicy_agents',
                        [
                            'id_policy' => $old_group['id_policy'],
                            'id_agent'  => $id_agente,
                        ]
                    );
                }
            }

            $info = '{"Name":"'.$nombre_agente.'",
				"IP":"'.$direccion_agente.'",
				"Group":"'.$grupo.'",
				"Interval":"'.$intervalo.'",
				"Comments":"'.$comentarios.'",
				"Mode":"'.$modo.'",
				"ID_parent:":"'.$id_parent.'",
				"Server":"'.$server_name.'",
				"ID os":"'.$id_os.'",
				"Disabled":"'.$disabled.'",
				"Custom ID":"'.$custom_id.'",
				"Cascade protection":"'.$cascade_protection.'",
				"Cascade protection module":"'.$cascade_protection_module.'",
				"Icon path":"'.$icon_path.'",
				"Update GIS data":"'.$update_gis_data.'",
				"Url description":"'.$url_description.'",
				"Quiet":"'.(int) $quiet.'",
				"Cps":"'.(int) $cps.'"}';

            // Create the secondary groups
            enterprise_hook(
                'agents_update_secondary_groups',
                [
                    $id_agente,
                    explode(',', $secondary_groups),
                    [],
                ]
            );

            $unsafe_alias = io_safe_output($alias);
            db_pandora_audit(
                'Agent management',
                "Created agent $unsafe_alias",
                false,
                true,
                $info
            );
        } else {
            $id_agente = 0;
            $agent_creation_error = __('Could not be created');
            if ($exists_alias) {
                $agent_creation_error = __('Could not be created, because name already exists');
            } else if ($exists_ip) {
                $agent_creation_error = __('Could not be created, because IP already exists');
            }
        }
    }
}

// Show tabs
$img_style = [
    'class' => 'top',
    'width' => 16,
];

if ($id_agente) {
    // View tab
    $viewtab['text'] = '<a href="index.php?sec=estado&amp;sec2=operation/agentes/ver_agente&amp;id_agente='.$id_agente.'">'.html_print_image('images/operation.png', true, ['title' => __('View')]).'</a>';

    if ($tab == 'view') {
        $viewtab['active'] = true;
    } else {
        $viewtab['active'] = false;
    }

    $viewtab['operation'] = 1;

    // Main tab
    $maintab['text'] = '<a href="index.php?sec=gagente&amp;sec2=godmode/agentes/configurar_agente&amp;tab=main&amp;id_agente='.$id_agente.'">'.html_print_image('images/gm_setup.png', true, ['title' => __('Setup')]).'</a>';
    if ($tab == 'main') {
        $maintab['active'] = true;
    } else {
        $maintab['active'] = false;
    }

    // Module tab
    $moduletab['text'] = '<a href="index.php?sec=gagente&amp;sec2=godmode/agentes/configurar_agente&amp;tab=module&amp;id_agente='.$id_agente.'">'.html_print_image('images/gm_modules.png', true, ['title' => __('Modules')]).'</a>';

    if ($tab == 'module') {
        $moduletab['active'] = true;
    } else {
        $moduletab['active'] = false;
    }

    // Alert tab
    $alerttab['text'] = '<a href="index.php?sec=gagente&amp;sec2=godmode/agentes/configurar_agente&amp;tab=alert&amp;id_agente='.$id_agente.'">'.html_print_image('images/gm_alerts.png', true, ['title' => __('Alerts')]).'</a>';

    if ($tab == 'alert') {
        $alerttab['active'] = true;
    } else {
        $alerttab['active'] = false;
    }

    // Template tab
    $templatetab['text'] = '<a href="index.php?sec=gagente&amp;sec2=godmode/agentes/configurar_agente&amp;tab=template&amp;id_agente='.$id_agente.'">'.html_print_image('images/templates.png', true, ['title' => __('Module templates')]).'</a>';

    if ($tab == 'template') {
        $templatetab['active'] = true;
    } else {
        $templatetab['active'] = false;
    }


    // Inventory
    $inventorytab = enterprise_hook('inventory_tab');

    if ($inventorytab == -1) {
        $inventorytab = '';
    }


    $has_remote_conf = enterprise_hook(
        'config_agents_has_remote_configuration',
        [$id_agente]
    );
    if ($has_remote_conf === ENTERPRISE_NOT_HOOK) {
        $has_remote_conf = false;
    }

    if ($has_remote_conf === true) {
        // Plugins
        $pluginstab = enterprise_hook('plugins_tab');
        if ($pluginstab == -1) {
            $pluginstab = '';
        }
    } else {
        $pluginstab = '';
    }

    // Collection
    $collectiontab = enterprise_hook('collection_tab');

    if ($collectiontab == -1) {
        $collectiontab = '';
    }

    // Group tab
    $grouptab['text'] = '<a href="index.php?sec=gagente&sec2=godmode/agentes/modificar_agente&ag_group='.$group.'">'.html_print_image('images/group.png', true, [ 'title' => __('Group')]).'</a>';

    $grouptab['active'] = false;

    $gistab = [];

    // GIS tab
    if ($config['activate_gis']) {
        $gistab['text'] = '<a href="index.php?sec=gagente&sec2=godmode/agentes/configurar_agente&tab=gis&id_agente='.$id_agente.'">'.html_print_image('images/gm_gis.png', true, [ 'title' => __('GIS data')]).'</a>';

        if ($tab == 'gis') {
            $gistab['active'] = true;
        } else {
            $gistab['active'] = false;
        }
    }

    // Agent wizard tab
    $agent_wizard['text'] = '<a href="javascript:" class="agent_wizard_tab">'.html_print_image('images/wand_agent.png', true, [ 'title' => __('Agent wizard')]).'</a>';

    // Hidden subtab layer
    $agent_wizard['sub_menu'] = '<ul class="mn subsubmenu" style="display:none; float:none;">';
    $agent_wizard['sub_menu'] .= '<li class="nomn tab_godmode" style="text-align: center;">';
    $agent_wizard['sub_menu'] .= '<a href="index.php?sec=gagente&sec2=godmode/agentes/configurar_agente&tab=agent_wizard&wizard_section=snmp_explorer&id_agente='.$id_agente.'">'.html_print_image('images/wand_snmp.png', true, [ 'title' => __('SNMP Wizard')]).'</a>';
    $agent_wizard['sub_menu'] .= '</li>';
    $agent_wizard['sub_menu'] .= '<li class="nomn tab_godmode" style="text-align: center;">';
    $agent_wizard['sub_menu'] .= '<a href="index.php?sec=gagente&sec2=godmode/agentes/configurar_agente&tab=agent_wizard&wizard_section=snmp_interfaces_explorer&id_agente='.$id_agente.'">'.html_print_image('images/wand_interfaces.png', true, [ 'title' => __('SNMP Interfaces wizard')]).'</a>';
    $agent_wizard['sub_menu'] .= '</li>';
    $agent_wizard['sub_menu'] .= '<li class="nomn tab_godmode" style="text-align: center;">';
    $agent_wizard['sub_menu'] .= '<a href="index.php?sec=gagente&sec2=godmode/agentes/configurar_agente&tab=agent_wizard&wizard_section=wmi_explorer&id_agente='.$id_agente.'">'.html_print_image('images/wand_wmi.png', true, [ 'title' => __('WMI Wizard')]).'</a>';
    $agent_wizard['sub_menu'] .= '</li>';
    $agent_wizard['sub_menu'] .= '</ul>';


    if ($tab == 'agent_wizard') {
        $agent_wizard['active'] = true;
    } else {
        $agent_wizard['active'] = false;
    }

    $total_incidents = agents_get_count_incidents($id_agente);

    // Incident tab
    if ($total_incidents > 0) {
        $incidenttab['text'] = '<a href="index.php?sec=gagente&amp;sec2=godmode/agentes/configurar_agente&amp;tab=incident&amp;id_agente='.$id_agente.'">'.html_print_image('images/book_edit.png', true, ['title' => __('Incidents')]).'</a>';

        if ($tab == 'incident') {
            $incidenttab['active'] = true;
        } else {
            $incidenttab['active'] = false;
        }
    }

    if (check_acl_one_of_groups($config['id_user'], $all_groups, 'AW')) {
        if ($has_remote_conf) {
            $agent_name = agents_get_name($id_agente);
            $agent_name = io_safe_output($agent_name);
            $agent_md5 = md5($agent_name, false);

            $remote_configuration_tab['text'] = '<a href="index.php?'.'sec=gagente&amp;'.'sec2=godmode/agentes/configurar_agente&amp;'.'tab=remote_configuration&amp;'.'id_agente='.$id_agente.'&amp;'.'disk_conf='.$agent_md5.'">'.html_print_image(
                'images/remote_configuration.png',
                true,
                ['title' => __('Remote configuration')]
            ).'</a>';
            if ($tab == 'remote_configuration') {
                $remote_configuration_tab['active'] = true;
            } else {
                $remote_configuration_tab['active'] = false;
            }


            $onheader = [
                'view'                 => $viewtab,
                'separator'            => '',
                'main'                 => $maintab,
                'remote_configuration' => $remote_configuration_tab,
                'module'               => $moduletab,
                'alert'                => $alerttab,
                'template'             => $templatetab,
                'inventory'            => $inventorytab,
                'pluginstab'           => $pluginstab,
                'collection'           => $collectiontab,
                'group'                => $grouptab,
                'gis'                  => $gistab,
                'agent_wizard'         => $agent_wizard,
            ];
        } else {
            $onheader = [
                'view'         => $viewtab,
                'separator'    => '',
                'main'         => $maintab,
                'module'       => $moduletab,
                'alert'        => $alerttab,
                'template'     => $templatetab,
                'inventory'    => $inventorytab,
                'pluginstab'   => $pluginstab,
                'collection'   => $collectiontab,
                'group'        => $grouptab,
                'gis'          => $gistab,
                'agent_wizard' => $agent_wizard,
            ];
        }

        // Only if the agent has incidents associated show incidents tab
        if ($total_incidents) {
            $onheader['incident'] = $incidenttab;
        }
    } else {
        $onheader = [
            'view'      => $viewtab,
            'separator' => '',
            'module'    => $moduletab,
            'alert'     => $alerttab,
        ];
    }

    // Extensions tabs
    foreach ($config['extensions'] as $extension) {
        if (isset($extension['extension_god_tab'])) {
            if (check_acl($config['id_user'], $group, $extension['extension_god_tab']['acl'])) {
                $image = $extension['extension_god_tab']['icon'];
                $name = $extension['extension_god_tab']['name'];
                $id = $extension['extension_god_tab']['id'];

                $id_extension = get_parameter('id_extension', '');

                if ($id_extension == $id) {
                    $active = true;
                } else {
                    $active = false;
                }

                $url = 'index.php?sec=gagente&sec2=godmode/agentes/configurar_agente&tab=extension&id_agente='.$id_agente.'&id_extension='.$id;

                $extension_tab = [
                    'text'   => '<a href="'.$url.'">'.html_print_image($image, true, [ 'title' => $name]).'</a>',
                    'active' => $active,
                ];

                $onheader = ($onheader + [$id => $extension_tab]);
            }
        }
    }

    $help_header = '';
    // This add information to the header
    switch ($tab) {
        case 'main':
            $tab_description = '- '.__('Setup');
        break;

        case 'collection':
            $tab_description = '- '.__('Collection');
            $help_header = 'collection_tab';
        break;

        case 'inventory':
            $tab_description = '- '.__('Inventory');
            $help_header = 'inventory_tab';
        break;

        case 'plugins':
            $tab_description = '- '.__('Agent plugins');
            $help_header = 'plugins_tab';
        break;

        case 'module':
            $type_module_t = get_parameter('moduletype', '');
            $tab_description = '- '.__('Modules');
            if ($type_module_t == 'webux') {
                $help_header = 'wux_console';
            }
        break;

        case 'alert':
            $tab_description = '- '.__('Alert');
            $help_header = 'manage_alert_list';
        break;

        case 'template':
            $tab_description = '- '.__('Templates');
            $help_header = 'template_tab';
        break;

        case 'gis':
            $tab_description = '- '.__('Gis');
            $help_header = 'gis_tab';
        break;

        case 'incident':
            $tab_description = '- '.__('Incidents');
        break;

        case 'remote_configuration':
            $tab_description = '- '.__('Remote configuration');
        break;

        case 'agent_wizard':
            switch (get_parameter('wizard_section')) {
                case 'snmp_explorer':
                    $tab_description = '- '.__('SNMP Wizard');
                break;

                case 'snmp_interfaces_explorer':
                    $tab_description = '- '.__('SNMP Interfaces wizard');
                break;

                case 'wmi_explorer':
                    $tab_description = '- '.__('WMI Wizard');
                break;
            }
        break;

        case 'extension':
            $id_extension = get_parameter('id_extension', '');
            switch ($id_extension) {
                case 'snmp_explorer':
                    $tab_description = '- '.__('SNMP explorer');
                    $help_header = 'snmp_explorer';
                break;
            }
        break;

        default:
        break;
    }

    ui_print_page_header(
        agents_get_alias($id_agente),
        'images/setup.png',
        false,
        $help_header,
        true,
        $onheader,
        false,
        '',
        $config['item_title_size_text']
    );
} else {
    // Create agent
    ui_print_page_header(
        __('Agent manager'),
        'images/bricks.png',
        false,
        'create_agent',
        true
    );
}

$delete_conf_file = (bool) get_parameter('delete_conf_file');

if ($delete_conf_file) {
    $correct = false;
    // Delete remote configuration
    if (isset($config['remote_config'])) {
        $agent_md5 = md5(io_safe_output(agents_get_name($id_agente, 'none')), false);

        if (file_exists($config['remote_config'].'/md5/'.$agent_md5.'.md5')) {
            // Agent remote configuration editor
            $file_name = $config['remote_config'].'/conf/'.$agent_md5.'.conf';
            $correct = @unlink($file_name);

            $file_name = $config['remote_config'].'/md5/'.$agent_md5.'.md5';
            $correct = @unlink($file_name);
        }
    }

    ui_print_result_message(
        $correct,
        __('Conf file deleted successfully'),
        __('Could not delete conf file')
    );
}

// Show agent creation results
if ($create_agent) {
    if (!isset($agent_creation_error)) {
        $agent_creation_error = __('Could not be created');
    }

    ui_print_result_message(
        $agent_created_ok,
        __('Successfully created'),
        $agent_creation_error
    );

    if ($mssg_warning) {
        ui_print_warning_message(__('The ip or dns name entered cannot be resolved'));
    }
}

// Fix / Normalize module data
if (isset($_GET['fix_module'])) {
    $id_module = get_parameter_get('fix_module', 0);
    // get info about this module
    $media = reporting_get_agentmodule_data_average($id_module, 30758400);
    // Get average over the year
    $media *= 1.3;
    $error = '';
    $result = true;

    // If the value of media is 0 or something went wrong, don't delete
    if (!empty($media)) {
        $where = [
            'datos'            => '>'.$media,
            'id_agente_modulo' => $id_module,
        ];
        $res = db_process_sql_delete('tagente_datos', $where);

        if ($res === false) {
            $result = false;
            $error = modules_get_agentmodule_name($id_module);
        } else if ($res <= 0) {
            $result = false;
            $error = ' - '.__('No data to normalize');
        }
    } else {
        $result = false;
        $error = ' - '.__('No data to normalize');
    }

    ui_print_result_message(
        $result,
        __('Deleted data above %f', $media),
        __('Error normalizing module %s', $error)
    );
}

$update_agent = (bool) get_parameter('update_agent');

// Update AGENT
if ($update_agent) {
    // if modified some agent paramenter
    $mssg_warning = 0;
    $id_agente = (int) get_parameter_post('id_agente');
    $nombre_agente = str_replace('`', '&lsquo;', (string) get_parameter_post('agente', ''));
<<<<<<< HEAD
    $alias = trim(
        preg_replace(
            '/[\/\\\|%#&$-]/',
            '',
            html_entity_decode(str_replace('`', '&lsquo;', (string) get_parameter_post('alias', '')))
        )
    );
=======
    $alias_safe_output = io_safe_output(get_parameter('alias', ''));
    $alias = io_safe_input(trim(preg_replace('/[\/\\\|%#&$-]/', '', $alias_safe_output)));
>>>>>>> 927ad309
    $alias_as_name = (int) get_parameter_post('alias_as_name', 0);
    $direccion_agente = (string) get_parameter_post('direccion', '');
    $unique_ip = (int) get_parameter_post('unique_ip', 0);
    // safe_output only validate ip
    $direccion_agente = trim(io_safe_output($direccion_agente));

    if (!validate_address($direccion_agente)) {
        $mssg_warning = 1;
    }

    // safe-input before validate ip
    $direccion_agente = io_safe_input($direccion_agente);

    $address_list = (string) get_parameter_post('address_list', '');

    if ($address_list != $direccion_agente
        && $direccion_agente == agents_get_address($id_agente)
        && $address_list != agents_get_address($id_agente)
    ) {
        // If we selected another IP in the drop down list to be 'primary':
        // a) field is not the same as selectbox
        // b) field has not changed from current IP
        // c) selectbox is not the current IP
        if (!empty($address_list)) {
            $direccion_agente = $address_list;
        }
    }

    $grupo = (int) get_parameter_post('grupo', 0);
    $intervalo = (int) get_parameter_post('intervalo', SECONDS_5MINUTES);
    $comentarios = str_replace('`', '&lsquo;', (string) get_parameter_post('comentarios', ''));
    $modo = (int) get_parameter_post('modo', 0);
    // Mode: Learning, Normal or Autodisabled
    $id_os = (int) get_parameter_post('id_os');
    $disabled = (bool) get_parameter_post('disabled');
    $server_name = (string) get_parameter_post('server_name', '');
    $id_parent = (int) get_parameter_post('id_agent_parent');
    $custom_id = (string) get_parameter_post('custom_id', '');
    $cascade_protection = (int) get_parameter_post('cascade_protection', 0);
    $cascade_protection_module = (int) get_parameter('cascade_protection_module', 0);
    $safe_mode_module = (int) get_parameter('safe_mode_module', 0);
    $icon_path = (string) get_parameter_post('icon_path', '');
    $update_gis_data = (int) get_parameter_post('update_gis_data', 0);
    $url_description = (string) get_parameter('url_description');
    $quiet = (int) get_parameter('quiet', 0);
    $cps = (int) get_parameter('cps', 0);

    $old_values = db_get_row('tagente', 'id_agente', $id_agente);
    $fields = db_get_all_fields_in_table('tagent_custom_fields');

    if ($fields === false) {
        $fields = [];
    }

    $field_values = [];

    foreach ($fields as $field) {
        $field_values[$field['id_field']] = (string) get_parameter_post('customvalue_'.$field['id_field'], '');
    }

    foreach ($field_values as $key => $value) {
        $old_value = db_get_all_rows_filter(
            'tagent_custom_data',
            [
                'id_agent' => $id_agente,
                'id_field' => $key,
            ]
        );

        if ($old_value === false) {
            // Create custom field if not exist
            $update_custom = db_process_sql_insert(
                'tagent_custom_data',
                [
                    'id_field'    => $key,
                    'id_agent'    => $id_agente,
                    'description' => $value,
                ]
            );
        } else {
            $update_custom = db_process_sql_update(
                'tagent_custom_data',
                ['description' => $value],
                [
                    'id_field' => $key,
                    'id_agent' => $id_agente,
                ]
            );

            if ($update_custom == 1) {
                    $update_custom_result = 1;
            }
        }
    }

    if ($mssg_warning) {
        ui_print_warning_message(__('The ip or dns name entered cannot be resolved'));
    }

    // Verify if there is another agent with the same name but different ID
    if ($alias == '') {
        ui_print_error_message(__('No agent alias specified'));
        // If there is an agent with the same name, but a different ID
    }

    if ($unique_ip && $direccion_agente != '') {
        $sql = 'SELECT direccion FROM tagente WHERE direccion = "'.$direccion_agente.'"';
        $exists_ip  = db_get_row_sql($sql);
    }

    if ($grupo <= 0) {
        ui_print_error_message(__('The group id %d is incorrect.', $grupo));
    } else if ($exists_ip) {
        ui_print_error_message(__('Duplicate main IP address'));
    } else {
        // If different IP is specified than previous, add the IP
        if ($direccion_agente != ''
            && $direccion_agente != agents_get_address($id_agente)
        ) {
            agents_add_address($id_agente, $direccion_agente);
        }

        $action_delete_ip = (bool) get_parameter('delete_ip', false);
        // If IP is set for deletion, delete first
        if ($action_delete_ip) {
            $delete_ip = get_parameter_post('address_list');

            $direccion_agente = agents_delete_address($id_agente, $delete_ip);
        }

        $values = [
            'disabled'                  => $disabled,
            'id_parent'                 => $id_parent,
            'id_os'                     => $id_os,
            'modo'                      => $modo,
            'alias'                     => $alias,
            'alias_as_name'             => $alias_as_name,
            'direccion'                 => $direccion_agente,
            'id_grupo'                  => $grupo,
            'intervalo'                 => $intervalo,
            'comentarios'               => $comentarios,
            'cascade_protection'        => $cascade_protection,
            'cascade_protection_module' => $cascade_protection_module,
            'server_name'               => $server_name,
            'custom_id'                 => $custom_id,
            'icon_path'                 => $icon_path,
            'update_gis_data'           => $update_gis_data,
            'url_address'               => $url_description,
            'url_address'               => $url_description,
            'quiet'                     => $quiet,
            'cps'                       => $cps,
            'safe_mode_module'          => $safe_mode_module,
        ];

        if ($config['metaconsole_agent_cache'] == 1) {
            $values['update_module_count'] = 1;
            // Force an update of the agent cache.
        }

        $group_old = db_get_sql('SELECT id_grupo FROM tagente WHERE id_agente ='.$id_agente);
        $tpolicy_group_old = db_get_all_rows_sql(
            'SELECT id_policy FROM tpolicy_groups 
				WHERE id_group = '.$group_old
        );

        $result = db_process_sql_update('tagente', $values, ['id_agente' => $id_agente]);

        if ($result === false && $update_custom_result == false) {
            ui_print_error_message(
                __('There was a problem updating the agent')
            );
        } else {
            // Update the agent from the metaconsole cache
            enterprise_include_once('include/functions_agents.php');
            enterprise_hook('agent_update_from_cache', [$id_agente, $values, $server_name]);

            // Update the configuration files
            if ($old_values['intervalo'] != $intervalo) {
                enterprise_hook(
                    'config_agents_update_config_token',
                    [
                        $id_agente,
                        'interval',
                        $intervalo,
                    ]
                );
            }

            if ($old_values['disabled'] != $disabled) {
                enterprise_hook(
                    'config_agents_update_config_token',
                    [
                        $id_agente,
                        'standby',
                        $disabled ? '1' : '0',
                    ]
                );
                // Validate alerts for disabled agents.
                if ($disabled) {
                    alerts_validate_alert_agent($id_agente);
                }
            }

            if ($tpolicy_group_old) {
                foreach ($tpolicy_group_old as $key => $value) {
                    $tpolicy_agents_old = db_get_sql(
                        'SELECT * FROM tpolicy_agents 
						WHERE id_policy = '.$value['id_policy'].' AND id_agent = '.$id_agente
                    );

                    if ($tpolicy_agents_old) {
                        $result2 = db_process_sql_update(
                            'tpolicy_agents',
                            ['pending_delete' => 1],
                            [
                                'id_agent'  => $id_agente,
                                'id_policy' => $value['id_policy'],
                            ]
                        );
                    }
                }
            }

            $tpolicy_group = db_get_all_rows_sql(
                'SELECT id_policy FROM tpolicy_groups 
				WHERE id_group = '.$grupo
            );

            if ($tpolicy_group) {
                foreach ($tpolicy_group as $key => $value) {
                    $tpolicy_agents = db_get_sql(
                        'SELECT * FROM tpolicy_agents 
						WHERE id_policy = '.$value['id_policy'].' AND id_agent ='.$id_agente
                    );

                    if (!$tpolicy_agents) {
                        db_process_sql_insert(
                            'tpolicy_agents',
                            [
                                'id_policy' => $value['id_policy'],
                                'id_agent'  => $id_agente,
                            ]
                        );
                    } else {
                        $result3 = db_process_sql_update(
                            'tpolicy_agents',
                            ['pending_delete' => 0],
                            [
                                'id_agent'  => $id_agente,
                                'id_policy' => $value['id_policy'],
                            ]
                        );
                    }
                }
            }

            $info = '{
				"id_agente":"'.$id_agente.'",
				"alias":"'.$alias.'",
				"Group":"'.$grupo.'",
				"Interval" : "'.$intervalo.'",
				"Comments":"'.$comentarios.'",
				"Mode":"'.$modo.'",
				"ID OS":"'.$id_os.'",
				"Disabled":"'.$disabled.'",
				"Server Name":"'.$server_name.'",
				"ID parent":"'.$id_parent.'",
				"Custom ID":"'.$custom_id.'",
				"Cascade Protection":"'.$cascade_protection.'",
				"Cascade protection module":"'.$cascade_protection_module.'",
				"Icon Path":"'.$icon_path.'",
				"Update GIS data":"'.$update_gis_data.'",
				"Url description":"'.$url_description.'",
				"Quiet":"'.(int) $quiet.'",
				"Cps":"'.(int) $cps.'"}';

            enterprise_hook('update_agent', [$id_agente]);
            ui_print_success_message(__('Successfully updated'));
            db_pandora_audit(
                'Agent management',
                "Updated agent $alias",
                false,
                false,
                $info
            );
        }
    }
}

// Read agent data
// This should be at the end of all operation checks, to read the changes - $id_agente doesn't have to be retrieved
if ($id_agente) {
    // This has been done in the beginning of the page, but if an agent was created, this id might change
    $id_grupo = agents_get_agent_group($id_agente);
    if (!check_acl_one_of_groups($config['id_user'], $all_groups, 'AW') && !check_acl_one_of_groups($config['id_user'], $all_groups, 'AD')) {
        db_pandora_audit('ACL Violation', 'Trying to admin an agent without access');
        include 'general/noaccess.php';
        exit;
    }

    $agent = db_get_row('tagente', 'id_agente', $id_agente);
    if (empty($agent)) {
        // Close out the page
        ui_print_error_message(__('There was a problem loading the agent'));
        return;
    }

    $intervalo = $agent['intervalo'];
    // Define interval in seconds
    $nombre_agente = $agent['nombre'];
    if (empty($alias)) {
        $alias = $agent['alias'];
        if (empty($alias)) {
            $alias = $nombre_agente;
        }
    }

    $alias_as_name = $agent['alias_as_name'];
    $direccion_agente = $agent['direccion'];
    $grupo = $agent['id_grupo'];
    $ultima_act = $agent['ultimo_contacto'];
    $comentarios = $agent['comentarios'];
    $server_name = $agent['server_name'];
    $modo = $agent['modo'];
    $id_os = $agent['id_os'];
    $disabled = $agent['disabled'];
    $id_parent = $agent['id_parent'];
    $custom_id = $agent['custom_id'];
    $cascade_protection = $agent['cascade_protection'];
    $cascade_protection_module = $agent['cascade_protection_module'];
    $icon_path = $agent['icon_path'];
    $update_gis_data = $agent['update_gis_data'];
    $url_description = $agent['url_address'];
    $quiet = $agent['quiet'];
    $cps = $agent['cps'];
    $safe_mode_module = $agent['safe_mode_module'];
    $safe_mode = ($safe_mode_module) ? 1 : 0;
}

$update_module = (bool) get_parameter('update_module');
$create_module = (bool) get_parameter('create_module');
$delete_module = (bool) get_parameter('delete_module');
$enable_module = (int) get_parameter('enable_module');
$disable_module = (int) get_parameter('disable_module');
// It is the id_agent_module to duplicate
$duplicate_module = (int) get_parameter('duplicate_module');
$edit_module = (bool) get_parameter('edit_module');

// GET DATA for MODULE UPDATE OR MODULE INSERT
if ($update_module || $create_module) {
    $id_grupo = agents_get_agent_group($id_agente);
    $all_groups = agents_get_all_groups_agent($id_agente, $id_grupo);

    if (! check_acl_one_of_groups($config['id_user'], $all_groups, 'AW')) {
        db_pandora_audit(
            'ACL Violation',
            'Trying to create a module without admin rights'
        );
        include 'general/noaccess.php';
        exit;
    }

    $id_agent_module = (int) get_parameter('id_agent_module');
    $id_module_type = (int) get_parameter('id_module_type');
    $name = (string) get_parameter('name');
    $description = (string) get_parameter('description');
    $id_module_group = (int) get_parameter('id_module_group');
    $flag = (bool) get_parameter('flag');

    // Don't read as (float) because it lost it's decimals when put into MySQL
    // where are very big and PHP uses scientific notation, p.e:
    // 1.23E-10 is 0.000000000123
    $post_process = (string) get_parameter('post_process', 0.0);
    if (get_parameter('prediction_module')) {
        $prediction_module = 1;
    } else {
        $prediction_module = 0;
    }

    $max_timeout = (int) get_parameter('max_timeout');
    $max_retries = (int) get_parameter('max_retries');
    $min = (int) get_parameter_post('min');
    $max = (int) get_parameter('max');
    $interval = (int) get_parameter('module_interval', $intervalo);
    $ff_interval = (int) get_parameter('module_ff_interval');
    $quiet_module = (int) get_parameter('quiet_module');
    $cps_module = (int) get_parameter('cps_module');
    $id_plugin = (int) get_parameter('id_plugin');
    $id_export = (int) get_parameter('id_export');
    $disabled = (bool) get_parameter('disabled');
    $tcp_send = (string) get_parameter('tcp_send');
    $tcp_rcv = (string) get_parameter('tcp_rcv');
    $tcp_port = (int) get_parameter('tcp_port');
    // Correction in order to not insert 0 as port
    $is_port_empty = get_parameter('tcp_port', '');
    if ($is_port_empty === '') {
        $tcp_port = null;
    }

    $configuration_data = (string) get_parameter('configuration_data');
    $old_configuration_data = (string) get_parameter('old_configuration_data');
    $new_configuration_data = '';

    $custom_string_1_default = '';
    $custom_string_2_default = '';
    $custom_string_3_default = '';
    $custom_integer_1_default = 0;
    $custom_integer_2_default = 0;
    if ($update_module) {
        $module = modules_get_agentmodule($id_agent_module);

        $custom_string_1_default = $module['custom_string_1'];
        $custom_string_2_default = $module['custom_string_2'];
        $custom_string_3_default = $module['custom_string_3'];
        $custom_integer_1_default = $module['custom_integer_1'];
        $custom_integer_2_default = $module['custom_integer_2'];
    }

    if ($id_module_type == 25) {
        // web analysis, from MODULE_WUX
        $custom_string_1 = base64_encode((string) get_parameter('custom_string_1', $custom_string_1_default));
        $custom_integer_1 = (int) get_parameter('custom_integer_1', $custom_integer_1_default);
    } else {
        $custom_string_1 = (string) get_parameter('custom_string_1', $custom_string_1_default);
        $custom_integer_1 = (int) get_parameter('prediction_module', $custom_integer_1_default);
    }

    $custom_string_2 = (string) get_parameter('custom_string_2', $custom_string_2_default);
    $custom_string_3 = (string) get_parameter('custom_string_3', $custom_string_3_default);
    $custom_integer_2 = (int) get_parameter('custom_integer_2', 0);

    // Get macros
    $macros = (string) get_parameter('macros');

    if (!empty($macros)) {
        $macros = json_decode(base64_decode($macros), true);

        foreach ($macros as $k => $m) {
            $m_hide = '0';
            if (isset($m['hide'])) {
                $m_hide = $m['hide'];
            }

            if ($m_hide == '1') {
                $macros[$k]['value'] = io_input_password(get_parameter($m['macro'], ''));
            } else {
                $macros[$k]['value'] = get_parameter($m['macro'], '');
            }
        }

        $macros = io_json_mb_encode($macros);

        $conf_array = explode("\n", io_safe_output($configuration_data));

        foreach ($conf_array as $line) {
            if (preg_match('/^module_name\s*(.*)/', $line, $match)) {
                $new_configuration_data .= 'module_name '.io_safe_output($name)."\n";
            }
            // We delete from conf all the module macros starting with _field
            else if (!preg_match('/^module_macro_field.*/', $line, $match)) {
                $new_configuration_data .= "$line\n";
            }
        }

        $values_macros = [];
        $values_macros['macros'] = base64_encode($macros);

        $macros_for_data = enterprise_hook(
            'config_agents_get_macros_data_conf',
            [$values_macros]
        );

        if ($macros_for_data != '') {
            $new_configuration_data = str_replace('module_end', $macros_for_data.'module_end', $new_configuration_data);
        }

        /*
            $macros_for_data = enterprise_hook('config_agents_get_macros_data_conf', array($_POST));

            if ($macros_for_data !== ENTERPRISE_NOT_HOOK && $macros_for_data != '') {
            // Add macros to configuration file
            $new_configuration_data = str_replace('module_end', $macros_for_data."module_end", $new_configuration_data);
            }
        */
        $configuration_data = str_replace(
            '\\',
            '&#92;',
            io_safe_input($new_configuration_data)
        );
    }

    // Services are an enterprise feature,
    // so we got the parameters using this function.
    enterprise_hook('get_service_synthetic_parameters');

    $agent_name = (string) get_parameter(
        'agent_name',
        agents_get_name($id_agente)
    );

    $snmp_community = (string) get_parameter('snmp_community');
    $snmp_oid = (string) get_parameter('snmp_oid');
    // Change double quotes by single
    $snmp_oid = preg_replace('/&quot;/', '&#039;', $snmp_oid);

    if (empty($snmp_oid)) {
        // The user did not set any OID manually but did a SNMP walk
        $snmp_oid = (string) get_parameter('select_snmp_oid');
    }

    if ($id_module_type >= 15 && $id_module_type <= 18) {
        // New support for snmp v3
        $tcp_send = (string) get_parameter('snmp_version');
        $plugin_user = (string) get_parameter('snmp3_auth_user');
        $plugin_pass = io_input_password((string) get_parameter('snmp3_auth_pass'));
        $plugin_parameter = (string) get_parameter('snmp3_auth_method');

        $custom_string_1 = (string) get_parameter('snmp3_privacy_method');
        $custom_string_2 = io_input_password((string) get_parameter('snmp3_privacy_pass'));
        $custom_string_3 = (string) get_parameter('snmp3_security_level');
    } else {
        $plugin_user = (string) get_parameter('plugin_user');
        if (get_parameter('id_module_component_type') == 7) {
            $plugin_pass = (int) get_parameter('plugin_pass');
        } else {
            $plugin_pass = io_input_password((string) get_parameter('plugin_pass'));
        }

        $plugin_parameter = (string) get_parameter('plugin_parameter');
    }

    $parent_module_id = (int) get_parameter('parent_module_id');
    $ip_target = (string) get_parameter('ip_target');
    if ($ip_target == '') {
        $ip_target = 'auto';
    }

    $custom_id = (string) get_parameter('custom_id');
    $history_data = (int) get_parameter('history_data');
    $dynamic_interval = (int) get_parameter('dynamic_interval');
    $dynamic_max = (int) get_parameter('dynamic_max');
    $dynamic_min = (int) get_parameter('dynamic_min');
    $dynamic_two_tailed = (int) get_parameter('dynamic_two_tailed');
    $min_warning = (float) get_parameter('min_warning');
    $max_warning = (float) get_parameter('max_warning');
    $str_warning = (string) get_parameter('str_warning');
    $min_critical = (float) get_parameter('min_critical');
    $max_critical = (float) get_parameter('max_critical');
    $str_critical = (string) get_parameter('str_critical');
    $ff_event = (int) get_parameter('ff_event');
    $ff_event_normal = (int) get_parameter('ff_event_normal');
    $ff_event_warning = (int) get_parameter('ff_event_warning');
    $ff_event_critical = (int) get_parameter('ff_event_critical');
    $each_ff = (int) get_parameter('each_ff');
    $ff_timeout = (int) get_parameter('ff_timeout');
    $unit = (string) get_parameter('unit_select');
    if ($unit == 'none') {
        $unit = (string) get_parameter('unit_text');
    }

    $id_tag = (array) get_parameter('id_tag_selected');
    $serialize_ops = (string) get_parameter('serialize_ops');
    $critical_instructions = (string) get_parameter('critical_instructions');
    $warning_instructions = (string) get_parameter('warning_instructions');
    $unknown_instructions = (string) get_parameter('unknown_instructions');
    $critical_inverse = (int) get_parameter('critical_inverse');
    $warning_inverse = (int) get_parameter('warning_inverse');

    $id_category = (int) get_parameter('id_category');

    $hour_from = get_parameter('hour_from');
    $minute_from = get_parameter('minute_from');
    $mday_from = get_parameter('mday_from');
    $month_from = get_parameter('month_from');
    $wday_from = get_parameter('wday_from');

    $hour_to = get_parameter('hour_to');
    $minute_to = get_parameter('minute_to');
    $mday_to = get_parameter('mday_to');
    $month_to = get_parameter('month_to');
    $wday_to = get_parameter('wday_to');

    $http_user = get_parameter('http_user');
    $http_pass = get_parameter('http_pass');

    if ($hour_to != '*') {
        $hour_to = '-'.$hour_to;
    } else {
        $hour_to = '';
    }

    if ($minute_to != '*') {
        $minute_to = '-'.$minute_to;
    } else {
        $minute_to = '';
    }

    if ($mday_to != '*') {
        $mday_to = '-'.$mday_to;
    } else {
        $mday_to = '';
    }

    if ($month_to != '*') {
        $month_to = '-'.$month_to;
    } else {
        $month_to = '';
    }

    if ($wday_to != '*') {
        $wday_to = '-'.$wday_to;
    } else {
        $wday_to = '';
    }

    $cron_interval = $minute_from.$minute_to.' '.$hour_from.$hour_to.' '.$mday_from.$mday_to.' '.$month_from.$month_to.' '.$wday_from.$wday_to;
    if (!cron_check_syntax($cron_interval)) {
        $cron_interval = '';
    }

    if ($prediction_module != MODULE_PREDICTION_SYNTHETIC) {
        unset($serialize_ops);
        enterprise_hook(
            'modules_delete_synthetic_operations',
            [$id_agent_module]
        );
    }

    $active_snmp_v3 = get_parameter('active_snmp_v3');
    if ($active_snmp_v3) {
        // LOST CODE?
    }

    $throw_unknown_events = (bool) get_parameter('throw_unknown_events', false);
    // Set the event type that can show.
    $disabled_types_event = [EVENTS_GOING_UNKNOWN => (int) $throw_unknown_events];
    $disabled_types_event = io_json_mb_encode($disabled_types_event);

    $module_macro_names = (array) get_parameter('module_macro_names', []);
    $module_macro_values = (array) get_parameter('module_macro_values', []);
    $module_macros = modules_get_module_macros_json($module_macro_names, $module_macro_values);

    // Make changes in the conf file if necessary
    enterprise_include_once('include/functions_config_agents.php');

    $module_in_policy = enterprise_hook('policies_is_module_in_policy', [$id_agent_module]);
    $module_linked = enterprise_hook('policies_is_module_linked', [$id_agent_module]);

    if ((!$module_in_policy && !$module_linked )
        || ( $module_in_policy && !$module_linked )
    ) {
        enterprise_hook(
            'config_agents_write_module_in_conf',
            [
                $id_agente,
                io_safe_output($old_configuration_data),
                io_safe_output($configuration_data),
                $disabled,
            ]
        );
    }
}

// MODULE UPDATE
if ($update_module) {
    $id_agent_module = (int) get_parameter('id_agent_module');

    $values = [
        'id_agente_modulo'      => $id_agent_module,
        'descripcion'           => $description,
        'id_module_group'       => $id_module_group,
        'nombre'                => $name,
        'max'                   => $max,
        'min'                   => $min,
        'module_interval'       => $interval,
        'module_ff_interval'    => $ff_interval,
        'tcp_port'              => $tcp_port,
        'tcp_send'              => $tcp_send,
        'tcp_rcv'               => $tcp_rcv,
        'snmp_community'        => $snmp_community,
        'snmp_oid'              => $snmp_oid,
        'ip_target'             => $ip_target,
        'flag'                  => $flag,
        'disabled'              => $disabled,
        'id_export'             => $id_export,
        'plugin_user'           => $plugin_user,
        'plugin_pass'           => $plugin_pass,
        'plugin_parameter'      => $plugin_parameter,
        'id_plugin'             => $id_plugin,
        'post_process'          => $post_process,
        'prediction_module'     => $prediction_module,
        'max_timeout'           => $max_timeout,
        'max_retries'           => $max_retries,
        'custom_id'             => $custom_id,
        'history_data'          => $history_data,
        'dynamic_interval'      => $dynamic_interval,
        'dynamic_max'           => $dynamic_max,
        'dynamic_min'           => $dynamic_min,
        'dynamic_two_tailed'    => $dynamic_two_tailed,
        'parent_module_id'      => $parent_module_id,
        'min_warning'           => $min_warning,
        'max_warning'           => $max_warning,
        'str_warning'           => $str_warning,
        'min_critical'          => $min_critical,
        'max_critical'          => $max_critical,
        'str_critical'          => $str_critical,
        'custom_string_1'       => $custom_string_1,
        'custom_string_2'       => $custom_string_2,
        'custom_string_3'       => $custom_string_3,
        'custom_integer_1'      => $custom_integer_1,
        'custom_integer_2'      => $custom_integer_2,
        'min_ff_event'          => $ff_event,
        'min_ff_event_normal'   => $ff_event_normal,
        'min_ff_event_warning'  => $ff_event_warning,
        'min_ff_event_critical' => $ff_event_critical,
        'each_ff'               => $each_ff,
        'ff_timeout'            => $ff_timeout,
        'unit'                  => io_safe_output($unit),
        'macros'                => $macros,
        'quiet'                 => $quiet_module,
        'cps'                   => $cps_module,
        'critical_instructions' => $critical_instructions,
        'warning_instructions'  => $warning_instructions,
        'unknown_instructions'  => $unknown_instructions,
        'critical_inverse'      => $critical_inverse,
        'warning_inverse'       => $warning_inverse,
        'cron_interval'         => $cron_interval,
        'id_category'           => $id_category,
        'disabled_types_event'  => addslashes($disabled_types_event),
        'module_macros'         => $module_macros,
    ];

    if ($id_module_type == 30 || $id_module_type == 31 || $id_module_type == 32 || $id_module_type == 33) {
        $plugin_parameter_split = explode('&#x0a;', $values['plugin_parameter']);

        $values['plugin_parameter'] = '';

        foreach ($plugin_parameter_split as $key => $value) {
            if ($key == 1) {
                $values['plugin_parameter'] .= 'http_auth_user&#x20;'.$http_user.'&#x0a;';
                $values['plugin_parameter'] .= 'http_auth_pass&#x20;'.$http_pass.'&#x0a;';
                $values['plugin_parameter'] .= $value.'&#x0a;';
            } else {
                $values['plugin_parameter'] .= $value.'&#x0a;';
            }
        }
    }

    // In local modules, the interval is updated by agent
    $module_kind = (int) get_parameter('moduletype');
    if ($module_kind == MODULE_DATA) {
        unset($values['module_interval']);
    }

    if ($prediction_module == MODULE_PREDICTION_SYNTHETIC
        && $serialize_ops == ''
    ) {
        $result = false;
    } else {
        $check_dynamic = db_get_row_sql(
            'SELECT dynamic_interval, dynamic_max, dynamic_min, dynamic_two_tailed
							FROM tagente_modulo WHERE id_agente_modulo ='.$id_agent_module
        );

        if (($check_dynamic['dynamic_interval'] == $dynamic_interval)
            && ($check_dynamic['dynamic_max'] == $dynamic_max)
            && ($check_dynamic['dynamic_min'] == $dynamic_min)
            && ($check_dynamic['dynamic_two_tailed'] == $dynamic_two_tailed)
        ) {
            $result = modules_update_agent_module($id_agent_module, $values, false, $id_tag);
        } else {
            $values['dynamic_next'] = 0;
            $result = modules_update_agent_module($id_agent_module, $values, false, $id_tag);
        }
    }

    if (is_error($result)) {
        switch ($result) {
            case ERR_EXIST:
                $msg = __('There was a problem updating module. Another module already exists with the same name.');
            break;

            case ERR_INCOMPLETE:
                $msg = __('There was a problem updating module. Some required fields are missed: (name)');
            break;

            case ERR_NOCHANGES:
                $msg = __('There was a problem updating module. "No change"');
            break;

            case ERR_DB:
            case ERR_GENERIC:
            default:
                $msg = __('There was a problem updating module. Processing error');
            break;
        }

        $result = false;
        ui_print_error_message($msg);

        $edit_module = true;

        db_pandora_audit(
            'Agent management',
            "Fail to try update module '$name' for agent ".$agent['alias']
        );
    } else {
        if ($prediction_module == 3) {
            enterprise_hook(
                'modules_create_synthetic_operations',
                [
                    $id_agent_module,
                    $serialize_ops,
                ]
            );
        }

        // Update the module interval
        cron_update_module_interval($id_agent_module, $cron_interval);

        ui_print_success_message(__('Module successfully updated'));
        $id_agent_module = false;
        $edit_module = false;

        $agent = db_get_row('tagente', 'id_agente', $id_agente);

        db_pandora_audit(
            'Agent management',
            "Updated module '$name' for agent ".$agent['alias'],
            false,
            false,
            io_json_mb_encode($values)
        );
    }
}

// MODULE INSERT
// =================
if ($create_module) {
    if (isset($_POST['combo_snmp_oid'])) {
        $combo_snmp_oid = get_parameter_post('combo_snmp_oid');
    }

    if ($snmp_oid == '') {
        $snmp_oid = $combo_snmp_oid;
    }

    $id_module = (int) get_parameter('id_module');
    // Commented because can't create prediction modules
    /*
        if ($id_module == 5) {
        $prediction_module = 1;
        }
    */

    switch ($config['dbtype']) {
        case 'oracle':
            if (empty($description) || !isset($description)) {
                $description = ' ';
            }
        break;
    }

    $values = [
        'id_tipo_modulo'        => $id_module_type,
        'descripcion'           => $description,
        'max'                   => $max,
        'min'                   => $min,
        'snmp_oid'              => $snmp_oid,
        'snmp_community'        => $snmp_community,
        'id_module_group'       => $id_module_group,
        'module_interval'       => $interval,
        'module_ff_interval'    => $ff_interval,
        'ip_target'             => $ip_target,
        'tcp_port'              => $tcp_port,
        'tcp_rcv'               => $tcp_rcv,
        'tcp_send'              => $tcp_send,
        'id_export'             => $id_export,
        'plugin_user'           => $plugin_user,
        'plugin_pass'           => $plugin_pass,
        'plugin_parameter'      => $plugin_parameter,
        'id_plugin'             => $id_plugin,
        'post_process'          => $post_process,
        'prediction_module'     => $prediction_module,
        'max_timeout'           => $max_timeout,
        'max_retries'           => $max_retries,
        'disabled'              => $disabled,
        'id_modulo'             => $id_module,
        'custom_id'             => $custom_id,
        'history_data'          => $history_data,
        'dynamic_interval'      => $dynamic_interval,
        'dynamic_max'           => $dynamic_max,
        'dynamic_min'           => $dynamic_min,
        'dynamic_two_tailed'    => $dynamic_two_tailed,
        'parent_module_id'      => $parent_module_id,
        'min_warning'           => $min_warning,
        'max_warning'           => $max_warning,
        'str_warning'           => $str_warning,
        'min_critical'          => $min_critical,
        'max_critical'          => $max_critical,
        'str_critical'          => $str_critical,
        'custom_string_1'       => $custom_string_1,
        'custom_string_2'       => $custom_string_2,
        'custom_string_3'       => $custom_string_3,
        'custom_integer_1'      => $custom_integer_1,
        'custom_integer_2'      => $custom_integer_2,
        'min_ff_event'          => $ff_event,
        'min_ff_event_normal'   => $ff_event_normal,
        'min_ff_event_warning'  => $ff_event_warning,
        'min_ff_event_critical' => $ff_event_critical,
        'each_ff'               => $each_ff,
        'ff_timeout'            => $ff_timeout,
        'unit'                  => io_safe_output($unit),
        'macros'                => $macros,
        'quiet'                 => $quiet_module,
        'cps'                   => $cps_module,
        'critical_instructions' => $critical_instructions,
        'warning_instructions'  => $warning_instructions,
        'unknown_instructions'  => $unknown_instructions,
        'critical_inverse'      => $critical_inverse,
        'warning_inverse'       => $warning_inverse,
        'cron_interval'         => $cron_interval,
        'id_category'           => $id_category,
        'disabled_types_event'  => addslashes($disabled_types_event),
        'module_macros'         => $module_macros,
    ];

    if ($id_module_type == 30 || $id_module_type == 31 || $id_module_type == 32 || $id_module_type == 33) {
        $plugin_parameter_split = explode('&#x0a;', $values['plugin_parameter']);

        $values['plugin_parameter'] = '';

        foreach ($plugin_parameter_split as $key => $value) {
            if ($key == 1) {
                $values['plugin_parameter'] .= 'http_auth_user&#x20;'.$http_user.'&#x0a;';
                $values['plugin_parameter'] .= 'http_auth_pass&#x20;'.$http_pass.'&#x0a;';
                $values['plugin_parameter'] .= $value.'&#x0a;';
            } else {
                $values['plugin_parameter'] .= $value.'&#x0a;';
            }
        }
    }

    if ($prediction_module == 3 && $serialize_ops == '') {
        $id_agent_module = false;
    } else {
        $id_agent_module = modules_create_agent_module(
            $id_agente,
            $name,
            $values,
            false,
            $id_tag
        );
    }

    if (is_error($id_agent_module)) {
        switch ($id_agent_module) {
            case ERR_EXIST:
                $msg = __('There was a problem adding module. Another module already exists with the same name.');
            break;

            case ERR_INCOMPLETE:
                $msg = __('There was a problem adding module. Some required fields are missed : (name)');
            break;

            case ERR_DB:
            case ERR_GENERIC:
            default:
                $msg = __('There was a problem adding module. Processing error');
            break;
        }

        $id_agent_module = false;
        ui_print_error_message($msg);
        $edit_module = true;
        $moduletype = $id_module;
        db_pandora_audit(
            'Agent management',
            "Fail to try added module '$name' for agent ".$agent['alias']
        );
    } else {
        if ($prediction_module == 3) {
            enterprise_hook('modules_create_synthetic_operations', [$id_agent_module, $serialize_ops]);
        }

        // Update the module interval
        cron_update_module_interval($id_agent_module, $cron_interval);

        ui_print_success_message(__('Module added successfully'));
        $id_agent_module = false;
        $edit_module = false;

        $info = '';

        $agent = db_get_row('tagente', 'id_agente', $id_agente);
        db_pandora_audit(
            'Agent management',
            "Added module '$name' for agent ".$agent['alias'],
            false,
            true,
            io_json_mb_encode($values)
        );
    }
}

// MODULE DELETION
// =================
if ($delete_module) {
    // DELETE agent module !
    $id_borrar_modulo = (int) get_parameter_get('delete_module', 0);
    $module_data = db_get_row_sql(
        'SELECT tam.id_agente, tam.nombre
		FROM tagente_modulo tam, tagente_estado tae
		WHERE tam.id_agente_modulo = tae.id_agente_modulo
			AND tam.id_agente_modulo = '.$id_borrar_modulo
    );
    $id_grupo = (int) agents_get_agent_group($id_agente);
    $all_groups = agents_get_all_groups_agent($id_agente, $id_grupo);

    if (! check_acl_one_of_groups($config['id_user'], $all_groups, 'AW')) {
        db_pandora_audit(
            'ACL Violation',
            'Trying to delete a module without admin rights'
        );
        include 'general/noaccess.php';

        exit;
    }

    if (empty($module_data) || $id_borrar_modulo < 1) {
        db_pandora_audit(
            'HACK Attempt',
            'Expected variable from form is not correct'
        );
        include 'general/noaccess.php';

        exit;
    }

    enterprise_include_once('include/functions_config_agents.php');
    enterprise_hook('config_agents_delete_module_in_conf', [modules_get_agentmodule_agent($id_borrar_modulo), modules_get_agentmodule_name($id_borrar_modulo)]);

    // Init transaction
    $error = 0;

    // First delete from tagente_modulo -> if not successful, increment
    // error. NOTICE that we don't delete all data here, just marking for deletion
    // and delete some simple data.
    $values = [
        'nombre'         => 'pendingdelete',
        'disabled'       => 1,
        'delete_pending' => 1,
    ];
    $result = db_process_sql_update(
        'tagente_modulo',
        $values,
        ['id_agente_modulo' => $id_borrar_modulo]
    );
    if ($result === false) {
        $error++;
    } else {
        // Set flag to update module status count
        db_process_sql(
            'UPDATE tagente
			SET update_module_count = 1, update_alert_count = 1
			WHERE id_agente = '.$module_data['id_agente']
        );
    }

    $result = db_process_sql_delete(
        'tagente_estado',
        ['id_agente_modulo' => $id_borrar_modulo]
    );
    if ($result === false) {
        $error++;
    }

    $result = db_process_sql_delete(
        'tagente_datos_inc',
        ['id_agente_modulo' => $id_borrar_modulo]
    );
    if ($result === false) {
        $error++;
    }

    if (alerts_delete_alert_agent_module(
        false,
        ['id_agent_module' => $id_borrar_modulo]
    ) === false
    ) {
        $error++;
    }

    $result = db_process_delete_temp(
        'ttag_module',
        'id_agente_modulo',
        $id_borrar_modulo
    );
    if ($result === false) {
        $error++;
    }

    // Trick to detect if we are deleting a synthetic module (avg or arithmetic)
    // If result is empty then module doesn't have this type of submodules
    $ops_json = enterprise_hook('modules_get_synthetic_operations', [$id_borrar_modulo]);
    $result_ops_synthetic = json_decode($ops_json);
    if (!empty($result_ops_synthetic)) {
        $result = enterprise_hook('modules_delete_synthetic_operations', [$id_borrar_modulo]);
        if ($result === false) {
            $error++;
        }
    } //end if
    else {
        $result_components = enterprise_hook('modules_get_synthetic_components', [$id_borrar_modulo]);
        $count_components = 1;
        if (!empty($result_components)) {
            // Get number of components pending to delete to know when it's needed to update orders
            $num_components = count($result_components);
            $last_target_module = 0;
            foreach ($result_components as $id_target_module) {
                // Detects change of component or last component to update orders
                if (($count_components == $num_components)
                    or ($last_target_module != $id_target_module)
                ) {
                    $update_orders = true;
                } else {
                    $update_orders = false;
                }

                $result = enterprise_hook('modules_delete_synthetic_operations', [$id_target_module, $id_borrar_modulo, $update_orders]);

                if ($result === false) {
                    $error++;
                }

                $count_components++;
                $last_target_module = $id_target_module;
            }
        }
    }

    // Check for errors
    if ($error != 0) {
        ui_print_error_message(__('There was a problem deleting the module'));
    } else {
        echo '<script type="text/javascript">
		location="index.php?sec=gagente&sec2=godmode/agentes/configurar_agente&tab=module&id_agente='.$id_agente.'";
		alert("'.__('Module deleted succesfully').'");
		</script>';

        $agent = db_get_row('tagente', 'id_agente', $id_agente);
        db_pandora_audit(
            'Agent management',
            "Deleted module '".$module_data['nombre']."' for agent ".$agent['alias']
        );
    }
}

// MODULE DUPLICATION
// ==================
if (!empty($duplicate_module)) {
    // DUPLICATE agent module !
    $id_duplicate_module = $duplicate_module;

    $original_name = modules_get_agentmodule_name($id_duplicate_module);
    $copy_name = io_safe_input(sprintf(__('copy of %s'), io_safe_output($original_name)));

    $cont = 0;
    $exists = true;
    while ($exists) {
        $exists = (bool) db_get_value(
            'id_agente_modulo',
            'tagente_modulo',
            'nombre',
            $copy_name
        );
        if ($exists) {
            $cont++;
            $copy_name = io_safe_input(
                sprintf(__('copy of %s (%d)'), io_safe_output($original_name), $cont)
            );
        }
    }

    $result = modules_copy_agent_module_to_agent(
        $id_duplicate_module,
        modules_get_agentmodule_agent($id_duplicate_module),
        $copy_name
    );

    $agent = db_get_row('tagente', 'id_agente', $id_agente);

    if ($result) {
        db_pandora_audit(
            'Agent management',
            "Duplicate module '".$id_duplicate_module."' for agent ".$agent['alias'].' with the new id for clon '.$result
        );
    } else {
        db_pandora_audit(
            'Agent management',
            "Fail to try duplicate module '".$id_duplicate_module."' for agent ".$agent['alias']
        );
    }
}

// MODULE ENABLE/DISABLE
// =====================
if ($enable_module) {
    $result = modules_change_disabled($enable_module, 0);
    $modulo_nombre = db_get_row_sql('SELECT nombre FROM tagente_modulo WHERE id_agente_modulo = '.$enable_module.'');
    $modulo_nombre = $modulo_nombre['nombre'];

    if ($result === NOERR) {
        enterprise_hook('config_agents_enable_module_conf', [$id_agente, $enable_module]);
        db_pandora_audit('Module management', 'Enable #'.$enable_module.' | '.$modulo_nombre.' | '.$agent['alias']);
    } else {
        db_pandora_audit('Module management', 'Fail to enable #'.$enable_module.' | '.$modulo_nombre.' | '.$agent['alias']);
    }

    ui_print_result_message(
        $result,
        __('Successfully enabled'),
        __('Could not be enabled')
    );
}

if ($disable_module) {
    $result = modules_change_disabled($disable_module, 1);
    $modulo_nombre = db_get_row_sql('SELECT nombre FROM tagente_modulo WHERE id_agente_modulo = '.$disable_module.'');
    $modulo_nombre = $modulo_nombre['nombre'];

    if ($result === NOERR) {
        enterprise_hook('config_agents_disable_module_conf', [$id_agente, $disable_module]);
        db_pandora_audit('Module management', 'Disable #'.$disable_module.' | '.$modulo_nombre.' | '.$agent['alias']);
    } else {
        db_pandora_audit('Module management', 'Fail to disable #'.$disable_module.' | '.$modulo_nombre.' | '.$agent['alias']);
    }

    ui_print_result_message(
        $result,
        __('Successfully disabled'),
        __('Could not be disabled')
    );
}

// UPDATE GIS
// ==========
$updateGIS = get_parameter('update_gis', 0);
if ($updateGIS) {
    $updateGisData = get_parameter('update_gis_data');
    $lastLatitude = get_parameter('latitude');
    $lastLongitude = get_parameter('longitude');
    $lastAltitude = get_parameter('altitude');
    $idAgente = get_parameter('id_agente');

    $previusAgentGISData = db_get_row_sql(
        '
		SELECT *
		FROM tgis_data_status
		WHERE tagente_id_agente = '.$idAgente
    );

    db_process_sql_update(
        'tagente',
        ['update_gis_data' => $updateGisData],
        ['id_agente' => $idAgente]
    );

    if ($previusAgentGISData !== false) {
        db_process_sql_insert(
            'tgis_data_history',
            [
                'longitude'          => $previusAgentGISData['stored_longitude'],
                'latitude'           => $previusAgentGISData['stored_latitude'],
                'altitude'           => $previusAgentGISData['stored_altitude'],
                'start_timestamp'    => $previusAgentGISData['start_timestamp'],
                'end_timestamp'      => date('Y-m-d H:i:s'),
                'description'        => __('Save by %s Console', get_product_name()),
                'manual_placement'   => $previusAgentGISData['manual_placement'],
                'number_of_packages' => $previusAgentGISData['number_of_packages'],
                'tagente_id_agente'  => $previusAgentGISData['tagente_id_agente'],
            ]
        );
        db_process_sql_update(
            'tgis_data_status',
            [
                'tagente_id_agente' => $idAgente,
                'current_longitude' => $lastLongitude,
                'current_latitude'  => $lastLatitude,
                'current_altitude'  => $lastAltitude,
                'stored_longitude'  => $lastLongitude,
                'stored_latitude'   => $lastLatitude,
                'stored_altitude'   => $lastAltitude,
                'start_timestamp'   => date('Y-m-d H:i:s'),
                'manual_placement'  => 1,
                'description'       => __('Update by %s Console', get_product_name()),
            ],
            ['tagente_id_agente' => $idAgente]
        );
    } else {
        db_process_sql_insert(
            'tgis_data_status',
            [
                'tagente_id_agente' => $idAgente,
                'current_longitude' => $lastLongitude,
                'current_latitude'  => $lastLatitude,
                'current_altitude'  => $lastAltitude,
                'stored_longitude'  => $lastLongitude,
                'stored_latitude'   => $lastLatitude,
                'stored_altitude'   => $lastAltitude,
                'manual_placement'  => 1,
                'description'       => __('Insert by %s Console', get_product_name()),
            ]
        );
    }
}

// -----------------------------------
// Load page depending on tab selected
// -----------------------------------
switch ($tab) {
    case 'main':
        include 'agent_manager.php';
    break;

    case 'module':
        if ($id_agent_module || $edit_module) {
            include 'module_manager_editor.php';
        } else {
            include 'module_manager.php';
        }
    break;

    case 'alert':
        /*
            Because $id_agente is set, it will show only agent alerts */
        // This var is for not display create button on alert list
        $dont_display_alert_create_bttn = true;
        include 'godmode/alerts/alert_list.php';
    break;

    case 'template':
        include 'agent_template.php';
    break;

    case 'gis':
        include 'agent_conf_gis.php';
    break;

    case 'incident':
        include 'agent_incidents.php';
    break;

    case 'remote_configuration':
        enterprise_include('godmode/agentes/agent_disk_conf_editor.php');
    break;

    case 'extension':
        $found = false;
        foreach ($config['extensions'] as $extension) {
            if (isset($extension['extension_god_tab'])) {
                $id = $extension['extension_god_tab']['id'];
                $function = $extension['extension_god_tab']['function'];

                $id_extension = get_parameter('id_extension', '');

                if ($id_extension == $id) {
                    call_user_func_array($function, []);
                    $found = true;
                }
            }
        }

        if (!$found) {
            ui_print_error_message(__('Invalid tab specified'));
        }
    break;

    case 'agent_wizard':
        include 'agent_wizard.php';
    break;

    default:
        if (enterprise_hook('switch_agent_tab', [$tab])) {
            // This will make sure that blank pages will have at least some
            // debug info in them - do not translate debug
            ui_print_error_message(__('Invalid tab specified'));
        }
    break;
}

?>

<script type="text/javascript">
    /* <![CDATA[ */
    var wizard_tab_showed = 0;
    
    $(document).ready (function () {
        
        $('body').append('<div id="dialog"></div>');
        // Control the tab and subtab hover. When mouse leave one, 
        // check if is hover the other before hide the subtab
        $('.agent_wizard_tab').hover(agent_wizard_tab_show, agent_wizard_tab_hide);
        
        $('#module_form').submit(function() {
            
            var aget_id_os = '<?php echo agents_get_os(modules_get_agentmodule_agent(get_parameter('id_agent_module'))); ?>';
            
            if('<?php echo html_entity_decode(modules_get_agentmodule_name(get_parameter('id_agent_module'))); ?>' != $('#text-name').val() &&
             '<?php echo agents_get_os(modules_get_agentmodule_agent(get_parameter('id_agent_module'))); ?>' == 19){
                
                event.preventDefault();
                
                $("#dialog").dialog({
                    resizable: true,
                    draggable: true,
                    modal: true,
                    height: 240,
                    width: 600,
                    title: 'Changing the module name of a satellite agent',
                    open: function(){
                            $('#dialog').html('<br><table><tr><td><img src="images/icono-warning-triangulo.png" style="float:left;margin-left:25px;"></td><td><p style="float:right;font-style:nunito;font-size:11pt;margin-right:50px;margin-left:40px;"><span style="font-weight:bold;font-size:12pt;">Warning</span> <br>The names of the modules of a satellite should not be altered manually. Unless you are absolutely certain of the process, do not alter these names.</p></td></tr></table>');
                    },
                    buttons: [{
                            text: "Ok",
                            click: function() {
                                $('#module_form').submit();
                            }
                        },
                        {
                        text: "Cancel",
                        click: function() {
                            $( this ).dialog( "close" );
                            return false;
                        }
                    }]
                });
                
            }                
            
            var module_type_snmp =  '<?php echo modules_get_agentmodule_type(get_parameter('id_agent_module')); ?>';
            
            if('<?php echo html_entity_decode(modules_get_agentmodule_name(get_parameter('id_agent_module'))); ?>' != $('#text-name').val() && (
                module_type_snmp == 15 || module_type_snmp == 16 || module_type_snmp == 17 || module_type_snmp == 18)){
                    
                    event.preventDefault();
                    
                    $("#dialog").dialog({
                        resizable: true,
                        draggable: true,
                        modal: true,
                        height: 240,
                        width: 650,
                        title: 'Changing snmp module name',
                        open: function(){
                                $('#dialog').html('<br><table><tr><td><img src="images/icono-warning-triangulo.png" style="float:left;margin-left:25px;margin-top:30px;"></td><td><p style="float:right;font-style:nunito;font-size:11pt;margin-right:50px;margin-left:40px;"><span style="font-weight:bold;font-size:12pt;">Warning</span> <br>                     If you change the name of this module, various features associated with this module, such as network maps, interface graphs or other network modules, may  no longer work. If you are not completely sure of the process, please do not change the name of the module.                    </p></td></tr></table>');
                        },
                        buttons: [{
                          text: "Ok",
                          click: function() {
                            $('#module_form').submit();
                          }
                        },
                            {
                            text: "Cancel",
                            click: function() {
                                $( this ).dialog( "close" );
                                return false;
                            }
                        }]
                    });
            }
    });
    });
    
    // Set the position and width of the subtab
    /*
    function agent_wizard_tab_setup() {        
        $('#agent_wizard_subtabs').css('left', $('.agent_wizard_tab').offset().left-5)
        $('#agent_wizard_subtabs').css('top', $('.agent_wizard_tab').offset().top + $('.agent_wizard_tab').height() + 7)
        $('#agent_wizard_subtabs').css('width', $('.agent_wizard_tab').width() + 19)
    }
    */
    function agent_wizard_tab_show() {
        
        wizard_tab_showed = wizard_tab_showed + 1;
        
        if(wizard_tab_showed == 1) {
            $('.subsubmenu').show("fast");
        }
    }
    
    function agent_wizard_tab_hide() {
        wizard_tab_showed = wizard_tab_showed - 1;
        
        setTimeout(function() {
            if(wizard_tab_showed <= 0) {
                $('.subsubmenu').hide("fast");
            }
        },15000);
    }
    
    /* ]]> */
</script><|MERGE_RESOLUTION|>--- conflicted
+++ resolved
@@ -159,18 +159,8 @@
 // Create agent
 if ($create_agent) {
     $mssg_warning = 0;
-<<<<<<< HEAD
-    $alias = trim(
-        preg_replace(
-            '/[\/\\\|%#&$-]/',
-            '',
-            html_entity_decode(str_replace('`', '&lsquo;', (string) get_parameter_post('alias', '')))
-        )
-    );
-=======
     $alias_safe_output = io_safe_output(get_parameter('alias', ''));
     $alias = io_safe_input(trim(preg_replace('/[\/\\\|%#&$-]/', '', $alias_safe_output)));
->>>>>>> 927ad309
     $alias_as_name = (int) get_parameter_post('alias_as_name', 0);
     $direccion_agente = (string) get_parameter_post('direccion', '');
     $unique_ip = (int) get_parameter_post('unique_ip', 0);
@@ -775,18 +765,8 @@
     $mssg_warning = 0;
     $id_agente = (int) get_parameter_post('id_agente');
     $nombre_agente = str_replace('`', '&lsquo;', (string) get_parameter_post('agente', ''));
-<<<<<<< HEAD
-    $alias = trim(
-        preg_replace(
-            '/[\/\\\|%#&$-]/',
-            '',
-            html_entity_decode(str_replace('`', '&lsquo;', (string) get_parameter_post('alias', '')))
-        )
-    );
-=======
     $alias_safe_output = io_safe_output(get_parameter('alias', ''));
     $alias = io_safe_input(trim(preg_replace('/[\/\\\|%#&$-]/', '', $alias_safe_output)));
->>>>>>> 927ad309
     $alias_as_name = (int) get_parameter_post('alias_as_name', 0);
     $direccion_agente = (string) get_parameter_post('direccion', '');
     $unique_ip = (int) get_parameter_post('unique_ip', 0);
