--- conflicted
+++ resolved
@@ -821,19 +821,6 @@
             $onheader,
             [
                 [
-<<<<<<< HEAD
-                    __('Resources'),
-                    __('Manage agents'),
-                    '<span class="breadcrumb_active">'.$tab_name.'</span>',
-                ]
-            ),
-            false,
-            [
-                'id_element' => $id_agente,
-                'url'        => 'godmode/agentes/configurar_agente&tab=main&id_agente='.$id_agente,
-                'label'      => agents_get_alias($id_agente),
-                'section'    => 'Agents',
-=======
                     'link'  => '',
                     'label' => __('Resources'),
                 ],
@@ -845,7 +832,12 @@
                     'link'  => '',
                     'label' => $tab_name,
                 ],
->>>>>>> 5ff56ff7
+            ],
+            [
+                'id_element' => $id_agente,
+                'url'        => 'godmode/agentes/configurar_agente&tab=main&id_agente='.$id_agente,
+                'label'      => agents_get_alias($id_agente),
+                'section'    => 'Agents',
             ]
         );
     }
