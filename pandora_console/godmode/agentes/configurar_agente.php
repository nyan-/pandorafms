<?php

// Pandora FMS - http://pandorafms.com
// ==================================================
// Copyright (c) 2005-2010 Artica Soluciones Tecnologicas
// Please see http://pandorafms.org for full contribution list
// This program is free software; you can redistribute it and/or
// modify it under the terms of the GNU General Public License
// as published by the Free Software Foundation for version 2.
// This program is distributed in the hope that it will be useful,
// but WITHOUT ANY WARRANTY; without even the implied warranty of
// MERCHANTABILITY or FITNESS FOR A PARTICULAR PURPOSE.  See the
// GNU General Public License for more details.
// Load global vars
global $config;

enterprise_include('godmode/agentes/configurar_agente.php');
enterprise_include('include/functions_policies.php');
enterprise_include_once('include/functions_modules.php');
require_once $config['homedir'].'/include/functions_agents.php';
require_once $config['homedir'].'/include/functions_cron.php';
ui_require_javascript_file('encode_decode_base64');

check_login();

// Get tab parameter to check ACL in each tabs
$tab = get_parameter('tab', 'main');

// See if id_agente is set (either POST or GET, otherwise -1
$id_agente = (int) get_parameter('id_agente');
$group = 0;
$all_groups = [$group];
if ($id_agente) {
    $group = agents_get_agent_group($id_agente);
    $all_groups = agents_get_all_groups_agent($id_agente, $group);
}

if (!check_acl_one_of_groups($config['id_user'], $all_groups, 'AW')) {
    $access_granted = false;
    switch ($tab) {
        case 'alert':
        case 'module':
            if (check_acl_one_of_groups($config['id_user'], $all_groups, 'AD')) {
                $access_granted = true;
            }
        break;

        default:
        break;
    }

    if (!$access_granted) {
        db_pandora_audit(
            'ACL Violation',
            'Trying to access agent manager'
        );
        include 'general/noaccess.php';
        return;
    }
}

require_once 'include/functions_modules.php';
require_once 'include/functions_alerts.php';
require_once 'include/functions_reporting.php';

// Get passed variables
$alerttype = get_parameter('alerttype');
$id_agent_module = (int) get_parameter('id_agent_module');

// Init vars
$descripcion = '';
$comentarios = '';
$campo_1 = '';
$campo_2 = '';
$campo_3 = '';
$maximo = 0;
$minimo = 0;
$nombre_agente = '';
$alias = get_parameter('alias', '');
$alias_as_name = 0;
$direccion_agente = get_parameter('direccion', '');
$direccion_agente = trim(io_safe_output($direccion_agente));
$direccion_agente = io_safe_input($direccion_agente);
$intervalo = SECONDS_5MINUTES;
$ff_interval = 0;
$quiet_module = 0;
$cps_module = 0;
$id_server = '';
$max_alerts = 0;
$modo = 1;
$update_module = 0;
$modulo_id_agente = '';
$modulo_id_tipo_modulo = '';
$modulo_nombre = '';
$modulo_descripcion = '';
$alerta_id_aam = '';
$alerta_campo1 = '';
$alerta_campo2 = '';
$alerta_campo3 = '';
$alerta_dis_max = '';
$alerta_dis_min = '';
$alerta_min_alerts = 0;
$alerta_max_alerts = 1;
$alerta_time_threshold = '';
$alerta_descripcion = '';
$disabled = '';
$id_parent = 0;
$modulo_max = '';
$modulo_min = '';
$module_interval = '';
$module_ff_interval = '';
$tcp_port = '';
$tcp_send = '';
$tcp_rcv = '';
$snmp_oid = '';
$ip_target = '';
$snmp_community = '';
$combo_snmp_oid = '';
$agent_created_ok = 0;
$create_agent = 0;
$alert_text = '';
$time_from = '';
$time_to = '';
$alerta_campo2_rec = '';
$alerta_campo3_rec = '';
$alert_id_agent = '';
$alert_d1 = 1;
$alert_d2 = 1;
$alert_d3 = 1;
$alert_d4 = 1;
$alert_d5 = 1;
$alert_d6 = 1;
$alert_d7 = 1;
$alert_recovery = 0;
$alert_priority = 0;
$server_name = '';
$grupo = 0;
$id_os = 9;
// Windows
$custom_id = '';
$cascade_protection = 0;
$cascade_protection_modules = 0;
$safe_mode = 0;
$safe_mode_module = 0;
$icon_path = '';
$update_gis_data = 0;
$unit = '';
$id_tag = [];
$tab_description = '';
$url_description = '';
$quiet = 0;
$macros = '';
$cps = 0;

$create_agent = (bool) get_parameter('create_agent');
$module_macros = [];

// Create agent
if ($create_agent) {
    $mssg_warning = 0;
    $alias = (string) get_parameter_post('alias', '');
    $alias_as_name = (int) get_parameter_post('alias_as_name', 0);
    $direccion_agente = (string) get_parameter_post('direccion', '');

    // safe_output only validate ip
    $direccion_agente = trim(io_safe_output($direccion_agente));

    if (!validate_address($direccion_agente)) {
        $mssg_warning = 1;
    }

    // safe-input before validate ip
    $direccion_agente = io_safe_input($direccion_agente);

    $nombre_agente = hash('sha256', $alias.'|'.$direccion_agente.'|'.time().'|'.sprintf('%04d', rand(0, 10000)));
    $grupo = (int) get_parameter_post('grupo');
    $intervalo = (string) get_parameter_post('intervalo', SECONDS_5MINUTES);
    $comentarios = (string) get_parameter_post('comentarios', '');
    $modo = (int) get_parameter_post('modo');
    $id_parent = (int) get_parameter_post('id_agent_parent');
    $server_name = (string) get_parameter_post('server_name');
    $id_os = (int) get_parameter_post('id_os');
    $disabled = (int) get_parameter_post('disabled');
    $custom_id = (string) get_parameter_post('custom_id', '');
    $cascade_protection = (int) get_parameter_post('cascade_protection', 0);
    $cascade_protection_module = (int) get_parameter_post('cascade_protection_module', 0);
    $safe_mode = (int) get_parameter_post('safe_mode', 0);
    $safe_mode_module = (int) get_parameter_post('safe_mode_module', 0);
    $icon_path = (string) get_parameter_post('icon_path', '');
    $update_gis_data = (int) get_parameter_post('update_gis_data', 0);
    $url_description = (string) get_parameter('url_description');
    $quiet = (int) get_parameter('quiet', 0);
    $cps = (int) get_parameter('cps', 0);

    $secondary_groups = (string) get_parameter('secondary_hidden', '');
    $fields = db_get_all_fields_in_table('tagent_custom_fields');

    if ($fields === false) {
        $fields = [];
    }

    $field_values = [];

    foreach ($fields as $field) {
        $field_values[$field['id_field']] = (string) get_parameter_post('customvalue_'.$field['id_field'], '');
    }

    // Check if agent exists (BUG WC-50518-2)
    if ($alias == '') {
        $agent_creation_error = __('No agent alias specified');
        $agent_created_ok = 0;
    } else {
        if ($alias_as_name) {
            $sql = 'SELECT nombre FROM tagente WHERE nombre = "'.$alias.'"';
            $exists_alias  = db_get_row_sql($sql);
            $nombre_agente = $alias;
        }

        if (!$exists_alias) {
            $id_agente = db_process_sql_insert(
                'tagente',
                [
                    'nombre'                    => $nombre_agente,
                    'alias'                     => $alias,
                    'alias_as_name'             => $alias_as_name,
                    'direccion'                 => $direccion_agente,
                    'id_grupo'                  => $grupo,
                    'intervalo'                 => $intervalo,
                    'comentarios'               => $comentarios,
                    'modo'                      => $modo,
                    'id_os'                     => $id_os,
                    'disabled'                  => $disabled,
                    'cascade_protection'        => $cascade_protection,
                    'cascade_protection_module' => $cascade_protection_module,
                    'server_name'               => $server_name,
                    'id_parent'                 => $id_parent,
                    'custom_id'                 => $custom_id,
                    'icon_path'                 => $icon_path,
                    'update_gis_data'           => $update_gis_data,
                    'url_address'               => $url_description,
                    'quiet'                     => $quiet,
                    'cps'                       => $cps,
                ]
            );
            enterprise_hook('update_agent', [$id_agente]);
        } else {
            $id_agente = false;
        }

        if ($id_agente !== false) {
            // Create custom fields for this agent
            foreach ($field_values as $key => $value) {
                $update_custom = db_process_sql_insert(
                    'tagent_custom_data',
                    [
                        'id_field'    => $key,
                        'id_agent'    => $id_agente,
                        'description' => $value,
                    ]
                );
            }

            // Create address for this agent in taddress
            if ($direccion_agente != '') {
                agents_add_address($id_agente, $direccion_agente);
            }

            $agent_created_ok = true;

            $tpolicy_group_old = db_get_all_rows_sql(
                'SELECT id_policy FROM tpolicy_groups 
				WHERE id_group = '.$grupo
            );

            if ($tpolicy_group_old) {
                foreach ($tpolicy_group_old as $key => $old_group) {
                    db_process_sql_insert(
                        'tpolicy_agents',
                        [
                            'id_policy' => $old_group['id_policy'],
                            'id_agent'  => $id_agente,
                        ]
                    );
                }
            }

            $info = '{"Name":"'.$nombre_agente.'",
				"IP":"'.$direccion_agente.'",
				"Group":"'.$grupo.'",
				"Interval":"'.$intervalo.'",
				"Comments":"'.$comentarios.'",
				"Mode":"'.$modo.'",
				"ID_parent:":"'.$id_parent.'",
				"Server":"'.$server_name.'",
				"ID os":"'.$id_os.'",
				"Disabled":"'.$disabled.'",
				"Custom ID":"'.$custom_id.'",
				"Cascade protection":"'.$cascade_protection.'",
				"Cascade protection module":"'.$cascade_protection_module.'",
				"Icon path":"'.$icon_path.'",
				"Update GIS data":"'.$update_gis_data.'",
				"Url description":"'.$url_description.'",
				"Quiet":"'.(int) $quiet.'",
				"Cps":"'.(int) $cps.'"}';

            // Create the secondary groups
            enterprise_hook(
                'agents_update_secondary_groups',
                [
                    $id_agente,
                    explode(',', $secondary_groups),
                    [],
                ]
            );

            $unsafe_alias = io_safe_output($alias);
            db_pandora_audit(
                'Agent management',
                "Created agent $unsafe_alias",
                false,
                true,
                $info
            );
        } else {
            $id_agente = 0;
            $agent_creation_error = __('Could not be created');
            if ($exists_alias) {
                $agent_creation_error = __('Could not be created, because name already exists');
            }
        }
    }
}

// Show tabs
$img_style = [
    'class' => 'top',
    'width' => 16,
];

if ($id_agente) {
    // View tab
    $viewtab['text'] = '<a href="index.php?sec=estado&amp;sec2=operation/agentes/ver_agente&amp;id_agente='.$id_agente.'">'.html_print_image('images/operation.png', true, ['title' => __('View')]).'</a>';

    if ($tab == 'view') {
        $viewtab['active'] = true;
    } else {
        $viewtab['active'] = false;
    }

    $viewtab['operation'] = 1;

    // Main tab
    $maintab['text'] = '<a href="index.php?sec=gagente&amp;sec2=godmode/agentes/configurar_agente&amp;tab=main&amp;id_agente='.$id_agente.'">'.html_print_image('images/gm_setup.png', true, ['title' => __('Setup')]).'</a>';
    if ($tab == 'main') {
        $maintab['active'] = true;
    } else {
        $maintab['active'] = false;
    }

    // Module tab
    $moduletab['text'] = '<a href="index.php?sec=gagente&amp;sec2=godmode/agentes/configurar_agente&amp;tab=module&amp;id_agente='.$id_agente.'">'.html_print_image('images/gm_modules.png', true, ['title' => __('Modules')]).'</a>';

    if ($tab == 'module') {
        $moduletab['active'] = true;
    } else {
        $moduletab['active'] = false;
    }

    // Alert tab
    $alerttab['text'] = '<a href="index.php?sec=gagente&amp;sec2=godmode/agentes/configurar_agente&amp;tab=alert&amp;id_agente='.$id_agente.'">'.html_print_image('images/gm_alerts.png', true, ['title' => __('Alerts')]).'</a>';

    if ($tab == 'alert') {
        $alerttab['active'] = true;
    } else {
        $alerttab['active'] = false;
    }

    // Template tab
    $templatetab['text'] = '<a href="index.php?sec=gagente&amp;sec2=godmode/agentes/configurar_agente&amp;tab=template&amp;id_agente='.$id_agente.'">'.html_print_image('images/templates.png', true, ['title' => __('Module templates')]).'</a>';

    if ($tab == 'template') {
        $templatetab['active'] = true;
    } else {
        $templatetab['active'] = false;
    }


    // Inventory
    $inventorytab = enterprise_hook('inventory_tab');

    if ($inventorytab == -1) {
        $inventorytab = '';
    }


    $has_remote_conf = enterprise_hook(
        'config_agents_has_remote_configuration',
        [$id_agente]
    );
    if ($has_remote_conf === ENTERPRISE_NOT_HOOK) {
        $has_remote_conf = false;
    }

    if ($has_remote_conf === true) {
        // Plugins
        $pluginstab = enterprise_hook('plugins_tab');
        if ($pluginstab == -1) {
            $pluginstab = '';
        }
    } else {
        $pluginstab = '';
    }

    // Collection
    $collectiontab = enterprise_hook('collection_tab');

    if ($collectiontab == -1) {
        $collectiontab = '';
    }

    // Group tab
    $grouptab['text'] = '<a href="index.php?sec=gagente&sec2=godmode/agentes/modificar_agente&ag_group='.$group.'">'.html_print_image('images/group.png', true, [ 'title' => __('Group')]).'</a>';

    $grouptab['active'] = false;

    $gistab = [];

    // GIS tab
    if ($config['activate_gis']) {
        $gistab['text'] = '<a href="index.php?sec=gagente&sec2=godmode/agentes/configurar_agente&tab=gis&id_agente='.$id_agente.'">'.html_print_image('images/gm_gis.png', true, [ 'title' => __('GIS data')]).'</a>';

        if ($tab == 'gis') {
            $gistab['active'] = true;
        } else {
            $gistab['active'] = false;
        }
    }

    // Agent wizard tab
    $agent_wizard['text'] = '<a href="javascript:" class="agent_wizard_tab">'.html_print_image('images/wand_agent.png', true, [ 'title' => __('Agent wizard')]).'</a>';

    // Hidden subtab layer
    $agent_wizard['sub_menu'] = '<ul class="mn subsubmenu" style="display:none; float:none;">';
    $agent_wizard['sub_menu'] .= '<li class="nomn tab_godmode" style="text-align: center;">';
    $agent_wizard['sub_menu'] .= '<a href="index.php?sec=gagente&sec2=godmode/agentes/configurar_agente&tab=agent_wizard&wizard_section=snmp_explorer&id_agente='.$id_agente.'">'.html_print_image('images/wand_snmp.png', true, [ 'title' => __('SNMP Wizard')]).'</a>';
    $agent_wizard['sub_menu'] .= '</li>';
    $agent_wizard['sub_menu'] .= '<li class="nomn tab_godmode" style="text-align: center;">';
    $agent_wizard['sub_menu'] .= '<a href="index.php?sec=gagente&sec2=godmode/agentes/configurar_agente&tab=agent_wizard&wizard_section=snmp_interfaces_explorer&id_agente='.$id_agente.'">'.html_print_image('images/wand_interfaces.png', true, [ 'title' => __('SNMP Interfaces wizard')]).'</a>';
    $agent_wizard['sub_menu'] .= '</li>';
    $agent_wizard['sub_menu'] .= '<li class="nomn tab_godmode" style="text-align: center;">';
    $agent_wizard['sub_menu'] .= '<a href="index.php?sec=gagente&sec2=godmode/agentes/configurar_agente&tab=agent_wizard&wizard_section=wmi_explorer&id_agente='.$id_agente.'">'.html_print_image('images/wand_wmi.png', true, [ 'title' => __('WMI Wizard')]).'</a>';
    $agent_wizard['sub_menu'] .= '</li>';
    $agent_wizard['sub_menu'] .= '</ul>';


    if ($tab == 'agent_wizard') {
        $agent_wizard['active'] = true;
    } else {
        $agent_wizard['active'] = false;
    }

    $total_incidents = agents_get_count_incidents($id_agente);

    // Incident tab
    if ($total_incidents > 0) {
        $incidenttab['text'] = '<a href="index.php?sec=gagente&amp;sec2=godmode/agentes/configurar_agente&amp;tab=incident&amp;id_agente='.$id_agente.'">'.html_print_image('images/book_edit.png', true, ['title' => __('Incidents')]).'</a>';

        if ($tab == 'incident') {
            $incidenttab['active'] = true;
        } else {
            $incidenttab['active'] = false;
        }
    }

    if (check_acl_one_of_groups($config['id_user'], $all_groups, 'AW')) {
        if ($has_remote_conf) {
            $agent_name = agents_get_name($id_agente);
            $agent_name = io_safe_output($agent_name);
            $agent_md5 = md5($agent_name, false);

            $remote_configuration_tab['text'] = '<a href="index.php?'.'sec=gagente&amp;'.'sec2=godmode/agentes/configurar_agente&amp;'.'tab=remote_configuration&amp;'.'id_agente='.$id_agente.'&amp;'.'disk_conf='.$agent_md5.'">'.html_print_image(
                'images/remote_configuration.png',
                true,
                ['title' => __('Remote configuration')]
            ).'</a>';
            if ($tab == 'remote_configuration') {
                $remote_configuration_tab['active'] = true;
            } else {
                $remote_configuration_tab['active'] = false;
            }


            $onheader = [
                'view'                 => $viewtab,
                'separator'            => '',
                'main'                 => $maintab,
                'remote_configuration' => $remote_configuration_tab,
                'module'               => $moduletab,
                'alert'                => $alerttab,
                'template'             => $templatetab,
                'inventory'            => $inventorytab,
                'pluginstab'           => $pluginstab,
                'collection'           => $collectiontab,
                'group'                => $grouptab,
                'gis'                  => $gistab,
                'agent_wizard'         => $agent_wizard,
            ];
        } else {
            $onheader = [
                'view'         => $viewtab,
                'separator'    => '',
                'main'         => $maintab,
                'module'       => $moduletab,
                'alert'        => $alerttab,
                'template'     => $templatetab,
                'inventory'    => $inventorytab,
                'pluginstab'   => $pluginstab,
                'collection'   => $collectiontab,
                'group'        => $grouptab,
                'gis'          => $gistab,
                'agent_wizard' => $agent_wizard,
            ];
        }

        // Only if the agent has incidents associated show incidents tab
        if ($total_incidents) {
            $onheader['incident'] = $incidenttab;
        }
    } else {
        $onheader = [
            'view'      => $viewtab,
            'separator' => '',
            'module'    => $moduletab,
            'alert'     => $alerttab,
        ];
    }

    // Extensions tabs
    foreach ($config['extensions'] as $extension) {
        if (isset($extension['extension_god_tab'])) {
            if (check_acl($config['id_user'], $group, $extension['extension_god_tab']['acl'])) {
                $image = $extension['extension_god_tab']['icon'];
                $name = $extension['extension_god_tab']['name'];
                $id = $extension['extension_god_tab']['id'];

                $id_extension = get_parameter('id_extension', '');

                if ($id_extension == $id) {
                    $active = true;
                } else {
                    $active = false;
                }

                $url = 'index.php?sec=gagente&sec2=godmode/agentes/configurar_agente&tab=extension&id_agente='.$id_agente.'&id_extension='.$id;

                $extension_tab = [
                    'text'   => '<a href="'.$url.'">'.html_print_image($image, true, [ 'title' => $name]).'</a>',
                    'active' => $active,
                ];

                $onheader = ($onheader + [$id => $extension_tab]);
            }
        }
    }

    $help_header = '';
    // This add information to the header
    switch ($tab) {
        case 'main':
            $tab_description = '- '.__('Setup');
        break;

        case 'collection':
            $tab_description = '- '.__('Collection');
            $help_header = 'collection_tab';
        break;

        case 'inventory':
            $tab_description = '- '.__('Inventory');
            $help_header = 'inventory_tab';
        break;

        case 'plugins':
            $tab_description = '- '.__('Agent plugins');
            $help_header = 'plugins_tab';
        break;

        case 'module':
            $type_module_t = get_parameter('moduletype', '');
            $tab_description = '- '.__('Modules');
            if ($type_module_t == 'webux') {
                $help_header = 'wux_console';
            }
        break;

        case 'alert':
            $tab_description = '- '.__('Alert');
            $help_header = 'manage_alert_list';
        break;

        case 'template':
            $tab_description = '- '.__('Templates');
            $help_header = 'template_tab';
        break;

        case 'gis':
            $tab_description = '- '.__('Gis');
            $help_header = 'gis_tab';
        break;

        case 'incident':
            $tab_description = '- '.__('Incidents');
        break;

        case 'remote_configuration':
            $tab_description = '- '.__('Remote configuration');
        break;

        case 'agent_wizard':
            switch (get_parameter('wizard_section')) {
                case 'snmp_explorer':
                    $tab_description = '- '.__('SNMP Wizard');
                break;

                case 'snmp_interfaces_explorer':
                    $tab_description = '- '.__('SNMP Interfaces wizard');
                break;

                case 'wmi_explorer':
                    $tab_description = '- '.__('WMI Wizard');
                break;
            }
        break;

        case 'extension':
            $id_extension = get_parameter('id_extension', '');
            switch ($id_extension) {
                case 'snmp_explorer':
                    $tab_description = '- '.__('SNMP explorer');
                    $help_header = 'snmp_explorer';
                break;
            }
        break;

        default:
        break;
    }

    ui_print_page_header(
        agents_get_alias($id_agente),
        'images/setup.png',
        false,
        $help_header,
        true,
        $onheader,
        false,
        '',
        $config['item_title_size_text']
    );
} else {
    // Create agent
    ui_print_page_header(
        __('Agent manager'),
        'images/bricks.png',
        false,
        'create_agent',
        true
    );
}

$delete_conf_file = (bool) get_parameter('delete_conf_file');

if ($delete_conf_file) {
    $correct = false;
    // Delete remote configuration
    if (isset($config['remote_config'])) {
        $agent_md5 = md5(io_safe_output(agents_get_name($id_agente, 'none')), false);

        if (file_exists($config['remote_config'].'/md5/'.$agent_md5.'.md5')) {
            // Agent remote configuration editor
            $file_name = $config['remote_config'].'/conf/'.$agent_md5.'.conf';
            $correct = @unlink($file_name);

            $file_name = $config['remote_config'].'/md5/'.$agent_md5.'.md5';
            $correct = @unlink($file_name);
        }
    }

    ui_print_result_message(
        $correct,
        __('Conf file deleted successfully'),
        __('Could not delete conf file')
    );
}

// Show agent creation results
if ($create_agent) {
    if (!isset($agent_creation_error)) {
        $agent_creation_error = __('Could not be created');
    }

    ui_print_result_message(
        $agent_created_ok,
        __('Successfully created'),
        $agent_creation_error
    );

    if ($mssg_warning) {
        ui_print_warning_message(__('The ip or dns name entered cannot be resolved'));
    }
}

// Fix / Normalize module data
if (isset($_GET['fix_module'])) {
    $id_module = get_parameter_get('fix_module', 0);
    // get info about this module
    $media = reporting_get_agentmodule_data_average($id_module, 30758400);
    // Get average over the year
    $media *= 1.3;
    $error = '';
    $result = true;

    // If the value of media is 0 or something went wrong, don't delete
    if (!empty($media)) {
        $where = [
            'datos'            => '>'.$media,
            'id_agente_modulo' => $id_module,
        ];
        $res = db_process_sql_delete('tagente_datos', $where);

        if ($res === false) {
            $result = false;
            $error = modules_get_agentmodule_name($id_module);
        } else if ($res <= 0) {
            $result = false;
            $error = ' - '.__('No data to normalize');
        }
    } else {
        $result = false;
        $error = ' - '.__('No data to normalize');
    }

    ui_print_result_message(
        $result,
        __('Deleted data above %f', $media),
        __('Error normalizing module %s', $error)
    );
}

$update_agent = (bool) get_parameter('update_agent');

// Update AGENT
<<<<<<< HEAD
if ($update_agent) { // if modified some agent paramenter
	$mssg_warning = 0;
	$id_agente = (int) get_parameter_post ("id_agente");
	$nombre_agente = str_replace('`','&lsquo;',(string) get_parameter_post ("agente", ""));
	$alias = str_replace('`','&lsquo;',(string) get_parameter_post ("alias", ""));
	$alias_as_name = (int) get_parameter_post ('alias_as_name', 0);
	$direccion_agente = (string) get_parameter_post ("direccion", '');
	//safe_output only validate ip
	$direccion_agente = trim(io_safe_output($direccion_agente));
	
	if(!validate_address($direccion_agente)){
		$mssg_warning = 1;
	}

	//safe-input before validate ip
	$direccion_agente = io_safe_input($direccion_agente);

	$address_list = (string) get_parameter_post ("address_list", '');
	
	if ($address_list != $direccion_agente &&
		$direccion_agente == agents_get_address ($id_agente) &&
		$address_list != agents_get_address ($id_agente)) {
		
		//If we selected another IP in the drop down list to be 'primary': 
		// a) field is not the same as selectbox
		// b) field has not changed from current IP
		// c) selectbox is not the current IP
		
		if (!empty($address_list)) {
			$direccion_agente = $address_list;
		}
	}
	$grupo = (int) get_parameter_post ("grupo", 0);
	$intervalo = (int) get_parameter_post ("intervalo", SECONDS_5MINUTES);
	$comentarios = str_replace('`','&lsquo;',(string) get_parameter_post ("comentarios", ""));
	$modo = (int) get_parameter_post ("modo", 0); //Mode: Learning, Normal or Autodisabled
	$id_os = (int) get_parameter_post ("id_os");
	$disabled = (bool) get_parameter_post ("disabled");
	$server_name = (string) get_parameter_post ("server_name", "");
	$id_parent = (int) get_parameter_post ("id_agent_parent");
	$custom_id = (string) get_parameter_post ("custom_id", "");
	$cascade_protection = (int) get_parameter_post ("cascade_protection", 0);
	$cascade_protection_module = (int) get_parameter ("cascade_protection_module", 0);
	$safe_mode_module = (int) get_parameter ("safe_mode_module", 0);
	$icon_path = (string) get_parameter_post ("icon_path",'');
	$update_gis_data = (int) get_parameter_post("update_gis_data", 0);
	$url_description = (string) get_parameter("url_description");
	$quiet = (int) get_parameter("quiet", 0);
	$cps = (int) get_parameter("cps", 0);
	
	$old_values = db_get_row('tagente', 'id_agente', $id_agente);
	$fields = db_get_all_fields_in_table('tagent_custom_fields');
	
	if ($fields === false) $fields = array();
	
	$field_values = array();
	
	foreach ($fields as $field) {
		$field_values[$field['id_field']] = (string) get_parameter_post ('customvalue_'.$field['id_field'], '');
	}
	
	foreach ($field_values as $key => $value) {
		$old_value = db_get_all_rows_filter('tagent_custom_data',
			array('id_agent' => $id_agente, 'id_field' => $key));
		
		if ($old_value === false) {
			// Create custom field if not exist
			$update_custom = db_process_sql_insert ('tagent_custom_data',
				array('id_field' => $key,'id_agent' => $id_agente, 'description' => $value));
		}
		else {
			$update_custom = db_process_sql_update ('tagent_custom_data',
				array('description' => $value),
				array('id_field' => $key,'id_agent' => $id_agente));
				
				if($update_custom == 1){
						$update_custom_result = 1;
				}
		}
	}

	if($mssg_warning){
		ui_print_warning_message(__('The ip or dns name entered cannot be resolved'));
	}
	
	//Verify if there is another agent with the same name but different ID
	if ($alias == "") {
		ui_print_error_message(__('No agent alias specified'));
		//If there is an agent with the same name, but a different ID
	}
	if ($grupo <= 0) {
		ui_print_error_message(__('The group id %d is incorrect.', $grupo));
	}
	else {
		//If different IP is specified than previous, add the IP
		if ($direccion_agente != '' &&
			$direccion_agente != agents_get_address ($id_agente)) {
			agents_add_address ($id_agente, $direccion_agente);
		}

		$action_delete_ip = (bool)get_parameter('delete_ip', false);
		//If IP is set for deletion, delete first
		if ($action_delete_ip) {
			$delete_ip = get_parameter_post ("address_list");

			$direccion_agente = agents_delete_address($id_agente, $delete_ip);
		}

		$values = array (
			'disabled' => $disabled,
			'id_parent' => $id_parent,
			'id_os' => $id_os,
			'modo' => $modo,
			'alias' => $alias,
			'alias_as_name' => $alias_as_name,
			'direccion' => $direccion_agente,
			'id_grupo' => $grupo,
			'intervalo' => $intervalo,
			'comentarios' => $comentarios,
			'cascade_protection' => $cascade_protection,
			'cascade_protection_module' => $cascade_protection_module,
			'server_name' => $server_name,
			'custom_id' => $custom_id,
			'icon_path' => $icon_path,
			'update_gis_data' => $update_gis_data,
			'url_address' => $url_description,
			'url_address' => $url_description,
			'quiet' => $quiet,
			'cps' => $cps,
			'safe_mode_module' => $safe_mode_module
		);

		if ($config['metaconsole_agent_cache'] == 1) {
			$values['update_module_count'] = 1; // Force an update of the agent cache.
		}

		$group_old = db_get_sql("SELECT id_grupo FROM tagente WHERE id_agente =" .$id_agente);
		$tpolicy_group_old = db_get_all_rows_sql("SELECT id_policy FROM tpolicy_groups 
				WHERE id_group = ".$group_old);

		$result = db_process_sql_update ('tagente', $values, array ('id_agente' => $id_agente));

		if ($result == false && $update_custom_result == false) {
			ui_print_error_message(
				__('There was a problem updating the agent'));
		}
		else {
			// Update the agent from the metaconsole cache
			enterprise_include_once('include/functions_agents.php');
			enterprise_hook ('agent_update_from_cache', array($id_agente, $values,$server_name));

			# Update the configuration files
			if ($old_values['intervalo'] != $intervalo) {
				enterprise_hook(
					'config_agents_update_config_token',
					array($id_agente, 'interval', $intervalo)
				);
			}
			if ($old_values['disabled'] != $disabled) {
				enterprise_hook(
					'config_agents_update_config_token',
					array($id_agente, 'standby', $disabled ? "1" : "0")
				);
				
				// Validate alerts for disabled agents.
				if ($disabled) {
					alerts_validate_alert_agent($id_agente);
				}
			}

			if($tpolicy_group_old){
				foreach ($tpolicy_group_old as $key => $value) {
					$tpolicy_agents_old= db_get_sql("SELECT * FROM tpolicy_agents 
						WHERE id_policy = ".$value['id_policy'] . " AND id_agent = " .$id_agente);
								
					if($tpolicy_agents_old){
						$result2 = db_process_sql_update ('tpolicy_agents',
							array('pending_delete' => 1),
							array ('id_agent' => $id_agente, 'id_policy' => $value['id_policy']));
					}
				}
			}
			
			$tpolicy_group = db_get_all_rows_sql("SELECT id_policy FROM tpolicy_groups 
				WHERE id_group = ".$grupo);
			
			if($tpolicy_group){
				foreach ($tpolicy_group as $key => $value) {
					$tpolicy_agents= db_get_sql("SELECT * FROM tpolicy_agents 
						WHERE id_policy = ".$value['id_policy'] . " AND id_agent =" .$id_agente);

					if(!$tpolicy_agents){
						db_process_sql_insert ('tpolicy_agents',
						array('id_policy' => $value['id_policy'], 'id_agent' => $id_agente));
					} else {
						$result3 = db_process_sql_update ('tpolicy_agents',
							array('pending_delete' => 0),
							array ('id_agent' => $id_agente, 'id_policy' => $value['id_policy']));
					}
				}
			}

			$info = '{
				"id_agente":"' . $id_agente . '",
				"alias":"' . $alias . '",
				"Group":"' . $grupo . '",
				"Interval" : "' . $intervalo .'",
				"Comments":"' . $comentarios . '",
				"Mode":"' . $modo . '",
				"ID OS":"' . $id_os . '",
				"Disabled":"' . $disabled .'",
				"Server Name":"' . $server_name .'",
				"ID parent":"' . $id_parent .'",
				"Custom ID":"' . $custom_id . '",
				"Cascade Protection":"' . $cascade_protection .'",
				"Cascade protection module":"' . $cascade_protection_module .'",
				"Icon Path":"' . $icon_path . '",
				"Update GIS data":"' .$update_gis_data .'",
				"Url description":"' . $url_description .'",
				"Quiet":"' . (int)$quiet.'",
				"Cps":"' . (int)$cps.'"}';

			enterprise_hook ('update_agent', array ($id_agente));
			ui_print_success_message (__('Successfully updated'));
			db_pandora_audit("Agent management",
				"Updated agent $alias", false, false, $info);

		}
	}
=======
if ($update_agent) {
    // if modified some agent paramenter
    $mssg_warning = 0;
    $id_agente = (int) get_parameter_post('id_agente');
    $nombre_agente = str_replace('`', '&lsquo;', (string) get_parameter_post('agente', ''));
    $alias = str_replace('`', '&lsquo;', (string) get_parameter_post('alias', ''));
    $alias_as_name = (int) get_parameter_post('alias_as_name', 0);
    $direccion_agente = (string) get_parameter_post('direccion', '');
    // safe_output only validate ip
    $direccion_agente = trim(io_safe_output($direccion_agente));

    if (!validate_address($direccion_agente)) {
        $mssg_warning = 1;
    }

    // safe-input before validate ip
    $direccion_agente = io_safe_input($direccion_agente);

    $address_list = (string) get_parameter_post('address_list', '');

    if ($address_list != $direccion_agente
        && $direccion_agente == agents_get_address($id_agente)
        && $address_list != agents_get_address($id_agente)
    ) {
        // If we selected another IP in the drop down list to be 'primary':
        // a) field is not the same as selectbox
        // b) field has not changed from current IP
        // c) selectbox is not the current IP
        if (!empty($address_list)) {
            $direccion_agente = $address_list;
        }
    }

    $grupo = (int) get_parameter_post('grupo', 0);
    $intervalo = (int) get_parameter_post('intervalo', SECONDS_5MINUTES);
    $comentarios = str_replace('`', '&lsquo;', (string) get_parameter_post('comentarios', ''));
    $modo = (int) get_parameter_post('modo', 0);
    // Mode: Learning, Normal or Autodisabled
    $id_os = (int) get_parameter_post('id_os');
    $disabled = (bool) get_parameter_post('disabled');
    $server_name = (string) get_parameter_post('server_name', '');
    $id_parent = (int) get_parameter_post('id_agent_parent');
    $custom_id = (string) get_parameter_post('custom_id', '');
    $cascade_protection = (int) get_parameter_post('cascade_protection', 0);
    $cascade_protection_module = (int) get_parameter('cascade_protection_module', 0);
    $safe_mode_module = (int) get_parameter('safe_mode_module', 0);
    $icon_path = (string) get_parameter_post('icon_path', '');
    $update_gis_data = (int) get_parameter_post('update_gis_data', 0);
    $url_description = (string) get_parameter('url_description');
    $quiet = (int) get_parameter('quiet', 0);
    $cps = (int) get_parameter('cps', 0);

    $old_values = db_get_row('tagente', 'id_agente', $id_agente);
    $fields = db_get_all_fields_in_table('tagent_custom_fields');

    if ($fields === false) {
        $fields = [];
    }

    $field_values = [];

    foreach ($fields as $field) {
        $field_values[$field['id_field']] = (string) get_parameter_post('customvalue_'.$field['id_field'], '');
    }

    foreach ($field_values as $key => $value) {
        $old_value = db_get_all_rows_filter(
            'tagent_custom_data',
            [
                'id_agent' => $id_agente,
                'id_field' => $key,
            ]
        );

        if ($old_value === false) {
            // Create custom field if not exist
            $update_custom = db_process_sql_insert(
                'tagent_custom_data',
                [
                    'id_field'    => $key,
                    'id_agent'    => $id_agente,
                    'description' => $value,
                ]
            );
        } else {
            $update_custom = db_process_sql_update(
                'tagent_custom_data',
                ['description' => $value],
                [
                    'id_field' => $key,
                    'id_agent' => $id_agente,
                ]
            );

            if ($update_custom == 1) {
                    $update_custom_result = 1;
            }
        }
    }

    if ($mssg_warning) {
        ui_print_warning_message(__('The ip or dns name entered cannot be resolved'));
    }

    // Verify if there is another agent with the same name but different ID
    if ($alias == '') {
        ui_print_error_message(__('No agent alias specified'));
        // If there is an agent with the same name, but a different ID
    }

    if ($grupo <= 0) {
        ui_print_error_message(__('The group id %d is incorrect.', $grupo));
    } else {
        // If different IP is specified than previous, add the IP
        if ($direccion_agente != ''
            && $direccion_agente != agents_get_address($id_agente)
        ) {
            agents_add_address($id_agente, $direccion_agente);
        }

        $action_delete_ip = (bool) get_parameter('delete_ip', false);
        // If IP is set for deletion, delete first
        if ($action_delete_ip) {
            $delete_ip = get_parameter_post('address_list');

            $direccion_agente = agents_delete_address($id_agente, $delete_ip);
        }

        $values = [
            'disabled'                  => $disabled,
            'id_parent'                 => $id_parent,
            'id_os'                     => $id_os,
            'modo'                      => $modo,
            'alias'                     => $alias,
            'alias_as_name'             => $alias_as_name,
            'direccion'                 => $direccion_agente,
            'id_grupo'                  => $grupo,
            'intervalo'                 => $intervalo,
            'comentarios'               => $comentarios,
            'cascade_protection'        => $cascade_protection,
            'cascade_protection_module' => $cascade_protection_module,
            'server_name'               => $server_name,
            'custom_id'                 => $custom_id,
            'icon_path'                 => $icon_path,
            'update_gis_data'           => $update_gis_data,
            'url_address'               => $url_description,
            'url_address'               => $url_description,
            'quiet'                     => $quiet,
            'cps'                       => $cps,
            'safe_mode_module'          => $safe_mode_module,
        ];

        if ($config['metaconsole_agent_cache'] == 1) {
            $values['update_module_count'] = 1;
            // Force an update of the agent cache.
        }

        $group_old = db_get_sql('SELECT id_grupo FROM tagente WHERE id_agente ='.$id_agente);
        $tpolicy_group_old = db_get_all_rows_sql(
            'SELECT id_policy FROM tpolicy_groups 
				WHERE id_group = '.$group_old
        );

        $result = db_process_sql_update('tagente', $values, ['id_agente' => $id_agente]);

        if ($result == false && $update_custom_result == false) {
            ui_print_error_message(
                __('There was a problem updating the agent')
            );
        } else {
            // Update the agent from the metaconsole cache
            enterprise_include_once('include/functions_agents.php');
            enterprise_hook('agent_update_from_cache', [$id_agente, $values, $server_name]);

            // Update the configuration files
            if ($old_values['intervalo'] != $intervalo) {
                enterprise_hook(
                    'config_agents_update_config_token',
                    [
                        $id_agente,
                        'interval',
                        $intervalo,
                    ]
                );
            }

            if ($old_values['disabled'] != $disabled) {
                enterprise_hook(
                    'config_agents_update_config_token',
                    [
                        $id_agente,
                        'standby',
                        $disabled ? '1' : '0',
                    ]
                );
            }

            if ($tpolicy_group_old) {
                foreach ($tpolicy_group_old as $key => $value) {
                    $tpolicy_agents_old = db_get_sql(
                        'SELECT * FROM tpolicy_agents 
						WHERE id_policy = '.$value['id_policy'].' AND id_agent = '.$id_agente
                    );

                    if ($tpolicy_agents_old) {
                        $result2 = db_process_sql_update(
                            'tpolicy_agents',
                            ['pending_delete' => 1],
                            [
                                'id_agent'  => $id_agente,
                                'id_policy' => $value['id_policy'],
                            ]
                        );
                    }
                }
            }

            $tpolicy_group = db_get_all_rows_sql(
                'SELECT id_policy FROM tpolicy_groups 
				WHERE id_group = '.$grupo
            );

            if ($tpolicy_group) {
                foreach ($tpolicy_group as $key => $value) {
                    $tpolicy_agents = db_get_sql(
                        'SELECT * FROM tpolicy_agents 
						WHERE id_policy = '.$value['id_policy'].' AND id_agent ='.$id_agente
                    );

                    if (!$tpolicy_agents) {
                        db_process_sql_insert(
                            'tpolicy_agents',
                            [
                                'id_policy' => $value['id_policy'],
                                'id_agent'  => $id_agente,
                            ]
                        );
                    } else {
                        $result3 = db_process_sql_update(
                            'tpolicy_agents',
                            ['pending_delete' => 0],
                            [
                                'id_agent'  => $id_agente,
                                'id_policy' => $value['id_policy'],
                            ]
                        );
                    }
                }
            }

            $info = '{
				"id_agente":"'.$id_agente.'",
				"alias":"'.$alias.'",
				"Group":"'.$grupo.'",
				"Interval" : "'.$intervalo.'",
				"Comments":"'.$comentarios.'",
				"Mode":"'.$modo.'",
				"ID OS":"'.$id_os.'",
				"Disabled":"'.$disabled.'",
				"Server Name":"'.$server_name.'",
				"ID parent":"'.$id_parent.'",
				"Custom ID":"'.$custom_id.'",
				"Cascade Protection":"'.$cascade_protection.'",
				"Cascade protection module":"'.$cascade_protection_module.'",
				"Icon Path":"'.$icon_path.'",
				"Update GIS data":"'.$update_gis_data.'",
				"Url description":"'.$url_description.'",
				"Quiet":"'.(int) $quiet.'",
				"Cps":"'.(int) $cps.'"}';

            enterprise_hook('update_agent', [$id_agente]);
            ui_print_success_message(__('Successfully updated'));
            db_pandora_audit(
                'Agent management',
                "Updated agent $alias",
                false,
                false,
                $info
            );
        }
    }
>>>>>>> 1f3fe51f
}

// Read agent data
// This should be at the end of all operation checks, to read the changes - $id_agente doesn't have to be retrieved
if ($id_agente) {
    // This has been done in the beginning of the page, but if an agent was created, this id might change
    $id_grupo = agents_get_agent_group($id_agente);
    if (!check_acl_one_of_groups($config['id_user'], $all_groups, 'AW') && !check_acl_one_of_groups($config['id_user'], $all_groups, 'AD')) {
        db_pandora_audit('ACL Violation', 'Trying to admin an agent without access');
        include 'general/noaccess.php';
        exit;
    }

    $agent = db_get_row('tagente', 'id_agente', $id_agente);
    if (empty($agent)) {
        // Close out the page
        ui_print_error_message(__('There was a problem loading the agent'));
        return;
    }

    $intervalo = $agent['intervalo'];
    // Define interval in seconds
    $nombre_agente = $agent['nombre'];
    if (empty($alias)) {
        $alias = $agent['alias'];
        if (empty($alias)) {
            $alias = $nombre_agente;
        }
    }

    $alias_as_name = $agent['alias_as_name'];
    $direccion_agente = $agent['direccion'];
    $grupo = $agent['id_grupo'];
    $ultima_act = $agent['ultimo_contacto'];
    $comentarios = $agent['comentarios'];
    $server_name = $agent['server_name'];
    $modo = $agent['modo'];
    $id_os = $agent['id_os'];
    $disabled = $agent['disabled'];
    $id_parent = $agent['id_parent'];
    $custom_id = $agent['custom_id'];
    $cascade_protection = $agent['cascade_protection'];
    $cascade_protection_module = $agent['cascade_protection_module'];
    $icon_path = $agent['icon_path'];
    $update_gis_data = $agent['update_gis_data'];
    $url_description = $agent['url_address'];
    $quiet = $agent['quiet'];
    $cps = $agent['cps'];
    $safe_mode_module = $agent['safe_mode_module'];
    $safe_mode = ($safe_mode_module) ? 1 : 0;
}

$update_module = (bool) get_parameter('update_module');
$create_module = (bool) get_parameter('create_module');
$delete_module = (bool) get_parameter('delete_module');
$enable_module = (int) get_parameter('enable_module');
$disable_module = (int) get_parameter('disable_module');
// It is the id_agent_module to duplicate
$duplicate_module = (int) get_parameter('duplicate_module');
$edit_module = (bool) get_parameter('edit_module');

// GET DATA for MODULE UPDATE OR MODULE INSERT
if ($update_module || $create_module) {
    $id_grupo = agents_get_agent_group($id_agente);
    $all_groups = agents_get_all_groups_agent($id_agente, $id_grupo);

    if (! check_acl_one_of_groups($config['id_user'], $all_groups, 'AW')) {
        db_pandora_audit(
            'ACL Violation',
            'Trying to create a module without admin rights'
        );
        include 'general/noaccess.php';
        exit;
    }

    $id_agent_module = (int) get_parameter('id_agent_module');
    $id_module_type = (int) get_parameter('id_module_type');
    $name = (string) get_parameter('name');
    $description = (string) get_parameter('description');
    $id_module_group = (int) get_parameter('id_module_group');
    $flag = (bool) get_parameter('flag');

    // Don't read as (float) because it lost it's decimals when put into MySQL
    // where are very big and PHP uses scientific notation, p.e:
    // 1.23E-10 is 0.000000000123
    $post_process = (string) get_parameter('post_process', 0.0);
    if (get_parameter('prediction_module')) {
        $prediction_module = 1;
    } else {
        $prediction_module = 0;
    }

    $max_timeout = (int) get_parameter('max_timeout');
    $max_retries = (int) get_parameter('max_retries');
    $min = (int) get_parameter_post('min');
    $max = (int) get_parameter('max');
    $interval = (int) get_parameter('module_interval', $intervalo);
    $ff_interval = (int) get_parameter('module_ff_interval');
    $quiet_module = (int) get_parameter('quiet_module');
    $cps_module = (int) get_parameter('cps_module');
    $id_plugin = (int) get_parameter('id_plugin');
    $id_export = (int) get_parameter('id_export');
    $disabled = (bool) get_parameter('disabled');
    $tcp_send = (string) get_parameter('tcp_send');
    $tcp_rcv = (string) get_parameter('tcp_rcv');
    $tcp_port = (int) get_parameter('tcp_port');
    // Correction in order to not insert 0 as port
    $is_port_empty = get_parameter('tcp_port', '');
    if ($is_port_empty === '') {
        $tcp_port = null;
    }

    $configuration_data = (string) get_parameter('configuration_data');
    $old_configuration_data = (string) get_parameter('old_configuration_data');
    $new_configuration_data = '';

    $custom_string_1_default = '';
    $custom_string_2_default = '';
    $custom_string_3_default = '';
    $custom_integer_1_default = 0;
    $custom_integer_2_default = 0;
    if ($update_module) {
        $module = modules_get_agentmodule($id_agent_module);

        $custom_string_1_default = $module['custom_string_1'];
        $custom_string_2_default = $module['custom_string_2'];
        $custom_string_3_default = $module['custom_string_3'];
        $custom_integer_1_default = $module['custom_integer_1'];
        $custom_integer_2_default = $module['custom_integer_2'];
    }

    if ($id_module_type == 25) {
        // web analysis, from MODULE_WUX
        $custom_string_1 = base64_encode((string) get_parameter('custom_string_1', $custom_string_1_default));
        $custom_integer_1 = (int) get_parameter('custom_integer_1', $custom_integer_1_default);
    } else {
        $custom_string_1 = (string) get_parameter('custom_string_1', $custom_string_1_default);
        $custom_integer_1 = (int) get_parameter('prediction_module', $custom_integer_1_default);
    }

    $custom_string_2 = (string) get_parameter('custom_string_2', $custom_string_2_default);
    $custom_string_3 = (string) get_parameter('custom_string_3', $custom_string_3_default);
    $custom_integer_2 = (int) get_parameter('custom_integer_2', 0);

    // Get macros
    $macros = (string) get_parameter('macros');

    if (!empty($macros)) {
        $macros = json_decode(base64_decode($macros), true);

        foreach ($macros as $k => $m) {
            $m_hide = '0';
            if (isset($m['hide'])) {
                $m_hide = $m['hide'];
            }

            if ($m_hide == '1') {
                $macros[$k]['value'] = io_input_password(get_parameter($m['macro'], ''));
            } else {
                $macros[$k]['value'] = get_parameter($m['macro'], '');
            }
        }

        $macros = io_json_mb_encode($macros);

        $conf_array = explode("\n", io_safe_output($configuration_data));

        foreach ($conf_array as $line) {
            if (preg_match('/^module_name\s*(.*)/', $line, $match)) {
                $new_configuration_data .= 'module_name '.io_safe_output($name)."\n";
            }
            // We delete from conf all the module macros starting with _field
            else if (!preg_match('/^module_macro_field.*/', $line, $match)) {
                $new_configuration_data .= "$line\n";
            }
        }

        $values_macros = [];
        $values_macros['macros'] = base64_encode($macros);

        $macros_for_data = enterprise_hook(
            'config_agents_get_macros_data_conf',
            [$values_macros]
        );

        if ($macros_for_data != '') {
            $new_configuration_data = str_replace('module_end', $macros_for_data.'module_end', $new_configuration_data);
        }

        /*
            $macros_for_data = enterprise_hook('config_agents_get_macros_data_conf', array($_POST));

            if ($macros_for_data !== ENTERPRISE_NOT_HOOK && $macros_for_data != '') {
            // Add macros to configuration file
            $new_configuration_data = str_replace('module_end', $macros_for_data."module_end", $new_configuration_data);
            }
        */
        $configuration_data = str_replace(
            '\\',
            '&#92;',
            io_safe_input($new_configuration_data)
        );
    }

    // Services are an enterprise feature,
    // so we got the parameters using this function.
    enterprise_hook('get_service_synthetic_parameters');

    $agent_name = (string) get_parameter(
        'agent_name',
        agents_get_name($id_agente)
    );

    $snmp_community = (string) get_parameter('snmp_community');
    $snmp_oid = (string) get_parameter('snmp_oid');
    // Change double quotes by single
    $snmp_oid = preg_replace('/&quot;/', '&#039;', $snmp_oid);

    if (empty($snmp_oid)) {
        // The user did not set any OID manually but did a SNMP walk
        $snmp_oid = (string) get_parameter('select_snmp_oid');
    }

    if ($id_module_type >= 15 && $id_module_type <= 18) {
        // New support for snmp v3
        $tcp_send = (string) get_parameter('snmp_version');
        $plugin_user = (string) get_parameter('snmp3_auth_user');
        $plugin_pass = io_input_password((string) get_parameter('snmp3_auth_pass'));
        $plugin_parameter = (string) get_parameter('snmp3_auth_method');

        $custom_string_1 = (string) get_parameter('snmp3_privacy_method');
        $custom_string_2 = io_input_password((string) get_parameter('snmp3_privacy_pass'));
        $custom_string_3 = (string) get_parameter('snmp3_security_level');
    } else {
        $plugin_user = (string) get_parameter('plugin_user');
        if (get_parameter('id_module_component_type') == 7) {
            $plugin_pass = (int) get_parameter('plugin_pass');
        } else {
            $plugin_pass = io_input_password((string) get_parameter('plugin_pass'));
        }

        $plugin_parameter = (string) get_parameter('plugin_parameter');
    }

    $parent_module_id = (int) get_parameter('parent_module_id');
    $ip_target = (string) get_parameter('ip_target');
    if ($ip_target == '') {
        $ip_target = 'auto';
    }

    $custom_id = (string) get_parameter('custom_id');
    $history_data = (int) get_parameter('history_data');
    $dynamic_interval = (int) get_parameter('dynamic_interval');
    $dynamic_max = (int) get_parameter('dynamic_max');
    $dynamic_min = (int) get_parameter('dynamic_min');
    $dynamic_two_tailed = (int) get_parameter('dynamic_two_tailed');
    $min_warning = (float) get_parameter('min_warning');
    $max_warning = (float) get_parameter('max_warning');
    $str_warning = (string) get_parameter('str_warning');
    $min_critical = (float) get_parameter('min_critical');
    $max_critical = (float) get_parameter('max_critical');
    $str_critical = (string) get_parameter('str_critical');
    $ff_event = (int) get_parameter('ff_event');
    $ff_event_normal = (int) get_parameter('ff_event_normal');
    $ff_event_warning = (int) get_parameter('ff_event_warning');
    $ff_event_critical = (int) get_parameter('ff_event_critical');
    $each_ff = (int) get_parameter('each_ff');
    $ff_timeout = (int) get_parameter('ff_timeout');
    $unit = (string) get_parameter('unit_select');
    if ($unit == 'none') {
        $unit = (string) get_parameter('unit_text');
    }

    $id_tag = (array) get_parameter('id_tag_selected');
    $serialize_ops = (string) get_parameter('serialize_ops');
    $critical_instructions = (string) get_parameter('critical_instructions');
    $warning_instructions = (string) get_parameter('warning_instructions');
    $unknown_instructions = (string) get_parameter('unknown_instructions');
    $critical_inverse = (int) get_parameter('critical_inverse');
    $warning_inverse = (int) get_parameter('warning_inverse');

    $id_category = (int) get_parameter('id_category');

    $hour_from = get_parameter('hour_from');
    $minute_from = get_parameter('minute_from');
    $mday_from = get_parameter('mday_from');
    $month_from = get_parameter('month_from');
    $wday_from = get_parameter('wday_from');

    $hour_to = get_parameter('hour_to');
    $minute_to = get_parameter('minute_to');
    $mday_to = get_parameter('mday_to');
    $month_to = get_parameter('month_to');
    $wday_to = get_parameter('wday_to');

    $http_user = get_parameter('http_user');
    $http_pass = get_parameter('http_pass');

    if ($hour_to != '*') {
        $hour_to = '-'.$hour_to;
    } else {
        $hour_to = '';
    }

    if ($minute_to != '*') {
        $minute_to = '-'.$minute_to;
    } else {
        $minute_to = '';
    }

    if ($mday_to != '*') {
        $mday_to = '-'.$mday_to;
    } else {
        $mday_to = '';
    }

    if ($month_to != '*') {
        $month_to = '-'.$month_to;
    } else {
        $month_to = '';
    }

    if ($wday_to != '*') {
        $wday_to = '-'.$wday_to;
    } else {
        $wday_to = '';
    }

    $cron_interval = $minute_from.$minute_to.' '.$hour_from.$hour_to.' '.$mday_from.$mday_to.' '.$month_from.$month_to.' '.$wday_from.$wday_to;
    if (!cron_check_syntax($cron_interval)) {
        $cron_interval = '';
    }

    if ($prediction_module != MODULE_PREDICTION_SYNTHETIC) {
        unset($serialize_ops);
        enterprise_hook(
            'modules_delete_synthetic_operations',
            [$id_agent_module]
        );
    }

    $active_snmp_v3 = get_parameter('active_snmp_v3');
    if ($active_snmp_v3) {
        // LOST CODE?
    }

    $throw_unknown_events = (bool) get_parameter('throw_unknown_events', false);
    // Set the event type that can show.
    $disabled_types_event = [EVENTS_GOING_UNKNOWN => (int) $throw_unknown_events];
    $disabled_types_event = io_json_mb_encode($disabled_types_event);

    $module_macro_names = (array) get_parameter('module_macro_names', []);
    $module_macro_values = (array) get_parameter('module_macro_values', []);
    $module_macros = modules_get_module_macros_json($module_macro_names, $module_macro_values);

    // Make changes in the conf file if necessary
    enterprise_include_once('include/functions_config_agents.php');

    $module_in_policy = enterprise_hook('policies_is_module_in_policy', [$id_agent_module]);
    $module_linked = enterprise_hook('policies_is_module_linked', [$id_agent_module]);

    if ((!$module_in_policy && !$module_linked )
        || ( $module_in_policy && !$module_linked )
    ) {
        enterprise_hook(
            'config_agents_write_module_in_conf',
            [
                $id_agente,
                io_safe_output($old_configuration_data),
                io_safe_output($configuration_data),
                $disabled,
            ]
        );
    }
}

// MODULE UPDATE
if ($update_module) {
    $id_agent_module = (int) get_parameter('id_agent_module');

    $values = [
        'id_agente_modulo'      => $id_agent_module,
        'descripcion'           => $description,
        'id_module_group'       => $id_module_group,
        'nombre'                => $name,
        'max'                   => $max,
        'min'                   => $min,
        'module_interval'       => $interval,
        'module_ff_interval'    => $ff_interval,
        'tcp_port'              => $tcp_port,
        'tcp_send'              => $tcp_send,
        'tcp_rcv'               => $tcp_rcv,
        'snmp_community'        => $snmp_community,
        'snmp_oid'              => $snmp_oid,
        'ip_target'             => $ip_target,
        'flag'                  => $flag,
        'disabled'              => $disabled,
        'id_export'             => $id_export,
        'plugin_user'           => $plugin_user,
        'plugin_pass'           => $plugin_pass,
        'plugin_parameter'      => $plugin_parameter,
        'id_plugin'             => $id_plugin,
        'post_process'          => $post_process,
        'prediction_module'     => $prediction_module,
        'max_timeout'           => $max_timeout,
        'max_retries'           => $max_retries,
        'custom_id'             => $custom_id,
        'history_data'          => $history_data,
        'dynamic_interval'      => $dynamic_interval,
        'dynamic_max'           => $dynamic_max,
        'dynamic_min'           => $dynamic_min,
        'dynamic_two_tailed'    => $dynamic_two_tailed,
        'parent_module_id'      => $parent_module_id,
        'min_warning'           => $min_warning,
        'max_warning'           => $max_warning,
        'str_warning'           => $str_warning,
        'min_critical'          => $min_critical,
        'max_critical'          => $max_critical,
        'str_critical'          => $str_critical,
        'custom_string_1'       => $custom_string_1,
        'custom_string_2'       => $custom_string_2,
        'custom_string_3'       => $custom_string_3,
        'custom_integer_1'      => $custom_integer_1,
        'custom_integer_2'      => $custom_integer_2,
        'min_ff_event'          => $ff_event,
        'min_ff_event_normal'   => $ff_event_normal,
        'min_ff_event_warning'  => $ff_event_warning,
        'min_ff_event_critical' => $ff_event_critical,
        'each_ff'               => $each_ff,
        'ff_timeout'            => $ff_timeout,
        'unit'                  => io_safe_output($unit),
        'macros'                => $macros,
        'quiet'                 => $quiet_module,
        'cps'                   => $cps_module,
        'critical_instructions' => $critical_instructions,
        'warning_instructions'  => $warning_instructions,
        'unknown_instructions'  => $unknown_instructions,
        'critical_inverse'      => $critical_inverse,
        'warning_inverse'       => $warning_inverse,
        'cron_interval'         => $cron_interval,
        'id_category'           => $id_category,
        'disabled_types_event'  => addslashes($disabled_types_event),
        'module_macros'         => $module_macros,
    ];

    if ($id_module_type == 30 || $id_module_type == 31 || $id_module_type == 32 || $id_module_type == 33) {
        $plugin_parameter_split = explode('&#x0a;', $values['plugin_parameter']);

        $values['plugin_parameter'] = '';

        foreach ($plugin_parameter_split as $key => $value) {
            if ($key == 1) {
                $values['plugin_parameter'] .= 'http_auth_user&#x20;'.$http_user.'&#x0a;';
                $values['plugin_parameter'] .= 'http_auth_pass&#x20;'.$http_pass.'&#x0a;';
                $values['plugin_parameter'] .= $value.'&#x0a;';
            } else {
                $values['plugin_parameter'] .= $value.'&#x0a;';
            }
        }
    }

    // In local modules, the interval is updated by agent
    $module_kind = (int) get_parameter('moduletype');
    if ($module_kind == MODULE_DATA) {
        unset($values['module_interval']);
    }

    if ($prediction_module == MODULE_PREDICTION_SYNTHETIC
        && $serialize_ops == ''
    ) {
        $result = false;
    } else {
        $check_dynamic = db_get_row_sql(
            'SELECT dynamic_interval, dynamic_max, dynamic_min, dynamic_two_tailed
							FROM tagente_modulo WHERE id_agente_modulo ='.$id_agent_module
        );

        if (($check_dynamic['dynamic_interval'] == $dynamic_interval)
            && ($check_dynamic['dynamic_max'] == $dynamic_max)
            && ($check_dynamic['dynamic_min'] == $dynamic_min)
            && ($check_dynamic['dynamic_two_tailed'] == $dynamic_two_tailed)
        ) {
            $result = modules_update_agent_module($id_agent_module, $values, false, $id_tag);
        } else {
            $values['dynamic_next'] = 0;
            $result = modules_update_agent_module($id_agent_module, $values, false, $id_tag);
        }
    }

    if (is_error($result)) {
        switch ($result) {
            case ERR_EXIST:
                $msg = __('There was a problem updating module. Another module already exists with the same name.');
            break;

            case ERR_INCOMPLETE:
                $msg = __('There was a problem updating module. Some required fields are missed: (name)');
            break;

            case ERR_NOCHANGES:
                $msg = __('There was a problem updating module. "No change"');
            break;

            case ERR_DB:
            case ERR_GENERIC:
            default:
                $msg = __('There was a problem updating module. Processing error');
            break;
        }

        $result = false;
        ui_print_error_message($msg);

        $edit_module = true;

        db_pandora_audit(
            'Agent management',
            "Fail to try update module '$name' for agent ".$agent['alias']
        );
    } else {
        if ($prediction_module == 3) {
            enterprise_hook(
                'modules_create_synthetic_operations',
                [
                    $id_agent_module,
                    $serialize_ops,
                ]
            );
        }

        // Update the module interval
        cron_update_module_interval($id_agent_module, $cron_interval);

        ui_print_success_message(__('Module successfully updated'));
        $id_agent_module = false;
        $edit_module = false;

        $agent = db_get_row('tagente', 'id_agente', $id_agente);

        db_pandora_audit(
            'Agent management',
            "Updated module '$name' for agent ".$agent['alias'],
            false,
            false,
            io_json_mb_encode($values)
        );
    }
}

// MODULE INSERT
// =================
if ($create_module) {
    if (isset($_POST['combo_snmp_oid'])) {
        $combo_snmp_oid = get_parameter_post('combo_snmp_oid');
    }

    if ($snmp_oid == '') {
        $snmp_oid = $combo_snmp_oid;
    }

    $id_module = (int) get_parameter('id_module');
    // Commented because can't create prediction modules
    /*
        if ($id_module == 5) {
        $prediction_module = 1;
        }
    */

    switch ($config['dbtype']) {
        case 'oracle':
            if (empty($description) || !isset($description)) {
                $description = ' ';
            }
        break;
    }

    $values = [
        'id_tipo_modulo'        => $id_module_type,
        'descripcion'           => $description,
        'max'                   => $max,
        'min'                   => $min,
        'snmp_oid'              => $snmp_oid,
        'snmp_community'        => $snmp_community,
        'id_module_group'       => $id_module_group,
        'module_interval'       => $interval,
        'module_ff_interval'    => $ff_interval,
        'ip_target'             => $ip_target,
        'tcp_port'              => $tcp_port,
        'tcp_rcv'               => $tcp_rcv,
        'tcp_send'              => $tcp_send,
        'id_export'             => $id_export,
        'plugin_user'           => $plugin_user,
        'plugin_pass'           => $plugin_pass,
        'plugin_parameter'      => $plugin_parameter,
        'id_plugin'             => $id_plugin,
        'post_process'          => $post_process,
        'prediction_module'     => $prediction_module,
        'max_timeout'           => $max_timeout,
        'max_retries'           => $max_retries,
        'disabled'              => $disabled,
        'id_modulo'             => $id_module,
        'custom_id'             => $custom_id,
        'history_data'          => $history_data,
        'dynamic_interval'      => $dynamic_interval,
        'dynamic_max'           => $dynamic_max,
        'dynamic_min'           => $dynamic_min,
        'dynamic_two_tailed'    => $dynamic_two_tailed,
        'parent_module_id'      => $parent_module_id,
        'min_warning'           => $min_warning,
        'max_warning'           => $max_warning,
        'str_warning'           => $str_warning,
        'min_critical'          => $min_critical,
        'max_critical'          => $max_critical,
        'str_critical'          => $str_critical,
        'custom_string_1'       => $custom_string_1,
        'custom_string_2'       => $custom_string_2,
        'custom_string_3'       => $custom_string_3,
        'custom_integer_1'      => $custom_integer_1,
        'custom_integer_2'      => $custom_integer_2,
        'min_ff_event'          => $ff_event,
        'min_ff_event_normal'   => $ff_event_normal,
        'min_ff_event_warning'  => $ff_event_warning,
        'min_ff_event_critical' => $ff_event_critical,
        'each_ff'               => $each_ff,
        'ff_timeout'            => $ff_timeout,
        'unit'                  => io_safe_output($unit),
        'macros'                => $macros,
        'quiet'                 => $quiet_module,
        'cps'                   => $cps_module,
        'critical_instructions' => $critical_instructions,
        'warning_instructions'  => $warning_instructions,
        'unknown_instructions'  => $unknown_instructions,
        'critical_inverse'      => $critical_inverse,
        'warning_inverse'       => $warning_inverse,
        'cron_interval'         => $cron_interval,
        'id_category'           => $id_category,
        'disabled_types_event'  => addslashes($disabled_types_event),
        'module_macros'         => $module_macros,
    ];

    if ($id_module_type == 30 || $id_module_type == 31 || $id_module_type == 32 || $id_module_type == 33) {
        $plugin_parameter_split = explode('&#x0a;', $values['plugin_parameter']);

        $values['plugin_parameter'] = '';

        foreach ($plugin_parameter_split as $key => $value) {
            if ($key == 1) {
                $values['plugin_parameter'] .= 'http_auth_user&#x20;'.$http_user.'&#x0a;';
                $values['plugin_parameter'] .= 'http_auth_pass&#x20;'.$http_pass.'&#x0a;';
                $values['plugin_parameter'] .= $value.'&#x0a;';
            } else {
                $values['plugin_parameter'] .= $value.'&#x0a;';
            }
        }
    }

    if ($prediction_module == 3 && $serialize_ops == '') {
        $id_agent_module = false;
    } else {
        $id_agent_module = modules_create_agent_module(
            $id_agente,
            $name,
            $values,
            false,
            $id_tag
        );
    }

    if (is_error($id_agent_module)) {
        switch ($id_agent_module) {
            case ERR_EXIST:
                $msg = __('There was a problem adding module. Another module already exists with the same name.');
            break;

            case ERR_INCOMPLETE:
                $msg = __('There was a problem adding module. Some required fields are missed : (name)');
            break;

            case ERR_DB:
            case ERR_GENERIC:
            default:
                $msg = __('There was a problem adding module. Processing error');
            break;
        }

        $id_agent_module = false;
        ui_print_error_message($msg);
        $edit_module = true;
        $moduletype = $id_module;
        db_pandora_audit(
            'Agent management',
            "Fail to try added module '$name' for agent ".$agent['alias']
        );
    } else {
        if ($prediction_module == 3) {
            enterprise_hook('modules_create_synthetic_operations', [$id_agent_module, $serialize_ops]);
        }

        // Update the module interval
        cron_update_module_interval($id_agent_module, $cron_interval);

        ui_print_success_message(__('Module added successfully'));
        $id_agent_module = false;
        $edit_module = false;

        $info = '';

        $agent = db_get_row('tagente', 'id_agente', $id_agente);
        db_pandora_audit(
            'Agent management',
            "Added module '$name' for agent ".$agent['alias'],
            false,
            true,
            io_json_mb_encode($values)
        );
    }
}

// MODULE DELETION
// =================
if ($delete_module) {
    // DELETE agent module !
    $id_borrar_modulo = (int) get_parameter_get('delete_module', 0);
    $module_data = db_get_row_sql(
        'SELECT tam.id_agente, tam.nombre
		FROM tagente_modulo tam, tagente_estado tae
		WHERE tam.id_agente_modulo = tae.id_agente_modulo
			AND tam.id_agente_modulo = '.$id_borrar_modulo
    );
    $id_grupo = (int) agents_get_agent_group($id_agente);
    $all_groups = agents_get_all_groups_agent($id_agente, $id_grupo);

    if (! check_acl_one_of_groups($config['id_user'], $all_groups, 'AW')) {
        db_pandora_audit(
            'ACL Violation',
            'Trying to delete a module without admin rights'
        );
        include 'general/noaccess.php';

        exit;
    }

    if (empty($module_data) || $id_borrar_modulo < 1) {
        db_pandora_audit(
            'HACK Attempt',
            'Expected variable from form is not correct'
        );
        include 'general/noaccess.php';

        exit;
    }

    enterprise_include_once('include/functions_config_agents.php');
    enterprise_hook('config_agents_delete_module_in_conf', [modules_get_agentmodule_agent($id_borrar_modulo), modules_get_agentmodule_name($id_borrar_modulo)]);

    // Init transaction
    $error = 0;

    // First delete from tagente_modulo -> if not successful, increment
    // error. NOTICE that we don't delete all data here, just marking for deletion
    // and delete some simple data.
    $values = [
        'nombre'         => 'pendingdelete',
        'disabled'       => 1,
        'delete_pending' => 1,
    ];
    $result = db_process_sql_update(
        'tagente_modulo',
        $values,
        ['id_agente_modulo' => $id_borrar_modulo]
    );
    if ($result === false) {
        $error++;
    } else {
        // Set flag to update module status count
        db_process_sql(
            'UPDATE tagente
			SET update_module_count = 1, update_alert_count = 1
			WHERE id_agente = '.$module_data['id_agente']
        );
    }

    $result = db_process_sql_delete(
        'tagente_estado',
        ['id_agente_modulo' => $id_borrar_modulo]
    );
    if ($result === false) {
        $error++;
    }

    $result = db_process_sql_delete(
        'tagente_datos_inc',
        ['id_agente_modulo' => $id_borrar_modulo]
    );
    if ($result === false) {
        $error++;
    }

    if (alerts_delete_alert_agent_module(
        false,
        ['id_agent_module' => $id_borrar_modulo]
    ) === false
    ) {
        $error++;
    }

    $result = db_process_delete_temp(
        'ttag_module',
        'id_agente_modulo',
        $id_borrar_modulo
    );
    if ($result === false) {
        $error++;
    }

    // Trick to detect if we are deleting a synthetic module (avg or arithmetic)
    // If result is empty then module doesn't have this type of submodules
    $ops_json = enterprise_hook('modules_get_synthetic_operations', [$id_borrar_modulo]);
    $result_ops_synthetic = json_decode($ops_json);
    if (!empty($result_ops_synthetic)) {
        $result = enterprise_hook('modules_delete_synthetic_operations', [$id_borrar_modulo]);
        if ($result === false) {
            $error++;
        }
    } //end if
    else {
        $result_components = enterprise_hook('modules_get_synthetic_components', [$id_borrar_modulo]);
        $count_components = 1;
        if (!empty($result_components)) {
            // Get number of components pending to delete to know when it's needed to update orders
            $num_components = count($result_components);
            $last_target_module = 0;
            foreach ($result_components as $id_target_module) {
                // Detects change of component or last component to update orders
                if (($count_components == $num_components)
                    or ($last_target_module != $id_target_module)
                ) {
                    $update_orders = true;
                } else {
                    $update_orders = false;
                }

                $result = enterprise_hook('modules_delete_synthetic_operations', [$id_target_module, $id_borrar_modulo, $update_orders]);

                if ($result === false) {
                    $error++;
                }

                $count_components++;
                $last_target_module = $id_target_module;
            }
        }
    }

    // Check for errors
    if ($error != 0) {
        ui_print_error_message(__('There was a problem deleting the module'));
    } else {
        echo '<script type="text/javascript">
		location="index.php?sec=gagente&sec2=godmode/agentes/configurar_agente&tab=module&id_agente='.$id_agente.'";
		alert("'.__('Module deleted succesfully').'");
		</script>';

        $agent = db_get_row('tagente', 'id_agente', $id_agente);
        db_pandora_audit(
            'Agent management',
            "Deleted module '".$module_data['nombre']."' for agent ".$agent['alias']
        );
    }
}

// MODULE DUPLICATION
// ==================
if (!empty($duplicate_module)) {
    // DUPLICATE agent module !
    $id_duplicate_module = $duplicate_module;

    $original_name = modules_get_agentmodule_name($id_duplicate_module);
    $copy_name = io_safe_input(sprintf(__('copy of %s'), io_safe_output($original_name)));

    $cont = 0;
    $exists = true;
    while ($exists) {
        $exists = (bool) db_get_value(
            'id_agente_modulo',
            'tagente_modulo',
            'nombre',
            $copy_name
        );
        if ($exists) {
            $cont++;
            $copy_name = io_safe_input(
                sprintf(__('copy of %s (%d)'), io_safe_output($original_name), $cont)
            );
        }
    }

    $result = modules_copy_agent_module_to_agent(
        $id_duplicate_module,
        modules_get_agentmodule_agent($id_duplicate_module),
        $copy_name
    );

    $agent = db_get_row('tagente', 'id_agente', $id_agente);

    if ($result) {
        db_pandora_audit(
            'Agent management',
            "Duplicate module '".$id_duplicate_module."' for agent ".$agent['alias'].' with the new id for clon '.$result
        );
    } else {
        db_pandora_audit(
            'Agent management',
            "Fail to try duplicate module '".$id_duplicate_module."' for agent ".$agent['alias']
        );
    }
}

// MODULE ENABLE/DISABLE
// =====================
if ($enable_module) {
    $result = modules_change_disabled($enable_module, 0);
    $modulo_nombre = db_get_row_sql('SELECT nombre FROM tagente_modulo WHERE id_agente_modulo = '.$enable_module.'');
    $modulo_nombre = $modulo_nombre['nombre'];

    if ($result === NOERR) {
        enterprise_hook('config_agents_enable_module_conf', [$id_agente, $enable_module]);
        db_pandora_audit('Module management', 'Enable #'.$enable_module.' | '.$modulo_nombre.' | '.$agent['alias']);
    } else {
        db_pandora_audit('Module management', 'Fail to enable #'.$enable_module.' | '.$modulo_nombre.' | '.$agent['alias']);
    }

    ui_print_result_message(
        $result,
        __('Successfully enabled'),
        __('Could not be enabled')
    );
}

if ($disable_module) {
    $result = modules_change_disabled($disable_module, 1);
    $modulo_nombre = db_get_row_sql('SELECT nombre FROM tagente_modulo WHERE id_agente_modulo = '.$disable_module.'');
    $modulo_nombre = $modulo_nombre['nombre'];

    if ($result === NOERR) {
        enterprise_hook('config_agents_disable_module_conf', [$id_agente, $disable_module]);
        db_pandora_audit('Module management', 'Disable #'.$disable_module.' | '.$modulo_nombre.' | '.$agent['alias']);
    } else {
        db_pandora_audit('Module management', 'Fail to disable #'.$disable_module.' | '.$modulo_nombre.' | '.$agent['alias']);
    }

    ui_print_result_message(
        $result,
        __('Successfully disabled'),
        __('Could not be disabled')
    );
}

// UPDATE GIS
// ==========
$updateGIS = get_parameter('update_gis', 0);
if ($updateGIS) {
    $updateGisData = get_parameter('update_gis_data');
    $lastLatitude = get_parameter('latitude');
    $lastLongitude = get_parameter('longitude');
    $lastAltitude = get_parameter('altitude');
    $idAgente = get_parameter('id_agente');

    $previusAgentGISData = db_get_row_sql(
        '
		SELECT *
		FROM tgis_data_status
		WHERE tagente_id_agente = '.$idAgente
    );

    db_process_sql_update(
        'tagente',
        ['update_gis_data' => $updateGisData],
        ['id_agente' => $idAgente]
    );

    if ($previusAgentGISData !== false) {
        db_process_sql_insert(
            'tgis_data_history',
            [
                'longitude'          => $previusAgentGISData['stored_longitude'],
                'latitude'           => $previusAgentGISData['stored_latitude'],
                'altitude'           => $previusAgentGISData['stored_altitude'],
                'start_timestamp'    => $previusAgentGISData['start_timestamp'],
                'end_timestamp'      => date('Y-m-d H:i:s'),
                'description'        => __('Save by %s Console', get_product_name()),
                'manual_placement'   => $previusAgentGISData['manual_placement'],
                'number_of_packages' => $previusAgentGISData['number_of_packages'],
                'tagente_id_agente'  => $previusAgentGISData['tagente_id_agente'],
            ]
        );
        db_process_sql_update(
            'tgis_data_status',
            [
                'tagente_id_agente' => $idAgente,
                'current_longitude' => $lastLongitude,
                'current_latitude'  => $lastLatitude,
                'current_altitude'  => $lastAltitude,
                'stored_longitude'  => $lastLongitude,
                'stored_latitude'   => $lastLatitude,
                'stored_altitude'   => $lastAltitude,
                'start_timestamp'   => date('Y-m-d H:i:s'),
                'manual_placement'  => 1,
                'description'       => __('Update by %s Console', get_product_name()),
            ],
            ['tagente_id_agente' => $idAgente]
        );
    } else {
        db_process_sql_insert(
            'tgis_data_status',
            [
                'tagente_id_agente' => $idAgente,
                'current_longitude' => $lastLongitude,
                'current_latitude'  => $lastLatitude,
                'current_altitude'  => $lastAltitude,
                'stored_longitude'  => $lastLongitude,
                'stored_latitude'   => $lastLatitude,
                'stored_altitude'   => $lastAltitude,
                'manual_placement'  => 1,
                'description'       => __('Insert by %s Console', get_product_name()),
            ]
        );
    }
}

// -----------------------------------
// Load page depending on tab selected
// -----------------------------------
switch ($tab) {
    case 'main':
        include 'agent_manager.php';
    break;

    case 'module':
        if ($id_agent_module || $edit_module) {
            include 'module_manager_editor.php';
        } else {
            include 'module_manager.php';
        }
    break;

    case 'alert':
        /*
            Because $id_agente is set, it will show only agent alerts */
        // This var is for not display create button on alert list
        $dont_display_alert_create_bttn = true;
        include 'godmode/alerts/alert_list.php';
    break;

    case 'template':
        include 'agent_template.php';
    break;

    case 'gis':
        include 'agent_conf_gis.php';
    break;

    case 'incident':
        include 'agent_incidents.php';
    break;

    case 'remote_configuration':
        enterprise_include('godmode/agentes/agent_disk_conf_editor.php');
    break;

    case 'extension':
        $found = false;
        foreach ($config['extensions'] as $extension) {
            if (isset($extension['extension_god_tab'])) {
                $id = $extension['extension_god_tab']['id'];
                $function = $extension['extension_god_tab']['function'];

                $id_extension = get_parameter('id_extension', '');

                if ($id_extension == $id) {
                    call_user_func_array($function, []);
                    $found = true;
                }
            }
        }

        if (!$found) {
            ui_print_error_message(__('Invalid tab specified'));
        }
    break;

    case 'agent_wizard':
        include 'agent_wizard.php';
    break;

    default:
        if (enterprise_hook('switch_agent_tab', [$tab])) {
            // This will make sure that blank pages will have at least some
            // debug info in them - do not translate debug
            ui_print_error_message(__('Invalid tab specified'));
        }
    break;
}

?>

<script type="text/javascript">
    /* <![CDATA[ */
    var wizard_tab_showed = 0;
    
    $(document).ready (function () {
        
        $('body').append('<div id="dialog"></div>');
        // Control the tab and subtab hover. When mouse leave one, 
        // check if is hover the other before hide the subtab
        $('.agent_wizard_tab').hover(agent_wizard_tab_show, agent_wizard_tab_hide);
        
        $('#module_form').submit(function() {
            
            var aget_id_os = '<?php echo agents_get_os(modules_get_agentmodule_agent(get_parameter('id_agent_module'))); ?>';
            
            if('<?php echo html_entity_decode(modules_get_agentmodule_name(get_parameter('id_agent_module'))); ?>' != $('#text-name').val() &&
             '<?php echo agents_get_os(modules_get_agentmodule_agent(get_parameter('id_agent_module'))); ?>' == 19){
                
                event.preventDefault();
                
                $("#dialog").dialog({
                    resizable: true,
                    draggable: true,
                    modal: true,
                    height: 240,
                    width: 600,
                    title: 'Changing the module name of a satellite agent',
                    open: function(){
                            $('#dialog').html('<br><table><tr><td><img src="images/icono-warning-triangulo.png" style="float:left;margin-left:25px;"></td><td><p style="float:right;font-style:nunito;font-size:11pt;margin-right:50px;margin-left:40px;"><span style="font-weight:bold;font-size:12pt;">Warning</span> <br>The names of the modules of a satellite should not be altered manually. Unless you are absolutely certain of the process, do not alter these names.</p></td></tr></table>');
                    },
                    buttons: [{
                            text: "Ok",
                            click: function() {
                                $('#module_form').submit();
                            }
                        },
                        {
                        text: "Cancel",
                        click: function() {
                            $( this ).dialog( "close" );
                            return false;
                        }
                    }]
                });
                
            }                
            
            var module_type_snmp =  '<?php echo modules_get_agentmodule_type(get_parameter('id_agent_module')); ?>';
            
            if('<?php echo html_entity_decode(modules_get_agentmodule_name(get_parameter('id_agent_module'))); ?>' != $('#text-name').val() && (
                module_type_snmp == 15 || module_type_snmp == 16 || module_type_snmp == 17 || module_type_snmp == 18)){
                    
                    event.preventDefault();
                    
                    $("#dialog").dialog({
                        resizable: true,
                        draggable: true,
                        modal: true,
                        height: 240,
                        width: 650,
                        title: 'Changing snmp module name',
                        open: function(){
                                $('#dialog').html('<br><table><tr><td><img src="images/icono-warning-triangulo.png" style="float:left;margin-left:25px;margin-top:30px;"></td><td><p style="float:right;font-style:nunito;font-size:11pt;margin-right:50px;margin-left:40px;"><span style="font-weight:bold;font-size:12pt;">Warning</span> <br>                     If you change the name of this module, various features associated with this module, such as network maps, interface graphs or other network modules, may  no longer work. If you are not completely sure of the process, please do not change the name of the module.                    </p></td></tr></table>');
                        },
                        buttons: [{
                          text: "Ok",
                          click: function() {
                            $('#module_form').submit();
                          }
                        },
                            {
                            text: "Cancel",
                            click: function() {
                                $( this ).dialog( "close" );
                                return false;
                            }
                        }]
                    });
            }
    });
    });
    
    // Set the position and width of the subtab
    /*
    function agent_wizard_tab_setup() {        
        $('#agent_wizard_subtabs').css('left', $('.agent_wizard_tab').offset().left-5)
        $('#agent_wizard_subtabs').css('top', $('.agent_wizard_tab').offset().top + $('.agent_wizard_tab').height() + 7)
        $('#agent_wizard_subtabs').css('width', $('.agent_wizard_tab').width() + 19)
    }
    */
    function agent_wizard_tab_show() {
        
        wizard_tab_showed = wizard_tab_showed + 1;
        
        if(wizard_tab_showed == 1) {
            $('.subsubmenu').show("fast");
        }
    }
    
    function agent_wizard_tab_hide() {
        wizard_tab_showed = wizard_tab_showed - 1;
        
        setTimeout(function() {
            if(wizard_tab_showed <= 0) {
                $('.subsubmenu').hide("fast");
            }
        },15000);
    }
    
    /* ]]> */
</script><|MERGE_RESOLUTION|>--- conflicted
+++ resolved
@@ -750,237 +750,6 @@
 $update_agent = (bool) get_parameter('update_agent');
 
 // Update AGENT
-<<<<<<< HEAD
-if ($update_agent) { // if modified some agent paramenter
-	$mssg_warning = 0;
-	$id_agente = (int) get_parameter_post ("id_agente");
-	$nombre_agente = str_replace('`','&lsquo;',(string) get_parameter_post ("agente", ""));
-	$alias = str_replace('`','&lsquo;',(string) get_parameter_post ("alias", ""));
-	$alias_as_name = (int) get_parameter_post ('alias_as_name', 0);
-	$direccion_agente = (string) get_parameter_post ("direccion", '');
-	//safe_output only validate ip
-	$direccion_agente = trim(io_safe_output($direccion_agente));
-	
-	if(!validate_address($direccion_agente)){
-		$mssg_warning = 1;
-	}
-
-	//safe-input before validate ip
-	$direccion_agente = io_safe_input($direccion_agente);
-
-	$address_list = (string) get_parameter_post ("address_list", '');
-	
-	if ($address_list != $direccion_agente &&
-		$direccion_agente == agents_get_address ($id_agente) &&
-		$address_list != agents_get_address ($id_agente)) {
-		
-		//If we selected another IP in the drop down list to be 'primary': 
-		// a) field is not the same as selectbox
-		// b) field has not changed from current IP
-		// c) selectbox is not the current IP
-		
-		if (!empty($address_list)) {
-			$direccion_agente = $address_list;
-		}
-	}
-	$grupo = (int) get_parameter_post ("grupo", 0);
-	$intervalo = (int) get_parameter_post ("intervalo", SECONDS_5MINUTES);
-	$comentarios = str_replace('`','&lsquo;',(string) get_parameter_post ("comentarios", ""));
-	$modo = (int) get_parameter_post ("modo", 0); //Mode: Learning, Normal or Autodisabled
-	$id_os = (int) get_parameter_post ("id_os");
-	$disabled = (bool) get_parameter_post ("disabled");
-	$server_name = (string) get_parameter_post ("server_name", "");
-	$id_parent = (int) get_parameter_post ("id_agent_parent");
-	$custom_id = (string) get_parameter_post ("custom_id", "");
-	$cascade_protection = (int) get_parameter_post ("cascade_protection", 0);
-	$cascade_protection_module = (int) get_parameter ("cascade_protection_module", 0);
-	$safe_mode_module = (int) get_parameter ("safe_mode_module", 0);
-	$icon_path = (string) get_parameter_post ("icon_path",'');
-	$update_gis_data = (int) get_parameter_post("update_gis_data", 0);
-	$url_description = (string) get_parameter("url_description");
-	$quiet = (int) get_parameter("quiet", 0);
-	$cps = (int) get_parameter("cps", 0);
-	
-	$old_values = db_get_row('tagente', 'id_agente', $id_agente);
-	$fields = db_get_all_fields_in_table('tagent_custom_fields');
-	
-	if ($fields === false) $fields = array();
-	
-	$field_values = array();
-	
-	foreach ($fields as $field) {
-		$field_values[$field['id_field']] = (string) get_parameter_post ('customvalue_'.$field['id_field'], '');
-	}
-	
-	foreach ($field_values as $key => $value) {
-		$old_value = db_get_all_rows_filter('tagent_custom_data',
-			array('id_agent' => $id_agente, 'id_field' => $key));
-		
-		if ($old_value === false) {
-			// Create custom field if not exist
-			$update_custom = db_process_sql_insert ('tagent_custom_data',
-				array('id_field' => $key,'id_agent' => $id_agente, 'description' => $value));
-		}
-		else {
-			$update_custom = db_process_sql_update ('tagent_custom_data',
-				array('description' => $value),
-				array('id_field' => $key,'id_agent' => $id_agente));
-				
-				if($update_custom == 1){
-						$update_custom_result = 1;
-				}
-		}
-	}
-
-	if($mssg_warning){
-		ui_print_warning_message(__('The ip or dns name entered cannot be resolved'));
-	}
-	
-	//Verify if there is another agent with the same name but different ID
-	if ($alias == "") {
-		ui_print_error_message(__('No agent alias specified'));
-		//If there is an agent with the same name, but a different ID
-	}
-	if ($grupo <= 0) {
-		ui_print_error_message(__('The group id %d is incorrect.', $grupo));
-	}
-	else {
-		//If different IP is specified than previous, add the IP
-		if ($direccion_agente != '' &&
-			$direccion_agente != agents_get_address ($id_agente)) {
-			agents_add_address ($id_agente, $direccion_agente);
-		}
-
-		$action_delete_ip = (bool)get_parameter('delete_ip', false);
-		//If IP is set for deletion, delete first
-		if ($action_delete_ip) {
-			$delete_ip = get_parameter_post ("address_list");
-
-			$direccion_agente = agents_delete_address($id_agente, $delete_ip);
-		}
-
-		$values = array (
-			'disabled' => $disabled,
-			'id_parent' => $id_parent,
-			'id_os' => $id_os,
-			'modo' => $modo,
-			'alias' => $alias,
-			'alias_as_name' => $alias_as_name,
-			'direccion' => $direccion_agente,
-			'id_grupo' => $grupo,
-			'intervalo' => $intervalo,
-			'comentarios' => $comentarios,
-			'cascade_protection' => $cascade_protection,
-			'cascade_protection_module' => $cascade_protection_module,
-			'server_name' => $server_name,
-			'custom_id' => $custom_id,
-			'icon_path' => $icon_path,
-			'update_gis_data' => $update_gis_data,
-			'url_address' => $url_description,
-			'url_address' => $url_description,
-			'quiet' => $quiet,
-			'cps' => $cps,
-			'safe_mode_module' => $safe_mode_module
-		);
-
-		if ($config['metaconsole_agent_cache'] == 1) {
-			$values['update_module_count'] = 1; // Force an update of the agent cache.
-		}
-
-		$group_old = db_get_sql("SELECT id_grupo FROM tagente WHERE id_agente =" .$id_agente);
-		$tpolicy_group_old = db_get_all_rows_sql("SELECT id_policy FROM tpolicy_groups 
-				WHERE id_group = ".$group_old);
-
-		$result = db_process_sql_update ('tagente', $values, array ('id_agente' => $id_agente));
-
-		if ($result == false && $update_custom_result == false) {
-			ui_print_error_message(
-				__('There was a problem updating the agent'));
-		}
-		else {
-			// Update the agent from the metaconsole cache
-			enterprise_include_once('include/functions_agents.php');
-			enterprise_hook ('agent_update_from_cache', array($id_agente, $values,$server_name));
-
-			# Update the configuration files
-			if ($old_values['intervalo'] != $intervalo) {
-				enterprise_hook(
-					'config_agents_update_config_token',
-					array($id_agente, 'interval', $intervalo)
-				);
-			}
-			if ($old_values['disabled'] != $disabled) {
-				enterprise_hook(
-					'config_agents_update_config_token',
-					array($id_agente, 'standby', $disabled ? "1" : "0")
-				);
-				
-				// Validate alerts for disabled agents.
-				if ($disabled) {
-					alerts_validate_alert_agent($id_agente);
-				}
-			}
-
-			if($tpolicy_group_old){
-				foreach ($tpolicy_group_old as $key => $value) {
-					$tpolicy_agents_old= db_get_sql("SELECT * FROM tpolicy_agents 
-						WHERE id_policy = ".$value['id_policy'] . " AND id_agent = " .$id_agente);
-								
-					if($tpolicy_agents_old){
-						$result2 = db_process_sql_update ('tpolicy_agents',
-							array('pending_delete' => 1),
-							array ('id_agent' => $id_agente, 'id_policy' => $value['id_policy']));
-					}
-				}
-			}
-			
-			$tpolicy_group = db_get_all_rows_sql("SELECT id_policy FROM tpolicy_groups 
-				WHERE id_group = ".$grupo);
-			
-			if($tpolicy_group){
-				foreach ($tpolicy_group as $key => $value) {
-					$tpolicy_agents= db_get_sql("SELECT * FROM tpolicy_agents 
-						WHERE id_policy = ".$value['id_policy'] . " AND id_agent =" .$id_agente);
-
-					if(!$tpolicy_agents){
-						db_process_sql_insert ('tpolicy_agents',
-						array('id_policy' => $value['id_policy'], 'id_agent' => $id_agente));
-					} else {
-						$result3 = db_process_sql_update ('tpolicy_agents',
-							array('pending_delete' => 0),
-							array ('id_agent' => $id_agente, 'id_policy' => $value['id_policy']));
-					}
-				}
-			}
-
-			$info = '{
-				"id_agente":"' . $id_agente . '",
-				"alias":"' . $alias . '",
-				"Group":"' . $grupo . '",
-				"Interval" : "' . $intervalo .'",
-				"Comments":"' . $comentarios . '",
-				"Mode":"' . $modo . '",
-				"ID OS":"' . $id_os . '",
-				"Disabled":"' . $disabled .'",
-				"Server Name":"' . $server_name .'",
-				"ID parent":"' . $id_parent .'",
-				"Custom ID":"' . $custom_id . '",
-				"Cascade Protection":"' . $cascade_protection .'",
-				"Cascade protection module":"' . $cascade_protection_module .'",
-				"Icon Path":"' . $icon_path . '",
-				"Update GIS data":"' .$update_gis_data .'",
-				"Url description":"' . $url_description .'",
-				"Quiet":"' . (int)$quiet.'",
-				"Cps":"' . (int)$cps.'"}';
-
-			enterprise_hook ('update_agent', array ($id_agente));
-			ui_print_success_message (__('Successfully updated'));
-			db_pandora_audit("Agent management",
-				"Updated agent $alias", false, false, $info);
-
-		}
-	}
-=======
 if ($update_agent) {
     // if modified some agent paramenter
     $mssg_warning = 0;
@@ -1055,25 +824,23 @@
             ]
         );
 
-        if ($old_value === false) {
-            // Create custom field if not exist
-            $update_custom = db_process_sql_insert(
-                'tagent_custom_data',
-                [
-                    'id_field'    => $key,
-                    'id_agent'    => $id_agente,
-                    'description' => $value,
-                ]
-            );
-        } else {
-            $update_custom = db_process_sql_update(
-                'tagent_custom_data',
-                ['description' => $value],
-                [
-                    'id_field' => $key,
-                    'id_agent' => $id_agente,
-                ]
-            );
+			# Update the configuration files
+			if ($old_values['intervalo'] != $intervalo) {
+				enterprise_hook(
+					'config_agents_update_config_token',
+					array($id_agente, 'interval', $intervalo)
+				);
+			}
+			if ($old_values['disabled'] != $disabled) {
+				enterprise_hook(
+					'config_agents_update_config_token',
+					array($id_agente, 'standby', $disabled ? "1" : "0")
+				);
+				// Validate alerts for disabled agents.
+				if ($disabled) {
+					alerts_validate_alert_agent($id_agente);
+				}
+			}
 
             if ($update_custom == 1) {
                     $update_custom_result = 1;
@@ -1262,7 +1029,6 @@
             );
         }
     }
->>>>>>> 1f3fe51f
 }
 
 // Read agent data
