<?php

// Pandora FMS - http://pandorafms.com
// ==================================================
// Copyright (c) 2005-2010 Artica Soluciones Tecnologicas
// Please see http://pandorafms.org for full contribution list

// This program is free software; you can redistribute it and/or
// modify it under the terms of the GNU General Public License
// as published by the Free Software Foundation for version 2.
// This program is distributed in the hope that it will be useful,
// but WITHOUT ANY WARRANTY; without even the implied warranty of
// MERCHANTABILITY or FITNESS FOR A PARTICULAR PURPOSE.  See the
// GNU General Public License for more details.

require_once ('include/functions_network_components.php');
enterprise_include_once('include/functions_local_components.php');

if (is_ajax ()) {
	$get_network_component = (bool) get_parameter ('get_network_component');
	$snmp_walk = (bool) get_parameter ('snmp_walk');
	$get_module_component = (bool) get_parameter ('get_module_component');
	$get_module_components = (bool) get_parameter ('get_module_components');
	$get_module_local_components = (bool) get_parameter('get_module_local_components');
	$get_module_local_component = (bool) get_parameter('get_module_local_component');
	
	if ($get_module_component) {
		$id_component = (int) get_parameter ('id_module_component');
		
		$component = db_get_row ('tnetwork_component', 'id_nc', $id_component);
		
		$component['throw_unknown_events'] =
			network_components_is_disable_type_event($id_component, EVENTS_GOING_UNKNOWN);
		
		// Decrypt passwords in the component.
		$component['plugin_pass'] = io_output_password($component['plugin_pass']);

		$component['str_warning'] = io_safe_output($component['str_warning']);
		$component['str_critical'] = io_safe_output($component['str_critical']);
		$component['warning_inverse'] = (bool)$component['warning_inverse'];
		$component['critical_inverse'] = (bool)$component['critical_inverse'];
		
		echo io_json_mb_encode ($component);
		return;
	}
	
	if ($get_module_components) {
		require_once ('include/functions_modules.php');
		$id_module_group = (int) get_parameter ('id_module_component_group');
		$id_module_component = (int) get_parameter ('id_module_component_type');
		
		$components = network_components_get_network_components ($id_module_component,
			array ('id_group' => $id_module_group,
				'order' => 'name ASC'),
			array ('id_nc', 'name'));
		
		echo io_json_mb_encode ($components);
		return;
	}
	
	if ($get_module_local_components) {
		require_once ($config['homedir'] . '/' . ENTERPRISE_DIR .
			'/include/functions_local_components.php');
		
		$id_module_group = (int) get_parameter ('id_module_component_group');
		$localComponents = local_components_get_local_components(
			array('id_network_component_group' => $id_module_group),
			array('id', 'name'));
		
		echo io_json_mb_encode($localComponents);
		return;
	}
	
	if ($get_module_local_component) {
		$id_component = (int) get_parameter ('id_module_component');
		
		$component = db_get_row ('tlocal_component', 'id', $id_component);
		foreach ($component as $index => $element) {
			$component[$index] = html_entity_decode($element, ENT_QUOTES, "UTF-8");
		}
		
		$typeName = local_components_parse_module_extract_value('module_type',$component['data']);
		
		switch ($config["dbtype"]) {
			case "mysql":
				$component['type'] = db_get_value_sql('
					SELECT id_tipo
					FROM ttipo_modulo
					WHERE nombre LIKE "' . $typeName . '"');
				break;
			case "postgresql":
			case "oracle":
				$component['type'] = db_get_value_sql('
					SELECT id_tipo
					FROM ttipo_modulo
					WHERE nombre LIKE \'' . $typeName . '\'');
				break;
		}
		
		$component['throw_unknown_events'] =
			!local_components_is_disable_type_event($id_component, EVENTS_GOING_UNKNOWN);
		
		echo io_json_mb_encode ($component);
		return;
	}
	
	if ($snmp_walk) {
		$test_ip_type = get_parameter ('ip_target');
		if (is_array($test_ip_type))
			$ip_target = (string)array_shift($test_ip_type);
		else
			$ip_target = (string) get_parameter ('ip_target');
		$test_snmp_community = get_parameter ('snmp_community');		
		if (is_array($test_snmp_community))
			$snmp_community = (string)array_shift($test_snmp_community);
		else
			$snmp_community = (string) get_parameter ('snmp_community');
		$snmp_version = get_parameter('snmp_version');
		$snmp3_auth_user = io_safe_output(get_parameter('snmp3_auth_user'));
		$snmp3_security_level = get_parameter('snmp3_security_level');
		$snmp3_auth_method = get_parameter('snmp3_auth_method');
		$snmp3_auth_pass = io_safe_output(get_parameter('snmp3_auth_pass'));
		$snmp3_privacy_method = get_parameter('snmp3_privacy_method');
		$snmp3_privacy_pass = io_safe_output(get_parameter('snmp3_privacy_pass'));
		$snmp_port = get_parameter('snmp_port');
		
		$snmpwalk = get_snmpwalk($ip_target, $snmp_version, $snmp_community,
			$snmp3_auth_user, $snmp3_security_level, $snmp3_auth_method,
			$snmp3_auth_pass, $snmp3_privacy_method, $snmp3_privacy_pass,
			1, "", $snmp_port);
		
		if ($snmpwalk === false) {
			echo io_json_mb_encode ($snmpwalk);
			return;
		}
		
		$result = array ();
		foreach ($snmpwalk as $id => $value) {
			$value = substr ($id, 0, 35)." - ".substr ($value, 0, 20);
			$result[$id] = substr ($value, 0, 55);
		}
		asort ($result);
		echo io_json_mb_encode ($result);
		return;
	}
	
	return;
}

require_once ("include/functions_exportserver.php");
require_once($config['homedir'] . "/include/functions_modules.php");
require_once($config['homedir'] . "/include/functions_agents.php");

// Reading a module
if ($id_agent_module) {
	$module = modules_get_agentmodule ($id_agent_module);
	$moduletype = $module['id_modulo'];
	$name = $module['nombre'];
	$description = $module['descripcion'];
	$id_module_group = $module['id_module_group'];
	$id_module_type = $module['id_tipo_modulo'];
	$max = $module['max'];
	$min = $module['min'];
	$interval = $module['module_interval'];
	if ($interval == 0) {
		$interval = agents_get_interval ($id_agente);
	}
	$ff_interval = $module['module_ff_interval'];
	$quiet_module = $module['quiet'];
	$cps_module = $module['cps'];
	$unit = $module['unit'];
	$tcp_port = $module['tcp_port'];
	$tcp_send = $module['tcp_send'];
	$tcp_rcv = $module['tcp_rcv'];
	$snmp_community = $module['snmp_community'];
	$snmp_oid = $module['snmp_oid'];
	
	// New support for snmp v3
	$snmp_version = $module['tcp_send'];
	$snmp3_auth_user = $module["plugin_user"];
	$snmp3_auth_pass = io_output_password($module["plugin_pass"]);
	
	// Auth method could be MD5 or SHA
	$snmp3_auth_method = $module["plugin_parameter"];
	
	// Privacy method could be DES or AES
	$snmp3_privacy_method = $module["custom_string_1"];
	$snmp3_privacy_pass = io_output_password($module["custom_string_2"]);
	
	// Security level Could be noAuthNoPriv | authNoPriv | authPriv
	$snmp3_security_level = $module["custom_string_3"];

	$ip_target = $module['ip_target'];
	$disabled = $module['disabled'];
	$id_export = $module['id_export'];
	$plugin_user = $module['plugin_user'];
	$plugin_pass = io_output_password($module['plugin_pass']);
	$plugin_parameter = $module['plugin_parameter'];
	$id_plugin = $module['id_plugin'];
	$post_process = $module['post_process'];
	$prediction_module = $module['prediction_module'];
	$custom_integer_1 = $module ['custom_integer_1'];
	$custom_integer_2 = $module ['custom_integer_2'];
	$custom_string_1 = $module ['custom_string_1'];
	$custom_string_2 = $module ['custom_string_2'];
	$max_timeout = $module['max_timeout'];
	$max_retries = $module['max_retries'];
	$custom_id = $module['custom_id'];
	$history_data = $module['history_data'];
	$dynamic_interval = $module['dynamic_interval'];
	$dynamic_max = $module['dynamic_max'];
	$dynamic_min = $module['dynamic_min'];
	$parent_module_id = $module['parent_module_id'];
	$dynamic_two_tailed = $module['dynamic_two_tailed'];
	$min_warning = $module['min_warning'];
	$max_warning = $module['max_warning'];
	$str_warning = $module['str_warning'];
	$min_critical = $module['min_critical'];
	$max_critical = $module['max_critical'];
	$str_critical = $module['str_critical'];
	$ff_event = $module['min_ff_event'];
	$ff_event_normal = $module['min_ff_event_normal'];
	$ff_event_warning = $module['min_ff_event_warning'];
	$ff_event_critical = $module['min_ff_event_critical'];
	$each_ff = $module['each_ff'];
	$ff_timeout = $module['ff_timeout'];
	// Select tag info.
	$id_tag = tags_get_module_tags ($id_agent_module);
	
	$critical_instructions = $module['critical_instructions'];
	$warning_instructions = $module['warning_instructions'];
	$unknown_instructions = $module['unknown_instructions'];
	
	$critical_inverse = $module['critical_inverse'];
	$warning_inverse = $module['warning_inverse'];
	
	$id_category = $module['id_category'];
	
	$cron_interval = explode (" ", $module['cron_interval']);
	if (isset ($cron_interval[4])) {
		$minute_from = $cron_interval[0];
		$min = explode("-", $minute_from);
		$minute_from = $min[0];
		if (isset($min[1])) {
			$minute_to = $min[1];
		}

		$hour_from = $cron_interval[1];
		$h = explode("-", $hour_from);
		$hour_from = $h[0];
		if (isset($h[1])) {
			$hour_to = $h[1];
		}

		$mday_from = $cron_interval[2];
		$md = explode("-", $mday_from);
		$mday_from = $md[0];
		if (isset($md[1])) {
			$mday_to = $md[1];
		}
		
		$month_from = $cron_interval[3];
		$m = explode("-", $month_from);
		$month_from = $m[0];
		if (isset($m[1])) {
			$month_to = $m[1];
		}

		$wday_from = $cron_interval[4];
		$wd = explode("-", $wday_from);
		$wday_from = $wd[0];
		if (isset($wd[1])) {
			$wday_to = $wd[1];
		}
	}
	else {
		$minute_from = '*';
		$hour_from = '*';
		$mday_from = '*';
		$month_from = '*';
		$wday_from = '*';

		$minute_to = '*';
		$hour_to = '*';
		$mday_to = '*';
		$month_to = '*';
		$wday_to = '*';
	}
	
	$module_macros = null;
	if (isset($module['module_macros'])) {
		$module_macros = json_decode(base64_decode($module['module_macros']), true);
	}
}
else {
	if (!isset ($moduletype)) {
		$moduletype = (string) get_parameter ('moduletype');

		// Clean up specific network modules fields
		$name = '';
		$description = '';
		$id_module_group = 1;
		$id_module_type = 1;
		$post_process = '';
		$max_timeout = 0;
		$max_retries = 0;
		$min = '';
		$max = '';
		$interval = '';
		$quiet_module = 0;
		$cps_module = 0;
		$unit = '';
		$prediction_module = '';
		$custom_integer_1 = 0;
		$custom_integer_2 = 0;
		$custom_string_1 = '';
		$custom_string_2 = '';
		$id_plugin = '';
		$id_export = '';
		$disabled = "0";
		$tcp_send = '';
		$tcp_rcv = '';
		$tcp_port = '';

		if ($moduletype == "wmiserver")
			$snmp_community = '';
		else
			$snmp_community = "public";
		$snmp_oid = '';
		$ip_target = agents_get_address ($id_agente);
		$plugin_user = '';
		$plugin_pass = '';
		$plugin_parameter = '';
		$custom_id = '';
		$history_data = 1;
		$dynamic_interval = 0;
		$dynamic_min = 0;
		$dynamic_max = 0;
		$parent_module_id = 0;
		$dynamic_two_tailed = 0;
		$min_warning = 0;
		$max_warning = 0;
		$str_warning = '';
		$min_critical = 0;
		$max_critical = 0;
		$str_critical = '';
		$ff_event = 0;
		
		// New support for snmp v3
		$snmp_version = 1;
		$snmp3_auth_user = "";
		$snmp3_auth_pass = "";
		$snmp3_auth_method = "";
		$snmp3_privacy_method = "";
		$snmp3_privacy_pass = "";
		$snmp3_security_level = "";
		
		$critical_instructions = '';
		$warning_instructions = '';
		$unknown_instructions = '';
		
		$critical_inverse = '';
		$warning_inverse = '';
		
		$each_ff = 0;
		$ff_event_normal = '';
		$ff_event_warning = '';
		$ff_event_critical = '';
		
		$id_category = 0;
		
		$cron_interval = '* * * * *';
		$hour_from = '*';
		$minute_from = '*';
		$mday_from = '*';
		$month_from = '*';
		$wday_from = '*';
		$hour_to = '*';
		$minute_to = '*';
		$mday_to = '*';
		$month_to = '*';
		$wday_to = '*';
		
		$ff_interval = 0;

		$ff_timeout = 0;
		
		$module_macros = array ();
	}
}

$is_function_policies = enterprise_include_once('include/functions_policies.php');

if ($is_function_policies !== ENTERPRISE_NOT_HOOK) {
	$relink_policy = get_parameter('relink_policy', 0);
	$unlink_policy = get_parameter('unlink_policy', 0);
	
	if ($relink_policy) {
		$policy_info = policies_info_module_policy($id_agent_module);
		$policy_id = $policy_info['id_policy'];
		
		if ($relink_policy && policies_get_policy_queue_status ($policy_id) == STATUS_IN_QUEUE_APPLYING) {
			ui_print_error_message(__('This policy is applying and cannot be modified'));
		}
		else {
			$result = policies_relink_module($id_agent_module);
			ui_print_result_message($result, __('Module will be linked in the next application'));
			
			db_pandora_audit("Agent management", "Re-link module " . $id_agent_module);
		}
	}
	
	if ($unlink_policy) {
		$result = policies_unlink_module($id_agent_module);
		ui_print_result_message($result, __('Module will be unlinked in the next application'));
		
		db_pandora_audit("Agent management", "Unlink module " . $id_agent_module);
	}

}
global $__code_from;
$__code_from = 'modules';
$remote_conf = false;

if ($__code_from !== 'policies') {
	//Only check in the module editor.
	
	//Check ACL tags
	$tag_acl = true;
	
	// If edit a existing module.
	if (!empty($id_agent_module))
		$tag_acl = tags_check_acl_by_module($id_agent_module);
	
	if (!$tag_acl) {
		db_pandora_audit("ACL Violation",
			"Trying to access agent manager");
		require ("general/noaccess.php");
		return;
	}
}


switch ($moduletype) {
	case "dataserver":
	case MODULE_DATA:
		$moduletype = MODULE_DATA;
		// Has remote configuration ?
		$remote_conf = false;
		if (enterprise_installed()) {
			enterprise_include_once('include/functions_config_agents.php');
			$remote_conf = enterprise_hook('config_agents_has_remote_configuration',array($id_agente));
		}
		
		/* Categories is an array containing the allowed module types
		 (generic_data, generic_string, etc) from ttipo_modulo (field categoria) */
		$categories = array (0, 1, 2, 6, 7, 8, -1);
		require ('module_manager_editor_common.php');
		require ('module_manager_editor_data.php');
		if ($config['enterprise_installed'] && $remote_conf) {
			if($id_agent_module) {
				enterprise_include_once('include/functions_config_agents.php');
				$configuration_data = enterprise_hook('config_agents_get_module_from_conf',
					array($id_agente, io_safe_output(modules_get_agentmodule_name($id_agent_module))));
			}
			enterprise_include ('godmode/agentes/module_manager_editor_data.php');
		}
		break;
	case "networkserver":
	case MODULE_NETWORK:
		$moduletype = MODULE_NETWORK;
		$categories = array (3, 4, 5);
		require ('module_manager_editor_common.php');
		require ('module_manager_editor_network.php');
		break;
	case "pluginserver":
	case MODULE_PLUGIN:
		$moduletype = MODULE_PLUGIN;
		
		$categories = array (0, 1, 2);
		require ('module_manager_editor_common.php');
		require ('module_manager_editor_plugin.php');
		break;
	case "predictionserver":
	case MODULE_PREDICTION:
		$moduletype = MODULE_PREDICTION;
		
		$categories = array (0, 1);
		require ('module_manager_editor_common.php');
		require ('module_manager_editor_prediction.php');
		break;
	case "wmiserver":
	case MODULE_WMI:
		$moduletype = MODULE_WMI;
		
		$categories = array (0, 1, 2);
		require ('module_manager_editor_common.php');
		require ('module_manager_editor_wmi.php');
		break;
	/* WARNING: type 7 is reserved on enterprise */
	default:
		if (enterprise_include ('godmode/agentes/module_manager_editor.php') === ENTERPRISE_NOT_HOOK) {
			ui_print_error_message(sprintf(__('Invalid module type')));
			return;
		}
		break;
}


if ($config['enterprise_installed'] && $id_agent_module) {
	if (policies_is_module_in_policy($id_agent_module)) {
		policies_add_policy_linkation($id_agent_module);
	}
}

echo '<h3 id="message" class="error invisible"></h3>';

// TODO: Change to the ui_print_error system
echo '<form method="post" id="module_form">';

html_print_table ($table_simple);

ui_toggle(html_print_table ($table_advanced, true),
	__('Advanced options'));
ui_toggle(html_print_table ($table_macros, true),
	__('Custom macros') . ui_print_help_icon ('module_macros', true));

if($moduletype != 13){
	ui_toggle(html_print_table ($table_new_relations, true) .
		html_print_table ($table_relations, true), __('Module relations'));
}

// Submit
echo '<div class="action-buttons" style="width: '.$table_simple->width.'">';
if ($id_agent_module) {
	html_print_submit_button(__('Update'), 'updbutton', false,
		'class="sub upd"');
	html_print_input_hidden('update_module', 1);
	html_print_input_hidden('id_agent_module', $id_agent_module);
	html_print_input_hidden('id_module_type', $id_module_type);
	
	if ($config['enterprise_installed'] && $remote_conf) {
		?>
		<script type="text/javascript">
		var check_remote_conf = true;
		</script>
		<?php
	}
}
else {
	html_print_submit_button (__('Create'), 'crtbutton', false,
		'class="sub wand"');
	html_print_input_hidden ('id_module', $moduletype);
	html_print_input_hidden ('create_module', 1);
	
	if ($config['enterprise_installed'] && $remote_conf) {
		?>
		<script type="text/javascript">
		var check_remote_conf = true;
		</script>
		<?php
	}
}
echo '</div>';
echo '</form>';

ui_require_jquery_file ('ui');
ui_require_jquery_file ('form');
ui_require_jquery_file ('pandora');
ui_require_jquery_file ('pandora.controls');

ui_require_javascript_file ('pandora_modules');
?>
<script language="javascript">
/* <![CDATA[ */
<<<<<<< HEAD
var no_name_lang = "<?php echo __('No module name provided') ?>";
=======
var no_name_lang =`
<?php echo ui_print_info_message ( array('no_close'=>true, 'message'=>  __('No module name provided') ) ); ?>
`;
>>>>>>> 2260e8d8
var no_target_lang = "<?php echo __('No target IP provided') ?>";
var no_oid_lang = "<?php echo __('No SNMP OID provided') ?>";
var no_prediction_module_lang = "<?php echo __('No module to predict') ?>";
var no_plugin_lang = "<?php echo __('No plug-in provided') ?>";
var no_execute_test_from = "<?php echo __('No server provided') ?>"

$(document).ready (function () {
	configure_modules_form ();

	$("#module_form").submit(function() {
		if (typeof(check_remote_conf) != 'undefined') { 
			if (check_remote_conf) {
				//Check the name
				name = $("#text-name").val();
				remote_config = $("#textarea_configuration_data").val();
				
				regexp_name = new RegExp('module_name\\s*' + name.replace(/([^0-9A-Za-z_])/g, "\\$1") +"\n");
				
				regexp_plugin = new RegExp('^module_plugin\\s*');
				
				if (remote_config == '' || remote_config.match(regexp_name) ||
					remote_config.match(regexp_plugin) ||
					$("#id_module_type").val()==100 ||
					$("#hidden-id_module_type_hidden").val()==100) {
					return true;
				}
				else {
					alert("<?php echo __("Error, The field name and name in module_name in data configuration are different.");?>");
					return false;
				}
			}
		}
		
		return true;
	});
	
	function checkKeepaliveModule() {
		// keepalive modules have id = 100
		if ($("#id_module_type").val()==100 ||
			$("#hidden-id_module_type_hidden").val()==100) {
			$("#simple-configuration_data").hide();
		}
		else {
			// If exists macros dont show configuration data because
			// this visibility is controled by a form button
			if($('#hidden-macros').val() == '') {
				$("#simple-configuration_data").show();
			}
		}
		
	}
	
	checkKeepaliveModule();
	
	$("#id_module_type").change (function () {
		checkKeepaliveModule();
	});

});

function handleFileSelect() {
	//clear texarea
	$('#textarea_custom_string_1').empty();
	$('#mssg_error_div').empty();

	//messages error
	err_msg_1 = "<?php echo __('The File APIs are not fully supported in this browser.'); ?>";
	err_msg_2 = "<?php echo __('Couldn`t find the fileinput element.'); ?>";
	err_msg_3 = "<?php echo __('This browser doesn`t seem to support the files property of file inputs.'); ?>";
	err_msg_4 = "<?php echo __('Please select a file before clicking Load'); ?>";
	
    if (!window.File || !window.FileReader || !window.FileList || !window.Blob) {
    	$('#mssg_error_div').append(err_msg_1);
    	return;
    }   

    input = document.getElementById('file-file_html_text');

    if (!input) {
    	$('#mssg_error_div').append(err_msg_2);
    }
    else if (!input.files) {
    	$('#mssg_error_div').append(err_msg_3);
    }
    else if (!input.files[0]) {
    	$('#mssg_error_div').append(err_msg_4);               
    }
    else {
    	file = input.files[0];
		fr = new FileReader();
		fr.onload = receivedText;
		fr.readAsText(file);
    }
}

function receivedText() {
	document.getElementById('textarea_custom_string_1').appendChild(document.createTextNode(fr.result));
}  
/* ]]> */
</script><|MERGE_RESOLUTION|>--- conflicted
+++ resolved
@@ -573,13 +573,9 @@
 ?>
 <script language="javascript">
 /* <![CDATA[ */
-<<<<<<< HEAD
-var no_name_lang = "<?php echo __('No module name provided') ?>";
-=======
 var no_name_lang =`
 <?php echo ui_print_info_message ( array('no_close'=>true, 'message'=>  __('No module name provided') ) ); ?>
 `;
->>>>>>> 2260e8d8
 var no_target_lang = "<?php echo __('No target IP provided') ?>";
 var no_oid_lang = "<?php echo __('No SNMP OID provided') ?>";
 var no_prediction_module_lang = "<?php echo __('No module to predict') ?>";
