<?php
/**
 * Module Manager main script.
 *
 * @category   Module
 * @package    Pandora FMS
 * @subpackage Agent Configuration
 * @version    1.0.0
 * @license    See below
 *
 *    ______                 ___                    _______ _______ ________
 *   |   __ \.-----.--.--.--|  |.-----.----.-----. |    ___|   |   |     __|
 *  |    __/|  _  |     |  _  ||  _  |   _|  _  | |    ___|       |__     |
 * |___|   |___._|__|__|_____||_____|__| |___._| |___|   |__|_|__|_______|
 *
 * ============================================================================
 * Copyright (c) 2005-2021 Artica Soluciones Tecnologicas
 * Please see http://pandorafms.org for full contribution list
 * This program is free software; you can redistribute it and/or
 * modify it under the terms of the GNU General Public License
 * as published by the Free Software Foundation for version 2.
 * This program is distributed in the hope that it will be useful,
 * but WITHOUT ANY WARRANTY; without even the implied warranty of
 * MERCHANTABILITY or FITNESS FOR A PARTICULAR PURPOSE.  See the
 * GNU General Public License for more details.
 * ============================================================================
 */

// You can redefine $url and unset $id_agente to reuse the form. Dirty (hope temporal) hack.
$url_id_agente = (isset($id_agente) === true) ? '&id_agente='.$id_agente : '';

$url = sprintf(
    'index.php?sec=gagente&sec2=godmode/agentes/configurar_agente&tab=module%s',
    $url_id_agente
);

enterprise_include('godmode/agentes/module_manager.php');
$isFunctionPolicies = enterprise_include_once('include/functions_policies.php');
require_once $config['homedir'].'/include/functions_modules.php';
require_once $config['homedir'].'/include/functions_agents.php';
require_once $config['homedir'].'/include/functions_servers.php';

$search_string = get_parameter('search_string');

global $policy_page;

if (isset($policy_page) === false) {
    $policy_page = false;
}

$checked = (bool) get_parameter('checked');
$sec2 = (string) get_parameter('sec2');

// Table for filter bar.
$filterTable = new stdClass();
$filterTable->class = 'fixed_filter_bar';
$filterTable->data = [];
$filterTable->cellstyle[0][0] = 'flex: 0 1 20%;align-items: center;';
$filterTable->data[0][0] = html_print_div([ 'content' => __('Search') ], true);
$filterTable->data[0][0] .= html_print_input_text(
    'search_string',
    $search_string,
    '',
    0,
    255,
    true,
    false,
    false,
    '',
    'w100p'
);
$filterTable->data[0][0] .= html_print_input_hidden('search', 1, true);

if ((bool) $policy_page === false) {
    $filterTable->cellstyle[0][1] = 'flex: 0 1 20%';
    $filterTable->data[0][1] = html_print_div([ 'content' => __('Show in hierachy mode') ], true);
    $filterTable->data[0][1] .= html_print_checkbox_switch(
        'status_hierachy_mode',
        '',
        ((string) $checked === 'true'),
        true,
        false,
        'onChange=change_mod_filter();'
    );
}

$filterTable->cellstyle[0][2] = 'flex: 0 1 60%; justify-content: flex-end;';
$filterTable->data[0][2] .= html_print_submit_button(
    __('Filter'),
    'filter',
    false,
    [
        'icon'  => 'search',
        'class' => 'float-right',
        'mode'  => 'secondary mini',
    ],
    true
);

// Print filter table.
html_print_table($filterTable);
// Check if there is at least one server of each type available to assign that
// kind of modules. If not, do not show server type in combo.
$network_available = db_get_sql(
    'SELECT count(*)
	FROM tserver
	WHERE server_type = '.SERVER_TYPE_NETWORK
);
// POSTGRESQL AND ORACLE COMPATIBLE.
$wmi_available = db_get_sql(
    'SELECT count(*)
	FROM tserver
	WHERE server_type = '.SERVER_TYPE_WMI
);
// POSTGRESQL AND ORACLE COMPATIBLE.
$plugin_available = db_get_sql(
    'SELECT count(*)
	FROM tserver
	WHERE server_type = '.SERVER_TYPE_PLUGIN
);
// POSTGRESQL AND ORACLE COMPATIBLE.
$prediction_available = db_get_sql(
    'SELECT count(*)
	FROM tserver
	WHERE server_type = '.SERVER_TYPE_PREDICTION
);
// POSTGRESQL AND ORACLE COMPATIBLE.
$web_available = db_get_sql(
    'SELECT count(*)
FROM tserver
WHERE server_type = '.SERVER_TYPE_WEB
);
// POSTGRESQL AND ORACLE COMPATIBLE.
// Development mode to use all servers.
if ($develop_bypass || is_metaconsole()) {
    $network_available = 1;
    $wmi_available = 1;
    $plugin_available = 1;
    // FIXME when prediction predictions server modules can be configured.
    // on metaconsole.
    $prediction_available = (is_metaconsole() === true) ? 0 : 1;
}

$modules = [];
$modules['dataserver'] = __('Create a new data server module');
if ($network_available) {
    $modules['networkserver'] = __('Create a new network server module');
}

if ($plugin_available) {
    $modules['pluginserver'] = __('Create a new plugin server module');
}

if ($wmi_available) {
    $modules['wmiserver'] = __('Create a new WMI server module');
}

if ($prediction_available) {
    $modules['predictionserver'] = __('Create a new prediction server module');
}

if (is_metaconsole() === true || $web_available >= '1') {
    $modules['webserver'] = __('Create a new web Server module');
}

if (enterprise_installed() === true) {
    set_enterprise_module_types($modules);
}

if (strstr($sec2, 'enterprise/godmode/policies/policies') !== false) {
    // It is unset because the policies haven't a table tmodule_synth and the
    // some part of code to apply this kind of modules in policy agents.
    // But in the future maybe will be good to make this feature, but remember
    // the modules to show in syntetic module policy form must be the policy
    // modules from the same policy.
    unset($modules['predictionserver']);
    if (enterprise_installed() === true) {
        unset($modules['webux']);
    }
}

if (($policy_page === true) || (isset($agent) === true)) {
    if ($policy_page === true) {
        $show_creation = is_management_allowed();
    } else {
        if (isset($all_groups) === false) {
            $all_groups = agents_get_all_groups_agent(
                $agent['id_agente'],
                $agent['id_grupo']
            );
        }

        $show_creation = check_acl_one_of_groups($config['id_user'], $all_groups, 'AW') === true;
    }
} else {
    $show_creation = false;
}

if ($show_creation === true) {
    // Create module/type combo.
    $tableCreateModule = new stdClass();
    $tableCreateModule->id = 'create';
    $tableCreateModule->class = 'create_module_dialog';
    $tableCreateModule->width = '100%';
    $tableCreateModule->data = [];
    $tableCreateModule->style = [];

    $tableCreateModule->data['caption_type'] = html_print_input_hidden('edit_module', 1);
    $tableCreateModule->data['caption_type'] .= __('Type');
    $tableCreateModule->data['type'] = html_print_select(
        $modules,
        'moduletype',
        '',
        '',
        '',
        '',
        true,
        false,
        false,
        '',
        false,
        'width:380px;'
    );

    // Link for get more modules.
    if ((bool) $config['disable_help'] === false) {
        $tableCreateModule->data['get_more_modules'] = html_print_anchor(
            [
                'href'    => 'https://pandorafms.com/Library/Library/',
                'target'  => '_blank',
                'class'   => 'color-black-grey',
                'content' => __('Get more modules on Monitoring Library'),
            ],
            true
        );
    }
}

if (isset($id_agente) === false) {
    return;
}


$module_action = (string) get_parameter('module_action');

if ($module_action === 'delete') {
    $id_agent_modules_delete = (array) get_parameter('id_delete');

    $print_result_msg = true;
    $count_correct_delete_modules = 0;
    foreach ($id_agent_modules_delete as $id_agent_module_del) {
        $id_grupo = (int) agents_get_agent_group($id_agente);
        $all_groups = agents_get_all_groups_agent($id_agente, $id_grupo);

        if (! check_acl_one_of_groups($config['id_user'], $all_groups, 'AW')) {
            db_pandora_audit(
                AUDIT_LOG_ACL_VIOLATION,
                'Trying to delete a module without admin rights'
            );
            include 'general/noaccess.php';
            exit;
        }

        if ($id_agent_module_del < 1) {
            if (count($id_agent_modules_delete) === 1) {
                ui_print_error_message(
                    __('No modules selected')
                );

                $print_result_msg = false;
            } else {
                ui_print_error_message(
                    __('There was a problem completing the operation')
                );
            }

            continue;
        }

        enterprise_include_once('include/functions_config_agents.php');
        enterprise_hook(
            'config_agents_delete_module_in_conf',
            [
                modules_get_agentmodule_agent($id_agent_module_del),
                modules_get_agentmodule_name($id_agent_module_del),
            ]
        );

        $error = 0;

        // First delete from tagente_modulo -> if not successful, increment
        // error. NOTICE that we don't delete all data here, just marking for deletion
        // and delete some simple data.
        $status = '';
        $agent_id_of_module = db_get_value(
            'id_agente',
            'tagente_modulo',
            'id_agente_modulo',
            (int) $id_agent_module_del
        );

        if (db_process_sql(
            "UPDATE tagente_modulo
			SET nombre = 'pendingdelete', disabled = 1, delete_pending = 1
			WHERE id_agente_modulo = ".$id_agent_module_del,
            'affected_rows',
            '',
            true,
            $status,
            false
        ) === false
        ) {
            $error++;
        } else {
            // Set flag to update module status count.
            if ($agent_id_of_module !== false) {
                db_process_sql(
                    'UPDATE tagente
					SET update_module_count = 1, update_alert_count = 1
					WHERE id_agente = '.$agent_id_of_module
                );
            }
        }

        $result = db_process_sql_delete(
            'tagente_estado',
            ['id_agente_modulo' => $id_agent_module_del]
        );
        if ($result === false) {
            $error++;
        }

        $result = db_process_sql_delete(
            'tagente_datos_inc',
            ['id_agente_modulo' => $id_agent_module_del]
        );
        if ($result === false) {
            $error++;
        }

        // Trick to detect if we are deleting a synthetic module (avg or arithmetic).
        // If result is empty then module doesn't have this type of submodules.
        $ops_json = enterprise_hook(
            'modules_get_synthetic_operations',
            [$id_agent_module_del]
        );
        $result_ops_synthetic = json_decode($ops_json);
        if (empty($result_ops_synthetic) === false) {
            $result = enterprise_hook(
                'modules_delete_synthetic_operations',
                [$id_agent_module_del]
            );
            if ($result === false) {
                $error++;
            }
        } else {
            $result_components = enterprise_hook(
                'modules_get_synthetic_components',
                [$id_agent_module_del]
            );
            $count_components = 1;
            if (empty($result_components) === false) {
                // Get number of components pending to delete to know when it's needed to update orders.
                $num_components = count($result_components);
                $last_target_module = 0;
                foreach ($result_components as $id_target_module) {
                    // Detects change of component or last component to update orders.
                    if (($count_components === $num_components) || ($last_target_module !== $id_target_module)
                    ) {
                        $update_orders = true;
                    } else {
                        $update_orders = false;
                    }

                    $result = enterprise_hook(
                        'modules_delete_synthetic_operations',
                        [
                            $id_target_module,
                            $id_agent_module_del,
                            $update_orders,
                        ]
                    );
                    if ($result === false) {
                        $error++;
                    }

                    $count_components++;
                    $last_target_module = $id_target_module;
                }
            }
        }

        // Check for errors.
        if ((int) $error === 0) {
            $count_correct_delete_modules++;
        }
    }

    if ($print_result_msg === true) {
        $count_modules_to_delete = count($id_agent_modules_delete);
        if ($count_correct_delete_modules === 0) {
            ui_print_error_message(
                sprintf(
                    __('There was a problem completing the operation. Applied to 0/%d modules.'),
                    $count_modules_to_delete
                )
            );
        } else {
            if ($count_correct_delete_modules === $count_modules_to_delete) {
                ui_print_success_message(__('Operation finished successfully.'));
            } else {
                ui_print_error_message(
                    sprintf(
                        __('There was a problem completing the operation. Applied to %d/%d modules.'),
                        $count_correct_delete_modules,
                        $count_modules_to_delete
                    )
                );
            }
        }
    }
} else if ($module_action === 'disable') {
    $id_agent_modules_disable = (array) get_parameter('id_delete');
    $updated_count = 0;

    foreach ($id_agent_modules_disable as $id_agent_module_disable) {
        $sql = sprintf(
            'UPDATE tagente_modulo
                SET disabled = 1
                WHERE id_agente_modulo = %d',
            $id_agent_module_disable
        );

        $id_agent_changed[] = modules_get_agentmodule_agent($id_agent_module_disable);
        $agent_update_result = db_process_sql_update(
            'tagente',
            ['update_module_count' => 1],
            ['id_agente' => $id_agent_changed]
        );

        if (db_process_sql($sql) !== false && $agent_update_result !== false) {
            $updated_count++;
        }
    }

    $count_modules_to_disable = count($id_agent_modules_disable);
    if ($updated_count === 0) {
        ui_print_error_message(
            sprintf(
                __('There was a problem completing the operation. Applied to 0/%d modules.'),
                $count_modules_to_disable
            )
        );
    } else {
        if ($updated_count === $count_modules_to_disable) {
            ui_print_success_message(__('Operation finished successfully.'));
        } else {
            ui_print_error_message(
                sprintf(
                    __('There was a problem completing the operation. Applied to %d/%d modules.'),
                    $updated_count,
                    $count_modules_to_disable
                )
            );
        }
    }
} else if ($module_action === 'enable') {
    $id_agent_modules_enable = (array) get_parameter('id_delete');
    $updated_count = 0;

    foreach ($id_agent_modules_enable as $id_agent_module_enable) {
        $sql = sprintf(
            'UPDATE tagente_modulo
                SET disabled = 0
                WHERE id_agente_modulo = %d',
            $id_agent_module_enable
        );

        $id_agent_changed[] = modules_get_agentmodule_agent($id_agent_module_enable);
        $agent_update_result = db_process_sql_update(
            'tagente',
            ['update_module_count' => 1],
            ['id_agente' => $id_agent_changed]
        );

        if (db_process_sql($sql) !== false && $agent_update_result !== false) {
            $updated_count++;
        }
    }

    $count_modules_to_enable = count($id_agent_modules_enable);

    if ($updated_count === 0) {
        ui_print_error_message(
            sprintf(
                __('There was a problem completing the operation. Applied to 0/%d modules.'),
                $count_modules_to_enable
            )
        );
    } else {
        if ($updated_count == $count_modules_to_enable) {
            ui_print_success_message(__('Operation finished successfully.'));
        } else {
            ui_print_error_message(
                sprintf(
                    __('There was a problem completing the operation. Applied to %d/%d modules.'),
                    $updated_count,
                    $count_modules_to_enable
                )
            );
        }
    }
}


// ==================
// TABLE LIST MODULES
// ==================
$url = 'index.php?sec=gagente&sec2=godmode/agentes/configurar_agente&tab=module&id_agente='.$id_agente;
$selectNameUp = false;
$selectNameDown = false;
$selectServerUp = false;
$selectServerDown = false;
$selectTypeUp = false;
$selectTypeDown = false;
$selectIntervalUp = false;
$selectIntervalDown = false;
$sortField = get_parameter('sort_field');
$sort = get_parameter('sort', 'none');
$selected = true;

$order[] = [
    'field' => 'tmodule_group.name',
    'order' => 'ASC',
];

switch ($sortField) {
    case 'name':
        switch ($sort) {
            case 'up':
            default:
                $selectNameUp = $selected;
                $order[] = [
                    'field' => 'tagente_modulo.nombre',
                    'order' => 'ASC',
                ];
            break;

            case 'down':
                $selectNameDown = $selected;
                $order[] = [
                    'field' => 'tagente_modulo.nombre',
                    'order' => 'DESC',
                ];
            break;
        }
    break;

    case 'server':
        switch ($sort) {
            case 'up':
            default:
                $selectServerUp = $selected;
                $order[] = [
                    'field' => 'id_modulo',
                    'order' => 'ASC',
                ];
            break;

            case 'down':
                $selectServerDown = $selected;
                $order[] = [
                    'field' => 'id_modulo',
                    'order' => 'DESC',
                ];
            break;
        }
    break;

    case 'type':
        switch ($sort) {
            case 'up':
            default:
                $selectTypeUp = $selected;
                $order[] = [
                    'field' => 'id_tipo_modulo',
                    'order' => 'ASC',
                ];
            break;

            case 'down':
                $selectTypeDown = $selected;
                $order[] = [
                    'field' => 'id_tipo_modulo',
                    'order' => 'DESC',
                ];
            break;
        }
    break;

    case 'interval':
        switch ($sort) {
            case 'up':
            default:
                $selectIntervalUp = $selected;
                $order[] = [
                    'field' => 'module_interval',
                    'order' => 'ASC',
                ];
            break;

            case 'down':
                $selectIntervalDown = $selected;
                $order[] = [
                    'field' => 'module_interval',
                    'order' => 'DESC',
                ];
            break;
        }
    break;

    default:
        $selectNameUp = $selected;
        $selectNameDown = false;
        $selectServerUp = false;
        $selectServerDown = false;
        $selectTypeUp = false;
        $selectTypeDown = false;
        $selectIntervalUp = false;
        $selectIntervalDown = false;
        $order[] = [
            'field' => 'nombre',
            'order' => 'ASC',
        ];
    break;
}


// Build the order sql.
if (empty($order) === false) {
    $order_sql = ' ORDER BY ';
}

$first = true;
foreach ($order as $ord) {
    if ($first === true) {
        $first = false;
    } else {
        $order_sql .= ',';
    }

    $order_sql .= $ord['field'].' '.$ord['order'];
}

// Get limit and offset parameters.
$limit = (int) $config['block_size'];
$offset = (int) get_parameter('offset');

if ((bool) $checked === true) {
    $params = 'tagente_modulo.*, tmodule_group.*';
} else {
    $params = implode(
        ',',
        [
            'tagente_modulo.id_agente_modulo',
            'id_tipo_modulo',
            'descripcion',
            'nombre',
            'max',
            'min',
            'module_interval',
            'id_modulo',
            'id_module_group',
            'disabled',
            'max_warning',
            'min_warning',
            'str_warning',
            'max_critical',
            'min_critical',
            'str_critical',
            'quiet',
            'critical_inverse',
            'warning_inverse',
            'percentage_critical',
            'percentage_warning',
            'id_policy_module',
        ]
    );
}

$where = sprintf('delete_pending = 0 AND id_agente = %s', $id_agente);

$search_string_entities = io_safe_input($search_string);

$basic_where = sprintf(
    "(nombre LIKE '%%%s%%' OR nombre LIKE '%%%s%%' OR descripcion LIKE '%%%s%%' OR descripcion LIKE '%%%s%%') AND",
    $search_string,
    $search_string_entities,
    $search_string,
    $search_string_entities
);

// Tags acl.
$agent_tags = tags_get_user_applied_agent_tags($id_agente);
if ($agent_tags !== true) {
    $where_tags = ' AND ttag_module.id_tag IN ('.implode(',', $agent_tags).')';
}

$paginate_module = false;
if (isset($config['paginate_module']) === true) {
    $paginate_module = (bool) $config['paginate_module'];
}

if ($paginate_module === true) {
    if (isset($limit_sql) === false) {
        $limit_sql = sprintf(
            'LIMIT %s, %s',
            $offset,
            $limit
        );
    }
} else {
    $limit_sql = '';
}

$sql = sprintf(
    'SELECT tagente_modulo.*, tmodule_group.*
		FROM tagente_modulo
		LEFT JOIN tmodule_group
			ON tagente_modulo.id_module_group = tmodule_group.id_mg
		LEFT JOIN ttag_module
			ON ttag_module.id_agente_modulo = tagente_modulo.id_agente_modulo
		WHERE %s %s %s
		GROUP BY tagente_modulo.id_agente_modulo
		%s %s',
    $basic_where,
    $where,
    $where_tags,
    $order_sql,
    $limit_sql
);

$modules = db_get_all_rows_sql($sql);

$sql_total_modules = sprintf(
    'SELECT count(DISTINCT(tagente_modulo.id_agente_modulo))
	FROM tagente_modulo
	LEFT JOIN ttag_module
		ON ttag_module.id_agente_modulo = tagente_modulo.id_agente_modulo
	WHERE %s %s %s',
    $basic_where,
    $where,
    $where_tags
);

$total_modules = db_get_value_sql($sql_total_modules);

$total_modules = (isset($total_modules) === true) ? $total_modules : 0;

if ($modules === false) {
    ui_print_empty_data(__('No available data to show'));
    return;
}

// Prepare pagination.
$url = sprintf(
    '?sec=gagente&tab=module&sec2=godmode/agentes/configurar_agente&id_agente=%s&sort_field=%s&sort=%s&search_string=%s',
    $id_agente,
    $sortField,
    $sort,
    urlencode($search_string)
);

if ($paginate_module === true) {
    ui_pagination($total_modules, $url);
}

$url_name = $url.'&sort_field=name&sort=';
$url_server = $url.'&sort_field=server&sort=';
$url_type = $url.'&sort_field=type&sort=';
$url_interval = $url.'&sort_field=interval&sort=';

$table = new stdClass();
$table->width = '100%';
$table->class = 'info_table';
$table->head = [];
$table->head['checkbox'] = html_print_checkbox(
    'all_delete',
    0,
    false,
    true,
    false
);
$table->head[0] = __('Name').ui_get_sorting_arrows(
    $url_name.'up',
    $url_name.'down',
    $selectNameUp,
    $selectNameDown
);

// The access to the policy is granted only with AW permission.
if ($isFunctionPolicies !== ENTERPRISE_NOT_HOOK && check_acl(
    $config['id_user'],
    $agent['id_grupo'],
    'AW'
)
) {
    $table->head[1] = "<span title='".__('Policy')."'>".__('P.').'</span>';
}

$table->head[2] = "<span title='".__('Server')."'>".__('S.').'</span>'.ui_get_sorting_arrows(
    $url_server.'up',
    $url_server.'down',
    $selectServerUp,
    $selectServerDown
);
$table->head[3] = __('Type').ui_get_sorting_arrows(
    $url_type.'up',
    $url_type.'down',
    $selectTypeUp,
    $selectTypeDown
);
$table->head[4] = __('Interval').ui_get_sorting_arrows(
    $url_interval.'up',
    $url_interval.'down',
    $selectIntervalUp,
    $selectIntervalDown
);
$table->head[5] = __('Description');
$table->head[6] = __('Status');
$table->head[7] = __('Warn');


$table->head[8] = __('Action');
$table->head[9] = '<span title="'.__('Delete').'">'.__('Del.').'</span>';

$table->rowstyle = [];
$table->style = [];
$table->style[0] = 'font-weight: bold';
$table->size = [];
$table->size['checkbox'] = '20px';
$table->size[2] = '70px';
$table->align = [];
$table->align[2] = 'left';
$table->align[8] = 'left';
$table->align[9] = 'left';
$table->data = [];

$agent_interval = agents_get_interval($id_agente);
$last_modulegroup = '0';

// Extract the ids only numeric modules for after show the normalize link.
$tempRows = db_get_all_rows_sql(
    "SELECT *
	FROM ttipo_modulo
	WHERE nombre NOT LIKE '%string%' AND nombre NOT LIKE '%proc%'"
);
$numericModules = [];
foreach ($tempRows as $row) {
    $numericModules[$row['id_tipo']] = true;
}

if ($checked) {
    $modules_hierachy = [];
    $modules_hierachy = get_hierachy_modules_tree($modules);

    $modules_dt = get_dt_from_modules_tree($modules_hierachy);

    $modules = $modules_dt;
}

foreach ($modules as $module) {
    if (! check_acl_one_of_groups(
        $config['id_user'],
        $all_groups,
        'AW'
    ) && ! check_acl_one_of_groups(
        $config['id_user'],
        $all_groups,
        'AD'
    )
    ) {
        continue;
    }

    $type = $module['id_tipo_modulo'];
    $id_module = $module['id_modulo'];
    $nombre_modulo = $module['nombre'];
    $descripcion = $module['descripcion'];
    $module_max = $module['max'];
    $module_min = $module['min'];
    $module_interval2 = $module['module_interval'];
    $module_group2 = $module['id_module_group'];

    if ($module['id_modulo'] == MODULE_DATA && $module['id_policy_module'] != 0) {
        $nombre_modulo = utf8_decode($module['nombre']);
    }

    $data = [];

    if (!$checked) {
        if ($module['id_module_group'] != $last_modulegroup) {
            $last_modulegroup = $module['id_module_group'];
            $data[0] = '<strong>'.modules_get_modulegroup_name(
                $last_modulegroup
            ).'</strong>';
            $i = array_push($table->data, $data);
            $table->rowstyle[($i - 1)] = 'text-align: center';
            $table->rowclass[($i - 1)] = 'datos3';
            if ($isFunctionPolicies !== ENTERPRISE_NOT_HOOK) {
                    $table->colspan[($i - 1)][0] = 11;
            } else {
                $table->colspan[($i - 1)][0] = 10;
            }

            $data = [];
        }
    }

    if (check_acl_one_of_groups($config['id_user'], $all_groups, 'AW')) {
        $data['checkbox'] = html_print_checkbox(
            'id_delete[]',
            $module['id_agente_modulo'],
            false,
            true,
            false,
            '',
            true
        );
    }

    $data[0] = '';

    if (isset($module['deep']) && ($module['deep'] != 0)) {
        $data[0] .= str_repeat('&nbsp;&nbsp;&nbsp;&nbsp;', $module['deep']);
        $data[0] .= html_print_image(
            'images/icono_escuadra.png',
            true,
            [
                'style' => 'padding-bottom: inherit;',
                'class' => 'invert_filter',
            ]
        ).'&nbsp;&nbsp;';
    }

    if ($module['quiet']) {
        $data[0] .= html_print_image(
            'images/dot_blue.png',
            true,
            [
                'border' => '0',
                'title'  => __('Quiet'),
                'alt'    => '',
            ]
        ).'&nbsp;';
    }

    if (check_acl_one_of_groups($config['id_user'], $all_groups, 'AW')) {
        $data[0] .= '<a href="index.php?sec=gagente&sec2=godmode/agentes/configurar_agente&id_agente='.$id_agente.'&tab=module&edit_module=1&id_agent_module='.$module['id_agente_modulo'].'">';
    }

    if ($module['disabled']) {
        $dt_disabled_icon = '';

        $in_planned_downtime = db_get_sql(
            'SELECT executed FROM tplanned_downtime 
			INNER JOIN tplanned_downtime_modules ON tplanned_downtime.id = tplanned_downtime_modules.id_downtime
			WHERE tplanned_downtime.executed = 1 
            AND tplanned_downtime.type_downtime = "disable_agent_modules"
            AND tplanned_downtime_modules.id_agent_module = '.$module['id_agente_modulo']
        );

        if ($in_planned_downtime !== false) {
            $dt_disabled_icon = ui_print_help_tip(
                __('Module in scheduled downtime'),
                true,
                'images/minireloj-16.png'
            );
        }

        $data[0] .= '<em class="disabled_module">'.ui_print_truncate_text(
            $module['nombre'],
            'module_medium',
            false,
            true,
            true,
            '[&hellip;]',
            'font-size: 7.2pt'
        ).$dt_disabled_icon.'</em>';
    } else {
        $data[0] .= ui_print_truncate_text(
            $module['nombre'],
            'module_medium',
            false,
            true,
            true,
            '[&hellip;]',
            'font-size: 7.2pt'
        );
    }

    if (check_acl_one_of_groups($config['id_user'], $all_groups, 'AW')) {
        $data[0] .= '</a>';
    }

    // The access to the policy is granted only with AW permission.
    if ($isFunctionPolicies !== ENTERPRISE_NOT_HOOK && check_acl(
        $config['id_user'],
        $agent['id_grupo'],
        'AW'
    )
    ) {
        $policyInfo = policies_info_module_policy($module['id_agente_modulo']);
        if ($policyInfo === false) {
            $data[1] = '';
        } else {
            $linked = policies_is_module_linked($module['id_agente_modulo']);

            $adopt = false;
            if (policies_is_module_adopt($module['id_agente_modulo'])) {
                $adopt = true;
            }

            if ($linked) {
                if ($adopt) {
                    $img = 'images/policies_brick.png';
                    $title = '('.__('Adopted').') '.$policyInfo['name_policy'];
                } else {
                    $img = 'images/policies_mc.png';
                    $title = $policyInfo['name_policy'];
                }
            } else {
                if ($adopt) {
                    $img = 'images/policies_not_brick.png';
                    $title = '('.__('Unlinked').') ('.__('Adopted').') '.$policyInfo['name_policy'];
                } else {
                    $img = 'images/unlinkpolicy.png';
                    $title = '('.__('Unlinked').') '.$policyInfo['name_policy'];
                }
            }

            $data[1] = '<a href="?sec=gmodules&sec2=enterprise/godmode/policies/policies&id='.$policyInfo['id_policy'].'">'.html_print_image($img, true, ['title' => $title]).'</a>';
        }
    }

    // Module type (by server type ).
    $data[2] = '';
    if ($module['id_modulo'] > 0) {
        $data[2] = ui_print_servertype_icon((int) $module['id_modulo']);
    }

    $module_status = db_get_row(
        'tagente_estado',
        'id_agente_modulo',
        $module['id_agente_modulo']
    );

    modules_get_status(
        $module['id_agente_modulo'],
        $module_status['estado'],
        $module_status['datos'],
        $status,
        $title
    );

    // This module is initialized ? (has real data).
    if ($status == STATUS_MODULE_NO_DATA) {
        $data[2] .= html_print_image(
            'images/error.png',
            true,
            ['title' => __('Non initialized module')]
        );
    }

    // Module type (by data type).
    $data[3] = '';
    if ($type) {
        $data[3] = ui_print_moduletype_icon($type, true);
    }

    // Module interval.
    if ($module['module_interval']) {
        $data[4] = human_time_description_raw($module['module_interval']);
    } else {
        $data[4] = human_time_description_raw($agent_interval);
    }

    if ($module['id_modulo'] == MODULE_DATA && $module['id_policy_module'] != 0) {
        $data[4] .= ui_print_help_tip(
            __('The policy modules of data type will only update their intervals when policy is applied.'),
            true
        );
    }

    $data[5] = ui_print_truncate_text(
        $module['descripcion'],
        'description',
        false
    );

    $data[6] = ui_print_status_image(
        $status,
        htmlspecialchars($title),
        true
    );

    // MAX / MIN values.
    if ($module['id_tipo_modulo'] != 25) {
        $data[7] = ui_print_module_warn_value(
            $module['max_warning'],
            $module['min_warning'],
            $module['str_warning'],
            $module['max_critical'],
            $module['min_critical'],
            $module['str_critical'],
            $module['warning_inverse'],
            $module['critical_inverse']
        );
    } else {
        $data[7] = '';
    }

    if ((bool) $module['disabled'] === true) {
        $data[8] = html_print_menu_button(
            [
                'href'  => 'index.php?sec=gagente&tab=module&sec2=godmode/agentes/configurar_agente&id_agente='.$id_agente.'&enable_module='.$module['id_agente_modulo'],
                'image' => 'images/change-active.svg',
                'title' => __('Enable module'),
            ],
            true
        );
    } else {
        $data[8] = html_print_menu_button(
            [
                'href'  => 'index.php?sec=gagente&tab=module&sec2=godmode/agentes/configurar_agente&id_agente='.$id_agente.'&disable_module='.$module['id_agente_modulo'],
                'image' => 'images/change-pause.svg',
                'title' => __('Disable module'),
            ],
            true
        );
    }

    if (check_acl_one_of_groups($config['id_user'], $all_groups, 'AW') === true && $module['id_tipo_modulo'] !== 25) {
        $data[8] .= html_print_menu_button(
            [
                'href'    => 'index.php?sec=gagente&tab=module&sec2=godmode/agentes/configurar_agente&id_agente='.$id_agente.'&duplicate_module='.$module['id_agente_modulo'],
                'onClick' => "if (!confirm(\' '.__('Are you sure?').'\')) return false;",
                'image'   => 'images/copy.svg',
                'title'   => __('Duplicate'),
            ],
            true
        );

        // Make a data normalization.
        /*
            if (isset($numericModules[$type]) === true) {
            if ($numericModules[$type] === true) {
                $data[8] .= html_print_menu_button(
                    [
                        'href'        => 'index.php?sec=gagente&sec2=godmode/agentes/configurar_agente&id_agente='.$id_agente.'&tab=module&fix_module='.$module['id_agente_modulo'],
                        'onClick'     => "if (!confirm(\' '.__('Are you sure?').'\')) return false;",
                        'image'       => 'images/module-graph.svg',
                        'title'       => __('Normalize'),
                        'image_class' => (isset($numericModules[$type]) === false || $numericModules[$type] === false) ? 'alpha50' : 'invert_filter main_menu_icon',
                    ],
                    true
                );
            }
            } else {
            $data[8] .= html_print_image(
                'images/svg/module-graph.svg',
                true,
                [
                    'title' => __('Normalize (Disabled)'),
                    'image_class' => 'opacity: 0.5;',
                ]
            );
            $data[8] .= '&nbsp;&nbsp;';
            }
        */
        $data[8] .= html_print_menu_button(
            [
                'href'           => 'index.php?sec=gagente&sec2=godmode/agentes/configurar_agente&id_agente='.$id_agente.'&tab=module&fix_module='.$module['id_agente_modulo'],
                'onClick'        => "if (!confirm(\' '.__('Are you sure?').'\')) return false;",
                'image'          => 'images/module-graph.svg',
                'title'          => __('Normalize'),
                'disabled'       => (isset($numericModules[$type]) === false || $numericModules[$type] === false),
                'disabled_title' => ' ('.__('Disabled').')',
            ],
            true
        );

        // Create network component action.
        /*
            if ((is_user_admin($config['id_user']) === true)
            && ((int) $module['id_modulo'] === MODULE_NETWORK)
            ) {
            $data[8] .= '<a href="index.php?sec=gmodules&sec2=godmode/modules/manage_network_components&create_network_from_module=1&id_agente='.$id_agente.'&create_module_from='.$module['id_agente_modulo'].'"
                onClick="if (!confirm(\' '.__('Are you sure?').'\')) return false;">';
            $data[8] .= html_print_image(
                'images/op_network.png',
                true,
                [
                    'title' => __('Create network component'),
                    'class' => 'invert_filter',
                ]
            );
            $data[8] .= '</a> ';
            } else {
            $data[8] .= html_print_image(
                'images/network.disabled.png',
                true,
                ['title' => __('Create network component (Disabled)')]
            );
            $data[8] .= '&nbsp;&nbsp;';
            }
        */
        $data[8] .= html_print_menu_button(
            [
                'href'           => 'index.php?sec=gmodules&sec2=godmode/modules/manage_network_components&create_network_from_module=1&id_agente='.$id_agente.'&create_module_from='.$module['id_agente_modulo'],
                'onClick'        => "if (!confirm(\' '.__('Are you sure?').'\')) return false;",
                'image'          => 'images/cluster@svg.svg',
                'title'          => __('Create network component'),
                'disabled'       => ((is_user_admin($config['id_user']) === true) && (int) $module['id_modulo'] === MODULE_NETWORK) === false,
                'disabled_title' => ' ('.__('Disabled').')',
            ],
            true
        );
    }

    if (check_acl_one_of_groups($config['id_user'], $all_groups, 'AW') === true) {
        // Delete module.
        $data[9] = html_print_menu_button(
            [
                'href'    => 'index.php?sec=gagente&tab=module&sec2=godmode/agentes/configurar_agente&id_agente='.$id_agente.'&delete_module='.$module['id_agente_modulo'],
                'onClick' => "if (!confirm(\' '.__('Are you sure?').'\')) return false;",
                'image'   => 'images/delete.svg',
                'title'   => __('Delete'),
            ],
            true
        );
    }

    $table->cellclass[] = [
        8 => 'table_action_buttons',
        9 => 'table_action_buttons',
    ];
    array_push($table->data, $data);
    $table->cellclass[] = [
        8 => 'table_action_buttons',
        9 => 'table_action_buttons',
    ];
}

if (check_acl_one_of_groups($config['id_user'], $all_groups, 'AW')) {
    echo '<form class="datatable_form" method="post" action="index.php?sec=gagente&sec2=godmode/agentes/configurar_agente&id_agente='.$id_agente.'&tab=module"
		onsubmit="if (! confirm (\''.__('Are you sure?').'\')) return false">';
}

html_print_table($table);

if ((bool) check_acl_one_of_groups($config['id_user'], $all_groups, 'AW') === true) {
    html_print_input_hidden('submit_modules_action', 1);

    $actionButtons = html_print_button(
        __('Create module'),
        'create_module',
        false,
        'create_module_dialog()',
        [ 'icon' => 'wand' ],
        true
    );

    $actionButtons .= html_print_submit_button(
        __('Execute action'),
        'submit_modules_action',
        false,
        [
            'icon' => 'next',
            'mode' => 'link',
        ],
        true
    );

    $actionButtons .= html_print_select(
        [
            'disable' => 'Disable selected modules',
            'enable'  => 'Enable selected modules',
            'delete'  => 'Delete selected modules',
        ],
        'module_action',
        '',
        '',
        '',
        0,
        true,
        false,
        false,
        '',
        false,
        'width: 260px;',
    );

<<<<<<< HEAD
    html_print_action_buttons(
        $actionButtons,
        [ 'type' => 'data_table' ]
=======
    echo '&nbsp&nbsp&nbsp&nbsp';

    html_print_submit_button(
        __('Execute action'),
        'submit_modules_action',
        false,
        'class="sub next"'
>>>>>>> 258c4c2c
    );
    echo '</form>';


    $modalCreateModule = '<form name="create_module_form" method="post">';
    $modalCreateModule .= html_print_table($tableCreateModule, true);
    $modalCreateModule .= html_print_div(
        [
            'class'   => 'action-buttons',
            'content' => html_print_submit_button(
                __('Create'),
                'create_module',
                false,
                [
                    'icon' => 'next',
                    'mode' => 'mini secondary',
                ],
                true
            ),
        ],
        true
    );
    $modalCreateModule .= '</form>';

    html_print_div(
        [
            'id'      => 'modal',
            'style'   => 'display: none',
            'content' => $modalCreateModule,
        ]
    );
}
?>

<script type="text/javascript">

    function create_module_dialog(){
        $('#modal')
        .dialog({
            title: '<?php echo __('Create Module'); ?>',
            resizable: true,
            draggable: true,
            modal: true,
            close: false,
            height: 222,
            width: 480,
            overlay: {
                opacity: 0.5,
                background: "black"
            }
        })
        .show();
    }

    $(document).ready (function () {
        $('#button-create_module_dialog').click(function(){
            $('#modal').dialog("close");
        });

        $('[id^=checkbox-id_delete]').change(function(){
            if($(this).parent().parent().hasClass('checkselected')){
                $(this).parent().parent().removeClass('checkselected');
            }
            else{
                $(this).parent().parent().addClass('checkselected');
            }
        });


        $('[id^=checkbox-all_delete]').change(function(){
            if ($("#checkbox-all_delete").prop("checked")) {
                $('[id^=checkbox-id_delete]').parent().parent().addClass('checkselected');
                $("[name^=id_delete").prop("checked", true);
            }
            else{
                $('[id^=checkbox-id_delete]').parent().parent().removeClass('checkselected');
                $("[name^=id_delete").prop("checked", false);
            }
        });


    });


    function change_mod_filter() {
        var checked = $("#checkbox-status_hierachy_mode").is(":checked");

        if (/checked/.test(window.location)) {
            var url = window.location.toString();
            if (checked) {
                window.location = url.replace("checked=false", "checked=true");
            }
            else {
                window.location = url.replace("checked=true", "checked=false");
            }
        }
        else {
            window.location = window.location + "&checked=true";
        }
    }
</script><|MERGE_RESOLUTION|>--- conflicted
+++ resolved
@@ -1301,19 +1301,9 @@
         'width: 260px;',
     );
 
-<<<<<<< HEAD
     html_print_action_buttons(
         $actionButtons,
         [ 'type' => 'data_table' ]
-=======
-    echo '&nbsp&nbsp&nbsp&nbsp';
-
-    html_print_submit_button(
-        __('Execute action'),
-        'submit_modules_action',
-        false,
-        'class="sub next"'
->>>>>>> 258c4c2c
     );
     echo '</form>';
 
