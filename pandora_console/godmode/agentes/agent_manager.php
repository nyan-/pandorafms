--- conflicted
+++ resolved
@@ -341,19 +341,11 @@
     __('None'),
     0,
     true
-<<<<<<< HEAD
-);
-
-// Description.
-$table->data[8][0] = __('Description');
-$table->data[8][1] = html_print_input_text(
-=======
 ).'<div class="label_select_child_icons">'.ui_print_help_icon('agent_server', true).'</div></div></div>';
 
 // Description.
 $table_description = '<div class="label_select"><p class="input_label">'.__('Description').': </p>';
 $table_description .= html_print_input_text(
->>>>>>> 2f2385c9
     'comentarios',
     $comentarios,
     '',
@@ -376,13 +368,8 @@
 
 if (enterprise_installed()) {
     $secondary_groups_selected = enterprise_hook('agents_get_secondary_groups', [$id_agente]);
-<<<<<<< HEAD
-    $table->data['secondary_groups'][0] = __('Secondary groups');
-    $table->data['secondary_groups'][1] = html_print_select_groups(
-=======
     $table_adv_secondary_groups = '<div class="label_select"><p class="input_label">'.__('Secondary groups').': '.ui_print_help_icon('secondary_groups', true).'</p></div>';
     $table_adv_secondary_groups_left = html_print_select_groups(
->>>>>>> 2f2385c9
         false,
         // Use the current user to select the groups
         'AR',
@@ -559,24 +546,15 @@
 $table_adv_parent .= '<div class="label_simple_items">';
 $table_adv_parent .= ui_print_agent_autocomplete_input($params);
 if (enterprise_installed()) {
-<<<<<<< HEAD
-    $table->data[1][1] .= html_print_checkbox('cascade_protection', 1, $cascade_protection, true).__('Cascade protection');
-=======
     $table_adv_parent .= html_print_checkbox_switch('cascade_protection', 1, $cascade_protection, true).__('Cascade protection').'&nbsp;'.ui_print_help_icon('cascade_protection', true);
->>>>>>> 2f2385c9
 }
 
 $table_adv_parent .= __('Module').'&nbsp;'.html_print_select($modules_values, 'cascade_protection_module', $cascade_protection_module, '', '', 0, true).'</div></div>';
 
 // Learn mode / Normal mode
-<<<<<<< HEAD
-$table->data[3][0] = __('Module definition');
-$table->data[3][1] = __('Learning mode').' '.html_print_radio_button_extended(
-=======
 $table_adv_module_mode = '<div class="label_select"><p class="input_label">'.__('Module definition').': '.ui_print_help_icon('module_definition', true).'</p>';
 $table_adv_module_mode .= '<div class="switch_radio_button">';
 $table_adv_module_mode .= html_print_radio_button_extended(
->>>>>>> 2f2385c9
     'modo',
     1,
     __('Learning mode'),
