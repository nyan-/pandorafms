<?php

// Pandora FMS - http://pandorafms.com
// ==================================================
// Copyright (c) 2005-2010 Artica Soluciones Tecnologicas
// Please see http://pandorafms.org for full contribution list

// This program is free software; you can redistribute it and/or
// modify it under the terms of the GNU General Public License
// as published by the Free Software Foundation for version 2.
// This program is distributed in the hope that it will be useful,
// but WITHOUT ANY WARRANTY; without even the implied warranty of
// MERCHANTABILITY or FITNESS FOR A PARTICULAR PURPOSE.  See the
// GNU General Public License for more details.

if (is_ajax ()) {
	
	global $config;
	
	$search_parents_2 = (bool) get_parameter ('search_parents_2');
	
	if ($search_parents_2) {
		require_once ('include/functions_agents.php');
		
		$id_agent = (int) get_parameter ('id_agent');
		$string = (string) get_parameter ('q'); /* q is what autocomplete plugin gives */
		
		$filter = array ();
		
		switch ($config['dbtype']) {
			case "mysql":
			case "postgresql":
				$filter[] = '(nombre COLLATE utf8_general_ci LIKE "%' . $string . '%" OR direccion LIKE "%'.$string.'%" OR comentarios LIKE "%'.$string.'%" OR alias LIKE "%'.$string.'%")';
				break;
			case "oracle":
				$filter[] = '(upper(nombre) LIKE upper(\'%'.$string.'%\') OR upper(direccion) LIKE upper(\'%'.$string.'%\') OR upper(comentarios) LIKE upper(\'%'.$string.'%\') OR upper(alias) LIKE upper(\'%'.$string.'%\'))';
				break;
		}
		$filter[] = 'id_agente != ' . $id_agent;
		
		$agents = agents_get_agents ($filter, array ('id_agente', 'nombre', 'direccion'));
		if ($agents === false)
			$agents = array();
		
		$data = array();
		foreach ($agents as $agent) {
			$data[] = array('id' => $agent['id_agente'],
				'name' => io_safe_output($agent['nombre']),
				'ip' => io_safe_output($agent['direccion']));
		}
		
		echo io_json_mb_encode($data);
		
		return;
	}
	
	$get_modules_json_for_multiple_snmp = (bool) get_parameter("get_modules_json_for_multiple_snmp", 0);
	if ($get_modules_json_for_multiple_snmp) {
		require_once ('include/graphs/functions_utils.php');
		
		$idSNMP = get_parameter('id_snmp');
		
		$id_snmp_serialize = get_parameter('id_snmp_serialize');
		$snmp = unserialize_in_temp($id_snmp_serialize, false);
		
		$oid_snmp = array();
		$out = false;
		foreach ($idSNMP as $id) {
			foreach ($snmp[$id] as $key => $value) {
				
				// Check if it has "ifXXXX" syntax and skip it
				if (! preg_match  ( "/if/", $key)) {
					continue;
				}
				
				$oid_snmp[$value['oid']] = $key;
			}
			
			if ($out === false) {
				$out = $oid_snmp;
			}
			else {
				$out = array_intersect($out,$oid_snmp);
			}
			
			$oid_snmp = array();
		}
		
		echo io_json_mb_encode($out);
	}
	
	return;
}
// Load global vars
enterprise_include ('godmode/agentes/agent_manager.php');

require_once ('include/functions_clippy.php');
require_once ('include/functions_servers.php');
require_once ('include/functions_gis.php');
require_once($config['homedir'] . "/include/functions_agents.php");
require_once ($config['homedir'] . '/include/functions_users.php');

ui_require_javascript_file('openlayers.pandora');

$new_agent = (bool) get_parameter ('new_agent');

if (! isset ($id_agente) && ! $new_agent) {
	db_pandora_audit("ACL Violation", "Trying to access agent manager witout an agent");
	require ("general/noaccess.php");
	return;
}

if ($new_agent) {
	if (! empty ($direccion_agente) && empty ($nombre_agente))
		$nombre_agente = $direccion_agente;
	
	$servers = servers_get_names();
	if (!empty($servers)) {
		$array_keys_servers = array_keys($servers);
		$server_name = reset($array_keys_servers);
	}
}

if (!$new_agent) {
	// Agent remote configuration editor
	enterprise_include_once('include/functions_config_agents.php');
	if (enterprise_installed()) {
		$filename = config_agents_get_agent_config_filenames($id_agente);
	}
}

$disk_conf_delete = (bool) get_parameter ('disk_conf_delete');
// Agent remote configuration DELETE
if ($disk_conf_delete) {
	//TODO: Get this working on computers where the Pandora server(s) are not on the webserver
	//TODO: Get a remote_config editor working in the open version
	@unlink ($filename['md5']);
	@unlink ($filename['conf']);
}

echo '<form name="conf_agent" method="post" action="index.php?sec=gagente&amp;sec2=godmode/agentes/configurar_agente">';

$table = new stdClass();
$table->width = '100%';
$table->class = "databox filters";

$table->head = array ();
$table->style = array ();
$table->style[0] = 'font-weight: bold; width: 150px;';
$table->data = array ();

$table->align[2] = 'center';

if(!$new_agent && $alias != ''){
	$table->data[0][0] = __('Agent name') .
		ui_print_help_tip (__("The agent's name must be the same as the one defined at the console"), true);
	$table->data[0][1] = html_print_input_text ('agente', $nombre_agente, '', 50, 100,true);

	$table->data[0][2] = __('QR Code Agent view');

	if ($id_agente) {

		$table->data[0][1] .= "&nbsp;<b>" . __("ID") . "</b>&nbsp; $id_agente &nbsp;";
		$table->data[0][1] .= '&nbsp;&nbsp;<a href="index.php?sec=gagente&amp;sec2=operation/agentes/ver_agente&amp;id_agente='.$id_agente.'">';
		$table->data[0][1] .= html_print_image ("images/zoom.png",
			true, array ("border" => 0, "title" => __('Agent detail')));
		$table->data[0][1] .= '</a>';
	}
}




// Remote configuration available
if (!$new_agent) {
	if (isset($filename)) {
		if (file_exists ($filename['md5'])) {
			$agent_name = agents_get_name($id_agente);
			$agent_name = io_safe_output($agent_name);
			$agent_md5 = md5 ($agent_name, false);
			
			$table->data[0][1] .= '&nbsp;&nbsp;' .
				'<a href="index.php?' .
					'sec=gagente&amp;' .
					'sec2=godmode/agentes/configurar_agente&amp;' .
					'tab=remote_configuration&amp;' .
					'id_agente=' . $id_agente . '&amp;' .
					'disk_conf=' . $agent_md5 . '">';
			$table->data[0][1] .= html_print_image(
				"images/application_edit.png",
				true,
				array("border" => 0,
					"title" => __('This agent can be remotely configured')));
			$table->data[0][1] .= '</a>' .
				ui_print_help_tip (
					__('You can remotely edit this agent configuration'), true);
		}
	}
}

// Delete link from here
if (!$new_agent) {
	$table->data[0][1] .= "&nbsp;&nbsp;<span align='right'><a onClick=\"if (!confirm('" . __('Are you sure?') . "')) return false;\" href='index.php?sec=gagente&sec2=godmode/agentes/modificar_agente&borrar_agente=$id_agente&search=&offset=0&sort_field=&sort=none'>" . html_print_image('images/cross.png', true, array('title' => __("Delete agent"))) . "</a>";
}
$table->data[1][0] = __('Alias');
$table->data[1][1] = html_print_input_text ('alias', $alias, '', 50, 100, true);



$table->data[2][0] = __('IP Address');
$table->data[2][1] = html_print_input_text ('direccion', $direccion_agente, '', 16, 100, true);

if ($id_agente) {
	$table->data[2][1] .= '&nbsp;&nbsp;&nbsp;&nbsp;';

	$ip_all = agents_get_addresses ($id_agente);

	$table->data[2][1] .= html_print_select ($ip_all, "address_list", $direccion_agente, '', '', 0, true);
	$table->data[2][1] .= "&nbsp;". html_print_checkbox ("delete_ip", 1, false, true).__('Delete selected');
}

?>
<style type="text/css">
	#qr_code_agent_view img {
		display: inline !important;
	}
</style>
<?php
if(!$new_agent){
	$table->rowspan[2][2] = 3;
	if ($id_agente) {
		$table->data[2][2] =
			"<a id='qr_code_agent_view' href='javascript: show_dialog_qrcode(null, \"" .
				ui_get_full_url('index.php?sec=estado&sec2=operation/agentes/ver_agente&id_agente=' . $id_agente) . "\" );'></a>";
	}
	else {
		$table->data[2][2] = __("Only it is show when<br />the agent is saved.");
	}
}


$groups = users_get_groups ($config["id_user"], "AR",false);
$agents = agents_get_group_agents (array_keys ($groups));

<<<<<<< HEAD
$table->data[3][0] = __('Parent');
=======
$modules = db_get_all_rows_sql("SELECT id_agente_modulo as id_module, nombre as name FROM tagente_modulo 
								WHERE id_agente = " . $id_parent);

$modules_values = array();
$modules_values[0] = __('Any');
foreach ($modules as $m) {
	$modules_values[$m['id_module']] = $m['name'];
}

$table->data[2][0] = __('Parent');
>>>>>>> 27744031
$params = array();
$params['return'] = true;
$params['show_helptip'] = true;
$params['input_name'] = 'id_parent';
$params['print_hidden_input_idagent'] = true;
$params['hidden_input_idagent_name'] = 'id_agent_parent';
$params['hidden_input_idagent_value'] = $id_parent;
$params['value'] = db_get_value ("alias","tagente","id_agente",$id_parent);
$table->data[3][1] = ui_print_agent_autocomplete_input($params);

$table->data[3][1] .= html_print_checkbox ("cascade_protection", 1, $cascade_protection, true).__('Cascade protection'). "&nbsp;" . ui_print_help_icon("cascade_protection", true);

<<<<<<< HEAD
$table->data[4][0] = __('Group');
$table->data[4][1] = html_print_select_groups(false, "AR", false, 'grupo', $grupo, '', '', 0, true);
$table->data[4][1] .= ' <span id="group_preview">';
$table->data[4][1] .= ui_print_group_icon ($grupo, true);
$table->data[4][1] .= '</span>';
=======
$table->data[2][1] .= "&nbsp;&nbsp;" .  __('Module') . "&nbsp;" . html_print_select ($modules_values, "cascade_protection_module", $cascade_protection_module, "", "", 0, true);

$table->data[3][0] = __('Group');
$table->data[3][1] = html_print_select_groups(false, "AR", false, 'grupo', $grupo, '', '', 0, true);
$table->data[3][1] .= ' <span id="group_preview">';
$table->data[3][1] .= ui_print_group_icon ($grupo, true);
$table->data[3][1] .= '</span>';
>>>>>>> 27744031

$table->data[5][0] = __('Interval');

$table->data[5][1] = html_print_extended_select_for_time ('intervalo', $intervalo, '', '', '0', 10, true);
if ($intervalo < SECONDS_5MINUTES) {
	$table->data[5][1] .= clippy_context_help("interval_agent_min");
}
$table->data[6][0] = __('OS');
$table->data[6][1] = html_print_select_from_sql ('SELECT id_os, name FROM tconfig_os',
	'id_os', $id_os, '', '', '0', true);
$table->data[6][1] .= ' <span id="os_preview">';
$table->data[6][1] .= ui_print_os_icon ($id_os, false, true);
$table->data[6][1] .= '</span>';

// Network server
$servers = servers_get_names();
if (!array_key_exists($server_name, $servers)) {
	$server_Name = 0; //Set the agent have not server.
}
$table->data[7][0] = __('Server');
if ($new_agent) {
	//Set first server by default.
	$servers_get_names = servers_get_names();
	$array_keys_servers_get_names = array_keys($servers_get_names);
	$server_name = reset($array_keys_servers_get_names);
}
$table->data[7][1] = html_print_select (servers_get_names (),
	'server_name', $server_name, '', __('None'), 0, true). ' ' . ui_print_help_icon ('agent_server', true);

// Description
$table->data[8][0] = __('Description');
$table->data[8][1] = html_print_input_text ('comentarios', $comentarios,
	'', 45, 200, true);

html_print_table ($table);
unset($table);

$table = new stdClass();
$table->width = '100%';
$table->class = "databox filters";

$table->head = array ();
$table->style = array ();
$table->style[0] = 'font-weight: bold; ';
$table->style[2] = 'font-weight: bold;';
$table->data = array ();

// Custom ID
$table->data[0][0] = __('Custom ID');
$table->data[0][1] = html_print_input_text ('custom_id', $custom_id, '', 16, 255, true);

// Learn mode / Normal mode
$table->data[1][0] = __('Module definition') .
	ui_print_help_icon("module_definition", true);
$table->data[1][1] = __('Learning mode') . ' ' .
	html_print_radio_button_extended ("modo", 1, '', $modo, false, 'show_modules_not_learning_mode_context_help();',
		'style="margin-right: 40px;"', true);
$table->data[1][1] .= __('Normal mode') . ' ' .
	html_print_radio_button_extended ("modo", 0, '', $modo, false, 'show_modules_not_learning_mode_context_help();',
		'style="margin-right: 40px;"', true);
$table->data[1][1] .= __('Autodisable mode') . ' ' .
	html_print_radio_button_extended ("modo", 2, '', $modo, false, 'show_modules_not_learning_mode_context_help();',
		'style="margin-right: 40px;"', true);

// Status (Disabled / Enabled)
$table->data[2][0] = __('Status');
$table->data[2][1] = __('Disabled') . ' ' .
	html_print_radio_button_extended ("disabled", 1, '', $disabled, false, '', 'style="margin-right: 40px;"', true);
$table->data[2][1] .= __('Active') . ' ' .
	html_print_radio_button_extended ("disabled", 0, '', $disabled, false, '', 'style="margin-right: 40px;"', true);

// Remote configuration
$table->data[3][0] = __('Remote configuration');

if (!$new_agent) {
	$table->data[3][1] = '<em>' . __('Not available') . '</em>';
	if (isset($filename)) {
		if (file_exists ($filename['md5'])) {
			$table->data[3][1] = date ("F d Y H:i:s", fileatime ($filename['md5']));
			// Delete remote configuration
			$table->data[3][1] .= '<a href="index.php?' .
				'sec=gagente&amp;' .
				'sec2=godmode/agentes/configurar_agente&amp;' .
				'tab=main&amp;' .
				'disk_conf_delete=1&amp;' .
				'id_agente=' . $id_agente . '">';
			$table->data[3][1] .= html_print_image(
				"images/cross.png", true,
				array ('title' => __('Delete remote configuration file'), 'style' => 'vertical-align: middle;')).'</a>';
			$table->data[3][1] .= '</a>' .
				ui_print_help_tip(
					__('Delete this conf file implies that for restore you must reactive remote config in the local agent.'),
					true);
		}
	}
}
else
	$table->data[3][1] = '<em>' . __('Not available') . '</em>';

$listIcons = gis_get_array_list_icons();

$arraySelectIcon = array();
foreach ($listIcons as $index => $value)
	$arraySelectIcon[$index] = $index;

$path = 'images/gis_map/icons/'; //TODO set better method the path
$table->data[0][2] = __('Agent icon') . ui_print_help_tip(__('Agent icon for GIS Maps.'), true);
if ($icon_path == '') {
	$display_icons = 'none';
	// Hack to show no icon. Use any given image to fix not found image errors
	$path_without = "images/spinner.png";
	$path_default = "images/spinner.png";
	$path_ok = "images/spinner.png";
	$path_bad = "images/spinner.png";
	$path_warning = "images/spinner.png";
}
else {
	$display_icons = '';
	$path_without = $path . $icon_path . ".default.png";
	$path_default = $path . $icon_path . ".default.png";
	$path_ok = $path . $icon_path . ".ok.png";
	$path_bad = $path . $icon_path . ".bad.png";
	$path_warning = $path . $icon_path . ".warning.png";
}

$table->data[0][3] = html_print_select($arraySelectIcon, "icon_path",
	$icon_path, "changeIcons();", __('None'), '', true) .
	'&nbsp;' . html_print_image($path_ok, true,
		array("id" => "icon_ok", "style" => "display:".$display_icons.";")) .
	'&nbsp;' . html_print_image($path_bad, true,
		array("id" => "icon_bad", "style" => "display:".$display_icons.";")) .
	'&nbsp;' . html_print_image($path_warning, true,
		array("id" => "icon_warning", "style" => "display:".$display_icons.";"));

if ($config['activate_gis']) {
	$table->data[1][2] = __('Ignore new GIS data:');
	$table->data[1][3] = __('Yes') . ' ' .
		html_print_radio_button_extended ("update_gis_data", 0, '',
			$update_gis_data, false, '', 'style="margin-right: 40px;"', true);
	$table->data[1][3] .= __('No') . ' ' .
		html_print_radio_button_extended ("update_gis_data", 1, '',
			$update_gis_data, false, '', 'style="margin-right: 40px;"', true);
}

$table->data[2][2] = __('Url address');
$table->data[2][3] = html_print_input_text ('url_description',
	$url_description, '', 45, 255, true);

$table->data[3][2] = __('Quiet');
$table->data[3][3] = ui_print_help_tip(
	__('The agent still runs but the alerts and events will be stop'), true);
$table->data[3][3] .= html_print_checkbox('quiet', 1, $quiet, true);

ui_toggle(html_print_table ($table, true), __('Advanced options'));
unset($table);

$table = new stdClass();
$table->width = '100%';
$table->class = "databox filters";

$table->head = array ();
$table->style = array ();
$table->style[0] = 'font-weight: bold; width: 100px;';
$table->data = array ();

$fields = db_get_all_fields_in_table('tagent_custom_fields');

if ($fields === false) $fields = array();

foreach ($fields as $field) {
	
	$data[0] = '<b>'.$field['name'].'</b>';
	$data[0] .= ui_print_help_tip(
		__('This field allows url insertion using the BBCode\'s url tag')
		. '.<br />'
		. __('The format is: [url=\'url to navigate\']\'text to show\'[/url]')
		. '.<br /><br />'
		. __('e.g.: [url=pandorafms.org]Pandora FMS Community[/url]')
		, true);
	
	$custom_value = db_get_value_filter('description',
		'tagent_custom_data',
		array('id_field' => $field['id_field'], 'id_agent' => $id_agente));
	
	if ($custom_value === false) {
		$custom_value = '';
	}
	
	$data[1] = html_print_textarea ('customvalue_'.$field['id_field'],
		2, 65, $custom_value, 'style="min-height: 30px; width:96%;"', true);
	
	array_push ($table->data, $data);
}

if (!empty($fields)) {
	ui_toggle(html_print_table ($table, true), __('Custom fields'));
}

echo '<div class="action-buttons" style="width: ' . $table->width . '">';


//The context help about the learning mode
if ($modo == 0) {
	echo "<span id='modules_not_learning_mode_context_help' style=''>";
}
else {
	echo "<span id='modules_not_learning_mode_context_help' style='display: none;'>";
}
echo clippy_context_help("modules_not_learning_mode");
echo "</span>";



if ($id_agente) {
	html_print_submit_button (__('Update'), 'updbutton', false,
		'class="sub upd"');
	html_print_input_hidden ('update_agent', 1);
	html_print_input_hidden ('id_agente', $id_agente);
}
else {
	html_print_submit_button (__('Create'), 'crtbutton', false,
		'class="sub wand"');
	html_print_input_hidden ('create_agent', 1);
}
echo '</div></form>';

ui_require_jquery_file('pandora.controls');
ui_require_jquery_file('ajaxqueue');
ui_require_jquery_file('bgiframe');

?>

<script type="text/javascript">
	//Use this function for change 3 icons when change the selectbox
	function changeIcons() {
		var icon = $("#icon_path :selected").val();
		
		$("#icon_without_status").attr("src", "images/spinner.png");
		$("#icon_default").attr("src", "images/spinner.png");
		$("#icon_ok").attr("src", "images/spinner.png");
		$("#icon_bad").attr("src", "images/spinner.png");
		$("#icon_warning").attr("src", "images/spinner.png");
		
		if (icon.length == 0) {
			$("#icon_without_status").attr("style", "display:none;");
			$("#icon_default").attr("style", "display:none;");
			$("#icon_ok").attr("style", "display:none;");
			$("#icon_bad").attr("style", "display:none;");
			$("#icon_warning").attr("style", "display:none;");
		}
		else {
			$("#icon_without_status").attr("src",
				"<?php echo $path; ?>" + icon + ".default.png");
			$("#icon_default").attr("src",
				"<?php echo $path; ?>" + icon + ".default.png");
			$("#icon_ok").attr("src",
				"<?php echo $path; ?>" + icon + ".ok.png");
			$("#icon_bad").attr("src",
				"<?php echo $path; ?>" + icon + ".bad.png");
			$("#icon_warning").attr("src",
				"<?php echo $path; ?>" + icon + ".warning.png");
			$("#icon_without_status").attr("style", "");
			$("#icon_default").attr("style", "");
			$("#icon_ok").attr("style", "");
			$("#icon_bad").attr("style", "");
			$("#icon_warning").attr("style", "");
		}
	}
	
	function show_modules_not_learning_mode_context_help() {
		if ($("input[name='modo'][value=0]").is(':checked')) {
			$("#modules_not_learning_mode_context_help").show();
		}
		else {
			$("#modules_not_learning_mode_context_help").hide();
		}
	}
	
	$(document).ready (function() {
		$("select#id_os").pandoraSelectOS ();

		var checked = $("#checkbox-cascade_protection").is(":checked");
		if (checked) {
			$("#cascade_protection_module").removeAttr("disabled");
		}
		else {
			$("#cascade_protection_module").attr("disabled", 'disabled');
		}

		$("#checkbox-cascade_protection").change(function () {
			var checked = $("#checkbox-cascade_protection").is(":checked");
	
			if (checked) {
				$("#cascade_protection_module").removeAttr("disabled");
			}
			else {
				$("#cascade_protection_module").val(0);
				$("#cascade_protection_module").attr("disabled", 'disabled');
			}
		});

		$("#text-id_parent").on("autocompletechange", function () {
			agent_name = $("#text-id_parent").val();
			
			var params = {};
			params["get_agent_modules_json_by_name"] = 1;
			params["agent_name"] = agent_name;
			params["page"] = "include/ajax/module";
			
			jQuery.ajax ({
				data: params,
				dataType: "json",
				type: "POST",
				url: "ajax.php",
				success: function (data) {
					$('#cascade_protection_module').empty();
					$('#cascade_protection_module')
							.append ($('<option></option>')
							.html("Any")
							.prop("value", 0)
							.prop("selected", 'selected'));
					jQuery.each (data, function (i, val) {
						$('#cascade_protection_module')
							.append ($('<option></option>')
							.html(val['name'])
							.prop("value", val['id_module'])
							.prop("selected", 'selected'));
					});
				}
			});
		});
		
		paint_qrcode(
			"<?php
			echo ui_get_full_url('index.php?sec=estado&sec2=operation/agentes/ver_agente&id_agente=' . $id_agente);
			?>",
			"#qr_code_agent_view", 128, 128);
		$("#text-agente").prop('disabled', true);

	});
</script><|MERGE_RESOLUTION|>--- conflicted
+++ resolved
@@ -242,20 +242,16 @@
 $groups = users_get_groups ($config["id_user"], "AR",false);
 $agents = agents_get_group_agents (array_keys ($groups));
 
-<<<<<<< HEAD
-$table->data[3][0] = __('Parent');
-=======
+
 $modules = db_get_all_rows_sql("SELECT id_agente_modulo as id_module, nombre as name FROM tagente_modulo 
 								WHERE id_agente = " . $id_parent);
-
 $modules_values = array();
 $modules_values[0] = __('Any');
 foreach ($modules as $m) {
 	$modules_values[$m['id_module']] = $m['name'];
 }
 
-$table->data[2][0] = __('Parent');
->>>>>>> 27744031
+$table->data[3][0] = __('Parent');
 $params = array();
 $params['return'] = true;
 $params['show_helptip'] = true;
@@ -268,21 +264,13 @@
 
 $table->data[3][1] .= html_print_checkbox ("cascade_protection", 1, $cascade_protection, true).__('Cascade protection'). "&nbsp;" . ui_print_help_icon("cascade_protection", true);
 
-<<<<<<< HEAD
+$table->data[3][1] .= "&nbsp;&nbsp;" .  __('Module') . "&nbsp;" . html_print_select ($modules_values, "cascade_protection_module", $cascade_protection_module, "", "", 0, true);
+
 $table->data[4][0] = __('Group');
 $table->data[4][1] = html_print_select_groups(false, "AR", false, 'grupo', $grupo, '', '', 0, true);
 $table->data[4][1] .= ' <span id="group_preview">';
 $table->data[4][1] .= ui_print_group_icon ($grupo, true);
 $table->data[4][1] .= '</span>';
-=======
-$table->data[2][1] .= "&nbsp;&nbsp;" .  __('Module') . "&nbsp;" . html_print_select ($modules_values, "cascade_protection_module", $cascade_protection_module, "", "", 0, true);
-
-$table->data[3][0] = __('Group');
-$table->data[3][1] = html_print_select_groups(false, "AR", false, 'grupo', $grupo, '', '', 0, true);
-$table->data[3][1] .= ' <span id="group_preview">';
-$table->data[3][1] .= ui_print_group_icon ($grupo, true);
-$table->data[3][1] .= '</span>';
->>>>>>> 27744031
 
 $table->data[5][0] = __('Interval');
 
