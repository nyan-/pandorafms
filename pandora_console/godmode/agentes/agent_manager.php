<?php

// Pandora FMS - http://pandorafms.com
// ==================================================
// Copyright (c) 2005-2010 Artica Soluciones Tecnologicas
// Please see http://pandorafms.org for full contribution list
// This program is free software; you can redistribute it and/or
// modify it under the terms of the GNU General Public License
// as published by the Free Software Foundation for version 2.
// This program is distributed in the hope that it will be useful,
// but WITHOUT ANY WARRANTY; without even the implied warranty of
// MERCHANTABILITY or FITNESS FOR A PARTICULAR PURPOSE.  See the
// GNU General Public License for more details.
// Load global vars
enterprise_include('godmode/agentes/agent_manager.php');

require_once 'include/functions_clippy.php';
require_once 'include/functions_servers.php';
require_once 'include/functions_gis.php';
require_once $config['homedir'].'/include/functions_agents.php';
require_once $config['homedir'].'/include/functions_users.php';

if (is_ajax()) {
    global $config;

    $search_parents_2 = (bool) get_parameter('search_parents_2');

    if ($search_parents_2) {
        include_once 'include/functions_agents.php';

        $id_agent = (int) get_parameter('id_agent');
        $string = (string) get_parameter('q');
        // q is what autocomplete plugin gives
        $filter = [];

        switch ($config['dbtype']) {
            case 'mysql':
            case 'postgresql':
                $filter[] = '(nombre COLLATE utf8_general_ci LIKE "%'.$string.'%" OR direccion LIKE "%'.$string.'%" OR comentarios LIKE "%'.$string.'%" OR alias LIKE "%'.$string.'%")';
            break;

            case 'oracle':
                $filter[] = '(upper(nombre) LIKE upper(\'%'.$string.'%\') OR upper(direccion) LIKE upper(\'%'.$string.'%\') OR upper(comentarios) LIKE upper(\'%'.$string.'%\') OR upper(alias) LIKE upper(\'%'.$string.'%\'))';
            break;
        }

        $filter[] = 'id_agente != '.$id_agent;

        $agents = agents_get_agents($filter, ['id_agente', 'nombre', 'direccion']);
        if ($agents === false) {
            $agents = [];
        }

        $data = [];
        foreach ($agents as $agent) {
            $data[] = [
                'id'   => $agent['id_agente'],
                'name' => io_safe_output($agent['nombre']),
                'ip'   => io_safe_output($agent['direccion']),
            ];
        }

        echo io_json_mb_encode($data);

        return;
    }

    $get_modules_json_for_multiple_snmp = (bool) get_parameter('get_modules_json_for_multiple_snmp', 0);
    if ($get_modules_json_for_multiple_snmp) {
        include_once 'include/graphs/functions_utils.php';

        $idSNMP = get_parameter('id_snmp');

        $id_snmp_serialize = get_parameter('id_snmp_serialize');
        $snmp = unserialize_in_temp($id_snmp_serialize, false);

        $oid_snmp = [];
        $out = false;
        foreach ($idSNMP as $id) {
            foreach ($snmp[$id] as $key => $value) {
                // Check if it has "ifXXXX" syntax and skip it
                if (! preg_match('/if/', $key)) {
                    continue;
                }

                $oid_snmp[$value['oid']] = $key;
            }

            if ($out === false) {
                $out = $oid_snmp;
            } else {
                $out = array_intersect($out, $oid_snmp);
            }

            $oid_snmp = [];
        }

        echo io_json_mb_encode($out);
    }

    // And and remove groups use the same function
    $add_secondary_groups = get_parameter('add_secondary_groups');
    $remove_secondary_groups = get_parameter('remove_secondary_groups');
    if ($add_secondary_groups || $remove_secondary_groups) {
        $id_agent = get_parameter('id_agent');
        $groups_to_add = get_parameter('groups');
        if (enterprise_installed()) {
            if (empty($groups_to_add)) {
                return 0;
            }

            enterprise_include('include/functions_agents.php');
            $ret = enterprise_hook(
                'agents_update_secondary_groups',
                [
                    $id_agent,
                    $add_secondary_groups ? $groups_to_add : [],
                    $remove_secondary_groups ? $groups_to_add : [],
                ]
            );
            // Echo 0 in case of error. 0 Otherwise.
            echo $ret ? 1 : 0;
        }
    }

    return;
}

ui_require_javascript_file('openlayers.pandora');

$new_agent = (bool) get_parameter('new_agent');

if (! isset($id_agente) && ! $new_agent) {
    db_pandora_audit('ACL Violation', 'Trying to access agent manager witout an agent');
    include 'general/noaccess.php';
    return;
}

if ($new_agent) {
    if (! empty($direccion_agente) && empty($nombre_agente)) {
        $nombre_agente = $direccion_agente;
    }

    $servers = servers_get_names();
    if (!empty($servers)) {
        $array_keys_servers = array_keys($servers);
        $server_name = reset($array_keys_servers);
    }
}

if (!$new_agent) {
    // Agent remote configuration editor
    enterprise_include_once('include/functions_config_agents.php');
    if (enterprise_installed()) {
        $filename = config_agents_get_agent_config_filenames($id_agente);
    }
}

$disk_conf_delete = (bool) get_parameter('disk_conf_delete');
// Agent remote configuration DELETE
if ($disk_conf_delete) {
    // TODO: Get this working on computers where the Pandora server(s) are not on the webserver
    // TODO: Get a remote_config editor working in the open version
    @unlink($filename['md5']);
    @unlink($filename['conf']);
}

echo '<form name="conf_agent" method="post" action="index.php?sec=gagente&amp;sec2=godmode/agentes/configurar_agente">';

$table = new stdClass();
$table->width = '100%';
$table->class = 'databox filters';

$table->head = [];
$table->style = [];
$table->style[0] = 'font-weight: bold; width: 150px;';
$table->data = [];

$table->align[2] = 'center';

if (!$new_agent && $alias != '') {
    $table->data[0][0] = __('Agent name').ui_print_help_tip(__("The agent's name must be the same as the one defined at the console"), true);
    $table->data[0][1] = html_print_input_text('agente', $nombre_agente, '', 50, 100, true);

    $table->data[0][2] = __('QR Code Agent view');

    if ($id_agente) {
        $table->data[0][1] .= '&nbsp;<b>'.__('ID')."</b>&nbsp; $id_agente &nbsp;";
        $table->data[0][1] .= '&nbsp;&nbsp;<a href="index.php?sec=gagente&amp;sec2=operation/agentes/ver_agente&amp;id_agente='.$id_agente.'">';
        $table->data[0][1] .= html_print_image(
            'images/zoom.png',
            true,
            [
                'border' => 0,
                'title'  => __('Agent detail'),
            ]
        );
        $table->data[0][1] .= '</a>';
    }
}

// Remote configuration available
if (!$new_agent) {
    if (isset($filename)) {
        if (file_exists($filename['md5'])) {
            $agent_name = agents_get_name($id_agente);
            $agent_name = io_safe_output($agent_name);
            $agent_md5 = md5($agent_name, false);

            $table->data[0][1] .= '&nbsp;&nbsp;'.'<a href="index.php?'.'sec=gagente&amp;'.'sec2=godmode/agentes/configurar_agente&amp;'.'tab=remote_configuration&amp;'.'id_agente='.$id_agente.'&amp;'.'disk_conf='.$agent_md5.'">';
            $table->data[0][1] .= html_print_image(
                'images/application_edit.png',
                true,
                [
                    'border' => 0,
                    'title'  => __('This agent can be remotely configured'),
                ]
            );
            $table->data[0][1] .= '</a>'.ui_print_help_tip(
                __('You can remotely edit this agent configuration'),
                true
            );
        }
    }
}

// Delete link from here
if (!$new_agent) {
    $table->data[0][1] .= "&nbsp;&nbsp;<span align='right'><a onClick=\"if (!confirm('".__('Are you sure?')."')) return false;\" href='index.php?sec=gagente&sec2=godmode/agentes/modificar_agente&borrar_agente=$id_agente&search=&offset=0&sort_field=&sort=none'>".html_print_image('images/cross.png', true, ['title' => __('Delete agent')]).'</a>';
}

$table->data[1][0] = __('Alias');
$table->data[1][1] = html_print_input_text('alias', $alias, '', 50, 100, true);
if ($new_agent) {
    $table->data[1][1] .= html_print_checkbox('alias_as_name', 1, $config['alias_as_name'], true).__('Use alias as name');
}

$table->data[2][0] = __('IP Address');
<<<<<<< HEAD
$table->data[2][1] = html_print_input_text ('direccion', $direccion_agente, '', 16, 100, true).
	html_print_checkbox ("unique_ip", 1, $config['unique_ip'], true).__('Unique IP') .
	ui_print_help_tip (__("Set the primary IP address as the unique IP, preventing the same primary IP address from being used in more than one agent"), true);
=======
$table->data[2][1] = html_print_input_text('direccion', $direccion_agente, '', 16, 100, true);
>>>>>>> 9f7ab617

if ($id_agente) {
    $table->data[2][1] .= '&nbsp;&nbsp;&nbsp;&nbsp;';

    $ip_all = agents_get_addresses($id_agente);

    $table->data[2][1] .= html_print_select($ip_all, 'address_list', $direccion_agente, '', '', 0, true);
    $table->data[2][1] .= '&nbsp;'.html_print_checkbox('delete_ip', 1, false, true).__('Delete selected');
}

?>
<style type="text/css">
    #qr_code_agent_view img {
        display: inline !important;
    }
</style>
<?php
if (!$new_agent) {
    $table->rowspan[2][2] = 3;
    if ($id_agente) {
        $table->data[2][2] = "<a id='qr_code_agent_view' href='javascript: show_dialog_qrcode(null, \"".ui_get_full_url('mobile/index.php?page=agent&id='.$id_agente)."\" );'></a>";
    } else {
        $table->data[2][2] = __('Only it is show when<br />the agent is saved.');
    }
}

$groups = users_get_groups($config['id_user'], 'AR', false);

$modules = db_get_all_rows_sql(
    'SELECT id_agente_modulo as id_module, nombre as name FROM tagente_modulo 
								WHERE id_agente = '.$id_parent
);
$modules_values = [];
$modules_values[0] = __('Any');
if (is_array($modules)) {
    foreach ($modules as $m) {
        $modules_values[$m['id_module']] = $m['name'];
    }
}

$table->data[4][0] = __('Primary group');
// Cannot change primary group if user have not permission for that group
if (isset($groups[$grupo]) || $new_agent) {
    $table->data[4][1] = html_print_select_groups(false, 'AR', false, 'grupo', $grupo, '', '', 0, true);
} else {
    $table->data[4][1] = groups_get_name($grupo);
    $table->data[4][1] .= html_print_input_hidden('grupo', $grupo, true);
}

$table->data[4][1] .= ' <span id="group_preview">';
$table->data[4][1] .= ui_print_group_icon($grupo, true);
$table->data[4][1] .= '</span>';

$table->data[5][0] = __('Interval');

$table->data[5][1] = html_print_extended_select_for_time('intervalo', $intervalo, '', '', '0', 10, true);
if ($intervalo < SECONDS_5MINUTES) {
    $table->data[5][1] .= clippy_context_help('interval_agent_min');
}

$table->data[6][0] = __('OS');
$table->data[6][1] = html_print_select_from_sql(
    'SELECT id_os, name FROM tconfig_os',
    'id_os',
    $id_os,
    '',
    '',
    '0',
    true
);
$table->data[6][1] .= ' <span id="os_preview">';
$table->data[6][1] .= ui_print_os_icon($id_os, false, true);
$table->data[6][1] .= '</span>';

// Network server
$servers = servers_get_names();
if (!array_key_exists($server_name, $servers)) {
    $server_Name = 0;
    // Set the agent have not server.
}

$table->data[7][0] = __('Server');
if ($new_agent) {
    // Set first server by default.
    $servers_get_names = servers_get_names();
    $array_keys_servers_get_names = array_keys($servers_get_names);
    $server_name = reset($array_keys_servers_get_names);
}

$table->data[7][1] = html_print_select(
    servers_get_names(),
    'server_name',
    $server_name,
    '',
    __('None'),
    0,
    true
).' '.ui_print_help_icon('agent_server', true);

// Description
$table->data[8][0] = __('Description');
$table->data[8][1] = html_print_input_text(
    'comentarios',
    $comentarios,
    '',
    45,
    200,
    true
);

html_print_table($table);
unset($table);

$table = new stdClass();
$table->width = '100%';
$table->class = 'databox filters';

$table->head = [];
$table->style = [];
$table->style[0] = 'font-weight: bold; ';
$table->style[4] = 'font-weight: bold;';
$table->data = [];

if (enterprise_installed()) {
    $secondary_groups_selected = enterprise_hook('agents_get_secondary_groups', [$id_agente]);
    $table->data['secondary_groups'][0] = __('Secondary groups').ui_print_help_icon('secondary_groups', true);
    $table->data['secondary_groups'][1] = html_print_select_groups(
        false,
        // Use the current user to select the groups
        'AR',
        // ACL permission
        false,
        // Not all group
        'secondary_groups',
        // HTML id
        '',
        // No select any by default
        '',
        // Javascript onChange code
        '',
        // Do not user no selected value
        0,
        // Do not use no selected value
        true,
        // Return HTML (not echo)
        true,
        // Multiple selection
        true,
        // Sorting by default
        '',
        // CSS classnames (default)
        false,
        // Not disabled (default)
        false,
        // Inline styles (default)
        false,
        // Option style select (default)
        false,
        // Do not truncate the users tree (default)
        'id_grupo',
        // Key to get as value (default)
        false,
        // Not strict user (default)
        $secondary_groups_selected['plain']
        // Do not show the primary group in this selection
    );

    $table->data['secondary_groups'][2] = html_print_input_image(
        'add_secondary',
        'images/darrowright.png',
        1,
        '',
        true,
        [
            'title'   => __('Add secondary groups'),
            'onclick' => 'agent_manager_add_secondary_groups(event, '.$id_agente.');',
        ]
    ).'<br /><br /><br /><br />'.html_print_input_image(
        'remove_secondary',
        'images/darrowleft.png',
        1,
        '',
        true,
        [
            'title'   => __('Remove secondary groups'),
            'onclick' => 'agent_manager_remove_secondary_groups(event, '.$id_agente.');',
        ]
    );

    $table->data['secondary_groups'][3] = html_print_select(
        $secondary_groups_selected['for_select'],
        // Values
        'secondary_groups_selected',
        // HTML id
        '',
        // Selected
        '',
        // Javascript onChange code
        '',
        // Nothing selected
        0,
        // Nothing selected
        true,
        // Return HTML (not echo)
        true
        // Multiple selection
    );

    // safe operation mode
    if ($id_agente) {
        $sql_modules = db_get_all_rows_sql(
            'SELECT id_agente_modulo as id_module, nombre as name FROM tagente_modulo 
									WHERE id_agente = '.$id_agente
        );
        $safe_mode_modules = [];
        $safe_mode_modules[0] = __('Any');
        foreach ($sql_modules as $m) {
            $safe_mode_modules[$m['id_module']] = $m['name'];
        }

        $table->data[2][0] = __('Safe operation mode').ui_print_help_tip(
            __(
                'This mode allow %s to disable all modules 
		of this agent while the selected module is on CRITICAL status',
                get_product_name()
            ),
            true
        );
        $table->data[2][1] = html_print_checkbox('safe_mode', 1, $safe_mode, true);
        $table->data[2][1] .= '&nbsp;&nbsp;'.__('Module').'&nbsp;'.html_print_select($safe_mode_modules, 'safe_mode_module', $safe_mode_module, '', '', 0, true);
    }

    // Remote configuration
    $table->data[5][0] = __('Remote configuration');

    if (!$new_agent) {
        $table->data[5][1] = '<em>'.__('Not available').'</em>';
        if (isset($filename)) {
            if (file_exists($filename['md5'])) {
                $table->data[5][1] = date('F d Y H:i:s', fileatime($filename['md5']));
                // Delete remote configuration
                $table->data[5][1] .= '<a href="index.php?'.'sec=gagente&amp;'.'sec2=godmode/agentes/configurar_agente&amp;'.'tab=main&amp;'.'disk_conf_delete=1&amp;'.'id_agente='.$id_agente.'">';
                $table->data[5][1] .= html_print_image(
                    'images/cross.png',
                    true,
                    [
                        'title' => __('Delete remote configuration file'),
                        'style' => 'vertical-align: middle;',
                    ]
                ).'</a>';
                $table->data[5][1] .= '</a>'.ui_print_help_tip(
                    __('Delete this conf file implies that for restore you must reactive remote config in the local agent.'),
                    true
                );
            }
        }
    } else {
        $table->data[5][1] = '<em>'.__('Not available').'</em>';
    }



    $cps_array[-1] = __('Disabled');
    if ($cps > 0) {
        $cps_array[$cps] = __('Enabled');
    } else {
        $cps_inc = 0;
        if ($id_agente) {
            $cps_inc = service_agents_cps($id_agente);
        }

        $cps_array[$cps_inc] = __('Enabled');
    }

    $table->data[6][0] = __('Cascade protection services');
    $table->data[6][0] .= ui_print_help_tip(__('Disable the alerts and events of the elements that belong to this service'), true);
    $table->data[6][1] = html_print_select($cps_array, 'cps', $cps, '', '', 0, true);
}

// Custom ID
$table->data[0][0] = __('Custom ID');
$table->data[0][1] = html_print_input_text('custom_id', $custom_id, '', 16, 255, true);

$table->data[1][0] = __('Parent');
$params = [];
$params['return'] = true;
$params['show_helptip'] = true;
$params['input_name'] = 'id_parent';
$params['print_hidden_input_idagent'] = true;
$params['hidden_input_idagent_name'] = 'id_agent_parent';
$params['hidden_input_idagent_value'] = $id_parent;
$params['value'] = db_get_value('alias', 'tagente', 'id_agente', $id_parent);
$params['selectbox_id'] = 'cascade_protection_module';
$params['javascript_is_function_select'] = true;
$params['cascade_protection'] = true;

$table->data[1][1] = ui_print_agent_autocomplete_input($params);
if (enterprise_installed()) {
    $table->data[1][1] .= html_print_checkbox('cascade_protection', 1, $cascade_protection, true).__('Cascade protection').'&nbsp;'.ui_print_help_icon('cascade_protection', true);
}

$table->data[1][1] .= '&nbsp;&nbsp;'.__('Module').'&nbsp;'.html_print_select($modules_values, 'cascade_protection_module', $cascade_protection_module, '', '', 0, true);
// Learn mode / Normal mode
$table->data[3][0] = __('Module definition').ui_print_help_icon('module_definition', true);
$table->data[3][1] = __('Learning mode').' '.html_print_radio_button_extended(
    'modo',
    1,
    '',
    $modo,
    false,
    'show_modules_not_learning_mode_context_help();',
    'style="margin-right: 40px;"',
    true
);
$table->data[3][1] .= __('Normal mode').' '.html_print_radio_button_extended(
    'modo',
    0,
    '',
    $modo,
    false,
    'show_modules_not_learning_mode_context_help();',
    'style="margin-right: 40px;"',
    true
);
$table->data[3][1] .= __('Autodisable mode').' '.html_print_radio_button_extended(
    'modo',
    2,
    '',
    $modo,
    false,
    'show_modules_not_learning_mode_context_help();',
    'style="margin-right: 40px;"',
    true
);

// Status (Disabled / Enabled)
$table->data[4][0] = __('Status');
$table->data[4][1] = __('Disabled').' '.ui_print_help_tip(__('If the remote configuration is enabled, it will also go into standby mode when disabling it.'), true).' '.html_print_radio_button_extended('disabled', 1, '', $disabled, false, '', 'style="margin-right: 40px;"', true);
$table->data[4][1] .= __('Enabled').' '.html_print_radio_button_extended('disabled', 0, '', $disabled, false, '', 'style="margin-right: 40px;"', true);
if (enterprise_installed()) {
    $table->data[4][2] = __('Url address').ui_print_help_tip(__('URL address must be complete, for example: https://pandorafms.com/'), true);
    $table->data[4][3] = html_print_input_text(
        'url_description',
        $url_description,
        '',
        45,
        255,
        true
    );
} else {
    $table->data[5][0] = __('Url address');
    $table->data[5][1] = html_print_input_text(
        'url_description',
        $url_description,
        '',
        45,
        255,
        true
    );
}

$table->data[5][2] = __('Quiet');
$table->data[5][3] .= ui_print_help_tip(__('The agent still runs but the alerts and events will be stop'), true);
$table->data[5][3] = html_print_checkbox('quiet', 1, $quiet, true);

$listIcons = gis_get_array_list_icons();

$arraySelectIcon = [];
foreach ($listIcons as $index => $value) {
    $arraySelectIcon[$index] = $index;
}

$path = 'images/gis_map/icons/';
// TODO set better method the path
$table->data[0][2] = __('Agent icon').ui_print_help_tip(__('Agent icon for GIS Maps.'), true);
if ($icon_path == '') {
    $display_icons = 'none';
    // Hack to show no icon. Use any given image to fix not found image errors
    $path_without = 'images/spinner.png';
    $path_default = 'images/spinner.png';
    $path_ok = 'images/spinner.png';
    $path_bad = 'images/spinner.png';
    $path_warning = 'images/spinner.png';
} else {
    $display_icons = '';
    $path_without = $path.$icon_path.'.default.png';
    $path_default = $path.$icon_path.'.default.png';
    $path_ok = $path.$icon_path.'.ok.png';
    $path_bad = $path.$icon_path.'.bad.png';
    $path_warning = $path.$icon_path.'.warning.png';
}

$table->data[0][3] = html_print_select(
    $arraySelectIcon,
    'icon_path',
    $icon_path,
    'changeIcons();',
    __('None'),
    '',
    true
).'&nbsp;'.html_print_image(
    $path_ok,
    true,
    [
        'id'    => 'icon_ok',
        'style' => 'display:'.$display_icons.';',
    ]
).'&nbsp;'.html_print_image(
    $path_bad,
    true,
    [
        'id'    => 'icon_bad',
        'style' => 'display:'.$display_icons.';',
    ]
).'&nbsp;'.html_print_image(
    $path_warning,
    true,
    [
        'id'    => 'icon_warning',
        'style' => 'display:'.$display_icons.';',
    ]
);

if ($config['activate_gis']) {
    $table->data[3][2] = __('Ignore new GIS data:');
    $table->data[3][3] = __('Yes').' '.html_print_radio_button_extended(
        'update_gis_data',
        0,
        '',
        $update_gis_data,
        false,
        '',
        'style="margin-right: 40px;"',
        true
    );
    $table->data[3][3] .= __('No').' '.html_print_radio_button_extended(
        'update_gis_data',
        1,
        '',
        $update_gis_data,
        false,
        '',
        'style="margin-right: 40px;"',
        true
    );
}

ui_toggle(html_print_table($table, true), __('Advanced options'));
unset($table);

$table = new stdClass();
$table->width = '100%';
$table->class = 'databox filters';

$table->head = [];
$table->style = [];
$table->style[0] = 'font-weight: bold; width: 100px;';
$table->data = [];

$fields = db_get_all_fields_in_table('tagent_custom_fields');

if ($fields === false) {
    $fields = [];
}

foreach ($fields as $field) {
    $data[0] = '<b>'.$field['name'].'</b>';
    $data[0] .= ui_print_help_tip(
        __('This field allows url insertion using the BBCode\'s url tag').'.<br />'.__('The format is: [url=\'url to navigate\']\'text to show\'[/url]').'.<br /><br />'.__('e.g.: [url=google.com]Google web search[/url]'),
        true
    );

    $custom_value = db_get_value_filter(
        'description',
        'tagent_custom_data',
        [
            'id_field' => $field['id_field'],
            'id_agent' => $id_agente,
        ]
    );

    if ($custom_value === false) {
        $custom_value = '';
    }

    if ($field['is_password_type']) {
        $data[1] = html_print_input_text_extended(
            'customvalue_'.$field['id_field'],
            $custom_value,
            'customvalue_'.$field['id_field'],
            '',
            30,
            100,
            $view_mode,
            '',
            '',
            true,
            true
        );
    } else {
        $data[1] = html_print_textarea(
            'customvalue_'.$field['id_field'],
            2,
            65,
            $custom_value,
            'style="min-height: 30px; width:96%;"',
            true
        );
    }

    array_push($table->data, $data);
}

if (!empty($fields)) {
    ui_toggle(html_print_table($table, true), __('Custom fields'));
}

echo '<div class="action-buttons" style="width: '.$table->width.'">';


// The context help about the learning mode
if ($modo == 0) {
    echo "<span id='modules_not_learning_mode_context_help' style=''>";
} else {
    echo "<span id='modules_not_learning_mode_context_help' style='display: none;'>";
}

echo clippy_context_help('modules_not_learning_mode');
echo '</span>';


if ($id_agente) {
    echo '<div class="action-buttons" style="width: '.$table->width.'">';
    html_print_submit_button(
        __('Update'),
        'updbutton',
        false,
        'class="sub upd"'
    );
    html_print_input_hidden('update_agent', 1);
    html_print_input_hidden('id_agente', $id_agente);
} else {
    html_print_submit_button(
        __('Create'),
        'crtbutton',
        false,
        'class="sub wand"'
    );
    html_print_input_hidden('create_agent', 1);
}

echo '</div></form>';

ui_require_jquery_file('pandora.controls');
ui_require_jquery_file('ajaxqueue');
ui_require_jquery_file('bgiframe');
?>

<script type="text/javascript">
    //Use this function for change 3 icons when change the selectbox
    function changeIcons() {
        var icon = $("#icon_path :selected").val();
        
        $("#icon_without_status").attr("src", "images/spinner.png");
        $("#icon_default").attr("src", "images/spinner.png");
        $("#icon_ok").attr("src", "images/spinner.png");
        $("#icon_bad").attr("src", "images/spinner.png");
        $("#icon_warning").attr("src", "images/spinner.png");
        
        if (icon.length == 0) {
            $("#icon_without_status").attr("style", "display:none;");
            $("#icon_default").attr("style", "display:none;");
            $("#icon_ok").attr("style", "display:none;");
            $("#icon_bad").attr("style", "display:none;");
            $("#icon_warning").attr("style", "display:none;");
        }
        else {
            $("#icon_without_status").attr("src",
                "<?php echo $path; ?>" + icon + ".default.png");
            $("#icon_default").attr("src",
                "<?php echo $path; ?>" + icon + ".default.png");
            $("#icon_ok").attr("src",
                "<?php echo $path; ?>" + icon + ".ok.png");
            $("#icon_bad").attr("src",
                "<?php echo $path; ?>" + icon + ".bad.png");
            $("#icon_warning").attr("src",
                "<?php echo $path; ?>" + icon + ".warning.png");
            $("#icon_without_status").attr("style", "");
            $("#icon_default").attr("style", "");
            $("#icon_ok").attr("style", "");
            $("#icon_bad").attr("style", "");
            $("#icon_warning").attr("style", "");
        }
    }
    
    function show_modules_not_learning_mode_context_help() {
        if ($("input[name='modo'][value=0]").is(':checked')) {
            $("#modules_not_learning_mode_context_help").show();
        }
        else {
            $("#modules_not_learning_mode_context_help").hide();
        }
    }

    function agent_manager_add_secondary_groups (event, id_agent) {
        event.preventDefault();
        var primary_value = $("#grupo").val()
        // The selected primary value cannot be selected like secondary
        if ($("#secondary_groups option:selected[value=" + primary_value + "]").length > 0) {
            alert("<?php echo __('Primary group cannot be secondary too.'); ?>")
            return
        }

        // On agent creation PHP will update the secondary groups table (not via AJAX)
        if (id_agent == 0) {
            agent_manager_add_secondary_groups_ui();
            agent_manager_update_hidden_input_secondary();
            return;
        }

        var selected_items = new Array();
        $("#secondary_groups option:selected").each(function(){
            selected_items.push($(this).val())
        })

        var data = {
            page: "godmode/agentes/agent_manager",
            id_agent: id_agent,
            groups: selected_items,
            add_secondary_groups: 1,
        }

        // Make the AJAX call to update the secondary groups
        $.ajax({
            type: "POST",
            url: "ajax.php",
            dataType: "html",
            data: data,
            success: function (data) {
                if (data == 1) {
                    agent_manager_add_secondary_groups_ui();
                } else {
                    console.error("Error in AJAX call to add secondary groups")
                }
            },
            error: function (data) {
                console.error("Fatal error in AJAX call to add secondary groups")
            }
        });
    }

    function agent_manager_remove_secondary_groups (event, id_agent) {
        event.preventDefault();

        // On agent creation PHP will update the secondary groups table (not via AJAX)
        if (id_agent == 0) {
            agent_manager_remove_secondary_groups_ui();
            agent_manager_update_hidden_input_secondary();
            return;
        }

        var selected_items = new Array();
        $("#secondary_groups_selected option:selected").each(function(){
            selected_items.push($(this).val())
        })

        var data = {
            page: "godmode/agentes/agent_manager",
            id_agent: id_agent,
            groups: selected_items,
            remove_secondary_groups: 1,
        }

        // Make the AJAX call to update the secondary groups
        $.ajax({
            type: "POST",
            url: "ajax.php",
            dataType: "html",
            data: data,
            success: function (data) {
                if (data == 1) {
                    agent_manager_remove_secondary_groups_ui();
                } else {
                    console.error("Error in AJAX call to add secondary groups")
                }
            },
            error: function (data) {
                console.error("Fatal error in AJAX call to add secondary groups")
            }
        });
    }

    // Move from left input to right input
    function agent_manager_add_secondary_groups_ui () {
        $("#secondary_groups_selected option[value=0]").remove()
        $("#secondary_groups option:selected").each(function() {
            $(this).remove().appendTo("#secondary_groups_selected")
        })
    }

    // Move from right input to left input
    function agent_manager_remove_secondary_groups_ui () {
        // Remove the groups selected if success
        $("#secondary_groups_selected option:selected").each(function(){
            $(this).remove().appendTo("#secondary_groups")
        })

        // Add none if empty select
        if ($("#secondary_groups_selected option").length == 0) {
            $("#secondary_groups_selected").append($('<option>',{
                value: 0,
                text: "<?php echo __('None'); ?>"
            }))
        }
    }

    function agent_manager_update_hidden_input_secondary () {
        var groups = [];
        if(!$('form[name="conf_agent"] #secondary_hidden').length) {
            $('form[name="conf_agent"]').append(
                '<input name="secondary_hidden" type="hidden" id="secondary_hidden">'
            );
        }

        var groups = new Array();
        $("#secondary_groups_selected option").each(function() {
            groups.push($(this).val())
        })

        $("#secondary_hidden").val(groups.join(','));
    }

    $(document).ready (function() {
        $("select#id_os").pandoraSelectOS ();

        var checked = $("#checkbox-cascade_protection").is(":checked");
        if (checked) {
            $("#cascade_protection_module").removeAttr("disabled");
        }
        else {
            $("#cascade_protection_module").attr("disabled", 'disabled');
        }

        $("#checkbox-cascade_protection").change(function () {
            var checked = $("#checkbox-cascade_protection").is(":checked");
    
            if (checked) {
                $("#cascade_protection_module").removeAttr("disabled");
            }
            else {
                $("#cascade_protection_module").val(0);
                $("#cascade_protection_module").attr("disabled", 'disabled');
            }
        });
        
        var safe_mode_checked = $("#checkbox-safe_mode").is(":checked");
        if (safe_mode_checked) {
            $("#safe_mode_module").removeAttr("disabled");
        }
        else {
            $("#safe_mode_module").attr("disabled", 'disabled');
        }
        
        $("#checkbox-safe_mode").change(function () {
            var safe_mode_checked = $("#checkbox-safe_mode").is(":checked");
    
            if (safe_mode_checked) {
                $("#safe_mode_module").removeAttr("disabled");
            }
            else {
                $("#safe_mode_module").val(0);
                $("#safe_mode_module").attr("disabled", 'disabled');
            }
        });

        paint_qrcode(
            "<?php echo ui_get_full_url('mobile/index.php?page=agent&id='.$id_agente); ?>",
            "#qr_code_agent_view",
            128,
            128
        );
        $("#text-agente").prop('disabled', true);

    });
</script><|MERGE_RESOLUTION|>--- conflicted
+++ resolved
@@ -236,13 +236,7 @@
 }
 
 $table->data[2][0] = __('IP Address');
-<<<<<<< HEAD
-$table->data[2][1] = html_print_input_text ('direccion', $direccion_agente, '', 16, 100, true).
-	html_print_checkbox ("unique_ip", 1, $config['unique_ip'], true).__('Unique IP') .
-	ui_print_help_tip (__("Set the primary IP address as the unique IP, preventing the same primary IP address from being used in more than one agent"), true);
-=======
-$table->data[2][1] = html_print_input_text('direccion', $direccion_agente, '', 16, 100, true);
->>>>>>> 9f7ab617
+$table->data[2][1] = html_print_input_text('direccion', $direccion_agente, '', 16, 100, true).html_print_checkbox('unique_ip', 1, $config['unique_ip'], true).__('Unique IP').ui_print_help_tip(__('Set the primary IP address as the unique IP, preventing the same primary IP address from being used in more than one agent'), true);
 
 if ($id_agente) {
     $table->data[2][1] .= '&nbsp;&nbsp;&nbsp;&nbsp;';
