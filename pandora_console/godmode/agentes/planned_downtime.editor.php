--- conflicted
+++ resolved
@@ -367,13 +367,8 @@
 $disabled_in_execution = $executed ? 1 : 0;
 
 $table = new StdClass();
-<<<<<<< HEAD
 $table->class = 'databox filters';
 $table->width = '100%';
-=======
-$table->class = 'databox_color';
-$table->width = '98%';
->>>>>>> 6a54b670
 $table->data = array ();
 $table->data[0][0] = __('Name');
 $table->data[0][1] = html_print_input_text ('name', $name, '', 25, 40, true, $disabled_in_execution);
@@ -517,11 +512,7 @@
 html_print_table ($table);
 
 html_print_input_hidden ('id_agent', $id_agent);
-<<<<<<< HEAD
 echo '<div class="action-buttons" style="width: 100%">';
-=======
-echo '<div class="action-buttons" style="width: 90%">';
->>>>>>> 6a54b670
 if ($id_downtime > 0) {
 	html_print_input_hidden ('update_downtime', 1);
 	html_print_input_hidden ('id_downtime', $id_downtime);
@@ -675,11 +666,7 @@
 	}
 }
 
-<<<<<<< HEAD
 $table = new stdClass();
-=======
-$table = new StdClass();
->>>>>>> 6a54b670
 $table->id = 'loading';
 $table->width = '100%';
 $table->colspan['loading'][0] = '6';
@@ -691,11 +678,7 @@
 html_print_table ($table);
 echo "</div>";
 
-<<<<<<< HEAD
 $table = new stdClass();
-=======
-$table = new StdClass();
->>>>>>> 6a54b670
 $table->id = 'editor';
 $table->width = '100%';
 $table->colspan['module'][1] = '5';
