<?php

// Pandora FMS - http://pandorafms.com
// ==================================================
// Copyright (c) 2005-2011 Artica Soluciones Tecnologicas
// Please see http://pandorafms.org for full contribution list
// This program is free software; you can redistribute it and/or
// modify it under the terms of the GNU General Public License
// as published by the Free Software Foundation; version 2
// This program is distributed in the hope that it will be useful,
// but WITHOUT ANY WARRANTY; without even the implied warranty of
// MERCHANTABILITY or FITNESS FOR A PARTICULAR PURPOSE. See the
// GNU General Public License for more details.
global $config;
require_once $config['homedir'].'/include/functions_agents.php';
require_once 'include/functions_modules.php';
require_once 'include/functions_alerts.php';
require_once 'include/functions_reporting.php';
require_once 'include/graphs/functions_utils.php';


$idAgent = (int) get_parameter('id_agente', 0);
$ipAgent = db_get_value('direccion', 'tagente', 'id_agente', $idAgent);

check_login();

$ip_target = (string) get_parameter('ip_target', $ipAgent);
$use_agent = get_parameter('use_agent');
$snmp_community = (string) get_parameter('snmp_community', 'public');
$server_to_exec = get_parameter('server_to_exec', 0);
$snmp_version = get_parameter('snmp_version', '1');
$snmp3_auth_user = io_safe_output(get_parameter('snmp3_auth_user'));
$snmp3_security_level = get_parameter('snmp3_security_level');
$snmp3_auth_method = get_parameter('snmp3_auth_method');
$snmp3_auth_pass = io_safe_output(get_parameter('snmp3_auth_pass'));
$snmp3_privacy_method = get_parameter('snmp3_privacy_method');
$snmp3_privacy_pass = io_safe_output(get_parameter('snmp3_privacy_pass'));
$tcp_port = (string) get_parameter('tcp_port');

// See if id_agente is set (either POST or GET, otherwise -1
$id_agent = $idAgent;

// Get passed variables
$snmpwalk = (int) get_parameter('snmpwalk', 0);
$create_modules = (int) get_parameter('create_modules', 0);

$interfaces = [];
$interfaces_ip = [];

if ($snmpwalk) {
    // OID Used is for SNMP MIB-2 Interfaces
    $snmpis = get_snmpwalk(
        $ip_target,
        $snmp_version,
        $snmp_community,
        $snmp3_auth_user,
        $snmp3_security_level,
        $snmp3_auth_method,
        $snmp3_auth_pass,
        $snmp3_privacy_method,
        $snmp3_privacy_pass,
        0,
        '.1.3.6.1.2.1.2',
        $tcp_port,
        $server_to_exec
    );
    // ifXTable is also used
    $ifxitems = get_snmpwalk(
        $ip_target,
        $snmp_version,
        $snmp_community,
        $snmp3_auth_user,
        $snmp3_security_level,
        $snmp3_auth_method,
        $snmp3_auth_pass,
        $snmp3_privacy_method,
        $snmp3_privacy_pass,
        0,
        '.1.3.6.1.2.1.31.1.1',
        $tcp_port,
        $server_to_exec
    );

    // Get the interfaces IPV4/IPV6
    $snmp_int_ip = get_snmpwalk(
        $ip_target,
        $snmp_version,
        $snmp_community,
        $snmp3_auth_user,
        $snmp3_security_level,
        $snmp3_auth_method,
        $snmp3_auth_pass,
        $snmp3_privacy_method,
        $snmp3_privacy_pass,
        0,
        '.1.3.6.1.2.1.4.34.1.3',
        $tcp_port,
        $server_to_exec
    );

    // Build a [<interface id>] => [<interface ip>] array
    if (!empty($snmp_int_ip)) {
        foreach ($snmp_int_ip as $key => $value) {
            // The key is something like IP-MIB::ipAddressIfIndex.ipv4."<ip>"
            // or IP-MIB::ipAddressIfIndex.ipv6."<ip>"
            // The value is something like INTEGER: <interface id>
            $data = explode(': ', $value);
            $interface_id = !empty($data) && isset($data[1]) ? $data[1] : false;

            if (preg_match('/^.+"(.+)"$/', $key, $matches) && isset($matches[1])) {
                $interface_ip = $matches[1];
            }

            // Get the first ip
            if ($interface_id !== false && !empty($interface_ip) && !isset($interfaces_ip[$interface_id])) {
                $interfaces_ip[$interface_id] = $interface_ip;
            }
        }

        unset($snmp_int_ip);
    }

    $snmpis = array_merge(($snmpis === false ? [] : $snmpis), ($ifxitems === false ? [] : $ifxitems));

    $interfaces = [];

    // We get here only the interface part of the MIB, not full mib
    foreach ($snmpis as $key => $snmp) {
        $data = explode(': ', $snmp, 2);
        $keydata = explode('::', $key);
        $keydata2 = explode('.', $keydata[1]);

        // Avoid results without index and interfaces without name
        if (!isset($keydata2[1]) || !isset($data[1])) {
            continue;
        }

        if (array_key_exists(1, $data)) {
            $interfaces[$keydata2[1]][$keydata2[0]]['type'] = $data[0];
            $interfaces[$keydata2[1]][$keydata2[0]]['value'] = $data[1];
        } else {
            $interfaces[$keydata2[1]][$keydata2[0]]['type'] = '';
            $interfaces[$keydata2[1]][$keydata2[0]]['value'] = $data[0];
        }

        $interfaces[$keydata2[1]][$keydata2[0]]['oid'] = $key;
        $interfaces[$keydata2[1]][$keydata2[0]]['checked'] = 0;
    }

    unset($interfaces[0]);
}

if ($create_modules) {
    $id_snmp_serialize = get_parameter_post('id_snmp_serialize');
    $interfaces = unserialize_in_temp($id_snmp_serialize);

    $id_snmp_int_ip_serialize = get_parameter_post('id_snmp_int_ip_serialize');
    $interfaces_ip = unserialize_in_temp($id_snmp_int_ip_serialize);

    if (!$interfaces) {
        $interfaces = [];
    }

    if (!$interfaces_ip) {
        $interfaces_ip = [];
    }

    $values = [];

    if ($tcp_port != '') {
        $values['tcp_port'] = $tcp_port;
    }

    $values['snmp_community'] = $snmp_community;
    if ($use_agent) {
        $values['ip_target'] = 'auto';
    } else {
        $values['ip_target'] = $ip_target;
    }

    $values['tcp_send'] = $snmp_version;

    if ($snmp_version == '3') {
        $values['plugin_user'] = $snmp3_auth_user;
        $values['plugin_pass'] = $snmp3_auth_pass;
        $values['plugin_parameter'] = $snmp3_auth_method;
        $values['custom_string_1'] = $snmp3_privacy_method;
        $values['custom_string_2'] = $snmp3_privacy_pass;
        $values['custom_string_3'] = $snmp3_security_level;
    }

    $oids = [];
    foreach ($interfaces as $key => $interface) {
        foreach ($interface as $key2 => $module) {
            $oid = get_parameter($key.'-'.$key2, '');
            if ($oid != '') {
                $interfaces[$key][$key2]['checked'] = 1;
                $oids[$key][] = $interfaces[$key][$key2]['oid'];
            } else {
                $interfaces[$key][$key2]['checked'] = 0;
            }
        }
    }

    $modules = get_parameter('module', []);
    $id_snmp = get_parameter('id_snmp');

    if ($id_snmp == false) {
        ui_print_error_message(__('No modules selected'));
        $id_snmp = [];
    }

    if (agents_get_name($id_agent) == false) {
        ui_print_error_message(__('No agent selected or the agent does not exist'));
        $id_snmp = [];
    }

    $result = false;

    $errors = [];
    $done = 0;

    foreach ($id_snmp as $id) {
        $ifname = '';
        $ifPhysAddress = '';

        if (isset($interfaces[$id]['ifName']) && $interfaces[$id]['ifName']['value'] != '') {
            $ifname = $interfaces[$id]['ifName']['value'];
        } else if (isset($interfaces[$id]['ifDescr']) && $interfaces[$id]['ifDescr']['value'] != '') {
            $ifname = $interfaces[$id]['ifDescr']['value'];
        }

        if (isset($interfaces[$id]['ifPhysAddress']) && $interfaces[$id]['ifPhysAddress']['value'] != '') {
            $ifPhysAddress = $interfaces[$id]['ifPhysAddress']['value'];
            $ifPhysAddress = strtoupper($ifPhysAddress);
        }

        foreach ($modules as $module) {
            $oid_array = explode('.', $module);
            $oid_array[(count($oid_array) - 1)] = $id;
            $oid = implode('.', $oid_array);

            // Get the name
            $name_array = explode('::', $oid_array[0]);
            $name = $ifname.'_'.$name_array[1];

            // Clean the name
            $name = str_replace('"', '', $name);

            // Proc moduletypes
            if (preg_match('/Status/', $name_array[1])) {
                $module_type = 18;
            } else if (preg_match('/Present/', $name_array[1])) {
                $module_type = 18;
            } else if (preg_match('/PromiscuousMode/', $name_array[1])) {
                $module_type = 18;
            }

            // String moduletypes
            else if (preg_match('/Alias/', $name_array[1])) {
                $module_type = 17;
            } else if (preg_match('/Address/', $name_array[1])) {
                $module_type = 17;
            } else if (preg_match('/Name/', $name_array[1])) {
                $module_type = 17;
            } else if (preg_match('/Specific/', $name_array[1])) {
                $module_type = 17;
            } else if (preg_match('/Descr/', $name_array[1])) {
                $module_type = 17;
            }

            // Specific counters (ends in s)
            else if (preg_match('/s$/', $name_array[1])) {
                $module_type = 16;
            }

            // Otherwise, numeric
            else {
                $module_type = 15;
            }

            $values['unit'] = '';
            if (preg_match('/Octets/', $name_array[1])) {
                $values['unit'] = 'Bytes';
            }

            $module_server = 2;

            if ($server_to_exec != 0) {
                $sql = sprintf('SELECT server_type, ip_address FROM tserver WHERE id_server = %d', $server_to_exec);
                $row = db_get_row_sql($sql);

                if ($row['server_type'] == 13) {
                    if (preg_match('/ifPhysAddress/', $name_array[1])) {
                        $module_type = 3;
                    } else if (preg_match('/ifSpecific/', $name_array[1])) {
                        $module_type = 3;
                    } else if (preg_match('/ifType/', $name_array[1])) {
                        $module_type = 1;
                    } else if (preg_match('/ifSpeed/', $name_array[1])) {
                        $module_type = 1;
                    } else if (preg_match('/ifPromiscuousMode/', $name_array[1])) {
                        $module_type = 2;
                    } else if (preg_match('/ifOutQLen/', $name_array[1])) {
                        $module_type = 1;
                    } else if (preg_match('/ifName/', $name_array[1])) {
                        $module_type = 3;
                    } else if (preg_match('/ifMtu/', $name_array[1])) {
                        $module_type = 1;
                    } else if (preg_match('/ifLinkUpDownTrapEnable/', $name_array[1])) {
                        $module_type = 1;
                    } else if (preg_match('/ifLastChange/', $name_array[1])) {
                        $module_type = 1;
                    } else if (preg_match('/ifIndex/', $name_array[1])) {
                        $module_type = 1;
                    } else if (preg_match('/ifDescr/', $name_array[1])) {
                        $module_type = 3;
                    } else if (preg_match('/ifCounterDiscontinuityTime/', $name_array[1])) {
                        $module_type = 1;
                    } else if (preg_match('/ifConnectorPresent/', $name_array[1])) {
                        $module_type = 2;
                    } else if (preg_match('/ifAdminStatus/', $name_array[1])) {
                        $module_type = 2;
                    } else if (preg_match('/ifOperStatus/', $name_array[1])) {
                        $module_type = 18;
                    } else {
                        $module_type = 4;
                    }

                    $module_server = 1;

                    $output_oid = '';

                    exec('ssh pandora_exec_proxy@'.$row['ip_address'].' snmptranslate -On '.$oid, $output_oid, $rc);

                    $conf_oid = $output_oid[0];
                    $oid = $conf_oid;
                }
            }

            $values['id_tipo_modulo'] = $module_type;

            if (!empty($ifPhysAddress) && isset($interfaces_ip[$id])) {
                $values['descripcion'] = io_safe_input('(IP: '.$interfaces_ip[$id].' - MAC: '.$ifPhysAddress.' - '.$name.') '.$interfaces[$id]['ifDescr']['value']);
            } else if (!empty($ifPhysAddress)) {
                $values['descripcion'] = io_safe_input('(MAC: '.$ifPhysAddress.' - '.$name.') '.$interfaces[$id]['ifDescr']['value']);
            } else if (isset($interfaces_ip[$id])) {
                $values['descripcion'] = io_safe_input('(IP: '.$interfaces_ip[$id].' - '.$name.') '.$interfaces[$id]['ifDescr']['value']);
            } else {
                $values['descripcion'] = io_safe_input('('.$name.') '.$interfaces[$id]['ifDescr']['value']);
            }

            $values['snmp_oid'] = $oid;
            $values['id_modulo'] = $module_server;

            $result = modules_create_agent_module($id_agent, io_safe_input($name), $values);

            if (is_error($result)) {
                if (!isset($errors[$result])) {
                    $errors[$result] = 0;
                }

                $errors[$result]++;
            } else {
                if ($server_to_exec != 0) {
                    $sql = sprintf('SELECT server_type FROM tserver WHERE id_server = %d', $server_to_exec);
                    $row = db_get_row_sql($sql);

                    if ($row['server_type'] == 13) {
                        $module_type_name = db_get_value_filter('nombre', 'ttipo_modulo', ['id_tipo' => $values['id_tipo_modulo']]);

<<<<<<< HEAD
                        $new_module_configuration_data = "module_begin\nmodule_name ".io_safe_input($name)."\nmodule_description ".io_safe_output($values['descripcion'])."\nmodule_type ".$module_type_name."\nmodule_snmp\nmodule_version ".$snmp_version."\nmodule_oid ".$conf_oid."\nmodule_community ".$values['snmp_community'];

                        if ($snmp_version == '3') {
                            $new_module_configuration_data .= "\nmodule_secname ".$snmp3_auth_user;
                            $new_module_configuration_data .= "\nmodule_seclevel ".$snmp3_security_level;

                            if ($snmp3_security_level=='authNoPriv' || $snmp3_security_level=='authPriv') {
                                $new_module_configuration_data .= "\nmodule_authpass ".$snmp3_auth_pass;
                                $new_module_configuration_data .= "\nmodule_authproto ".$snmp3_auth_method;
                            }

                            if ($snmp3_security_level=='authPriv') {
                                $new_module_configuration_data .= "\nmodule_privproto ".$snmp3_privacy_method;
                                $new_module_configuration_data .= "\nmodule_privpass ".$snmp3_privacy_pass;
                            }
                        }

                        $new_module_configuration_data .= "\nmodule_end";
=======
                        $new_module_configuration_data = "module_begin\nmodule_name ".io_safe_input($name)."\nmodule_description ".io_safe_output($values['descripcion'])."\nmodule_type ".$module_type_name."\nmodule_snmp\nmodule_version ".$snmp_version."\nmodule_oid ".$conf_oid."\nmodule_community ".$values['snmp_community']."\nmodule_end";
>>>>>>> 392c0d0b

                        config_agents_add_module_in_conf($id_agent, $new_module_configuration_data);
                    }
                }

                $done++;
            }
        }
    }

    if ($done > 0) {
        ui_print_success_message(__('Successfully modules created')." ($done)");
    }

    if (!empty($errors)) {
        $msg = __('Could not be created').':';


        foreach ($errors as $code => $number) {
            switch ($code) {
                case ERR_EXIST:
                    $msg .= '<br>'.__('Another module already exists with the same name')." ($number)";
                break;

                case ERR_INCOMPLETE:
                    $msg .= '<br>'.__('Some required fields are missed').': ('.__('name').') '." ($number)";
                break;

                case ERR_DB:
                case ERR_GENERIC:
                default:
                    $msg .= '<br>'.__('Processing error')." ($number)";
                break;
            }
        }

        ui_print_error_message($msg);
    }
}

// Create the interface list for the interface
$interfaces_list = [];
foreach ($interfaces as $interface) {
    // Get the interface name, removing " " characters and avoid "blank" interfaces
    if (isset($interface['ifDescr']) && $interface['ifDescr']['value'] != '') {
        $ifname = $interface['ifDescr']['value'];
    } else if (isset($interface['ifName']) && $interface['ifName']['value'] != '') {
        $ifname = $interface['ifName']['value'];
    } else {
        continue;
    }

    $interfaces_list[$interface['ifIndex']['value']] = str_replace('"', '', $ifname);
}

echo '<span id ="none_text" style="display: none;">'.__('None').'</span>';
echo "<form method='post' id='walk_form' action='index.php?sec=gagente&sec2=godmode/agentes/configurar_agente&tab=agent_wizard&wizard_section=snmp_interfaces_explorer&id_agente=$id_agent'>";

$table->width = '100%';
$table->cellpadding = 0;
$table->cellspacing = 0;
$table->class = 'databox filters';

$table->data[0][0] = '<b>'.__('Target IP').'</b>';
$table->data[0][1] = html_print_input_text('ip_target', $ip_target, '', 15, 60, true);

$table->data[0][2] = '<b>'.__('Port').'</b>';
$table->data[0][3] = html_print_input_text('tcp_port', $tcp_port, '', 5, 20, true);

$table->data[1][0] = '<b>'.__('Use agent ip').'</b>';
$table->data[1][1] = html_print_checkbox('use_agent', 1, $use_agent, true);

$servers_to_exec = [];
$servers_to_exec[0] = __('Local console');
if (enterprise_installed()) {
    enterprise_include_once('include/functions_satellite.php');

    $rows = get_proxy_servers();
    foreach ($rows as $row) {
        if ($row['server_type'] != 13) {
            $s_type = ' (Standard)';
        } else {
            $s_type = ' (Satellite)';
        }

        $servers_to_exec[$row['id_server']] = $row['name'].$s_type;
    }
}

$table->data[1][2] = '<b>'.__('Server to execute command').'</b>';
$table->data[1][3] = html_print_select($servers_to_exec, 'server_to_exec', $server_to_exec, '', '', '', true);

$snmp_versions['1'] = 'v. 1';
$snmp_versions['2'] = 'v. 2';
$snmp_versions['2c'] = 'v. 2c';
$snmp_versions['3'] = 'v. 3';

$table->data[2][0] = '<b>'.__('SNMP community').'</b>';
$table->data[2][1] = html_print_input_text('snmp_community', $snmp_community, '', 15, 60, true);

$table->data[2][2] = '<b>'.__('SNMP version').'</b>';
$table->data[2][3] = html_print_select($snmp_versions, 'snmp_version', $snmp_version, '', '', '', true, false, false, '');

$table->data[2][3] .= '<div id="spinner_modules" style="float: left; display: none;">'.html_print_image('images/spinner.gif', true).'</div>';
html_print_input_hidden('snmpwalk', 1);

html_print_table($table);

unset($table);

// SNMP3 OPTIONS
$table->width = '100%';

$table->data[2][1] = '<b>'.__('Auth user').'</b>';
$table->data[2][2] = html_print_input_text('snmp3_auth_user', $snmp3_auth_user, '', 15, 60, true);
$table->data[2][3] = '<b>'.__('Auth password').'</b>';
$table->data[2][4] = html_print_input_password('snmp3_auth_pass', $snmp3_auth_pass, '', 15, 60, true);
$table->data[2][4] .= html_print_input_hidden_extended('active_snmp_v3', 0, 'active_snmp_v3_awsie', true);

$table->data[5][0] = '<b>'.__('Privacy method').'</b>';
$table->data[5][1] = html_print_select(['DES' => __('DES'), 'AES' => __('AES')], 'snmp3_privacy_method', $snmp3_privacy_method, '', '', '', true);
$table->data[5][2] = '<b>'.__('privacy pass').'</b>';
$table->data[5][3] = html_print_input_password('snmp3_privacy_pass', $snmp3_privacy_pass, '', 15, 60, true);

$table->data[6][0] = '<b>'.__('Auth method').'</b>';
$table->data[6][1] = html_print_select(['MD5' => __('MD5'), 'SHA' => __('SHA')], 'snmp3_auth_method', $snmp3_auth_method, '', '', '', true);
$table->data[6][2] = '<b>'.__('Security level').'</b>';
$table->data[6][3] = html_print_select(
    [
        'noAuthNoPriv' => __('Not auth and not privacy method'),
        'authNoPriv'   => __('Auth and not privacy method'),
        'authPriv'     => __('Auth and privacy method'),
    ],
    'snmp3_security_level',
    $snmp3_security_level,
    '',
    '',
    '',
    true
);

if ($snmp_version == 3) {
    echo '<div id="snmp3_options">';
} else {
    echo '<div id="snmp3_options" style="display: none;">';
}

html_print_table($table);
echo '</div>';

echo "<div style='text-align:right; width:".$table->width."'>";
echo '<span id="oid_loading" class="invisible">'.html_print_image('images/spinner.gif', true).'</span>';
html_print_submit_button(__('SNMP Walk'), 'snmp_walk', false, ['class' => 'sub next']);
echo '</div>';

if ($snmpwalk && !$snmpis) {
    ui_print_error_message(__('Unable to do SNMP walk'));
}

unset($table);

echo '</form>';

if (!empty($interfaces_list)) {
    echo '<span id ="none_text" style="display: none;">'.__('None').'</span>';
    echo "<form method='post' action='index.php?sec=gagente&sec2=godmode/agentes/configurar_agente&tab=agent_wizard&wizard_section=snmp_interfaces_explorer&id_agente=$id_agent'>";
    echo '<span id="form_interfaces">';

    $id_snmp_serialize = serialize_in_temp($interfaces, $config['id_user'].'_snmp');
    html_print_input_hidden('id_snmp_serialize', $id_snmp_serialize);

    $id_snmp_int_ip_serialize = serialize_in_temp($interfaces_ip, $config['id_user'].'_snmp_int_ip');
    html_print_input_hidden('id_snmp_int_ip_serialize', $id_snmp_int_ip_serialize);

    html_print_input_hidden('create_modules', 1);
    html_print_input_hidden('ip_target', $ip_target);
    html_print_input_hidden('use_agent', $use_agent);
    html_print_input_hidden('tcp_port', $tcp_port);
    html_print_input_hidden('snmp_community', $snmp_community);
    html_print_input_hidden('snmp_version', $snmp_version);
    html_print_input_hidden('snmp3_auth_user', $snmp3_auth_user);
    html_print_input_hidden('snmp3_auth_pass', $snmp3_auth_pass);
    html_print_input_hidden('snmp3_auth_method', $snmp3_auth_method);
    html_print_input_hidden('snmp3_privacy_method', $snmp3_privacy_method);
    html_print_input_hidden('snmp3_privacy_pass', $snmp3_privacy_pass);
    html_print_input_hidden('snmp3_security_level', $snmp3_security_level);
    html_print_input_hidden('server_to_exec', $server_to_exec);

    $table->width = '100%';

    // Agent selector
    $table->data[0][0] = '<b>'.__('Interfaces').'</b>';
    $table->data[0][1] = '';
    $table->data[0][2] = '<b>'.__('Modules').'</b>';

    $table->data[1][0] = html_print_select($interfaces_list, 'id_snmp[]', 0, false, '', '', true, true, true, '', false, 'width:500px; overflow: auto;');
    $table->data[1][1] = html_print_image('images/darrowright.png', true);
    $table->data[1][2] = html_print_select([], 'module[]', 0, false, '', 0, true, true, true, '', false, 'width:200px;');
    $table->data[1][2] .= html_print_input_hidden('agent', $id_agent, true);

    html_print_table($table);

    echo "<div style='text-align:right; width:".$table->width."'>";
    html_print_submit_button(__('Create modules'), '', false, ['class' => 'sub add']);
    echo '</div>';
    unset($table);

    echo '</span>';
    echo '</form>';
    echo '</div>';
}

ui_require_jquery_file('pandora.controls');
ui_require_jquery_file('ajaxqueue');
ui_require_jquery_file('bgiframe');
?>
<script language="javascript" type="text/javascript">
/* <![CDATA[ */

$(document).ready (function () {
    var inputActive = true;
    
    $(document).data('text_for_module', $("#none_text").html());
    
    $("#id_snmp").change(snmp_changed_by_multiple_snmp);
    
    $("#snmp_version").change(function () {
        if (this.value == "3") {
            $("#snmp3_options").css("display", "");
        }
        else {
            $("#snmp3_options").css("display", "none");
        }
    });
    
    $("#walk_form").submit(function() {
        $("#submit-snmp_walk").disable ();
        $("#oid_loading").show ();
        $("#no_snmp").hide ();
        $("#form_interfaces").hide ();
    });
});

function snmp_changed_by_multiple_snmp (event, id_snmp, selected) {
    var idSNMP = Array();
    
    jQuery.each ($("#id_snmp option:selected"), function (i, val) {
        idSNMP.push($(val).val());
    });
    $('#module').attr ('disabled', 1);
    $('#module').empty ();
    $('#module').append ($('<option></option>').html ("Loading...").attr ("value", 0));
    
    jQuery.post ('ajax.php', 
        {"page" : "godmode/agentes/agent_manager",
            "get_modules_json_for_multiple_snmp": 1,
            "id_snmp[]": idSNMP,
            "id_snmp_serialize": $("#hidden-id_snmp_serialize").val()
        },
        function (data) {
            $('#module').empty ();
            c = 0;
            jQuery.each (data, function (i, val) {
                s = js_html_entity_decode(val);
                $('#module').append ($('<option></option>').html (s).attr ("value", i));
                $('#module').fadeIn ('normal');
                c++;
                });
            
            if (c == 0) {
                if (typeof($(document).data('text_for_module')) != 'undefined') {
                    $('#module').append ($('<option></option>').html ($(document).data('text_for_module')).attr("value", 0).prop('selected', true));
                }
                else {
                    if (typeof(data['any_text']) != 'undefined') {
                        $('#module').append ($('<option></option>').html (data['any_text']).attr ("value", 0).prop('selected', true));
                    }
                    else {
                        var anyText = $("#any_text").html(); //Trick for catch the translate text.
                        
                        if (anyText == null) {
                            anyText = 'Any';
                        }
                        
                        $('#module').append ($('<option></option>').html (anyText).attr ("value", 0).prop('selected', true));
                    }
                }
            }
            if (selected != undefined)
                $('#module').attr ('value', selected);
            $('#module').removeAttr('disabled');
        },
        "json");
}

/* ]]> */
</script>
<|MERGE_RESOLUTION|>--- conflicted
+++ resolved
@@ -369,7 +369,6 @@
                     if ($row['server_type'] == 13) {
                         $module_type_name = db_get_value_filter('nombre', 'ttipo_modulo', ['id_tipo' => $values['id_tipo_modulo']]);
 
-<<<<<<< HEAD
                         $new_module_configuration_data = "module_begin\nmodule_name ".io_safe_input($name)."\nmodule_description ".io_safe_output($values['descripcion'])."\nmodule_type ".$module_type_name."\nmodule_snmp\nmodule_version ".$snmp_version."\nmodule_oid ".$conf_oid."\nmodule_community ".$values['snmp_community'];
 
                         if ($snmp_version == '3') {
@@ -388,9 +387,6 @@
                         }
 
                         $new_module_configuration_data .= "\nmodule_end";
-=======
-                        $new_module_configuration_data = "module_begin\nmodule_name ".io_safe_input($name)."\nmodule_description ".io_safe_output($values['descripcion'])."\nmodule_type ".$module_type_name."\nmodule_snmp\nmodule_version ".$snmp_version."\nmodule_oid ".$conf_oid."\nmodule_community ".$values['snmp_community']."\nmodule_end";
->>>>>>> 392c0d0b
 
                         config_agents_add_module_in_conf($id_agent, $new_module_configuration_data);
                     }
