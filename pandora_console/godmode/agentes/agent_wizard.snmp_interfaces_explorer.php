--- conflicted
+++ resolved
@@ -672,15 +672,12 @@
         $("#no_snmp").hide ();
         $("#form_interfaces").hide ();
     });
-<<<<<<< HEAD
-=======
 
     // When select interfaces changes
     $("#modules_selection_mode").change (function() {
         $("#id_snmp").trigger('change');
     });
 
->>>>>>> c97074ea
 });
 
 function snmp_changed_by_multiple_snmp (event, id_snmp, selected) {
