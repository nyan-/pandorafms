--- conflicted
+++ resolved
@@ -662,14 +662,11 @@
         $("#form_interfaces").hide ();
     });
 
-<<<<<<< HEAD
     // When select interfaces changes
     $("#modules_selection_mode").change (function() {
         $("#id_snmp").trigger('change');
     });
 
-=======
->>>>>>> ab7743b5
 });
 
 function snmp_changed_by_multiple_snmp (event, id_snmp, selected) {
