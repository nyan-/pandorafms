--- conflicted
+++ resolved
@@ -291,11 +291,7 @@
 	$table_simple->data[4][1] .= '<br /><em>'.__('Inverse interval').'</em>';
 	$table_simple->data[4][1] .= html_print_checkbox ("warning_inverse", 1, $warning_inverse, true, $disabledBecauseInPolicy);
 if (!modules_is_string_type($id_module_type) || $edit) {
-<<<<<<< HEAD
 	$table_simple->data[4][2] = '<svg id="svg_dinamic" width="800" height="300"> </svg>';
-=======
-	$table_simple->data[4][2] = '<svg id="svg_dinamic" width="350px" height="200px" style="padding:40px; padding-left: 100px; margin-bottom: 60px;"></svg>';
->>>>>>> 9809efd6
 	$table_simple->colspan[4][2] = 2;
 	$table_simple->rowspan[4][2] = 3;
 }
@@ -1226,12 +1222,9 @@
 		}
 	} else {
 		error_w = 1;
-<<<<<<< HEAD
 		paint_graph_status(0,0,0,0,0,0, error_w, error_c, 
 							legend_normal, legend_warning, legend_critical,
 							message_error_warning, message_error_critical);
-=======
-		paint_graph_status(0,0,0,0,0,0, error_w, error_c);
 	}
 }
 
@@ -1506,7 +1499,6 @@
 				.style("text-anchor", "first");	
 		}
 
->>>>>>> 9809efd6
 	}
 }
 
