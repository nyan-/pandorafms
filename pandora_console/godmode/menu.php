<?php

/**
 * Godmode menu.
 *
 * @category   Menu
 * @package    Pandora FMS
 * @subpackage Community
 * @version    1.0.0
 * @license    See below
 *
 *    ______                 ___                    _______ _______ ________
 *   |   __ \.-----.--.--.--|  |.-----.----.-----. |    ___|   |   |     __|
 *  |    __/|  _  |     |  _  ||  _  |   _|  _  | |    ___|       |__     |
 * |___|   |___._|__|__|_____||_____|__| |___._| |___|   |__|_|__|_______|
 *
 * ============================================================================
 * Copyright (c) 2005-2022 Artica Soluciones Tecnologicas
 * Please see http://pandorafms.org for full contribution list
 * This program is free software; you can redistribute it and/or
 * modify it under the terms of the GNU General Public License
 * as published by the Free Software Foundation for version 2.
 * This program is distributed in the hope that it will be useful,
 * but WITHOUT ANY WARRANTY; without even the implied warranty of
 * MERCHANTABILITY or FITNESS FOR A PARTICULAR PURPOSE.  See the
 * GNU General Public License for more details.
 * ============================================================================
 */

// Begin.
require_once 'include/config.php';
require_once 'include/functions_menu.php';

check_login();

$access_console_node = !is_reporting_console_node();
$menu_godmode = [];
$menu_godmode['class'] = 'godmode';

if ($access_console_node === true) {
    enterprise_include('godmode/menu.php');
}

if ((bool) check_acl($config['id_user'], 0, 'AR') === true
    || (bool) check_acl($config['id_user'], 0, 'AW') === true
    || (bool) check_acl($config['id_user'], 0, 'RR') === true
    || (bool) check_acl($config['id_user'], 0, 'RW') === true
    || (bool) check_acl($config['id_user'], 0, 'PM') === true
) {
    $sub = [];
    $sub['godmode/servers/discovery&wiz=main']['text'] = __('Start');
    $sub['godmode/servers/discovery&wiz=main']['id'] = 'discovery';

    $sub['godmode/servers/discovery&wiz=tasklist']['text'] = __('Task list');
    $sub['godmode/servers/discovery&wiz=tasklist']['id'] = 'tasklist';

    if ($access_console_node === true) {
        if ((bool) check_acl($config['id_user'], 0, 'AW') === true
            || (bool) check_acl($config['id_user'], 0, 'PM') === true
        ) {
            if ((bool) check_acl($config['id_user'], 0, 'AW') === true) {
                $sub2 = [];
                $sub2['godmode/servers/discovery&wiz=hd&mode=netscan']['text'] = __('Network scan');
                enterprise_hook('hostdevices_submenu');
                $sub2['godmode/servers/discovery&wiz=hd&mode=customnetscan']['text'] = __('Custom network scan');
            }

            if ((bool) check_acl($config['id_user'], 0, 'PM') === true) {
                $sub2['godmode/servers/discovery&wiz=hd&mode=managenetscanscripts']['text'] = __('Manage scan scripts');
            }

            $sub['godmode/servers/discovery&wiz=hd']['text'] = __('Host & devices');
            $sub['godmode/servers/discovery&wiz=hd']['id'] = 'hd';
            $sub['godmode/servers/discovery&wiz=hd']['sub2'] = $sub2;
        }

        if ((bool) check_acl($config['id_user'], 0, 'AW') === true) {
            enterprise_hook('applications_menu');
            enterprise_hook('cloud_menu');
            enterprise_hook('console_task_menu');
        }
    }

    // Add to menu.
    $menu_godmode['discovery']['text'] = __('Discovery');
    $menu_godmode['discovery']['sec2'] = '';
    $menu_godmode['discovery']['id'] = 'god-discovery';
    $menu_godmode['discovery']['sub'] = $sub;
}

if ($access_console_node === true) {
    $sub = [];
    if ((bool) check_acl($config['id_user'], 0, 'AW') === true || (bool) check_acl($config['id_user'], 0, 'AD') === true) {
        $sub['godmode/agentes/modificar_agente']['text'] = __('Manage agents');
        $sub['godmode/agentes/modificar_agente']['id'] = 'Manage_agents';
        $sub['godmode/agentes/modificar_agente']['subsecs'] = ['godmode/agentes/configurar_agente'];
    }

    if ((bool) check_acl($config['id_user'], 0, 'PM') === true) {
        $sub['godmode/agentes/fields_manager']['text'] = __('Custom fields');
        $sub['godmode/agentes/fields_manager']['id'] = 'custom_fields';

        $sub['godmode/modules/manage_nc_groups']['text'] = __('Component groups');
        $sub['godmode/modules/manage_nc_groups']['id'] = 'component_groups';
        // Category.
        $sub['godmode/category/category']['text'] = __('Module categories');
        $sub['godmode/category/category']['id'] = 'module_categories';
        $sub['godmode/category/category']['subsecs'] = 'godmode/category/edit_category';

        $sub['godmode/modules/module_list']['text'] = __('Module types');
        $sub['godmode/modules/module_list']['id'] = 'module_types';

        $sub['godmode/groups/modu_group_list']['text'] = __('Module groups');
        $sub['godmode/groups/modu_group_list']['id'] = 'module_groups';

        $sub['godmode/setup/os']['text'] = __('Operating systems');
        $sub['godmode/setup/os']['id'] = 'edit_OS';
    }

    if ((bool) check_acl($config['id_user'], 0, 'AW') === true) {
        // Netflow.
        if ((bool) $config['activate_netflow'] === true) {
            $sub['godmode/netflow/nf_edit']['text'] = __('Netflow filters');
            $sub['godmode/netflow/nf_edit']['id'] = 'netflow_filters';
        }
    }

    if (empty($sub) === false) {
        $menu_godmode['gagente']['text'] = __('Resources');
        $menu_godmode['gagente']['sec2'] = 'godmode/agentes/modificar_agente';
        $menu_godmode['gagente']['id'] = 'god-resources';
        $menu_godmode['gagente']['sub'] = $sub;
    }

    $sub = [];
    if ((bool) check_acl($config['id_user'], 0, 'PM') === true) {
        $sub['godmode/groups/group_list']['text'] = __('Manage agents groups');
        $sub['godmode/groups/group_list']['id'] = 'manage_agents_groups';
    }

    if ((bool) check_acl($config['id_user'], 0, 'PM') === true) {
        // Tag.
        $sub['godmode/tag/tag']['text'] = __('Module tags');
        $sub['godmode/tag/tag']['id'] = 'module_tags';
        $sub['godmode/tag/tag']['subsecs'] = 'godmode/tag/edit_tag';

        enterprise_hook('enterprise_acl_submenu');
    }

    if ((bool) check_acl($config['id_user'], 0, 'UM') === true) {
        $sub['godmode/users/user_list']['text'] = __('Users management');
        $sub['godmode/users/user_list']['id'] = 'Users_management';
    }

    if ((bool) check_acl($config['id_user'], 0, 'PM') === true) {
        $sub['godmode/users/profile_list']['text'] = __('Profile management');
        $sub['godmode/users/profile_list']['id'] = 'Profile_management';
    }

    if (empty($sub) === false) {
        $menu_godmode['gusuarios']['sub'] = $sub;
        $menu_godmode['gusuarios']['text'] = __('Profiles');
        $menu_godmode['gusuarios']['sec2'] = 'godmode/users/user_list';
        $menu_godmode['gusuarios']['id'] = 'god-users';
    }

    $sub = [];
    if ((bool) check_acl($config['id_user'], 0, 'PM') === true) {
        $sub['templates']['text'] = __('Templates');
        $sub['templates']['id'] = 'Templates';
        $sub['templates']['type'] = 'direct';
        $sub['templates']['subtype'] = 'nolink';
        $sub2 = [];
        $sub2['godmode/modules/manage_module_templates']['text'] = __('Module templates');
        $sub2['godmode/modules/manage_module_templates']['id'] = 'module_templates';
        $sub2['godmode/modules/private_enterprise_numbers']['text'] = __('Private Enterprise Numbers');
        $sub2['godmode/modules/private_enterprise_numbers']['id'] = 'private_Enterprise_Numbers';
        $sub2['enterprise/godmode/modules/local_components']['text'] = __('Local components');
        $sub2['enterprise/godmode/modules/local_components']['id'] = 'local_components';
        $sub2['godmode/modules/manage_network_components']['text'] = __('Remote components');
        $sub2['godmode/modules/manage_network_components']['id'] = 'network_components';
        $sub['templates']['sub2'] = $sub2;

        $sub['godmode/modules/manage_inventory_modules']['text'] = __('Inventory modules');
        $sub['godmode/modules/manage_inventory_modules']['id'] = 'Inventory modules';

        enterprise_hook('autoconfiguration_menu');
        enterprise_hook('agent_repository_menu');
    }

    if ((bool) check_acl($config['id_user'], 0, 'AW') === true) {
        enterprise_hook('policies_menu');
        enterprise_hook('agents_submenu');
    }

    if ((bool) check_acl($config['id_user'], 0, 'NW') === true) {
        enterprise_hook('agents_ncm_submenu');
    }

    if ((bool) check_acl($config['id_user'], 0, 'AW') === true) {
        $sub['gmassive']['text'] = __('Bulk operations');
        $sub['gmassive']['id'] = 'Bulk_operations';
        $sub['gmassive']['type'] = 'direct';
        $sub['gmassive']['subtype'] = 'nolink';
        $sub2 = [];
        $sub2['godmode/massive/massive_operations&tab=massive_agents']['text'] = __('Agents operations');
        $sub2['godmode/massive/massive_operations&tab=massive_modules']['text'] = __('Modules operations');
        $sub2['godmode/massive/massive_operations&tab=massive_plugins']['text'] = __('Plugins operations');
        if ((bool) check_acl($config['id_user'], 0, 'UM') === true) {
            $sub2['godmode/massive/massive_operations&tab=massive_users']['text'] = __('Users operations');
        }

        $sub2['godmode/massive/massive_operations&tab=massive_alerts']['text'] = __('Alerts operations');
        enterprise_hook('massivepolicies_submenu');
        enterprise_hook('massivesnmp_submenu');
        enterprise_hook('massivesatellite_submenu');

        $sub['gmassive']['sub2'] = $sub2;
        $sub2 = [];
    }

    if ((bool) check_acl($config['id_user'], 0, 'PM') === true || (bool) check_acl($config['id_user'], 0, 'UM') === true) {
        $sub['godmode/groups/group_list&tab=credbox']['text'] = __('Credential store');
        $sub['godmode/groups/group_list&tab=credbox']['id'] = 'credential_store';
    }

    // Manage events.
    $sub2 = [];
    if ((bool) check_acl($config['id_user'], 0, 'EW') === true || (bool) check_acl($config['id_user'], 0, 'EM') === true) {
        // Custom event fields.
        $sub2['godmode/events/events&section=filter']['text'] = __('Event filters');
        $sub2['godmode/events/events&section=filter']['id'] = 'event_filters';
    }

    if ((bool) check_acl($config['id_user'], 0, 'PM') === true) {
        $sub2['godmode/events/events&section=fields']['text'] = __('Custom columns');
        $sub2['godmode/events/events&section=fields']['id'] = 'Custom_events';
        $sub2['godmode/events/events&section=responses']['text'] = __('Event responses');
        $sub2['godmode/events/events&section=responses']['id'] = 'Event_responses';
    }

    if (empty($sub2) === false) {
        $sub['geventos']['text'] = __('Events');
        $sub['geventos']['id'] = 'events';
        $sub['geventos']['sec2'] = 'godmode/events/events&section=filter';
        $sub['geventos']['type'] = 'direct';
        $sub['geventos']['subtype'] = 'nolink';
        $sub['geventos']['sub2'] = $sub2;
    }

    if (empty($sub) === false) {
        $menu_godmode['gmodules']['text'] = __('Configuration');
        $menu_godmode['gmodules']['sec2'] = 'godmode/modules/manage_network_templates';
        $menu_godmode['gmodules']['id'] = 'god-configuration';
        $menu_godmode['gmodules']['sub'] = $sub;
    }

    if ((bool) check_acl($config['id_user'], 0, 'LW') === true
        || (bool) check_acl($config['id_user'], 0, 'LM') === true
        || (bool) check_acl($config['id_user'], 0, 'AD') === true
    ) {
        $menu_godmode['galertas']['text'] = __('Alerts');
        $menu_godmode['galertas']['sec2'] = 'godmode/alerts/alert_list';
        $menu_godmode['galertas']['id'] = 'god-alerts';

        $sub = [];
        $sub['godmode/alerts/alert_list']['text'] = __('List of Alerts');
        $sub['godmode/alerts/alert_list']['id'] = 'List_of_Alerts';
        $sub['godmode/alerts/alert_list']['pages'] = ['godmode/alerts/alert_view'];

        if ((bool) check_acl($config['id_user'], 0, 'LM') === true) {
            $sub['godmode/alerts/alert_templates']['text'] = __('Templates');
            $sub['godmode/alerts/alert_templates']['id'] = 'templates';
            $sub['godmode/alerts/alert_templates']['pages'] = ['godmode/alerts/configure_alert_template'];

            $sub['godmode/alerts/alert_actions']['text'] = __('Actions');
            $sub['godmode/alerts/alert_actions']['id'] = 'Actions';
            $sub['godmode/alerts/alert_actions']['pages'] = ['godmode/alerts/configure_alert_action'];
            $sub['godmode/alerts/alert_commands']['text'] = __('Commands');
            $sub['godmode/alerts/alert_commands']['id'] = 'Commands';
            $sub['godmode/alerts/alert_commands']['pages'] = ['godmode/alerts/configure_alert_command'];
            $sub['godmode/alerts/alert_special_days']['text'] = __('Special days list');
            $sub['godmode/alerts/alert_special_days']['id'] = 'Special_days_list';
            $sub['godmode/alerts/alert_special_days']['pages'] = ['godmode/alerts/configure_alert_special_days'];

            enterprise_hook('eventalerts_submenu');
            $sub['godmode/snmpconsole/snmp_alert']['text'] = __('SNMP alerts');
            $sub['godmode/snmpconsole/snmp_alert']['id'] = 'SNMP_alerts';
            enterprise_hook('alert_inventory_submenu');
        }

        $menu_godmode['galertas']['sub'] = $sub;
    }

    if ((bool) check_acl($config['id_user'], 0, 'AW') === true || (bool) check_acl($config['id_user'], 0, 'PM') === true) {
        // Servers.
        $menu_godmode['gservers']['text'] = __('Servers');
        $menu_godmode['gservers']['sec2'] = 'godmode/servers/modificar_server';
        $menu_godmode['gservers']['id'] = 'god-servers';

        $sub = [];

        if ((bool) check_acl($config['id_user'], 0, 'AW') === true) {
            $sub['godmode/servers/modificar_server']['text'] = __('Manage servers');
            $sub['godmode/servers/modificar_server']['id'] = 'Manage_servers';
        }

        // This subtabs are only for Pandora Admin.
        if ((bool) check_acl($config['id_user'], 0, 'PM') === true) {
            enterprise_hook('ha_cluster');

            $sub['godmode/servers/plugin']['text'] = __('Plugins');
            $sub['godmode/servers/plugin']['id'] = 'Plugins';

            $sub['godmode/servers/plugin_registration']['text'] = __('Register Plugin');
            $sub['godmode/servers/plugin_registration']['id'] = 'register_plugin';

            enterprise_hook('export_target_submenu');

            enterprise_hook('manage_satellite_submenu');
        }

        $menu_godmode['gservers']['sub'] = $sub;
    }

    if ((bool) check_acl($config['id_user'], 0, 'PM') === true) {
        // Setup.
        $menu_godmode['gsetup']['text'] = __('Setup');
        $menu_godmode['gsetup']['sec2'] = 'general';
        $menu_godmode['gsetup']['id'] = 'god-setup';

        $sub = [];

        // Options Setup.
        $sub['general']['text'] = __('Setup');
        $sub['general']['id'] = 'Setup';
        $sub['general']['type'] = 'direct';
        $sub['general']['subtype'] = 'nolink';
        $sub2 = [];

        $sub2['godmode/setup/setup&section=general']['text'] = __('General Setup');
        $sub2['godmode/setup/setup&section=general']['id'] = 'general_Setup';
        $sub2['godmode/setup/setup&section=general']['refr'] = 0;

        enterprise_hook('password_submenu');
        enterprise_hook('enterprise_submenu');
        enterprise_hook('historydb_submenu');
        enterprise_hook('log_collector_submenu');

        $sub2['godmode/setup/setup&section=auth']['text'] = __('Authentication');
        $sub2['godmode/setup/setup&section=auth']['refr'] = 0;

        $sub2['godmode/setup/setup&section=perf']['text'] = __('Performance');
        $sub2['godmode/setup/setup&section=perf']['refr'] = 0;

        $sub2['godmode/setup/setup&section=vis']['text'] = __('Visual styles');
        $sub2['godmode/setup/setup&section=vis']['refr'] = 0;

        if ((bool) check_acl($config['id_user'], 0, 'AW') === true) {
            if ((bool) $config['activate_netflow'] === true) {
                $sub2['godmode/setup/setup&section=net']['text'] = __('Netflow');
                $sub2['godmode/setup/setup&section=net']['refr'] = 0;
            }
        }

        $sub2['godmode/setup/setup&section=ehorus']['text'] = __('eHorus');
        $sub2['godmode/setup/setup&section=ehorus']['refr'] = 0;

        $sub2['godmode/setup/setup&section=integria']['text'] = __('Integria IMS');
        $sub2['godmode/setup/setup&section=integria']['refr'] = 0;

        enterprise_hook('module_library_submenu');

        $sub2['godmode/setup/setup&section=notifications']['text'] = __('Notifications');
        $sub2['godmode/setup/setup&section=notifications']['refr'] = 0;

        $sub2['godmode/setup/setup&section=websocket_engine']['text'] = __('Websocket Engine');
        $sub2['godmode/setup/setup&section=websocket_engine']['refr'] = 0;

        $sub2['godmode/setup/setup&section=external_tools']['text'] = __('External Tools');
        $sub2['godmode/setup/setup&section=external_tools']['refr'] = 0;

        if ((bool) $config['activate_gis'] === true) {
            $sub2['godmode/setup/setup&section=gis']['text'] = __('Map conections GIS');
        }

        $sub['general']['sub2'] = $sub2;
        $sub['godmode/setup/license']['text'] = __('License');
        $sub['godmode/setup/license']['id'] = 'license';

        enterprise_hook('skins_submenu');

        $menu_godmode['gsetup']['sub'] = $sub;
    }
}


if ((bool) check_acl($config['id_user'], 0, 'PM') === true || (bool) check_acl($config['id_user'], 0, 'DM') === true) {
    $menu_godmode['gextensions']['text'] = __('Admin tools');
    $menu_godmode['gextensions']['sec2'] = 'godmode/extensions';
    $menu_godmode['gextensions']['id'] = 'god-extensions';

    $sub = [];

    if ((bool) check_acl($config['id_user'], 0, 'PM') === true) {
        if ($access_console_node === true) {
            // Audit //meter en extensiones.
            $sub['godmode/audit_log']['text'] = __('System audit log');
            $sub['godmode/audit_log']['id'] = 'system_audit_log';
            $sub['godmode/setup/links']['text'] = __('Links');
            $sub['godmode/setup/links']['id'] = 'links';
            $sub['tools/diagnostics']['text'] = __('Diagnostic info');
            $sub['tools/diagnostics']['id'] = 'diagnostic_info';
            enterprise_hook('omnishell');
            enterprise_hook('ipam_submenu');

            $sub['godmode/setup/news']['text'] = __('Site news');
            $sub['godmode/setup/news']['id'] = 'site_news';
        }

        $sub['godmode/setup/file_manager']['text'] = __('File manager');
        $sub['godmode/setup/file_manager']['id'] = 'file_manager';

        if ($access_console_node === true) {
            if (is_user_admin($config['id_user']) === true) {
                $sub['extensions/db_status']['text'] = __('DB Schema Check');
<<<<<<< HEAD
                $sub['extensions/db_status']['id'] = 'DB_Schema_Check';
                $sub['extensions/db_status']['sec'] = 'gbman';
                $sub['extensions/dbmanager']['text'] = __('DB Interface');
                $sub['extensions/dbmanager']['id'] = 'DB_Interface';
                $sub['extensions/dbmanager']['sec'] = 'gbman';
=======
                $sub['extensions/db_status']['id'] = 'DB Schema Check';
                $sub['extensions/db_status']['sec'] = 'gextensions';
                $sub['extensions/dbmanager']['text'] = __('DB Interface');
                $sub['extensions/dbmanager']['id'] = 'DB Interface';
                $sub['extensions/dbmanager']['sec'] = 'gextensions';
>>>>>>> 2c619540
                enterprise_hook('dbBackupManager');
                enterprise_hook('elasticsearch_interface_menu');
            }
        }
    }

    $menu_godmode['gextensions']['sub'] = $sub;
}

if ($access_console_node === true) {
    if (is_array($config['extensions']) === true) {
        $sub = [];
        $sub2 = [];

        foreach ($config['extensions'] as $extension) {
            // If no godmode_menu is a operation extension.
            if (empty($extension['godmode_menu']) === true) {
                continue;
            }

            if ($extension['godmode_menu']['name'] === 'System Info') {
                continue;
            }

            if ($extension['godmode_menu']['name'] !== __('DB Schema check') && $extension['godmode_menu']['name'] !== __('DB interface')) {
                $extmenu = $extension['godmode_menu'];
            }

            // Check the ACL for this user.
            if ((bool) check_acl($config['id_user'], 0, $extmenu['acl']) === false) {
                continue;
            }

            // Check if was displayed inside other menu.
            if (empty($extension['godmode_menu']['fatherId']) === true) {
                $sub2[$extmenu['sec2']]['text'] = __($extmenu['name']);
                $sub2[$extmenu['sec2']]['id'] = str_replace(' ', '_', $extmenu['name']);
                $sub2[$extmenu['sec2']]['refr'] = 0;
            } else {
                if (is_array($extmenu) === true && array_key_exists('fatherId', $extmenu) === true) {
                    if (strlen($extmenu['fatherId']) > 0) {
                        if (array_key_exists('subfatherId', $extmenu) === true) {
                            if (strlen($extmenu['subfatherId']) > 0) {
                                $menu_godmode[$extmenu['fatherId']]['sub'][$extmenu['subfatherId']]['sub2'][$extmenu['sec2']]['text'] = __($extmenu['name']);
                                $menu_godmode[$extmenu['fatherId']]['sub'][$extmenu['subfatherId']]['sub2'][$extmenu['sec2']]['id'] = str_replace(' ', '_', $extmenu['name']);
                                $menu_godmode[$extmenu['fatherId']]['sub'][$extmenu['subfatherId']]['sub2'][$extmenu['sec2']]['refr'] = 0;
                                $menu_godmode[$extmenu['fatherId']]['sub'][$extmenu['subfatherId']]['sub2'][$extmenu['sec2']]['icon'] = $extmenu['icon'];
                                $menu_godmode[$extmenu['fatherId']]['sub'][$extmenu['subfatherId']]['sub2'][$extmenu['sec2']]['sec'] = 'extensions';
                                $menu_godmode[$extmenu['fatherId']]['sub'][$extmenu['subfatherId']]['sub2'][$extmenu['sec2']]['extension'] = true;
                                $menu_godmode[$extmenu['fatherId']]['sub'][$extmenu['subfatherId']]['sub2'][$extmenu['sec2']]['enterprise'] = $extension['enterprise'];
                                $menu_godmode[$extmenu['fatherId']]['hasExtensions'] = true;
                            } else {
                                $menu_godmode[$extmenu['fatherId']]['sub'][$extmenu['sec2']]['text'] = __($extmenu['name']);
                                $menu_godmode[$extmenu['fatherId']]['sub'][$extmenu['sec2']]['id'] = str_replace(' ', '_', $extmenu['name']);
                                $menu_godmode[$extmenu['fatherId']]['sub'][$extmenu['sec2']]['refr'] = 0;
                                $menu_godmode[$extmenu['fatherId']]['sub'][$extmenu['sec2']]['icon'] = $extmenu['icon'];
                                $menu_godmode[$extmenu['fatherId']]['sub'][$extmenu['sec2']]['sec'] = $extmenu['fatherId'];
                                $menu_godmode[$extmenu['fatherId']]['sub'][$extmenu['sec2']]['extension'] = true;
                                $menu_godmode[$extmenu['fatherId']]['sub'][$extmenu['sec2']]['enterprise'] = $extension['enterprise'];
                                $menu_godmode[$extmenu['fatherId']]['hasExtensions'] = true;
                            }
                        } else {
                            $menu_godmode[$extmenu['fatherId']]['sub'][$extmenu['sec2']]['text'] = __($extmenu['name']);
                            $menu_godmode[$extmenu['fatherId']]['sub'][$extmenu['sec2']]['id'] = str_replace(' ', '_', $extmenu['name']);
                            $menu_godmode[$extmenu['fatherId']]['sub'][$extmenu['sec2']]['refr'] = 0;
                            $menu_godmode[$extmenu['fatherId']]['sub'][$extmenu['sec2']]['icon'] = $extmenu['icon'];
                            $menu_godmode[$extmenu['fatherId']]['sub'][$extmenu['sec2']]['sec'] = 'gextensions';
                            $menu_godmode[$extmenu['fatherId']]['sub'][$extmenu['sec2']]['extension'] = true;
                            $menu_godmode[$extmenu['fatherId']]['sub'][$extmenu['sec2']]['enterprise'] = $extension['enterprise'];
                            $menu_godmode[$extmenu['fatherId']]['hasExtensions'] = true;
                        }
                    }
                }
            }
        }

        // Complete the submenu.
        $extension_view = [];
        $extension_view['godmode/extensions']['id'] = 'extension_manager_view';
        $extension_view['godmode/extensions']['text'] = __('Extension manager view');
        $extension_submenu = array_merge($extension_view, $sub2);

        $sub['godmode/extensions']['sub2'] = $extension_submenu;
        $sub['godmode/extensions']['text'] = __('Extension manager');
        $sub['godmode/extensions']['id'] = 'extension_manager';
        $sub['godmode/extensions']['type'] = 'direct';
        $sub['godmode/extensions']['subtype'] = 'nolink';

        if (is_array($menu_godmode['gextensions']['sub']) === true) {
            $submenu = array_merge($menu_godmode['gextensions']['sub'], $sub);
            if ($menu_godmode['gextensions']['sub'] != null) {
                $menu_godmode['gextensions']['sub'] = $submenu;
            }
        }
    }

    $menu_godmode['links']['text'] = __('Links');
    $menu_godmode['links']['sec2'] = '';
    $menu_godmode['links']['id'] = 'god-links';

    $sub = [];
    $rows = db_get_all_rows_in_table('tlink', 'name');
    foreach ($rows as $row) {
        // Audit //meter en extensiones.
        $sub[$row['link']]['text'] = $row['name'];
        $sub[$row['link']]['id'] = $row['name'];
        $sub[$row['link']]['type'] = 'direct';
        $sub[$row['link']]['subtype'] = 'new_blank';
    }

    $menu_godmode['links']['sub'] = $sub;
}

// Warp Manager.
if ((bool) check_acl($config['id_user'], 0, 'PM') === true && (bool) $config['enable_update_manager'] === true) {
    $menu_godmode['messages']['text'] = __('Warp Update');
    $menu_godmode['messages']['id'] = 'god-um_messages';
    $menu_godmode['messages']['sec2'] = '';

    $sub = [];
    $sub['godmode/update_manager/update_manager&tab=offline']['text'] = __('Update offline');
    $sub['godmode/update_manager/update_manager&tab=offline']['id'] = 'Offline';

    $sub['godmode/update_manager/update_manager&tab=online']['text'] = __('Update online');
    $sub['godmode/update_manager/update_manager&tab=online']['id'] = 'Online';

    $sub['godmode/update_manager/update_manager&tab=setup']['text'] = __('Options');
    $sub['godmode/update_manager/update_manager&tab=setup']['id'] = 'Options';

    $sub['godmode/update_manager/update_manager&tab=history']['text'] = __('Warp journal');
    $sub['godmode/update_manager/update_manager&tab=history']['id'] = 'Journal';

    $menu_godmode['messages']['sub'] = $sub;
}

if ($access_console_node === true) {
    // Module library.
    if ((bool) check_acl($config['id_user'], 0, 'AR') === true) {
        $menu_godmode['gmodule_library']['text'] = __('Module library');
        $menu_godmode['gmodule_library']['id'] = 'god-module_library';

        $sub = [];
        $sub['godmode/module_library/module_library_view']['text'] = __('View');
        $sub['godmode/module_library/module_library_view']['id'] = 'View';

        $sub['godmode/module_library/module_library_view&tab=categories']['text'] = __('Categories');
        $sub['godmode/module_library/module_library_view&tab=categories']['id'] = 'categories';

        $menu_godmode['gmodule_library']['sub'] = $sub;
    }
}

if ($access_console_node === true) {
    // About.
    $menu_godmode['about']['text'] = __('About');
    $menu_godmode['about']['id'] = 'about';
}

if ((bool) $config['pure'] === false) {
    menu_print_menu($menu_godmode);
}

echo '<div id="about-div"></div>';<|MERGE_RESOLUTION|>--- conflicted
+++ resolved
@@ -424,19 +424,11 @@
         if ($access_console_node === true) {
             if (is_user_admin($config['id_user']) === true) {
                 $sub['extensions/db_status']['text'] = __('DB Schema Check');
-<<<<<<< HEAD
                 $sub['extensions/db_status']['id'] = 'DB_Schema_Check';
-                $sub['extensions/db_status']['sec'] = 'gbman';
+                $sub['extensions/db_status']['sec'] = 'gextensions';
                 $sub['extensions/dbmanager']['text'] = __('DB Interface');
                 $sub['extensions/dbmanager']['id'] = 'DB_Interface';
-                $sub['extensions/dbmanager']['sec'] = 'gbman';
-=======
-                $sub['extensions/db_status']['id'] = 'DB Schema Check';
-                $sub['extensions/db_status']['sec'] = 'gextensions';
-                $sub['extensions/dbmanager']['text'] = __('DB Interface');
-                $sub['extensions/dbmanager']['id'] = 'DB Interface';
                 $sub['extensions/dbmanager']['sec'] = 'gextensions';
->>>>>>> 2c619540
                 enterprise_hook('dbBackupManager');
                 enterprise_hook('elasticsearch_interface_menu');
             }
