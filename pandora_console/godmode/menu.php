--- conflicted
+++ resolved
@@ -226,67 +226,6 @@
     $menu_godmode['gservers']['sub'] = $sub;
 }
 
-<<<<<<< HEAD
-if (check_acl ($config['id_user'], 0, "PM")) {
-	// Setup
-	$menu_godmode["gsetup"]["text"] = __('Setup');
-	$menu_godmode["gsetup"]["sec2"] = "godmode/setup/setup&section=general";
-	$menu_godmode["gsetup"]["id"] = "god-setup";
-	
-	$sub = array ();
-	
-	// Options Setup
-	$sub["general"]["text"] = __('Setup');
-	$sub["general"]["id"] = 'Setup';
-	$sub["general"]["type"] = "direct";
-	$sub["general"]["subtype"] = "nolink";
-	$sub2 = array ();
-	
-	$sub2["godmode/setup/setup&amp;section=general"]["text"] = __('General Setup');
-	$sub2["godmode/setup/setup&amp;section=general"]["id"] = 'General Setup';
-	$sub2["godmode/setup/setup&amp;section=general"]["refr"] = 0;
-	
-	enterprise_hook ('password_submenu');
-	enterprise_hook ('enterprise_submenu');
-	enterprise_hook ('historydb_submenu');
-	enterprise_hook ('log_collector_submenu');
-	
-	$sub2["godmode/setup/setup&amp;section=auth"]["text"] =  __('Authentication');
-	$sub2["godmode/setup/setup&amp;section=auth"]["refr"] = 0;
-	
-	$sub2["godmode/setup/setup&amp;section=perf"]["text"] = __('Performance');
-	$sub2["godmode/setup/setup&amp;section=perf"]["refr"] = 0;
-	
-	$sub2["godmode/setup/setup&amp;section=vis"]["text"] = __('Visual styles');
-	$sub2["godmode/setup/setup&amp;section=vis"]["refr"] = 0;
-	
-	if (check_acl ($config['id_user'], 0, "AW")) {
-		if ($config['activate_netflow']) {
-			$sub2["godmode/setup/setup&amp;section=net"]["text"] = __('Netflow');
-			$sub2["godmode/setup/setup&amp;section=net"]["refr"] = 0;
-		}
-	}
-	
-	$sub2["godmode/setup/setup&amp;section=ehorus"]["text"] = __('eHorus');
-	$sub2["godmode/setup/setup&amp;section=ehorus"]["refr"] = 0;
-
-	$sub2["godmode/setup/setup&amp;section=notifications"]["text"] = __('Notifications');
-	$sub2["godmode/setup/setup&amp;section=notifications"]["refr"] = 0;
-
-	if ($config['activate_gis']) {
-		$sub2["godmode/setup/gis"]["text"] = __('Map conections GIS');
-	}
-	
-	$sub["general"]["sub2"] = $sub2;
-	$sub["godmode/setup/os"]["text"] = __('Edit OS');
-	$sub["godmode/setup/os"]["id"] = 'Edit OS';
-	$sub["godmode/setup/license"]["text"] = __('License');
-	$sub["godmode/setup/license"]["id"] = 'License';
-	
-	enterprise_hook ('skins_submenu');
-	
-	$menu_godmode["gsetup"]["sub"] = $sub;
-=======
 if (check_acl($config['id_user'], 0, 'PM')) {
     // Setup
     $menu_godmode['gsetup']['text'] = __('Setup');
@@ -343,7 +282,6 @@
     enterprise_hook('skins_submenu');
 
     $menu_godmode['gsetup']['sub'] = $sub;
->>>>>>> e6abb61a
 }
 
 if (check_acl($config['id_user'], 0, 'PM') || check_acl($config['id_user'], 0, 'DM')) {
