<?php

// Pandora FMS - http://pandorafms.com
// ==================================================
// Copyright (c) 2005-2011 Artica Soluciones Tecnologicas
// Please see http://pandorafms.org for full contribution list
// This program is free software; you can redistribute it and/or
// modify it under the terms of the GNU General Public License
// as published by the Free Software Foundation; version 2
// This program is distributed in the hope that it will be useful,
// but WITHOUT ANY WARRANTY; without even the implied warranty of
// MERCHANTABILITY or FITNESS FOR A PARTICULAR PURPOSE. See the
// GNU General Public License for more details.
require_once 'include/config.php';

check_login();

enterprise_include('godmode/menu.php');
require_once 'include/functions_menu.php';

$menu_godmode = [];
$menu_godmode['class'] = 'godmode';

if (check_acl($config['id_user'], 0, 'AR')
    || check_acl($config['id_user'], 0, 'AW')
    || check_acl($config['id_user'], 0, 'RR')
    || check_acl($config['id_user'], 0, 'RW')
    || check_acl($config['id_user'], 0, 'PM')
) {
    $sub = [];
    $sub['godmode/servers/discovery&wiz=main']['text'] = __('Main');
    $sub['godmode/servers/discovery&wiz=main']['id'] = 'Discovery';
    $sub['godmode/servers/discovery&wiz=tasklist']['text'] = __('Task list');
    $sub['godmode/servers/discovery&wiz=tasklist']['id'] = 'tasklist';

    if (check_acl($config['id_user'], 0, 'AW')
        || check_acl($config['id_user'], 0, 'PM')
    ) {
        if (check_acl($config['id_user'], 0, 'AW')) {
            $sub2 = [];
            $sub2['godmode/servers/discovery&wiz=hd&mode=netscan']['text'] = __('Network scan');
            enterprise_hook('hostdevices_submenu');
            $sub2['godmode/servers/discovery&wiz=hd&mode=customnetscan']['text'] = __('Custom network scan');
        }

        if (check_acl($config['id_user'], 0, 'PM')) {
            $sub2['godmode/servers/discovery&wiz=hd&mode=managenetscanscripts']['text'] = __('Manage scan scripts');
        }

        $sub['godmode/servers/discovery&wiz=hd']['text'] = __('Host & devices');
        $sub['godmode/servers/discovery&wiz=hd']['id'] = 'hd';
        $sub['godmode/servers/discovery&wiz=hd']['sub2'] = $sub2;
    }

    if (check_acl($config['id_user'], 0, 'AW')) {
        enterprise_hook('applications_menu');
        enterprise_hook('cloud_menu');
        enterprise_hook('console_task_menu');
    }

    // Add to menu.
    $menu_godmode['discovery']['text'] = __('Discovery');
    $menu_godmode['discovery']['sec2'] = 'godmode/servers/discovery';
    $menu_godmode['discovery']['id'] = 'god-discovery';
    $menu_godmode['discovery']['sub'] = $sub;
}


$sub = [];
if (check_acl($config['id_user'], 0, 'AW') || check_acl($config['id_user'], 0, 'AD')) {
    $sub['godmode/agentes/modificar_agente']['text'] = __('Manage agents');
    $sub['godmode/agentes/modificar_agente']['id'] = 'Manage agents';
    $sub['godmode/agentes/modificar_agente']['subsecs'] = ['godmode/agentes/configurar_agente'];
}

if (check_acl($config['id_user'], 0, 'PM')) {
    $sub['godmode/agentes/fields_manager']['text'] = __('Custom fields');
    $sub['godmode/agentes/fields_manager']['id'] = 'Custom fields';

    $sub['godmode/modules/manage_nc_groups']['text'] = __('Component groups');
    $sub['godmode/modules/manage_nc_groups']['id'] = 'Component groups';
    // Category
    $sub['godmode/category/category']['text'] = __('Module categories');
    $sub['godmode/category/category']['id'] = 'Module categories';
    $sub['godmode/category/category']['subsecs'] = 'godmode/category/edit_category';

    $sub['godmode/modules/module_list']['text'] = __('Module types');
    $sub['godmode/modules/module_list']['id'] = 'Module types';

    $sub['godmode/groups/modu_group_list']['text'] = __('Module groups');
    $sub['godmode/groups/modu_group_list']['id'] = 'Module groups';
}

if (check_acl($config['id_user'], 0, 'AW')) {
    // Netflow
    if ($config['activate_netflow']) {
        $sub['godmode/netflow/nf_edit']['text'] = __('Netflow filters');
        $sub['godmode/netflow/nf_edit']['id'] = 'Netflow filters';
    }
}

if (!empty($sub)) {
    $menu_godmode['gagente']['text'] = __('Resources');
    $menu_godmode['gagente']['sec2'] = 'godmode/agentes/modificar_agente';
    $menu_godmode['gagente']['id'] = 'god-resources';
    $menu_godmode['gagente']['sub'] = $sub;
}

$sub = [];
if (check_acl($config['id_user'], 0, 'PM')) {
    $sub['godmode/groups/group_list']['text'] = __('Manage agents groups');
    $sub['godmode/groups/group_list']['id'] = 'Manage agents groups';
}

if (check_acl($config['id_user'], 0, 'PM')) {
    // Tag
    $sub['godmode/tag/tag']['text'] = __('Module tags');
    $sub['godmode/tag/tag']['id'] = 'Module tags';
    $sub['godmode/tag/tag']['subsecs'] = 'godmode/tag/edit_tag';

    enterprise_hook('enterprise_acl_submenu');
}

if (check_acl($config['id_user'], 0, 'UM')) {
    $sub['godmode/users/user_list']['text'] = __('Users management');
    $sub['godmode/users/user_list']['id'] = 'Users management';
    $sub['godmode/users/profile_list']['text'] = __('Profile management');
    $sub['godmode/users/profile_list']['id'] = 'Profile management';
}

if (!empty($sub)) {
    $menu_godmode['gusuarios']['sub'] = $sub;
    $menu_godmode['gusuarios']['text'] = __('Profiles');
    $menu_godmode['gusuarios']['sec2'] = 'godmode/users/user_list';
    $menu_godmode['gusuarios']['id'] = 'god-users';
}

$sub = [];
if (check_acl($config['id_user'], 0, 'PM')) {
    $sub['godmode/modules/manage_network_components']['text'] = __('Network components');
    $sub['godmode/modules/manage_network_components']['id'] = 'Network components';
    enterprise_hook('components_submenu');
    $sub['godmode/modules/manage_network_templates']['text'] = __('Module templates');
    $sub['godmode/modules/manage_network_templates']['id'] = 'Module templates';
    enterprise_hook('inventory_submenu');
    enterprise_hook('autoconfiguration_menu');
    enterprise_hook('agent_repository_menu');
}

if (check_acl($config['id_user'], 0, 'AW')) {
    enterprise_hook('policies_menu');
    enterprise_hook('agents_submenu');
}

if (check_acl($config['id_user'], 0, 'AW')) {
    $sub['gmassive']['text'] = __('Bulk operations');
    $sub['gmassive']['id'] = 'Bulk operations';
    $sub['gmassive']['type'] = 'direct';
    $sub['gmassive']['subtype'] = 'nolink';
    $sub2 = [];
    $sub2['godmode/massive/massive_operations&amp;tab=massive_agents']['text'] = __('Agents operations');
    $sub2['godmode/massive/massive_operations&amp;tab=massive_modules']['text'] = __('Modules operations');
    $sub2['godmode/massive/massive_operations&amp;tab=massive_plugins']['text'] = __('Plugins operations');
    if (check_acl($config['id_user'], 0, 'PM')) {
        $sub2['godmode/massive/massive_operations&amp;tab=massive_users']['text'] = __('Users operations');
    }

    $sub2['godmode/massive/massive_operations&amp;tab=massive_alerts']['text'] = __('Alerts operations');
    enterprise_hook('massivepolicies_submenu');
    enterprise_hook('massivesnmp_submenu');
    enterprise_hook('massivesatellite_submenu');

    $sub['gmassive']['sub2'] = $sub2;
}

if (!empty($sub)) {
    $menu_godmode['gmodules']['text'] = __('Configuration');
    $menu_godmode['gmodules']['sec2'] = 'godmode/modules/manage_network_templates';
    $menu_godmode['gmodules']['id'] = 'god-configuration';
    $menu_godmode['gmodules']['sub'] = $sub;
}

if (check_acl($config['id_user'], 0, 'LW')
    || check_acl($config['id_user'], 0, 'LM')
    || check_acl($config['id_user'], 0, 'AD')
) {
    $menu_godmode['galertas']['text'] = __('Alerts');
    $menu_godmode['galertas']['sec2'] = 'godmode/alerts/alert_list';
    $menu_godmode['galertas']['id'] = 'god-alerts';

    $sub = [];
    $sub['godmode/alerts/alert_list']['text'] = __('List of Alerts');
    $sub['godmode/alerts/alert_list']['id'] = 'List of Alerts';
    $sub['godmode/alerts/alert_list']['pages'] = ['godmode/alerts/alert_view'];

    if (check_acl($config['id_user'], 0, 'LM')) {
        $sub['godmode/alerts/alert_templates']['text'] = __('Templates');
        $sub['godmode/alerts/alert_templates']['id'] = 'Templates';
        $sub['godmode/alerts/alert_templates']['pages'] = ['godmode/alerts/configure_alert_template'];

        $sub['godmode/alerts/alert_actions']['text'] = __('Actions');
        $sub['godmode/alerts/alert_actions']['id'] = 'Actions';
        $sub['godmode/alerts/alert_actions']['pages'] = ['godmode/alerts/configure_alert_action'];
        $sub['godmode/alerts/alert_commands']['text'] = __('Commands');
        $sub['godmode/alerts/alert_commands']['id'] = 'Commands';
        $sub['godmode/alerts/alert_commands']['pages'] = ['godmode/alerts/configure_alert_command'];
        $sub['godmode/alerts/alert_special_days']['text'] = __('Special days list');
        $sub['godmode/alerts/alert_special_days']['id'] = __('Special days list');
        $sub['godmode/alerts/alert_special_days']['pages'] = ['godmode/alerts/configure_alert_special_days'];

        enterprise_hook('eventalerts_submenu');
        $sub['godmode/snmpconsole/snmp_alert']['text'] = __('SNMP alerts');
        $sub['godmode/snmpconsole/snmp_alert']['id'] = 'SNMP alerts';
    }

    $menu_godmode['galertas']['sub'] = $sub;
}

// Manage events
$sub = [];
if (check_acl($config['id_user'], 0, 'EW') || check_acl($config['id_user'], 0, 'EM')) {
    // Custom event fields
    $sub['godmode/events/events&amp;section=filter']['text'] = __('Event filters');
    $sub['godmode/events/events&amp;section=filter']['id'] = 'Event filters';
}

if (check_acl($config['id_user'], 0, 'PM')) {
    $sub['godmode/events/events&amp;section=fields']['text'] = __('Custom events');
    $sub['godmode/events/events&amp;section=fields']['id'] = 'Custom events';
    $sub['godmode/events/events&amp;section=responses']['text'] = __('Event responses');
    $sub['godmode/events/events&amp;section=responses']['id'] = 'Event responses';
}

if (!empty($sub)) {
    $menu_godmode['geventos']['text'] = __('Events');
    $menu_godmode['geventos']['sec2'] = 'godmode/events/events&amp;section=filter';
    $menu_godmode['geventos']['id'] = 'god-events';
    $menu_godmode['geventos']['sub'] = $sub;
}


if (check_acl($config['id_user'], 0, 'AW') || check_acl($config['id_user'], 0, 'PM')) {
    // Servers
    $menu_godmode['gservers']['text'] = __('Servers');
    $menu_godmode['gservers']['sec2'] = 'godmode/servers/modificar_server';
    $menu_godmode['gservers']['id'] = 'god-servers';

    $sub = [];

    if (check_acl($config['id_user'], 0, 'AW')) {
        $sub['godmode/servers/modificar_server']['text'] = __('Manage servers');
        $sub['godmode/servers/modificar_server']['id'] = 'Manage servers';
    }

    // This subtabs are only for Pandora Admin
    if (check_acl($config['id_user'], 0, 'PM')) {
        enterprise_hook('ha_cluster');

        $sub['godmode/servers/plugin']['text'] = __('Plugins');
        $sub['godmode/servers/plugin']['id'] = 'Plugins';

        enterprise_hook('export_target_submenu');

        enterprise_hook('manage_satellite_submenu');
    }

    $menu_godmode['gservers']['sub'] = $sub;
}

if (check_acl($config['id_user'], 0, 'PM')) {
    // Setup
    $menu_godmode['gsetup']['text'] = __('Setup');
    $menu_godmode['gsetup']['sec2'] = 'godmode/setup/setup&section=general';
    $menu_godmode['gsetup']['id'] = 'god-setup';

    $sub = [];

    // Options Setup
    $sub['general']['text'] = __('Setup');
    $sub['general']['id'] = 'Setup';
    $sub['general']['type'] = 'direct';
    $sub['general']['subtype'] = 'nolink';
    $sub2 = [];

    $sub2['godmode/setup/setup&amp;section=general']['text'] = __('General Setup');
    $sub2['godmode/setup/setup&amp;section=general']['id'] = 'General Setup';
    $sub2['godmode/setup/setup&amp;section=general']['refr'] = 0;

    enterprise_hook('password_submenu');
    enterprise_hook('enterprise_submenu');
    enterprise_hook('historydb_submenu');
    enterprise_hook('log_collector_submenu');

    $sub2['godmode/setup/setup&amp;section=auth']['text'] = __('Authentication');
    $sub2['godmode/setup/setup&amp;section=auth']['refr'] = 0;

    $sub2['godmode/setup/setup&amp;section=perf']['text'] = __('Performance');
    $sub2['godmode/setup/setup&amp;section=perf']['refr'] = 0;

    $sub2['godmode/setup/setup&amp;section=vis']['text'] = __('Visual styles');
    $sub2['godmode/setup/setup&amp;section=vis']['refr'] = 0;

    if (check_acl($config['id_user'], 0, 'AW')) {
        if ($config['activate_netflow']) {
            $sub2['godmode/setup/setup&amp;section=net']['text'] = __('Netflow');
            $sub2['godmode/setup/setup&amp;section=net']['refr'] = 0;
        }
    }

    $sub2['godmode/setup/setup&amp;section=ehorus']['text'] = __('eHorus');
    $sub2['godmode/setup/setup&amp;section=ehorus']['refr'] = 0;

    $sub2['godmode/setup/setup&amp;section=integria']['text'] = __('Integria IMS');
    $sub2['godmode/setup/setup&amp;section=integria']['refr'] = 0;

    $sub2['godmode/setup/setup&amp;section=notifications']['text'] = __('Notifications');
    $sub2['godmode/setup/setup&amp;section=notifications']['refr'] = 0;

    if ($config['activate_gis']) {
        $sub2['godmode/setup/gis']['text'] = __('Map conections GIS');
    }

    $sub['general']['sub2'] = $sub2;
    $sub['godmode/setup/os']['text'] = __('Edit OS');
    $sub['godmode/setup/os']['id'] = 'Edit OS';
    $sub['godmode/setup/license']['text'] = __('License');
    $sub['godmode/setup/license']['id'] = 'License';

    enterprise_hook('skins_submenu');

    $menu_godmode['gsetup']['sub'] = $sub;
}

if (check_acl($config['id_user'], 0, 'PM') || check_acl($config['id_user'], 0, 'DM')) {
    $menu_godmode['gextensions']['text'] = __('Admin tools');
    $menu_godmode['gextensions']['sec2'] = 'godmode/extensions';
    $menu_godmode['gextensions']['id'] = 'god-extensions';

    $sub = [];

    if (check_acl($config['id_user'], 0, 'PM')) {
        // Audit //meter en extensiones.
        $sub['godmode/admin_access_logs']['text'] = __('System audit log');
        $sub['godmode/admin_access_logs']['id'] = 'System audit log';
        $sub['godmode/setup/links']['text'] = __('Links');
        $sub['godmode/setup/links']['id'] = 'Links';
        $sub['tools/diagnostics']['text'] = __('Diagnostic info');
        $sub['tools/diagnostics']['id'] = 'Diagnostic info';
<<<<<<< HEAD
=======
        enterprise_hook('omnishell');

>>>>>>> 78443a02
        $sub['godmode/setup/news']['text'] = __('Site news');
        $sub['godmode/setup/news']['id'] = 'Site news';
        $sub['godmode/setup/file_manager']['text'] = __('File manager');
        $sub['godmode/setup/file_manager']['id'] = 'File manager';

        if (is_user_admin($config['id_user'])) {
            $sub['extensions/db_status']['text'] = __('DB Schema Check');
            $sub['extensions/db_status']['id'] = 'DB Schema Check';
            $sub['extensions/db_status']['sec'] = 'gbman';
            $sub['extensions/dbmanager']['text'] = __('DB Interface');
            $sub['extensions/dbmanager']['id'] = 'DB Interface';
            $sub['extensions/dbmanager']['sec'] = 'gbman';
        }
    }

    $menu_godmode['gextensions']['sub'] = $sub;
}

if (is_array($config['extensions'])) {
    $sub = [];
    $sub2 = [];

    foreach ($config['extensions'] as $extension) {
        // If no godmode_menu is a operation extension
        if ($extension['godmode_menu'] == '') {
            continue;
        }

        if ($extension['godmode_menu']['name'] == 'System Info') {
            continue;
        }



        if ($extension['godmode_menu']['name'] != __('DB Schema check') && $extension['godmode_menu']['name'] != __('DB interface')) {
            $extmenu = $extension['godmode_menu'];
        }

        // Check the ACL for this user
        if (! check_acl($config['id_user'], 0, $extmenu['acl'])) {
            continue;
        }

        // Check if was displayed inside other menu
        if ($extension['godmode_menu']['fatherId'] == '') {
            $sub2[$extmenu['sec2']]['text'] = __($extmenu['name']);
            $sub2[$extmenu['sec2']]['id'] = $extmenu['name'];
            $sub2[$extmenu['sec2']]['refr'] = 0;
        } else {
            if (is_array($extmenu) && array_key_exists('fatherId', $extmenu)) {
                if (strlen($extmenu['fatherId']) > 0) {
                    if (array_key_exists('subfatherId', $extmenu)) {
                        if (strlen($extmenu['subfatherId']) > 0) {
                            $menu_godmode[$extmenu['fatherId']]['sub'][$extmenu['subfatherId']]['sub2'][$extmenu['sec2']]['text'] = __($extmenu['name']);
                            $menu_godmode[$extmenu['fatherId']]['sub'][$extmenu['subfatherId']]['sub2'][$extmenu['sec2']]['id'] = $extmenu['name'];
                            $menu_godmode[$extmenu['fatherId']]['sub'][$extmenu['subfatherId']]['sub2'][$extmenu['sec2']]['refr'] = 0;
                            $menu_godmode[$extmenu['fatherId']]['sub'][$extmenu['subfatherId']]['sub2'][$extmenu['sec2']]['icon'] = $extmenu['icon'];
                            $menu_godmode[$extmenu['fatherId']]['sub'][$extmenu['subfatherId']]['sub2'][$extmenu['sec2']]['sec'] = 'extensions';
                            $menu_godmode[$extmenu['fatherId']]['sub'][$extmenu['subfatherId']]['sub2'][$extmenu['sec2']]['extension'] = true;
                            $menu_godmode[$extmenu['fatherId']]['sub'][$extmenu['subfatherId']]['sub2'][$extmenu['sec2']]['enterprise'] = $extension['enterprise'];
                            $menu_godmode[$extmenu['fatherId']]['hasExtensions'] = true;
                        } else {
                            $menu_godmode[$extmenu['fatherId']]['sub'][$extmenu['sec2']]['text'] = __($extmenu['name']);
                            $menu_godmode[$extmenu['fatherId']]['sub'][$extmenu['sec2']]['id'] = $extmenu['name'];
                            $menu_godmode[$extmenu['fatherId']]['sub'][$extmenu['sec2']]['refr'] = 0;
                            $menu_godmode[$extmenu['fatherId']]['sub'][$extmenu['sec2']]['icon'] = $extmenu['icon'];
                            if ($extmenu['name'] == 'Cron jobs') {
                                $menu_godmode[$extmenu['fatherId']]['sub'][$extmenu['sec2']]['sec'] = 'extensions';
                            } else {
                                $menu_godmode[$extmenu['fatherId']]['sub'][$extmenu['sec2']]['sec'] = 'gextensions';
                            }

                            $menu_godmode[$extmenu['fatherId']]['sub'][$extmenu['sec2']]['extension'] = true;
                            $menu_godmode[$extmenu['fatherId']]['sub'][$extmenu['sec2']]['enterprise'] = $extension['enterprise'];
                            $menu_godmode[$extmenu['fatherId']]['hasExtensions'] = true;
                        }
                    } else {
                        $menu_godmode[$extmenu['fatherId']]['sub'][$extmenu['sec2']]['text'] = __($extmenu['name']);
                        $menu_godmode[$extmenu['fatherId']]['sub'][$extmenu['sec2']]['id'] = $extmenu['name'];
                        $menu_godmode[$extmenu['fatherId']]['sub'][$extmenu['sec2']]['refr'] = 0;
                        $menu_godmode[$extmenu['fatherId']]['sub'][$extmenu['sec2']]['icon'] = $extmenu['icon'];
                        $menu_godmode[$extmenu['fatherId']]['sub'][$extmenu['sec2']]['sec'] = 'gextensions';
                        $menu_godmode[$extmenu['fatherId']]['sub'][$extmenu['sec2']]['extension'] = true;
                        $menu_godmode[$extmenu['fatherId']]['sub'][$extmenu['sec2']]['enterprise'] = $extension['enterprise'];
                        $menu_godmode[$extmenu['fatherId']]['hasExtensions'] = true;
                    }
                }
            }
        }
    }

    // Complete the submenu
    $extension_view = [];
    $extension_view['godmode/extensions']['id'] = 'Extension manager view';
    $extension_view['godmode/extensions']['text'] = __('Extension manager view');
    $extension_submenu = array_merge($extension_view, $sub2);

    $sub['godmode/extensions']['sub2'] = $extension_submenu;
    $sub['godmode/extensions']['text'] = __('Extension manager');
    $sub['godmode/extensions']['id'] = 'Extension manager';
    $sub['godmode/extensions']['type'] = 'direct';
    $sub['godmode/extensions']['subtype'] = 'nolink';

    if (is_array($menu_godmode['gextensions']['sub'])) {
        $submenu = array_merge($menu_godmode['gextensions']['sub'], $sub);
        if ($menu_godmode['gextensions']['sub'] != null) {
            $menu_godmode['gextensions']['sub'] = $submenu;
        }
    }
}

$menu_godmode['links']['text'] = __('Links');
$menu_godmode['links']['sec2'] = '';
$menu_godmode['links']['id'] = 'god-links';

$sub = [];
$rows = db_get_all_rows_in_table('tlink', 'name');
foreach ($rows as $row) {
    // Audit //meter en extensiones
    $sub[$row['link']]['text'] = $row['name'];
    $sub[$row['link']]['id'] = $row['name'];
    $sub[$row['link']]['type'] = 'direct';
    $sub[$row['link']]['subtype'] = 'new_blank';
}

$menu_godmode['links']['sub'] = $sub;

// Update Manager
if (check_acl($config['id_user'], 0, 'PM') && $config['enable_update_manager']) {
    $menu_godmode['messages']['text'] = __('Update manager');
    $menu_godmode['messages']['sec2'] = '';
    $menu_godmode['messages']['id'] = 'god-um_messages';

    $sub = [];
    if ($config['enterprise_installed']) {
        $sub['godmode/update_manager/update_manager&tab=offline']['text'] = __('Update Manager offline');
        $sub['godmode/update_manager/update_manager&tab=offline']['id'] = 'Offline';
    }

    $sub['godmode/update_manager/update_manager&tab=online']['text'] = __('Update Manager online');
    $sub['godmode/update_manager/update_manager&tab=online']['id'] = 'Online';
    $sub['godmode/update_manager/update_manager&tab=setup']['text'] = __('Update Manager options');
    $sub['godmode/update_manager/update_manager&tab=setup']['id'] = 'Options';

    $menu_godmode['messages']['sub'] = $sub;
}


if (!$config['pure']) {
    menu_print_menu($menu_godmode);
}<|MERGE_RESOLUTION|>--- conflicted
+++ resolved
@@ -346,11 +346,8 @@
         $sub['godmode/setup/links']['id'] = 'Links';
         $sub['tools/diagnostics']['text'] = __('Diagnostic info');
         $sub['tools/diagnostics']['id'] = 'Diagnostic info';
-<<<<<<< HEAD
-=======
         enterprise_hook('omnishell');
 
->>>>>>> 78443a02
         $sub['godmode/setup/news']['text'] = __('Site news');
         $sub['godmode/setup/news']['id'] = 'Site news';
         $sub['godmode/setup/file_manager']['text'] = __('File manager');
