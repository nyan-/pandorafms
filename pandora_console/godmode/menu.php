--- conflicted
+++ resolved
@@ -79,7 +79,6 @@
         }
 
         if ((bool) check_acl($config['id_user'], 0, 'AW') === true) {
-<<<<<<< HEAD
             // Applications.
             $sub2 = [];
             if (enterprise_installed() === true) {
@@ -165,17 +164,12 @@
                 $sub['godmode/servers/discovery&wiz=magextensions']['id'] = 'mextensions';
             }
 
-=======
-            enterprise_hook('applications_menu');
-            enterprise_hook('cloud_menu');
-        }
-
-        if ((bool) check_acl($config['id_user'], 0, 'RW') === true
-            || (bool) check_acl($config['id_user'], 0, 'RM') === true
-            || (bool) check_acl($config['id_user'], 0, 'PM') === true
-        ) {
->>>>>>> 746c12ff
-            enterprise_hook('console_task_menu');
+            if ((bool) check_acl($config['id_user'], 0, 'RW') === true
+                || (bool) check_acl($config['id_user'], 0, 'RM') === true
+                || (bool) check_acl($config['id_user'], 0, 'PM') === true
+            ) {
+                enterprise_hook('console_task_menu');
+            }
         }
     }
 
