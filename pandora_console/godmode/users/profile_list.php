--- conflicted
+++ resolved
@@ -73,31 +73,9 @@
 		ui_print_error_message(__('There was a problem deleting the profile'));
 	}
 	else {
-<<<<<<< HEAD
-		// Delete profile
-		$profile = db_get_row('tperfil', 'id_perfil', $id_profile);
-		$sql = sprintf ('DELETE FROM tperfil WHERE id_perfil = %d', $id_profile);
-		$ret = db_process_sql ($sql);
-		if ($ret === false) {
-			ui_print_error_message(__('There was a problem deleting the profile'));
-		}
-		else {
-			db_pandora_audit("Profile management",
-				"Delete profile ". io_safe_output($profile['name']));
-			
-			ui_print_success_message(__('Successfully deleted'));
-		}
-		
-		//Delete profile from user data
-		$sql = sprintf ('DELETE FROM tusuario_perfil WHERE id_perfil = %d', $id_profile);
-		db_process_sql ($sql);
-		
-		$id_profile = 0;
-=======
 		db_pandora_audit("Profile management",
-			"Delete profile ". $profile['name']);
+			"Delete profile ". io_safe_output($profile['name']));
 		ui_print_success_message(__('Successfully deleted'));
->>>>>>> eafdb87d
 	}
 
 	$id_profile = 0;
