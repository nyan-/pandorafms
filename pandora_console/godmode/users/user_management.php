<?php
/**
 * User management.
 *
 * @category   Users
 * @package    Pandora FMS
 * @subpackage Community
 * @version    1.0.0
 * @license    See below
 *
 *    ______                 ___                    _______ _______ ________
 * |   __ \.-----.--.--.--|  |.-----.----.-----. |    ___|   |   |     __|
 * |    __/|  _  |     |  _  ||  _  |   _|  _  | |    ___|       |__     |
 * |___|   |___._|__|__|_____||_____|__| |___._| |___|   |__|_|__|_______|
 *
 * ============================================================================
 * Copyright (c) 2005-2023 Pandora FMS
 * Please see https://pandorafms.com/community/ for full contribution list
 * This program is free software; you can redistribute it and/or
 * modify it under the terms of the GNU General Public License
 * as published by the Free Software Foundation for version 2.
 * This program is distributed in the hope that it will be useful,
 * but WITHOUT ANY WARRANTY; without even the implied warranty of
 * MERCHANTABILITY or FITNESS FOR A PARTICULAR PURPOSE.  See the
 * GNU General Public License for more details.
 * ============================================================================
 */

// Load global vars.
global $config;

check_login();

// Bussiness Logic.
// Data for homescreen section.
$homeScreenValues = [
    HOME_SCREEN_DEFAULT        => __('Default'),
    HOME_SCREEN_VISUAL_CONSOLE => __('Visual console'),
    HOME_SCREEN_EVENT_LIST     => __('Event list'),
    HOME_SCREEN_GROUP_VIEW     => __('Group view'),
    HOME_SCREEN_TACTICAL_VIEW  => __('Tactical view'),
    HOME_SCREEN_ALERT_DETAIL   => __('Alert detail'),
    HOME_SCREEN_EXTERNAL_LINK  => __('External link'),
    HOME_SCREEN_OTHER          => __('Other'),
    HOME_SCREEN_DASHBOARD      => __('Dashboard'),
];

// Custom Home Screen controls.
$customHomeScreenAddition = [];
// Home screen. Dashboard.
$customHomeScreenAddition[HOME_SCREEN_DASHBOARD] = html_print_select($dashboards_aux, 'dashboard', $user_info['data_section'], '', '', '', true, false, true, 'w100p', false, 'width: 100%');
// Home screen. Visual consoles.
$customHomeScreenAddition[HOME_SCREEN_VISUAL_CONSOLE] = html_print_select($layouts_aux, 'visual_console', $user_info['data_section'], '', '', '', true, false, true, 'w100p', false, 'width: 100%');
// Home screen. External link and Other.
$customHomeScreenAddition[HOME_SCREEN_EXTERNAL_LINK] = html_print_input_text('data_section', $user_info['data_section'], '', 60, 255, true);
$customHomeScreenAddition[HOME_SCREEN_OTHER] = html_print_input_text('data_section', $user_info['data_section'], '', 60, 255, true);

$customHomeScreenDataField = '';
foreach ($customHomeScreenAddition as $key => $customField) {
    $customHomeScreenDataField .= html_print_div(
        [
            'id'      => sprintf('custom_home_screen_%s', $key),
            'content' => $customField,
        ],
        true
    );
}

// Timezone creation canvas.
$timezoneContent = [];
if (is_metaconsole() === false) {
    date_default_timezone_set('UTC');
    include_once 'include/javascript/timezonepicker/includes/parser.inc';

    // Read in options for map builder.
    $bases = [
        'gray'           => 'Gray',
        'blue-marble'    => 'Blue marble',
        'night-electric' => 'Night Electric',
        'living'         => 'Living Earth',
    ];

    $local_file = 'include/javascript/timezonepicker/images/gray-400.png';

    // Dimensions must always be exact since the imagemap does not scale.
    $array_size = getimagesize($local_file);

    $map_width = $array_size[0];
    $map_height = $array_size[1];

    $timezones = timezone_picker_parse_files(
        $map_width,
        $map_height,
        'include/javascript/timezonepicker/tz_world.txt',
        'include/javascript/timezonepicker/tz_islands.txt'
    );

    // Initial definition of vars.
    $area_data_timezone_polys = '';
    $area_data_timezone_rects = '';

    foreach ($timezones as $timezone_name => $tz) {
        if ($timezone_name === 'America/Montreal') {
            $timezone_name = 'America/Toronto';
        } else if ($timezone_name === 'Asia/Chongqing') {
            $timezone_name = 'Asia/Shanghai';
        }

        foreach ($tz['polys'] as $coords) {
            $area_data_timezone_polys .= '<area data-timezone="'.$timezone_name.'" data-country="'.$tz['country'].'" data-pin="'.implode(',', $tz['pin']).'" data-offset="'.$tz['offset'].'" shape="poly" coords="'.implode(',', $coords).'" />';
        }

        foreach ($tz['rects'] as $coords) {
            $area_data_timezone_rects .= '<area data-timezone="'.$timezone_name.'" data-country="'.$tz['country'].'" data-pin="'.implode(',', $tz['pin']).'" data-offset="'.$tz['offset'].'" shape="rect" coords="'.implode(',', $coords).'" />';
        }
    }

    $timezoneContent[] = '<img id="timezone-image" src="'.$local_file.'" width="'.$map_width.'" height="'.$map_height.'" usemap="#timezone-map" />';
    $timezoneContent[] = '<img class="timezone-pin" src="include/javascript/timezonepicker/images/pin.png" class="pdd_t_4px" />';
    $timezoneContent[] = '<map name="timezone-map" id="timezone-map">'.$area_data_timezone_polys.$area_data_timezone_rects.'</map>';
}

// Create the view.
$userManagementTable = new stdClass();
$userManagementTable->id = 'advanced';
$userManagementTable->width = '100%';
$userManagementTable->class = 'principal_table floating_form white_box';
$userManagementTable->data = [];
$userManagementTable->style = [];
$userManagementTable->rowclass = [];
$userManagementTable->cellclass = [];
$userManagementTable->colspan = [];
$userManagementTable->rowspan = [];

// Title for Profile information.
$sustitleTable = ($new_user === true) ? __('Profile information') : sprintf('%s [ %s ]', __('Profile information for'), $id);
$userManagementTable->data['title_profile_information'] = html_print_subtitle_table($sustitleTable);

// Id user.
if ($new_user === true) {
    $userManagementTable->rowclass['captions_iduser'] = 'field_half_width';
    $userManagementTable->rowclass['fields_iduser'] = 'field_half_width';
    $userManagementTable->data['captions_iduser'][0] = __('User ID');
    $userManagementTable->data['fields_iduser'][0] = html_print_input_text_extended(
        'id_user',
        '',
        '',
        '',
        20,
        255,
        !$new_user || $view_mode,
        '',
        [
            'class'       => 'input',
            'placeholder' => __('User ID'),
        ],
        true
    );
} else {
    $userManagementTable->data['fields_iduser'][0] = html_print_input_hidden('id', $id, false, false, false, 'id');
}

// User Full name.
$userManagementTable->rowclass['captions_fullname'] = 'field_half_width';
$userManagementTable->rowclass['fields_fullname'] = 'field_half_width';
$userManagementTable->data['captions_fullname'][0] = __('Full name');
$userManagementTable->data['fields_fullname'][0] = html_print_input_text_extended(
    'fullname',
    $user_info['fullname'],
    'fullname',
    '',
    20,
    100,
    $view_mode,
    '',
    [
        'class'       => 'input',
        'placeholder' => __('Full (display) name'),
    ],
    true
);

// User Email.
$userManagementTable->rowclass['captions_email'] = 'field_half_width';
$userManagementTable->rowclass['fields_email'] = 'field_half_width';
$userManagementTable->data['captions_email'][0] = __('Email');
$userManagementTable->data['fields_email'][0] = html_print_input_text_extended(
    'email',
    $user_info['email'],
    'email',
    '',
    '25',
    '100',
    $view_mode,
    '',
    [
        'class'       => 'input',
        'placeholder' => __('E-mail'),
    ],
    true
);

// User phone number.
$userManagementTable->rowclass['captions_phone'] = 'field_half_width';
$userManagementTable->rowclass['fields_phone'] = 'field_half_width';
$userManagementTable->data['captions_phone'][0] = __('Phone number');
$userManagementTable->data['fields_phone'][0] = html_print_input_text_extended(
    'phone',
    $user_info['phone'],
    'phone',
    '',
    '20',
    '30',
    $view_mode,
    '',
    [
        'class'       => 'input',
        'placeholder' => __('Phone number'),
    ],
    true
);

$fieldsAdminUserCount = 0;
$userManagementTable->rowclass['captions_fields_admin_user'] = 'field_half_width w50p';
$userManagementTable->cellclass['captions_fields_admin_user'][$fieldsAdminUserCount] = 'wrap';
if (empty($doubleAuthentication) === false) {
    $userManagementTable->data['captions_fields_admin_user'][$fieldsAdminUserCount] = $doubleAuthentication;
    $fieldsAdminUserCount++;
}

if (users_is_admin() === true) {
    $globalProfileContent = [];
    $globalProfileContent[] = '<span>'.__('Administrator user').'</span>';
    $globalProfileContent[] = html_print_checkbox_switch(
        'is_admin',
        0,
        $user_info['is_admin'],
        true
    );

    $userManagementTable->cellclass['captions_fields_admin_user'][$fieldsAdminUserCount] = 'wrap';
    $userManagementTable->data['captions_fields_admin_user'][$fieldsAdminUserCount] = html_print_div(
        [
            'class'   => 'margin-top-10',
            'style'   => 'display: flex; flex-direction: row-reverse; align-items: center;',
            'content' => implode('', $globalProfileContent),
        ],
        true
    );
} else {
    // Insert in the latest row this hidden input avoiding create empty rows.
    $userManagementTable->data['fields_phone'][0] .= html_print_input_hidden(
        'is_admin_sent',
        0,
        true
    );
}

// Password management.
$passwordManageTable = new stdClass();
$passwordManageTable->class = 'full_section';
$passwordManageTable->id = 'password_manage';
$passwordManageTable->style = [];
$passwordManageTable->rowclass = [];
$passwordManageTable->data = [];

$passwordManageTable->data['captions_newpassword'][0] = __('New password');
$passwordManageTable->rowclass['fields_newpassword'] = 'w540px';
$passwordManageTable->data['fields_newpassword'][0] = html_print_input_text_extended(
    'password_new',
    '',
    'password_new',
    '',
    '25',
    '150',
    $view_mode,
    '',
    [
        'class'       => 'input w100p',
        'placeholder' => __('Password'),
    ],
    true,
    true
);

$passwordManageTable->data['captions_repeatpassword'][0] = __('Repeat new password');
$passwordManageTable->rowclass['fields_repeatpassword'] = 'w540px';
$passwordManageTable->data['fields_repeatpassword'][0] = html_print_input_text_extended(
    'password_confirm',
    '',
    'password_conf',
    '',
    '20',
    '150',
    $view_mode,
    '',
    [
        'class'       => 'input w100p',
        'placeholder' => __('Password confirmation'),
    ],
    true,
    true
);

if ($new_user === false && users_is_admin() === false) {
    $passwordManageTable->data['captions_currentpassword'][0] = __('Current password');
    $passwordManageTable->rowclass['fields_currentpassword'] = 'w540px';
<<<<<<< HEAD

    if ($user_info['id_user'] === $config['id_user']) {
        $passwordManageTable->data['fields_currentpassword'][0] = html_print_input_text_extended(
            'own_password_confirm',
            '',
            'own_password_confirm',
            '',
            '20',
            '45',
            $view_mode,
            '',
            [
                'class'       => 'input w100p',
                'placeholder' => __('Own password confirmation'),
            ],
            true,
            true
        );
    } else {
        $passwordManageTable->data['fields_currentpassword'][0] = html_print_input_text_extended(
            'own_password_confirm',
            '',
            'own_password_confirm',
            '',
            '20',
            '45',
            $view_mode,
            '',
            [
                'class'       => 'input w100p',
                'placeholder' => __('Third user password confirmation'),
            ],
            true,
            true
        );
    }
=======
    $passwordManageTable->data['fields_currentpassword'][0] = html_print_input_text_extended(
        'own_password_confirm',
        '',
        'own_password_confirm',
        '',
        '20',
        '150',
        $view_mode,
        '',
        [
            'class'       => 'input w100p',
            'placeholder' => __('Own password confirmation'),
        ],
        true,
        true
    );
>>>>>>> d7d5519e
}

$userManagementTable->data['passwordManage_table'] = html_print_table($passwordManageTable, true);

if (users_is_admin() === true) {
    $userManagementTable->rowclass['captions_loginErrorUser'] = 'field_half_width w50p';
    $userManagementTable->cellclass['captions_loginErrorUser'][0] = 'wrap';
    $userManagementTable->cellclass['captions_loginErrorUser'][1] = 'wrap';
    $notLoginCheckContent = [];
    $notLoginCheckContent[] = '<span>'.__('Not Login').'</span>';
    $notLoginCheckContent[] = html_print_checkbox_switch(
        'not_login',
        1,
        $user_info['not_login'],
        true
    );

    $userManagementTable->data['captions_loginErrorUser'][0] = html_print_div(
        [
            'class'   => 'margin-top-10',
            'style'   => 'display: flex; flex-direction: row-reverse; align-items: center;',
            'content' => implode('', $notLoginCheckContent),
        ],
        true
    );
    $userManagementTable->data['captions_loginErrorUser'][0] .= ui_print_input_placeholder(
        __('The user with not login set only can access to API.'),
        true
    );

    $localUserCheckContent = [];
    $localUserCheckContent[] = '<span>'.__('Local User').'</span>';
    $localUserCheckContent[] = html_print_checkbox_switch(
        'local_user',
        1,
        $user_info['local_user'],
        true
    );

    $userManagementTable->data['captions_loginErrorUser'][1] = html_print_div(
        [
            'class'   => 'margin-top-10',
            'style'   => 'display: flex; flex-direction: row-reverse; align-items: center;',
            'content' => implode('', $localUserCheckContent),
        ],
        true
    );
    $userManagementTable->data['captions_loginErrorUser'][1] .= ui_print_input_placeholder(
        __('The user with local authentication enabled will always use local authentication.'),
        true
    );
}

$userManagementTable->data['show_tips_startup'][0] = html_print_checkbox_switch(
    'show_tips_startup',
    1,
    (isset($user_info['show_tips_startup']) === false) ? true : $user_info['show_tips_startup'],
    true
);

$userManagementTable->data['show_tips_startup'][1] = '<span>'.__('Show usage tips at startup').'</span>';

// Session time input.
$userManagementTable->rowclass['captions_userSessionTime'] = 'field_half_width';
$userManagementTable->rowclass['fields_userSessionTime'] = 'field_half_width';
$userManagementTable->cellclass['fields_userSessionTime'][0] = 'wrap';
$userManagementTable->data['captions_userSessionTime'][0] = __('Session time');
$userManagementTable->data['fields_userSessionTime'][0] = html_print_input_text(
    'session_time',
    $user_info['session_time'],
    '',
    5,
    5,
    true
);
$userManagementTable->data['fields_userSessionTime'][0] .= ui_print_input_placeholder(
    __('This is defined in minutes, If you wish a permanent session should putting -1 in this field.'),
    true
);

// Title for Autorefresh.
$userManagementTable->data['title_autorefresh'] = html_print_subtitle_table(__('Autorefresh'));

// Autorefresh selects.
$select_out = html_print_select(
    $autorefresh_list_out,
    'autorefresh_list_out[]',
    '',
    '',
    '',
    '',
    true,
    true,
    true,
    '',
    false,
    'width:100%;'
);

$select_in = html_print_select(
    $autorefresh_list,
    'autorefresh_list[]',
    '',
    '',
    '',
    '',
    true,
    true,
    true,
    '',
    false,
    'width:100%;'
);

// Full list pages generation.
$autorefreshFullListContent = [];
$autorefreshFullListContent[] = '<p class="autorefresh_select_text">'.__('Full list of pages').'</p>';
$autorefreshFullListContent[] = html_print_div(
    [
        'id'      => 'autorefreshAllPagesList',
        'content' => $select_out,
    ],
    true
);

// Selected pages generation.
$autorefreshSelectedListContent = [];
$autorefreshSelectedListContent[] = '<p class="autorefresh_select_text">'.__('Pages with autorefresh').'</p>';
$autorefreshSelectedListContent[] = html_print_div(
    [
        'id'      => 'autorefreshSelectedPagesList',
        'content' => $select_in,
    ],
    true
);

// Controls generation.
$autorefreshControlsContent = [];
$autorefreshControlsContent[] = html_print_anchor(
    [
        'id'      => 'addAutorefreshPage',
        'href'    => 'javascript:',
        'content' => html_print_image(
            'images/plus.svg',
            true,
            [
                'id'    => 'right_autorefreshlist',
                'style' => 'width: 24px; margin: 10px 10px 0;',
                'alt'   => __('Push selected pages into autorefresh list'),
                'title' => __('Push selected pages into autorefresh list'),
            ]
        ),
    ],
    true
);
$autorefreshControlsContent[] = html_print_anchor(
    [
        'id'      => 'removeAutorefreshPage',
        'href'    => 'javascript:',
        'content' => html_print_image(
            'images/minus.svg',
            true,
            [
                'id'    => 'left_autorefreshlist',
                'style' => 'width: 24px; margin: 10px 10px 0;',
                'alt'   => __('Pop selected pages out of autorefresh list'),
                'title' => __('Pop selected pages out of autorefresh list'),
            ]
        ),
    ],
    true
);

// Container with all pages list.
$autorefreshFullList = html_print_div(
    [
        'class'   => 'autorefresh_select_list_out',
        'content' => implode('', $autorefreshFullListContent),
    ],
    true
);

// Container with selected pages list.
$autorefreshSelectedList = html_print_div(
    [
        'class'   => 'autorefresh_select_list',
        'content' => implode('', $autorefreshSelectedListContent),
    ],
    true
);

// Container with controls.
$autorefreshControls = html_print_div(
    [
        'class'   => 'autorefresh_select_arrows',
        'content' => implode('', $autorefreshControlsContent),
    ],
    true
);

// Generate final control table.
$autorefreshTable = html_print_div(
    [
        'class'   => 'autorefresh_select',
        'content' => $autorefreshFullList.$autorefreshControls.$autorefreshSelectedList,
    ],
    true
);

$userManagementTable->rowclass['captions_autorefreshList'] = 'field_half_width';
$userManagementTable->rowclass['fields_autorefreshList'] = 'field_half_width';
$userManagementTable->cellstyle['fields_autorefreshList'][0] = 'width: 100%';
$userManagementTable->data['captions_autorefreshList'] = __('Autorefresh pages');
$userManagementTable->data['fields_autorefreshList'] = $autorefreshTable;

$userManagementTable->rowclass['captions_autorefreshTime'] = 'field_half_width';
$userManagementTable->rowclass['fields_autorefreshTime'] = 'field_half_width';
$userManagementTable->cellclass['fields_autorefreshTime'][0] = 'wrap';
$userManagementTable->data['captions_autorefreshTime'][0] = __('Time for autorefresh');
$userManagementTable->data['fields_autorefreshTime'][0] = html_print_select(
    get_refresh_time_array(),
    'time_autorefresh',
    ($user_info['time_autorefresh'] ?? 0),
    '',
    '',
    '',
    true,
    false,
    false
);
$userManagementTable->data['fields_autorefreshTime'][0] .= ui_print_input_placeholder(
    __('Interval of autorefresh of the elements, by default they are 30 seconds, needing to enable the autorefresh first'),
    true
);

// Title for Language and Appearance.
$userManagementTable->data['title_lookAndFeel'] = html_print_subtitle_table(__('Language and Appearance'));
// Language and color scheme.
$userManagementTable->rowclass['line1_looknfeel'] = 'field_half_width';
$userManagementTable->rowclass['line2_looknfeel'] = 'field_half_width';
$userManagementTable->data['line1_looknfeel'][0] = __('Language');
$userManagementTable->data['line2_looknfeel'][0] = html_print_select_from_sql(
    'SELECT id_language, name FROM tlanguage',
    'language',
    $user_info['language'],
    '',
    __('Default'),
    'default',
    true
);

if (is_metaconsole() === true) {
    if (users_is_admin() === true) {
        $userManagementTable->data['line1_looknfeel'][1] = $outputMetaAccess[0];
        $userManagementTable->data['line2_looknfeel'][1] = $outputMetaAccess[1];
    }
} else {
    if (function_exists('skins_print_select')) {
        $userManagementTable->data['line1_looknfeel'][1] = __('User color scheme');
        $userManagementTable->data['line2_looknfeel'][1] = skins_print_select($id_usr, 'skin', $user_info['id_skin'], '', __('None'), 0, true);
    }
}

$userManagementTable->rowclass['captions_blocksize_eventfilter'] = 'field_half_width';
$userManagementTable->rowclass['fields_blocksize_eventfilter'] = 'field_half_width';
$userManagementTable->data['captions_blocksize_eventfilter'][0] = __('Block size for pagination');
$userManagementTable->data['fields_blocksize_eventfilter'][0] = html_print_input_text(
    'block_size',
    $user_info['block_size'],
    '',
    5,
    5,
    true
);

if (is_metaconsole() === true && empty($user_info['metaconsole_default_event_filter']) !== true) {
    $user_info['default_event_filter'] = $user_info['metaconsole_default_event_filter'];
}

$userManagementTable->data['captions_blocksize_eventfilter'][1] = __('Event filter');
$userManagementTable->data['fields_blocksize_eventfilter'][1] = html_print_select(
    $event_filter,
    'default_event_filter',
    [$user_info['default_event_filter']],
    '',
    '',
    __('None'),
    true,
    false,
    false
);

// Home screen table.
$homeScreenTable = new stdClass();
$homeScreenTable->class = 'w100p full_section';
$homeScreenTable->id = 'home_screen_table';
$homeScreenTable->style = [];
$homeScreenTable->rowclass = [];
$homeScreenTable->data = [];
// Home screen.
if (is_metaconsole() === true && empty($user_info['metaconsole_data_section']) !== true) {
    $user_info['data_section'] = $user_info['metaconsole_data_section'];
    $user_info['section'] = $user_info['metaconsole_section'];
}

$homeScreenTable->data['captions_homescreen'][0] = __('Home screen');
$homeScreenTable->colspan['captions_homescreen'][0] = 2;
$homeScreenTable->rowclass['captions_homescreen'] = 'field_half_width';
$homeScreenTable->rowclass['fields_homescreen'] = 'field_half_width flex';
$homeScreenTable->data['fields_homescreen'][0] = html_print_select(
    $homeScreenValues,
    'section',
    $user_info['section'],
    'show_data_section();',
    '',
    -1,
    true,
    false,
    false
);
$homeScreenTable->data['fields_homescreen'][1] = html_print_div(
    [
        'class'   => 'w100p',
        'content' => $customHomeScreenDataField,
    ],
    true
);

$userManagementTable->rowclass['homescreen_table'] = 'w100p';
$userManagementTable->data['homescreen_table'] = html_print_table($homeScreenTable, true);

$homeScreenTable->data['fields_homescreen'][1] = html_print_div(
    [
        'class'   => 'w100p',
        'content' => $customHomeScreenDataField,
    ],
    true
);

$userManagementTable->rowclass['homescreen_table'] = 'w100p';
$userManagementTable->data['homescreen_table'] = html_print_table($homeScreenTable, true);


if (is_metaconsole() === true && users_is_admin() === true) {
    $userManagementTable->rowclass['search_custom1_looknfeel'] = 'field_half_width';
    $userManagementTable->rowclass['search_custom2_looknfeel'] = 'field_half_width flex-column';
    $userManagementTable->data['search_custom1_looknfeel'][0] = $searchCustomFieldView[0];
    $userManagementTable->data['search_custom2_looknfeel'][0] = $searchCustomFieldView[1];

    $userManagementTable->rowclass['agent_manager1_looknfeel'] = 'field_half_width';
    $userManagementTable->rowclass['agent_manager2_looknfeel'] = 'field_half_width flex-column';
    $userManagementTable->data['agent_manager1_looknfeel'][0] = $metaconsoleAgentManager[0];
    $userManagementTable->data['agent_manager1_looknfeel'][1] = $metaconsoleAgentManager[2];
    $userManagementTable->data['agent_manager2_looknfeel'][0] = $metaconsoleAgentManager[1];
    $userManagementTable->data['agent_manager2_looknfeel'][1] = $metaconsoleAgentManager[3];
}

// Timezone.
$userManagementTable->rowclass['captions_timezone'] = 'field_half_width';
$userManagementTable->rowclass['fields_timezone'] = 'field_half_width';
$userManagementTable->colspan['captions_timezone'][0] = 2;
$userManagementTable->cellstyle['fields_timezone'][0] = 'align-self: baseline;';
$userManagementTable->cellclass['fields_timezone'][0] = 'wrap';
$userManagementTable->data['captions_timezone'][0] = __('Time zone');
$userManagementTable->data['fields_timezone'][0] = html_print_timezone_select('timezone', $user_info['timezone']);
$userManagementTable->data['fields_timezone'][0] .= ui_print_input_placeholder(
    __('The timezone must be that of the associated server.'),
    true
);
if (is_metaconsole() === false) {
    $userManagementTable->data['fields_timezone'][1] = html_print_div(
        [
            'id'      => 'timezone-picker',
            'content' => implode('', $timezoneContent),
        ],
        true
    );
}

// Title for Language and Appearance.
$userManagementTable->data['title_additionalSettings'] = html_print_subtitle_table(__('Additional settings'));

$userManagementTable->rowclass['captions_addSettings'] = 'field_half_width';
$userManagementTable->rowclass['fields_addSettings'] = 'field_half_width';
$userManagementTable->cellstyle['fields_addSettings'][0] = 'align-self: baseline';
$userManagementTable->cellstyle['fields_addSettings'][1] = 'width: 50%;flex-direction: column;align-items: flex-start;';
$userManagementTable->data['captions_addSettings'][0] = __('Comments');
$userManagementTable->data['fields_addSettings'][0] = html_print_textarea(
    'comments',
    5,
    65,
    $user_info['comments'],
    ($view_mode ? 'readonly="readonly"' : ''),
    true,
    ''
);

$userManagementTable->data['captions_addSettings'][1] = __('Login allowed IP list');
$userManagementTable->data['fields_addSettings'][1] = html_print_div(
    [
        'class'   => 'edit_user_allowed_ip',
        'content' => html_print_textarea(
            'allowed_ip_list',
            5,
            65,
            ($user_info['allowed_ip_list'] ?? ''),
            (((bool) $view_mode === true) ? 'readonly="readonly"' : ''),
            true
        ),
    ],
    true
);

$userManagementTable->data['fields_addSettings'][1] .= ui_print_input_placeholder(
    __('Add the source IPs that will allow console access. Each IP must be separated only by comma. * allows all.'),
    true
);

$allowAllIpsContent = [];
$allowAllIpsContent[] = '<span>'.__('Allow all IPs').'</span>';
$allowAllIpsContent[] = html_print_div(
    [
        'content' => html_print_checkbox_switch(
            'allowed_ip_active',
            0,
            ($user_info['allowed_ip_active'] ?? 0),
            true
        ),
    ],
    true
);

$userManagementTable->data['fields_addSettings'][1] .= html_print_div(
    [
        'class'   => 'margin-top-10',
        'style'   => 'display: flex; flex-direction: row-reverse; align-items: center;',
        'content' => implode('', $allowAllIpsContent),
    ],
    true
);

if (isset($CodeQRTable) === true || isset($apiTokenContent) === true) {
    // QR Code and API Token advice.
    html_print_div(
        [
            'id'      => 'api_qrcode_display',
            'content' => $CodeQRTable.$apiTokenContent,
        ]
    );
}

html_print_table($userManagementTable);

$vcard_data = [];
$vcard_data['version'] = '3.0';
$vcard_data['firstName'] = $user_info['fullname'];
$vcard_data['lastName'] = '';
$vcard_data['middleName'] = '';
$vcard_data['workPhone'] = $user_info['phone'];
$vcard_data['email'] = $user_info['email'];
$vcard_data['organization'] = io_safe_output(get_product_name());
$vcard_data['url'] = ui_get_full_url('index.php');

$vcard_json = json_encode($vcard_data);
?>

<script type="text/javascript">
$(document).ready(function () {
    paint_vcard(
                <?php echo $vcard_json; ?>,
                "#qr_code_agent_view",
                128,
                128
            );
});
</script><|MERGE_RESOLUTION|>--- conflicted
+++ resolved
@@ -305,7 +305,6 @@
 if ($new_user === false && users_is_admin() === false) {
     $passwordManageTable->data['captions_currentpassword'][0] = __('Current password');
     $passwordManageTable->rowclass['fields_currentpassword'] = 'w540px';
-<<<<<<< HEAD
 
     if ($user_info['id_user'] === $config['id_user']) {
         $passwordManageTable->data['fields_currentpassword'][0] = html_print_input_text_extended(
@@ -342,24 +341,6 @@
             true
         );
     }
-=======
-    $passwordManageTable->data['fields_currentpassword'][0] = html_print_input_text_extended(
-        'own_password_confirm',
-        '',
-        'own_password_confirm',
-        '',
-        '20',
-        '150',
-        $view_mode,
-        '',
-        [
-            'class'       => 'input w100p',
-            'placeholder' => __('Own password confirmation'),
-        ],
-        true,
-        true
-    );
->>>>>>> d7d5519e
 }
 
 $userManagementTable->data['passwordManage_table'] = html_print_table($passwordManageTable, true);
