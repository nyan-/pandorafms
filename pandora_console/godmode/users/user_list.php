<?php

// Pandora FMS - http://pandorafms.com
// ==================================================
// Copyright (c) 2005-2021 Artica Soluciones Tecnologicas
// Please see http://pandorafms.org for full contribution list
// This program is free software; you can redistribute it and/or
// modify it under the terms of the GNU General Public License
// as published by the Free Software Foundation for version 2.
// This program is distributed in the hope that it will be useful,
// but WITHOUT ANY WARRANTY; without even the implied warranty of
// MERCHANTABILITY or FITNESS FOR A PARTICULAR PURPOSE.  See the
// GNU General Public License for more details.
// Load global vars
global $config;

check_login();

enterprise_hook('open_meta_frame');

require_once $config['homedir'].'/include/functions_profile.php';
require_once $config['homedir'].'/include/functions_users.php';
require_once $config['homedir'].'/include/functions_groups.php';
enterprise_include_once('include/functions_metaconsole.php');
enterprise_include_once('meta/include/functions_users_meta.php');

if (! check_acl($config['id_user'], 0, 'UM')) {
    db_pandora_audit(
        'ACL Violation',
        'Trying to access User Management'
    );
    include 'general/noaccess.php';
    exit;
}

if (is_ajax()) {
    $method = get_parameter('method');
    $group_id = get_parameter('group_id');
    $group_recursion = (bool) get_parameter('group_recursion', 0);
    $return_all = false;

    if ($group_id == -1) {
        $sql = 'SELECT tusuario.id_user FROM tusuario 
                        LEFT OUTER JOIN tusuario_perfil
                        ON tusuario.id_user = tusuario_perfil.id_usuario
                        WHERE tusuario_perfil.id_usuario IS NULL';

        $users = io_safe_output(db_get_all_rows_sql($sql));

        foreach ($users as $key => $user) {
            $ret_user[$user['id_user']] = $user['id_user'];
        }

        echo json_encode($ret_user);
        return;
    }

    if ($group_id == 0) {
        $users = io_safe_output(db_get_all_rows_filter('tusuario', [], 'id_user'));
        foreach ($users as $key => $user) {
            $ret_user[$user['id_user']] = $user['id_user'];
        }

        echo json_encode($ret_user);
        return;
    }

    if ($method === 'get_users_by_group') {
        if ($group_recursion === true) {
            $group_id = groups_get_children_ids($group_id);
        }

        $users_id = io_safe_output(users_get_user_users(false, 'AR', false, null, $group_id));
        foreach ($users_id as $key => $user_id) {
            $ret_id[$user_id] = $user_id;
        }

        echo json_encode($ret_id);
        return;
    }
}

$sortField = get_parameter('sort_field');
$sort = get_parameter('sort', 'none');
$tab = get_parameter('tab', 'user');
$pure = get_parameter('pure', 0);

$selected = true;
$selectUserIDUp = false;
$selectUserIDDown = false;
$selectFullnameUp = false;
$selectFullnameDown = false;
$selectLastConnectUp = false;
$selectLastConnectDown = false;
$order = null;

switch ($sortField) {
    case 'id_user':
        switch ($sort) {
            case 'up':
                $selectUserIDUp = $selected;
                $order = [
                    'field' => 'id_user',
                    'order' => 'ASC',
                ];
            break;

            case 'down':
                $selectUserIDDown = $selected;
                $order = [
                    'field' => 'id_user',
                    'order' => 'DESC',
                ];
            break;
        }
    break;

    case 'fullname':
        switch ($sort) {
            case 'up':
                $selectFullnameUp = $selected;
                $order = [
                    'field' => 'fullname',
                    'order' => 'ASC',
                ];
            break;

            case 'down':
                $selectFullnameDown = $selected;
                $order = [
                    'field' => 'fullname',
                    'order' => 'DESC',
                ];
            break;
        }
    break;

    case 'last_connect':
        switch ($sort) {
            case 'up':
                $selectLastConnectUp = $selected;
                $order = [
                    'field' => 'last_connect',
                    'order' => 'ASC',
                ];
            break;

            case 'down':
                $selectLastConnectDown = $selected;
                $order = [
                    'field' => 'last_connect',
                    'order' => 'DESC',
                ];
            break;
        }
    break;

    default:
        $selectUserIDUp = $selected;
        $selectUserIDDown = false;
        $selectFullnameUp = false;
        $selectFullnameDown = false;
        $selectLastConnectUp = false;
        $selectLastConnectDown = false;
        $order = [
            'field' => 'id_user',
            'order' => 'ASC',
        ];
    break;
}

$buttons[$tab]['active'] = true;

// Header
if (defined('METACONSOLE')) {
    user_meta_print_header();
    $sec = 'advanced';
} else {
    if (check_acl($config['id_user'], 0, 'PM')) {
        $buttons = [
            'user'    => [
                'active' => false,
                'text'   => '<a href="index.php?sec=gusuarios&sec2=godmode/users/user_list&tab=user&pure='.$pure.'">'.html_print_image(
                    'images/gm_users.png',
                    true,
                    [
                        'title' => __('User management'),
                        'class' => 'invert_filter',
                    ]
                ).'</a>',
            ],
            'profile' => [
                'active' => false,
                'text'   => '<a href="index.php?sec=gusuarios&sec2=godmode/users/profile_list&tab=profile&pure='.$pure.'">'.html_print_image(
                    'images/profiles.png',
                    true,
                    [
                        'title' => __('Profile management'),
                        'class' => 'invert_filter',
                    ]
                ).'</a>',
            ],
        ];
    } else {
        $buttons = [
            'user' => [
                'active' => false,
                'text'   => '<a href="index.php?sec=gusuarios&sec2=godmode/users/user_list&tab=user&pure='.$pure.'">'.html_print_image(
                    'images/gm_users.png',
                    true,
                    [
                        'title' => __('User management'),
                        'class' => 'invert_filter',
                    ]
                ).'</a>',
            ],
        ];
    }

    $buttons[$tab]['active'] = true;

    ui_print_page_header(
        __('User management').' &raquo; '.__('Users defined on %s', get_product_name()),
        'images/gm_users.png',
        false,
        '',
        true,
        $buttons
    );

    $sec = 'gusuarios';
}


$disable_user = get_parameter('disable_user', false);

if (isset($_GET['user_del'])) {
    // delete user
    $id_user = get_parameter('delete_user', 0);
    // Only allow delete user if is not the actual user
    if ($id_user != $config['id_user']) {
        $user_row = users_get_user_by_id($id_user);

        $result = delete_user($id_user);

        if ($result) {
            db_pandora_audit(
                'User management',
                __('Deleted user %s', io_safe_output($id_user))
            );
        }

        ui_print_result_message(
            $result,
            __('Successfully deleted'),
            __('There was a problem deleting the user')
        );

        // Delete the user in all the consoles
        if (defined('METACONSOLE') && isset($_GET['delete_all'])) {
            $servers = metaconsole_get_servers();
            foreach ($servers as $server) {
                // Connect to the remote console.
                if (metaconsole_connect($server) === NOERR) {
                    // Delete the user
                    $result = delete_user($id_user);
                    if ($result) {
                        db_pandora_audit(
                            'User management',
                            __('Deleted user %s from metaconsole', io_safe_input($id_user))
                        );
                    }

                    // Restore the db connection.
                    metaconsole_restore_db();
                }

                // Log to the metaconsole too
                if ($result) {
                    db_pandora_audit(
                        'User management',
                        __('Deleted user %s from %s', io_safe_input($id_user), io_safe_input($server['server_name']))
                    );
                }

                ui_print_result_message(
                    $result,
                    __('Successfully deleted from %s', io_safe_input($server['server_name'])),
                    __('There was a problem deleting the user from %s', io_safe_input($server['server_name']))
                );
            }
        }
    } else {
        ui_print_error_message(__('There was a problem deleting the user'));
    }
} else if (isset($_GET['profile_del'])) {
    // delete profile
    $id_profile = (int) get_parameter_post('delete_profile');
    $result = profile_delete_profile($id_profile);
    ui_print_result_message(
        $result,
        __('Successfully deleted'),
        __('There was a problem deleting the profile')
    );
} else if ($disable_user !== false) {
    // disable_user
    $id_user = get_parameter('id', 0);

    if ($id_user !== 0) {
        $result = users_disable($id_user, $disable_user);
    } else {
        $result = false;
    }

    if ($disable_user == 1) {
        ui_print_result_message(
            $result,
            __('Successfully disabled'),
            __('There was a problem disabling user')
        );
    } else {
        ui_print_result_message(
            $result,
            __('Successfully enabled'),
            __('There was a problem enabling user')
        );
    }
}

$filter_group = (int) get_parameter('filter_group', 0);
$filter_search = get_parameter('filter_search', '');
$search = (bool) get_parameter('search', false);

if (($filter_group == 0) && ($filter_search == '')) {
    $search = false;
}

$table = new stdClass();
$table->width = '100%';
$table->class = 'databox filters';
$table->rowclass[0] = '';
$table->data[0][0] = '<b>'.__('Group').'</b>';
$table->data[0][1] = html_print_select_groups(
    false,
    'AR',
    true,
    'filter_group',
    $filter_group,
    '',
    '',
    0,
    true
);
$table->data[0][2] = '<b>'.__('Search').'</b>'.ui_print_help_tip(__('Search by username, fullname or email'), true);
$table->data[0][3] = html_print_input_text(
    'filter_search',
    $filter_search,
    __('Search by username, fullname or email'),
    30,
    90,
    true
);
$table->data[0][4] = html_print_submit_button(
    __('Search'),
    'search',
    false,
    ['class' => 'sub search'],
    true
);


if (defined('METACONSOLE')) {
    $table->width = '96%';
    $form_filter = "<form class='filters_form' method='post'>";
    $form_filter .= html_print_table($table, true);
    $form_filter .= '</form>';
    ui_toggle($form_filter, __('Show Options'));
} else {
    $form_filter = "<form method='post'>";
    $form_filter .= html_print_table($table, true);
    $form_filter .= '</form>';
    ui_toggle(
        $form_filter,
        __('Users control filter'),
        __('Toggle filter(s)'),
        '',
        !$search
    );
}

// Urls to sort the table.
$url_up_id = '?sec='.$sec.'&sec2=godmode/users/user_list&sort_field=id_user&sort=up&pure='.$pure;
$url_down_id = '?sec='.$sec.'&sec2=godmode/users/user_list&sort_field=id_user&sort=down&pure='.$pure;
$url_up_name = '?sec='.$sec.'&sec2=godmode/users/user_list&sort_field=fullname&sort=up&pure='.$pure;
$url_down_name = '?sec='.$sec.'&sec2=godmode/users/user_list&sort_field=fullname&sort=down&pure='.$pure;
$url_up_last = '?sec='.$sec.'&sec2=godmode/users/user_list&sort_field=last_connect&sort=up&pure='.$pure;
$url_down_last = '?sec='.$sec.'&sec2=godmode/users/user_list&sort_field=last_connect&sort=down&pure='.$pure;


$table = new stdClass();
$table->cellpadding = 0;
$table->cellspacing = 0;
$table->width = '100%';
$table->class = 'info_table';

$table->head = [];
$table->data = [];
$table->align = [];
$table->size = [];
$table->valign = [];

$table->head[0] = __('User ID').ui_get_sorting_arrows($url_up_id, $url_down_id, $selectUserIDUp, $selectUserIDDown);
$table->head[1] = __('Name').ui_get_sorting_arrows($url_up_name, $url_down_name, $selectFullnameUp, $selectFullnameDown);
$table->head[2] = __('Last contact').ui_get_sorting_arrows($url_up_last, $url_down_last, $selectLastConnectUp, $selectLastConnectDown);

$table->head[3] = __('Admin');
$table->head[4] = __('Profile / Group');
$table->head[5] = __('Description');
$table->head[6] = '<span title="Operations">'.__('Op.').'</span>';
if (!defined('METACONSOLE')) {
    $table->align[2] = '';
    $table->size[2] = '150px';
}

$table->align[3] = 'left';

if (defined('METACONSOLE')) {
    $table->size[6] = '110px';
} else {
    $table->size[6] = '85px';
}

if (!defined('METACONSOLE')) {
    $table->valign[0] = 'top';
    $table->valign[1] = 'top';
    $table->valign[2] = 'top';
    $table->valign[3] = 'top';
    $table->valign[4] = 'top';
    $table->valign[5] = 'top';
    $table->valign[6] = 'top';
}

$group_um = users_get_groups_UM($config['id_user']);

$info1 = [];

$user_is_admin = users_is_admin();
// Is admin or has group permissions all.
if ($user_is_admin || isset($group_um[0])) {
    $info1 = get_users($order);
} else {
    foreach ($group_um as $group => $value) {
        $info1 = array_merge($info1, users_get_users_by_group($group, $value));
    }
}

// Filter the users
if ($search) {
    foreach ($info1 as $iterator => $user_info) {
        $found = false;

        if (!empty($filter_search)) {
            if (preg_match('/.*'.strtolower($filter_search).'.*/', strtolower($user_info['fullname'])) != 0) {
                $found = true;
            }

            if (preg_match('/.*'.strtolower($filter_search).'.*/', strtolower($user_info['id_user'])) != 0) {
                $found = true;
            }

            if (preg_match('/.*'.$filter_search.'.*/', $user_info['email']) != 0) {
                $found = true;
            }
        }

        if ($filter_group != 0) {
            $groups = users_get_groups(
                $user_info['id_user'],
                'AR',
                $user_info['is_admin']
            );

            $id_groups = array_keys($groups);

            if (array_search($filter_group, $id_groups) !== false) {
                $found = true;
            }
        }

        if (!$found) {
            unset($info1[$iterator]);
        }
    }
}

$info = $info1;

// Prepare pagination
ui_pagination(count($info));

$offset = (int) get_parameter('offset');
$limit = (int) $config['block_size'];

$rowPair = true;
$iterator = 0;
$cont = 0;
foreach ($info as $user_id => $user_info) {
    if (!$user_is_admin && $user_info['is_admin']) {
        // If user is not admin then don't display admin users.
        continue;
    }

    // User profiles.
    if ($user_is_admin || $user_id == $config['id_user'] || isset($group_um[0])) {
        $user_profiles = db_get_all_rows_field_filter('tusuario_perfil', 'id_usuario', $user_id);
    } else {
        $user_profiles_aux = users_get_user_profile($user_id);
        $user_profiles = [];
        foreach ($group_um as $key => $value) {
            if (isset($user_profiles_aux[$key])) {
                $user_profiles[$key] = $user_profiles_aux[$key];
                unset($user_profiles_aux[$key]);
            }
        }

        if (!empty($user_profiles_aux)) {
            $user_info['not_delete'] = 1;
        }

        if ($user_profiles == false) {
            continue;
        }
    }

    $cont++;

    // Manual pagination due the complicated process of the ACL data
    if ($cont <= $offset) {
        continue;
    }

    if ($cont > ($limit + $offset)) {
        break;
    }


    if ($rowPair) {
        $table->rowclass[$iterator] = 'rowPair';
    } else {
        $table->rowclass[$iterator] = 'rowOdd';
    }

    $rowPair = !$rowPair;
    if ($user_info['disabled']) {
        $table->rowclass[$iterator] .= ' disabled_row_user';
    }

    $iterator++;

    if ($user_is_admin || $config['id_user'] == $user_info['id_user'] || (!$user_info['is_admin'] && (!isset($user_info['edit']) || isset($group_um[0]) || (isset($user_info['edit']) && $user_info['edit'])))) {
        $data[0] = '<a href="index.php?sec='.$sec.'&amp;sec2=godmode/users/configure_user&pure='.$pure.'&amp;id='.$user_id.'">'.$user_id.'</a>';
    } else {
        $data[0] = $user_id;
    }

    $data[1] = '<ul class="user_list_ul">';
    $data[1] .= '<li>'.$user_info['fullname'].'</li>';
    $data[1] .= '<li>'.$user_info['phone'].'</li>';
    $data[1] .= '<li>'.$user_info['email'].'</li>';
    $data[1] .= '</ul>';
    $data[2] = ui_print_timestamp($user_info['last_connect'], true);

    if ($user_info['is_admin']) {
        $data[3] = html_print_image(
            'images/user_suit.png',
            true,
            [
                'alt'   => __('Admin'),
                'title' => __('Administrator'),
                'class' => 'invert_filter',
            ]
        ).'&nbsp;';
    } else {
        $data[3] = '';
    }

    $data[4] = '';
    if ($user_profiles !== false) {
        $total_profile = 0;

            $data[4] .= '<div class="text_end">';
        foreach ($user_profiles as $row) {
            if ($total_profile <= 5) {
                $data[4] .= "<div class='left'>";
                $data[4] .= profile_get_name($row['id_perfil']);
                $data[4] .= ' / </div>';
                $data[4] .= "<div class='left pdd_l_5px'>";
                $data[4] .= groups_get_name($row['id_grupo'], true);
                $data[4] .= '</div>';

                if ($total_profile == 0 && count($user_profiles) >= 5) {
                    $data[4] .= '<span onclick="showGroups()" class="pdd_l_15px">
                    '.html_print_image(
                        'images/zoom.png',
                        true,
                        [
                            'title' => __('Show'),
                            'class' => 'invert_filter',
                        ]
                    ).'</span>';
                }

                $data[4] .= '<br />';
                $data[4] .= '<br />';
                $data[4] .= '</div>';
            } else {
                $data[4] .= "<div id='groups_list' class='invisible'>";
                $data[4] .= '<div >';
                $data[4] .= profile_get_name($row['id_perfil']);
                $data[4] .= ' / '.groups_get_name($row['id_grupo'], true).'</div>';
                $data[4] .= '<br/>';
            }

            $total_profile++;
        }

        if (isset($user_info['not_delete'])) {
            $data[4] .= __('Other profiles are also assigned.').ui_print_help_tip(__('Other profiles you cannot manage are also assigned. These profiles are not shown. You cannot enable/disable or delete this user.'), true);
        }

        $data[4] .= '</div>';
    } else {
        $data[4] .= __('The user doesn\'t have any assigned profile/group');
    }

    $data[5] = ui_print_string_substr($user_info['comments'], 24, true);

    $table->cellclass[][6] = 'action_buttons';
    $data[6] = '';
    if ($user_is_admin || $config['id_user'] == $user_info['id_user'] || isset($group_um[0]) || (!$user_info['is_admin'] && (!isset($user_info['edit']) || (isset($user_info['edit']) && $user_info['edit'])))) {
        if (!isset($user_info['not_delete'])) {
            if ($user_info['disabled'] == 0) {
                $data[6] = '<a href="index.php?sec='.$sec.'&amp;sec2=godmode/users/user_list&amp;disable_user=1&pure='.$pure.'&amp;id='.$user_info['id_user'].'">'.html_print_image('images/lightbulb.png', true, ['title' => __('Disable'), 'class' => 'invert_filter']).'</a>';
            } else {
                $data[6] = '<a href="index.php?sec='.$sec.'&amp;sec2=godmode/users/user_list&amp;disable_user=0&pure='.$pure.'&amp;id='.$user_info['id_user'].'">'.html_print_image('images/lightbulb_off.png', true, ['title' => __('Enable')]).'</a>';
            }
        }

        $data[6] .= '<a href="index.php?sec='.$sec.'&amp;sec2=godmode/users/configure_user&pure='.$pure.'&amp;id='.$user_id.'">'.html_print_image('images/config.png', true, ['title' => __('Edit'), 'class' => 'invert_filter']).'</a>';
        if ($config['admin_can_delete_user'] && $user_info['id_user'] != $config['id_user'] && !isset($user_info['not_delete'])) {
<<<<<<< HEAD
            $data[6] .= "<a href='index.php?sec=".$sec.'&sec2=godmode/users/user_list&user_del=1&pure='.$pure.'&delete_user='.$user_info['id_user']."'>".html_print_image('images/cross.png', true, ['title' => __('Delete'), 'onclick' => "if (! confirm ('".__('Deleting User').' '.$user_info['id_user'].'. '.__('Are you sure?')."')) return false"]).'</a>';
            if ((bool) is_metaconsole() === true
                && (bool) can_user_access_node() === true
            ) {
                $data[6] .= "<a href='index.php?sec=".$sec.'&sec2=godmode/users/user_list&user_del=1&pure='.$pure.'&delete_user='.$user_info['id_user']."&delete_all=1'>".html_print_image('images/cross_double.png', true, ['title' => __('Delete from all consoles'), 'onclick' => "if (! confirm ('".__('Deleting User %s from all consoles', $user_info['id_user']).'. '.__('Are you sure?')."')) return false"]).'</a>';
=======
            $data[6] .= "<a href='index.php?sec=".$sec.'&sec2=godmode/users/user_list&user_del=1&pure='.$pure.'&delete_user='.$user_info['id_user']."'>".html_print_image('images/cross.png', true, ['class' => 'invert_filter', 'title' => __('Delete'), 'onclick' => "if (! confirm ('".__('Deleting User').' '.$user_info['id_user'].'. '.__('Are you sure?')."')) return false"]).'</a>';
            if (defined('METACONSOLE')) {
                $data[6] .= "<a href='index.php?sec=".$sec.'&sec2=godmode/users/user_list&user_del=1&pure='.$pure.'&delete_user='.$user_info['id_user']."&delete_all=1'>".html_print_image('images/cross_double.png', true, ['class' => 'invert_filter', 'title' => __('Delete from all consoles'), 'onclick' => "if (! confirm ('".__('Deleting User %s from all consoles', $user_info['id_user']).'. '.__('Are you sure?')."')) return false"]).'</a>';
>>>>>>> dff3ef34
            }
        } else {
            $data[6] .= '';
            // Delete button not in this mode
        }
    }

    array_push($table->data, $data);
}

html_print_table($table);
ui_pagination(count($info), false, 0, 0, false, 'offset', true, 'pagination-bottom');

echo '<div style="width: '.$table->width.'" class="action-buttons">';
unset($table);
if ($config['admin_can_add_user'] !== false) {
    echo '<form method="post" action="index.php?sec='.$sec.'&amp;sec2=godmode/users/configure_user&pure='.$pure.'">';
    html_print_input_hidden('new_user', 1);
    html_print_submit_button(__('Create user'), 'crt', false, 'class="sub next"');
    echo '</form>';
} else {
    echo '<i>'.__("The current authentication scheme doesn't support creating users on %s", get_product_name()).'</i>';
}

echo '</div>';

enterprise_hook('close_meta_frame');

echo '<script type="text/javascript">
function showGroups(){
    var groups_list = document.getElementById("groups_list");

    if(groups_list.style.display == "none"){
        document.querySelectorAll("[id=groups_list]").forEach(element=> 
        element.style.display = "block");
    }else{
        document.querySelectorAll("[id=groups_list]").forEach(element=> 
        element.style.display = "none");
    };
}
</script>';<|MERGE_RESOLUTION|>--- conflicted
+++ resolved
@@ -648,17 +648,9 @@
 
         $data[6] .= '<a href="index.php?sec='.$sec.'&amp;sec2=godmode/users/configure_user&pure='.$pure.'&amp;id='.$user_id.'">'.html_print_image('images/config.png', true, ['title' => __('Edit'), 'class' => 'invert_filter']).'</a>';
         if ($config['admin_can_delete_user'] && $user_info['id_user'] != $config['id_user'] && !isset($user_info['not_delete'])) {
-<<<<<<< HEAD
-            $data[6] .= "<a href='index.php?sec=".$sec.'&sec2=godmode/users/user_list&user_del=1&pure='.$pure.'&delete_user='.$user_info['id_user']."'>".html_print_image('images/cross.png', true, ['title' => __('Delete'), 'onclick' => "if (! confirm ('".__('Deleting User').' '.$user_info['id_user'].'. '.__('Are you sure?')."')) return false"]).'</a>';
-            if ((bool) is_metaconsole() === true
-                && (bool) can_user_access_node() === true
-            ) {
-                $data[6] .= "<a href='index.php?sec=".$sec.'&sec2=godmode/users/user_list&user_del=1&pure='.$pure.'&delete_user='.$user_info['id_user']."&delete_all=1'>".html_print_image('images/cross_double.png', true, ['title' => __('Delete from all consoles'), 'onclick' => "if (! confirm ('".__('Deleting User %s from all consoles', $user_info['id_user']).'. '.__('Are you sure?')."')) return false"]).'</a>';
-=======
             $data[6] .= "<a href='index.php?sec=".$sec.'&sec2=godmode/users/user_list&user_del=1&pure='.$pure.'&delete_user='.$user_info['id_user']."'>".html_print_image('images/cross.png', true, ['class' => 'invert_filter', 'title' => __('Delete'), 'onclick' => "if (! confirm ('".__('Deleting User').' '.$user_info['id_user'].'. '.__('Are you sure?')."')) return false"]).'</a>';
             if (defined('METACONSOLE')) {
                 $data[6] .= "<a href='index.php?sec=".$sec.'&sec2=godmode/users/user_list&user_del=1&pure='.$pure.'&delete_user='.$user_info['id_user']."&delete_all=1'>".html_print_image('images/cross_double.png', true, ['class' => 'invert_filter', 'title' => __('Delete from all consoles'), 'onclick' => "if (! confirm ('".__('Deleting User %s from all consoles', $user_info['id_user']).'. '.__('Are you sure?')."')) return false"]).'</a>';
->>>>>>> dff3ef34
             }
         } else {
             $data[6] .= '';
