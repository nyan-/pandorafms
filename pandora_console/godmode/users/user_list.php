<?php
/**
 * Users.
 *
 * @category   Users
 * @package    Pandora FMS
 * @subpackage Community
 * @version    1.0.0
 * @license    See below
 *
 *    ______                 ___                    _______ _______ ________
 *   |   __ \.-----.--.--.--|  |.-----.----.-----. |    ___|   |   |     __|
 *  |    __/|  _  |     |  _  ||  _  |   _|  _  | |    ___|       |__     |
 * |___|   |___._|__|__|_____||_____|__| |___._| |___|   |__|_|__|_______|
 *
 * ============================================================================
 * Copyright (c) 2005-2023 Artica Soluciones Tecnologicas
 * Please see http://pandorafms.org for full contribution list
 * This program is free software; you can redistribute it and/or
 * modify it under the terms of the GNU General Public License
 * as published by the Free Software Foundation for version 2.
 * This program is distributed in the hope that it will be useful,
 * but WITHOUT ANY WARRANTY; without even the implied warranty of
 * MERCHANTABILITY or FITNESS FOR A PARTICULAR PURPOSE.  See the
 * GNU General Public License for more details.
 * ============================================================================
 */

// Load global vars.
global $config;

check_login();

require_once $config['homedir'].'/include/functions_profile.php';
require_once $config['homedir'].'/include/functions_users.php';
require_once $config['homedir'].'/include/functions_groups.php';
enterprise_include_once('include/functions_metaconsole.php');
enterprise_include_once('meta/include/functions_users_meta.php');

if (! check_acl($config['id_user'], 0, 'UM')) {
    db_pandora_audit(
        AUDIT_LOG_ACL_VIOLATION,
        'Trying to access User Management'
    );
    include 'general/noaccess.php';
    exit;
}

if (is_ajax()) {
    $method = get_parameter('method');
    $group_id = get_parameter('group_id');
    $group_recursion = (bool) get_parameter('group_recursion', 0);
    $get_user_profile_group = (bool) get_parameter('get_user_profile_group', false);

    $return_all = false;

    if ($get_user_profile_group === true) {
        $id_user = get_parameter('id_user');

        $user_is_admin = users_is_admin();

        $user_profiles = [];

        if ($user_is_admin === false) {
            $group_um = users_get_groups_UM($config['id_user']);
        }

        // User profiles.
        if ($user_is_admin || $id_user == $config['id_user'] || isset($group_um[0])) {
            $user_profiles = db_get_all_rows_field_filter(
                'tusuario_perfil',
                'id_usuario',
                $id_user
            );
        } else {
            $user_profiles_aux = users_get_user_profile($id_user);
            foreach ($group_um as $key => $value) {
                if (isset($user_profiles_aux[$key]) === true) {
                    $user_profiles[$key] = $user_profiles_aux[$key];
                    unset($user_profiles_aux[$key]);
                }
            }
        }

        foreach ($user_profiles as $key => $value) {
            $user_profiles[$key]['id_perfil'] = profile_get_name($value['id_perfil']);
            $user_profiles[$key]['id_grupo'] = groups_get_name($value['id_grupo'], true);
        }

        echo json_encode($user_profiles);
        return;
    }

    if ($group_id == -1) {
        $sql = 'SELECT tusuario.id_user FROM tusuario 
                        LEFT OUTER JOIN tusuario_perfil
                        ON tusuario.id_user = tusuario_perfil.id_usuario
                        WHERE tusuario_perfil.id_usuario IS NULL';

        $users = io_safe_output(db_get_all_rows_sql($sql));

        foreach ($users as $key => $user) {
            $ret_user[$user['id_user']] = $user['id_user'];
        }

        echo json_encode($ret_user);
        return;
    }

    if ($group_id == 0) {
        $users = io_safe_output(db_get_all_rows_filter('tusuario', [], 'id_user'));
        foreach ($users as $key => $user) {
            $ret_user[$user['id_user']] = $user['id_user'];
        }

        echo json_encode($ret_user);
        return;
    }

    if ($method === 'get_users_by_group') {
        if ($group_recursion === true) {
            $group_id = groups_get_children_ids($group_id);
        }

        $users_id = io_safe_output(users_get_user_users(false, 'AR', false, null, $group_id));
        foreach ($users_id as $key => $user_id) {
            $ret_id[$user_id] = $user_id;
        }

        echo json_encode($ret_id);
        return;
    }
}

enterprise_hook('open_meta_frame');

$sortField = get_parameter('sort_field');
$sort = get_parameter('sort', 'none');
$tab = get_parameter('tab', 'user');
$pure = get_parameter('pure', 0);

$selected = true;
$selectUserIDUp = false;
$selectUserIDDown = false;
$selectFullnameUp = false;
$selectFullnameDown = false;
$selectLastConnectUp = false;
$selectLastConnectDown = false;
$order = null;

switch ($sortField) {
    case 'id_user':
        switch ($sort) {
            case 'up':
                $selectUserIDUp = $selected;
                $order = [
                    'field' => 'id_user',
                    'order' => 'ASC',
                ];
            break;

            case 'down':
                $selectUserIDDown = $selected;
                $order = [
                    'field' => 'id_user',
                    'order' => 'DESC',
                ];
            break;

            default:
                // Nothing to do.
            break;
        }
    break;

    case 'fullname':
        switch ($sort) {
            case 'up':
                $selectFullnameUp = $selected;
                $order = [
                    'field' => 'fullname',
                    'order' => 'ASC',
                ];
            break;

            case 'down':
                $selectFullnameDown = $selected;
                $order = [
                    'field' => 'fullname',
                    'order' => 'DESC',
                ];
            break;

            default:
                // Nothing to do.
            break;
        }
    break;

    case 'last_connect':
        switch ($sort) {
            case 'up':
                $selectLastConnectUp = $selected;
                $order = [
                    'field' => 'last_connect',
                    'order' => 'ASC',
                ];
            break;

            case 'down':
                $selectLastConnectDown = $selected;
                $order = [
                    'field' => 'last_connect',
                    'order' => 'DESC',
                ];
            break;

            default:
                // Nothing to do.
            break;
        }
    break;

    default:
        $selectUserIDUp = $selected;
        $selectUserIDDown = false;
        $selectFullnameUp = false;
        $selectFullnameDown = false;
        $selectLastConnectUp = false;
        $selectLastConnectDown = false;
        $order = [
            'field' => 'id_user',
            'order' => 'ASC',
        ];
    break;
}

$buttons[$tab]['active'] = true;

// Header.
if (is_metaconsole() === true) {
    user_meta_print_header();
    $sec = 'advanced';
} else {
    if (check_acl($config['id_user'], 0, 'PM')) {
        $buttons = [
            'user'    => [
                'active' => false,
                'text'   => '<a href="index.php?sec=gusuarios&sec2=godmode/users/user_list&tab=user&pure='.$pure.'">'.html_print_image(
                    'images/user.svg',
                    true,
                    [
                        'title' => __('User management'),
                        'class' => 'invert_filter main_menu_icon',
                    ]
                ).'</a>',
            ],
            'profile' => [
                'active' => false,
                'text'   => '<a href="index.php?sec=gusuarios&sec2=godmode/users/profile_list&tab=profile&pure='.$pure.'">'.html_print_image(
                    'images/suitcase@svg.svg',
                    true,
                    [
                        'title' => __('Profile management'),
                        'class' => 'invert_filter main_menu_icon',
                    ]
                ).'</a>',
            ],
        ];
    } else {
        $buttons = [
            'user' => [
                'active' => false,
                'text'   => '<a href="index.php?sec=gusuarios&sec2=godmode/users/user_list&tab=user&pure='.$pure.'">'.html_print_image(
                    'images/user.svg',
                    true,
                    [
                        'title' => __('User management'),
                        'class' => 'invert_filter main_menu_icon',
                    ]
                ).'</a>',
            ],
        ];
    }

    $buttons[$tab]['active'] = true;

    // Header.
    ui_print_standard_header(
        __('Users management'),
        'images/user.svg',
        false,
        '',
        false,
        $buttons,
        [
            [
                'link'  => '',
                'label' => __('Profiles'),
            ],
            [
                'link'  => '',
                'label' => __('Manage users'),
            ],
        ]
    );

    $sec = 'gusuarios';
}


$disable_user = get_parameter('disable_user', false);
$delete_user = (bool) get_parameter('user_del', false);

if ($delete_user === true) {
    // Delete user.
    $id_user = get_parameter('delete_user', 0);
    if ($id_user !== 0) {
        if (users_is_admin($id_user) === true && users_is_admin() === false) {
            db_pandora_audit(
                AUDIT_LOG_ACL_VIOLATION,
                'Trying to delete admininstrator user by non administrator user '.$config['id_user']
            );

            include 'general/noaccess.php';
            exit;
        }

        // Only allow delete user if is not the actual user.
        if ($id_user != $config['id_user']) {
            $user_row = users_get_user_by_id($id_user);

            $private_dashboards = db_get_all_rows_filter(
                'tdashboard',
                ['id_user' => $id_user],
                'id'
            );

            if (isset($private_dashboards) === true) {
                $dashboardRemoveResult = db_process_sql_delete('tdashboard', ['id_user' => $id_user]);
                // Refresh the view when delete private dashboards. For review.
                if ($dashboardRemoveResult === false || (int) $dashboardRemoveResult > 0) {
                    header('Refresh:1');
                }
            }

            $result = delete_user($id_user);

            if ($result) {
                delete_session_user($id_user);
                db_pandora_audit(
                    AUDIT_LOG_USER_MANAGEMENT,
                    __('Deleted user %s', io_safe_output($id_user))
                );
            }

            ui_print_result_message(
                $result,
                __('Successfully deleted'),
                __('There was a problem deleting the user')
            );

            // Delete the user in all the consoles.
            if (is_metaconsole() === true) {
                $servers = metaconsole_get_servers();
                foreach ($servers as $server) {
                    // Connect to the remote console.
                    if (metaconsole_connect($server) === NOERR) {
                        // Delete the user.
                        if (isset($private_dashboards) === true) {
                            db_process_sql_delete('tdashboard', ['id_user' => $id_user]);
                        }

                        $result = delete_user($id_user);
                        if ($result) {
                            db_pandora_audit(
                                AUDIT_LOG_USER_MANAGEMENT,
                                __('Deleted user %s from metaconsole', io_safe_input($id_user))
                            );
                        }

                        // Restore the db connection.
                        metaconsole_restore_db();
                    }

                    // Log to the metaconsole too.
                    if ($result) {
                        db_pandora_audit(
                            AUDIT_LOG_USER_MANAGEMENT,
                            __('Deleted user %s from %s', io_safe_input($id_user), io_safe_input($server['server_name']))
                        );
                    }

                    ui_print_result_message(
                        $result,
                        __('Successfully deleted from %s', io_safe_input($server['server_name'])),
                        __('There was a problem deleting the user from %s', io_safe_input($server['server_name']))
                    );
                }

                header('Refresh:1');
            }
        } else {
            ui_print_error_message(__('There was a problem deleting the user'));
        }
    } else {
        ui_print_error_message(__('ID user cannot be empty'));
    }
} else if (isset($_GET['profile_del'])) {
    // Delete profile.
    $id_profile = (int) get_parameter_post('delete_profile');
    $result = profile_delete_profile($id_profile);
    ui_print_result_message(
        $result,
        __('Successfully deleted'),
        __('There was a problem deleting the profile')
    );
} else if ($disable_user !== false) {
    // CSRF Validator.
    if (html_print_csrf_error()) {
        return;
    }

    // Disable_user.
    $id_user = get_parameter('id', 0);

    if (users_is_admin($id_user) === true && users_is_admin() === false) {
        db_pandora_audit(
            AUDIT_LOG_ACL_VIOLATION,
            'Trying to disable admininstrator user by non administrator user '.$config['id_user']
        );

        include 'general/noaccess.php';
        exit;
    }

    if ($id_user !== 0) {
        $result = users_disable($id_user, $disable_user);
    } else {
        $result = false;
    }

    if ($disable_user === 1) {
        ui_print_result_message(
            $result,
            __('Successfully disabled'),
            __('There was a problem disabling user')
        );
    } else if ($disable_user === 0) {
        ui_print_result_message(
            $result,
            __('Successfully enabled'),
            __('There was a problem enabling user')
        );
    }
}

        $filter_group = (int) get_parameter('filter_group', 0);
        $filter_search = get_parameter('filter_search', '');
        $search = (bool) get_parameter('search', false);

if (($filter_group == 0) && ($filter_search == '')) {
    $search = false;
}

$filterTable = new stdClass();
$filterTable->width = '100%';
$filterTable->class = 'fixed_filter_bar';
$filterTable->rowclass[0] = '';
$filterTable->cellstyle[0][0] = 'width:0';
$filterTable->cellstyle[0][1] = 'width:0';
$filterTable->data[0][0] = __('Group');
$filterTable->data[1][0] = html_print_select_groups(
    false,
    'AR',
    true,
    'filter_group',
    $filter_group,
    '',
    '',
    0,
    true
);
$filterTable->data[0][1] = __('Search').ui_print_help_tip(__('Search by username, fullname or email'), true);
$filterTable->data[1][1] = html_print_input_text(
    'filter_search',
    $filter_search,
    __('Search by username, fullname or email'),
    30,
    90,
    true
);
$filterTable->cellstyle[1][2] = 'vertical-align: bottom';
$filterTable->data[1][2] = html_print_submit_button(
    __('Search'),
    'search',
    false,
    [
        'icon'  => 'search',
        'class' => 'float-right',
        'mode'  => 'secondary mini',
    ],
    true
);

$is_management_allowed = true;
if (is_metaconsole() === false && is_management_allowed() === false) {
    $is_management_allowed = false;
    if (is_metaconsole() === false) {
        $url = '<a target="_blank" href="'.ui_get_meta_url(
            'index.php?sec=advanced&sec2=advanced/users_setup&tab=user&pure='.(int) $config['pure']
        ).'">'.__('metaconsole').'</a>';
    } else {
        $url = __('any node');
    }

    ui_print_warning_message(
        __(
            'This node is configured with centralized mode. All users information is read only. Go to %s to manage it.',
            $url
        )
    );
}


if (is_metaconsole() === true) {
    $filterTable->width = '96%';
    $form_filter = "<form class='filters_form' method='post'>";
    $form_filter .= html_print_table($filterTable, true);
    $form_filter .= '</form>';
    ui_toggle($form_filter, __('Show Options'));
} else {
    $form_filter = "<form method='post'>";
    $form_filter .= html_print_table($filterTable, true);
    $form_filter .= '</form>';
    echo $form_filter;
}

// Urls to sort the table.
$url_up_id = '?sec='.$sec.'&sec2=godmode/users/user_list&sort_field=id_user&sort=up&pure='.$pure;
$url_down_id = '?sec='.$sec.'&sec2=godmode/users/user_list&sort_field=id_user&sort=down&pure='.$pure;
$url_up_name = '?sec='.$sec.'&sec2=godmode/users/user_list&sort_field=fullname&sort=up&pure='.$pure;
$url_down_name = '?sec='.$sec.'&sec2=godmode/users/user_list&sort_field=fullname&sort=down&pure='.$pure;
$url_up_last = '?sec='.$sec.'&sec2=godmode/users/user_list&sort_field=last_connect&sort=up&pure='.$pure;
$url_down_last = '?sec='.$sec.'&sec2=godmode/users/user_list&sort_field=last_connect&sort=down&pure='.$pure;


$table = new stdClass();
$table->cellpadding = 0;
$table->cellspacing = 0;
$table->class = 'info_table tactical_table';
$table->id = 'user_list';
$table->styleTable = 'margin: 0 10px';

$table->head = [];
$table->data = [];
$table->align = [];
$table->size = [];
$table->valign = [];

$table->head[0] = '<span>'.__('User ID').'</span>';
$table->head[0] .= ui_get_sorting_arrows($url_up_id, $url_down_id, $selectUserIDUp, $selectUserIDDown);
$table->head[1] = '<span>'.__('Name').'</span>';
$table->head[1] .= ui_get_sorting_arrows($url_up_name, $url_down_name, $selectFullnameUp, $selectFullnameDown);
$table->head[2] = '<span>'.__('Last contact').'</span>';
$table->head[2] .= ui_get_sorting_arrows($url_up_last, $url_down_last, $selectLastConnectUp, $selectLastConnectDown);

$table->head[3] = '<span>'.__('Admin').'</span>';
$table->head[4] = '<span>'.__('Profile / Group').'</span>';
$table->head[5] = '<span>'.__('Description').'</span>';
if ($is_management_allowed === true) {
    $table->head[6] = '<span>'.__('Actions').'</span>';
}

if (is_metaconsole() === false) {
    $table->align[2] = '';
    $table->size[2] = '150px';
}

$table->align[3] = 'left';

if (is_metaconsole() === true) {
    $table->size[6] = '110px';
} else {
    $table->size[6] = '85px';
}

if (is_metaconsole() === false) {
    $table->valign[0] = 'top';
    $table->valign[1] = 'top';
    $table->valign[2] = 'top';
    $table->valign[3] = 'top';
    $table->valign[4] = 'top';
    $table->valign[5] = 'top';
    $table->valign[6] = 'top';
}

$info1 = [];

$user_is_admin = users_is_admin();

if ($user_is_admin) {
    $info1 = get_users($order);
} else {
    $group_um = users_get_groups_UM($config['id_user']);
    // 0 is the group 'all'.
    if (isset($group_um[0]) === true) {
        $info1 = get_users($order);
    } else {
        foreach ($group_um as $group => $value) {
            $info1 = array_merge($info1, users_get_users_by_group($group, $value));
        }
    }
}

// Filter the users.
if ($search) {
    foreach ($info1 as $iterator => $user_info) {
        $found = false;

        if (!empty($filter_search)) {
            if (preg_match('/.*'.strtolower($filter_search).'.*/', strtolower($user_info['fullname'])) != 0) {
                $found = true;
            }

            if (preg_match('/.*'.strtolower($filter_search).'.*/', strtolower($user_info['id_user'])) != 0) {
                $found = true;
            }

            if (preg_match('/.*'.$filter_search.'.*/', $user_info['email']) != 0) {
                $found = true;
            }
        }

        if ($filter_group != 0) {
            $groups = users_get_groups(
                $user_info['id_user'],
                'AR',
                $user_info['is_admin']
            );

            $id_groups = array_keys($groups);

            if (array_search($filter_group, $id_groups) !== false) {
                $found = true;
            }
        }

        if (!$found) {
            unset($info1[$iterator]);
        }
    }
}

foreach ($info1 as $user_id => $user_info) {
    // If user is not admin then don't display admin users.
    if ($user_is_admin === false && (bool) $user_info['is_admin'] === true) {
        unset($info1[$user_id]);
    }
}

$info = $info1;

$offset = (int) get_parameter('offset');
$limit = (int) $config['block_size'];

$rowPair = true;
$iterator = 0;
$cont = 0;
// Creates csrf.
$csrf = html_print_csrf_hidden(true);
foreach ($info as $user_id => $user_info) {
    if (empty($user_id) === true) {
        continue;
    }

    // User profiles.
    if ($user_is_admin || $user_id == $config['id_user'] || isset($group_um[0])) {
        $user_profiles = db_get_all_rows_sql(
            'SELECT * FROM tusuario_perfil where id_usuario LIKE "'.$user_id.'" LIMIT 5'
        );
    } else {
        $user_profiles_aux = users_get_user_profile($user_id, 'LIMIT 5');
        $user_profiles = [];
        foreach ($group_um as $key => $value) {
            if (isset($user_profiles_aux[$key]) === true) {
                $user_profiles[$key] = $user_profiles_aux[$key];
                unset($user_profiles_aux[$key]);
            }
        }

        if (empty($user_profiles_aux) === false) {
            $user_info['not_delete'] = 1;
        }

        if ($user_profiles == false) {
            continue;
        }
    }

    $cont++;

    // Manual pagination due the complicated process of the ACL data.
    if ($cont <= $offset && $search !== true) {
        continue;
    }

    if ($cont > ($limit + $offset) && $search !== true) {
        break;
    }


    if ($rowPair) {
        $table->rowclass[$iterator] = 'rowPair';
    } else {
        $table->rowclass[$iterator] = 'rowOdd';
    }

    $rowPair = !$rowPair;
    if ($user_info['disabled']) {
        $table->rowclass[$iterator] .= ' disabled_row_user';
    }

    $iterator++;

    if ($is_management_allowed === true
        && ($user_is_admin
        || $config['id_user'] == $user_info['id_user']
        || (!$user_info['is_admin'] && (!isset($user_info['edit'])
        || isset($group_um[0]) || (isset($user_info['edit'])
        && $user_info['edit']))))
    ) {
        $data[0] = html_print_anchor(
            [
                'href'    => ui_get_full_url('index.php?sec=gusuarios&sec2=godmode/users/configure_user&edit_user=1&pure=0&id_user='.$user_id),
                'content' => $user_id,
            ],
            true
        );
    } else {
        $data[0] = $user_id;
    }

    $data[1] = '<ul class="user_list_ul">';
    $data[1] .= '<li>'.$user_info['fullname'].'</li>';
    $data[1] .= '<li>'.$user_info['phone'].'</li>';
    $data[1] .= '<li>'.$user_info['email'].'</li>';
    $data[1] .= '</ul>';
    $data[2] = ui_print_timestamp($user_info['last_connect'], true);

    if ($user_info['is_admin']) {
        $data[3] = html_print_image(
            'images/user.svg',
            true,
            [
                'alt'   => __('Admin'),
                'title' => __('Administrator'),
                'class' => 'main_menu_icon invert_filter',
            ]
        ).'&nbsp;';
    } else {
        $data[3] = '';
    }

    $data[4] = '';
    if ($user_profiles !== false) {
        $total_profile = 0;

        $data[4] .= '<div class="text_end">';
        foreach ($user_profiles as $row) {
            $data[4] .= "<div class='float-left'>";
            $data[4] .= profile_get_name($row['id_perfil']);
            $data[4] .= ' / </div>';
            $data[4] .= "<div class='float-left pdd_l_5px'>";
            $data[4] .= groups_get_name($row['id_grupo'], true);
            $data[4] .= '</div>';

            if ($total_profile == 0 && count($user_profiles) >= 5) {
                $data[4] .= '<span onclick="showGroups(`'.$row['id_usuario'].'`)">'.html_print_image(
                    'images/zoom.png',
                    true,
                    [
                        'title' => __('Show profiles'),
                        'class' => 'invert_filter',
                    ]
                ).'</span>';

                $data[4] .= html_print_input_hidden(
                    'show_groups_'.$row['id_usuario'],
                    -1,
                    true
                );
            }

            $data[4] .= '<br/>';
            $data[4] .= '<br/>';

            $total_profile++;
        }

        if (isset($user_info['not_delete']) === true) {
            $data[4] .= __('Other profiles are also assigned.');
            $data[4] .= ui_print_help_tip(
                __('Other profiles you cannot manage are also assigned. These profiles are not shown. You cannot enable/disable or delete this user.'),
                true
            );
        }

        $data[4] .= '</div>';
        $data[4] .= '<div class="invisible" id="profiles_'.$user_profiles[0]['id_usuario'].'">';
        $data[4] .= '</div>';
    } else {
        $data[4] .= __('The user doesn\'t have any assigned profile/group');
    }

    $data[5] = ui_print_string_substr($user_info['comments'], 24, true);
    $table->cellclass[][6] = 'table_action_buttons';
    $data[6] = '';
    $userListActionButtons = [];
    if ($is_management_allowed === true) {
        if ($user_is_admin
            || $config['id_user'] == $user_info['id_user']
            || isset($group_um[0])
            || (!$user_info['is_admin'] && (!isset($user_info['edit'])
            || (isset($user_info['edit']) && $user_info['edit'])))
        ) {
            // Disable / Enable user.
            if (isset($user_info['not_delete']) === false) {
                if ((int) $user_info['disabled'] === 0) {
                    $toDoString = __('Disable');
                    $toDoAction = '1';
                    $toDoImage  = 'images/disable.svg';
                    $toDoClass  = '';
                } else {
                    $toDoString = __('Enable');
                    $toDoAction = '0';
                    $toDoImage  = 'images/enable.svg';
                    $toDoClass  = 'filter_none';
                }

<<<<<<< HEAD
                $userListActionButtons[] = html_print_menu_button(
                    [
                        'href'  => ui_get_full_url(
                            sprintf(
                                'index.php?sec=%s&amp;sec2=godmode/users/user_list&disable_user=%s&pure=%s&id=%s',
                                $sec,
                                $toDoAction,
                                $pure,
                                $user_info['id_user']
                            )
                        ),
                        'image' => $toDoImage,
                        'title' => $toDoString,
                    ],
                    true
                );
                /*
                    $data[6] = '<form method="POST" action="index.php?sec='.$sec.'&amp;sec2=godmode/users/user_list&amp;pure='.$pure.'" class="inline">';
                    $data[6] .= html_print_input_hidden(
=======
                $data[6] = '<form method="POST" action="index.php?sec='.$sec.'&amp;sec2=godmode/users/user_list&amp;pure='.$pure.'&offset='.$offset.'" class="inline">';
                $data[6] .= html_print_input_hidden(
>>>>>>> 23e333f5
                    'id',
                    $user_info['id_user'],
                    true
                    );
                    // Same csrf for every disable button for submit.
                    $data[6] .= $csrf;
                    $data[6] .= html_print_input_hidden(
                    'disable_user',
                    $toDoAction,
                    true
                    );
                    $data[6] .= html_print_input_image(
                    'submit_disable_enable',
                    $toDoImage,
                    '',
                    '',
                    true,
                    [
                        'data-title'                     => $toDoString,
                        'data-use_title_for_force_title' => '1',
                        'class'                          => 'main_menu_icon forced_title no-padding '.$toDoClass,
                    ]
                    );
                    $data[6] .= '</form>';
                */
            }

            /*
                // Edit user.
                $data[6] .= '<form method="POST" action="index.php?sec='.$sec.'&amp;sec2=godmode/users/configure_user&pure='.$pure.'" id="edit_user_form_'.$user_info['id_user'].'" class="inline">';
                $data[6] .= html_print_input_hidden(
                'id_user',
                $user_info['id_user'],
                true
                );
                $data[6] .= html_print_input_hidden(
                'edit_user',
                '1',
                true
                );
                $data[6] .= html_print_input_image(
                'submit_edit_user',
                'images/edit.svg',
                '',
                'padding:0',
                true,
                [
                    'data-title'                     => __('Edit'),
                    'data-use_title_for_force_title' => '1',
                    'class'                          => 'main_menu_icon forced_title no-padding',
                ]
                );
            $data[6] .= '</form>';*/

            $userListActionButtons[] = html_print_menu_button(
                [
                    'href'  => ui_get_full_url(
                        sprintf(
                            'index.php?sec=%s&amp;sec2=godmode/users/configure_user&edit_user=1&pure=%s&id_user=%s',
                            $sec,
                            $pure,
                            $user_info['id_user']
                        )
                    ),
                    'image' => 'images/edit.svg',
                    'title' => __('Edit user'),
                ],
                true
            );

            if ($config['admin_can_delete_user']
                && $user_info['id_user'] != $config['id_user']
                && isset($user_info['not_delete']) === false
            ) {
<<<<<<< HEAD
                /*
                    $data[6] .= '<form method="POST" action="index.php?sec='.$sec.'&amp;sec2=godmode/users/user_list&amp;pure='.$pure.'" class="inline">';
                    $data[6] .= html_print_input_hidden(
=======
                $offset_delete = ($offset >= count($info) - 1) ? ($offset - $config['block_size']) : $offset;
                $data[6] .= '<form method="POST" action="index.php?sec='.$sec.'&amp;sec2=godmode/users/user_list&amp;pure='.$pure.'&offset='.$offset_delete.'" class="inline">';
                $data[6] .= html_print_input_hidden(
>>>>>>> 23e333f5
                    'delete_user',
                    $user_info['id_user'],
                    true
                    );
                    $data[6] .= html_print_input_hidden(
                    'user_del',
                    '1',
                    true
                    );
                    $data[6] .= html_print_input_image(
                    'submit_delete_user',
                    'images/delete.svg',
                    '',
                    'padding:0',
                    true,
                    [
                        'data-title'                     => __('Delete'),
                        'data-use_title_for_force_title' => '1',
                        'class'                          => 'main_menu_icon forced_title no-padding',
                    ]
                    );
                    $data[6] .= '</form>';
                */
                $userListActionButtons[] = html_print_menu_button(
                    [
                        'href'  => ui_get_full_url(
                            sprintf(
                                'index.php?sec=%s&amp;sec2=godmode/users/user_list&user_del=1&pure=%s&delete_user=%s',
                                $sec,
                                $pure,
                                $user_info['id_user']
                            )
                        ),
                        'image' => 'images/delete.svg',
                        'title' => __('Delete'),
                    ],
                    true
                );

                if (is_metaconsole() === true) {
                    $data[6] .= '<form method="POST" action="index.php?sec='.$sec.'&amp;sec2=godmode/users/user_list&amp;pure='.$pure.'" class="inline">';
                    $data[6] .= html_print_input_hidden(
                        'delete_user',
                        $user_info['id_user'],
                        true
                    );
                    $data[6] .= html_print_input_hidden(
                        'user_del',
                        '1',
                        true
                    );
                    $data[6] .= html_print_input_hidden(
                        'delete_all',
                        '1',
                        true
                    );
                    $data[6] .= '</form>';
                } else {
                    $data[6] = implode('', $userListActionButtons);
                }
            } else {
                $data[6] .= '';
                // Delete button not in this mode.
            }

            // TODO. Check this in META!!!
            $data[6] = implode('', $userListActionButtons);
        } else {
            $data[6] .= '';
            // Delete button not in this mode.
        }
    }

    array_push($table->data, $data);
}

html_print_table($table);
$tablePagination = ui_pagination(count($info), false, 0, 0, true, 'offset', false, 'dataTables_paginate paging_simple_numbers');
unset($table);
if ($is_management_allowed === true) {
    if ($config['admin_can_add_user'] !== false) {
        echo '<form method="post" action="index.php?sec='.$sec.'&amp;sec2=godmode/users/configure_user&pure='.$pure.'">';
        html_print_action_buttons(
            html_print_submit_button(
                __('Create user'),
                'crt',
                false,
                [ 'icon' => 'wand' ],
                true
            ),
            [
                'type'          => 'form_action',
                'right_content' => $tablePagination,
            ],
        );
        html_print_input_hidden('new_user', 1);
        echo '</form>';
    } else {
        echo '<i>'.__("The current authentication scheme doesn't support creating users on %s", get_product_name()).'</i>';
    }
} else {
    html_print_action_buttons(
        html_print_submit_button(
            __('Create user'),
            'none',
            true,
            [ 'icon' => 'wand' ],
            true
        ),
        [
            'type'          => 'form_action',
            'right_content' => $tablePagination,
        ],
    );
}

enterprise_hook('close_meta_frame');

?>
<script type="text/javascript">
    function showGroups(id_user) {
        if ($(`#hidden-show_groups_${id_user}`).val() === '-1') {
            var request = $.ajax({
                url: "<?php echo ui_get_full_url('ajax.php', false, false, false); ?>",
                type: 'GET',
                dataType: 'json',
                data: {
                    page: 'godmode/users/user_list',
                    get_user_profile_group: 1,
                    id_user: id_user
                },
                success: function (data, textStatus, xhr) {
                    let count = 1;
                    data.forEach( function(valor, indice, array) {
                        if (count >= 6) {
                            let main_div = $(`#profiles_${id_user}`);
                            main_div.append(
                                `<div id="left_${id_user}_${count}" class='float-left'>${valor.id_perfil} / </div>`,
                                `<div id="right_${id_user}_${count}" class='float-left pdd_l_5px'>${valor.id_grupo}</div>`,
                                `<br/><br/>`
                            );
                        }
                        count ++;
                    });
                },
                error: function (e, textStatus) {
                    console.error(textStatus);
                }
            });
            $(`#hidden-show_groups_${id_user}`).val('1');
            $(`#profiles_${id_user}`).show();
        } else if ($(`#hidden-show_groups_${id_user}`).val() === '1') {
            $(`#hidden-show_groups_${id_user}`).val('0');
            $(`#profiles_${id_user}`).hide();
        } else {
            $(`#hidden-show_groups_${id_user}`).val('1');
            $(`#profiles_${id_user}`).show();
        }
    }

</script><|MERGE_RESOLUTION|>--- conflicted
+++ resolved
@@ -838,7 +838,6 @@
                     $toDoClass  = 'filter_none';
                 }
 
-<<<<<<< HEAD
                 $userListActionButtons[] = html_print_menu_button(
                     [
                         'href'  => ui_get_full_url(
@@ -856,12 +855,8 @@
                     true
                 );
                 /*
-                    $data[6] = '<form method="POST" action="index.php?sec='.$sec.'&amp;sec2=godmode/users/user_list&amp;pure='.$pure.'" class="inline">';
+                    $data[6] = '<form method="POST" action="index.php?sec='.$sec.'&amp;sec2=godmode/users/user_list&amp;pure='.$pure.'&offset='.$offset.'" class="inline">';
                     $data[6] .= html_print_input_hidden(
-=======
-                $data[6] = '<form method="POST" action="index.php?sec='.$sec.'&amp;sec2=godmode/users/user_list&amp;pure='.$pure.'&offset='.$offset.'" class="inline">';
-                $data[6] .= html_print_input_hidden(
->>>>>>> 23e333f5
                     'id',
                     $user_info['id_user'],
                     true
@@ -936,15 +931,10 @@
                 && $user_info['id_user'] != $config['id_user']
                 && isset($user_info['not_delete']) === false
             ) {
-<<<<<<< HEAD
                 /*
-                    $data[6] .= '<form method="POST" action="index.php?sec='.$sec.'&amp;sec2=godmode/users/user_list&amp;pure='.$pure.'" class="inline">';
+                    $offset_delete = ($offset >= count($info) - 1) ? ($offset - $config['block_size']) : $offset;
+                    $data[6] .= '<form method="POST" action="index.php?sec='.$sec.'&amp;sec2=godmode/users/user_list&amp;pure='.$pure.'&offset='.$offset_delete.'" class="inline">';
                     $data[6] .= html_print_input_hidden(
-=======
-                $offset_delete = ($offset >= count($info) - 1) ? ($offset - $config['block_size']) : $offset;
-                $data[6] .= '<form method="POST" action="index.php?sec='.$sec.'&amp;sec2=godmode/users/user_list&amp;pure='.$pure.'&offset='.$offset_delete.'" class="inline">';
-                $data[6] .= html_print_input_hidden(
->>>>>>> 23e333f5
                     'delete_user',
                     $user_info['id_user'],
                     true
