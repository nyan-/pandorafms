<?php

// Pandora FMS - http://pandorafms.com
// ==================================================
// Copyright (c) 2005-2010 Artica Soluciones Tecnologicas
// Please see http://pandorafms.org for full contribution list
// This program is free software; you can redistribute it and/or
// modify it under the terms of the GNU General Public License
// as published by the Free Software Foundation for version 2.
// This program is distributed in the hope that it will be useful,
// but WITHOUT ANY WARRANTY; without even the implied warranty of
// MERCHANTABILITY or FITNESS FOR A PARTICULAR PURPOSE.  See the
// GNU General Public License for more details.
// Load global vars
global $config;

check_login();

enterprise_hook('open_meta_frame');

require_once $config['homedir'].'/include/functions_groups.php';
require_once $config['homedir'].'/include/functions_agents.php';
require_once $config['homedir'].'/include/functions_users.php';
enterprise_include_once('meta/include/functions_agents_meta.php');

if (is_ajax()) {
    if (! check_acl($config['id_user'], 0, 'AR')) {
        db_pandora_audit('ACL Violation', 'Trying to access Group Management');
        include 'general/noaccess.php';
        return;
    }

    $get_group_json = (bool) get_parameter('get_group_json');
    $get_group_agents = (bool) get_parameter('get_group_agents');
    $get_is_disabled = (bool) get_parameter('get_is_disabled');

    if ($get_group_json) {
        $id_group = (int) get_parameter('id_group');

        if ($id_group == 0) {
            $group = [
                'id_grupo'  => 0,
                'nombre'    => 'All',
                'icon'      => 'world',
                'parent'    => 0,
                'disabled'  => 0,
                'custom_id' => null,
            ];
            echo json_encode($group);
            return;
        }

        if (! check_acl($config['id_user'], $id_group, 'AR')) {
            db_pandora_audit(
                'ACL Violation',
                'Trying to access Alert Management'
            );
            echo json_encode(false);
            return;
        }

        $group = db_get_row('tgrupo', 'id_grupo', $id_group);

        echo json_encode($group);
        return;
    }

    if ($get_group_agents) {
        ob_clean();
        $id_group = (int) get_parameter('id_group');
        $disabled = (int) get_parameter('disabled', 0);
        $search = (string) get_parameter('search', '');
        $recursion = (int) get_parameter('recursion', 0);
        $privilege = (string) get_parameter('privilege', '');
        $all_agents = (int) get_parameter('all_agents', 0);
        // Is is possible add keys prefix to avoid auto sorting in js object conversion
        $keys_prefix = (string) get_parameter('keys_prefix', '');
        // This attr is for the operation "bulk alert accions add", it controls the query that take the agents
        // from db
        $add_alert_bulk_op = get_parameter('add_alert_bulk_op', false);
        // Ids of agents to be include in the SQL clause as id_agent IN ()
        $filter_agents_json = (string) get_parameter('filter_agents_json', '');
        $status_agents = (int) get_parameter('status_agents', AGENT_STATUS_ALL);
        // Juanma (22/05/2014) Fix: If setted remove void agents from result (by default and for compatibility show void agents)
        $show_void_agents = (int) get_parameter('show_void_agents', 1);
        $serialized = (bool) get_parameter('serialized', false);
        $serialized_separator = (string) get_parameter('serialized_separator', '|');
        $force_serialized = (bool) get_parameter('force_serialized', false);

        if (! check_acl($config['id_user'], $id_group, 'AR')) {
            db_pandora_audit(
                'ACL Violation',
                'Trying to access Alert Management'
            );
            echo json_encode(false);
            return;
        }

        if (https_is_running()) {
            header('Content-type: application/json');
        }

        if ($filter_agents_json != '') {
            $filter['id_agente'] = json_decode(io_safe_output($filter_agents_json), true);
        }

        if ($all_agents) {
            $filter['all_agents'] = true;
        } else {
            $filter['disabled'] = $disabled;
        }

        if ($search != '') {
            $filter['string'] = $search;
        }

        if ($status_agents != AGENT_STATUS_ALL) {
            $filter['status'] = $status_agents;
        }

        // Juanma (22/05/2014) Fix: If remove void agents setted
        $_sql_post = ' 1=1 ';
        if ($show_void_agents == 0) {
            $_sql_post .= ' AND id_agente IN (SELECT a.id_agente FROM tagente a, tagente_modulo b WHERE a.id_agente=b.id_agente AND b.delete_pending=0) AND \'1\'';
            $filter[$_sql_post] = '1';
        }

        $id_groups_get_agents = $id_group;
        if ($id_group == 0 && $privilege != '') {
            $groups = users_get_groups($config['id_user'], $privilege, false);
            // if group ID doesn't matter and $privilege is specified (like 'AW'),
            // retruns all agents that current user has $privilege privilege for.
            $id_groups_get_agents = array_keys($groups);
        }

        $agents = agents_get_group_agents(
            $id_groups_get_agents,
            $filter,
            'none',
            false,
            $recursion,
            $serialized,
            $serialized_separator,
            $add_alert_bulk_op,
            $force_serialized
        );

        $agents_disabled = [];
        // Add keys prefix
        if ($keys_prefix !== '') {
            foreach ($agents as $k => $v) {
                $agents[$keys_prefix.$k] = $v;
                unset($agents[$k]);
                if ($all_agents) {
                    // Unserialize to get the status
                    if ($serialized && is_metaconsole()) {
                        $agent_info = explode($serialized_separator, $k);
                        $agent_disabled = db_get_value_filter(
                            'disabled',
                            'tmetaconsole_agent',
                            [
                                'id_tagente'            => $agent_info[1],
                                'id_tmetaconsole_setup' => $agent_info[0],
                            ]
                        );
                    } else if ($serialized && !is_metaconsole() && $force_serialized) {
                        $agent_info = explode($serialized_separator, $k);
                        $agent_disabled = db_get_value_filter(
                            'disabled',
                            'tagente',
                            ['id_agente' => $agent_info[1]]
                        );
                    } else if (!$serialized && is_metaconsole()) {
                        // Cannot retrieve the disabled status. Mark all as not disabled
                        $agent_disabled = 0;
                    } else {
                        $agent_disabled = db_get_value_filter(
                            'disabled',
                            'tagente',
                            ['id_agente' => $k]
                        );
                    }

                    $agents_disabled[$keys_prefix.$k] = $agent_disabled;
                }
            }
        }

        if ($all_agents) {
            $all_agents_array = [];
            $all_agents_array['agents'] = $agents;
            $all_agents_array['agents_disabled'] = $agents_disabled;

            $agents = $all_agents_array;
        }

        echo json_encode($agents);
        return;
    }

    if ($get_is_disabled) {
        $index = get_parameter('id_agent');

        $agent_disabled = db_get_value_filter('disabled', 'tagente', ['id_agente' => $index]);

        $return['disabled'] = $agent_disabled;
        $return['id_agent'] = $index;

        echo json_encode($return);
        return;
    }

    return;
}

if (! check_acl($config['id_user'], 0, 'PM')) {
    db_pandora_audit(
        'ACL Violation',
        'Trying to access Group Management'
    );
    include 'general/noaccess.php';
    return;
}

$sec = defined('METACONSOLE') ? 'advanced' : 'gagente';
$url_tree  = "index.php?sec=$sec&sec2=godmode/groups/group_list&tab=tree";
$url_groups = "index.php?sec=$sec&sec2=godmode/groups/group_list&tab=groups";
$buttons['tree'] = [
    'active' => false,
    'text'   => "<a href='$url_tree'>".html_print_image(
        'images/gm_massive_operations.png',
        true,
        [
            'title' => __('Tree Group view'),
        ]
    ).'</a>',
];

$buttons['groups'] = [
    'active' => false,
    'text'   => "<a href='$url_groups'>".html_print_image(
        'images/group.png',
        true,
        [
            'title' => __('Group view'),
        ]
    ).'</a>',
];

$tab = (string) get_parameter('tab', 'groups');

// Marks correct tab
switch ($tab) {
    case 'tree':
        $buttons['tree']['active'] = true;
    break;

    case 'groups':
    default:
        $buttons['groups']['active'] = true;
    break;
}

// Header
if (defined('METACONSOLE')) {
    agents_meta_print_header();
    echo '<div class="notify">';
    echo __('Edit or delete groups can cause problems with synchronization');
    echo '</div>';
} else {
    ui_print_page_header(
        __('Groups defined in %s', get_product_name()),
        'images/group.png',
        false,
        '',
        true,
        $buttons
    );
}

$create_group = (bool) get_parameter('create_group');
$update_group = (bool) get_parameter('update_group');
$delete_group = (bool) get_parameter('delete_group');
$pure = get_parameter('pure', 0);

// Create group
if (($create_group) && (check_acl($config['id_user'], 0, 'PM'))) {
    $name = (string) get_parameter('name');
    $icon = (string) get_parameter('icon');
    $id_parent = (int) get_parameter('id_parent');
    $group_pass = (string) get_parameter('group_pass');
    $alerts_disabled = (bool) get_parameter('alerts_disabled');
    $custom_id = (string) get_parameter('custom_id');
    $skin = (string) get_parameter('skin');
    $description = (string) get_parameter('description');
    $contact = (string) get_parameter('contact');
    $other = (string) get_parameter('other');
    $check = db_get_value('nombre', 'tgrupo', 'nombre', $name);
    $propagate = (bool) get_parameter('propagate');

    // Check if name field is empty
    if ($name != '') {
        if (!$check) {
            $values = [
                'nombre'      => $name,
                'icon'        => empty($icon) ? '' : substr($icon, 0, -4),
                'parent'      => $id_parent,
                'disabled'    => $alerts_disabled,
                'custom_id'   => $custom_id,
                'id_skin'     => $skin,
                'description' => $description,
                'contact'     => $contact,
                'propagate'   => $propagate,
                'other'       => $other,
                'password'    => io_safe_input($group_pass),
            ];

            $result = db_process_sql_insert('tgrupo', $values);
            if ($result) {
                ui_print_success_message(__('Group successfully created'));
            } else {
                ui_print_error_message(__('There was a problem creating group'));
            }
        } else {
            ui_print_error_message(__('Each group must have a different name'));
        }
    } else {
        // $result = false;
        ui_print_error_message(__('Group must have a name'));
    }
}

// Update group
if ($update_group) {
    $id_group = (int) get_parameter('id_group');
    $name = (string) get_parameter('name');
    $icon = (string) get_parameter('icon');
    $id_parent = (int) get_parameter('id_parent');
    $description = (string) get_parameter('description');
    $group_pass = (string) get_parameter('group_pass');
    $alerts_enabled = (bool) get_parameter('alerts_enabled');
    $custom_id = (string) get_parameter('custom_id');
    $propagate = (bool) get_parameter('propagate');
    $skin = (string) get_parameter('skin');
    $description = (string) get_parameter('description');
    $contact = (string) get_parameter('contact');
    $other = (string) get_parameter('other');

    // Check if name field is empty
    if ($name != '') {
        switch ($config['dbtype']) {
            case 'mysql':
                $sql = sprintf(
                    'UPDATE tgrupo  SET nombre = "%s",
					icon = "%s", disabled = %d, parent = %d, custom_id = "%s", propagate = %d, id_skin = %d, description = "%s", contact = "%s", other = "%s", password = "%s"
					WHERE id_grupo = %d',
                    $name,
                    empty($icon) ? '' : substr($icon, 0, -4),
                    !$alerts_enabled,
                    $id_parent,
                    $custom_id,
                    $propagate,
                    $skin,
                    $description,
                    $contact,
                    $other,
                    $group_pass,
                    $id_group
                );
            break;

            case 'postgresql':
            case 'oracle':
                $sql = sprintf(
                    'UPDATE tgrupo  SET nombre = \'%s\',
					icon = \'%s\', disabled = %d, parent = %d, custom_id = \'%s\', propagate = %d, id_skin = %d, description = \'%s\', contact = \'%s\', other = \'%s\'
					WHERE id_grupo = %d',
                    $name,
                    substr($icon, 0, -4),
                    !$alerts_enabled,
                    $id_parent,
                    $custom_id,
                    $propagate,
                    $skin,
                    $description,
                    $contact,
                    $other,
                    $id_group
                );
            break;
        }

        $result = db_process_sql($sql);
    } else {
        $result = false;
    }

    if ($result !== false) {
        ui_print_success_message(__('Group successfully updated'));
    } else {
        ui_print_error_message(__('There was a problem modifying group'));
    }
}

// Delete group
if (($delete_group) && (check_acl($config['id_user'], 0, 'PM'))) {
    $id_group = (int) get_parameter('id_group');

    $usedGroup = groups_check_used($id_group);

    if (!$usedGroup['return']) {
        $group = db_get_row_filter(
            'tgrupo',
            ['id_grupo' => $id_group]
        );

        db_process_sql_update(
            'tgrupo',
            ['parent' => $group['parent']],
            ['parent' => $id_group]
        );

        $result = db_process_sql_delete(
            'tgroup_stat',
            ['id_group' => $id_group]
        );

        $result = db_process_sql_delete(
            'tgrupo',
            ['id_grupo' => $id_group]
        );
    } else {
        ui_print_error_message(
            sprintf(__('The group is not empty. It is use in %s.'), implode(', ', $usedGroup['tables']))
        );
    }

    if ($result && (!$usedGroup['return'])) {
        ui_print_success_message(__('Group successfully deleted'));
    } else {
        ui_print_error_message(__('There was a problem deleting group'));
    }
}

if ($tab == 'tree') {
    echo html_print_image(
        'images/spinner.gif',
        true,
        [
            'class' => 'loading_tree',
            'style' => 'display: none;',
        ]
    );
    echo "<div id='tree-controller-recipient'></div>";
} else {
    $acl = '';
    $search_name = '';
    $offset = (int) get_parameter('offset', 0);
    $search = (string) get_parameter('search', '');
    $block_size = $config['block_size'];

    if (!empty($search)) {
        $search_name = "AND t.nombre LIKE '%$search%'";
    }

    if (!users_can_manage_group_all('AR')) {
        $user_groups_acl = users_get_groups(false, 'AR');
        $groups_acl = implode(',', $user_groups_ACL);
        if (empty($groups_acl)) {
            return ui_print_info_message(['no_close' => true, 'message' => __('There are no defined groups') ]);
        }

        $acl = "AND t.id_grupo IN ($groups_acl)";
    }

    $form = "<form method='post' action=''>";
        $form .= "<table class='databox filters' width='100%' style='font-weight: bold;'>";
            $form .= '<tr><td>'.__('Search').'&nbsp;';
                $form .= html_print_input_text('search', $search, '', 100, 100, true);
            $form .= '</td><td>';
                $form .= "<input name='find' type='submit' class='sub search' value='".__('Search')."'>";
            $form .= '<td></tr>';
        $form .= '</table>';
    $form .= '</form>';

    echo $form;

    $groups_sql = "SELECT t.*,
			p.nombre  AS parent_name,
			IF(t.parent=p.id_grupo, 1, 0) AS has_child
		FROM tgrupo t
		LEFT JOIN tgrupo p
			ON t.parent=p.id_grupo
		WHERE 1=1
		$acl
		$search_name
		ORDER BY nombre
		LIMIT $offset, $block_size
	";

    $groups = db_get_all_rows_sql($groups_sql);

    if (!empty($groups)) {
        // Count all groups for pagination only saw user and filters
        $groups_sql_count = "SELECT count(*)
			FROM tgrupo t
			WHERE 1=1
			$acl
			$search_name
		";
<<<<<<< HEAD
		$groups_count = db_get_value_sql($groups_sql_count);

		$table = new StdClass();
		$table->width = '100%';
		$table->class = "databox data";
		$table->head = array ();
		$table->head[0] = __('ID');
		$table->head[1] = __('Name');
		$table->head[2] = __('Icon');
		$table->head[3] = __('Alerts');
		$table->head[4] = __('Parent');
		$table->head[5] = __('Description');
		$table->head[6] = __('Actions');
		$table->align = array ();
		$table->align[0] = 'left';
		$table->align[2] = 'left';
		$table->align[6] = 'left';
		$table->size[0] = '3%';
		$table->size[5] = '30%';
		$table->size[6] = '5%';
		$table->data = array ();

		foreach ($groups as $key => $group) {
			$url = "index.php?sec=gagente&sec2=godmode/groups/configure_group&id_group=".$group['id_grupo'];
			$url_delete = "index.php?sec=gagente&sec2=godmode/groups/group_list&delete_group=1&id_group=" . $group['id_grupo'];
			$table->data[$key][0] = $group['id_grupo'];
			$table->data[$key][1] = "<a href='$url'>" . $group['nombre'] . "</a>";

			if($group['icon'] != ''){
				$table->data[$key][2] =	html_print_image(
					"images/groups_small/" . $group['icon'] . ".png",
					true,
					array(
						"style" => '',
						"class" => "bot",
						"alt" => $group['nombre'],
						"title" => $group['nombre'],
						false, false, false, true
					)
				);				
			}
			else{
				$table->data[$key][2] =	"";
			}

			//reporting_get_group_stats
			$table->data[$key][3] = $group['disabled'] ? __('Disabled') : __('Enabled');
			$table->data[$key][4] = $group['parent_name'];
			$table->data[$key][5] = $group['description'];
			$table->data[$key][6] = "<a href='$url'>" .
				html_print_image(
					"images/config.png",
					true,
					array(
						"alt" => __('Edit'),
						"title" => __('Edit'),
						"border" => '0'
					)
				) .
				"</a>";

			$confirm_message = __('Are you sure?');
			if ($group['has_child']) {
				$confirm_message = __('The child groups will be updated to use the parent id of the deleted group') . ". " . $confirm_message;
			}

			$table->data[$key][6] .= '&nbsp;&nbsp;' .
				'<a href="'. $url_delete. '" onClick="if (!confirm(\' '.$confirm_message.'\')) return false;">' .
				html_print_image(
					"images/cross.png",
					true,
					array(
						"alt" => __('Delete'),
						"title" => __('Delete'),
						"border" => '0'
					)
				) .
				"</a>";

		}

		echo ui_pagination(
			$groups_count, false,
			$offset, $block_size,
			true, 'offset', false
		);
		html_print_table ($table);
		echo ui_pagination(
			$groups_count, false,
			$offset, $block_size,
			true, 'offset', true
		);
	}
	else {
		ui_print_info_message ( array('no_close'=>true, 'message'=>  __('There are no defined groups') ) );
	}
=======
        $groups_count = db_get_value_sql($groups_sql_count);

        $table = new StdClass();
        $table->width = '100%';
        $table->class = 'databox data';
        $table->head = [];
        $table->head[0] = __('ID');
        $table->head[1] = __('Name');
        $table->head[2] = __('Icon');
        $table->head[3] = __('Alerts');
        $table->head[4] = __('Parent');
        $table->head[5] = __('Description');
        $table->head[6] = __('Actions');
        $table->align = [];
        $table->align[0] = 'left';
        $table->align[2] = 'left';
        $table->align[6] = 'left';
        $table->size[0] = '3%';
        $table->size[5] = '30%';
        $table->size[6] = '5%';
        $table->data = [];

        foreach ($groups as $key => $group) {
            $url = 'index.php?sec=gagente&sec2=godmode/groups/configure_group&id_group='.$group['id_grupo'];
            $url_delete = 'index.php?sec=gagente&sec2=godmode/groups/group_list&delete_group=1&id_group='.$group['id_grupo'];
            $table->data[$key][0] = $group['id_grupo'];
            $table->data[$key][1] = "<a href='$url'>".$group['nombre'].'</a>';
            $table->data[$key][2] = html_print_image(
                'images/groups_small/'.$group['icon'].'.png',
                true,
                [
                    'style' => '',
                    'class' => 'bot',
                    'alt' => $group['nombre'],
                    'title' => $group['nombre'],
                    false, false, false, true
                ]
            );

            // reporting_get_group_stats
            $table->data[$key][3] = $group['disabled'] ? __('Disabled') : __('Enabled');
            $table->data[$key][4] = $group['parent_name'];
            $table->data[$key][5] = $group['description'];
            $table->data[$key][6] = "<a href='$url'>".html_print_image(
                'images/config.png',
                true,
                [
                    'alt'    => __('Edit'),
                    'title'  => __('Edit'),
                    'border' => '0',
                ]
            ).'</a>';

            $confirm_message = __('Are you sure?');
            if ($group['has_child']) {
                $confirm_message = __('The child groups will be updated to use the parent id of the deleted group').'. '.$confirm_message;
            }

            $table->data[$key][6] .= '&nbsp;&nbsp;'.'<a href="'.$url_delete.'" onClick="if (!confirm(\' '.$confirm_message.'\')) return false;">'.html_print_image(
                'images/cross.png',
                true,
                [
                    'alt'    => __('Delete'),
                    'title'  => __('Delete'),
                    'border' => '0',
                ]
            ).'</a>';
        }

        echo ui_pagination(
            $groups_count,
            false,
            $offset,
            $block_size,
            true,
            'offset',
            false
        );
        html_print_table($table);
        echo ui_pagination(
            $groups_count,
            false,
            $offset,
            $block_size,
            true,
            'offset',
            true
        );
    } else {
        ui_print_info_message(['no_close' => true, 'message' => __('There are no defined groups') ]);
    }
>>>>>>> c0a23889
}

if (check_acl($config['id_user'], 0, 'PM')) {
    echo '<form method="post" action="index.php?sec='.$sec.'&sec2=godmode/groups/configure_group">';
        echo '<div class="action-buttons" style="width:100%;">';
            html_print_submit_button(__('Create group'), 'crt', false, 'class="sub next"');
        echo '</div>';
    echo '</form>';
}

ui_require_javascript_file('TreeController', 'include/javascript/tree/');

enterprise_hook('close_meta_frame');
$tab = 'group_edition';

?>

<?php if (!is_metaconsole()) { ?>
    <script type="text/javascript" src="include/javascript/fixed-bottom-box.js"></script>
<?php } else { ?>
    <script type="text/javascript" src="../../include/javascript/fixed-bottom-box.js"></script>
<?php } ?>

<script type="text/javascript">
    var treeController = TreeController.getController();

    if (typeof treeController.recipient != 'undefined' && treeController.recipient.length > 0)
            treeController.recipient.empty();

        $(".loading_tree").show();

        var parameters = {};
        parameters['page'] = "include/ajax/tree.ajax";
        parameters['getChildren'] = 1;
        parameters['type'] = "<?php echo $tab; ?>";
        parameters['filter'] = {};
        parameters['filter']['searchGroup'] = '';
        parameters['filter']['searchAgent'] = '';
        parameters['filter']['statusAgent'] = '';
        parameters['filter']['searchModule'] = '';
        parameters['filter']['statusModule'] = '';
        parameters['filter']['groupID'] = '';
        parameters['filter']['tagID'] = '';
        parameters['filter']['searchHirearchy'] = 1;
        parameters['filter']['show_not_init_agents'] = 1;
        parameters['filter']['show_not_init_modules'] = 1;

        $.ajax({
            type: "POST",
            url: "<?php echo ui_get_full_url('ajax.php', false, false, false); ?>",
            data: parameters,
            success: function(data) {
                if (data.success) {
                    $(".loading_tree").hide();

                    treeController.init({
                        recipient: $("div#tree-controller-recipient"),
                        //detailRecipient: $.fixedBottomBox({ width: 400, height: window.innerHeight * 0.9 }),
                        page: parameters['page'],
                        emptyMessage: "<?php echo __('No data found'); ?>",
                        foundMessage: "<?php echo __('Found groups'); ?>",
                        tree: data.tree,
                        baseURL: "<?php echo ui_get_full_url(false, false, false, is_metaconsole()); ?>",
                        ajaxURL: "<?php echo ui_get_full_url('ajax.php', false, false, false); ?>",
                        filter: parameters['filter'],
                        counterTitles: {
                            total: {
                                agents: "<?php echo __('Total agents'); ?>",
                                modules: "<?php echo __('Total modules'); ?>",
                                none: "<?php echo __('Total'); ?>"
                            },
                            alerts: {
                                agents: "<?php echo __('Fired alerts'); ?>",
                                modules: "<?php echo __('Fired alerts'); ?>",
                                none: "<?php echo __('Fired alerts'); ?>"
                            },
                            critical: {
                                agents: "<?php echo __('Critical agents'); ?>",
                                modules: "<?php echo __('Critical modules'); ?>",
                                none: "<?php echo __('Critical'); ?>"
                            },
                            warning: {
                                agents: "<?php echo __('Warning agents'); ?>",
                                modules: "<?php echo __('Warning modules'); ?>",
                                none: "<?php echo __('Warning'); ?>"
                            },
                            unknown: {
                                agents: "<?php echo __('Unknown agents'); ?>",
                                modules: "<?php echo __('Unknown modules'); ?>",
                                none: "<?php echo __('Unknown'); ?>"
                            },
                            not_init: {
                                agents: "<?php echo __('Not init agents'); ?>",
                                modules: "<?php echo __('Not init modules'); ?>",
                                none: "<?php echo __('Not init'); ?>"
                            },
                            ok: {
                                agents: "<?php echo __('Normal agents'); ?>",
                                modules: "<?php echo __('Normal modules'); ?>",
                                none: "<?php echo __('Normal'); ?>"
                            }
                        }
                    });
                }
            },
            dataType: "json"
        });
</script><|MERGE_RESOLUTION|>--- conflicted
+++ resolved
@@ -508,104 +508,6 @@
 			$acl
 			$search_name
 		";
-<<<<<<< HEAD
-		$groups_count = db_get_value_sql($groups_sql_count);
-
-		$table = new StdClass();
-		$table->width = '100%';
-		$table->class = "databox data";
-		$table->head = array ();
-		$table->head[0] = __('ID');
-		$table->head[1] = __('Name');
-		$table->head[2] = __('Icon');
-		$table->head[3] = __('Alerts');
-		$table->head[4] = __('Parent');
-		$table->head[5] = __('Description');
-		$table->head[6] = __('Actions');
-		$table->align = array ();
-		$table->align[0] = 'left';
-		$table->align[2] = 'left';
-		$table->align[6] = 'left';
-		$table->size[0] = '3%';
-		$table->size[5] = '30%';
-		$table->size[6] = '5%';
-		$table->data = array ();
-
-		foreach ($groups as $key => $group) {
-			$url = "index.php?sec=gagente&sec2=godmode/groups/configure_group&id_group=".$group['id_grupo'];
-			$url_delete = "index.php?sec=gagente&sec2=godmode/groups/group_list&delete_group=1&id_group=" . $group['id_grupo'];
-			$table->data[$key][0] = $group['id_grupo'];
-			$table->data[$key][1] = "<a href='$url'>" . $group['nombre'] . "</a>";
-
-			if($group['icon'] != ''){
-				$table->data[$key][2] =	html_print_image(
-					"images/groups_small/" . $group['icon'] . ".png",
-					true,
-					array(
-						"style" => '',
-						"class" => "bot",
-						"alt" => $group['nombre'],
-						"title" => $group['nombre'],
-						false, false, false, true
-					)
-				);				
-			}
-			else{
-				$table->data[$key][2] =	"";
-			}
-
-			//reporting_get_group_stats
-			$table->data[$key][3] = $group['disabled'] ? __('Disabled') : __('Enabled');
-			$table->data[$key][4] = $group['parent_name'];
-			$table->data[$key][5] = $group['description'];
-			$table->data[$key][6] = "<a href='$url'>" .
-				html_print_image(
-					"images/config.png",
-					true,
-					array(
-						"alt" => __('Edit'),
-						"title" => __('Edit'),
-						"border" => '0'
-					)
-				) .
-				"</a>";
-
-			$confirm_message = __('Are you sure?');
-			if ($group['has_child']) {
-				$confirm_message = __('The child groups will be updated to use the parent id of the deleted group') . ". " . $confirm_message;
-			}
-
-			$table->data[$key][6] .= '&nbsp;&nbsp;' .
-				'<a href="'. $url_delete. '" onClick="if (!confirm(\' '.$confirm_message.'\')) return false;">' .
-				html_print_image(
-					"images/cross.png",
-					true,
-					array(
-						"alt" => __('Delete'),
-						"title" => __('Delete'),
-						"border" => '0'
-					)
-				) .
-				"</a>";
-
-		}
-
-		echo ui_pagination(
-			$groups_count, false,
-			$offset, $block_size,
-			true, 'offset', false
-		);
-		html_print_table ($table);
-		echo ui_pagination(
-			$groups_count, false,
-			$offset, $block_size,
-			true, 'offset', true
-		);
-	}
-	else {
-		ui_print_info_message ( array('no_close'=>true, 'message'=>  __('There are no defined groups') ) );
-	}
-=======
         $groups_count = db_get_value_sql($groups_sql_count);
 
         $table = new StdClass();
@@ -633,17 +535,22 @@
             $url_delete = 'index.php?sec=gagente&sec2=godmode/groups/group_list&delete_group=1&id_group='.$group['id_grupo'];
             $table->data[$key][0] = $group['id_grupo'];
             $table->data[$key][1] = "<a href='$url'>".$group['nombre'].'</a>';
-            $table->data[$key][2] = html_print_image(
-                'images/groups_small/'.$group['icon'].'.png',
-                true,
-                [
-                    'style' => '',
-                    'class' => 'bot',
-                    'alt' => $group['nombre'],
-                    'title' => $group['nombre'],
-                    false, false, false, true
-                ]
-            );
+            if ($group['icon'] != '') {
+                $table->data[$key][2] = html_print_image(
+                    'images/groups_small/'.$group['icon'].'.png',
+                    true,
+                    [
+                        'style' => '',
+                        'class' => 'bot',
+                        'alt' => $group['nombre'],
+                        'title' => $group['nombre'],
+                        false, false, false, true
+                    ]
+                );
+            } else {
+                $table->data[$key][2] = '';
+            }
+
 
             // reporting_get_group_stats
             $table->data[$key][3] = $group['disabled'] ? __('Disabled') : __('Enabled');
@@ -697,7 +604,6 @@
     } else {
         ui_print_info_message(['no_close' => true, 'message' => __('There are no defined groups') ]);
     }
->>>>>>> c0a23889
 }
 
 if (check_acl($config['id_user'], 0, 'PM')) {
