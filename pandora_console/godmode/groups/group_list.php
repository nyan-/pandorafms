<?php
/**
 * Group management view.
 *
 * @category   Group View
 * @package    Pandora FMS
 * @subpackage Opensource
 * @version    1.0.0
 * @license    See below
 *
 *    ______                 ___                    _______ _______ ________
 *   |   __ \.-----.--.--.--|  |.-----.----.-----. |    ___|   |   |     __|
 *  |    __/|  _  |     |  _  ||  _  |   _|  _  | |    ___|       |__     |
 * |___|   |___._|__|__|_____||_____|__| |___._| |___|   |__|_|__|_______|
 *
 * ============================================================================
 * Copyright (c) 2005-2023 Artica Soluciones Tecnologicas
 * Please see http://pandorafms.org for full contribution list
 * This program is free software; you can redistribute it and/or
 * modify it under the terms of the GNU General Public License
 * as published by the Free Software Foundation for version 2.
 * This program is distributed in the hope that it will be useful,
 * but WITHOUT ANY WARRANTY; without even the implied warranty of
 * MERCHANTABILITY or FITNESS FOR A PARTICULAR PURPOSE.  See the
 * GNU General Public License for more details.
 * ============================================================================
 */

// Begin.
ui_require_css_file('tree');
ui_require_css_file('fixed-bottom-box');

// Load global vars.
global $config;

check_login();

require_once $config['homedir'].'/include/functions_groups.php';
require_once $config['homedir'].'/include/functions_agents.php';
require_once $config['homedir'].'/include/functions_users.php';

if (is_metaconsole() === true) {
    enterprise_include_once('include/functions_metaconsole.php');
    enterprise_include_once('meta/include/functions_agents_meta.php');
}

if (is_ajax() === true) {
    if ((bool) check_acl($config['id_user'], 0, 'AR') === false) {
        db_pandora_audit(
            AUDIT_LOG_ACL_VIOLATION,
            'Trying to access Group Management'
        );
        include 'general/noaccess.php';
        return;
    }

    $get_group_json = (bool) get_parameter('get_group_json');
    $get_group_agents = (bool) get_parameter('get_group_agents');
    $get_is_disabled = (bool) get_parameter('get_is_disabled');

    if ($get_group_json === true) {
        $id_group = (int) get_parameter('id_group');

        if ($id_group === 0 || $id_group === -1) {
            $group = [
                'id_grupo'  => 0,
                'nombre'    => 'None',
                'icon'      => 'world',
                'parent'    => 0,
                'disabled'  => 0,
                'custom_id' => null,
            ];
            echo json_encode($group);
            return;
        }

        if ((bool) check_acl($config['id_user'], $id_group, 'AR') === false) {
            db_pandora_audit(
                AUDIT_LOG_ACL_VIOLATION,
                'Trying to access Alert Management'
            );
            echo json_encode(false);
            return;
        }

        $group = db_get_row('tgrupo', 'id_grupo', $id_group);

        echo json_encode($group);
        return;
    }

    if ($get_group_agents === true) {
        ob_clean();
        $id_group = (int) get_parameter('id_group');
        $id_os = (int) get_parameter('id_os', 0);
        $disabled = (int) get_parameter('disabled', 0);
        $search = (string) get_parameter('search', '');
        $recursion = (int) get_parameter('recursion', 0);
        $privilege = (string) get_parameter('privilege', '');
        $all_agents = (int) get_parameter('all_agents', 0);
        // Is is possible add keys prefix to avoid auto sorting in
        // js object conversion.
        $keys_prefix = (string) get_parameter('keys_prefix', '');
        // This attr is for the operation "bulk alert accions add", it controls
        // the query that take the agents from db.
        $add_alert_bulk_op = get_parameter('add_alert_bulk_op', false);
        // Ids of agents to be include in the SQL clause as id_agent IN ().
        $filter_agents_json = (string) get_parameter('filter_agents_json', '');
        $status_agents = (int) get_parameter('status_agents', AGENT_STATUS_ALL);
        // Juanma (22/05/2014) Fix: If setted remove void agents from result
        // (by default and for compatibility show void agents).
        $show_void_agents = (int) get_parameter('show_void_agents', 1);
        $serialized = (bool) get_parameter('serialized', false);
        $serialized_separator = (string) get_parameter(
            'serialized_separator',
            '|'
        );
        $force_serialized = (bool) get_parameter('force_serialized', false);
        $nodes = (array) get_parameter('nodes', []);

        if ((bool) check_acl($config['id_user'], $id_group, 'AR') === false) {
            db_pandora_audit(
                AUDIT_LOG_ACL_VIOLATION,
                'Trying to access Alert Management'
            );
            echo json_encode(false);
            return;
        }

        if (https_is_running() === true) {
            header('Content-type: application/json');
        }

        if ($filter_agents_json != '') {
            $filter['id_agente'] = json_decode(
                io_safe_output($filter_agents_json),
                true
            );
        }

        if ($all_agents) {
            $filter['all_agents'] = true;
        } else {
            $filter['disabled'] = $disabled;
        }

        if ($search != '') {
            $filter['aliasRegex'] = $search;
        }

        if ($status_agents != AGENT_STATUS_ALL) {
            $filter['status'] = $status_agents;
        }

        if ($id_os !== 0) {
            $filter['id_os'] = $id_os;
        }

        $_sql_post = ' 1=1 ';
        if ($show_void_agents == 0) {
            $_sql_post .= ' AND id_agente IN (SELECT a.id_agente FROM tagente a, tagente_modulo b WHERE a.id_agente=b.id_agente AND b.delete_pending=0) AND \'1\'';
            $filter[$_sql_post] = '1';
        }

        if (is_metaconsole() === true && empty($nodes) === false) {
            $filter['id_server'] = $nodes;
        }

        $id_groups_get_agents = $id_group;
        if ($id_group == 0 && $privilege != '') {
            $groups = users_get_groups($config['id_user'], $privilege, false);
            // If group ID doesn't matter and $privilege is specified
            // (like 'AW'), retruns all agents that current user has $privilege
            // privilege for.
            $id_groups_get_agents = array_keys($groups);
        }

        $agents = agents_get_group_agents(
            $id_groups_get_agents,
            $filter,
            'none',
            false,
            $recursion,
            $serialized,
            $serialized_separator,
            $add_alert_bulk_op,
            $force_serialized
        );

        $agents_aux = [];
        foreach ($agents as $key => $value) {
            if (empty($search) === true) {
                $agents_aux[$key] = $value;
            } else if (preg_match('/'.$search.'/', io_safe_output($value)) === true) {
                $agents_aux[$key] = $value;
            }
        }

        $agents = $agents_aux;

        $agents_disabled = [];
        // Add keys prefix.
        if ($keys_prefix !== '') {
            foreach ($agents as $k => $v) {
                $agents[$keys_prefix.$k] = $v;
                unset($agents[$k]);
                if ($all_agents) {
                    // Unserialize to get the status.
                    if ($serialized && is_metaconsole()) {
                        $agent_info = explode($serialized_separator, $k);
                        $agent_disabled = db_get_value_filter(
                            'disabled',
                            'tmetaconsole_agent',
                            [
                                'id_tagente'            => $agent_info[1],
                                'id_tmetaconsole_setup' => $agent_info[0],
                            ]
                        );
                    } else if ($serialized
                        && is_metaconsole() === false
                        && $force_serialized
                    ) {
                        $agent_info = explode($serialized_separator, $k);
                        $agent_disabled = db_get_value_filter(
                            'disabled',
                            'tagente',
                            ['id_agente' => $agent_info[1]]
                        );
                    } else if (!$serialized && is_metaconsole()) {
                        // Cannot retrieve the disabled status.
                        // Mark all as not disabled.
                        $agent_disabled = 0;
                    } else {
                        $agent_disabled = db_get_value_filter(
                            'disabled',
                            'tagente',
                            ['id_agente' => $k]
                        );
                    }

                    $agents_disabled[$keys_prefix.$k] = $agent_disabled;
                }
            }
        }

        if ($all_agents) {
            $all_agents_array = [];
            $all_agents_array['agents'] = $agents;
            $all_agents_array['agents_disabled'] = $agents_disabled;

            $agents = $all_agents_array;
        }

        echo json_encode($agents);
        return;
    }

    if ($get_is_disabled === true) {
        $index = get_parameter('id_agent');

        $agent_disabled = db_get_value_filter(
            'disabled',
            'tagente',
            ['id_agente' => $index]
        );

        $return['disabled'] = $agent_disabled;
        $return['id_agent'] = $index;

        echo json_encode($return);
        return;
    }

    return;
}

$tab = (string) get_parameter('tab', 'groups');

if ($tab !== 'credbox'
    && (bool) check_acl($config['id_user'], 0, 'PM') === false
    && (bool) check_acl($config['id_user'], 0, 'AW') === false
) {
    db_pandora_audit(
        AUDIT_LOG_ACL_VIOLATION,
        'Trying to access Group Management'
    );
    include 'general/noaccess.php';
    return;
} else if ($tab === 'credbox'
    && (bool) check_acl($config['id_user'], 0, 'UM') === false
    && (bool) check_acl($config['id_user'], 0, 'PM') === false
) {
    db_pandora_audit(
        AUDIT_LOG_ACL_VIOLATION,
        'Trying to access Credential Store'
    );
    include 'general/noaccess.php';
    return;
}

$sec = defined('METACONSOLE') ? 'advanced' : 'gagente';
$url_credbox  = 'index.php?sec=gmodules&sec2=godmode/groups/group_list&tab=credbox';
$url_tree  = 'index.php?sec='.$sec.'&sec2=godmode/groups/group_list&tab=tree';
$url_groups = 'index.php?sec='.$sec.'&sec2=godmode/groups/group_list&tab=groups';

$buttons['tree'] = [
    'active' => false,
    'text'   => '<a href="'.$url_tree.'">'.html_print_image(
        'images/snmp-trap@svg.svg',
        true,
        [
            'title' => __('Tree Group view'),
            'class' => 'main_menu_icon invert_filter',
        ]
    ).'</a>',
];

$buttons['groups'] = [
    'active' => false,
    'text'   => '<a href="'.$url_groups.'">'.html_print_image(
        'images/groups@svg.svg',
        true,
        [
            'title' => __('Group view'),
            'class' => 'main_menu_icon invert_filter',
        ]
    ).'</a>',
];

$buttons['credbox'] = [
    'active' => false,
    'text'   => '<a href="'.$url_credbox.'">'.html_print_image(
        'images/key.png',
        true,
        [
            'title' => __('Credential Store'),
            'class' => 'main_menu_icon invert_filter',
        ]
    ).'</a>',
];

$title = __('Groups defined in %s', get_product_name());
// Marks correct tab.
switch ($tab) {
    case 'tree':
        $buttons['tree']['active'] = true;
        $title .= sprintf(' &raquo; %s', __('Tree view'));
    break;

    case 'credbox':
        $buttons['credbox']['active'] = true;
        $title = __('Credential store');
    break;

    case 'groups':
    default:
        $buttons['groups']['active'] = true;
        $title .= sprintf(' &raquo; %s', __('Table view'));
    break;
}

// Header.
if (is_metaconsole() === true) {
    agents_meta_print_header();
} else {
    // Header.
    ui_print_standard_header(
        $title,
        'images/group.png',
        false,
        '',
        false,
        $buttons,
        [
            [
                'link'  => '',
                'label' => __('Profiles'),
            ],
            [
                'link'  => '',
                'label' => __('Manage agents group'),
            ],
        ]
    );
}

$is_management_allowed = true;
if (is_management_allowed() === false) {
    $is_management_allowed = false;
    if (is_metaconsole() === false) {
        $url = '<a target="_blank" href="'.ui_get_meta_url(
            'index.php?sec=advanced&sec2=godmode/groups/group_list&tab=groups'
        ).'">'.__('metaconsole').'</a>';
    } else {
        $url = __('any node');
    }

    ui_print_warning_message(
        __(
            'This node is configured with centralized mode. All groups information is read only. Go to %s to manage it.',
            $url
        )
    );
}

// Load credential store view before parse list-tree forms.
if ($tab == 'credbox') {
    include_once __DIR__.'/credential_store.php';
    // Stop script.
    return;
}

$create_group = (bool) get_parameter('create_group');
$update_group = (bool) get_parameter('update_group');
$delete_group = (bool) get_parameter('delete_group');
$pure = get_parameter('pure', 0);

// Create group.
if ($is_management_allowed === true
    && $create_group === true
    && ((bool) check_acl($config['id_user'], 0, 'PM') === true)
) {
    $name = (string) get_parameter('name');
    $icon = (string) get_parameter('icon');
    $id_parent = (int) get_parameter('id_parent');
    $group_pass = (string) get_parameter('group_pass');
    $alerts_disabled = (bool) get_parameter('alerts_disabled');
    $custom_id = (string) get_parameter('custom_id');
    $skin = (string) get_parameter('skin');
    $description = (string) get_parameter('description');
    $contact = (string) get_parameter('contact');
    $other = (string) get_parameter('other');
    $max_agents = (int) get_parameter('max_agents', 0);
    $check = db_get_value('nombre', 'tgrupo', 'nombre', $name);
    $propagate = (bool) get_parameter('propagate');

    $aviable_name = true;
    if (preg_match('/script/i', $name)) {
        $aviable_name = false;
    }

    // Check if name field is empty.
    if ($name != '') {
        if (!$check) {
            if ($aviable_name === true) {
                $values = [
                    'nombre'      => $name,
                    'icon'        => empty($icon) ? '' : substr($icon, 0, -4),
                    'parent'      => $id_parent,
                    'disabled'    => $alerts_disabled,
                    'custom_id'   => $custom_id,
                    'id_skin'     => $skin,
                    'description' => $description,
                    'contact'     => $contact,
                    'propagate'   => $propagate,
                    'other'       => $other,
                    'password'    => io_safe_input($group_pass),
                    'max_agents'  => $max_agents,
                ];

                $result = db_process_sql_insert('tgrupo', $values);
            }

            if ($result) {
                ui_print_success_message(__('Group successfully created'));
            } else {
                ui_print_error_message(__('There was a problem creating group'));
            }
        } else {
            ui_print_error_message(__('Each group must have a different name'));
        }
    } else {
        ui_print_error_message(__('Group must have a name'));
    }
}

// Update group.
if ($is_management_allowed === true && $update_group === true) {
    $id_group = (int) get_parameter('id_group');
    $name = (string) get_parameter('name');
    $icon = (string) get_parameter('icon');
    $id_parent = (int) get_parameter('id_parent');
    $description = (string) get_parameter('description');
    $group_pass = (string) get_parameter('group_pass');
    $alerts_enabled = (bool) get_parameter('alerts_enabled');
    $custom_id = (string) get_parameter('custom_id');
    $propagate = (bool) get_parameter('propagate');
    $skin = (string) get_parameter('skin');
    $description = (string) get_parameter('description');
    $contact = (string) get_parameter('contact');
    $other = (string) get_parameter('other');
    $max_agents = (int) get_parameter('max_agents', 0);

    $aviable_name = true;
    if (preg_match('/script/i', $name)) {
        $aviable_name = false;
    }

    // Check if group name is unique.
    $check = db_get_value_filter(
        'nombre',
        'tgrupo',
        [
            'nombre'   => $name,
            'id_grupo' => $id_group,
        ],
        'AND NOT'
    );

    // Check if name field is empty.
    if ($name != '') {
        if (!$check) {
            if ($aviable_name === true) {
                $values = [
                    'nombre'      => $name,
                    'icon'        => empty($icon) ? '' : substr($icon, 0, -4),
                    'parent'      => ($id_parent == -1) ? 0 : $id_parent,
                    'disabled'    => !$alerts_enabled,
                    'custom_id'   => $custom_id,
                    'id_skin'     => $skin,
                    'description' => $description,
                    'contact'     => $contact,
                    'propagate'   => $propagate,
                    'other'       => $other,
                    'password'    => io_safe_input($group_pass),
                    'max_agents'  => $max_agents,
                ];

                $result = db_process_sql_update(
                    'tgrupo',
                    $values,
                    ['id_grupo' => $id_group]
                );
            }

            if ($result) {
                ui_print_success_message(__('Group successfully updated'));
            } else {
                ui_print_error_message(__('There was a problem modifying group'));
            }
        } else {
            ui_print_error_message(__('Each group must have a different name'));
        }
    } else {
        ui_print_error_message(__('Group must have a name'));
    }
}

// Delete group.
if ($is_management_allowed === true
    && $delete_group === true
    && ((bool) check_acl($config['id_user'], 0, 'PM') === true)
) {
    $id_group = (int) get_parameter('id_group');

    $usedGroup = groups_check_used($id_group);

    if (!$usedGroup['return']) {
        $errors_meta = false;
        if (is_metaconsole()) {
            $group_name = groups_get_name($id_group);
            $servers = metaconsole_get_servers();

            $error_counter = 0;
            $success_counter = 0;
            $success_nodes = [];
            $error_nodes = [];
            // Check if the group can be deleted or not.
            if (isset($servers) === true
                && is_array($servers) === true
            ) {
                foreach ($servers as $server) {
                    if (metaconsole_connect($server) == NOERR) {
                        $result_exist_group = db_get_row_filter(
                            'tgrupo',
                            [
                                'nombre'   => $group_name,
                                'id_grupo' => $id_group,
                            ]
                        );
                        if ($result_exist_group !== false) {
                            $used_group = groups_check_used($id_group);
                            // Save the names of the nodes that are empty
                            // and can be deleted, and those that cannot.
                            if (!$used_group['return']) {
                                $success_nodes[] .= $server['server_name'];
                                $success_counter++;
                            } else {
                                $error_nodes[] .= $server['server_name'];
                                $error_counter++;
                            }
                        }
                    }

                    metaconsole_restore_db();
                }
            }

            if ($error_counter > 0) {
                ui_print_error_message(
                    __(
                        'The group %s could not be deleted because it is not empty in the nodes',
                        $group_name
                    ).': '.implode(', ', $error_nodes)
                );
                $errors_meta = true;
            } else {
                if ($success_counter > 0) {
                    $error_deleting_counter = 0;
                    $success_deleting_counter = 0;
                    $error_deleting = [];
                    $success_deleting = [];
                    $error_connecting_node = [];
                    // Delete the group in the nodes.
                    if (isset($servers) === true
                        && is_array($servers) === true
                    ) {
                        foreach ($servers as $server) {
                            if (metaconsole_connect($server) == NOERR) {
                                $group = db_get_row_filter(
                                    'tgrupo',
                                    ['id_grupo' => $id_group]
                                );

                                db_process_sql_update(
                                    'tgrupo',
                                    ['parent' => $group['parent']],
                                    ['parent' => $id_group]
                                );

                                db_process_sql_delete(
                                    'tgroup_stat',
                                    ['id_group' => $id_group]
                                );

                                $result = db_process_sql_delete(
                                    'tgrupo',
                                    ['id_grupo' => $id_group]
                                );

                                if ($result === false) {
                                    $error_deleting[] .= $server['server_name'];
                                    $error_deleting_counter++;
                                } else {
                                    $success_deleting[] .= $server['server_name'];
                                    $success_deleting_counter++;
                                }
                            } else {
                                $error_deleting_counter++;
                                $error_connecting_node[] .= $server['server_name'];
                            }

                            metaconsole_restore_db();
                        }
                    }

                    // If the group could not be deleted in any node,
                    // do not delete it in meta.
                    if ($error_deleting_counter > 0) {
                        $errors_meta = true;
                        if (empty($error_connecting_node) === false) {
                            ui_print_error_message(
                                __(
                                    'Error connecting to %s',
                                    implode(
                                        ', ',
                                        $error_connecting_node
                                    ).'. The group has not been deleted in the metaconsole.'
                                )
                            );
                        }

                        if (empty($error_deleting) === false) {
                            ui_print_error_message(
                                __(
                                    'The group has not been deleted in the metaconsole due to an error in the node database'
                                ).': '.implode(', ', $error_deleting)
                            );
                        }
                    }

                    if ($success_deleting_counter > 0) {
                        ui_print_success_message(
                            __(
                                'The group %s has been deleted in the nodes',
                                $group_name
                            ).': '.implode(', ', $success_deleting)
                        );
                    }
                }
            }
        }

        if ($errors_meta === false) {
            $group = db_get_row_filter(
                'tgrupo',
                ['id_grupo' => $id_group]
            );

            db_process_sql_update(
                'tgrupo',
                ['parent' => $group['parent']],
                ['parent' => $id_group]
            );

            $result = db_process_sql_delete(
                'tgroup_stat',
                ['id_group' => $id_group]
            );

            $result = db_process_sql_delete(
                'tgrupo',
                ['id_grupo' => $id_group]
            );

            if ($result && (!$usedGroup['return'])) {
                ui_print_success_message(__('Group successfully deleted'));
            } else {
                ui_print_error_message(
                    __('There was a problem deleting group')
                );
            }
        }
    } else {
        ui_print_error_message(
            sprintf(
                __('The group is not empty. It is use in %s.'),
                implode(', ', $usedGroup['tables'])
            )
        );
    }
}

// Credential store is loaded previously in this document to avoid
// process group tree - list forms.
if ($tab == 'tree') {
    /*
     * Group tree view.
     */

    echo html_print_image(
        'images/spinner.gif',
        true,
        [
            'class' => 'loading_tree',
            'style' => 'display: none;',
        ]
    );
    echo "<div id='tree-controller-recipient'></div>";
} else {
    /*
     * Group list view.
     */

    $acl = '';
    $search_name = '';
    $offset = (int) get_parameter('offset', 0);
    $search = (string) get_parameter('search', '');
    $block_size = $config['block_size'];

    $tablePagination = '';

    if (empty($search) === false) {
        $search_name = 'AND t.nombre LIKE "%'.$search.'%"';
    }

    if (users_can_manage_group_all('AR') === false) {
        $user_groups_acl = users_get_groups(false, 'AR');
        $groups_acl = implode('","', $user_groups_acl);
        if (empty($groups_acl) === true) {
            return ui_print_info_message(
                [
                    'no_close' => true,
                    'message'  => __('There are no defined groups'),
                ]
            );
        }

        $acl = 'AND t.nombre IN ("'.$groups_acl.'")';
    }

    $form = "<form method='post' action=''>";
        $form .= "<table class='filter-table-adv' width='100%'>";
            $form .= '<tr><td>'.html_print_label_input_block(
                __('Search'),
                html_print_input_text(
                    'search',
                    $search,
                    '',
                    30,
                    30,
                    true
                )
            );
            $form .= '</td>';
            $form .= '</tr>';
        $form .= '</table>';
        $buttons = html_print_submit_button(
            __('Filter'),
            'find',
            false,
            [
                'icon' => 'search',
                'mode' => 'mini',
            ],
            true
        );

        $form .= html_print_div(
            [
                'class'   => 'action-buttons',
                'content' => $buttons,
            ],
            true
        );
    $form .= '</form>';

    ui_toggle(
        $form,
        '<span class="subsection_header_title">'.__('Filters').'</span>',
        'filter_form',
        '',
        true,
        false,
        '',
        'white-box-content',
        'box-flat white_table_graph fixed_filter_bar'
    );

    if (is_metaconsole() === true) {
        ui_print_info_message(
            __('Edit or delete groups can cause problems with synchronization')
        );
    }

    $groups_sql = sprintf(
        'SELECT t.*,
			p.nombre  AS parent_name,
			IF(t.parent=p.id_grupo, 1, 0) AS has_child
		 FROM tgrupo t
		 LEFT JOIN tgrupo p
			ON t.parent=p.id_grupo
		 WHERE 1=1
		 %s
         %s
		ORDER BY nombre
        LIMIT %d, %d',
        $acl,
        $search_name,
        $offset,
        $block_size
    );

    $groups = db_get_all_rows_sql($groups_sql);

    if (empty($groups) === false) {
        // Count all groups for pagination only saw user and filters.
        $groups_sql_count = sprintf(
            'SELECT count(*)
			FROM tgrupo t
			WHERE 1=1
            %s
            %s',
            $acl,
            $search_name
        );
        $groups_count = db_get_value_sql($groups_sql_count);

        $table = new StdClass();
        $table->width = '100%';
        $table->class = 'info_table';
        $table->headstyle = [];
        $table->head = [];
        $table->head[0] = __('ID');
        $table->headstyle[0] = 'min-width: 100px;';
        $table->head[1] = __('Name');
        $table->headstyle[1] = 'min-width: 100px;';
        $table->head[2] = __('Icon');
        $table->headstyle[2] = 'min-width: 100px;';
        $table->head[3] = __('Alerts');
        $table->headstyle[3] = 'min-width: 100px;';
        $table->head[4] = __('Parent');
        $table->headstyle[4] = 'min-width: 100px;';
        $table->head[5] = __('Description');
        $table->headstyle[5] = 'min-width: 100px;';
        if ($is_management_allowed === true) {
            $table->head[6] = __('Actions');
            $table->headstyle[6] = 'min-width: 100px;';
        }

        $table->align = [];
        $table->align[0] = 'left';
        $table->align[2] = 'left';
        if ($is_management_allowed === true) {
            $table->align[6] = 'left';
        }

        $table->size[0] = '3%';
        $table->size[5] = '30%';
        if ($is_management_allowed === true) {
            $table->size[6] = '5%';
        }

        $table->data = [];

        foreach ($groups as $key => $group) {
<<<<<<< HEAD
            $url_edit = 'index.php?sec=gagente&sec2=godmode/groups/configure_group&id_group='.$group['id_grupo'];
            $url_tactical = 'index.php?sec=gagente&sec2=godmode/groups/tactical&id_group='.$group['id_grupo'];
            if (is_metaconsole()) {
=======
            $url = 'index.php?sec=gagente&sec2=godmode/groups/configure_group&id_group='.$group['id_grupo'];
            if (is_metaconsole() === true) {
>>>>>>> c8a963fd
                $url_delete = 'index.php?sec=gagente&sec2=godmode/groups/group_list&delete_group=1&id_group='.$group['id_grupo'].'&tab=groups';
            } else {
                $url_delete = 'index.php?sec=gagente&sec2=godmode/groups/group_list&delete_group=1&id_group='.$group['id_grupo'];
            }

            $table->data[$key][0] = $group['id_grupo'];
            if ($is_management_allowed === true) {
                $table->data[$key][1] = '<a href="'.$url_tactical.'">'.$group['nombre'].'</a>';
            } else {
                $table->data[$key][1] = $group['nombre'];
            }

            if ($group['icon'] != '') {
                $table->data[$key][2] = html_print_image(
                    'images/'.$group['icon'],
                    true,
                    [
                        'style' => '',
                        'class' => 'bot',
                        'alt'   => io_safe_input($group['nombre']),
                        'title' => io_safe_input($group['nombre']),
                    ],
                    false,
                    false,
                    false,
                    true
                );
            } else {
                $table->data[$key][2] = '';
            }


            // Reporting_get_group_stats.
            $table->data[$key][3] = ($group['disabled']) ? __('Disabled') : __('Enabled');
            $table->data[$key][4] = $group['parent_name'];
            $table->data[$key][5] = $group['description'];
            if ($is_management_allowed === true) {
<<<<<<< HEAD
                $table->cellclass[$key][6] = 'action_buttons';
                $table->data[$key][6] = '<a href="'.$url_edit.'">'.html_print_image(
                    'images/config.png',
=======
                $table->cellclass[$key][6] = 'table_action_buttons';
                $table->data[$key][6] = '<a href="'.$url.'">'.html_print_image(
                    'images/edit.svg',
>>>>>>> c8a963fd
                    true,
                    [
                        'alt'   => __('Edit'),
                        'title' => __('Edit'),
                        'class' => 'main_menu_icon invert_filter',
                    ]
                ).'</a>';

                if (is_metaconsole() === true) {
                    $confirm_message = __('Are you sure? This group will also be deleted in all the nodes.');
                } else {
                    $confirm_message = __('Are you sure?');
                }

                if ($group['has_child']) {
                    $confirm_message = __('The child groups will be updated to use the parent id of the deleted group').'. '.$confirm_message;
                }

                $table->data[$key][6] .= '<a href="'.$url_delete.'" onClick="if (!confirm(\' '.$confirm_message.'\')) return false;">'.html_print_image(
                    'images/delete.svg',
                    true,
                    [
                        'alt'    => __('Delete'),
                        'title'  => __('Delete'),
                        'border' => '0',
                    ]
                ).'</a>';
            }
        }

        html_print_table($table);
        $tablePagination = ui_pagination(
            $groups_count,
            false,
            $offset,
            $block_size,
            true,
            'offset',
            false,
            'pagination-bottom'
        );
    } else {
        ui_print_info_message(
            [
                'no_close' => true,
                'message'  => __('There are no defined groups'),
            ]
        );
    }
}

$button_form = '';
if ($is_management_allowed === true
    && (bool) check_acl($config['id_user'], 0, 'PM') === true
) {
    $button_form = '<form method="post" action="index.php?sec='.$sec.'&sec2=godmode/groups/configure_group">';
    $button_form .= html_print_submit_button(
        __('Create group'),
        'crt',
        false,
        ['icon' => 'next'],
        true
    );
    $button_form .= '</form>';
}


html_print_action_buttons(
    $button_form,
    [
        'type'          => 'data_table',
        'class'         => 'fixed_action_buttons',
        'right_content' => $tablePagination,
    ]
);


ui_require_javascript_file('TreeController', 'include/javascript/tree/');

$tab = 'group_edition';

?>

<?php if (is_metaconsole() === false) { ?>
    <script type="text/javascript" src="include/javascript/fixed-bottom-box.js"></script>
<?php } else { ?>
    <script type="text/javascript" src="../../include/javascript/fixed-bottom-box.js"></script>
<?php } ?>

<script type="text/javascript">
    var treeController = TreeController.getController();

    if (typeof treeController.recipient != 'undefined' && treeController.recipient.length > 0)
            treeController.recipient.empty();

        $(".loading_tree").show();

        var parameters = {};
        parameters['page'] = "include/ajax/tree.ajax";
        parameters['getChildren'] = 1;
        parameters['type'] = "<?php echo $tab; ?>";
        parameters['filter'] = {};
        parameters['filter']['searchGroup'] = '';
        parameters['filter']['searchAgent'] = '';
        parameters['filter']['statusAgent'] = '';
        parameters['filter']['searchModule'] = '';
        parameters['filter']['statusModule'] = '';
        parameters['filter']['groupID'] = '';
        parameters['filter']['tagID'] = '';
        parameters['filter']['searchHirearchy'] = 1;
        parameters['filter']['show_not_init_agents'] = 1;
        parameters['filter']['show_not_init_modules'] = 1;

        $.ajax({
            type: "POST",
            url: "<?php echo ui_get_full_url('ajax.php', false, false, false); ?>",
            data: parameters,
            success: function(data) {
                if (data.success) {
                    $(".loading_tree").hide();

                    treeController.init({
                        recipient: $("div#tree-controller-recipient"),
                        page: parameters['page'],
                        emptyMessage: "<?php echo __('No data found'); ?>",
                        foundMessage: "<?php echo __('Found groups'); ?>",
                        tree: data.tree,
                        baseURL: "<?php echo ui_get_full_url(false, false, false, is_metaconsole()); ?>",
                        ajaxURL: "<?php echo ui_get_full_url('ajax.php', false, false, false); ?>",
                        filter: parameters['filter'],
                        counterTitles: {
                            total: {
                                agents: "<?php echo __('Total agents'); ?>",
                                modules: "<?php echo __('Total modules'); ?>",
                                none: "<?php echo __('Total'); ?>"
                            },
                            alerts: {
                                agents: "<?php echo __('Fired alerts'); ?>",
                                modules: "<?php echo __('Fired alerts'); ?>",
                                none: "<?php echo __('Fired alerts'); ?>"
                            },
                            critical: {
                                agents: "<?php echo __('Critical agents'); ?>",
                                modules: "<?php echo __('Critical modules'); ?>",
                                none: "<?php echo __('Critical'); ?>"
                            },
                            warning: {
                                agents: "<?php echo __('Warning agents'); ?>",
                                modules: "<?php echo __('Warning modules'); ?>",
                                none: "<?php echo __('Warning'); ?>"
                            },
                            unknown: {
                                agents: "<?php echo __('Unknown agents'); ?>",
                                modules: "<?php echo __('Unknown modules'); ?>",
                                none: "<?php echo __('Unknown'); ?>"
                            },
                            not_init: {
                                agents: "<?php echo __('Not init agents'); ?>",
                                modules: "<?php echo __('Not init modules'); ?>",
                                none: "<?php echo __('Not init'); ?>"
                            },
                            ok: {
                                agents: "<?php echo __('Normal agents'); ?>",
                                modules: "<?php echo __('Normal modules'); ?>",
                                none: "<?php echo __('Normal'); ?>"
                            }
                        }
                    });
                }
            },
            dataType: "json"
        });
</script><|MERGE_RESOLUTION|>--- conflicted
+++ resolved
@@ -904,14 +904,9 @@
         $table->data = [];
 
         foreach ($groups as $key => $group) {
-<<<<<<< HEAD
             $url_edit = 'index.php?sec=gagente&sec2=godmode/groups/configure_group&id_group='.$group['id_grupo'];
             $url_tactical = 'index.php?sec=gagente&sec2=godmode/groups/tactical&id_group='.$group['id_grupo'];
             if (is_metaconsole()) {
-=======
-            $url = 'index.php?sec=gagente&sec2=godmode/groups/configure_group&id_group='.$group['id_grupo'];
-            if (is_metaconsole() === true) {
->>>>>>> c8a963fd
                 $url_delete = 'index.php?sec=gagente&sec2=godmode/groups/group_list&delete_group=1&id_group='.$group['id_grupo'].'&tab=groups';
             } else {
                 $url_delete = 'index.php?sec=gagente&sec2=godmode/groups/group_list&delete_group=1&id_group='.$group['id_grupo'];
@@ -949,15 +944,9 @@
             $table->data[$key][4] = $group['parent_name'];
             $table->data[$key][5] = $group['description'];
             if ($is_management_allowed === true) {
-<<<<<<< HEAD
-                $table->cellclass[$key][6] = 'action_buttons';
+                $table->cellclass[$key][6] = 'table_action_buttons';
                 $table->data[$key][6] = '<a href="'.$url_edit.'">'.html_print_image(
-                    'images/config.png',
-=======
-                $table->cellclass[$key][6] = 'table_action_buttons';
-                $table->data[$key][6] = '<a href="'.$url.'">'.html_print_image(
                     'images/edit.svg',
->>>>>>> c8a963fd
                     true,
                     [
                         'alt'   => __('Edit'),
@@ -980,9 +969,9 @@
                     'images/delete.svg',
                     true,
                     [
-                        'alt'    => __('Delete'),
-                        'title'  => __('Delete'),
-                        'border' => '0',
+                        'alt'   => __('Delete'),
+                        'title' => __('Delete'),
+                        'class' => 'main_menu_icon invert_filter',
                     ]
                 ).'</a>';
             }
