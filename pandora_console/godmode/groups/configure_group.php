--- conflicted
+++ resolved
@@ -237,24 +237,15 @@
 $table->data[$i][1] = html_print_textarea('other', 4, 40, $other, "class='min-height-0px'", true);
 $i++;
 
-<<<<<<< HEAD
-$isFunctionSkins = enterprise_include_once('include/functions_skins.php');
-if ($isFunctionSkins !== ENTERPRISE_NOT_HOOK && !defined('METACONSOLE')) {
-    $table->data[9][0] = __('Skin');
-    $table->data[9][1] = skins_print_select($config['id_user'], 'skin', $skin, '', __('None'), 0, true);
-}
-
-$table->data[$i][0] = __('Max agents allowed').'&nbsp;'.ui_print_help_tip(__('Set the maximum of agents allowed for this group. 0 is unlimited.'), true);
-$table->data[$i][1] = html_print_input_text('max_agents', $max_agents, '', 10, 255, true);
-$i++;
-
-=======
 // $isFunctionSkins = enterprise_include_once('include/functions_skins.php');
 // if ($isFunctionSkins !== ENTERPRISE_NOT_HOOK && !defined('METACONSOLE')) {
 // $table->data[10][0] = __('Skin');
 // $table->data[10][1] = skins_print_select($config['id_user'], 'skin', $skin, '', __('None'), 0, true);
 // }
->>>>>>> 751d7ec3
+$table->data[$i][0] = __('Max agents allowed').'&nbsp;'.ui_print_help_tip(__('Set the maximum of agents allowed for this group. 0 is unlimited.'), true);
+$table->data[$i][1] = html_print_input_text('max_agents', $max_agents, '', 10, 255, true);
+$i++;
+
 if (defined('METACONSOLE')) {
     $sec = 'advanced';
 } else {
