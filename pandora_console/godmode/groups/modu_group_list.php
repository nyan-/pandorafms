<?php
/**
 * Module Groups.
 *
 * @category   Module groups
 * @package    Pandora FMS
 * @subpackage Community
 * @version    1.0.0
 * @license    See below
 *
 *    ______                 ___                    _______ _______ ________
 *   |   __ \.-----.--.--.--|  |.-----.----.-----. |    ___|   |   |     __|
 *  |    __/|  _  |     |  _  ||  _  |   _|  _  | |    ___|       |__     |
 * |___|   |___._|__|__|_____||_____|__| |___._| |___|   |__|_|__|_______|
 *
 * ============================================================================
 * Copyright (c) 2005-2023 Artica Soluciones Tecnologicas
 * Please see http://pandorafms.org for full contribution list
 * This program is free software; you can redistribute it and/or
 * modify it under the terms of the GNU General Public License
 * as published by the Free Software Foundation for version 2.
 * This program is distributed in the hope that it will be useful,
 * but WITHOUT ANY WARRANTY; without even the implied warranty of
 * MERCHANTABILITY or FITNESS FOR A PARTICULAR PURPOSE.  See the
 * GNU General Public License for more details.
 * ============================================================================
 */

global $config;

check_login();

if (! check_acl($config['id_user'], 0, 'PM')) {
    db_pandora_audit(
        AUDIT_LOG_ACL_VIOLATION,
        'Trying to access Group Management'
    );
    include 'general/noaccess.php';
    return;
}

if (is_ajax() === true) {
    $get_group_json = (bool) get_parameter('get_group_json');
    $get_group_agents = (bool) get_parameter('get_group_agents');

    if ($get_group_json === true) {
        $id_group = (int) get_parameter('id_group');

        if (! check_acl($config['id_user'], $id_group, 'AR')) {
            db_pandora_audit(
                AUDIT_LOG_ACL_VIOLATION,
                'Trying to access Alert Management'
            );
            echo json_encode(false);
            return;
        }

        $group = db_get_row('tmodule_group', 'id_mg', $id_group);

        echo json_encode($group);
        return;
    }

    return;
}

if (is_metaconsole() === false) {
    // Header.
    ui_print_standard_header(
        __('Module groups list'),
        'images/module_group.png',
        false,
        '',
        true,
        [],
        [
            [
                'link'  => '',
                'label' => __('Resources'),
            ],
            [
                'link'  => '',
                'label' => __('Module groups'),
            ],
        ]
    );
}

$is_management_allowed = true;
if (is_management_allowed() === false) {
    $is_management_allowed = false;
    if (is_metaconsole() === false) {
        $url = '<a target="_blank" href="'.ui_get_meta_url(
            'index.php?sec=advanced&sec2=advanced/component_management&tab=module_group'
        ).'">'.__('metaconsole').'</a>';
    } else {
        $url = __('any node');
    }

    ui_print_warning_message(
        __(
            'This node is configured with centralized mode. All module groups information is read only. Go to %s to manage it.',
            $url
        )
    );
}

$create_group = (bool) get_parameter('create_group');
$update_group = (bool) get_parameter('update_group');
$delete_group = (bool) get_parameter('delete_group');

// Create group.
if ($is_management_allowed === true && $create_group === true) {
    $name = (string) get_parameter('name');
    $icon = (string) get_parameter('icon');
    $id_parent = (int) get_parameter('id_parent');
    $alerts_disabled = (bool) get_parameter('alerts_disabled');
    $custom_id = (string) get_parameter('custom_id');
    $check = db_get_value('name', 'tmodule_group', 'name', $name);

    if ($name) {
        if (!$check) {
            $result = db_process_sql_insert(
                'tmodule_group',
                ['name' => $name]
            );

            if ($result) {
                ui_print_success_message(__('Group successfully created'));
            } else {
                ui_print_error_message(
                    __('There was a problem creating group')
                );
            }
        } else {
            ui_print_error_message(
                __('Each module group must have a different name')
            );
        }
    } else {
        ui_print_error_message(__('Module group must have a name'));
    }
}

// Update group.
if ($is_management_allowed === true && $update_group === true) {
    $id_group = (int) get_parameter('id_group');
    $name = (string) get_parameter('name');
    $icon = (string) get_parameter('icon');
    $id_parent = (int) get_parameter('id_parent');
    $alerts_enabled = (bool) get_parameter('alerts_enabled');
    $custom_id = (string) get_parameter('custom_id');
    $check = db_get_value('name', 'tmodule_group', 'name', $name);
    $subcheck = db_get_value('name', 'tmodule_group', 'id_mg', $id_group);

    if ($name) {
        if (!$check || $subcheck == $name) {
            $result = db_process_sql_update(
                'tmodule_group',
                ['name' => $name],
                ['id_mg' => $id_group]
            );

            if ($result !== false) {
                ui_print_success_message(__('Group successfully updated'));
            } else {
                ui_print_error_message(
                    __('There was a problem modifying group')
                );
            }
        } else {
            ui_print_error_message(
                __('Each module group must have a different name')
            );
        }
    } else {
        ui_print_error_message(__('Module group must have a name'));
    }
}

// Delete group.
if ($is_management_allowed === true && $delete_group === true) {
    $id_group = (int) get_parameter('id_group');

    $result = db_process_sql_delete('tmodule_group', ['id_mg' => $id_group]);

    if ((bool) $result === true) {
        $result = db_process_sql_update(
            'tagente_modulo',
            ['id_module_group' => 0],
            ['id_module_group' => $id_group]
        );
        db_process_sql_update(
            'tpolicy_modules',
            ['id_module_group' => 0],
            ['id_module_group' => $id_group]
        );
        db_process_sql_update(
            'tcontainer_item',
            ['id_module_group' => 0],
            ['id_module_group' => $id_group]
        );
        db_process_sql_update(
            'tnetwork_component',
            ['id_module_group' => 0],
            ['id_module_group' => $id_group]
        );
        db_process_sql_update(
            'treport_content',
            ['id_module_group' => 0],
            ['id_module_group' => $id_group]
        );
        db_process_sql_update(
            'tnetwork_map',
            ['id_module_group' => 0],
            ['id_module_group' => $id_group]
        );
        db_process_sql_update(
            'tlocal_component',
            ['id_module_group' => 0],
            ['id_module_group' => $id_group]
        );
        db_process_sql_update(
            'treport_content_template',
            ['id_module_group' => 0],
            ['id_module_group' => $id_group]
        );

        // A group with no modules can be deleted,
        // to avoid a message error then do the follwing.
        if ($result !== false) {
            $result = true;
        }
    }

    ui_print_result_message(
        $result,
        __('Group successfully deleted'),
        __('There was a problem deleting group')
    );
}

// Prepare pagination.
$total_groups = db_get_num_rows('SELECT * FROM tmodule_group');
$url = ui_get_url_refresh(['offset' => false]);
$offset = (int) get_parameter('offset', 0);

$sql = 'SELECT *
    FROM tmodule_group
    ORDER BY name ASC
    LIMIT '.$offset.', '.$config['block_size'];

$groups = db_get_all_rows_sql($sql);

$table = new stdClass();
$table->class = 'info_table';

if (empty($groups) === false) {
    $table->head = [];
    $table->head[0] = __('ID');
    $table->head[1] = __('Name');
    if ($is_management_allowed === true) {
        $table->head[2] = __('Delete');
    }

    $table->size[0] = '5%';

    $table->align = [];
    $table->align[1] = 'left';
    if ($is_management_allowed === true) {
        $table->align[2] = 'left';
        $table->size[2] = '5%';
    }

    $table->data = [];
    $offset_delete = ($offset >= $total_groups - 1) ? ($offset - $config['block_size']) : $offset;
    foreach ($groups as $id_group) {
        $data = [];
        $data[0] = $id_group['id_mg'];

        if ($is_management_allowed === true) {
            $data[1] = '<strong><a href="index.php?sec=gmodules&sec2=godmode/groups/configure_modu_group&id_group='.$id_group['id_mg'].'&offset='.$offset.'">'.ui_print_truncate_text($id_group['name'], GENERIC_SIZE_TEXT).'</a></strong>';
            if (is_metaconsole() === true) {
<<<<<<< HEAD
                $data[2] = '<a href="index.php?sec=advanced&sec2=advanced/component_management&tab=module_group&id_group='.$id_group['id_mg'].'&delete_group=1" onClick="if (!confirm(\' '.__('Are you sure?').'\')) return false;">'.html_print_image('images/delete.svg', true, ['class' => 'main_menu_icon invert_filter']).'</a>';
            } else {
                $table->cellclass[][2] = 'table_action_buttons';
                $data[2] = '<a href="index.php?sec=gmodules&sec2=godmode/groups/modu_group_list&id_group='.$id_group['id_mg'].'&delete_group=1" onClick="if (!confirm(\' '.__('Are you sure?').'\')) return false;">'.html_print_image('images/delete.svg', true, ['class' => 'main_menu_icon invert_filter']).'</a>';
=======
                $data[2] = '<a href="index.php?sec=advanced&sec2=advanced/component_management&tab=module_group&id_group='.$id_group['id_mg'].'&delete_group=1&offset='.$offset_delete.'" onClick="if (!confirm(\' '.__('Are you sure?').'\')) return false;">'.html_print_image('images/cross.png', true, ['border' => '0']).'</a>';
            } else {
                $table->cellclass[][2] = 'action_buttons';
                $data[2] = '<a href="index.php?sec=gmodules&sec2=godmode/groups/modu_group_list&id_group='.$id_group['id_mg'].'&delete_group=1&offset='.$offset_delete.'" onClick="if (!confirm(\' '.__('Are you sure?').'\')) return false;">'.html_print_image('images/cross.png', true, ['border' => '0']).'</a>';
>>>>>>> 23e333f5
            }
        } else {
            $data[1] = '<strong>';
            $data[1] .= ui_print_truncate_text($id_group['name'], GENERIC_SIZE_TEXT);
            $data[1] .= '</strong>';
        }

        array_push($table->data, $data);
    }

    html_print_table($table);
    $tablePagination = ui_pagination($total_groups, $url, $offset, 0, true, 'offset', false);
} else {
    ui_print_info_message(
        [
            'no_close' => true,
            'message'  => __('There are no defined module groups'),
        ]
    );
}

if ($is_management_allowed === true) {
    echo '<form method="post" action="index.php?sec=gmodules&sec2=godmode/groups/configure_modu_group">';
    html_print_action_buttons(
        html_print_submit_button(
            __('Create module group'),
            'crt',
            false,
            [ 'icon' => 'next' ],
            true
        ),
        [
            'type'          => 'form_action',
            'right_content' => $tablePagination,
        ]
    );
    echo '</form>';
}<|MERGE_RESOLUTION|>--- conflicted
+++ resolved
@@ -281,17 +281,10 @@
         if ($is_management_allowed === true) {
             $data[1] = '<strong><a href="index.php?sec=gmodules&sec2=godmode/groups/configure_modu_group&id_group='.$id_group['id_mg'].'&offset='.$offset.'">'.ui_print_truncate_text($id_group['name'], GENERIC_SIZE_TEXT).'</a></strong>';
             if (is_metaconsole() === true) {
-<<<<<<< HEAD
-                $data[2] = '<a href="index.php?sec=advanced&sec2=advanced/component_management&tab=module_group&id_group='.$id_group['id_mg'].'&delete_group=1" onClick="if (!confirm(\' '.__('Are you sure?').'\')) return false;">'.html_print_image('images/delete.svg', true, ['class' => 'main_menu_icon invert_filter']).'</a>';
+                $data[2] = '<a href="index.php?sec=advanced&sec2=advanced/component_management&tab=module_group&id_group='.$id_group['id_mg'].'&delete_group=1&offset='.$offset_delete.'" onClick="if (!confirm(\' '.__('Are you sure?').'\')) return false;">'.html_print_image('images/delete.svg', true, ['class' => 'main_menu_icon invert_filter']).'</a>';
             } else {
                 $table->cellclass[][2] = 'table_action_buttons';
-                $data[2] = '<a href="index.php?sec=gmodules&sec2=godmode/groups/modu_group_list&id_group='.$id_group['id_mg'].'&delete_group=1" onClick="if (!confirm(\' '.__('Are you sure?').'\')) return false;">'.html_print_image('images/delete.svg', true, ['class' => 'main_menu_icon invert_filter']).'</a>';
-=======
-                $data[2] = '<a href="index.php?sec=advanced&sec2=advanced/component_management&tab=module_group&id_group='.$id_group['id_mg'].'&delete_group=1&offset='.$offset_delete.'" onClick="if (!confirm(\' '.__('Are you sure?').'\')) return false;">'.html_print_image('images/cross.png', true, ['border' => '0']).'</a>';
-            } else {
-                $table->cellclass[][2] = 'action_buttons';
-                $data[2] = '<a href="index.php?sec=gmodules&sec2=godmode/groups/modu_group_list&id_group='.$id_group['id_mg'].'&delete_group=1&offset='.$offset_delete.'" onClick="if (!confirm(\' '.__('Are you sure?').'\')) return false;">'.html_print_image('images/cross.png', true, ['border' => '0']).'</a>';
->>>>>>> 23e333f5
+                $data[2] = '<a href="index.php?sec=gmodules&sec2=godmode/groups/modu_group_list&id_group='.$id_group['id_mg'].'&delete_group=1&offset='.$offset_delete.'" onClick="if (!confirm(\' '.__('Are you sure?').'\')) return false;">'.html_print_image('images/delete.svg', true, ['class' => 'main_menu_icon invert_filter']).'</a>';
             }
         } else {
             $data[1] = '<strong>';
