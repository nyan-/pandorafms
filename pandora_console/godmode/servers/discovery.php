<?php

global $config;

check_login();

if (! check_acl($config['id_user'], 0, 'AW')) {
    db_pandora_audit(
        'ACL Violation',
        'Trying to access Server Management'
    );
    include 'general/noaccess.php';
    exit;
}

ui_require_css_file('discovery');

ui_print_page_header(__('Discover'), '', false, '', true);


/**
 * Undocumented function
 *
 * @param  [type] $str
 * @return void
 */
function get_wiz_class($str)
{
    switch ($str) {
        case 'hd':
        return 'HostDevices';

<<<<<<< HEAD
        case 'cloud':
        return 'Cloud';
=======
        case 'tasklist':
        return 'DiscoveryTaskList';
>>>>>>> c49c8bc0

        default:
            // Ignore.
        return null;
    }
}


/*
 * CLASS LOADER.
 */

// Dynamic class loader.
$classes = glob($config['homedir'].'/godmode/wizards/*.class.php');
foreach ($classes as $classpath) {
    include_once $classpath;
}


$wiz_in_use = get_parameter('wiz', null);
$page = get_parameter('page', 0);

$classname_selected = get_wiz_class($wiz_in_use);

// Else: class not found pseudo exception.
if ($classname_selected !== null) {
    $wiz = new $classname_selected($page);
    $result = $wiz->run();
    if (is_array($result) === true) {
        if ($result['result'] === 0) {
            // Success.
            ui_print_success_message($result['msg']);
            // TODO: Show task progress before redirect to main discovery menu.
        } else {
            // Failed.
            ui_print_error_message($result['msg']);
        }

        $classname_selected = null;
    }
}

if ($classname_selected === null) {
    // Load classes and print selector.
    echo '<ul>';
    foreach ($classes as $classpath) {
        $classname = basename($classpath, '.class.php');
        $obj = new $classname();
        $wiz_data = $obj->load();
        ?>

    <li class="discovery">
        <a href="<?php echo $wiz_data['url']; ?>">
            <div class="data_container">
                <?php html_print_image($wiz_data['icon']); ?>
                <br><label id="text_wizard"><?php echo io_safe_output($wiz_data['label']); ?></label>
            </div>
        </a>
    </li>

        <?php
    }

    echo '</ul>';
}<|MERGE_RESOLUTION|>--- conflicted
+++ resolved
@@ -30,13 +30,11 @@
         case 'hd':
         return 'HostDevices';
 
-<<<<<<< HEAD
         case 'cloud':
         return 'Cloud';
-=======
+
         case 'tasklist':
         return 'DiscoveryTaskList';
->>>>>>> c49c8bc0
 
         default:
             // Ignore.
