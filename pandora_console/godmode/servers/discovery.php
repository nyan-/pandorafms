--- conflicted
+++ resolved
@@ -15,11 +15,8 @@
 
 ui_require_css_file('discovery');
 
-<<<<<<< HEAD
-=======
 ui_print_page_header(__('Discovery'), '', false, '', true);
 
->>>>>>> d05b7852
 
 /**
  * Mask class names.
