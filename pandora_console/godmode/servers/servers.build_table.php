--- conflicted
+++ resolved
@@ -258,9 +258,8 @@
         );
         $data[8] .= '</a>';
 
-<<<<<<< HEAD
         if (($names_servers[$safe_server_name] === true) && ($ext === '_server' || $server['type'] === 'enterprise satellite')) {
-            $data[8] .= '<a href="'.ui_get_full_url('index.php?sec=gservers&sec2=godmode/servers/modificar_server&server_remote='.$server['id_server'].'&ext='.$ext.'&tab=advanced_editor').'">';
+            $data[8] .= '<a href="'.ui_get_full_url('index.php?sec=gservers&sec2=godmode/servers/modificar_server&server_remote='.$server['id_server'].'&ext='.$ext.'&tab=agent_editor').'">';
             $data[8] .= html_print_image(
                 'images/agents@svg.svg',
                 true,
@@ -272,11 +271,6 @@
             $data[8] .= '</a>';
 
             $data[8] .= '<a href="'.ui_get_full_url('index.php?sec=gservers&sec2=godmode/servers/modificar_server&server_remote='.$server['id_server'].'&ext='.$ext).'">';
-=======
-        if (($names_servers[$safe_server_name] === true) && ($server['type'] === 'data' || $server['type'] === 'enterprise satellite')) {
-            $data[8] .= '<a href="'.ui_get_full_url('index.php?sec=gservers&sec2=godmode/servers/modificar_server&server_remote='.$server['id_server'].'&ext='.$ext.'&tab=agent_editor').'">';
-            $data[8] .= '<a href="'.ui_get_full_url('index.php?sec=gservers&sec2=godmode/servers/modificar_server&server_remote='.$server['id_server'].'&ext='.$ext).'&tab=standard_editor">';
->>>>>>> 6b3b98ac
             $data[8] .= html_print_image(
                 'images/remote-configuration@svg.svg',
                 true,
