<?php
<<<<<<< HEAD

// Pandora FMS - http://pandorafms.com
// ==================================================
// Copyright (c) 2005-2021 Artica Soluciones Tecnologicas
// Please see http://pandorafms.org for full contribution list
// This program is free software; you can redistribute it and/or
// modify it under the terms of the GNU General Public License
// as published by the Free Software Foundation for version 2.
// This program is distributed in the hope that it will be useful,
// but WITHOUT ANY WARRANTY; without even the implied warranty of
// MERCHANTABILITY or FITNESS FOR A PARTICULAR PURPOSE.  See the
// GNU General Public License for more details.
=======
/**
 * Pandora FMS - http://pandorafms.com
 * ==================================================
 * Copyright (c) 2005-2020 Artica Soluciones Tecnologicas
 * Please see http://pandorafms.org for full contribution list
 * This program is free software; you can redistribute it and/or
 * modify it under the terms of the GNU General Public License
 * as published by the Free Software Foundation for version 2.
 * This program is distributed in the hope that it will be useful,
 * but WITHOUT ANY WARRANTY; without even the implied warranty of
 * MERCHANTABILITY or FITNESS FOR A PARTICULAR PURPOSE.  See the
 * GNU General Public License for more details.
 */
>>>>>>> f2eee8fd
// Load global vars
if (! check_acl($config['id_user'], 0, 'LW')) {
    db_pandora_audit(
        'ACL Violation',
        'Trying to access SNMP Alert Management'
    );
    include 'general/noaccess.php';
    return;
}

$trap_types = [
    SNMP_TRAP_TYPE_NONE                   => __('None'),
    SNMP_TRAP_TYPE_COLD_START             => __('Cold start (0)'),
    SNMP_TRAP_TYPE_WARM_START             => __('Warm start (1)'),
    SNMP_TRAP_TYPE_LINK_DOWN              => __('Link down (2)'),
    SNMP_TRAP_TYPE_LINK_UP                => __('Link up (3)'),
    SNMP_TRAP_TYPE_AUTHENTICATION_FAILURE => __('Authentication failure (4)'),
    SNMP_TRAP_TYPE_OTHER                  => __('Other'),
];

// Form submitted
// =============
$update_alert = (bool) get_parameter('update_alert', false);
$create_alert = (bool) get_parameter('create_alert', false);
$save_alert = (bool) get_parameter('save_alert', false);
$modify_alert = (bool) get_parameter('modify_alert', false);
$delete_alert = (bool) get_parameter('delete_alert', false);
$multiple_delete = (bool) get_parameter('multiple_delete', false);
$add_action = (bool) get_parameter('add_alert', 0);
$delete_action = get_parameter('delete_action', 0);
$duplicate_alert = get_parameter('duplicate_alert', 0);

if ($add_action) {
    $values['id_alert_snmp'] = (int) get_parameter('id_alert_snmp');
    $values['alert_type'] = (int) get_parameter('alert_type');
    $values[db_escape_key_identifier('al_field1')] = get_parameter('field1_value');
    $values[db_escape_key_identifier('al_field2')] = get_parameter('field2_value');
    $values[db_escape_key_identifier('al_field3')] = get_parameter('field3_value');
    $values[db_escape_key_identifier('al_field4')] = get_parameter('field4_value');
    $values[db_escape_key_identifier('al_field5')] = get_parameter('field5_value');
    $values[db_escape_key_identifier('al_field6')] = get_parameter('field6_value');
    $values[db_escape_key_identifier('al_field7')] = get_parameter('field7_value');
    $values[db_escape_key_identifier('al_field8')] = get_parameter('field8_value');
    $values[db_escape_key_identifier('al_field9')] = get_parameter('field9_value');
    $values[db_escape_key_identifier('al_field10')] = get_parameter('field10_value');
    $values[db_escape_key_identifier('al_field11')] = get_parameter('field11_value');
    $values[db_escape_key_identifier('al_field12')] = get_parameter('field12_value');
    $values[db_escape_key_identifier('al_field13')] = get_parameter('field13_value');
    $values[db_escape_key_identifier('al_field14')] = get_parameter('field14_value');
    $values[db_escape_key_identifier('al_field15')] = get_parameter('field15_value');
    $values[db_escape_key_identifier('al_field16')] = get_parameter('field16_value');
    $values[db_escape_key_identifier('al_field17')] = get_parameter('field17_value');
    $values[db_escape_key_identifier('al_field18')] = get_parameter('field18_value');
    $values[db_escape_key_identifier('al_field19')] = get_parameter('field19_value');
    $values[db_escape_key_identifier('al_field20')] = get_parameter('field20_value');

    $result = db_process_sql_insert('talert_snmp_action', $values);
}

if ($delete_action) {
    $action_id = get_parameter('action_id');

    $result = db_process_sql_delete('talert_snmp_action', ['id' => $action_id]);
}

if ($update_alert || $modify_alert) {
    ui_print_page_header(
        __('SNMP Console').' &raquo; '.__('Update alert'),
        'images/op_snmp.png',
        false,
        'snmp_alert_update_tab',
        false
    );
} else if ($create_alert || $save_alert) {
    ui_print_page_header(
        __('SNMP Console').' &raquo; '.__('Create alert'),
        'images/op_snmp.png',
        false,
        'snmp_alert_overview_tab',
        false
    );
} else {
    ui_print_page_header(
        __('SNMP Console').' &raquo; '.__('Alert overview'),
        'images/op_snmp.png',
        false,
        '',
        false
    );
}

if ($save_alert || $modify_alert) {
    $id_as = (int) get_parameter('id_alert_snmp', -1);

    $source_ip = (string) get_parameter_post('source_ip');
    $alert_type = (int) get_parameter_post('alert_type');
    // Event, e-mail
    $description = (string) get_parameter_post('description');
    $oid = (string) get_parameter_post('oid');
    $custom_value = (string) get_parameter_post('custom_value');
    $time_threshold = (int) get_parameter_post('time_threshold', SECONDS_5MINUTES);
    $time_other = (int) get_parameter_post('time_other', -1);
    $al_field1 = (string) get_parameter_post('field1_value');
    $al_field2 = (string) get_parameter_post('field2_value');
    $al_field3 = (string) get_parameter_post('field3_value');
    $al_field4 = (string) get_parameter_post('field4_value');
    $al_field5 = (string) get_parameter_post('field5_value');
    $al_field6 = (string) get_parameter_post('field6_value');
    $al_field7 = (string) get_parameter_post('field7_value');
    $al_field8 = (string) get_parameter_post('field8_value');
    $al_field9 = (string) get_parameter_post('field9_value');
    $al_field10 = (string) get_parameter_post('field10_value');
    $al_field11 = (string) get_parameter_post('field11_value');
    $al_field12 = (string) get_parameter_post('field12_value');
    $al_field13 = (string) get_parameter_post('field13_value');
    $al_field14 = (string) get_parameter_post('field14_value');
    $al_field15 = (string) get_parameter_post('field15_value');
    $al_field16 = (string) get_parameter_post('field16_value');
    $al_field17 = (string) get_parameter_post('field17_value');
    $al_field18 = (string) get_parameter_post('field18_value');
    $al_field19 = (string) get_parameter_post('field19_value');
    $al_field20 = (string) get_parameter_post('field20_value');
    $max_alerts = (int) get_parameter_post('max_alerts', 1);
    $min_alerts = (int) get_parameter_post('min_alerts', 0);
    $priority = (int) get_parameter_post('priority', 0);
    $custom_oid_data_1 = (string) get_parameter('custom_oid_data_1');
    $custom_oid_data_2 = (string) get_parameter('custom_oid_data_2');
    $custom_oid_data_3 = (string) get_parameter('custom_oid_data_3');
    $custom_oid_data_4 = (string) get_parameter('custom_oid_data_4');
    $custom_oid_data_5 = (string) get_parameter('custom_oid_data_5');
    $custom_oid_data_6 = (string) get_parameter('custom_oid_data_6');
    $custom_oid_data_7 = (string) get_parameter('custom_oid_data_7');
    $custom_oid_data_8 = (string) get_parameter('custom_oid_data_8');
    $custom_oid_data_9 = (string) get_parameter('custom_oid_data_9');
    $custom_oid_data_10 = (string) get_parameter('custom_oid_data_10');
    $custom_oid_data_11 = (string) get_parameter('custom_oid_data_11');
    $custom_oid_data_12 = (string) get_parameter('custom_oid_data_12');
    $custom_oid_data_13 = (string) get_parameter('custom_oid_data_13');
    $custom_oid_data_14 = (string) get_parameter('custom_oid_data_14');
    $custom_oid_data_15 = (string) get_parameter('custom_oid_data_15');
    $custom_oid_data_16 = (string) get_parameter('custom_oid_data_16');
    $custom_oid_data_17 = (string) get_parameter('custom_oid_data_17');
    $custom_oid_data_18 = (string) get_parameter('custom_oid_data_18');
    $custom_oid_data_19 = (string) get_parameter('custom_oid_data_19');
    $custom_oid_data_20 = (string) get_parameter('custom_oid_data_20');
    $order_1 = (int) get_parameter('order_1', 1);
    $order_2 = (int) get_parameter('order_2', 2);
    $order_3 = (int) get_parameter('order_3', 3);
    $order_4 = (int) get_parameter('order_4', 4);
    $order_5 = (int) get_parameter('order_5', 5);
    $order_6 = (int) get_parameter('order_6', 6);
    $order_7 = (int) get_parameter('order_7', 7);
    $order_8 = (int) get_parameter('order_8', 8);
    $order_9 = (int) get_parameter('order_9', 9);
    $order_10 = (int) get_parameter('order_10', 10);
    $order_11 = (int) get_parameter('order_11', 11);
    $order_12 = (int) get_parameter('order_12', 12);
    $order_13 = (int) get_parameter('order_13', 13);
    $order_14 = (int) get_parameter('order_14', 14);
    $order_15 = (int) get_parameter('order_15', 15);
    $order_16 = (int) get_parameter('order_16', 16);
    $order_17 = (int) get_parameter('order_17', 17);
    $order_18 = (int) get_parameter('order_18', 18);
    $order_19 = (int) get_parameter('order_19', 19);
    $order_20 = (int) get_parameter('order_20', 20);

    $trap_type = (int) get_parameter('trap_type', -1);
    $single_value = (string) get_parameter('single_value');
    $position = (int) get_parameter('position');
    $disable_event = (int) get_parameter('disable_event');
    $group = (int) get_parameter('group');

    if ($time_threshold == -1) {
        $time_threshold = $time_other;
    }

    if ($save_alert) {
        $values = [
            'id_alert'                             => $alert_type,
            'al_field1'                            => $al_field1,
            'al_field2'                            => $al_field2,
            'al_field3'                            => $al_field3,
            'al_field4'                            => $al_field4,
            'al_field5'                            => $al_field5,
            'al_field6'                            => $al_field6,
            'al_field7'                            => $al_field7,
            'al_field8'                            => $al_field8,
            'al_field9'                            => $al_field9,
            'al_field10'                           => $al_field10,
            'al_field11'                           => $al_field11,
            'al_field12'                           => $al_field12,
            'al_field13'                           => $al_field13,
            'al_field14'                           => $al_field14,
            'al_field15'                           => $al_field15,
            'al_field16'                           => $al_field16,
            'al_field17'                           => $al_field17,
            'al_field18'                           => $al_field18,
            'al_field19'                           => $al_field19,
            'al_field20'                           => $al_field20,
            'description'                          => $description,
            'agent'                                => $source_ip,
            'custom_oid'                           => $custom_value,
            'oid'                                  => $oid,
            'time_threshold'                       => $time_threshold,
            'max_alerts'                           => $max_alerts,
            'min_alerts'                           => $min_alerts,
            'priority'                             => $priority,
            db_escape_key_identifier('_snmp_f1_')  => $custom_oid_data_1,
            db_escape_key_identifier('_snmp_f2_')  => $custom_oid_data_2,
            db_escape_key_identifier('_snmp_f3_')  => $custom_oid_data_3,
            db_escape_key_identifier('_snmp_f4_')  => $custom_oid_data_4,
            db_escape_key_identifier('_snmp_f5_')  => $custom_oid_data_5,
            db_escape_key_identifier('_snmp_f6_')  => $custom_oid_data_6,
            db_escape_key_identifier('_snmp_f7_')  => $custom_oid_data_7,
            db_escape_key_identifier('_snmp_f8_')  => $custom_oid_data_8,
            db_escape_key_identifier('_snmp_f9_')  => $custom_oid_data_9,
            db_escape_key_identifier('_snmp_f10_') => $custom_oid_data_10,
            db_escape_key_identifier('_snmp_f11_') => $custom_oid_data_11,
            db_escape_key_identifier('_snmp_f12_') => $custom_oid_data_12,
            db_escape_key_identifier('_snmp_f13_') => $custom_oid_data_13,
            db_escape_key_identifier('_snmp_f14_') => $custom_oid_data_14,
            db_escape_key_identifier('_snmp_f15_') => $custom_oid_data_15,
            db_escape_key_identifier('_snmp_f16_') => $custom_oid_data_16,
            db_escape_key_identifier('_snmp_f17_') => $custom_oid_data_17,
            db_escape_key_identifier('_snmp_f18_') => $custom_oid_data_18,
            db_escape_key_identifier('_snmp_f19_') => $custom_oid_data_19,
            db_escape_key_identifier('_snmp_f20_') => $custom_oid_data_20,
            'order_1'                              => $order_1,
            'order_2'                              => $order_2,
            'order_3'                              => $order_3,
            'order_4'                              => $order_4,
            'order_5'                              => $order_5,
            'order_6'                              => $order_6,
            'order_7'                              => $order_7,
            'order_8'                              => $order_8,
            'order_9'                              => $order_9,
            'order_10'                             => $order_10,
            'order_11'                             => $order_11,
            'order_12'                             => $order_12,
            'order_13'                             => $order_13,
            'order_14'                             => $order_14,
            'order_15'                             => $order_15,
            'order_16'                             => $order_16,
            'order_17'                             => $order_17,
            'order_18'                             => $order_18,
            'order_19'                             => $order_19,
            'order_20'                             => $order_20,
            'trap_type'                            => $trap_type,
            'single_value'                         => $single_value,
            'position'                             => $position,
            'disable_event'                        => $disable_event,
            'id_group'                             => $group,
        ];

        $result = db_process_sql_insert('talert_snmp', $values);

        if (!$result) {
            db_pandora_audit('SNMP management', 'Fail try to create snmp alert');
            ui_print_error_message(__('There was a problem creating the alert'));
        } else {
            db_pandora_audit('SNMP management', "Create snmp alert #$result");
            ui_print_success_message(__('Successfully created'));
        }
    } else {
        $sql = sprintf(
            "UPDATE talert_snmp SET
			priority = %d, id_alert = %d, al_field1 = '%s',
			al_field2 = '%s', al_field3 = '%s', al_field4 = '%s',
			al_field5 = '%s', al_field6 = '%s',al_field7 = '%s',
			al_field8 = '%s', al_field9 = '%s',al_field10 = '%s',
			al_field11 = '%s', al_field12 = '%s', al_field13 = '%s',
			al_field14 = '%s', al_field15 = '%s', al_field16 = '%s',
            al_field17 = '%s', al_field18 = '%s', al_field19 = '%s',
            al_field20 = '%s',
			description = '%s',
			agent = '%s', custom_oid = '%s', oid = '%s',
			time_threshold = %d, max_alerts = %d, min_alerts = %d,
			".db_escape_key_identifier('_snmp_f1_')."= '%s',
			".db_escape_key_identifier('_snmp_f2_')."= '%s',
			".db_escape_key_identifier('_snmp_f3_')."= '%s',
			".db_escape_key_identifier('_snmp_f4_')."= '%s',
			".db_escape_key_identifier('_snmp_f5_')."= '%s',
			".db_escape_key_identifier('_snmp_f6_')."= '%s',
			".db_escape_key_identifier('_snmp_f7_')."= '%s',
			".db_escape_key_identifier('_snmp_f8_')."= '%s',
			".db_escape_key_identifier('_snmp_f9_')."= '%s',
			".db_escape_key_identifier('_snmp_f10_')." = '%s',
			".db_escape_key_identifier('_snmp_f11_')." = '%s',
			".db_escape_key_identifier('_snmp_f12_')." = '%s',
			".db_escape_key_identifier('_snmp_f13_')." = '%s',
			".db_escape_key_identifier('_snmp_f14_')." = '%s',
			".db_escape_key_identifier('_snmp_f15_')." = '%s',
			".db_escape_key_identifier('_snmp_f16_')." = '%s',
			".db_escape_key_identifier('_snmp_f17_')." = '%s',
			".db_escape_key_identifier('_snmp_f18_')." = '%s',
			".db_escape_key_identifier('_snmp_f19_')." = '%s',
			".db_escape_key_identifier('_snmp_f20_')." = '%s',
			order_1 = '%d',
			order_2 = '%d', order_3 = '%d', order_4 = '%d',
			order_5 = '%d', order_6 = '%d', order_7 = '%d',
			order_8 = '%d', order_9 = '%d', order_10 = '%d',
			order_11 = '%d', order_12 = '%d', order_13 = '%d',
			order_14 = '%d', order_15 = '%d', order_16 = '%d',
			order_17 = '%d', order_18 = '%d', order_19 = '%d',
            order_20 = '%d', trap_type = %d, single_value = '%s',
            position = '%s', disable_event = %d, id_group ='%s'
			WHERE id_as = %d",
            $priority,
            $alert_type,
            $al_field1,
            $al_field2,
            $al_field3,
            $al_field4,
            $al_field5,
            $al_field6,
            $al_field7,
            $al_field8,
            $al_field9,
            $al_field10,
            $al_field11,
            $al_field12,
            $al_field13,
            $al_field14,
            $al_field15,
            $al_field16,
            $al_field17,
            $al_field18,
            $al_field19,
            $al_field20,
            $description,
            $source_ip,
            $custom_value,
            $oid,
            $time_threshold,
            $max_alerts,
            $min_alerts,
            $custom_oid_data_1,
            $custom_oid_data_2,
            $custom_oid_data_3,
            $custom_oid_data_4,
            $custom_oid_data_5,
            $custom_oid_data_6,
            $custom_oid_data_7,
            $custom_oid_data_8,
            $custom_oid_data_9,
            $custom_oid_data_10,
            $custom_oid_data_11,
            $custom_oid_data_12,
            $custom_oid_data_13,
            $custom_oid_data_14,
            $custom_oid_data_15,
            $custom_oid_data_16,
            $custom_oid_data_17,
            $custom_oid_data_18,
            $custom_oid_data_19,
            $custom_oid_data_20,
            $order_1,
            $order_2,
            $order_3,
            $order_4,
            $order_5,
            $order_6,
            $order_7,
            $order_8,
            $order_9,
            $order_10,
            $order_11,
            $order_12,
            $order_13,
            $order_14,
            $order_15,
            $order_16,
            $order_17,
            $order_18,
            $order_19,
            $order_20,
            $trap_type,
            $single_value,
            $position,
            $disable_event,
            $group,
            $id_as
        );

        $result = db_process_sql($sql);

        if (!$result) {
            db_pandora_audit('SNMP management', "Fail try to update snmp alert #$id_as");
            ui_print_error_message(__('There was a problem updating the alert'));
        } else {
            db_pandora_audit('SNMP management', "Update snmp alert #$id_as");
            ui_print_success_message(__('Successfully updated'));
        }
    }
}

// From variable init
// ==================
if ($update_alert || $duplicate_alert) {
    $id_as = (int) get_parameter('id_alert_snmp', -1);

    $alert = db_get_row('talert_snmp', 'id_as', $id_as);
    $id_as = $alert['id_as'];
    $id_alert = $alert['id_alert'];
    $source_ip = $alert['agent'];
    $alert_type = $alert['id_alert'];
    $description = $alert['description'];
    $oid = $alert['oid'];
    $custom_value = $alert['custom_oid'];
    $time_threshold = $alert['time_threshold'];
    $times_fired = $alert['times_fired'];
    $last_fired = $alert['last_fired'];
    $internal_counter = $alert['internal_counter'];
    $al_field1 = $alert['al_field1'];
    $al_field2 = $alert['al_field2'];
    $al_field3 = $alert['al_field3'];
    $al_field4 = $alert['al_field4'];
    $al_field5 = $alert['al_field5'];
    $al_field6 = $alert['al_field6'];
    $al_field7 = $alert['al_field7'];
    $al_field8 = $alert['al_field8'];
    $al_field9 = $alert['al_field9'];
    $al_field10 = $alert['al_field10'];
    $al_field11 = $alert['al_field11'];
    $al_field12 = $alert['al_field12'];
    $al_field13 = $alert['al_field13'];
    $al_field14 = $alert['al_field14'];
    $al_field15 = $alert['al_field15'];
    $al_field16 = $alert['al_field16'];
    $al_field17 = $alert['al_field17'];
    $al_field18 = $alert['al_field18'];
    $al_field19 = $alert['al_field19'];
    $al_field20 = $alert['al_field20'];
    $max_alerts = $alert['max_alerts'];
    $min_alerts = $alert['min_alerts'];
    $priority = $alert['priority'];
    $custom_oid_data_1 = $alert['_snmp_f1_'];
    $custom_oid_data_2 = $alert['_snmp_f2_'];
    $custom_oid_data_3 = $alert['_snmp_f3_'];
    $custom_oid_data_4 = $alert['_snmp_f4_'];
    $custom_oid_data_5 = $alert['_snmp_f5_'];
    $custom_oid_data_6 = $alert['_snmp_f6_'];
    $custom_oid_data_7 = $alert['_snmp_f7_'];
    $custom_oid_data_8 = $alert['_snmp_f8_'];
    $custom_oid_data_9 = $alert['_snmp_f9_'];
    $custom_oid_data_10 = $alert['_snmp_f10_'];
    $custom_oid_data_11 = $alert['_snmp_f11_'];
    $custom_oid_data_12 = $alert['_snmp_f12_'];
    $custom_oid_data_13 = $alert['_snmp_f13_'];
    $custom_oid_data_14 = $alert['_snmp_f14_'];
    $custom_oid_data_15 = $alert['_snmp_f15_'];
    $custom_oid_data_16 = $alert['_snmp_f16_'];
    $custom_oid_data_17 = $alert['_snmp_f17_'];
    $custom_oid_data_18 = $alert['_snmp_f18_'];
    $custom_oid_data_19 = $alert['_snmp_f19_'];
    $custom_oid_data_20 = $alert['_snmp_f20_'];
    $order_1 = $alert['order_1'];
    $order_2 = $alert['order_2'];
    $order_3 = $alert['order_3'];
    $order_4 = $alert['order_4'];
    $order_5 = $alert['order_5'];
    $order_6 = $alert['order_6'];
    $order_7 = $alert['order_7'];
    $order_8 = $alert['order_8'];
    $order_9 = $alert['order_9'];
    $order_10 = $alert['order_10'];
    $order_11 = $alert['order_11'];
    $order_12 = $alert['order_12'];
    $order_13 = $alert['order_13'];
    $order_14 = $alert['order_14'];
    $order_15 = $alert['order_15'];
    $order_16 = $alert['order_16'];
    $order_17 = $alert['order_17'];
    $order_18 = $alert['order_18'];
    $order_19 = $alert['order_19'];
    $order_20 = $alert['order_20'];
    $trap_type = $alert['trap_type'];
    $single_value = $alert['single_value'];
    $position = $alert['position'];
    $disable_event = $alert['disable_event'];
    $group = $alert['id_group'];
} else if ($create_alert) {
    // Variable init
    $id_as = -1;
    $source_ip = '';
    $alert_type = 1;
    // Event, e-mail
    $description = '';
    $oid = '';
    $custom_value = '';
    $time_threshold = SECONDS_5MINUTES;
    $al_field1 = '';
    $al_field2 = '';
    $al_field3 = '';
    $al_field4 = '';
    $al_field5 = '';
    $al_field6 = '';
    $al_field7 = '';
    $al_field8 = '';
    $al_field9 = '';
    $al_field10 = '';
    $al_field11 = '';
    $al_field12 = '';
    $al_field13 = '';
    $al_field14 = '';
    $al_field15 = '';
    $al_field16 = '';
    $al_field17 = '';
    $al_field18 = '';
    $al_field19 = '';
    $al_field20 = '';
    $max_alerts = 1;
    $min_alerts = 0;
    $priority = 0;
    $custom_oid_data_1 = '';
    $custom_oid_data_2 = '';
    $custom_oid_data_3 = '';
    $custom_oid_data_4 = '';
    $custom_oid_data_5 = '';
    $custom_oid_data_6 = '';
    $custom_oid_data_7 = '';
    $custom_oid_data_8 = '';
    $custom_oid_data_9 = '';
    $custom_oid_data_10 = '';
    $custom_oid_data_11 = '';
    $custom_oid_data_12 = '';
    $custom_oid_data_13 = '';
    $custom_oid_data_14 = '';
    $custom_oid_data_15 = '';
    $custom_oid_data_16 = '';
    $custom_oid_data_17 = '';
    $custom_oid_data_18 = '';
    $custom_oid_data_19 = '';
    $custom_oid_data_20 = '';
    $order_1 = 1;
    $order_2 = 2;
    $order_3 = 3;
    $order_4 = 4;
    $order_5 = 5;
    $order_6 = 6;
    $order_7 = 7;
    $order_8 = 8;
    $order_9 = 9;
    $order_10 = 10;
    $order_11 = 11;
    $order_12 = 12;
    $order_13 = 13;
    $order_14 = 14;
    $order_15 = 15;
    $order_16 = 16;
    $order_17 = 17;
    $order_18 = 18;
    $order_19 = 19;
    $order_20 = 20;
    $trap_type = -1;
    $single_value = '';
    $position = 0;
    $disable_event = 0;
    $group = 0;
}

// Duplicate alert snmp
if ($duplicate_alert) {
    $sql = sprintf(
        'insert into talert_snmp (
		id_alert, al_field1, al_field2, al_field3, 
		al_field4, al_field5, al_field6, al_field7,
		al_field8, al_field9, al_field10, al_field11, 
        al_field12, al_field13, al_field14, al_field15,
        al_field16, al_field17, al_field18, al_field19,
        al_field20, description, alert_type, agent, custom_oid,
        oid, time_threshold, times_fired, last_fired,
        max_alerts, min_alerts, internal_counter, priority,
		'.db_escape_key_identifier('_snmp_f1_').',
		'.db_escape_key_identifier('_snmp_f2_').',
		'.db_escape_key_identifier('_snmp_f3_').',
		'.db_escape_key_identifier('_snmp_f4_').',
		'.db_escape_key_identifier('_snmp_f5_').',
		'.db_escape_key_identifier('_snmp_f6_').',
		'.db_escape_key_identifier('_snmp_f7_').',
		'.db_escape_key_identifier('_snmp_f8_').',
		'.db_escape_key_identifier('_snmp_f9_').',
		'.db_escape_key_identifier('_snmp_f10_').',
		'.db_escape_key_identifier('_snmp_f11_').',
		'.db_escape_key_identifier('_snmp_f12_').',
		'.db_escape_key_identifier('_snmp_f13_').',
		'.db_escape_key_identifier('_snmp_f14_').',
		'.db_escape_key_identifier('_snmp_f15_').',
		'.db_escape_key_identifier('_snmp_f16_').',
		'.db_escape_key_identifier('_snmp_f17_').',
		'.db_escape_key_identifier('_snmp_f18_').',
		'.db_escape_key_identifier('_snmp_f19_').',
		'.db_escape_key_identifier('_snmp_f20_').",
		trap_type, single_value, position, disable_event, id_group,
		order_1, order_2, order_3, order_4, order_5, order_6, order_7, order_8, 
		order_9, order_10, order_11, order_12, order_13, order_14, order_15, 
		order_16, order_17, order_18, order_19, order_20)
		VALUES
		(%d, '%s', '%s', '%s', '%s', '%s', '%s', '%s', '%s', '%s', '%s', '%s', '%s',
		'%s', '%s', '%s', '%s', %d, '%s', '%s', '%s', %d, %d, %d, %d, %d, %d, %d, '%s', '%s', '%s', 
		'%s', '%s', '%s', '%s', '%s', '%s', '%s', '%s', '%s', '%s', '%s', '%s', '%s', 
		'%s', '%s', '%s', '%s', %d, '%s', %d, %d, %d, %d, %d, %d, %d, %d, %d, 
		%d, %d, %d, %d, %d, %d, %d, %d, %d, %d, %d, %d, %d, %d)",
        $id_alert,
        $al_field1,
        $al_field2,
        $al_field3,
        $al_field4,
        $al_field5,
        $al_field6,
        $al_field7,
        $al_field8,
        $al_field9,
        $al_field10,
        $al_field11,
        $al_field12,
        $al_field13,
        $al_field14,
        $al_field15,
        $al_field16,
        $al_field17,
        $al_field18,
        $al_field19,
        $al_field20,
        $description,
        $alert_type,
        $source_ip,
        $custom_value,
        $oid,
        $time_threshold,
        $times_fired,
        $last_fired,
        $max_alerts,
        $min_alerts,
        $internal_counter,
        $priority,
        $custom_oid_data_1,
        $custom_oid_data_2,
        $custom_oid_data_3,
        $custom_oid_data_4,
        $custom_oid_data_5,
        $custom_oid_data_6,
        $custom_oid_data_7,
        $custom_oid_data_8,
        $custom_oid_data_9,
        $custom_oid_data_10,
        $custom_oid_data_11,
        $custom_oid_data_12,
        $custom_oid_data_13,
        $custom_oid_data_14,
        $custom_oid_data_15,
        $custom_oid_data_16,
        $custom_oid_data_17,
        $custom_oid_data_18,
        $custom_oid_data_19,
        $custom_oid_data_20,
        $trap_type,
        $single_value,
        $position,
        $disable_event,
        $group,
        $order_1,
        $order_2,
        $order_3,
        $order_4,
        $order_5,
        $order_6,
        $order_7,
        $order_8,
        $order_9,
        $order_10,
        $order_11,
        $order_12,
        $order_13,
        $order_14,
        $order_15,
        $order_16,
        $order_17,
        $order_18,
        $order_19,
        $order_20
    );
    $result = db_process_sql($sql);

    if (!$result) {
        db_pandora_audit('SNMP management', "Fail try to duplicate snmp alert #$id_as");
        ui_print_error_message(__('There was a problem duplicating the alert'));
    } else {
        db_pandora_audit('SNMP management', "Duplicate snmp alert #$id_as");
        ui_print_success_message(__('Successfully Duplicate'));
    }
}

// Header
// Alert Delete
// =============
if ($delete_alert) {
    // Delete alert
    $alert_delete = (int) get_parameter_get('delete_alert', 0);

    $result = db_process_sql_delete(
        'talert_snmp',
        ['id_as' => $alert_delete]
    );

    if ($result === false) {
        db_pandora_audit('SNMP management', "Fail try to delete snmp alert #$alert_delete");
        ui_print_error_message(__('There was a problem deleting the alert'));
    } else {
        db_pandora_audit('SNMP management', "Delete snmp alert #$alert_delete");
        ui_print_success_message(__('Successfully deleted'));
    }
}

if ($multiple_delete) {
    $delete_ids = get_parameter('delete_ids', []);

    $total = count($delete_ids);

    $count = 0;
    foreach ($delete_ids as $alert_delete) {
        $result = db_process_sql_delete(
            'talert_snmp',
            ['id_as' => $alert_delete]
        );

        if ($result !== false) {
            db_pandora_audit('SNMP management', "Delete snmp alert #$alert_delete");
            $count++;
        } else {
            db_pandora_audit('SNMP management', "Fail try to delete snmp alert #$alert_delete");
        }
    }

    if ($count == $total) {
        ui_print_success_message(
            __('Successfully deleted alerts (%s / %s)', $count, $total)
        );
    } else {
        ui_print_error_message(
            __('Unsuccessfully deleted alerts (%s / %s)', $count, $total)
        );
    }
}

$user_groups = users_get_groups($config['id_user'], 'AR', true);
$str_user_groups = '';
$i = 0;
foreach ($user_groups as $id => $name) {
    if ($i == 0) {
        $str_user_groups .= $id;
    } else {
        $str_user_groups .= ','.$id;
    }

    $i++;
}

// Alert form
if ($create_alert || $update_alert) {
    // if (isset ($_GET["update_alert"])) {
    // the update_alert means the form should be displayed. If update_alert > 1 then an existing alert is updated
    echo '<form name="agente" method="post" action="index.php?sec=snmpconsole&sec2=godmode/snmpconsole/snmp_alert">';

    html_print_input_hidden('id_alert_snmp', $id_as);

    if ($create_alert) {
        html_print_input_hidden('save_alert', 1);
    }

    if ($update_alert) {
        html_print_input_hidden('modify_alert', 1);
    }

    // SNMP alert filters
    echo '<table cellpadding="0" cellspacing="0" width="100%" class="databox filter" style="font-weight: bold">';

    // Description
    echo '<tr>'.'<td class="datos" valign="top">'.__('Description').'</td>'.'<td class="datos">';
            html_print_textarea('description', 3, 2, $description, 'style="width:400px;"');
    echo '</td>'.'</tr>';

    // echo '<tr><td class="datos"><b>' . __('Alert filters') . ui_print_help_icon("snmp_alert_filters", true) . '</b></td></tr>';
    // OID
    echo '<tr id="tr-oid">'.'<td class="datos2">'.__('Enterprise String').ui_print_help_tip(__('Matches substrings. End the string with $ for exact matches.'), true).'</td>'.'<td class="datos2">';
    html_print_input_text('oid', $oid, '', 50, 255);
    echo '</td></tr>';

    // Custom
    echo '<tr id="tr-custom_value"><td class="datos"  valign="top">'.__('Custom Value/OID');

    echo '</td><td class="datos">';
    html_print_textarea('custom_value', 2, 2, $custom_value, 'style="width:400px;"');

    echo '</td></tr>';

    // SNMP Agent
    echo '<tr id="tr-source_ip"><td class="datos2">'.__('SNMP Agent').' (IP)</td><td class="datos2">';
    html_print_input_text('source_ip', $source_ip, '', 20);
    echo '</td></tr>';

    // Group
    echo '<tr id="tr-group"><td class="datos2">'.__('Group').'</td><td class="datos2">';
    echo '<div class="w250px">';
    html_print_select_groups(
        $config['id_user'],
        'AR',
        true,
        'group',
        $group,
        '',
        '',
        0,
        false,
        false,
        false,
        '',
        false,
        false,
        false,
        false,
        'id_grupo',
        false
    );
    echo '</div>';
    echo '</td></tr>';

    // Trap type
    echo '<tr><td class="datos">'.__('Trap type').'</td><td class="datos">';
    echo html_print_select($trap_types, 'trap_type', $trap_type, '', '', '', false, false, false);
    echo '</td></tr>';

    // Single value
    echo '<tr><td class="datos">'.__('Single value').'</td><td class="datos">';
    html_print_input_text('single_value', $single_value, '', 20);
    echo '</td></tr>';

    // Variable bindings/Data #1
    echo '<tr id="tr-custom_value">'.'<td class="datos"  valign="top">'.__('Variable bindings/Data').'</td><td class="datos">';
    echo '#';
    html_print_input_text('order_1', $order_1, '', 4);
    html_print_input_text('custom_oid_data_1', $custom_oid_data_1, '', 60);
    echo '</td></tr>';

    // Variable bindings/Data #2
    echo '<tr id="tr-custom_value"><td class="datos"  valign="top">'.__('Variable bindings/Data');
    // echo ui_print_help_icon ("snmp_alert_custom", true);
    echo '</td><td class="datos">';
    echo '#';
    html_print_input_text('order_2', $order_2, '', 4);
    html_print_input_text('custom_oid_data_2', $custom_oid_data_2, '', 60);
    echo '</td></tr>';

    // Variable bindings/Data #3
    echo '<tr id="tr-custom_value"><td class="datos"  valign="top">'.__('Variable bindings/Data');
    // echo ui_print_help_icon ("snmp_alert_custom", true);
    echo '</td><td class="datos">';
    echo '#';
    html_print_input_text('order_3', $order_3, '', 4);
    html_print_input_text('custom_oid_data_3', $custom_oid_data_3, '', 60);
    echo '</td></tr>';

    // Variable bindings/Data #4
    echo '<tr id="tr-custom_value">'.'<td class="datos"  valign="top">'.__('Variable bindings/Data');
    // echo ui_print_help_icon ("snmp_alert_custom", true);
    echo '</td><td class="datos">';
    echo '#';
    html_print_input_text('order_4', $order_4, '', 4);
    html_print_input_text('custom_oid_data_4', $custom_oid_data_4, '', 60);
    echo '</td></tr>';

    // Variable bindings/Data #5
    echo '<tr id="tr-custom_value">'.'<td class="datos"  valign="top">'.__('Variable bindings/Data');
    // echo ui_print_help_icon ("snmp_alert_custom", true);
    echo '</td><td class="datos">';
    echo '#';
    html_print_input_text('order_5', $order_5, '', 4);
    html_print_input_text('custom_oid_data_5', $custom_oid_data_5, '', 60);
    echo '</td></tr>';

    // Variable bindings/Data #6
    echo '<tr id="tr-custom_value">'.'<td class="datos"  valign="top">'.__('Variable bindings/Data');
    // echo ui_print_help_icon ("snmp_alert_custom", true);
    echo '</td><td class="datos">';
    echo '#';
    html_print_input_text('order_6', $order_6, '', 4);
    html_print_input_text('custom_oid_data_6', $custom_oid_data_6, '', 60);
    echo '</td></tr>';

    // Variable bindings/Data #7
    echo '<tr id="tr-custom_value">'.'<td class="datos"  valign="top">'.__('Variable bindings/Data');
    echo '</td><td class="datos">';
    echo '#';
    html_print_input_text('order_7', $order_7, '', 4);
    html_print_input_text('custom_oid_data_7', $custom_oid_data_7, '', 60);
    echo '</td></tr>';

    // Variable bindings/Data #8
    echo '<tr id="tr-custom_value">'.'<td class="datos"  valign="top">'.__('Variable bindings/Data');
    echo '</td><td class="datos">';
    echo '#';
    html_print_input_text('order_8', $order_8, '', 4);
    html_print_input_text('custom_oid_data_8', $custom_oid_data_8, '', 60);
    echo '</td></tr>';

    // Variable bindings/Data #9
    echo '<tr id="tr-custom_value">'.'<td class="datos"  valign="top">'.__('Variable bindings/Data');
    echo '</td><td class="datos">';
    echo '#';
    html_print_input_text('order_9', $order_9, '', 4);
    html_print_input_text('custom_oid_data_9', $custom_oid_data_9, '', 60);
    echo '</td></tr>';

    // Variable bindings/Data #10
    echo '<tr id="tr-custom_value">'.'<td class="datos"  valign="top">'.__('Variable bindings/Data');
    echo '</td><td class="datos">';
    echo '#';
    html_print_input_text('order_10', $order_10, '', 4);
    html_print_input_text('custom_oid_data_10', $custom_oid_data_10, '', 60);
    echo '</td></tr>';

    // Variable bindings/Data #11
    echo '<tr id="tr-custom_value">'.'<td class="datos"  valign="top">'.__('Variable bindings/Data');
    echo '</td><td class="datos">';
    echo '#';
    html_print_input_text('order_11', $order_11, '', 4);
    html_print_input_text('custom_oid_data_11', $custom_oid_data_11, '', 60);
    echo '</td></tr>';

    // Variable bindings/Data #12
    echo '<tr id="tr-custom_value">'.'<td class="datos"  valign="top">'.__('Variable bindings/Data');
    echo '</td><td class="datos">';
    echo '#';
    html_print_input_text('order_12', $order_12, '', 4);
    html_print_input_text('custom_oid_data_12', $custom_oid_data_12, '', 60);
    echo '</td></tr>';

    // Variable bindings/Data #13
    echo '<tr id="tr-custom_value"><td class="datos"  valign="top">'.__('Variable bindings/Data');
    echo '</td><td class="datos">';
    echo '#';
    html_print_input_text('order_13', $order_13, '', 4);
    html_print_input_text('custom_oid_data_13', $custom_oid_data_13, '', 60);
    echo '</td></tr>';

    // Variable bindings/Data #14
    echo '<tr id="tr-custom_value"><td class="datos"  valign="top">'.__('Variable bindings/Data');
    echo '</td><td class="datos">';
    echo '#';
    html_print_input_text('order_14', $order_14, '', 4);
    html_print_input_text('custom_oid_data_14', $custom_oid_data_14, '', 60);
    echo '</td></tr>';

    // Variable bindings/Data #15
    echo '<tr id="tr-custom_value"><td class="datos"  valign="top">'.__('Variable bindings/Data');
    echo '</td><td class="datos">';
    echo '#';
    html_print_input_text('order_15', $order_15, '', 4);
    html_print_input_text('custom_oid_data_15', $custom_oid_data_15, '', 60);
    echo '</td></tr>';

    // Variable bindings/Data #16
    echo '<tr id="tr-custom_value"><td class="datos"  valign="top">'.__('Variable bindings/Data');
    echo '</td><td class="datos">';
    echo '#';
    html_print_input_text('order_16', $order_16, '', 4);
    html_print_input_text('custom_oid_data_16', $custom_oid_data_16, '', 60);
    echo '</td></tr>';

    // Variable bindings/Data #17
    echo '<tr id="tr-custom_value"><td class="datos"  valign="top">'.__('Variable bindings/Data');
    echo '</td><td class="datos">';
    echo '#';
    html_print_input_text('order_17', $order_17, '', 4);
    html_print_input_text('custom_oid_data_17', $custom_oid_data_17, '', 60);
    echo '</td></tr>';

    // Variable bindings/Data #18
    echo '<tr id="tr-custom_value"><td class="datos"  valign="top">'.__('Variable bindings/Data');
    echo '</td><td class="datos">';
    echo '#';
    html_print_input_text('order_18', $order_18, '', 4);
    html_print_input_text('custom_oid_data_18', $custom_oid_data_18, '', 60);
    echo '</td></tr>';

    // Variable bindings/Data #19
    echo '<tr id="tr-custom_value"><td class="datos"  valign="top">'.__('Variable bindings/Data');
    echo '</td><td class="datos">';
    echo '#';
    html_print_input_text('order_19', $order_19, '', 4);
    html_print_input_text('custom_oid_data_19', $custom_oid_data_19, '', 60);
    echo '</td></tr>';

    // Variable bindings/Data #20
    echo '<tr id="tr-custom_value"><td class="datos"  valign="top">'.__('Variable bindings/Data');
    echo '</td><td class="datos">';
    echo '#';
    html_print_input_text('order_20', $order_20, '', 4);
    html_print_input_text('custom_oid_data_20', $custom_oid_data_20, '', 60);
    echo '</td></tr>';

    // Button
    // echo '<tr><td></td><td align="right">';
    // End table
    // echo "</td></tr></table>";
    // Alert configuration
    // echo '<table cellpadding="4" cellspacing="4" width="98%" class="databox_color" style="border:1px solid #A9A9A9;">';
    // echo '<tr><td class="datos"><b>' . __('Alert configuration') . ui_print_help_icon("snmp_alert_configuration", true) . '</b></td></tr>';
    // Alert fields
    $al = [
        'al_field1'  => $al_field1,
        'al_field2'  => $al_field2,
        'al_field3'  => $al_field3,
        'al_field4'  => $al_field4,
        'al_field5'  => $al_field5,
        'al_field6'  => $al_field6,
        'al_field7'  => $al_field7,
        'al_field8'  => $al_field8,
        'al_field9'  => $al_field9,
        'al_field10' => $al_field10,
        'al_field11' => $al_field11,
        'al_field12' => $al_field12,
        'al_field13' => $al_field13,
        'al_field14' => $al_field14,
        'al_field15' => $al_field15,
        'al_field16' => $al_field16,
        'al_field17' => $al_field17,
        'al_field18' => $al_field18,
        'al_field19' => $al_field19,
        'al_field20' => $al_field20,
    ];

    // Hidden div with help hint to fill with javascript
    html_print_div(['id' => 'help_snmp_alert_hint', 'content' => ui_print_help_icon('snmp_alert_field1', true), 'hidden' => true]);

    for ($i = 1; $i <= $config['max_macro_fields']; $i++) {
        echo '<tr id="table_macros-field'.$i.'"><td class="datos" valign="top">'.html_print_image('images/spinner.gif', true);
        echo '<td class="datos">'.html_print_image('images/spinner.gif', true);
        html_print_input_hidden('field'.$i.'_value', isset($al['al_field'.$i]) ? $al['al_field'.$i] : '');
        echo '</td></tr>';
    }

    // Max / Min alerts
    echo '<tr><td class="datos2">'.__('Min. number of alerts').'</td><td class="datos2">';
    html_print_input_text('min_alerts', $min_alerts, '', 3);

    echo '</td></tr><tr><td class="datos">'.__('Max. number of alerts').'</td><td class="datos">';
    html_print_input_text('max_alerts', $max_alerts, '', 3);
    echo '</td></tr>';

    // Time Threshold
    echo '<tr><td class="datos2">'.__('Time threshold').'</td><td class="datos2">';

    $fields = [];
    $fields[$time_threshold] = human_time_description_raw($time_threshold);
    $fields[SECONDS_5MINUTES] = human_time_description_raw(SECONDS_5MINUTES);
    $fields[SECONDS_10MINUTES] = human_time_description_raw(SECONDS_10MINUTES);
    $fields[SECONDS_15MINUTES] = human_time_description_raw(SECONDS_15MINUTES);
    $fields[SECONDS_30MINUTES] = human_time_description_raw(SECONDS_30MINUTES);
    $fields[SECONDS_1HOUR] = human_time_description_raw(SECONDS_1HOUR);
    $fields[SECONDS_2HOUR] = human_time_description_raw(SECONDS_2HOUR);
    $fields[SECONDS_5HOUR] = human_time_description_raw(SECONDS_5HOUR);
    $fields[SECONDS_12HOURS] = human_time_description_raw(SECONDS_12HOURS);
    $fields[SECONDS_1DAY] = human_time_description_raw(SECONDS_1DAY);
    $fields[SECONDS_1WEEK] = human_time_description_raw(SECONDS_1WEEK);
    $fields[-1] = __('Other value');

    html_print_select($fields, 'time_threshold', $time_threshold, '', '', '0', false, false, false, '" style="margin-right:60px');
    echo '<div id="div-time_other" style="display:none">';
    html_print_input_text('time_other', 0, '', 6);
    echo ' '.__('seconds').'</div></td></tr>';

    // Priority
    echo '<tr><td class="datos">'.__('Priority').'</td><td class="datos">';
    echo html_print_select(get_priorities(), 'priority', $priority, '', '', '0', false, false, false);
    echo '</td></tr>';

    // Alert type (e-mail, event etc.)
    echo '<tr><td class="datos">'.__('Alert action').'</td><td class="datos">';

    switch ($config['dbtype']) {
        case 'mysql':
        case 'postgresql':
            html_print_select_from_sql(
                'SELECT id, name
				FROM talert_actions
				ORDER BY name',
                'alert_type',
                $alert_type,
                '',
                '',
                0,
                false,
                false,
                false
            );
        break;

        case 'oracle':
            html_print_select_from_sql(
                'SELECT id, dbms_lob.substr(name,4000,1) as name
				FROM talert_actions
				ORDER BY dbms_lob.substr(name,4000,1)',
                'alert_type',
                $alert_type,
                '',
                '',
                0,
                false,
                false,
                false
            );
        break;
    }

    echo '</td></tr>';
    echo '<tr><td class="datos">'.__('Position').'</td><td class="datos">';

    html_print_input_text('position', $position, '', 3);
    echo '</td></tr>';
    echo '<tr><td class="datos">'.__('Disable event').'</td><td class="datos">';

    html_print_checkbox('disable_event', 1, $disable_event, false);
    echo '</td></tr>';
    echo '</table>';

    echo "<table style='width:100%'>";
    echo '<tr><td></td><td align="right">';
    if ($id_as > 0) {
        html_print_submit_button(__('Update'), 'submit', false, 'class="sub upd"', false);
    } else {
        html_print_submit_button(__('Create'), 'submit', false, 'class="sub wand"', false);
    }

    echo '</td></tr></table>';
    echo '</table>';
    echo '</form>';
} else {
    include_once 'include/functions_alerts.php';

    $free_search = (string) get_parameter('free_search', '');
    $trap_type_filter = (int) get_parameter('trap_type_filter', SNMP_TRAP_TYPE_NONE);
    $priority_filter = (int) get_parameter('priority_filter', -1);
    $filter_param = (bool) get_parameter('filter', false);
    $offset = (int) get_parameter('offset');

    $table_filter = new stdClass();
    $table_filter->width = '100%';
    $table_filter->class = 'databox filters';
    $table_filter->data = [];
    $table_filter->data[0][0] = __('Free search').ui_print_help_tip(
        __('Search by these fields description, OID, Custom Value, SNMP Agent (IP), Single value, each Variable bindings/Datas.'),
        true
    );
    $table_filter->data[0][1] = html_print_input_text('free_search', $free_search, '', 30, 100, true);
    $table_filter->data[0][2] = __('Trap type');
    $table_filter->data[0][3] = html_print_select($trap_types, 'trap_type_filter', $trap_type_filter, '', '', '', true, false, false);
    $table_filter->data[0][4] = __('Priority');
    $table_filter->data[0][5] = html_print_select(get_priorities(), 'priority_filter', $priority_filter, '', __('None'), '-1', true, false, false);
    ;

    $form_filter = '<form name="agente" method="post" action="index.php?sec=snmpconsole&sec2=godmode/snmpconsole/snmp_alert">';
    $form_filter .= html_print_input_hidden('filter', 1, true);
    $form_filter .= html_print_table($table_filter, true);
    $form_filter .= '<div style="text-align: right; width: '.$table_filter->width.'">';
    $form_filter .= html_print_submit_button(__('Filter'), 'filter_button', false, 'class="sub filter"', true);
    $form_filter .= '</div>';
    $form_filter .= '</form>';

    // echo "<br>";
    ui_toggle($form_filter, __('Alert SNMP control filter'), __('Toggle filter(s)'));

    $filter = [];
    $offset = (int) get_parameter('offset');
    $limit = (int) $config['block_size'];
    if ($filter_param) {
        // Move the first page
        $offset = 0;

        $url_pagination = 'index.php?'.'sec=snmpconsole&'.'sec2=godmode/snmpconsole/snmp_alert&'.'free_search='.$free_search.'&'.'trap_type_filter='.$trap_type_filter.'&'.'priority_filter='.$priority_filter;
    } else {
        $url_pagination = 'index.php?'.'sec=snmpconsole&'.'sec2=godmode/snmpconsole/snmp_alert&'.'free_search='.$free_search.'&'.'trap_type_filter='.$trap_type_filter.'&'.'priority_filter='.$priority_filter.'&'.'offset='.$offset;
    }


    $where_sql = '';
    if (!empty($free_search)) {
        switch ($config['dbtype']) {
            case 'mysql':
            case 'postgresql':
                // $where_sql = ' 1 = 1';
                if ($trap_type_filter != SNMP_TRAP_TYPE_NONE) {
                    $where_sql .= ' AND `trap_type` = '.$trap_type_filter;
                }

                if ($priority_filter != -1) {
                    $where_sql .= ' AND `priority` = '.$priority_filter;
                }

                $where_sql .= " AND (`single_value` LIKE '%".$free_search."%'
					OR `_snmp_f10_` LIKE '%".$free_search."%'
					OR `_snmp_f9_` LIKE '%".$free_search."%'
					OR `_snmp_f8_` LIKE '%".$free_search."%'
					OR `_snmp_f7_` LIKE '%".$free_search."%'
					OR `_snmp_f6_` LIKE '%".$free_search."%'
					OR `_snmp_f5_` LIKE '%".$free_search."%'
					OR `_snmp_f4_` LIKE '%".$free_search."%'
					OR `_snmp_f3_` LIKE '%".$free_search."%'
					OR `_snmp_f2_` LIKE '%".$free_search."%'
					OR `_snmp_f1_` LIKE '%".$free_search."%'
					OR `oid` LIKE '%".$free_search."%'
					OR `custom_oid` LIKE '%".$free_search."%'
					OR `agent` LIKE '%".$free_search."%'
					OR `description` LIKE '%".$free_search."%')";
            break;

            case 'oracle':
                // $where_sql = ' 1 = 1';
                if ($trap_type_filter != SNMP_TRAP_TYPE_NONE) {
                    $where_sql .= ' AND trap_type = '.$trap_type_filter;
                }

                if ($priority_filter != -1) {
                    $where_sql .= ' AND priority = '.$priority_filter;
                }

                $where_sql .= " AND (single_value LIKE '%".$free_search."%' 
					OR \"_snmp_f10_\" LIKE '%".$free_search."%' 
					OR \"_snmp_f9_\" LIKE '%".$free_search."%' 
					OR \"_snmp_f8_\" LIKE '%".$free_search."%' 
					OR \"_snmp_f7_\" LIKE '%".$free_search."%' 
					OR \"_snmp_f6_\" LIKE '%".$free_search."%' 
					OR \"_snmp_f5_\" LIKE '%".$free_search."%' 
					OR \"_snmp_f4_\" LIKE '%".$free_search."%' 
					OR \"_snmp_f3_\" LIKE '%".$free_search."%' 
					OR \"_snmp_f2_\" LIKE '%".$free_search."%' 
					OR \"_snmp_f1_\" LIKE '%".$free_search."%' 
					OR oid LIKE '%".$free_search."%' 
					OR custom_oid LIKE '%".$free_search."%' 
					OR agent LIKE '%".$free_search."%' 
					OR description LIKE '%".$free_search."%')";
            break;
        }
    }

    $count = db_get_value_sql(
        "SELECT COUNT(*)
		FROM talert_snmp WHERE id_group IN ($str_user_groups) ".$where_sql
    );

    $result = [];

    // Overview
    if ($count == 0) {
        $result = [];
        ui_print_info_message(['no_close' => true, 'message' => __('There are no SNMP alerts') ]);
    } else {
        ui_pagination($count, $url_pagination);
        switch ($config['dbtype']) {
            case 'mysql':
            case 'postgresql':
                $where_sql .= ' LIMIT '.$limit.' OFFSET '.$offset;
                $result = db_get_all_rows_sql(
                    "SELECT *
					FROM talert_snmp 
					WHERE id_group IN ($str_user_groups) ".$where_sql
                );
            break;

            case 'oracle':
                $sql = "SELECT *
					FROM talert_snmp 
					WHERE id_group IN ($str_user_groups) ".$where_sql;
                $set = [];
                if (isset($offset) && isset($limit)) {
                    $set['limit'] = $limit;
                    $set['offset'] = $offset;
                }

                $result = oracle_recode_query($sql, $set, 'AND', false);
            break;
        }
    }

    $table = new stdClass();
    $table->data = [];
    $table->head = [];
    $table->size = [];
    $table->cellpadding = 4;
    $table->cellspacing = 4;
    $table->width = '100%';
    $table->class = 'databox data';
    $table->align = [];

    $table->head[0] = '<span title="'.__('Position').'">'.__('P.').'</span>';
    $table->align[0] = 'left';

    $table->head[1] = __('Alert action');

    $table->head[2] = __('SNMP Agent');
    $table->size[2] = '90px';
    $table->align[2] = 'left';

    $table->head[3] = __('Enterprise String');
    $table->align[3] = 'left';

    $table->head[4] = __('Custom Value/Enterprise String');
    $table->align[4] = 'left';

    $table->head[5] = __('Description');

    $table->head[6] = '<span title="'.__('Times fired').'">'.__('TF.').'</span>';
    $table->size[6] = '50px';
    $table->align[6] = 'left';

    $table->head[7] = __('Last fired');
    $table->align[7] = 'left';

    $table->head[8] = __('Action');
    $table->size[8] = '120px';
    $table->align[8] = 'left';

    $table->head[9] = html_print_checkbox('all_delete_box', '1', false, true);
    $table->size[9] = '10px';
    $table->align[9] = 'left';

    foreach ($result as $row) {
        $data = [];
        $data[0] = $row['position'];

        $url = 'index.php?'.'sec=snmpconsole&'.'sec2=godmode/snmpconsole/snmp_alert&'.'id_alert_snmp='.$row['id_as'].'&'.'update_alert=1';
        $data[1] = '<table>';
        $data[1] .= '<tr>';
        $data[1] .= '<a href="'.$url.'">'.alerts_get_alert_action_name($row['id_alert']).'</a>';
        $other_actions = db_get_all_rows_filter('talert_snmp_action', ['id_alert_snmp' => $row['id_as']]);
        $data[1] .= '</tr>';

        if ($other_actions != false) {
            foreach ($other_actions as $action) {
                $data[1] .= '<tr>';
                $data[1] .= '<td>'.alerts_get_alert_action_name($action['alert_type']).'</td>';
                $data[1] .= '<td> <a href="index.php?sec=snmpconsole&sec2=godmode/snmpconsole/snmp_alert&delete_action=1&action_id='.$action['id'].'" onClick="javascript:return confirm(\''.__('Are you sure?').'\')">'.html_print_image('images/cross.png', true, ['border' => '0', 'alt' => __('Delete')]).'</a> </td>';
                $data[1] .= '</tr>';
            }
        }

        $data[1] .= '</table>';

        $data[2] = $row['agent'];
        $data[3] = $row['oid'];
        $data[4] = $row['custom_oid'];
        $data[5] = $row['description'];
        $data[6] = $row['times_fired'];

        if (($row['last_fired'] != '1970-01-01 00:00:00') and ($row['last_fired'] != '01-01-1970 00:00:00')) {
            $data[7] = ui_print_timestamp($row['last_fired'], true);
        } else {
            $data[7] = __('Never');
        }

        $data[8] = '<a href="index.php?'.'sec=snmpconsole&'.'sec2=godmode/snmpconsole/snmp_alert&'.'duplicate_alert=1&'.'id_alert_snmp='.$row['id_as'].'">'.html_print_image('images/copy.png', true, ['alt' => __('Duplicate'), 'title' => __('Duplicate')]).'</a>'.'<a href="index.php?'.'sec=snmpconsole&'.'sec2=godmode/snmpconsole/snmp_alert&'.'update_alert=1&'.'id_alert_snmp='.$row['id_as'].'">'.html_print_image('images/config.png', true, ['border' => '0', 'alt' => __('Update')]).'</a>'.'<a href="javascript:show_add_action_snmp(\''.$row['id_as'].'\');">'.html_print_image('images/add.png', true, ['title' => __('Add action')]).'</a>'.'<a href="index.php?sec=snmpconsole&sec2=godmode/snmpconsole/snmp_alert&delete_alert='.$row['id_as'].'" onClick="javascript:return confirm(\''.__('Are you sure?').'\')">'.html_print_image('images/cross.png', true, ['border' => '0', 'alt' => __('Delete')]).'</a>';


        $data[9] = html_print_checkbox_extended(
            'delete_ids[]',
            $row['id_as'],
            false,
            false,
            false,
            'class="chk_delete"',
            true
        );

        $idx = count($table->data);
        // The current index of the table is 1 less than the count of table data so we count before adding to table->data
        array_push($table->data, $data);

        $table->rowclass[$idx] = get_priority_class($row['priority']);
    }

    // DIALOG ADD MORE ACTIONS
    echo '<div id="add_action_snmp-div" style="display:none;text-align:left">';

        echo '<form id="add_action_form" method="post">';
            echo '<table class="databox_color" style="width:100%">';
                echo '<tr>';
                    echo '<td class="datos2" style="font-weight:bold;padding:6px;">';
                        echo __('ID Alert SNMP');
                    echo '</td>';
                    echo '<td class="datos">';
                        html_print_input_text('id_alert_snmp', '', '', 3, 10, false, true);
                    echo '</td>';
                echo '</tr>';
                echo '<tr class="datos2">';
                    echo '<td class="datos2" style="font-weight:bold;padding:6px;">';
                        echo __('Action');
                    echo '</td>';
                    echo '<td class="datos2">';

    switch ($config['dbtype']) {
        case 'mysql':
        case 'postgresql':
            html_print_select_from_sql(
                'SELECT id, name
									FROM talert_actions
									ORDER BY name',
                'alert_type',
                $alert_type,
                '',
                '',
                0,
                false,
                false,
                false
            );
        break;

        case 'oracle':
            html_print_select_from_sql(
                'SELECT id, dbms_lob.substr(name,4000,1) as name
									FROM talert_actions
									ORDER BY dbms_lob.substr(name,4000,1)',
                'alert_type',
                $alert_type,
                '',
                '',
                0,
                false,
                false,
                false
            );
        break;
    }

                    echo '</td>';
                echo '</tr>';

                $al = [
                    'al_field1'  => $al_field1,
                    'al_field2'  => $al_field2,
                    'al_field3'  => $al_field3,
                    'al_field4'  => $al_field4,
                    'al_field5'  => $al_field5,
                    'al_field6'  => $al_field6,
                    'al_field7'  => $al_field7,
                    'al_field8'  => $al_field8,
                    'al_field9'  => $al_field9,
                    'al_field10' => $al_field10,
                    'al_field11' => $al_field11,
                    'al_field12' => $al_field12,
                    'al_field13' => $al_field13,
                    'al_field14' => $al_field14,
                    'al_field15' => $al_field15,
                    'al_field16' => $al_field16,
                    'al_field17' => $al_field17,
                    'al_field18' => $al_field18,
                    'al_field19' => $al_field19,
                    'al_field20' => $al_field20,
                ];

                for ($i = 1; $i <= $config['max_macro_fields']; $i++) {
                    echo '<tr id="table_macros-field'.$i.'"><td class="datos" valign="top">'.html_print_image('images/spinner.gif', true);
                    echo '<td class="datos">'.html_print_image('images/spinner.gif', true);
                    html_print_input_hidden('field'.$i.'_value', isset($al['al_field'.$i]) ? $al['al_field'.$i] : '');
                    echo '</td>';
                    echo '</tr>';
                }

                html_print_div(['id' => 'help_snmp_alert_hint', 'content' => ui_print_help_icon('snmp_alert_field1', true), 'hidden' => true]);

                echo '</table>';
                html_print_input_hidden('add_alert', 1);
                echo html_print_submit_button(__('Add'), 'addbutton', false, ['class' => 'sub next', 'style' => 'float:right'], true);
                echo '</form>';
                echo '</div>';
                // END DIALOG ADD MORE ACTIONS
                if (!empty($table->data)) {
                    echo '<form name="agente" method="post" action="index.php?sec=snmpconsole&sec2=godmode/snmpconsole/snmp_alert">';
                    html_print_table($table);

                    ui_pagination($count, $url_pagination);

                    echo '<div style="float:right; margin-left: 10px;">';
                    html_print_input_hidden('multiple_delete', 1);
                    html_print_submit_button(__('Delete selected'), 'delete_button', false, 'class="sub delete"');
                    echo '</div>';
                    echo '</form>';
                }

                echo '<div style="float:right;">';
                echo '<form name="agente" method="post" action="index.php?sec=snmpconsole&sec2=godmode/snmpconsole/snmp_alert">';
                html_print_input_hidden('create_alert', 1);
                html_print_submit_button(__('Create'), 'alert', false, 'class="sub next"');
                echo '</form></div>';

                echo '<div style="margin-left: 30px; line-height: 17px; vertical-align: top; width:120px;">';
                echo '<h3>'.__('Legend').'</h3>';
                foreach (get_priorities() as $num => $name) {
                    echo '<span class="'.get_priority_class($num).'">'.$name.'</span>';
                    echo '<br />';
                }

                echo '</div>';

                unset($table);
}

ui_require_javascript_file('pandora', 'include/javascript/', true);
ui_require_javascript_file('tiny_mce', 'include/javascript/tiny_mce/');
?>
<script language="javascript" type="text/javascript">

function time_changed () {
    var time = this.value;
    if (time == -1) {
        $('#time_threshold').fadeOut ('normal', function () {
            $('#div-time_other').fadeIn ('normal');
        });
    }
}

$(document).ready (function () {
    $('#time_threshold').change (time_changed);
    
    $("input[name=all_delete_box]").change (function() {
        if ($(this).is(":checked")) {
            $("input[name='delete_ids[]']").check();
        }
        else {
            $("input[name='delete_ids[]']").uncheck();
        }
    });
    
    $("#alert_type").change (function () {
        values = Array ();        
        values.push ({
            name: "page",
            value: "godmode/alerts/alert_commands"
        });
        values.push ({
            name: "get_alert_command",
            value: "1"
        });
        values.push ({
            name: "id_action",
            value: this.value
        });
        
        values.push ({
            name: "get_recovery_fields",
            value: "0"
        });
        jQuery.post (<?php echo "'".ui_get_full_url('ajax.php', false, false, false)."'"; ?>,
            values,
            function (data, status) {
                var max_fields = parseInt('<?php echo $config['max_macro_fields']; ?>');
                
                original_command = js_html_entity_decode (data["command"]);
                command_description = js_html_entity_decode (data["description"]);
                for (i = 1; i <= max_fields; i++) {
                    var old_value = '';
                    // Only keep the value if is provided from hidden (first time)
                    
                    var id_field = $("[name=field" + i + "_value]").attr('id');
                    
                    if (id_field == "hidden-field" + i + "_value") {
                        old_value = $("[name=field" + i + "_value]").val();
                    }
                    
                    // If the row is empty, hide de row
                    if (data["fields_rows"][i] == '') {
                        $('#table_macros-field' + i).hide();
                    }
                    else {
                        $('#table_macros-field' + i).replaceWith(data["fields_rows"][i]);
                        
                        // The row provided has a predefined class. We delete it
                        $('#table_macros-field' + i)
                            .removeAttr('class');

                        //Remove this to put the help message in alert commands, to do it more general
                        // Add help hint only in first field
                        /*if (i == 1) {
                            var td_content =
                                $('#table_macros-field' + i)
                                    .find('td').eq(0);
                            
                            td_content
                                .html(
                                    td_content.html() +
                                    $('#help_snmp_alert_hint').html()
                                );
                        }*/

                        $("[name=field" + i + "_value]").val(old_value);
                        $('#table_macros-field').show();
                    }
                }
            },
            "json"
        );
    });
    
    // Charge the fields of the action 
    $("#alert_type").trigger('change');
    
    $("#submit-delete_button").click (function () {
        confirmation = confirm("<?php echo __('Are you sure?'); ?>");
        if (!confirmation) {
            return;
        }
    });
    
    var added_config = {
        "selector": "textarea.tiny-mce-editor",
        "plugins": "preview, print, table, searchreplace, nonbreaking, xhtmlxtras, noneditable",
        "theme_advanced_buttons1" : "bold,italic,underline,|,justifyleft,justifycenter,justifyright,justifyfull,|,formatselect,fontselect,fontsize,select",
        "theme_advanced_buttons2" : "search,replace,|,bullist,numlist,|,undo,redo,|,link,unlink,image,|,cleanup,code,preview,|,forecolor,backcolor",
        "force_p_newlines": false,
        "forced_root_block": '',
        "inline_styles": true,
        "valid_children": "+body[style]",
        "element_format": "html",
    }

    defineTinyMCE(added_config);
});

function show_add_action_snmp(id_alert_snmp) {
    
    $("#add_action_snmp-div").hide()
        .dialog ({
            resizable: true,
            draggable: true,
            title: '<?php echo __('Add action '); ?>',
            modal: true,
            overlay: {
                opacity: 0.5,
                background: "black"
            },
            width: 550,
            height: 400
        })
        .show ();
        $("#text-id_alert_snmp").val(id_alert_snmp);
}
</script><|MERGE_RESOLUTION|>--- conflicted
+++ resolved
@@ -1,22 +1,8 @@
 <?php
-<<<<<<< HEAD
-
-// Pandora FMS - http://pandorafms.com
-// ==================================================
-// Copyright (c) 2005-2021 Artica Soluciones Tecnologicas
-// Please see http://pandorafms.org for full contribution list
-// This program is free software; you can redistribute it and/or
-// modify it under the terms of the GNU General Public License
-// as published by the Free Software Foundation for version 2.
-// This program is distributed in the hope that it will be useful,
-// but WITHOUT ANY WARRANTY; without even the implied warranty of
-// MERCHANTABILITY or FITNESS FOR A PARTICULAR PURPOSE.  See the
-// GNU General Public License for more details.
-=======
 /**
  * Pandora FMS - http://pandorafms.com
  * ==================================================
- * Copyright (c) 2005-2020 Artica Soluciones Tecnologicas
+ * Copyright (c) 2005-2021 Artica Soluciones Tecnologicas
  * Please see http://pandorafms.org for full contribution list
  * This program is free software; you can redistribute it and/or
  * modify it under the terms of the GNU General Public License
@@ -26,7 +12,7 @@
  * MERCHANTABILITY or FITNESS FOR A PARTICULAR PURPOSE.  See the
  * GNU General Public License for more details.
  */
->>>>>>> f2eee8fd
+
 // Load global vars
 if (! check_acl($config['id_user'], 0, 'LW')) {
     db_pandora_audit(
