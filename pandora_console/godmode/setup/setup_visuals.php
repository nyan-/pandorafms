--- conflicted
+++ resolved
@@ -1011,10 +1011,7 @@
     $table_report->class = 'databox filters';
     $table_report->style[0] = 'font-weight: bold;';
     $table_report->size[0] = '50%';
-<<<<<<< HEAD
-
-=======
->>>>>>> d16ecc54
+
     $table_report->data = [];
 
     $table_report->data[$row][0] = __('Show report info with description').ui_print_help_tip(
@@ -1042,10 +1039,6 @@
 
     $row++;
 
-<<<<<<< HEAD
-    $table_report->data[$row][0] = __('PDF font size');
-    $table_report->data[$row][1] = "<input type ='number' value=".$config['font_size_item_report']." size='1' name='font_size_item_report' min='1' max='9' step='0.1'>";
-=======
     $table_report->data[$row][0] = __('PDF font size (px)');
     $table_report->data[$row][1] = "<input type ='number' value=".$config['global_font_size_report']." name='global_font_size_report' min='1' max='50' step='1'>";
 
@@ -1053,7 +1046,6 @@
 
     $table_report->data[$row][0] = __('HTML font size for SLA (em)');
     $table_report->data[$row][1] = "<input type ='number' value=".$config['font_size_item_report']." name='font_size_item_report' min='1' max='9' step='0.1'>";
->>>>>>> d16ecc54
 
     $row++;
 
@@ -1063,10 +1055,7 @@
         true
     );
     $table_report->data[$row][1] = html_print_input_text('graph_image_height', $config['graph_image_height'], '', 20, 20, true);
-<<<<<<< HEAD
-=======
-
->>>>>>> d16ecc54
+
     $row++;
 
     $interval_description = [
@@ -1166,22 +1155,6 @@
     echo '<legend>'.__('Reports configuration').'</legend>';
     html_print_table($table_report);
     echo '</fieldset>';
-<<<<<<< HEAD
-=======
-
-
-    // ----------------------------------------------------------------------
-    // OTHER CONFIGURATION
-    // ----------------------------------------------------------------------
-    $table_other = new stdClass();
-    $table_other->width = '100%';
-    $table_other->class = 'databox filters';
-    $table_other->style[0] = 'font-weight: bold;';
-    $table_other->size[0] = '50%';
-    $table_other->data = [];
-
->>>>>>> d16ecc54
-
 
     // ----------------------------------------------------------------------
     // OTHER CONFIGURATION
