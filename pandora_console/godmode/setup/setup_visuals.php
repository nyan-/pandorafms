--- conflicted
+++ resolved
@@ -1065,16 +1065,12 @@
         }
     }
 
-<<<<<<< HEAD
     // Logo.
     $table_report->data['custom_report_front-logo'][0] = __('Custom report front').' - '.__('Custom logo').ui_print_help_tip(
         __("The dir of custom logos is in your www Console in 'images/custom_logo'. You can upload more files (ONLY JPEG AND PNG) in upload tool in console."),
         true
     );
-=======
-    // Logo
-    $table_report->data['custom_report_front-logo'][0] = __('Custom report front').' - '.__('Custom logo');
->>>>>>> 682f4eeb
+
     $table_report->data['custom_report_front-logo'][1] = html_print_select(
         $customLogos,
         'custom_report_front_logo',
