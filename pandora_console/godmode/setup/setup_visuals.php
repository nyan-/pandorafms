<?php

// Pandora FMS - http://pandorafms.com
// ==================================================
// Copyright (c) 2005-2021 Artica Soluciones Tecnologicas
// Please see http://pandorafms.org for full contribution list
// This program is free software; you can redistribute it and/or
// modify it under the terms of the GNU General Public License
// as published by the Free Software Foundation for version 2.
// This program is distributed in the hope that it will be useful,
// but WITHOUT ANY WARRANTY; without even the implied warranty of
// MERCHANTABILITY or FITNESS FOR A PARTICULAR PURPOSE.  See the
// GNU General Public License for more details.
// Load global vars.
global $config;

check_login();

if (! check_acl($config['id_user'], 0, 'PM') && ! is_user_admin($config['id_user'])) {
    db_pandora_audit(
        AUDIT_LOG_ACL_VIOLATION,
        'Trying to access Visual Setup Management'
    );
    include 'general/noaccess.php';
    return;
}

// FIX: this constant is declared to in godmode/reporting/reporting_builder.phps
// Constant with fonts directory.
define('_MPDF_TTFONTPATH', $config['homedir'].'/include/fonts/');

require_once 'include/functions_post_process.php';

// Load enterprise extensions.
enterprise_include('godmode/setup/setup_visuals.php');

// Load needed resources.
ui_require_css_file('setup.multicolumn');

/*
    NOTICE FOR DEVELOPERS:

    Update operation is done in config_process.php
    This is done in that way so the user can see the changes inmediatly.
    If you added a new token, please check config_update_config() in functions_config.php
    to add it there.
*/

require_once 'include/functions_themes.php';
require_once 'include/functions_gis.php';

$row = 0;
echo '<form id="form_setup" method="post">';
html_print_input_hidden('update_config', 1);

// ----------------------------------------------------------------------
// BEHAVIOUR CONFIGURATION
// ----------------------------------------------------------------------
$table_behaviour = new stdClass();
$table_behaviour->width = '100%';
$table_behaviour->class = 'databox filters';
$table_behaviour->style[0] = 'font-weight: bold;';
$table_behaviour->size[0] = '50%';
$table_behaviour->data = [];

$table_behaviour->data[$row][0] = __('Block size for pagination');
$table_behaviour->data[$row][1] = html_print_input_text('block_size', $config['global_block_size'], '', 5, 5, true);
$row++;

$values = [];
$values[5] = human_time_description_raw(5);
$values[30] = human_time_description_raw(30);
$values[SECONDS_1MINUTE] = human_time_description_raw(SECONDS_1MINUTE);
$values[SECONDS_2MINUTES] = human_time_description_raw(SECONDS_2MINUTES);
$values[SECONDS_5MINUTES] = human_time_description_raw(SECONDS_5MINUTES);
$values[SECONDS_10MINUTES] = human_time_description_raw(SECONDS_10MINUTES);
$values[SECONDS_30MINUTES] = human_time_description_raw(SECONDS_30MINUTES);

$table_behaviour->data[$row][0] = __('Paginated module view');
$table_behaviour->data[$row][1] = html_print_checkbox_switch(
    'paginate_module',
    1,
    $config['paginate_module'],
    true
);
$row++;

$table_behaviour->data[$row][0] = __('Display data of proc modules in other format');
$table_behaviour->data[$row][1] = html_print_checkbox_switch(
    'render_proc',
    1,
    $config['render_proc'],
    true
);
$row++;

$table_behaviour->data[$row][0] = __('Display text proc modules have state is ok');
$table_behaviour->data[$row][1] = html_print_input_text('render_proc_ok', $config['render_proc_ok'], '', 25, 25, true);
$row++;

$table_behaviour->data[$row][0] = __('Display text when proc modules have state critical');
$table_behaviour->data[$row][1] = html_print_input_text('render_proc_fail', $config['render_proc_fail'], '', 25, 25, true);
$row++;

$table_behaviour->data[$row][0] = __('Click to display lateral menus');
$table_behaviour->data[$row][1] = html_print_checkbox_switch(
    'click_display',
    1,
    $config['click_display'],
    true
);
$row++;

if (enterprise_installed() === true) {
    $table_behaviour->data[$row][0] = __('Service label font size');
    $table_behaviour->data[$row][1] = html_print_input_text('service_label_font_size', $config['service_label_font_size'], '', 5, 5, true);
    $row++;

    $table_behaviour->data[$row][0] = __('Space between items in Service maps');
    $table_behaviour->data[$row][1] = html_print_input_text('service_item_padding_size', $config['service_item_padding_size'], '', 5, 5, true, false, false, 'onChange="change_servicetree_nodes_padding()"');
    $row++;
}

// ----------------------------------------------------------------------
// ----------------------------------------------------------------------
// STYLE CONFIGURATION
// ----------------------------------------------------------------------
$table_styles = new stdClass();
$table_styles->width = '100%';
$table_styles->class = 'databox filters';
$table_styles->style[0] = 'font-weight: bold;';
$table_styles->style[1] = 'display: flex; align-items: center;';
$table_styles->size[0] = '50%';
$table_styles->data = [];


$table_styles->data[$row][0] = __('Style template');
$table_styles->data[$row][1] = html_print_select(
    themes_get_css(),
    'style',
    $config['style'].'.css',
    '',
    '',
    '',
    true
);
$row++;

$table_styles->data[$row][0] = __('Status icon set');
$iconsets['default'] = __('Colors');
$iconsets['faces'] = __('Faces');
$iconsets['color_text'] = __('Colors and text');
$table_styles->data[$row][1] = html_print_select(
    $iconsets,
    'status_images_set',
    $config['status_images_set'],
    '',
    '',
    '',
    true
);
$table_styles->data[$row][1] .= html_print_button(
    __('View'),
    'status_set_preview',
    false,
    '',
    [
        'icon'  => 'camera',
        'mode'  => 'link',
        'class' => 'logo_preview',
    ],
    true
);
$row++;

// Divs to show icon status Colours (Default).
$icon_unknown_ball = ui_print_status_image(STATUS_AGENT_UNKNOWN_BALL, '', true);
$icon_unknown = ui_print_status_image(STATUS_AGENT_UNKNOWN, '', true);
$icon_ok_ball = ui_print_status_image(STATUS_AGENT_OK_BALL, '', true);
$icon_ok = ui_print_status_image(STATUS_AGENT_OK, '', true);
$icon_warning_ball = ui_print_status_image(STATUS_AGENT_WARNING_BALL, '', true);
$icon_warning = ui_print_status_image(STATUS_AGENT_WARNING, '', true);
$icon_bad_ball = ui_print_status_image(STATUS_AGENT_CRITICAL_BALL, '', true);
$icon_bad = ui_print_status_image(STATUS_AGENT_CRITICAL, '', true);
// End - Divs to show icon status Colours (Default).
$table_styles->data[$row][0] = __('Login background');
$backgrounds_list_jpg = list_files('images/backgrounds', 'jpg', 1, 0);
$backgrounds_list_gif = list_files('images/backgrounds', 'gif', 1, 0);
$backgrounds_list_png = list_files('images/backgrounds', 'png', 1, 0);
$backgrounds_list = array_merge($backgrounds_list_jpg, $backgrounds_list_png);
$backgrounds_list = array_merge($backgrounds_list, $backgrounds_list_gif);
asort($backgrounds_list);

$open = false;
if (enterprise_installed() === false) {
    $open = true;
}

// Custom favicon.
$files = list_files('images/custom_favicon', 'ico', 1, 0);
$table_styles->data[$row][0] = __('Custom favicon');
$table_styles->data[$row][1] = html_print_select(
    $files,
    'custom_favicon',
    $config['custom_favicon'],
    'setup_visuals_change_favicon();',
    __('Default'),
    '',
    true,
    false,
    true,
    '',
    false,
    'width:240px'
);
$table_styles->data[$row][1] .= '&nbsp;&nbsp;&nbsp;'.html_print_image(
    ui_get_favicon(),
    true,
    ['id' => 'favicon_preview']
);
$row++;

$table_styles->data[$row][0] = __('Custom background logo');
$table_styles->data[$row][1] = html_print_select(
    $backgrounds_list,
    'login_background',
    $config['login_background'],
    '',
    __('Default'),
    '',
    true,
    false,
    true,
    '',
    false,
    'width:240px'
);
$table_styles->data[$row][1] .= html_print_button(
    __('View'),
    'login_background_preview',
    false,
    '',
    [
        'icon'  => 'camera',
        'mode'  => 'link',
        'class' => 'logo_preview',
    ],
    true
);
$row++;


/**
 * Print a select for the custom logos.
 *
 * @param  string $name This is the name for the select
 * @param  string $logo This is the option in $config (path)
 * @return string Print the select
 */
function logo_custom_enterprise($name, $logo)
{
    if (enterprise_installed()) {
        $ent_files = list_files('enterprise/images/custom_logo', 'png', 1, 0);
        $open_files = list_files('images/custom_logo', 'png', 1, 0);

        $select = html_print_select(
            array_merge($ent_files, $open_files),
            $name,
            $logo,
            '',
            '',
            '',
            true,
            false,
            true,
            '',
            false,
            'width:240px'
        );
        return $select;
    } else {
        $select = html_print_select(
            list_files('images/custom_logo', 'png', 1, 0),
            $name,
            $logo,
            '',
            '',
            '',
            true,
            false,
            true,
            '',
            true,
            'width:240px'
        );
        return $select;
    }
}


$table_styles->data[$row][0] = __('Custom logo (menu)');
$table_styles->data[$row][1] = logo_custom_enterprise('custom_logo', $config['custom_logo']);
$table_styles->data[$row][1] .= '&nbsp;'.html_print_button(
    __('View'),
    'custom_logo_preview',
    $open,
    '',
    [
        'icon'  => 'camera',
        'mode'  => 'link',
        'class' => 'logo_preview',
    ],
    true,
    false,
    $open,
    'visualmodal'
);
$row++;

$table_styles->data[$row][0] = __('Custom logo collapsed (menu)');
$table_styles->data[$row][1] = logo_custom_enterprise('custom_logo_collapsed', $config['custom_logo_collapsed']);
$table_styles->data[$row][1] .= '&nbsp;'.html_print_button(
    __('View'),
    'custom_logo_collapsed_preview',
    $open,
    '',
    [
        'icon'  => 'camera',
        'mode'  => 'link',
        'class' => 'logo_preview',
    ],
    true,
    false,
    $open,
    'visualmodal'
);
$row++;

$table_styles->data[$row][0] = __('Custom logo (header white background)');
if (enterprise_installed() === true) {
    $ent_files = list_files('enterprise/images/custom_logo', 'png', 1, 0);
    $open_files = list_files('images/custom_logo', 'png', 1, 0);

    $table_styles->data[$row][1] = html_print_select(
        array_merge($open_files, $ent_files),
        'custom_logo_white_bg',
        $config['custom_logo_white_bg'],
        '',
        '',
        '',
        true,
        false,
        true,
        '',
        $open,
        'width:240px'
    );
} else {
    $table_styles->data[$row][1] = html_print_select(
        list_files('images/custom_logo', 'png', 1, 0),
        'custom_logo_white_bg',
        $config['custom_logo_white_bg'],
        '',
        '',
        '',
        true,
        false,
        true,
        '',
        $open,
        'width:240px'
    );
}

$table_styles->data[$row][1] .= '&nbsp;'.html_print_button(
    __('View'),
    'custom_logo_white_bg_preview',
    $open,
    '',
    [
        'icon'  => 'camera',
        'mode'  => 'link',
        'class' => 'logo_preview',
    ],
    true,
    false,
    $open,
    'visualmodal'
);
$row++;

$table_styles->data[$row][0] = __('Custom logo (login)');

if (enterprise_installed()) {
    $table_styles->data[$row][1] = html_print_select(
        list_files('enterprise/images/custom_logo_login', 'png', 1, 0),
        'custom_logo_login',
        $config['custom_logo_login'],
        '',
        '',
        '',
        true,
        false,
        true,
        '',
        $open,
        'width:240px'
    );
} else {
    $table_styles->data[$row][1] = html_print_select(
        '',
        'custom_logo_login',
        $config['custom_logo_login'],
        '',
        '',
        '',
        true,
        false,
        true,
        '',
        $open,
        'width:240px'
    );
}

$table_styles->data[$row][1] .= '&nbsp;'.html_print_button(
    __('View'),
    'custom_logo_login_preview',
    $open,
    '',
    [
        'icon'  => 'camera',
        'mode'  => 'link',
        'class' => 'logo_preview',
    ],
    true,
    false,
    $open,
    'visualmodal'
);
$row++;

// Splash login.
if (enterprise_installed() === true) {
    $table_styles->data[$row][0] = __('Custom Splash (login)');

    $table_styles->data[$row][1] = html_print_select(
        list_files('enterprise/images/custom_splash_login', 'png', 1, 0),
        'custom_splash_login',
        $config['custom_splash_login'],
        '',
        '',
        '',
        true,
        false,
        true,
        '',
        $open,
        'width:240px'
    );

    $table_styles->data[$row][1] .= '&nbsp;'.html_print_button(
        __('View'),
        'custom_splash_login_preview',
        $open,
        '',
        [
            'icon'  => 'camera',
            'mode'  => 'link',
            'class' => 'logo_preview',
        ],
        true,
        false,
        $open,
        'visualmodal'
    );
    $row++;
}

if (enterprise_installed() === true) {
    // Get all the custom logos.
    $files = list_files('enterprise/images/custom_general_logos', 'png', 1, 0);

    // Custom docs icon.
    $table_styles->data[$row][0] = __('Custom documentation logo');

    $table_styles->data[$row][1] = html_print_select(
        $files,
        'custom_docs_logo',
        $config['custom_docs_logo'],
        '',
        __('None'),
        '',
        true,
        false,
        true,
        '',
        false,
        'width:240px'
    );
    $table_styles->data[$row][1] .= '&nbsp;'.html_print_button(
        __('View'),
        'custom_docs_logo_preview',
        $open,
        '',
        [
            'icon'  => 'camera',
            'mode'  => 'link',
            'class' => 'logo_preview',
        ],
        true,
        false,
        $open,
        'visualmodal'
    );
    $row++;

    // Custom support icon.
    $table_styles->data[$row][0] = __('Custom support logo');
    $table_styles->data[$row][1] = html_print_select(
        $files,
        'custom_support_logo',
        $config['custom_support_logo'],
        '',
        __('None'),
        '',
        true,
        false,
        true,
        '',
        false,
        'width:240px'
    );
    $table_styles->data[$row][1] .= '&nbsp;'.html_print_button(
        __('View'),
        'custom_support_logo_preview',
        $open,
        '',
        [
            'icon'  => 'camera',
            'mode'  => 'link',
            'class' => 'logo_preview',
        ],
        true,
        false,
        $open,
        'visualmodal'
    );
    $row++;

    // Custom center networkmap icon.
    $table_styles->data[$row][0] = __('Custom networkmap center logo');
    $table_styles->data[$row][1] = html_print_select(
        $files,
        'custom_network_center_logo',
        $config['custom_network_center_logo'],
        '',
        __('Default'),
        '',
        true,
        false,
        true,
        '',
        false,
        'width:240px'
    );
    $table_styles->data[$row][1] .= '&nbsp;'.html_print_button(
        __('View'),
        'custom_network_center_logo_preview',
        $open,
        '',
        [
            'icon'  => 'camera',
            'mode'  => 'link',
            'class' => 'logo_preview',
        ],
        true,
        false,
        $open,
        'visualmodal'
    );
    $row++;

    // Custom center mobile console icon.
    $table_styles->data[$row][0] = __('Custom mobile console icon');
    $table_styles->data[$row][1] = html_print_select(
        $files,
        'custom_mobile_console_logo',
        $config['custom_mobile_console_logo'],
        '',
        __('Default'),
        '',
        true,
        false,
        true,
        '',
        false,
        'width:240px'
    );
    $table_styles->data[$row][1] .= '&nbsp;'.html_print_button(
        __('View'),
        'custom_mobile_console_logo_preview',
        $open,
        '',
        [
            'icon'  => 'camera',
            'mode'  => 'link',
            'class' => 'logo_preview',
        ],
        true,
        false,
        $open,
        'visualmodal'
    );
    $row++;
}

// Title Header.
$table_styles->data[$row][0] = __('Title (header)');
$table_styles->data[$row][1] = html_print_input_text('custom_title_header', $config['custom_title_header'], '', 50, 40, true);
$row++;

// Subtitle Header.
$table_styles->data[$row][0] = __('Subtitle (header)');
$table_styles->data[$row][1] = html_print_input_text('custom_subtitle_header', $config['custom_subtitle_header'], '', 50, 40, true);
$row++;

// Login title1.
if (enterprise_installed() === true) {
    $table_styles->data[$row][0] = __('Title 1 (login)');
    $table_styles->data[$row][1] = html_print_input_text('custom_title1_login', $config['custom_title1_login'], '', 50, 50, true);
    $row++;
}

// Login text2.
if (enterprise_installed() === true) {
    $table_styles->data[$row][0] = __('Title 2 (login)');
    $table_styles->data[$row][1] = html_print_input_text('custom_title2_login', $config['custom_title2_login'], '', 50, 50, true);
    $row++;
}

if (enterprise_installed() === true) {
    $table_styles->data[$row][0] = __('Docs URL (login)');
    $table_styles->data[$row][1] = html_print_input_text('custom_docs_url', $config['custom_docs_url'], '', 50, 50, true);
    $row++;
}

if (enterprise_installed() === true) {
    $table_styles->data[$row][0] = __('Support URL (login)');
    $table_styles->data[$row][1] = html_print_input_text('custom_support_url', $config['custom_support_url'], '', 50, 50, true);
    $row++;
}

if (enterprise_installed() === true) {
    $table_styles->data[$row][0] = __('Product name');
    $table_styles->data[$row][1] = html_print_input_text('rb_product_name', get_product_name(), '', 30, 255, true);
    $row++;
}

if (enterprise_installed() === true) {
    $table_styles->data[$row][0] = __('Copyright notice');
    $table_styles->data[$row][1] = html_print_input_text('rb_copyright_notice', get_copyright_notice(), '', 30, 255, true);
    $row++;
}

if (enterprise_installed() === true) {
    $table_styles->data[$row][0] = __('Disable logo in graphs');
    $table_styles->data[$row][1] = html_print_checkbox_switch(
        'fixed_graph',
        1,
        $config['fixed_graph'],
        true
    );
    $row++;
}

    /*
        Hello there! :)
        We added some of what seems to be "buggy" messages to the openSource version recently. This is not to force open-source users to move to the enterprise version, this is just to inform people using Pandora FMS open source that it requires skilled people to maintain and keep it running smoothly without professional support. This does not imply open-source version is limited in any way. If you check the recently added code, it contains only warnings and messages, no limitations except one: we removed the option to add custom logo in header. In the Update Manager section, it warns about the 'danger’ of applying automated updates without a proper backup, remembering in the process that the Enterprise version comes with a human-tested package. Maintaining an OpenSource version with more than 500 agents is not so easy, that's why someone using a Pandora with 8000 agents should consider asking for support. It's not a joke, we know of many setups with a huge number of agents, and we hate to hear that “its becoming unstable and slow” :(
        You can of course remove the warnings, that's why we include the source and do not use any kind of trick. And that's why we added here this comment, to let you know this does not reflect any change in our opensource mentality of does the last 14 years.
    */

$table_styles->data[$row][0] = __('Disable helps');
$table_styles->data[$row][1] = html_print_checkbox_switch(
    'disable_help',
    1,
    $config['disable_help'],
    true
);
$row++;

$table_styles->data[$row][0] = __('Fixed header');
$table_styles->data[$row][1] = html_print_checkbox_switch(
    'fixed_header',
    1,
    $config['fixed_header'],
    true
);
$row++;


// For 5.1 Autohidden menu feature.
$table_styles->data['autohidden'][0] = __('Automatically hide submenu');
$table_styles->data['autohidden'][1] = html_print_checkbox_switch(
    'autohidden_menu',
    1,
    $config['autohidden_menu'],
    true
);

$table_styles->data[$row][0] = __('Visual effects and animation');
$table_styles->data[$row][1] = html_print_checkbox_switch(
    'visual_animation',
    1,
    $config['visual_animation'],
    true
);


// ----------------------------------------------------------------------
// ----------------------------------------------------------------------
// GIS CONFIGURATION
// ----------------------------------------------------------------------
$table_gis = new stdClass();
$table_gis->width = '100%';
$table_gis->class = 'databox filters';
$table_gis->style[0] = 'font-weight: bold;';
$table_gis->style[1] = 'display: flex; align-items: center;';
$table_gis->size[0] = '50%';
$table_gis->data = [];

$table_gis->data[$row][0] = __('GIS Labels');
$table_gis->data[$row][1] = html_print_checkbox_switch(
    'gis_label',
    1,
    $config['gis_label'],
    true
);
$row++;

$listIcons = gis_get_array_list_icons();
$arraySelectIcon = [];
foreach ($listIcons as $index => $value) {
    $arraySelectIcon[$index] = $index;
}

$table_gis->data[$row][0] = __('Default icon in GIS');
$table_gis->data[$row][1] = html_print_select(
    $arraySelectIcon,
    'gis_default_icon',
    $config['gis_default_icon'],
    '',
    __('Agent icon group'),
    '',
    true
);
$table_gis->data[$row][1] .= '&nbsp;'.html_print_button(
    __('View'),
    'gis_icon_preview',
    false,
    '',
    [
        'icon'  => 'camera',
        'mode'  => 'link',
        'class' => 'logo_preview',
    ],
    true
);
$row++;

// ----------------------------------------------------------------------
// ----------------------------------------------------------------------
// FONT AND TEXT CONFIGURATION
// ----------------------------------------------------------------------
$table_font = new stdClass();
$table_font->width = '100%';
$table_font->class = 'databox filters';
$table_font->style[0] = 'font-weight: bold;';
$table_font->size[0] = '50%';
$table_font->data = [];

$table_font->data[$row][0] = __('Graphs font size');

$font_size_array = [
    1  => 1,
    2  => 2,
    3  => 3,
    4  => 4,
    5  => 5,
    6  => 6,
    7  => 7,
    8  => 8,
    9  => 9,
    10 => 10,
    11 => 11,
    12 => 12,
    13 => 13,
    14 => 14,
    15 => 15,
];

$table_font->data[$row][1] = html_print_select(
    $font_size_array,
    'font_size',
    $config['font_size'],
    '',
    '',
    0,
    true
);
$row++;

$table_font->data[$row][0] = __('Agent size text');
$table_font->data[$row][1] = __('Small:').html_print_input_text('agent_size_text_small', $config['agent_size_text_small'], '', 3, 3, true);
$table_font->data[$row][1] .= ' '.__('Normal:').html_print_input_text('agent_size_text_medium', $config['agent_size_text_medium'], '', 3, 3, true);
$row++;

$table_font->data[$row][0] = __('Module size text');
$table_font->data[$row][1] = __('Small:').html_print_input_text('module_size_text_small', $config['module_size_text_small'], '', 3, 3, true);
$table_font->data[$row][1] .= ' '.__('Normal:').html_print_input_text('module_size_text_medium', $config['module_size_text_medium'], '', 3, 3, true);
$row++;

$table_font->data[$row][0] = __('Description size text');
$table_font->data[$row][1] = html_print_input_text('description_size_text', $config['description_size_text'], '', 3, 3, true);
$row++;

$table_font->data[$row][0] = __('Item title size text');
$table_font->data[$row][1] = html_print_input_text(
    'item_title_size_text',
    $config['item_title_size_text'],
    '',
    3,
    3,
    true
);
$row++;

$table_font->data[$row][0] = __('Show unit along with value in reports');
$table_font->data[$row][1] = html_print_checkbox_switch(
    'simple_module_value',
    1,
    $config['simple_module_value'],
    true
);
$row++;

// ----------------------------------------------------------------------
// ----------------------------------------------------------------------
// CHARS CONFIGURATION
// ----------------------------------------------------------------------
$table_chars = new stdClass();
$table_chars->width = '100%';
$table_chars->class = 'databox filters';
$table_chars->style[0] = 'font-weight: bold;';
$table_chars->style[1] = 'display: flex;';
$table_chars->size[0] = '50%';
$table_chars->data = [];

$graphColorAmount = 10;

for ($i = 1; $i <= $graphColorAmount; $i++) {
    $table_chars->data[$row][0] = __('Graph color #'.$i);
    $table_chars->data[$row][1] = html_print_input_text(
        'graph_color'.$i,
        $config['graph_color'.$i],
        '',
        10,
        8,
        true
    );
    $row++;
}

$table_chars->data[$row][0] = __('Value to interface graphics');
$table_chars->data[$row][1] = html_print_input_text(
    'interface_unit',
    $config['interface_unit'],
    '',
    20,
    20,
    true
);
$row++;

$disabled_graph_precision = false;
if (enterprise_installed() === false) {
    $disabled_graph_precision = true;
}

$table_chars->data[$row][0] = __('Data precision');
$table_chars->data[$row][1] = html_print_input_text(
    'graph_precision',
    $config['graph_precision'],
    '',
    5,
    5,
    true,
    $disabled_graph_precision,
    false,
    'onChange="change_precision()"'
);
$row++;

if (isset($config['short_module_graph_data']) === false) {
    $config['short_module_graph_data'] = true;
}

$table_chars->data[$row][0] = __('Data precision in graphs');
$table_chars->data[$row][1] = html_print_input_text(
    'short_module_graph_data',
    $config['short_module_graph_data'],
    '',
    5,
    5,
    true,
    $disabled_graph_precision,
    false,
    'onChange="change_precision()"'
);
$row++;

$table_chars->data[$row][0] = __(
    'Default line thickness for the Custom Graph.'
);
$table_chars->data[$row][1] = html_print_input_text(
    'custom_graph_width',
    $config['custom_graph_width'],
    '',
    5,
    5,
    true
);
$row++;

$table_chars->data[$row][0] = __('Number of elements in Custom Graph');
$table_chars->data[$row][1] = html_print_input_text(
    'items_combined_charts',
    $config['items_combined_charts'],
    '',
    5,
    5,
    true,
    false,
    false,
    ''
);
$row++;

$table_chars->data[$row][0] = __('Use round corners');
$table_chars->data[$row][1] = html_print_checkbox_switch(
    'round_corner',
    1,
    $config['round_corner'],
    true
);
$row++;

$table_chars->data[$row][0] = __('Chart fit to content');
$table_chars->data[$row][1] = html_print_checkbox_switch(
    'maximum_y_axis',
    1,
    $config['maximum_y_axis'],
    true
);
$row++;

$table_chars->data[$row][0] = __('Type of module charts');
$table_chars->data[$row][1] = __('Area').'&nbsp;'.html_print_radio_button(
    'type_module_charts',
    'area',
    '',
    $config['type_module_charts'] == 'area',
    true
).'&nbsp;&nbsp;';
$table_chars->data[$row][1] .= __('Line').'&nbsp;'.html_print_radio_button(
    'type_module_charts',
    'line',
    '',
    $config['type_module_charts'] != 'area',
    true
);
$row++;

$table_chars->data[$row][0] = __('Type of interface charts');
$table_chars->data[$row][1] = __('Area').'&nbsp;'.html_print_radio_button(
    'type_interface_charts',
    'area',
    '',
    $config['type_interface_charts'] == 'area',
    true
).'&nbsp;&nbsp;';
$table_chars->data[$row][1] .= __('Line').'&nbsp;'.html_print_radio_button(
    'type_interface_charts',
    'line',
    '',
    $config['type_interface_charts'] != 'area',
    true
);
$row++;

$table_chars->data[$row][0] = __('Percentile');
$table_chars->data[$row][1] = html_print_input_text(
    'percentil',
    $config['percentil'],
    '',
    20,
    20,
    true
);
$row++;

$table_chars->data[$row][0] = __('Graph TIP view:');

$options_full_escale    = [];
$options_full_escale[0] = __('None');
$options_full_escale[1] = __('All');
$options_full_escale[2] = __('On Boolean graphs');

$table_chars->data[$row][1] = html_print_select(
    $options_full_escale,
    'full_scale_option',
    (isset($config['full_scale_option']) === true) ? $config['full_scale_option'] : 0,
    '',
    '',
    0,
    true,
    false,
    false
);
$row++;


$table_chars->data[$row][0] = __('Graph mode');

$options_soft_graphs    = [];
$options_soft_graphs[0] = __('Show only average by default');
$options_soft_graphs[1] = __('Show MAX/AVG/MIN by default');

$table_chars->data[$row][1] = html_print_select(
    $options_soft_graphs,
    'type_mode_graph',
    (isset($config['type_mode_graph']) === true) ? $config['type_mode_graph'] : 0,
    '',
    '',
    0,
    true,
    false,
    false
);
$row++;

$table_chars->data[$row][0] = __('Zoom graphs:');

$options_zoom_graphs    = [];
$options_zoom_graphs[1] = 'x1';
$options_zoom_graphs[2] = 'x2';
$options_zoom_graphs[3] = 'x3';
$options_zoom_graphs[4] = 'x4';
$options_zoom_graphs[5] = 'x5';

$table_chars->data[$row][1] = html_print_select(
    $options_zoom_graphs,
    'zoom_graph',
    $config['zoom_graph'],
    '',
    '',
    0,
    true,
    false,
    false
);
$row++;

// ----------------------------------------------------------------------
// ----------------------------------------------------------------------
// Visual Consoles
// ----------------------------------------------------------------------
$table_vc = new stdClass();
$table_vc->width = '100%';
$table_vc->class = 'databox filters';
$table_vc->style[0] = 'font-weight: bold';
$table_vc->size[0] = '50%';
$table_vc->data = [];

// Remove when the new view reaches rock solid stability.
$table_vc->data[$row][0] = __('Legacy Visual Console View');
$table_vc->data[$row][1] = html_print_checkbox_switch(
    'legacy_vc',
    1,
    (bool) $config['legacy_vc'],
    true
);
$row++;

$intervals = [
    10   => '10 '.__('seconds'),
    30   => '30 '.__('seconds'),
    60   => '1 '.__('minutes'),
    300  => '5 '.__('minutes'),
    900  => '15 '.__('minutes'),
    1800 => '30 '.__('minutes'),
    3600 => '1 '.__('hour'),
];
$table_vc->data[$row][0] = __('Default cache expiration');
$table_vc->data[$row][1] = html_print_extended_select_for_time(
    'vc_default_cache_expiration',
    $config['vc_default_cache_expiration'],
    '',
    __('No cache'),
    0,
    false,
    true,
    false,
    false,
    '',
    false,
    $intervals
);
$row++;

$table_vc->data[$row][0] = __('Default interval for refresh on Visual Console');
$table_vc->data[$row][1] = html_print_select(
    $values,
    'vc_refr',
    (int) $config['vc_refr'],
    '',
    'N/A',
    0,
    true,
    false,
    false
);
$row++;

$vc_favourite_view_array[0] = __('Classic view');
$vc_favourite_view_array[1] = __('View of favorites');
$table_vc->data[$row][0] = __('Type of view of visual consoles');
$table_vc->data[$row][1] = html_print_select(
    $vc_favourite_view_array,
    'vc_favourite_view',
    $config['vc_favourite_view'],
    '',
    '',
    0,
    true
);
$row++;

$table_vc->data[$row][0] = __('Number of favorite visual consoles to show in the menu');
$table_vc->data[$row][1] = "<input type ='number' value=".$config['vc_menu_items']." size='5' name='vc_menu_items' min='0' max='25'>";
$row++;

$table_vc->data[$row][0] = __('Default line thickness for the Visual Console');
$table_vc->data[$row][1] = html_print_input_text(
    'vc_line_thickness',
    (int) $config['vc_line_thickness'],
    '',
    5,
    5,
    true
);

$table_vc->data[$row][0] = __('Mobile view not allow visual console orientation');
$table_vc->data[$row][1] = html_print_checkbox_switch(
    'mobile_view_orientation_vc',
    1,
    (bool) $config['mobile_view_orientation_vc'],
    true
);
$row++;


// ----------------------------------------------------------------------
// Services
// ----------------------------------------------------------------------
$table_ser = new stdClass();
$table_ser->width = '100%';
$table_ser->class = 'databox filters';
$table_ser->style[0] = 'font-weight: bold';
$table_ser->size[0] = '50%';
$table_ser->data = [];

$table_ser->data['number'][0] = __('Number of favorite services to show in the menu');
$table_ser->data['number'][1] = "<input type ='number' value=".$config['ser_menu_items']." size='5' name='ser_menu_items' min='0' max='25'>";

// ----------------------------------------------------------------------
// Reports
// ----------------------------------------------------------------------
$table_report = new stdClass();
$table_report->width = '100%';
$table_report->class = 'databox filters';
$table_report->style[0] = 'font-weight: bold;';
$table_report->size[0] = '20%';

$table_report->data = [];

$table_report->data[$row][0] = __('Show report info with description');
$table_report->data[$row][1] = html_print_checkbox_switch(
    'custom_report_info',
    1,
    $config['custom_report_info'],
    true
);
$row++;

$table_report->data[$row][0] = __('Custom report front page');
$table_report->data[$row][1] = html_print_checkbox_switch(
    'custom_report_front',
    1,
    $config['custom_report_front'],
    true
);

$row++;

$table_report->data[$row][0] = __('PDF font size (px)');
$table_report->data[$row][1] = "<input type ='number' value=".$config['global_font_size_report']." name='global_font_size_report' min='1' max='50' step='1'>";

$row++;

$table_report->data[$row][0] = __('HTML font size for SLA (em)');
$table_report->data[$row][1] = "<input type ='number' value=".$config['font_size_item_report']." name='font_size_item_report' min='1' max='9' step='0.1'>";

$row++;

$table_report->data[$row][0] = __('Graph image height for HTML reports');
$table_report->data[$row][1] = html_print_input_text('graph_image_height', $config['graph_image_height'], '', 20, 20, true);

$row++;

$interval_description = [
    'large' => 'Long',
    'tiny'  => 'Short',
];
$table_report->data[$row][0] = __('Interval description');
$table_report->data[$row][1] = html_print_select(
    $interval_description,
    'interval_description',
    (isset($config['interval_description']) === true) ? $config['interval_description'] : 'large',
    '',
    '',
    '',
    true,
    false,
    false
);

$row++;

// ----------------------------------------------------------------------
$dirItems = scandir($config['homedir'].'/images/custom_logo');
foreach ($dirItems as $entryDir) {
    if (strstr($entryDir, '.jpg') !== false || strstr($entryDir, '.png') !== false) {
        $customLogos['images/custom_logo/'.$entryDir] = $entryDir;
    }
}

// Logo.
$table_report->data['custom_report_front-logo'][0] = __('Custom report front').' - '.__('Custom logo').ui_print_help_tip(
    __("The dir of custom logos is in your www Console in 'images/custom_logo'. You can upload more files (ONLY JPEG AND PNG) in upload tool in console."),
    true
);

$table_report->data['custom_report_front-logo'][1] = html_print_select(
    $customLogos,
    'custom_report_front_logo',
    io_safe_output($config['custom_report_front_logo']),
    'showPreview()',
    __('Default'),
    '',
    true
);
// Preview.
$table_report->data['custom_report_front-preview'][0] = __('Custom report front').' - '.'Preview';
if (empty($config['custom_report_front_logo'])) {
    $config['custom_report_front_logo'] = 'images/pandora_logo_white.jpg';
}

$table_report->data['custom_report_front-preview'][1] = '<span id="preview_image">'.html_print_image($config['custom_report_front_logo'], true).'</span>';

// Header.
$table_report->data['custom_report_front-header'][0] = __('Custom report front').' - '.__('Header');

// Do not remove io_safe_output in textarea. TinyMCE avoids XSS injection.
$table_report->data['custom_report_front-header'][1] = html_print_textarea(
    'custom_report_front_header',
    5,
    15,
    io_safe_output($config['custom_report_front_header']),
    'class="w90p height_300px"',
    true
);

// First page.
// Do not remove io_safe_output in textarea. TinyMCE avoids XSS injection.
if ($config['custom_report_front']) {
    $firstpage_content = $config['custom_report_front_firstpage'];
} else {
    $firstpage_content = io_safe_output($config['custom_report_front_firstpage']);
}

$table_report->data['custom_report_front-first_page'][0] = __('Custom report front').' - '.__('First page');
$custom_report_front_firstpage = str_replace(
    '(_URLIMAGE_)',
    ui_get_full_url(false, true, false, false),
    io_safe_output($firstpage_content)
);
$table_report->data['custom_report_front-first_page'][1] = html_print_textarea(
    'custom_report_front_firstpage',
    15,
    15,
    $custom_report_front_firstpage,
    'class="w90p height_300px"',
    true
);

// Footer.
$table_report->data['custom_report_front-footer'][0] = __('Custom report front').' - '.__('Footer');

// Do not remove io_safe_output in textarea. TinyMCE avoids XSS injection.
$table_report->data['custom_report_front-footer'][1] = html_print_textarea(
    'custom_report_front_footer',
    5,
    15,
    io_safe_output($config['custom_report_front_footer']),
    'class="w90p height_300px""',
    true
);


// ----------------------------------------------------------------------
// OTHER CONFIGURATION
// ----------------------------------------------------------------------
$table_other = new stdClass();
$table_other->width = '100%';
$table_other->class = 'databox filters';
$table_other->style[0] = 'font-weight: bold;';
$table_other->size[0] = '50%';
$table_other->size[1] = '26%';
$table_other->size[2] = '12%';
$table_other->size[3] = '12%';
$table_other->data = [];

$row++;

$table_other->data[$row][0] = __('Networkmap max width');
$table_other->data[$row][1] = html_print_input_text(
    'networkmap_max_width',
    $config['networkmap_max_width'],
    '',
    10,
    20,
    true
);
$row++;

$table_other->data[$row][0] = __('Show only the group name');
$table_other->data[$row][1] = html_print_checkbox_switch(
    'show_group_name',
    1,
    $config['show_group_name'],
    true
);
$row++;

$table_other->data[$row][0] = __('Show empty groups in group view');
$table_other->data[$row][1] = html_print_checkbox_switch(
    'show_empty_groups',
    1,
    $config['show_empty_groups'],
    true
);
$row++;

$table_other->data[$row][0] = __('Date format string');
$table_other->data[$row][1] = '<em>'.__('Example').'</em> '.date($config['date_format']);
$table_other->data[$row][1] .= html_print_input_text('date_format', $config['date_format'], '', 30, 100, true);
$row++;

<<<<<<< HEAD
if ($config['prominent_time'] === 'comparation') {
=======
$decimal_separators = [
    ',' => ',',
    '.' => '.'
];

$table_other->data[$row][0] = __('Decimal separator');
$table_other->data[$row][1] = html_print_select(
    $decimal_separators,
    'decimal_separator',
    $config['decimal_separator'],
    '',
    '',
    '',
    true,
    false,
    false
);


$row++;

if ($config['prominent_time'] == 'comparation') {
>>>>>>> 258c4c2c
    $timestamp = false;
    $comparation = true;
    $compact = false;
} else if ($config['prominent_time'] === 'timestamp') {
    $timestamp = true;
    $comparation = false;
    $compact = false;
} else if ($config['prominent_time'] === 'compact') {
    $timestamp = false;
    $comparation = false;
    $compact = true;
}

$table_other->data[$row][0] = __('Timestamp, time comparison, or compact mode');
$table_other->data[$row][1] = '<div class="switch_radio_button">';
$table_other->data[$row][1] .= html_print_radio_button('prominent_time', 'comparation', __('Comparation in rollover'), $comparation, true);
$table_other->data[$row][1] .= html_print_radio_button('prominent_time', 'timestamp', __('Timestamp in rollover'), $timestamp, true);
$table_other->data[$row][1] .= html_print_radio_button('prominent_time', 'compact', __('Compact mode'), $compact, true);
$table_other->data[$row][1] .= '</div>';

$row++;

// ----------------------------------------------------------------------
// CUSTOM VALUES POST PROCESS
// ----------------------------------------------------------------------
$table_other->data[$row][0] = __('Custom values post process');
$table_other->data[$row][1] = __('Value').':&nbsp;'.html_print_input_text('custom_value', '', '', 25, 50, true);
$table_other->data[$row][2] = __('Text').':&nbsp;'.html_print_input_text('custom_text', '', '', 15, 50, true);
$table_other->data[$row][2] .= '&nbsp;';
$table_other->data[$row][2] .= html_print_input_hidden(
    'custom_value_add',
    '',
    true
);
$table_other->data[$row][3] = html_print_button(
    __('Add'),
    'custom_value_add_btn',
    false,
    '',
    [
        'icon' => 'next',
        'mode' => 'link',
    ],
    true
);

$row++;

$table_other->data[$row][0] = '';
$table_other->data[$row][1] = __('Delete custom values').': ';
$table_other->data[$row][2] = html_print_select(
    post_process_get_custom_values(),
    'custom_values',
    '',
    '',
    '',
    '',
    true
);
$count_custom_postprocess = post_process_get_custom_values();
$table_other->data[$row][3] = html_print_button(
    __('Delete'),
    'custom_values_del_btn',
    empty($count_custom_postprocess),
    '',
    [
        'icon' => 'delete',
        'mode' => 'link',
    ],
    true
);
// This hidden field will be filled from jQuery before submit.
$table_other->data[$row][1] .= html_print_input_hidden(
    'custom_value_to_delete',
    '',
    true
);
$table_other->data[$row][3] .= '<br><br>';

// ----------------------------------------------------------------------
// ----------------------------------------------------------------------
// CUSTOM INTERVAL VALUES
// ----------------------------------------------------------------------
$row++;
$table_other->data[$row][0] = __('Interval values');
$units = [
    1               => __('seconds'),
    SECONDS_1MINUTE => __('minutes'),
    SECONDS_1HOUR   => __('hours'),
    SECONDS_1DAY    => __('days'),
    SECONDS_1MONTH  => __('months'),
    SECONDS_1YEAR   => __('years'),
];
$table_other->data[$row][1] = __('Value').': ';
$table_other->data[$row][1] .= html_print_input_text('interval_value', '', '', 5, 5, true);
$table_other->data[$row][2] = html_print_select($units, 'interval_unit', 1, '', '', '', true, false, false);
$table_other->data[$row][3] = html_print_button(
    __('Add'),
    'interval_add_btn',
    false,
    '',
    [
        'icon' => 'next',
        'mode' => 'link',
    ],
    true
);

$row++;

$table_other->data[$row][0] = '';
$table_other->data[$row][1] = __('Delete interval').': ';
$table_other->data[$row][2] = html_print_select(get_periods(false, false), 'intervals', '', '', '', '', true);
$table_other->data[$row][3] = html_print_button(
    __('Delete'),
    'interval_del_btn',
    empty($config['interval_values']),
    '',
    [
        'icon' => 'delete',
        'mode' => 'link',
    ],
    true
);

$table_other->data[$row][1] .= html_print_input_hidden('interval_values', $config['interval_values'], true);
// This hidden field will be filled from jQuery before submit.
$table_other->data[$row][1] .= html_print_input_hidden('interval_to_delete', '', true);
$table_other->data[$row][3] .= '<br><br>';
// ----------------------------------------------------------------------
$row++;

$table_other->data[$row][0] = __('Module units');
$table_other->data[$row][1] = __('Value').': ';
$table_other->data[$row][1] .= html_print_input_text('custom_module_unit', '', '', 15, 50, true);
$table_other->data[$row][2] = '';
$table_other->data[$row][3] = html_print_button(
    __('Add'),
    'module_unit_add_btn',
    false,
    '',
    [
        'icon' => 'next',
        'mode' => 'link',
    ],
    true
);

$row++;
$table_other->data[$row][0] = '';
$table_other->data[$row][1] = __('Delete custom values').': ';
$table_other->data[$row][2] = html_print_select(get_custom_module_units(), 'module_units', '', '', '', '', true, false, true, 'w100p');
$table_other->data[$row][3] = html_print_button(
    __('Delete'),
    'custom_module_unit_del_btn',
    empty($count_custom_postprocess),
    '',
    [
        'icon' => 'delete',
        'mode' => 'link',
    ],
    true
);

$table_other->data[$row][3] .= html_print_input_hidden(
    'custom_module_unit_to_delete',
    '',
    true
);

$row++;

$common_dividers = [
    ';' => ';',
    ',' => ',',
    '|' => '|',
];
$table_other->data[$row][0] = __('CSV divider');
if ($config['csv_divider'] != ';' && $config['csv_divider'] != ',' && $config['csv_divider'] != '|') {
    $table_other->data[$row][1] = html_print_input_text(
        'csv_divider',
        $config['csv_divider'],
        '',
        20,
        255,
        true
    );
    $table_other->data[$row][1] .= '<a id="csv_divider_custom" onclick="javascript: edit_csv_divider();">'.html_print_image(
        'images/list.png',
        true,
        [
            'id'    => 'select',
            'class' => 'invert_filter',
        ]
    ).'</a>';
} else {
    $table_other->data[$row][1] = html_print_select(
        $common_dividers,
        'csv_divider',
        $config['csv_divider'],
        '',
        '',
        '',
        true,
        false,
        false
    );
    $table_other->data[$row][1] .= '<a id="csv_divider_custom" onclick="javascript: edit_csv_divider();">'.html_print_image(
        'images/pencil.png',
        true,
        [
            'id'    => 'pencil',
            'class' => 'invert_filter',
        ]
    ).'</a>';
}

$row++;

$decimal_separator = [
    '.' => '.',
    ',' => ',',
];
$table_other->data[$row][0] = __('CSV decimal separator');
$table_other->data[$row][1] = html_print_select($decimal_separator, 'csv_decimal_separator', $config['csv_decimal_separator'], '', '', '', true, false, false);

$row++;

$table_other->data[$row][0] = __('Data multiplier to use in graphs/data');
$options_data_multiplier = [];
$options_data_multiplier[0] = __('Use 1024 when module unit are bytes');
$options_data_multiplier[1] = __('Use always 1000');
$options_data_multiplier[2] = __('Use always 1024');


$table_other->data[$row][1] = html_print_select($options_data_multiplier, 'use_data_multiplier', $config['use_data_multiplier'], '', '', 1, true, false, false);function load_fonts()
{
    global $config;

    $home = str_replace('\\', '/', $config['homedir']);
    $dir = scandir($home.'/include/fonts/');

    $fonts = [];

    foreach ($dir as $file) {
        if (strstr($file, '.ttf') !== false) {
            $fonts[$home.'/include/fonts/'.$file] = $file;
        }
    }

    return $fonts;
}


/*
 *
 * PAINT HTML.
 *
 */

echo '<fieldset>';
echo '<legend>'.__('Behaviour configuration').' '.ui_print_help_icon('behavoir_conf_tab', true).'</legend>';
html_print_table($table_behaviour);
echo '</fieldset>';

echo '<fieldset>';
echo '<legend>'.__('GIS configuration').' '.ui_print_help_icon('gis_conf_tab', true).'</legend>';
html_print_table($table_gis);
echo '</fieldset>';

echo '<fieldset>';
echo '<legend>'.__('Style configuration').' '.ui_print_help_icon('style_conf_tab', true).'</legend>';
html_print_table($table_styles);
echo '</fieldset>';

echo '<fieldset>';
echo '<legend>'.__('Charts configuration').' '.ui_print_help_icon('charts_conf_tab', true).'</legend>';
html_print_table($table_chars);
echo '</fieldset>';

echo '<fieldset>';
echo '<legend>'.__('Font and Text configuration').' '.ui_print_help_icon('front_and_text_conf_tab', true).'</legend>';
html_print_table($table_font);
echo '</fieldset>';

echo '<fieldset>';
echo '<legend>'.__('Visual consoles configuration').' '.ui_print_help_icon('visual_consoles_conf_tab', true).'</legend>';
html_print_table($table_vc);
echo '</fieldset>';

echo '<fieldset>';
echo '<legend>'.__('Reports configuration ').ui_print_help_icon('reports_configuration_tab', true).'</legend>';
html_print_table($table_report);
echo '</fieldset>';

echo '<fieldset>';
echo '<legend>'.__('Services configuration').' '.ui_print_help_icon('services_conf_tab', true).'</legend>';
html_print_table($table_ser);
echo '</fieldset>';

echo '<fieldset>';
echo '<legend>'.__('Other configuration').' '.ui_print_help_icon('other_conf_tab', true).'</legend>';
html_print_table($table_other);
echo '</fieldset>';

html_print_div(
    [
        'class'   => 'action-buttons w100p',
        'content' => html_print_submit_button(
            __('Update'),
            'update_button',
            false,
            [ 'icon' => 'next' ],
            true
        ),
    ]
);

echo '</form>';


ui_require_css_file('color-picker', 'include/styles/js/');
ui_require_jquery_file('colorpicker');

ui_require_javascript_file('tiny_mce', 'include/javascript/tiny_mce/');
ui_require_javascript_file('pandora');

?>
<script language="javascript" type="text/javascript">

function edit_csv_divider () {
    if ($("#csv_divider_custom img").attr("id") == "pencil") {
        $("#csv_divider_custom img").attr("src", "images/default_list.png");
        $("#csv_divider_custom img").attr("id", "select");
        var value = $("#csv_divider").val();
        $("#csv_divider").replaceWith("<input id='text-csv_divider' name='csv_divider' type='text'>");
        $("#text-csv_divider").val(value);
    }
    else {
        $("#csv_divider_custom img").attr("src", "images/pencil.png");
        $("#csv_divider_custom img").attr("id", "pencil");
        $("#text-csv_divider").replaceWith("<select id='csv_divider' name='csv_divider'>");
        var o = new Option(";", ";");
        var o1 = new Option(",", ",");
        var o2 = new Option("|", "|");
        $("#csv_divider").append(o);
        $("#csv_divider").append(o1);
        $("#csv_divider").append(o2);
    }
}

// Juanma (07/05/2014) New feature: Custom front page for reports  
function display_custom_report_front (show,table) {
    
    if (show == true) {
        $('tr#'+table+'-custom_report_front-logo').show();
        $('tr#'+table+'-custom_report_front-preview').show();
        $('tr#'+table+'-custom_report_front-header').show();
        $('tr#'+table+'-custom_report_front-first_page').show();
        $('tr#'+table+'-custom_report_front-footer').show();
    }
    else {
        $('tr#'+table+'-custom_report_front-logo').hide();
        $('tr#'+table+'-custom_report_front-preview').hide();
        $('tr#'+table+'-custom_report_front-header').hide();
        $('tr#'+table+'-custom_report_front-first_page').hide();
        $('tr#'+table+'-custom_report_front-footer').hide();
    }
    
}

function showPreview() {
    var img_value = $('#custom_report_front_logo').val();
    
    jQuery.post (
        <?php
        echo "'".ui_get_full_url(false, false, false, false)."'";
        ?>
   + "/ajax.php",
        {
            "page" : "<?php echo ENTERPRISE_DIR; ?>/godmode/reporting/reporting_builder.template_advanced",
            "get_image_path": "1",
            "img_src" : img_value
        },
        function (data, status) {
            $("#preview_image").html(data);
        }
    );
}

function change_precision() {
    var value = $("#text-graph_precision").val();
    if ((value < 0) || (value > 5)) {
        $("#text-graph_precision").val(1);
    }
}

function change_servicetree_nodes_padding () {
    var value = $("#text-service_item_padding_size").val();
    if (value < 80) {
        $("#text-service_item_padding_size").val(80);
    }
}

var added_config1 = {
        "elements":"textarea_custom_report_front_header, textarea_custom_report_front_footer",
    }

    defineTinyMCE(added_config1);

    var added_config2 = {
        "elements":"textarea_custom_report_front_firstpage",
    }

    defineTinyMCE(added_config2);

$(document).ready (function () {

    var enterprise = '<?php echo enterprise_installed(); ?>';

    if (enterprise === '') {
        $('#text-custom_title_header').prop( "disabled", true );
        $('#text-custom_subtitle_header').prop( "disabled", true );
    }

    // Show the cache expiration conf or not.
    $("input[name=legacy_vc]").change(function (e) {
        if ($(this).prop("checked") === true) {
            $("select#vc_default_cache_expiration_select").closest("tr").hide();
        } else {
            $("select#vc_default_cache_expiration_select").closest("tr").show();
        }
    }).change();
    
    var comfort = 0;
    
    if(comfort == 0){
        $(':input,:radio,:checkbox,:file').change(function(){
            $('#submit-update_button').css({'position':'fixed','right':'80px','bottom':'55px'});
            var comfort = 1;
        });
        
        $("*").keydown(function(){
            $('#submit-update_button').css({'position':'fixed','right':'80px','bottom':'55px'});
            var comfort = 1;
        });
        
        $('#form_setup').after('<br>');    
        }
    
    $("#form_setup #text-graph_color1").attachColorPicker();
    $("#form_setup #text-graph_color2").attachColorPicker();
    $("#form_setup #text-graph_color3").attachColorPicker();
    $("#form_setup #text-graph_color4").attachColorPicker();
    $("#form_setup #text-graph_color5").attachColorPicker();
    $("#form_setup #text-graph_color6").attachColorPicker();
    $("#form_setup #text-graph_color7").attachColorPicker();
    $("#form_setup #text-graph_color8").attachColorPicker();
    $("#form_setup #text-graph_color9").attachColorPicker();
    $("#form_setup #text-graph_color10").attachColorPicker();
    
    
    //------------------------------------------------------------------
    // CUSTOM VALUES POST PROCESS
    //------------------------------------------------------------------
    $("#button-custom_values_del_btn").click( function()  {
        var interval_selected = $('#custom_values').val();
        $('#hidden-custom_value_to_delete').val(interval_selected);
        
        $("input[name='custom_value']").val("");
        $("input[name='custom_text']").val("");
        
        $('#submit-update_button').trigger('click');
    });
    
    $("#button-custom_value_add_btn").click( function() {
        $('#hidden-custom_value_add').val(1);
        
        $('#submit-update_button').trigger('click');
    });
    //------------------------------------------------------------------
    
    
    //------------------------------------------------------------------
    // CUSTOM INTERVAL VALUES
    //------------------------------------------------------------------
    $("#button-interval_del_btn").click( function()  {
        var interval_selected = $('#intervals option:selected').val();
        $('#hidden-interval_to_delete').val(interval_selected);
        $('#submit-update_button').trigger('click');
    });
    
    $("#button-interval_add_btn").click( function() {
        $('#submit-update_button').trigger('click');
    });
    //------------------------------------------------------------------
    
    //------------------------------------------------------------------
    // CUSTOM MODULE UNITS
    //------------------------------------------------------------------
    $("#button-custom_module_unit_del_btn").click( function()  {
        var unit_selected = $('#module_units option:selected').val();
        $('#hidden-custom_module_unit_to_delete').val(unit_selected);
        $('#submit-update_button').trigger('click');
    });

    $("#button-module_unit_add_btn").click( function() {
        $('#submit-update_button').trigger('click');
    });
    //------------------------------------------------------------------

    // Juanma (06/05/2014) New feature: Custom front page for reports  
    var custom_report = $('#checkbox-custom_report_front')
        .prop('checked');
    display_custom_report_front(custom_report,$('#checkbox-custom_report_front').parent().parent().parent().parent().parent().attr('id'));
    
    $("#checkbox-custom_report_front").change( function()  {
        var custom_report = $('#checkbox-custom_report_front')
            .prop('checked');
        display_custom_report_front(custom_report,$(this).parent().parent().parent().parent().parent().attr('id'));
    });
    $(".databox.filters").css('margin-bottom','0px');
});

// Change the favicon preview when is changed
function setup_visuals_change_favicon() {
    var icon_name = $("select#custom_favicon option:selected").val();
    var icon_path = (icon_name == "")
        ? "images/pandora.ico"
        : "images/custom_favicon/" + icon_name;
    $("#favicon_preview").attr("src", "<?php echo $config['homeurl']; ?>" + icon_path);
}

// Dialog loaders for the images previews
$(".logo_preview").click (function(e) {
    // Init the vars
    var icon_name = '';
    var icon_path = '';
    var options = {
        title: "<?php echo __('Logo preview'); ?>"
    };

    var homeUrl = "<?php echo $config['homeurl']; ?>";
    var homeUrlEnt = homeUrl + "<?php echo enterprise_installed() ? 'enterprise/' : ''; ?>";

    // Fill it seing the target has been clicked
    switch (e.target.id) {
        case 'button-custom_logo_preview':
            icon_name = $("select#custom_logo option:selected").val();
            icon_path = homeUrlEnt + "images/custom_logo/" + icon_name;
            options.grayed = true;
            break;
        case 'button-custom_logo_collapsed_preview':
            icon_name = $("select#custom_logo_collapsed option:selected").val();
            icon_path = homeUrlEnt + "images/custom_logo/" + icon_name;
            options.grayed = true;
            break;            
        case 'button-custom_logo_white_bg_preview':
            icon_name = $("select#custom_logo_white_bg option:selected").val();
            icon_path = homeUrlEnt + "images/custom_logo/" + icon_name;
            break;
        case 'button-custom_logo_login_preview':
            icon_name = $("select#custom_logo_login option:selected").val();
            icon_path = homeUrlEnt + "images/custom_logo_login/" + icon_name;
            options.grayed = true;
            break;
        case 'button-custom_splash_login_preview':
            icon_name = $("select#custom_splash_login option:selected").val();
            icon_path = homeUrlEnt + "images/custom_splash_login/" + icon_name;
            options.title = "<?php echo __('Splash Preview'); ?>";
            break;
        case 'button-custom_docs_logo_preview':
            icon_name = $("select#custom_docs_logo option:selected").val();
            icon_path = homeUrlEnt + "images/custom_general_logos/" + icon_name;
            options.grayed = true;
            break;
        case 'button-custom_support_logo_preview':
            icon_name = $("select#custom_support_logo option:selected").val();
            icon_path = homeUrlEnt + "images/custom_general_logos/" + icon_name;
            options.grayed = true;
            break;
        case 'button-custom_network_center_logo_preview':
            icon_name = $("select#custom_network_center_logo option:selected").val();
            icon_path = homeUrlEnt + "images/custom_general_logos/" + icon_name;
            break;
        case 'button-custom_mobile_console_logo_preview':
            icon_name = $("select#custom_mobile_console_logo option:selected").val();
            icon_path = homeUrlEnt + "images/custom_general_logos/" + icon_name;
            options.title = "<?php echo __('Mobile console logo preview'); ?>";
            break;
        case 'button-login_background_preview':
            icon_name = $("select#login_background option:selected").val();
            icon_path = homeUrl + "images/backgrounds/" + icon_name;
            options.title = "<?php echo __('Background preview'); ?>";
            break;
    }

    // Display the preview
    logo_preview (icon_name, icon_path, options);
});

$("#button-gis_icon_preview").click (function (e) {
    var icon_prefix = $("select#gis_default_icon option:selected").val();
    var icon_path = homeUrl + "images/gis_map/icons/" + icon_prefix;

    if (icon_prefix == "")
        return;

    $dialog = $("<div></div>");
    $icon_default = $("<img src=\"" + icon_path + ".default.png\">");
    $icon_ok = $("<img src=\"" + icon_path + ".ok.png\">");
    $icon_warning = $("<img src=\"" + icon_path + ".warning.png\">");
    $icon_bad = $("<img src=\"" + icon_path + ".bad.png\">");

    try {
        $dialog
            .hide()
            .empty()
            .append($icon_default)
            .append($icon_ok)
            .append($icon_warning)
            .append($icon_bad)
            .dialog({
                title: "<?php echo __('Gis icons preview'); ?>",
                resizable: true,
                draggable: true,
                modal: true,
                overlay: {
                    opacity: 0.5,
                    background: "black"
                },
                minHeight: 1,
                close: function () {
                    $dialog
                        .empty()
                        .remove();
                }
            }).show();
    }
    catch (err) {
        // console.log(err);
    }
});

$("#button-status_set_preview").click (function (e) {
    var icon_dir = $("select#status_images_set option:selected").val();
    var icon_path = "<?php echo $config['homeurl']; ?>/images/status_sets/" + icon_dir + "/";

    if (icon_dir == "")
        return;

    $dialog = $("<div></div>");
    $icon_unknown_ball = $("<img src=\"" + icon_path + "agent_down_ball.png\">");
    $icon_unknown = $("<img src=\"" + icon_path + "agent_down.png\">");
    $icon_ok_ball = $("<img src=\"" + icon_path + "agent_ok_ball.png\">");
    $icon_ok = $("<img src=\"" + icon_path + "agent_ok.png\">");
    $icon_warning_ball = $("<img src=\"" + icon_path + "agent_warning_ball.png\">");
    $icon_warning = $("<img src=\"" + icon_path + "agent_warning.png\">");
    $icon_bad_ball = $("<img src=\"" + icon_path + "agent_critical_ball.png\">");
    $icon_bad = $("<img src=\"" + icon_path + "agent_critical.png\">");

    if(icon_dir == 'default'){
        $icon_unknown_ball = '<?php echo $icon_unknown_ball; ?>';
        $icon_unknown = '<?php echo $icon_unknown; ?>';
        $icon_ok_ball = '<?php echo $icon_ok_ball; ?>';
        $icon_ok = '<?php echo $icon_ok; ?>';
        $icon_warning_ball = '<?php echo $icon_warning_ball; ?>';
        $icon_warning = '<?php echo $icon_warning; ?>';
        $icon_bad_ball = '<?php echo $icon_bad_ball; ?>';
        $icon_bad = '<?php echo $icon_bad; ?>';
    }

    try {
        $dialog
            .hide()
            .empty()
            .append($icon_unknown_ball)
            .append($icon_unknown)
            .append('&nbsp;')
            .append($icon_ok_ball)
            .append($icon_ok)
            .append('&nbsp;')
            .append($icon_warning_ball)
            .append($icon_warning)
            .append('&nbsp;')
            .append($icon_bad_ball)
            .append($icon_bad)
            .css('vertical-align', 'middle')
            .dialog({
                title: "<?php echo __('Status set preview'); ?>",
                resizable: true,
                draggable: true,
                modal: true,
                overlay: {
                    opacity: 0.5,
                    background: "black"
                },
                minHeight: 1,
                close: function () {
                    $dialog
                        .empty()
                        .remove();
                }
            }).show();
    }
    catch (err) {
        // console.log(err);
    }
});

</script><|MERGE_RESOLUTION|>--- conflicted
+++ resolved
@@ -1377,12 +1377,9 @@
 $table_other->data[$row][1] .= html_print_input_text('date_format', $config['date_format'], '', 30, 100, true);
 $row++;
 
-<<<<<<< HEAD
-if ($config['prominent_time'] === 'comparation') {
-=======
 $decimal_separators = [
     ',' => ',',
-    '.' => '.'
+    '.' => '.',
 ];
 
 $table_other->data[$row][0] = __('Decimal separator');
@@ -1401,8 +1398,7 @@
 
 $row++;
 
-if ($config['prominent_time'] == 'comparation') {
->>>>>>> 258c4c2c
+if ($config['prominent_time'] === 'comparation') {
     $timestamp = false;
     $comparation = true;
     $compact = false;
