--- conflicted
+++ resolved
@@ -958,33 +958,18 @@
     );
     $row++;
 
-<<<<<<< HEAD
-// ----------------------------------------------------------------------
-// Juanma (07/05/2014) New feature: Table for custom front page for reports
-$table_other->data[$row][0] = __('Custom report front page').ui_print_help_tip(
-    __('Custom report front page. It will be applied to all reports and templates by default.'),
-    true
-);
-$table_other->data[$row][1] = html_print_checkbox_switch(
-    'custom_report_front',
-    1,
-    $config['custom_report_front'],
-    true
-);
-=======
     // ----------------------------------------------------------------------
     // Juanma (07/05/2014) New feature: Table for custom front page for reports
     $table_other->data[$row][0] = __('Custom report front page').ui_print_help_tip(
         __('Custom report front page. It will be applied to all reports and templates by default.'),
         true
     );
-    $table_other->data[$row][1] = html_print_checkbox(
+    $table_other->data[$row][1] = html_print_checkbox_switch(
         'custom_report_front',
         1,
         $config['custom_report_front'],
         true
     );
->>>>>>> 06705e7e
 
     $row++;
     // ----------------------------------------------------------------------
