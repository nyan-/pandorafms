<?php

// Pandora FMS - http://pandorafms.com
// ==================================================
// Copyright (c) 2005-2010 Artica Soluciones Tecnologicas
// Please see http://pandorafms.org for full contribution list
// This program is free software; you can redistribute it and/or
// modify it under the terms of the GNU General Public License
// as published by the Free Software Foundation for version 2.
// This program is distributed in the hope that it will be useful,
// but WITHOUT ANY WARRANTY; without even the implied warranty of
// MERCHANTABILITY or FITNESS FOR A PARTICULAR PURPOSE.  See the
// GNU General Public License for more details.
// Load global vars
global $config;

check_login();

if (! check_acl($config['id_user'], 0, 'PM') && ! is_user_admin($config['id_user'])) {
    db_pandora_audit('ACL Violation', 'Trying to access Visual Setup Management');
    include 'general/noaccess.php';
    return;
}

// FIX: this constant is declared to in godmode/reporting/reporting_builder.phps
// Constant with fonts directory
define('_MPDF_TTFONTPATH', $config['homedir'].'/include/fonts/');

require_once 'include/functions_post_process.php';

// Load enterprise extensions
enterprise_include('godmode/setup/setup_visuals.php');

/*
    NOTICE FOR DEVELOPERS:

    Update operation is done in config_process.php
    This is done in that way so the user can see the changes inmediatly.
    If you added a new token, please check config_update_config() in functions_config.php
    to add it there.
*/

require_once 'include/functions_themes.php';
require_once 'include/functions_gis.php';

$row = 0;
echo '<form id="form_setup" method="post">';
html_print_input_hidden('update_config', 1);

// ----------------------------------------------------------------------
// BEHAVIOUR CONFIGURATION
// ----------------------------------------------------------------------
$table_behaviour = new stdClass();
$table_behaviour->width = '100%';
$table_behaviour->class = 'databox filters';
$table_behaviour->style[0] = 'font-weight: bold;';
$table_behaviour->size[0] = '50%';
$table_behaviour->data = [];

$table_behaviour->data[$row][0] = __('Block size for pagination');
$table_behaviour->data[$row][1] = html_print_input_text('block_size', $config['global_block_size'], '', 5, 5, true);
$row++;

$values = [];
$values[5] = human_time_description_raw(5);
$values[30] = human_time_description_raw(30);
$values[SECONDS_1MINUTE] = human_time_description_raw(SECONDS_1MINUTE);
$values[SECONDS_2MINUTES] = human_time_description_raw(SECONDS_2MINUTES);
$values[SECONDS_5MINUTES] = human_time_description_raw(SECONDS_5MINUTES);
$values[SECONDS_10MINUTES] = human_time_description_raw(SECONDS_10MINUTES);
$values[SECONDS_30MINUTES] = human_time_description_raw(SECONDS_30MINUTES);

$table_behaviour->data[$row][0] = __('Default interval for refresh on Visual Console').ui_print_help_tip(__('This interval will affect to Visual Console pages'), true);
$table_behaviour->data[$row][1] = html_print_select($values, 'vc_refr', $config['vc_refr'], '', 'N/A', 0, true, false, false);
$row++;

$table_behaviour->data[$row][0] = __('Paginated module view');
$table_behaviour->data[$row][1] = html_print_checkbox_switch(
    'paginate_module',
    1,
    $config['paginate_module'],
    true
);
$row++;

$table_behaviour->data[$row][0] = __('Display data of proc modules in other format');
$table_behaviour->data[$row][1] = html_print_checkbox_switch(
    'render_proc',
    1,
    $config['render_proc'],
    true
);
$row++;

$table_behaviour->data[$row][0] = __('Display text proc modules have state is ok');
$table_behaviour->data[$row][1] = html_print_input_text('render_proc_ok', $config['render_proc_ok'], '', 25, 25, true);
$row++;

$table_behaviour->data[$row][0] = __('Display text when proc modules have state critical');
$table_behaviour->data[$row][1] = html_print_input_text('render_proc_fail', $config['render_proc_fail'], '', 25, 25, true);
$row++;

// Daniel maya 02/06/2016 Display menu with click --INI
$table_behaviour->data[$row][0] = __('Click to display lateral menus').ui_print_help_tip(__('When enabled, the lateral menus are shown when left clicking them, instead of hovering over them'), true);
$table_behaviour->data[$row][1] = html_print_checkbox_switch(
    'click_display',
    1,
    $config['click_display'],
    true
);
$row++;
// Daniel maya 02/06/2016 Display menu with click --END
if (enterprise_installed()) {
    $table_behaviour->data[$row][0] = __('Service label font size');
    $table_behaviour->data[$row][1] = html_print_input_text('service_label_font_size', $config['service_label_font_size'], '', 5, 5, true);
    $row++;

    $table_behaviour->data[$row][0] = __('Space between items in Service maps').ui_print_help_tip(__('It must be bigger than 80'), true);
    $table_behaviour->data[$row][1] = html_print_input_text('service_item_padding_size', $config['service_item_padding_size'], '', 5, 5, true, false, false, 'onChange="change_servicetree_nodes_padding()"');
    $row++;
}

<<<<<<< HEAD
/*
    $table_behaviour->data[$row][0] = __('Classic menu mode').ui_print_help_tip(__('Text menu options always visible, don\'t hide'), true);
    $table_behaviour->data[$row][1] = html_print_checkbox_toogle_switch(
=======
$table_behaviour->data[$row][0] = __('Classic menu mode').ui_print_help_tip(__('Text menu options always visible, don\'t hide'), true);
$table_behaviour->data[$row][1] = html_print_checkbox_switch(
>>>>>>> 3ed6a2b0
    'classic_menu',
    1,
    $config['classic_menu'],
    true
    );
    $row++;
*/
echo '<fieldset>';
echo '<legend>'.__('Behaviour configuration').'</legend>';
html_print_table($table_behaviour);
echo '</fieldset>';
// ----------------------------------------------------------------------
// ----------------------------------------------------------------------
// STYLE CONFIGURATION
// ----------------------------------------------------------------------
$table_styles = new stdClass();
$table_styles->width = '100%';
$table_styles->class = 'databox filters';
$table_styles->style[0] = 'font-weight: bold;';
$table_styles->size[0] = '50%';
$table_styles->data = [];

$table_styles->data[$row][0] = __('Style template');
$table_styles->data[$row][1] = html_print_select(
    themes_get_css(),
    'style',
    $config['style'].'.css',
    '',
    '',
    '',
    true
);
$row++;

$table_styles->data[$row][0] = __('Status icon set');
$iconsets['default'] = __('Colors');
$iconsets['faces'] = __('Faces');
$iconsets['color_text'] = __('Colors and text');
$table_styles->data[$row][1] = html_print_select(
    $iconsets,
    'status_images_set',
    $config['status_images_set'],
    '',
    '',
    '',
    true
);
$table_styles->data[$row][1] .= '&nbsp;'.html_print_button(__('View'), 'status_set_preview', false, '', 'class="sub camera logo_preview"', true);
$row++;

$table_styles->data[$row][0] = __('Login background').ui_print_help_tip(__('You can place your custom images into the folder images/backgrounds/'), true);
$backgrounds_list_jpg = list_files('images/backgrounds', 'jpg', 1, 0);
$backgrounds_list_gif = list_files('images/backgrounds', 'gif', 1, 0);
$backgrounds_list_png = list_files('images/backgrounds', 'png', 1, 0);
$backgrounds_list = array_merge($backgrounds_list_jpg, $backgrounds_list_png);
$backgrounds_list = array_merge($backgrounds_list, $backgrounds_list_gif);
asort($backgrounds_list);

if (!enterprise_installed()) {
    $open = true;
}

// Custom favicon
$files = list_files('images/custom_favicon', 'ico', 1, 0);
$table_styles->data[$row][0] = __('Custom favicon');
$table_styles->data[$row][0] .= ui_print_help_tip(__('You can place your favicon into the folder images/custom_favicon/. This file should be in .ico format with a size of 16x16.'), true);
$table_styles->data[$row][1] = html_print_select(
    $files,
    'custom_favicon',
    $config['custom_favicon'],
    'setup_visuals_change_favicon();',
    __('Default'),
    '',
    true,
    false,
    true,
    '',
    false,
    'width:240px'
);
$table_styles->data[$row][1] .= '&nbsp;&nbsp;&nbsp;'.html_print_image(
    ui_get_favicon(),
    true,
    ['id' => 'favicon_preview']
);
$row++;

$table_styles->data[$row][0] = __('Custom background logo');
$table_styles->data[$row][1] = html_print_select(
    $backgrounds_list,
    'login_background',
    $config['login_background'],
    '',
    __('Default'),
    '',
    true,
    false,
    true,
    '',
    false,
    'width:240px'
);
$table_styles->data[$row][1] .= '&nbsp;'.html_print_button(__('View'), 'login_background_preview', false, '', 'class="sub camera logo_preview"', true);
$row++;


/**
 * Print a select for the custom logos.
 *
 * @param  string $name This is the name for the select
 * @param  string $logo This is the option in $config (path)
 * @return string Print the select
 */
function logo_custom_enterprise($name, $logo)
{
    if (enterprise_installed()) {
        $ent_files = list_files('enterprise/images/custom_logo', 'png', 1, 0);
        $open_files = list_files('images/custom_logo', 'png', 1, 0);

        $select = html_print_select(
            array_merge($ent_files, $open_files),
            $name,
            $logo,
            '',
            '',
            '',
            true,
            false,
            true,
            '',
            $open,
            'width:240px'
        );
        return $select;
    } else {
        $select = html_print_select(
            list_files('images/custom_logo', 'png', 1, 0),
            $name,
            $logo,
            '',
            '',
            '',
            true,
            false,
            true,
            '',
            $open,
            'width:240px'
        );
        return $select;
    }
}


$table_styles->data[$row][0] = __('Custom logo (header)').ui_print_help_icon('custom_logo', true);
$table_styles->data[$row][1] = logo_custom_enterprise('custom_logo', $config['custom_logo']);
$table_styles->data[$row][1] .= '&nbsp;'.html_print_button(__('View'), 'custom_logo_preview', $open, '', 'class="sub camera logo_preview"', true, false, $open, 'visualmodal');
$row++;

$table_styles->data[$row][0] = __('Custom logo collapsed (header)').ui_print_help_icon('custom_logo_collapsed', true);
$table_styles->data[$row][1] = logo_custom_enterprise('custom_logo_collapsed', $config['custom_logo_collapsed']);
$table_styles->data[$row][1] .= '&nbsp;'.html_print_button(__('View'), 'custom_logo_collapsed_preview', $open, '', 'class="sub camera logo_preview"', true, false, $open, 'visualmodal');
$row++;

$table_styles->data[$row][0] = __('Custom logo (header white background)');
if (enterprise_installed()) {
    $ent_files = list_files('enterprise/images/custom_logo', 'png', 1, 0);
    $open_files = list_files('images/custom_logo', 'png', 1, 0);

    $table_styles->data[$row][1] = html_print_select(
        array_merge($open_files, $ent_files),
        'custom_logo_white_bg',
        $config['custom_logo_white_bg'],
        '',
        '',
        '',
        true,
        false,
        true,
        '',
        $open,
        'width:240px'
    );
} else {
    $table_styles->data[$row][1] = html_print_select(
        list_files('images/custom_logo', 'png', 1, 0),
        'custom_logo_white_bg',
        $config['custom_logo_white_bg'],
        '',
        '',
        '',
        true,
        false,
        true,
        '',
        $open,
        'width:240px'
    );
}

$table_styles->data[$row][1] .= '&nbsp;'.html_print_button(__('View'), 'custom_logo_white_bg_preview', $open, '', 'class="sub camera logo_preview"', true, false, $open, 'visualmodal');
$row++;

$table_styles->data[$row][0] = __('Custom logo (login)').ui_print_help_icon('custom_logo', true);

if (enterprise_installed()) {
    $table_styles->data[$row][1] = html_print_select(
        list_files('enterprise/images/custom_logo_login', 'png', 1, 0),
        'custom_logo_login',
        $config['custom_logo_login'],
        '',
        '',
        '',
        true,
        false,
        true,
        '',
        $open,
        'width:240px'
    );
} else {
    $table_styles->data[$row][1] = html_print_select(
        '',
        'custom_logo_login',
        $config['custom_logo_login'],
        '',
        '',
        '',
        true,
        false,
        true,
        '',
        $open,
        'width:240px'
    );
}

$table_styles->data[$row][1] .= '&nbsp;'.html_print_button(__('View'), 'custom_logo_login_preview', $open, '', 'class="sub camera logo_preview"', true, false, $open, 'visualmodal');
$row++;

// Splash login
if (enterprise_installed()) {
    $table_styles->data[$row][0] = __('Custom Splash (login)');

    $table_styles->data[$row][1] = html_print_select(
        list_files('enterprise/images/custom_splash_login', 'png', 1, 0),
        'custom_splash_login',
        $config['custom_splash_login'],
        '',
        '',
        '',
        true,
        false,
        true,
        '',
        $open,
        'width:240px'
    );

    $table_styles->data[$row][1] .= '&nbsp;'.html_print_button(__('View'), 'custom_splash_login_preview', $open, '', 'class="sub camera logo_preview"', true, false, $open, 'visualmodal');
    $row++;
}

if (enterprise_installed()) {
    // Get all the custom logos
    $files = list_files('enterprise/images/custom_general_logos', 'png', 1, 0);

    // Custom docs icon
    $table_styles->data[$row][0] = __('Custom documentation logo');
    $table_styles->data[$row][0] .= ui_print_help_tip(__('You can place your custom logos into the folder enterprise/images/custom_general_logos/'), true);

    $table_styles->data[$row][1] = html_print_select(
        $files,
        'custom_docs_logo',
        $config['custom_docs_logo'],
        '',
        __('None'),
        '',
        true,
        false,
        true,
        '',
        false,
        'width:240px'
    );
    $table_styles->data[$row][1] .= '&nbsp;'.html_print_button(__('View'), 'custom_docs_logo_preview', $open, '', 'class="sub camera logo_preview"', true, false, $open, 'visualmodal');
    $row++;

    // Custom support icon
    $table_styles->data[$row][0] = __('Custom support logo');
    $table_styles->data[$row][0] .= ui_print_help_tip(__('You can place your custom logos into the folder enterprise/images/custom_general_logos/'), true);
    $table_styles->data[$row][1] = html_print_select(
        $files,
        'custom_support_logo',
        $config['custom_support_logo'],
        '',
        __('None'),
        '',
        true,
        false,
        true,
        '',
        false,
        'width:240px'
    );
    $table_styles->data[$row][1] .= '&nbsp;'.html_print_button(__('View'), 'custom_support_logo_preview', $open, '', 'class="sub camera logo_preview"', true, false, $open, 'visualmodal');
    $row++;

    // Custom center networkmap icon
    $table_styles->data[$row][0] = __('Custom networkmap center logo');
    $table_styles->data[$row][0] .= ui_print_help_tip(__('You can place your custom logos into the folder enterprise/images/custom_general_logos/'), true);
    $table_styles->data[$row][1] = html_print_select(
        $files,
        'custom_network_center_logo',
        $config['custom_network_center_logo'],
        '',
        __('Default'),
        '',
        true,
        false,
        true,
        '',
        false,
        'width:240px'
    );
    $table_styles->data[$row][1] .= '&nbsp;'.html_print_button(__('View'), 'custom_network_center_logo_preview', $open, '', 'class="sub camera logo_preview"', true, false, $open, 'visualmodal');
    $row++;

    // Custom center mobile console icon
    $table_styles->data[$row][0] = __('Custom mobile console icon');
    $table_styles->data[$row][0] .= ui_print_help_tip(__('You can place your custom logos into the folder enterprise/images/custom_general_logos/'), true);
    $table_styles->data[$row][1] = html_print_select(
        $files,
        'custom_mobile_console_logo',
        $config['custom_mobile_console_logo'],
        '',
        __('Default'),
        '',
        true,
        false,
        true,
        '',
        false,
        'width:240px'
    );
    $table_styles->data[$row][1] .= '&nbsp;'.html_print_button(__('View'), 'custom_mobile_console_logo_preview', $open, '', 'class="sub camera logo_preview"', true, false, $open, 'visualmodal');
    $row++;
}

// login title1
if (enterprise_installed()) {
    $table_styles->data[$row][0] = __('Title 1 (login)');
    $table_styles->data[$row][1] = html_print_input_text('custom_title1_login', $config['custom_title1_login'], '', 50, 50, true);
    $row++;
}

// login text2
if (enterprise_installed()) {
    $table_styles->data[$row][0] = __('Title 2 (login)');
    $table_styles->data[$row][1] = html_print_input_text('custom_title2_login', $config['custom_title2_login'], '', 50, 50, true);
    $row++;
}

if (enterprise_installed()) {
    $table_styles->data[$row][0] = __('Docs URL (login)');
    $table_styles->data[$row][1] = html_print_input_text('custom_docs_url', $config['custom_docs_url'], '', 50, 50, true);
    $row++;
}

if (enterprise_installed()) {
    $table_styles->data[$row][0] = __('Support URL (login)');
    $table_styles->data[$row][1] = html_print_input_text('custom_support_url', $config['custom_support_url'], '', 50, 50, true);
    $row++;
}

if (enterprise_installed()) {
    $table_styles->data[$row][0] = __('Product name');
    $table_styles->data[$row][1] = html_print_input_text('rb_product_name', get_product_name(), '', 30, 255, true);
    $row++;
}

if (enterprise_installed()) {
    $table_styles->data[$row][0] = __('Copyright notice');
    $table_styles->data[$row][1] = html_print_input_text('rb_copyright_notice', get_copyright_notice(), '', 30, 255, true);
    $row++;
}

if (enterprise_installed()) {
    $table_styles->data[$row][0] = __('Disable logo in graphs');
    $table_styles->data[$row][1] = html_print_checkbox_switch(
        'fixed_graph',
        1,
        $config['fixed_graph'],
        true
    );
    $row++;
}

    /*
        Hello there! :)
        We added some of what seems to be "buggy" messages to the openSource version recently. This is not to force open-source users to move to the enterprise version, this is just to inform people using Pandora FMS open source that it requires skilled people to maintain and keep it running smoothly without professional support. This does not imply open-source version is limited in any way. If you check the recently added code, it contains only warnings and messages, no limitations except one: we removed the option to add custom logo in header. In the Update Manager section, it warns about the 'danger’ of applying automated updates without a proper backup, remembering in the process that the Enterprise version comes with a human-tested package. Maintaining an OpenSource version with more than 500 agents is not so easy, that's why someone using a Pandora with 8000 agents should consider asking for support. It's not a joke, we know of many setups with a huge number of agents, and we hate to hear that “its becoming unstable and slow” :(
        You can of course remove the warnings, that's why we include the source and do not use any kind of trick. And that's why we added here this comment, to let you know this does not reflect any change in our opensource mentality of does the last 14 years.
    */

$table_styles->data[$row][0] = __('Disable helps');
$table_styles->data[$row][1] = html_print_checkbox_switch(
    'disable_help',
    1,
    $config['disable_help'],
    true
);
$row++;

$table_styles->data[$row][0] = __('Fixed header');
$table_styles->data[$row][1] = html_print_checkbox_switch(
    'fixed_header',
    1,
    $config['fixed_header'],
    true
);
$row++;
<<<<<<< HEAD
/*
    $table_styles->data[$row][0] = __('Fixed menu');
    $table_styles->data[$row][1] = html_print_checkbox_toogle_switch(
=======

$table_styles->data[$row][0] = __('Fixed menu');
$table_styles->data[$row][1] = html_print_checkbox_switch(
>>>>>>> 3ed6a2b0
    'fixed_menu',
    1,
    $config['fixed_menu'],
    true
    );
    $row++;
*/
// For 5.1 Autohidden menu feature
$table_styles->data['autohidden'][0] = __('Autohidden menu');
$table_styles->data['autohidden'][1] = html_print_checkbox_switch(
    'autohidden_menu',
    1,
    $config['autohidden_menu'],
    true
);

$table_styles->data[$row][0] = __('Visual effects and animation');
$table_styles->data[$row][1] = html_print_checkbox_switch(
    'visual_animation',
    1,
    $config['visual_animation'],
    true
);


echo '<fieldset>';
echo '<legend>'.__('Style configuration').'</legend>';
html_print_table($table_styles);
echo '</fieldset>';
// ----------------------------------------------------------------------
// ----------------------------------------------------------------------
// GIS CONFIGURATION
// ----------------------------------------------------------------------
$table_gis = new stdClass();
$table_gis->width = '100%';
$table_gis->class = 'databox filters';
$table_gis->style[0] = 'font-weight: bold;';
$table_gis->size[0] = '50%';
$table_gis->data = [];

$table_gis->data[$row][0] = __('GIS Labels').ui_print_help_tip(__('This enabling this, you get a label with agent name in GIS maps. If you have lots of agents in the map, will be unreadable. Disabled by default.'), true);
$table_gis->data[$row][1] = html_print_checkbox_switch(
    'gis_label',
    1,
    $config['gis_label'],
    true
);
$row++;

$listIcons = gis_get_array_list_icons();
$arraySelectIcon = [];
foreach ($listIcons as $index => $value) {
    $arraySelectIcon[$index] = $index;
}

$table_gis->data[$row][0] = __('Default icon in GIS').ui_print_help_tip(__('Agent icon for GIS Maps. If set to "none", group icon will be used'), true);
$table_gis->data[$row][1] = html_print_select(
    $arraySelectIcon,
    'gis_default_icon',
    $config['gis_default_icon'],
    '',
    __('Agent icon group'),
    '',
    true
);
$table_gis->data[$row][1] .= '&nbsp;'.html_print_button(__('View'), 'gis_icon_preview', false, '', 'class="sub camera logo_preview"', true);
$row++;

echo '<fieldset>';
echo '<legend>'.__('GIS configuration').'</legend>';
html_print_table($table_gis);
echo '</fieldset>';
// ----------------------------------------------------------------------
// ----------------------------------------------------------------------
// FONT AND TEXT CONFIGURATION
// ----------------------------------------------------------------------
$table_font = new stdClass();
$table_font->width = '100%';
$table_font->class = 'databox filters';
$table_font->style[0] = 'font-weight: bold;';
$table_font->size[0] = '50%';
$table_font->data = [];

$table_font->data[$row][0] = __('Font path');
$fonts = load_fonts();
$table_font->data[$row][1] = html_print_select(
    $fonts,
    'fontpath',
    io_safe_output($config['fontpath']),
    '',
    '',
    0,
    true
);

$row++;

$table_font->data[$row][0] = __('Font size');

$font_size_array = [
    1  => 1,
    2  => 2,
    3  => 3,
    4  => 4,
    5  => 5,
    6  => 6,
    7  => 7,
    8  => 8,
    9  => 9,
    10 => 10,
    11 => 11,
    12 => 12,
    13 => 13,
    14 => 14,
    15 => 15,
];

$table_font->data[$row][1] = html_print_select(
    $font_size_array,
    'font_size',
    $config['font_size'],
    '',
    '',
    0,
    true
);
$row++;

$table_font->data[$row][0] = __('Agent size text').ui_print_help_tip(__('When the agent name has a lot of characters, it is needed to truncate it into N characters in some sections in %s Console', get_product_name()), true);
$table_font->data[$row][1] = __('Small:').html_print_input_text('agent_size_text_small', $config['agent_size_text_small'], '', 3, 3, true);
$table_font->data[$row][1] .= ' '.__('Normal:').html_print_input_text('agent_size_text_medium', $config['agent_size_text_medium'], '', 3, 3, true);
$row++;

$table_font->data[$row][0] = __('Module size text').ui_print_help_tip(__('When the module name has a lot of characters, it is needed to truncate it into N characters in some sections in %s Console', get_product_name()), true);
$table_font->data[$row][1] = __('Small:').html_print_input_text('module_size_text_small', $config['module_size_text_small'], '', 3, 3, true);
$table_font->data[$row][1] .= ' '.__('Normal:').html_print_input_text('module_size_text_medium', $config['module_size_text_medium'], '', 3, 3, true);
$row++;

$table_font->data[$row][0] = __('Description size text').ui_print_help_tip(__('If the description name has a lot of characters, in some places in %s Console it is necessary to truncate it to N characters.', get_product_name()), true);
$table_font->data[$row][1] = html_print_input_text('description_size_text', $config['description_size_text'], '', 3, 3, true);
$row++;

$table_font->data[$row][0] = __('Item title size text').ui_print_help_tip(__('When the item title name has a lot of characters, it is needed to truncate it into N characters in some sections in %s Console.', get_product_name()), true);
$table_font->data[$row][1] = html_print_input_text(
    'item_title_size_text',
    $config['item_title_size_text'],
    '',
    3,
    3,
    true
);
$row++;

$table_font->data[$row][0] = __('Show unit along with value in reports').ui_print_help_tip(__('This enabling this, max, min and avg values will be shown with units.'), true);
$table_font->data[$row][1] = html_print_checkbox_switch(
    'simple_module_value',
    1,
    $config['simple_module_value'],
    true
);
$row++;

echo '<fieldset>';
echo '<legend>'.__('Font and Text configuration').'</legend>';
html_print_table($table_font);
echo '</fieldset>';
// ----------------------------------------------------------------------
// ----------------------------------------------------------------------
// CHARS CONFIGURATION
// ----------------------------------------------------------------------
$table_chars = new stdClass();
$table_chars->width = '100%';
$table_chars->class = 'databox filters';
$table_chars->style[0] = 'font-weight: bold;';
$table_chars->size[0] = '50%';
$table_chars->data = [];

$table_chars->data[$row][0] = __('Graph color #1');
$table_chars->data[$row][1] = html_print_input_text('graph_color1', $config['graph_color1'], '', 8, 8, true);
$row++;

$table_chars->data[$row][0] = __('Graph color #2');
$table_chars->data[$row][1] = html_print_input_text('graph_color2', $config['graph_color2'], '', 8, 8, true);
$row++;

$table_chars->data[$row][0] = __('Graph color #3');
$table_chars->data[$row][1] = html_print_input_text('graph_color3', $config['graph_color3'], '', 8, 8, true);
$row++;

$table_chars->data[$row][0] = __('Graph color #4');
$table_chars->data[$row][1] = html_print_input_text('graph_color4', $config['graph_color4'], '', 8, 8, true);
$row++;

$table_chars->data[$row][0] = __('Graph color #5');
$table_chars->data[$row][1] = html_print_input_text('graph_color5', $config['graph_color5'], '', 8, 8, true);
$row++;

$table_chars->data[$row][0] = __('Graph color #6');
$table_chars->data[$row][1] = html_print_input_text('graph_color6', $config['graph_color6'], '', 8, 8, true);
$row++;

$table_chars->data[$row][0] = __('Graph color #7');
$table_chars->data[$row][1] = html_print_input_text('graph_color7', $config['graph_color7'], '', 8, 8, true);
$row++;

$table_chars->data[$row][0] = __('Graph color #8');
$table_chars->data[$row][1] = html_print_input_text('graph_color8', $config['graph_color8'], '', 8, 8, true);
$row++;

$table_chars->data[$row][0] = __('Graph color #9');
$table_chars->data[$row][1] = html_print_input_text('graph_color9', $config['graph_color9'], '', 8, 8, true);
$row++;

$table_chars->data[$row][0] = __('Graph color #10');
$table_chars->data[$row][1] = html_print_input_text('graph_color10', $config['graph_color10'], '', 8, 8, true);
$row++;

$table_chars->data[$row][0] = __('Value to interface graphics');
$table_chars->data[$row][1] = html_print_input_text('interface_unit', $config['interface_unit'], '', 20, 20, true);
$row++;

$disabled_graph_precision = false;
if (!enterprise_installed()) {
    $disabled_graph_precision = true;
}

$table_chars->data[$row][0] = __('Data precision');
$table_chars->data[$row][0] .= ui_print_help_tip(__('Number of decimals shown. It must be a number between 0 and 5, except in graphs.'), true);
$table_chars->data[$row][1] = html_print_input_text('graph_precision', $config['graph_precision'], '', 5, 5, true, $disabled_graph_precision, false, 'onChange="change_precision()"');
$row++;

if (!isset($config['short_module_graph_data'])) {
    $config['short_module_graph_data'] = true;
}

$table_chars->data[$row][0] = __('Data precision in graphs');
$table_chars->data[$row][0] .= ui_print_help_tip(__('Number of decimals shown. If the field is empty, it will show all the decimals'), true);
$table_chars->data[$row][1] = html_print_input_text('short_module_graph_data', $config['short_module_graph_data'], '', 5, 5, true, $disabled_graph_precision, false, 'onChange="change_precision()"');
$row++;

$table_chars->data[$row][0] = __('Default line thickness for the Custom Graph.');
$table_chars->data[$row][1] = html_print_input_text(
    'custom_graph_width',
    $config['custom_graph_width'],
    '',
    5,
    5,
    true
);
$row++;

$table_chars->data[$row][0] = __('Use round corners');
$table_chars->data[$row][1] = html_print_checkbox_switch(
    'round_corner',
    1,
    $config['round_corner'],
    true
);
$row++;

$table_chars->data[$row][0] = __('Type of module charts');
$table_chars->data[$row][1] = __('Area').'&nbsp;'.html_print_radio_button(
    'type_module_charts',
    'area',
    '',
    $config['type_module_charts'] == 'area',
    true
).'&nbsp;&nbsp;';
$table_chars->data[$row][1] .= __('Line').'&nbsp;'.html_print_radio_button(
    'type_module_charts',
    'line',
    '',
    $config['type_module_charts'] != 'area',
    true
);
$row++;

$table_chars->data[$row][0] = __('Type of interface charts');
$table_chars->data[$row][1] = __('Area').'&nbsp;'.html_print_radio_button(
    'type_interface_charts',
    'area',
    '',
    $config['type_interface_charts'] == 'area',
    true
).'&nbsp;&nbsp;';
$table_chars->data[$row][1] .= __('Line').'&nbsp;'.html_print_radio_button(
    'type_interface_charts',
    'line',
    '',
    $config['type_interface_charts'] != 'area',
    true
);
$row++;

$table_chars->data[$row][0] = __('Percentile');
$table_chars->data[$row][0] .= ui_print_help_tip(__('Show percentile 95 in graphs'), true);
$table_chars->data[$row][1] = html_print_input_text('percentil', $config['percentil'], '', 20, 20, true);
$row++;

$table_chars->data[$row][0] = __('Graph TIP view:');
$table_chars->data[$row][0] .= ui_print_help_tip(__('This option may cause performance issues'), true);

$options_full_escale    = [];
$options_full_escale[0] = __('None');
$options_full_escale[1] = __('All');
$options_full_escale[2] = __('On Boolean graphs');

$table_chars->data[$row][1] = html_print_select($options_full_escale, 'full_scale_option', $config['full_scale_option'], '', '', 0, true, false, false);
$row++;


$table_chars->data[$row][0] = __('Show only average');
$table_chars->data[$row][0] .= ui_print_help_tip(__('If enabled, the module graphs will only show the average value, otherwise it will show three sets of data showing maximums, averages and minimums.'), true);

$options_soft_graphs    = [];
$options_soft_graphs[0] = __('Standard mode');
$options_soft_graphs[1] = __('Classic mode');

$table_chars->data[$row][1] = html_print_select($options_soft_graphs, 'type_mode_graph', $config['type_mode_graph'], '', '', 0, true, false, false);
$row++;

$table_chars->data[$row][0] = __('Zoom graphs:');

$options_zoom_graphs    = [];
$options_zoom_graphs[1] = 'x1';
$options_zoom_graphs[2] = 'x2';
$options_zoom_graphs[3] = 'x3';
$options_zoom_graphs[4] = 'x4';
$options_zoom_graphs[5] = 'x5';

$table_chars->data[$row][1] = html_print_select($options_zoom_graphs, 'zoom_graph', $config['zoom_graph'], '', '', 0, true, false, false);
$row++;

$table_chars->data[$row][0] = __('Graph image height');
$table_chars->data[$row][0] .= ui_print_help_tip(
    __('This is the height in pixels of the module graph or custom graph in the reports (both: HTML and PDF)'),
    true
);
$table_chars->data[$row][1] = html_print_input_text('graph_image_height', $config['graph_image_height'], '', 20, 20, true);
$row++;

/*
    $table_font->data[$row][0] = __('Font path');
    $fonts = load_fonts();
    $table_font->data[$row][1] = html_print_select($fonts, 'fontpath',
    io_safe_output($config["fontpath"]), '', '', 0, true);

    $row++;
*/

echo '<fieldset>';
echo '<legend>'.__('Charts configuration').'</legend>';
html_print_table($table_chars);
echo '</fieldset>';
// ----------------------------------------------------------------------
// ----------------------------------------------------------------------
// Visual Consoles
// ----------------------------------------------------------------------
$table_vc = new stdClass();
$table_vc->width = '100%';
$table_vc->class = 'databox filters';
$table_vc->style[0] = 'font-weight: bold';
$table_vc->size[0] = '50%';
$table_vc->data = [];

$vc_favourite_view_array[0] = __('Classic view');
$vc_favourite_view_array[1] = __('View of favorites');
$table_vc->data[$row][0] = __('Type of view of visual consoles').ui_print_help_tip(__('Allows you to directly display the list of favorite visual consoles'), true);
$table_vc->data[$row][1] = html_print_select($vc_favourite_view_array, 'vc_favourite_view', $config['vc_favourite_view'], '', '', 0, true);
$row++;

$table_vc->data[$row][0] = __('Number of favorite visual consoles to show in the menu').ui_print_help_tip(__('If the number is 0 it will not show the pull-down menu and maximum 25 favorite consoles'), true);
$table_vc->data[$row][1] = "<input type ='number' value=".$config['vc_menu_items']." size='5' name='vc_menu_items' min='0' max='25'>";
$row++;

if (empty($config['vc_line_thickness'])) {
    $config['vc_line_thickness'] = 2;
}

$table_vc->data[$row][0] = __('Default line thickness for the Visual Console').ui_print_help_tip(__('This interval will affect to the lines between elements on the Visual Console'), true);
$table_vc->data[$row][1] = html_print_input_text('vc_line_thickness', $config['vc_line_thickness'], '', 5, 5, true);


echo '<fieldset>';
echo '<legend>'.__('Visual consoles configuration').'</legend>';
    html_print_table($table_vc);
echo '</fieldset>';

// ----------------------------------------------------------------------
// Services
// ----------------------------------------------------------------------
$table_ser = new stdClass();
$table_ser->width = '100%';
$table_ser->class = 'databox filters';
$table_ser->style[0] = 'font-weight: bold';
$table_ser->size[0] = '50%';
$table_ser->data = [];

$table_ser->data['number'][0] = __('Number of favorite services to show in the menu').ui_print_help_tip(__('If the number is 0 it will not show the pull-down menu and maximum 25 favorite services'), true);
$table_ser->data['number'][1] = "<input type ='number' value=".$config['ser_menu_items']." size='5' name='ser_menu_items' min='0' max='25'>";

echo '<fieldset>';
echo '<legend>'.__('Services configuration').'</legend>';
    html_print_table($table_ser);
echo '</fieldset>';

// ----------------------------------------------------------------------
// OTHER CONFIGURATION
// ----------------------------------------------------------------------
$table_other = new stdClass();
$table_other->width = '100%';
$table_other->class = 'databox filters';
$table_other->style[0] = 'font-weight: bold;';
$table_other->size[0] = '50%';
$table_other->data = [];

// Enrique (27/01/2017) New feature: Show report info on top of reports
$table_other->data[$row][0] = __('Show report info with description').ui_print_help_tip(
    __('Custom report description info. It will be applied to all reports and templates by default.'),
    true
);
$table_other->data[$row][1] = html_print_checkbox_switch(
    'custom_report_info',
    1,
    $config['custom_report_info'],
    true
);
$row++;

// ----------------------------------------------------------------------
// Juanma (07/05/2014) New feature: Table for custom front page for reports
$table_other->data[$row][0] = __('Custom report front page').ui_print_help_tip(
    __('Custom report front page. It will be applied to all reports and templates by default.'),
    true
);
$table_other->data[$row][1] = html_print_checkbox(
    'custom_report_front',
    1,
    $config['custom_report_front'],
    true
);

$row++;
// ----------------------------------------------------------------------
$dirItems = scandir($config['homedir'].'/images/custom_logo');
foreach ($dirItems as $entryDir) {
    if (strstr($entryDir, '.jpg') !== false || strstr($entryDir, '.png') !== false) {
        $customLogos['images/custom_logo/'.$entryDir] = $entryDir;
    }
}

$_fonts = [];
$dirFonts = scandir(_MPDF_TTFONTPATH);
foreach ($dirFonts as $entryDir) {
    if (strstr($entryDir, '.ttf') !== false) {
        $_fonts[$entryDir] = $entryDir;
    }
}

// Font
$table_other->data['custom_report_front-font'][0] = __('Custom report front').' - '.__('Font family');
$table_other->data['custom_report_front-font'][1] = html_print_select(
    $_fonts,
    'custom_report_front_font',
    $config['custom_report_front_font'],
    false,
    __('Default'),
    '',
    true
);

// Logo
$table_other->data['custom_report_front-logo'][0] = __('Custom report front').' - '.__('Custom logo').ui_print_help_tip(
    __("The dir of custom logos is in your www Console in 'images/custom_logo'. You can upload more files (ONLY JPEG AND PNG) in upload tool in console."),
    true
);
$table_other->data['custom_report_front-logo'][1] = html_print_select(
    $customLogos,
    'custom_report_front_logo',
    io_safe_output($config['custom_report_front_logo']),
    'showPreview()',
    __('Default'),
    '',
    true
);
// Preview
$table_other->data['custom_report_front-preview'][0] = __('Custom report front').' - '.'Preview';
if (empty($config['custom_report_front_logo'])) {
    $config['custom_report_front_logo'] = 'images/pandora_logo_white.jpg';
}

$table_other->data['custom_report_front-preview'][1] = '<span id="preview_image">'.html_print_image($config['custom_report_front_logo'], true).'</span>';

// Header
$table_other->data['custom_report_front-header'][0] = __('Custom report front').' - '.__('Header');
$table_other->data['custom_report_front-header'][1] = html_print_textarea(
    'custom_report_front_header',
    5,
    15,
    $config['custom_report_front_header'],
    'style="width: 38em;"',
    true
);

// First page
$table_other->data['custom_report_front-first_page'][0] = __('Custom report front').' - '.__('First page');
$custom_report_front_firstpage = str_replace(
    '(_URLIMAGE_)',
    ui_get_full_url(false, true, false, false),
    $config['custom_report_front_firstpage']
);
$table_other->data['custom_report_front-first_page'][1] = html_print_textarea(
    'custom_report_front_firstpage',
    15,
    15,
    $custom_report_front_firstpage,
    'style="width: 38em; height: 20em;"',
    true
);

// Footer
$table_other->data['custom_report_front-footer'][0] = __('Custom report front').' - '.__('Footer');
$table_other->data['custom_report_front-footer'][1] = html_print_textarea(
    'custom_report_front_footer',
    5,
    15,
    $config['custom_report_front_footer'],
    'style="width: 38em;"',
    true
);




$table_other->data[$row][0] = __('Show QR Code icon in the header');
$table_other->data[$row][1] = html_print_checkbox_switch(
    'show_qr_code_header',
    1,
    $config['show_qr_code_header'],
    true
);
$row++;

$table_other->data[$row][0] = __('Custom graphviz directory').ui_print_help_tip(__('Custom directory where the graphviz binaries are stored.'), true);
$table_other->data[$row][1] = html_print_input_text(
    'graphviz_bin_dir',
    $config['graphviz_bin_dir'],
    '',
    50,
    255,
    true
);

$row++;

$table_other->data[$row][0] = __('Networkmap max width');
$table_other->data[$row][1] = html_print_input_text(
    'networkmap_max_width',
    $config['networkmap_max_width'],
    '',
    10,
    20,
    true
);
$row++;



$table_other->data[$row][0] = __('Show only the group name');
$table_other->data[$row][0] .= ui_print_help_tip(
    __('Show the group name instead the group icon.'),
    true
);
$table_other->data[$row][1] = html_print_checkbox_switch(
    'show_group_name',
    1,
    $config['show_group_name'],
    true
);
$row++;

$table_other->data[$row][0] = __('Date format string').ui_print_help_icon('date_format', true);
$table_other->data[$row][1] = '<em>'.__('Example').'</em> '.date($config['date_format']);
$table_other->data[$row][1] .= html_print_input_text('date_format', $config['date_format'], '', 30, 100, true);
$row++;

if ($config['prominent_time'] == 'comparation') {
    $timestamp = false;
    $comparation = true;
} else if ($config['prominent_time'] == 'timestamp') {
    $timestamp = true;
    $comparation = false;
}

$table_other->data[$row][0] = __('Timestamp or time comparation').ui_print_help_icon('time_stamp-comparation', true);
$table_other->data[$row][1] = __('Comparation in rollover').' ';
$table_other->data[$row][1] .= html_print_radio_button('prominent_time', 'comparation', '', $comparation, true);
$table_other->data[$row][1] .= '<br />'.__('Timestamp in rollover').' ';
$table_other->data[$row][1] .= html_print_radio_button('prominent_time', 'timestamp', '', $timestamp, true);

$row++;

// ----------------------------------------------------------------------
// CUSTOM VALUES POST PROCESS
// ----------------------------------------------------------------------
$table_other->data[$row][0] = __('Custom values post process');
$table_other->data[$row][1] = '<table>';
$table_other->data[$row][1] .= __('Value').':&nbsp;'.html_print_input_text('custom_value', '', '', 25, 50, true);
$table_other->data[$row][1] .= '&nbsp;'.__('Text').':&nbsp;'.html_print_input_text('custom_text', '', '', 25, 50, true);
$table_other->data[$row][1] .= '&nbsp;';
$table_other->data[$row][1] .= html_print_input_hidden(
    'custom_value_add',
    '',
    true
);
$table_other->data[$row][1] .= html_print_button(
    __('Add'),
    'custom_value_add_btn',
    false,
    '',
    'class="sub next"',
    true
);

$table_other->data[$row][1] .= '<br /><br />';

$table_other->data[$row][1] .= __('Delete custom values').': ';
$table_other->data[$row][1] .= html_print_select(
    post_process_get_custom_values(),
    'custom_values',
    '',
    '',
    '',
    '',
    true
);
$count_custom_postprocess = post_process_get_custom_values();
$table_other->data[$row][1] .= html_print_button(
    __('Delete'),
    'custom_values_del_btn',
    empty($count_custom_postprocess),
    '',
    'class="sub cancel"',
    true
);
// This hidden field will be filled from jQuery before submit
$table_other->data[$row][1] .= html_print_input_hidden(
    'custom_value_to_delete',
    '',
    true
);
$table_other->data[$row][1] .= '</table>';
// ----------------------------------------------------------------------
// ----------------------------------------------------------------------
// CUSTOM INTERVAL VALUES
// ----------------------------------------------------------------------
$row++;
$table_other->data[$row][0] = __('Interval values');
$units = [
    1               => __('seconds'),
    SECONDS_1MINUTE => __('minutes'),
    SECONDS_1HOUR   => __('hours'),
    SECONDS_1DAY    => __('days'),
    SECONDS_1MONTH  => __('months'),
    SECONDS_1YEAR   => __('years'),
];
$table_other->data[$row][1] = __('Add new custom value to intervals').': ';
$table_other->data[$row][1] .= html_print_input_text('interval_value', '', '', 5, 5, true);
$table_other->data[$row][1] .= html_print_select($units, 'interval_unit', 1, '', '', '', true, false, false);
$table_other->data[$row][1] .= html_print_button(__('Add'), 'interval_add_btn', false, '', 'class="sub next"', true);
$table_other->data[$row][1] .= '<br><br>';

$table_other->data[$row][1] .= __('Delete interval').': ';
$table_other->data[$row][1] .= html_print_select(get_periods(false, false), 'intervals', '', '', '', '', true);
$table_other->data[$row][1] .= html_print_button(__('Delete'), 'interval_del_btn', empty($config['interval_values']), '', 'class="sub cancel"', true);

$table_other->data[$row][1] .= html_print_input_hidden('interval_values', $config['interval_values'], true);
// This hidden field will be filled from jQuery before submit
$table_other->data[$row][1] .= html_print_input_hidden('interval_to_delete', '', true);
// ----------------------------------------------------------------------
$row++;

$common_dividers = [
    ';' => ';',
    ',' => ',',
    '|' => '|',
];
$table_other->data[$row][0] = __('CSV divider');
if ($config['csv_divider'] != ';' && $config['csv_divider'] != ',' && $config['csv_divider'] != '|') {
    $table_other->data[$row][1] = html_print_input_text('csv_divider', $config['csv_divider'], '', 20, 255, true);
    $table_other->data[$row][1] .= '<a id="csv_divider_custom" onclick="javascript: edit_csv_divider();">'.html_print_image('images/default_list.png', true, ['id' => 'select']).'</a>';
} else {
    $table_other->data[$row][1] = html_print_select($common_dividers, 'csv_divider', $config['csv_divider'], '', '', '', true, false, false);
    $table_other->data[$row][1] .= '<a id="csv_divider_custom" onclick="javascript: edit_csv_divider();">'.html_print_image('images/pencil.png', true, ['id' => 'pencil']).'</a>';
}

$row++;


echo '<fieldset>';
echo '<legend>'.__('Other configuration').'</legend>';
html_print_table($table_other);
echo '</fieldset>';


echo '<div class="action-buttons" style="width: '.$table_other->width.'">';
html_print_submit_button(__('Update'), 'update_button', false, 'class="sub upd"');
echo '</div>';
echo '</form>';

ui_require_css_file('color-picker', 'include/styles/js/');
ui_require_jquery_file('colorpicker');


function load_fonts()
{
    global $config;

    $home = str_replace('\\', '/', $config['homedir']);
    $dir = scandir($home.'/include/fonts/');

    $fonts = [];

    foreach ($dir as $file) {
        if (strstr($file, '.ttf') !== false) {
            $fonts[$home.'/include/fonts/'.$file] = $file;
        }
    }

    return $fonts;
}


ui_require_javascript_file('tiny_mce', 'include/javascript/tiny_mce/');
ui_require_javascript_file('pandora');

?>
<script language="javascript" type="text/javascript">

function edit_csv_divider () {
    if ($("#csv_divider_custom img").attr("id") == "pencil") {
        $("#csv_divider_custom img").attr("src", "images/default_list.png");
        $("#csv_divider_custom img").attr("id", "select");
        var value = $("#csv_divider").val();
        $("#csv_divider").replaceWith("<input id='text-csv_divider' name='csv_divider' type='text'>");
        $("#text-csv_divider").val(value);
    }
    else {
        $("#csv_divider_custom img").attr("src", "images/pencil.png");
        $("#csv_divider_custom img").attr("id", "pencil");
        $("#text-csv_divider").replaceWith("<select id='csv_divider' name='csv_divider'>");
        var o = new Option(";", ";");
        var o1 = new Option(",", ",");
        var o2 = new Option("|", "|");
        $("#csv_divider").append(o);
        $("#csv_divider").append(o1);
        $("#csv_divider").append(o2);
    }
}

// Juanma (07/05/2014) New feature: Custom front page for reports  
function display_custom_report_front (show,table) {
    
    if (show == true) {
        $('tr#'+table+'-custom_report_front-font').show();
        $('tr#'+table+'-custom_report_front-logo').show();
        $('tr#'+table+'-custom_report_front-preview').show();
        $('tr#'+table+'-custom_report_front-header').show();
        $('tr#'+table+'-custom_report_front-first_page').show();
        $('tr#'+table+'-custom_report_front-footer').show();
    }
    else {
        $('tr#'+table+'-custom_report_front-font').hide();
        $('tr#'+table+'-custom_report_front-logo').hide();
        $('tr#'+table+'-custom_report_front-preview').hide();
        $('tr#'+table+'-custom_report_front-header').hide();
        $('tr#'+table+'-custom_report_front-first_page').hide();
        $('tr#'+table+'-custom_report_front-footer').hide();
    }
    
}

function showPreview() {
    var img_value = $('#custom_report_front_logo').val();
    
    jQuery.post (
        <?php
        echo "'".ui_get_full_url(false, false, false, false)."'";
        ?>
   + "/ajax.php",
        {
            "page" : "<?php echo ENTERPRISE_DIR; ?>/godmode/reporting/reporting_builder.template_advanced",
            "get_image_path": "1",
            "img_src" : img_value
        },
        function (data, status) {
            $("#preview_image").html(data);
        }
    );
}

function change_precision() {
    var value = $("#text-graph_precision").val();
    if ((value < 0) || (value > 5)) {
        $("#text-graph_precision").val(1);
    }
}

function change_servicetree_nodes_padding () {
    var value = $("#text-service_item_padding_size").val();
    if (value < 80) {
        $("#text-service_item_padding_size").val(80);
    }
}

tinyMCE.init({
    mode : "exact",
    elements: "textarea_custom_report_front_header, textarea_custom_report_front_footer",
    theme : "advanced",
    theme_advanced_toolbar_location : "top",
    theme_advanced_toolbar_align : "left",
    theme_advanced_buttons1 : "bold,italic, |, image, |, cut, copy, paste, |, undo, redo, |, forecolor, |, fontsizeselect, |, justifyleft, justifycenter, justifyright",
    theme_advanced_buttons2 : "",
    theme_advanced_buttons3 : "",
    theme_advanced_statusbar_location : "none"
});

tinyMCE.init({
    mode : "exact",
    elements: "textarea_custom_report_front_firstpage",
    theme : "advanced",
    theme_advanced_toolbar_location : "top",
    theme_advanced_toolbar_align : "left",
    theme_advanced_buttons1 : "bold,italic, |, image, |, cut, copy, paste, |, undo, redo, |, forecolor, |, fontsizeselect, |, justifyleft, justifycenter, justifyright",
    theme_advanced_buttons2 : "",
    theme_advanced_buttons3 : "",
    convert_urls : false,
    theme_advanced_statusbar_location : "none"
});

$(document).ready (function () {
    
    var comfort = 0;
    
    if(comfort == 0){
        $(':input,:radio,:checkbox,:file').change(function(){
            $('#submit-update_button').css({'position':'fixed','right':'80px','bottom':'55px'});
            var comfort = 1;
        });
        
        $("*").keydown(function(){
            $('#submit-update_button').css({'position':'fixed','right':'80px','bottom':'55px'});
            var comfort = 1;
        });
        
        $('#form_setup').after('<br>');    
        }
    
    $("#form_setup #text-graph_color1").attachColorPicker();
    $("#form_setup #text-graph_color2").attachColorPicker();
    $("#form_setup #text-graph_color3").attachColorPicker();
    $("#form_setup #text-graph_color4").attachColorPicker();
    $("#form_setup #text-graph_color5").attachColorPicker();
    $("#form_setup #text-graph_color6").attachColorPicker();
    $("#form_setup #text-graph_color7").attachColorPicker();
    $("#form_setup #text-graph_color8").attachColorPicker();
    $("#form_setup #text-graph_color9").attachColorPicker();
    $("#form_setup #text-graph_color10").attachColorPicker();
    
    
    //------------------------------------------------------------------
    // CUSTOM VALUES POST PROCESS
    //------------------------------------------------------------------
    $("#button-custom_values_del_btn").click( function()  {
        var interval_selected = $('#custom_values').val();
        $('#hidden-custom_value_to_delete').val(interval_selected);
        
        $("input[name='custom_value']").val("");
        $("input[name='custom_text']").val("");
        
        $('#submit-update_button').trigger('click');
    });
    
    $("#button-custom_value_add_btn").click( function() {
        $('#hidden-custom_value_add').val(1);
        
        $('#submit-update_button').trigger('click');
    });
    //------------------------------------------------------------------
    
    
    //------------------------------------------------------------------
    // CUSTOM INTERVAL VALUES
    //------------------------------------------------------------------
    $("#button-interval_del_btn").click( function()  {
        var interval_selected = $('#intervals option:selected').val();
        $('#hidden-interval_to_delete').val(interval_selected);
        $('#submit-update_button').trigger('click');
    });
    
    $("#button-interval_add_btn").click( function() {
        $('#submit-update_button').trigger('click');
    });
    //------------------------------------------------------------------
    
    
    // Juanma (06/05/2014) New feature: Custom front page for reports  
    var custom_report = $('#checkbox-custom_report_front')
        .prop('checked');
    display_custom_report_front(custom_report,$('#checkbox-custom_report_front').parent().parent().parent().parent().attr('id'));
    
    $("#checkbox-custom_report_front").click( function()  {
        var custom_report = $('#checkbox-custom_report_front')
            .prop('checked');
        display_custom_report_front(custom_report,$(this).parent().parent().parent().parent().attr('id'));
    });
    $(".databox.filters").css('margin-bottom','-10px');
});

// Change the favicon preview when is changed
function setup_visuals_change_favicon() {
    var icon_name = $("select#custom_favicon option:selected").val();
    var icon_path = (icon_name == "")
        ? "images/pandora.ico"
        : "images/custom_favicon/" + icon_name;
    $("#favicon_preview").attr("src", "<?php echo $config['homeurl']; ?>" + icon_path);
}

// Dialog loaders for the images previews
$(".logo_preview").click (function(e) {
    // Init the vars
    var icon_name = '';
    var icon_path = '';
    var options = {
        title: "<?php echo __('Logo preview'); ?>"
    };

    var homeUrl = "<?php echo $config['homeurl']; ?>";
    var homeUrlEnt = homeUrl + "<?php echo enterprise_installed() ? 'enterprise/' : ''; ?>";

    // Fill it seing the target has been clicked
    switch (e.target.id) {
        case 'button-custom_logo_preview':
            icon_name = $("select#custom_logo option:selected").val();
            icon_path = homeUrlEnt + "images/custom_logo/" + icon_name;
            options.grayed = true;
            break;
        case 'button-custom_logo_collapsed_preview':
            icon_name = $("select#custom_logo_collapsed option:selected").val();
            icon_path = homeUrlEnt + "images/custom_logo/" + icon_name;
            options.grayed = true;
            break;            
        case 'button-custom_logo_white_bg_preview':
            icon_name = $("select#custom_logo_white_bg option:selected").val();
            icon_path = homeUrlEnt + "images/custom_logo/" + icon_name;
            break;
        case 'button-custom_logo_login_preview':
            icon_name = $("select#custom_logo_login option:selected").val();
            icon_path = homeUrlEnt + "images/custom_logo_login/" + icon_name;
            options.grayed = true;
            break;
        case 'button-custom_splash_login_preview':
            icon_name = $("select#custom_splash_login option:selected").val();
            icon_path = homeUrlEnt + "images/custom_splash_login/" + icon_name;
            options.title = "<?php echo __('Splash Preview'); ?>";
            break;
        case 'button-custom_docs_logo_preview':
            icon_name = $("select#custom_docs_logo option:selected").val();
            icon_path = homeUrlEnt + "images/custom_general_logos/" + icon_name;
            options.grayed = true;
            break;
        case 'button-custom_support_logo_preview':
            icon_name = $("select#custom_support_logo option:selected").val();
            icon_path = homeUrlEnt + "images/custom_general_logos/" + icon_name;
            options.grayed = true;
            break;
        case 'button-custom_network_center_logo_preview':
            icon_name = $("select#custom_network_center_logo option:selected").val();
            icon_path = homeUrlEnt + "images/custom_general_logos/" + icon_name;
            break;
        case 'button-custom_mobile_console_logo_preview':
            icon_name = $("select#custom_mobile_console_logo option:selected").val();
            icon_path = homeUrlEnt + "images/custom_general_logos/" + icon_name;
            options.title = "<?php echo __('Mobile console logo preview'); ?>";
            break;
        case 'button-login_background_preview':
            icon_name = $("select#login_background option:selected").val();
            icon_path = homeUrl + "images/backgrounds/" + icon_name;
            options.title = "<?php echo __('Background preview'); ?>";
            break;
    }

    // Display the preview
    logo_preview (icon_name, icon_path, options);
});

$("#button-gis_icon_preview").click (function (e) {
    var icon_prefix = $("select#gis_default_icon option:selected").val();
    var icon_path = homeUrl + "images/gis_map/icons/" + icon_prefix;

    if (icon_prefix == "")
        return;

    $dialog = $("<div></div>");
    $icon_default = $("<img src=\"" + icon_path + ".default.png\">");
    $icon_ok = $("<img src=\"" + icon_path + ".ok.png\">");
    $icon_warning = $("<img src=\"" + icon_path + ".warning.png\">");
    $icon_bad = $("<img src=\"" + icon_path + ".bad.png\">");

    try {
        $dialog
            .hide()
            .empty()
            .append($icon_default)
            .append($icon_ok)
            .append($icon_warning)
            .append($icon_bad)
            .dialog({
                title: "<?php echo __('Gis icons preview'); ?>",
                resizable: true,
                draggable: true,
                modal: true,
                overlay: {
                    opacity: 0.5,
                    background: "black"
                },
                minHeight: 1,
                close: function () {
                    $dialog
                        .empty()
                        .remove();
                }
            }).show();
    }
    catch (err) {
        // console.log(err);
    }
});

$("#button-status_set_preview").click (function (e) {
    var icon_dir = $("select#status_images_set option:selected").val();
    var icon_path = "<?php echo $config['homeurl']; ?>/images/status_sets/" + icon_dir + "/";

    if (icon_dir == "")
        return;

    $dialog = $("<div></div>");
    $icon_unknown_ball = $("<img src=\"" + icon_path + "agent_down_ball.png\">");
    $icon_unknown = $("<img src=\"" + icon_path + "agent_down.png\">");
    $icon_ok_ball = $("<img src=\"" + icon_path + "agent_ok_ball.png\">");
    $icon_ok = $("<img src=\"" + icon_path + "agent_ok.png\">");
    $icon_warning_ball = $("<img src=\"" + icon_path + "agent_warning_ball.png\">");
    $icon_warning = $("<img src=\"" + icon_path + "agent_warning.png\">");
    $icon_bad_ball = $("<img src=\"" + icon_path + "agent_critical_ball.png\">");
    $icon_bad = $("<img src=\"" + icon_path + "agent_critical.png\">");

    try {
        $dialog
            .hide()
            .empty()
            .append($icon_unknown_ball)
            .append($icon_unknown)
            .append('&nbsp;')
            .append($icon_ok_ball)
            .append($icon_ok)
            .append('&nbsp;')
            .append($icon_warning_ball)
            .append($icon_warning)
            .append('&nbsp;')
            .append($icon_bad_ball)
            .append($icon_bad)
            .css('vertical-align', 'middle')
            .dialog({
                title: "<?php echo __('Status set preview'); ?>",
                resizable: true,
                draggable: true,
                modal: true,
                overlay: {
                    opacity: 0.5,
                    background: "black"
                },
                minHeight: 1,
                close: function () {
                    $dialog
                        .empty()
                        .remove();
                }
            }).show();
    }
    catch (err) {
        // console.log(err);
    }
});

</script><|MERGE_RESOLUTION|>--- conflicted
+++ resolved
@@ -120,14 +120,9 @@
     $row++;
 }
 
-<<<<<<< HEAD
 /*
     $table_behaviour->data[$row][0] = __('Classic menu mode').ui_print_help_tip(__('Text menu options always visible, don\'t hide'), true);
-    $table_behaviour->data[$row][1] = html_print_checkbox_toogle_switch(
-=======
-$table_behaviour->data[$row][0] = __('Classic menu mode').ui_print_help_tip(__('Text menu options always visible, don\'t hide'), true);
-$table_behaviour->data[$row][1] = html_print_checkbox_switch(
->>>>>>> 3ed6a2b0
+    $table_behaviour->data[$row][1] = html_print_checkbox_switch(
     'classic_menu',
     1,
     $config['classic_menu'],
@@ -135,6 +130,7 @@
     );
     $row++;
 */
+
 echo '<fieldset>';
 echo '<legend>'.__('Behaviour configuration').'</legend>';
 html_print_table($table_behaviour);
@@ -549,15 +545,9 @@
     true
 );
 $row++;
-<<<<<<< HEAD
 /*
     $table_styles->data[$row][0] = __('Fixed menu');
-    $table_styles->data[$row][1] = html_print_checkbox_toogle_switch(
-=======
-
-$table_styles->data[$row][0] = __('Fixed menu');
-$table_styles->data[$row][1] = html_print_checkbox_switch(
->>>>>>> 3ed6a2b0
+    $table_styles->data[$row][1] = html_print_checkbox_switch(
     'fixed_menu',
     1,
     $config['fixed_menu'],
@@ -565,736 +555,737 @@
     );
     $row++;
 */
-// For 5.1 Autohidden menu feature
-$table_styles->data['autohidden'][0] = __('Autohidden menu');
-$table_styles->data['autohidden'][1] = html_print_checkbox_switch(
-    'autohidden_menu',
-    1,
-    $config['autohidden_menu'],
-    true
-);
-
-$table_styles->data[$row][0] = __('Visual effects and animation');
-$table_styles->data[$row][1] = html_print_checkbox_switch(
-    'visual_animation',
-    1,
-    $config['visual_animation'],
-    true
-);
-
-
-echo '<fieldset>';
-echo '<legend>'.__('Style configuration').'</legend>';
-html_print_table($table_styles);
-echo '</fieldset>';
-// ----------------------------------------------------------------------
-// ----------------------------------------------------------------------
-// GIS CONFIGURATION
-// ----------------------------------------------------------------------
-$table_gis = new stdClass();
-$table_gis->width = '100%';
-$table_gis->class = 'databox filters';
-$table_gis->style[0] = 'font-weight: bold;';
-$table_gis->size[0] = '50%';
-$table_gis->data = [];
-
-$table_gis->data[$row][0] = __('GIS Labels').ui_print_help_tip(__('This enabling this, you get a label with agent name in GIS maps. If you have lots of agents in the map, will be unreadable. Disabled by default.'), true);
-$table_gis->data[$row][1] = html_print_checkbox_switch(
-    'gis_label',
-    1,
-    $config['gis_label'],
-    true
-);
-$row++;
-
-$listIcons = gis_get_array_list_icons();
-$arraySelectIcon = [];
-foreach ($listIcons as $index => $value) {
-    $arraySelectIcon[$index] = $index;
-}
-
-$table_gis->data[$row][0] = __('Default icon in GIS').ui_print_help_tip(__('Agent icon for GIS Maps. If set to "none", group icon will be used'), true);
-$table_gis->data[$row][1] = html_print_select(
-    $arraySelectIcon,
-    'gis_default_icon',
-    $config['gis_default_icon'],
-    '',
-    __('Agent icon group'),
-    '',
-    true
-);
-$table_gis->data[$row][1] .= '&nbsp;'.html_print_button(__('View'), 'gis_icon_preview', false, '', 'class="sub camera logo_preview"', true);
-$row++;
-
-echo '<fieldset>';
-echo '<legend>'.__('GIS configuration').'</legend>';
-html_print_table($table_gis);
-echo '</fieldset>';
-// ----------------------------------------------------------------------
-// ----------------------------------------------------------------------
-// FONT AND TEXT CONFIGURATION
-// ----------------------------------------------------------------------
-$table_font = new stdClass();
-$table_font->width = '100%';
-$table_font->class = 'databox filters';
-$table_font->style[0] = 'font-weight: bold;';
-$table_font->size[0] = '50%';
-$table_font->data = [];
-
-$table_font->data[$row][0] = __('Font path');
-$fonts = load_fonts();
-$table_font->data[$row][1] = html_print_select(
-    $fonts,
-    'fontpath',
-    io_safe_output($config['fontpath']),
-    '',
-    '',
-    0,
-    true
-);
-
-$row++;
-
-$table_font->data[$row][0] = __('Font size');
-
-$font_size_array = [
-    1  => 1,
-    2  => 2,
-    3  => 3,
-    4  => 4,
-    5  => 5,
-    6  => 6,
-    7  => 7,
-    8  => 8,
-    9  => 9,
-    10 => 10,
-    11 => 11,
-    12 => 12,
-    13 => 13,
-    14 => 14,
-    15 => 15,
-];
-
-$table_font->data[$row][1] = html_print_select(
-    $font_size_array,
-    'font_size',
-    $config['font_size'],
-    '',
-    '',
-    0,
-    true
-);
-$row++;
-
-$table_font->data[$row][0] = __('Agent size text').ui_print_help_tip(__('When the agent name has a lot of characters, it is needed to truncate it into N characters in some sections in %s Console', get_product_name()), true);
-$table_font->data[$row][1] = __('Small:').html_print_input_text('agent_size_text_small', $config['agent_size_text_small'], '', 3, 3, true);
-$table_font->data[$row][1] .= ' '.__('Normal:').html_print_input_text('agent_size_text_medium', $config['agent_size_text_medium'], '', 3, 3, true);
-$row++;
-
-$table_font->data[$row][0] = __('Module size text').ui_print_help_tip(__('When the module name has a lot of characters, it is needed to truncate it into N characters in some sections in %s Console', get_product_name()), true);
-$table_font->data[$row][1] = __('Small:').html_print_input_text('module_size_text_small', $config['module_size_text_small'], '', 3, 3, true);
-$table_font->data[$row][1] .= ' '.__('Normal:').html_print_input_text('module_size_text_medium', $config['module_size_text_medium'], '', 3, 3, true);
-$row++;
-
-$table_font->data[$row][0] = __('Description size text').ui_print_help_tip(__('If the description name has a lot of characters, in some places in %s Console it is necessary to truncate it to N characters.', get_product_name()), true);
-$table_font->data[$row][1] = html_print_input_text('description_size_text', $config['description_size_text'], '', 3, 3, true);
-$row++;
-
-$table_font->data[$row][0] = __('Item title size text').ui_print_help_tip(__('When the item title name has a lot of characters, it is needed to truncate it into N characters in some sections in %s Console.', get_product_name()), true);
-$table_font->data[$row][1] = html_print_input_text(
-    'item_title_size_text',
-    $config['item_title_size_text'],
-    '',
-    3,
-    3,
-    true
-);
-$row++;
-
-$table_font->data[$row][0] = __('Show unit along with value in reports').ui_print_help_tip(__('This enabling this, max, min and avg values will be shown with units.'), true);
-$table_font->data[$row][1] = html_print_checkbox_switch(
-    'simple_module_value',
-    1,
-    $config['simple_module_value'],
-    true
-);
-$row++;
-
-echo '<fieldset>';
-echo '<legend>'.__('Font and Text configuration').'</legend>';
-html_print_table($table_font);
-echo '</fieldset>';
-// ----------------------------------------------------------------------
-// ----------------------------------------------------------------------
-// CHARS CONFIGURATION
-// ----------------------------------------------------------------------
-$table_chars = new stdClass();
-$table_chars->width = '100%';
-$table_chars->class = 'databox filters';
-$table_chars->style[0] = 'font-weight: bold;';
-$table_chars->size[0] = '50%';
-$table_chars->data = [];
-
-$table_chars->data[$row][0] = __('Graph color #1');
-$table_chars->data[$row][1] = html_print_input_text('graph_color1', $config['graph_color1'], '', 8, 8, true);
-$row++;
-
-$table_chars->data[$row][0] = __('Graph color #2');
-$table_chars->data[$row][1] = html_print_input_text('graph_color2', $config['graph_color2'], '', 8, 8, true);
-$row++;
-
-$table_chars->data[$row][0] = __('Graph color #3');
-$table_chars->data[$row][1] = html_print_input_text('graph_color3', $config['graph_color3'], '', 8, 8, true);
-$row++;
-
-$table_chars->data[$row][0] = __('Graph color #4');
-$table_chars->data[$row][1] = html_print_input_text('graph_color4', $config['graph_color4'], '', 8, 8, true);
-$row++;
-
-$table_chars->data[$row][0] = __('Graph color #5');
-$table_chars->data[$row][1] = html_print_input_text('graph_color5', $config['graph_color5'], '', 8, 8, true);
-$row++;
-
-$table_chars->data[$row][0] = __('Graph color #6');
-$table_chars->data[$row][1] = html_print_input_text('graph_color6', $config['graph_color6'], '', 8, 8, true);
-$row++;
-
-$table_chars->data[$row][0] = __('Graph color #7');
-$table_chars->data[$row][1] = html_print_input_text('graph_color7', $config['graph_color7'], '', 8, 8, true);
-$row++;
-
-$table_chars->data[$row][0] = __('Graph color #8');
-$table_chars->data[$row][1] = html_print_input_text('graph_color8', $config['graph_color8'], '', 8, 8, true);
-$row++;
-
-$table_chars->data[$row][0] = __('Graph color #9');
-$table_chars->data[$row][1] = html_print_input_text('graph_color9', $config['graph_color9'], '', 8, 8, true);
-$row++;
-
-$table_chars->data[$row][0] = __('Graph color #10');
-$table_chars->data[$row][1] = html_print_input_text('graph_color10', $config['graph_color10'], '', 8, 8, true);
-$row++;
-
-$table_chars->data[$row][0] = __('Value to interface graphics');
-$table_chars->data[$row][1] = html_print_input_text('interface_unit', $config['interface_unit'], '', 20, 20, true);
-$row++;
-
-$disabled_graph_precision = false;
-if (!enterprise_installed()) {
-    $disabled_graph_precision = true;
-}
-
-$table_chars->data[$row][0] = __('Data precision');
-$table_chars->data[$row][0] .= ui_print_help_tip(__('Number of decimals shown. It must be a number between 0 and 5, except in graphs.'), true);
-$table_chars->data[$row][1] = html_print_input_text('graph_precision', $config['graph_precision'], '', 5, 5, true, $disabled_graph_precision, false, 'onChange="change_precision()"');
-$row++;
-
-if (!isset($config['short_module_graph_data'])) {
-    $config['short_module_graph_data'] = true;
-}
-
-$table_chars->data[$row][0] = __('Data precision in graphs');
-$table_chars->data[$row][0] .= ui_print_help_tip(__('Number of decimals shown. If the field is empty, it will show all the decimals'), true);
-$table_chars->data[$row][1] = html_print_input_text('short_module_graph_data', $config['short_module_graph_data'], '', 5, 5, true, $disabled_graph_precision, false, 'onChange="change_precision()"');
-$row++;
-
-$table_chars->data[$row][0] = __('Default line thickness for the Custom Graph.');
-$table_chars->data[$row][1] = html_print_input_text(
-    'custom_graph_width',
-    $config['custom_graph_width'],
-    '',
-    5,
-    5,
-    true
-);
-$row++;
-
-$table_chars->data[$row][0] = __('Use round corners');
-$table_chars->data[$row][1] = html_print_checkbox_switch(
-    'round_corner',
-    1,
-    $config['round_corner'],
-    true
-);
-$row++;
-
-$table_chars->data[$row][0] = __('Type of module charts');
-$table_chars->data[$row][1] = __('Area').'&nbsp;'.html_print_radio_button(
-    'type_module_charts',
-    'area',
-    '',
-    $config['type_module_charts'] == 'area',
-    true
-).'&nbsp;&nbsp;';
-$table_chars->data[$row][1] .= __('Line').'&nbsp;'.html_print_radio_button(
-    'type_module_charts',
-    'line',
-    '',
-    $config['type_module_charts'] != 'area',
-    true
-);
-$row++;
-
-$table_chars->data[$row][0] = __('Type of interface charts');
-$table_chars->data[$row][1] = __('Area').'&nbsp;'.html_print_radio_button(
-    'type_interface_charts',
-    'area',
-    '',
-    $config['type_interface_charts'] == 'area',
-    true
-).'&nbsp;&nbsp;';
-$table_chars->data[$row][1] .= __('Line').'&nbsp;'.html_print_radio_button(
-    'type_interface_charts',
-    'line',
-    '',
-    $config['type_interface_charts'] != 'area',
-    true
-);
-$row++;
-
-$table_chars->data[$row][0] = __('Percentile');
-$table_chars->data[$row][0] .= ui_print_help_tip(__('Show percentile 95 in graphs'), true);
-$table_chars->data[$row][1] = html_print_input_text('percentil', $config['percentil'], '', 20, 20, true);
-$row++;
-
-$table_chars->data[$row][0] = __('Graph TIP view:');
-$table_chars->data[$row][0] .= ui_print_help_tip(__('This option may cause performance issues'), true);
-
-$options_full_escale    = [];
-$options_full_escale[0] = __('None');
-$options_full_escale[1] = __('All');
-$options_full_escale[2] = __('On Boolean graphs');
-
-$table_chars->data[$row][1] = html_print_select($options_full_escale, 'full_scale_option', $config['full_scale_option'], '', '', 0, true, false, false);
-$row++;
-
-
-$table_chars->data[$row][0] = __('Show only average');
-$table_chars->data[$row][0] .= ui_print_help_tip(__('If enabled, the module graphs will only show the average value, otherwise it will show three sets of data showing maximums, averages and minimums.'), true);
-
-$options_soft_graphs    = [];
-$options_soft_graphs[0] = __('Standard mode');
-$options_soft_graphs[1] = __('Classic mode');
-
-$table_chars->data[$row][1] = html_print_select($options_soft_graphs, 'type_mode_graph', $config['type_mode_graph'], '', '', 0, true, false, false);
-$row++;
-
-$table_chars->data[$row][0] = __('Zoom graphs:');
-
-$options_zoom_graphs    = [];
-$options_zoom_graphs[1] = 'x1';
-$options_zoom_graphs[2] = 'x2';
-$options_zoom_graphs[3] = 'x3';
-$options_zoom_graphs[4] = 'x4';
-$options_zoom_graphs[5] = 'x5';
-
-$table_chars->data[$row][1] = html_print_select($options_zoom_graphs, 'zoom_graph', $config['zoom_graph'], '', '', 0, true, false, false);
-$row++;
-
-$table_chars->data[$row][0] = __('Graph image height');
-$table_chars->data[$row][0] .= ui_print_help_tip(
-    __('This is the height in pixels of the module graph or custom graph in the reports (both: HTML and PDF)'),
-    true
-);
-$table_chars->data[$row][1] = html_print_input_text('graph_image_height', $config['graph_image_height'], '', 20, 20, true);
-$row++;
-
-/*
+
+    // For 5.1 Autohidden menu feature
+    $table_styles->data['autohidden'][0] = __('Autohidden menu');
+    $table_styles->data['autohidden'][1] = html_print_checkbox_switch(
+        'autohidden_menu',
+        1,
+        $config['autohidden_menu'],
+        true
+    );
+
+    $table_styles->data[$row][0] = __('Visual effects and animation');
+    $table_styles->data[$row][1] = html_print_checkbox_switch(
+        'visual_animation',
+        1,
+        $config['visual_animation'],
+        true
+    );
+
+
+    echo '<fieldset>';
+    echo '<legend>'.__('Style configuration').'</legend>';
+    html_print_table($table_styles);
+    echo '</fieldset>';
+    // ----------------------------------------------------------------------
+    // ----------------------------------------------------------------------
+    // GIS CONFIGURATION
+    // ----------------------------------------------------------------------
+    $table_gis = new stdClass();
+    $table_gis->width = '100%';
+    $table_gis->class = 'databox filters';
+    $table_gis->style[0] = 'font-weight: bold;';
+    $table_gis->size[0] = '50%';
+    $table_gis->data = [];
+
+    $table_gis->data[$row][0] = __('GIS Labels').ui_print_help_tip(__('This enabling this, you get a label with agent name in GIS maps. If you have lots of agents in the map, will be unreadable. Disabled by default.'), true);
+    $table_gis->data[$row][1] = html_print_checkbox_switch(
+        'gis_label',
+        1,
+        $config['gis_label'],
+        true
+    );
+    $row++;
+
+    $listIcons = gis_get_array_list_icons();
+    $arraySelectIcon = [];
+    foreach ($listIcons as $index => $value) {
+        $arraySelectIcon[$index] = $index;
+    }
+
+    $table_gis->data[$row][0] = __('Default icon in GIS').ui_print_help_tip(__('Agent icon for GIS Maps. If set to "none", group icon will be used'), true);
+    $table_gis->data[$row][1] = html_print_select(
+        $arraySelectIcon,
+        'gis_default_icon',
+        $config['gis_default_icon'],
+        '',
+        __('Agent icon group'),
+        '',
+        true
+    );
+    $table_gis->data[$row][1] .= '&nbsp;'.html_print_button(__('View'), 'gis_icon_preview', false, '', 'class="sub camera logo_preview"', true);
+    $row++;
+
+    echo '<fieldset>';
+    echo '<legend>'.__('GIS configuration').'</legend>';
+    html_print_table($table_gis);
+    echo '</fieldset>';
+    // ----------------------------------------------------------------------
+    // ----------------------------------------------------------------------
+    // FONT AND TEXT CONFIGURATION
+    // ----------------------------------------------------------------------
+    $table_font = new stdClass();
+    $table_font->width = '100%';
+    $table_font->class = 'databox filters';
+    $table_font->style[0] = 'font-weight: bold;';
+    $table_font->size[0] = '50%';
+    $table_font->data = [];
+
     $table_font->data[$row][0] = __('Font path');
     $fonts = load_fonts();
-    $table_font->data[$row][1] = html_print_select($fonts, 'fontpath',
-    io_safe_output($config["fontpath"]), '', '', 0, true);
-
-    $row++;
-*/
-
-echo '<fieldset>';
-echo '<legend>'.__('Charts configuration').'</legend>';
-html_print_table($table_chars);
-echo '</fieldset>';
-// ----------------------------------------------------------------------
-// ----------------------------------------------------------------------
-// Visual Consoles
-// ----------------------------------------------------------------------
-$table_vc = new stdClass();
-$table_vc->width = '100%';
-$table_vc->class = 'databox filters';
-$table_vc->style[0] = 'font-weight: bold';
-$table_vc->size[0] = '50%';
-$table_vc->data = [];
-
-$vc_favourite_view_array[0] = __('Classic view');
-$vc_favourite_view_array[1] = __('View of favorites');
-$table_vc->data[$row][0] = __('Type of view of visual consoles').ui_print_help_tip(__('Allows you to directly display the list of favorite visual consoles'), true);
-$table_vc->data[$row][1] = html_print_select($vc_favourite_view_array, 'vc_favourite_view', $config['vc_favourite_view'], '', '', 0, true);
-$row++;
-
-$table_vc->data[$row][0] = __('Number of favorite visual consoles to show in the menu').ui_print_help_tip(__('If the number is 0 it will not show the pull-down menu and maximum 25 favorite consoles'), true);
-$table_vc->data[$row][1] = "<input type ='number' value=".$config['vc_menu_items']." size='5' name='vc_menu_items' min='0' max='25'>";
-$row++;
-
-if (empty($config['vc_line_thickness'])) {
-    $config['vc_line_thickness'] = 2;
-}
-
-$table_vc->data[$row][0] = __('Default line thickness for the Visual Console').ui_print_help_tip(__('This interval will affect to the lines between elements on the Visual Console'), true);
-$table_vc->data[$row][1] = html_print_input_text('vc_line_thickness', $config['vc_line_thickness'], '', 5, 5, true);
-
-
-echo '<fieldset>';
-echo '<legend>'.__('Visual consoles configuration').'</legend>';
+    $table_font->data[$row][1] = html_print_select(
+        $fonts,
+        'fontpath',
+        io_safe_output($config['fontpath']),
+        '',
+        '',
+        0,
+        true
+    );
+
+    $row++;
+
+    $table_font->data[$row][0] = __('Font size');
+
+    $font_size_array = [
+        1  => 1,
+        2  => 2,
+        3  => 3,
+        4  => 4,
+        5  => 5,
+        6  => 6,
+        7  => 7,
+        8  => 8,
+        9  => 9,
+        10 => 10,
+        11 => 11,
+        12 => 12,
+        13 => 13,
+        14 => 14,
+        15 => 15,
+    ];
+
+    $table_font->data[$row][1] = html_print_select(
+        $font_size_array,
+        'font_size',
+        $config['font_size'],
+        '',
+        '',
+        0,
+        true
+    );
+    $row++;
+
+    $table_font->data[$row][0] = __('Agent size text').ui_print_help_tip(__('When the agent name has a lot of characters, it is needed to truncate it into N characters in some sections in %s Console', get_product_name()), true);
+    $table_font->data[$row][1] = __('Small:').html_print_input_text('agent_size_text_small', $config['agent_size_text_small'], '', 3, 3, true);
+    $table_font->data[$row][1] .= ' '.__('Normal:').html_print_input_text('agent_size_text_medium', $config['agent_size_text_medium'], '', 3, 3, true);
+    $row++;
+
+    $table_font->data[$row][0] = __('Module size text').ui_print_help_tip(__('When the module name has a lot of characters, it is needed to truncate it into N characters in some sections in %s Console', get_product_name()), true);
+    $table_font->data[$row][1] = __('Small:').html_print_input_text('module_size_text_small', $config['module_size_text_small'], '', 3, 3, true);
+    $table_font->data[$row][1] .= ' '.__('Normal:').html_print_input_text('module_size_text_medium', $config['module_size_text_medium'], '', 3, 3, true);
+    $row++;
+
+    $table_font->data[$row][0] = __('Description size text').ui_print_help_tip(__('If the description name has a lot of characters, in some places in %s Console it is necessary to truncate it to N characters.', get_product_name()), true);
+    $table_font->data[$row][1] = html_print_input_text('description_size_text', $config['description_size_text'], '', 3, 3, true);
+    $row++;
+
+    $table_font->data[$row][0] = __('Item title size text').ui_print_help_tip(__('When the item title name has a lot of characters, it is needed to truncate it into N characters in some sections in %s Console.', get_product_name()), true);
+    $table_font->data[$row][1] = html_print_input_text(
+        'item_title_size_text',
+        $config['item_title_size_text'],
+        '',
+        3,
+        3,
+        true
+    );
+    $row++;
+
+    $table_font->data[$row][0] = __('Show unit along with value in reports').ui_print_help_tip(__('This enabling this, max, min and avg values will be shown with units.'), true);
+    $table_font->data[$row][1] = html_print_checkbox_switch(
+        'simple_module_value',
+        1,
+        $config['simple_module_value'],
+        true
+    );
+    $row++;
+
+    echo '<fieldset>';
+    echo '<legend>'.__('Font and Text configuration').'</legend>';
+    html_print_table($table_font);
+    echo '</fieldset>';
+    // ----------------------------------------------------------------------
+    // ----------------------------------------------------------------------
+    // CHARS CONFIGURATION
+    // ----------------------------------------------------------------------
+    $table_chars = new stdClass();
+    $table_chars->width = '100%';
+    $table_chars->class = 'databox filters';
+    $table_chars->style[0] = 'font-weight: bold;';
+    $table_chars->size[0] = '50%';
+    $table_chars->data = [];
+
+    $table_chars->data[$row][0] = __('Graph color #1');
+    $table_chars->data[$row][1] = html_print_input_text('graph_color1', $config['graph_color1'], '', 8, 8, true);
+    $row++;
+
+    $table_chars->data[$row][0] = __('Graph color #2');
+    $table_chars->data[$row][1] = html_print_input_text('graph_color2', $config['graph_color2'], '', 8, 8, true);
+    $row++;
+
+    $table_chars->data[$row][0] = __('Graph color #3');
+    $table_chars->data[$row][1] = html_print_input_text('graph_color3', $config['graph_color3'], '', 8, 8, true);
+    $row++;
+
+    $table_chars->data[$row][0] = __('Graph color #4');
+    $table_chars->data[$row][1] = html_print_input_text('graph_color4', $config['graph_color4'], '', 8, 8, true);
+    $row++;
+
+    $table_chars->data[$row][0] = __('Graph color #5');
+    $table_chars->data[$row][1] = html_print_input_text('graph_color5', $config['graph_color5'], '', 8, 8, true);
+    $row++;
+
+    $table_chars->data[$row][0] = __('Graph color #6');
+    $table_chars->data[$row][1] = html_print_input_text('graph_color6', $config['graph_color6'], '', 8, 8, true);
+    $row++;
+
+    $table_chars->data[$row][0] = __('Graph color #7');
+    $table_chars->data[$row][1] = html_print_input_text('graph_color7', $config['graph_color7'], '', 8, 8, true);
+    $row++;
+
+    $table_chars->data[$row][0] = __('Graph color #8');
+    $table_chars->data[$row][1] = html_print_input_text('graph_color8', $config['graph_color8'], '', 8, 8, true);
+    $row++;
+
+    $table_chars->data[$row][0] = __('Graph color #9');
+    $table_chars->data[$row][1] = html_print_input_text('graph_color9', $config['graph_color9'], '', 8, 8, true);
+    $row++;
+
+    $table_chars->data[$row][0] = __('Graph color #10');
+    $table_chars->data[$row][1] = html_print_input_text('graph_color10', $config['graph_color10'], '', 8, 8, true);
+    $row++;
+
+    $table_chars->data[$row][0] = __('Value to interface graphics');
+    $table_chars->data[$row][1] = html_print_input_text('interface_unit', $config['interface_unit'], '', 20, 20, true);
+    $row++;
+
+    $disabled_graph_precision = false;
+    if (!enterprise_installed()) {
+        $disabled_graph_precision = true;
+    }
+
+    $table_chars->data[$row][0] = __('Data precision');
+    $table_chars->data[$row][0] .= ui_print_help_tip(__('Number of decimals shown. It must be a number between 0 and 5, except in graphs.'), true);
+    $table_chars->data[$row][1] = html_print_input_text('graph_precision', $config['graph_precision'], '', 5, 5, true, $disabled_graph_precision, false, 'onChange="change_precision()"');
+    $row++;
+
+    if (!isset($config['short_module_graph_data'])) {
+        $config['short_module_graph_data'] = true;
+    }
+
+    $table_chars->data[$row][0] = __('Data precision in graphs');
+    $table_chars->data[$row][0] .= ui_print_help_tip(__('Number of decimals shown. If the field is empty, it will show all the decimals'), true);
+    $table_chars->data[$row][1] = html_print_input_text('short_module_graph_data', $config['short_module_graph_data'], '', 5, 5, true, $disabled_graph_precision, false, 'onChange="change_precision()"');
+    $row++;
+
+    $table_chars->data[$row][0] = __('Default line thickness for the Custom Graph.');
+    $table_chars->data[$row][1] = html_print_input_text(
+        'custom_graph_width',
+        $config['custom_graph_width'],
+        '',
+        5,
+        5,
+        true
+    );
+    $row++;
+
+    $table_chars->data[$row][0] = __('Use round corners');
+    $table_chars->data[$row][1] = html_print_checkbox_switch(
+        'round_corner',
+        1,
+        $config['round_corner'],
+        true
+    );
+    $row++;
+
+    $table_chars->data[$row][0] = __('Type of module charts');
+    $table_chars->data[$row][1] = __('Area').'&nbsp;'.html_print_radio_button(
+        'type_module_charts',
+        'area',
+        '',
+        $config['type_module_charts'] == 'area',
+        true
+    ).'&nbsp;&nbsp;';
+    $table_chars->data[$row][1] .= __('Line').'&nbsp;'.html_print_radio_button(
+        'type_module_charts',
+        'line',
+        '',
+        $config['type_module_charts'] != 'area',
+        true
+    );
+    $row++;
+
+    $table_chars->data[$row][0] = __('Type of interface charts');
+    $table_chars->data[$row][1] = __('Area').'&nbsp;'.html_print_radio_button(
+        'type_interface_charts',
+        'area',
+        '',
+        $config['type_interface_charts'] == 'area',
+        true
+    ).'&nbsp;&nbsp;';
+    $table_chars->data[$row][1] .= __('Line').'&nbsp;'.html_print_radio_button(
+        'type_interface_charts',
+        'line',
+        '',
+        $config['type_interface_charts'] != 'area',
+        true
+    );
+    $row++;
+
+    $table_chars->data[$row][0] = __('Percentile');
+    $table_chars->data[$row][0] .= ui_print_help_tip(__('Show percentile 95 in graphs'), true);
+    $table_chars->data[$row][1] = html_print_input_text('percentil', $config['percentil'], '', 20, 20, true);
+    $row++;
+
+    $table_chars->data[$row][0] = __('Graph TIP view:');
+    $table_chars->data[$row][0] .= ui_print_help_tip(__('This option may cause performance issues'), true);
+
+    $options_full_escale    = [];
+    $options_full_escale[0] = __('None');
+    $options_full_escale[1] = __('All');
+    $options_full_escale[2] = __('On Boolean graphs');
+
+    $table_chars->data[$row][1] = html_print_select($options_full_escale, 'full_scale_option', $config['full_scale_option'], '', '', 0, true, false, false);
+    $row++;
+
+
+    $table_chars->data[$row][0] = __('Show only average');
+    $table_chars->data[$row][0] .= ui_print_help_tip(__('If enabled, the module graphs will only show the average value, otherwise it will show three sets of data showing maximums, averages and minimums.'), true);
+
+    $options_soft_graphs    = [];
+    $options_soft_graphs[0] = __('Standard mode');
+    $options_soft_graphs[1] = __('Classic mode');
+
+    $table_chars->data[$row][1] = html_print_select($options_soft_graphs, 'type_mode_graph', $config['type_mode_graph'], '', '', 0, true, false, false);
+    $row++;
+
+    $table_chars->data[$row][0] = __('Zoom graphs:');
+
+    $options_zoom_graphs    = [];
+    $options_zoom_graphs[1] = 'x1';
+    $options_zoom_graphs[2] = 'x2';
+    $options_zoom_graphs[3] = 'x3';
+    $options_zoom_graphs[4] = 'x4';
+    $options_zoom_graphs[5] = 'x5';
+
+    $table_chars->data[$row][1] = html_print_select($options_zoom_graphs, 'zoom_graph', $config['zoom_graph'], '', '', 0, true, false, false);
+    $row++;
+
+    $table_chars->data[$row][0] = __('Graph image height');
+    $table_chars->data[$row][0] .= ui_print_help_tip(
+        __('This is the height in pixels of the module graph or custom graph in the reports (both: HTML and PDF)'),
+        true
+    );
+    $table_chars->data[$row][1] = html_print_input_text('graph_image_height', $config['graph_image_height'], '', 20, 20, true);
+    $row++;
+
+    /*
+        $table_font->data[$row][0] = __('Font path');
+        $fonts = load_fonts();
+        $table_font->data[$row][1] = html_print_select($fonts, 'fontpath',
+        io_safe_output($config["fontpath"]), '', '', 0, true);
+
+        $row++;
+    */
+
+    echo '<fieldset>';
+    echo '<legend>'.__('Charts configuration').'</legend>';
+    html_print_table($table_chars);
+    echo '</fieldset>';
+    // ----------------------------------------------------------------------
+    // ----------------------------------------------------------------------
+    // Visual Consoles
+    // ----------------------------------------------------------------------
+    $table_vc = new stdClass();
+    $table_vc->width = '100%';
+    $table_vc->class = 'databox filters';
+    $table_vc->style[0] = 'font-weight: bold';
+    $table_vc->size[0] = '50%';
+    $table_vc->data = [];
+
+    $vc_favourite_view_array[0] = __('Classic view');
+    $vc_favourite_view_array[1] = __('View of favorites');
+    $table_vc->data[$row][0] = __('Type of view of visual consoles').ui_print_help_tip(__('Allows you to directly display the list of favorite visual consoles'), true);
+    $table_vc->data[$row][1] = html_print_select($vc_favourite_view_array, 'vc_favourite_view', $config['vc_favourite_view'], '', '', 0, true);
+    $row++;
+
+    $table_vc->data[$row][0] = __('Number of favorite visual consoles to show in the menu').ui_print_help_tip(__('If the number is 0 it will not show the pull-down menu and maximum 25 favorite consoles'), true);
+    $table_vc->data[$row][1] = "<input type ='number' value=".$config['vc_menu_items']." size='5' name='vc_menu_items' min='0' max='25'>";
+    $row++;
+
+    if (empty($config['vc_line_thickness'])) {
+        $config['vc_line_thickness'] = 2;
+    }
+
+    $table_vc->data[$row][0] = __('Default line thickness for the Visual Console').ui_print_help_tip(__('This interval will affect to the lines between elements on the Visual Console'), true);
+    $table_vc->data[$row][1] = html_print_input_text('vc_line_thickness', $config['vc_line_thickness'], '', 5, 5, true);
+
+
+    echo '<fieldset>';
+    echo '<legend>'.__('Visual consoles configuration').'</legend>';
     html_print_table($table_vc);
-echo '</fieldset>';
-
-// ----------------------------------------------------------------------
-// Services
-// ----------------------------------------------------------------------
-$table_ser = new stdClass();
-$table_ser->width = '100%';
-$table_ser->class = 'databox filters';
-$table_ser->style[0] = 'font-weight: bold';
-$table_ser->size[0] = '50%';
-$table_ser->data = [];
-
-$table_ser->data['number'][0] = __('Number of favorite services to show in the menu').ui_print_help_tip(__('If the number is 0 it will not show the pull-down menu and maximum 25 favorite services'), true);
-$table_ser->data['number'][1] = "<input type ='number' value=".$config['ser_menu_items']." size='5' name='ser_menu_items' min='0' max='25'>";
-
-echo '<fieldset>';
-echo '<legend>'.__('Services configuration').'</legend>';
+    echo '</fieldset>';
+
+    // ----------------------------------------------------------------------
+    // Services
+    // ----------------------------------------------------------------------
+    $table_ser = new stdClass();
+    $table_ser->width = '100%';
+    $table_ser->class = 'databox filters';
+    $table_ser->style[0] = 'font-weight: bold';
+    $table_ser->size[0] = '50%';
+    $table_ser->data = [];
+
+    $table_ser->data['number'][0] = __('Number of favorite services to show in the menu').ui_print_help_tip(__('If the number is 0 it will not show the pull-down menu and maximum 25 favorite services'), true);
+    $table_ser->data['number'][1] = "<input type ='number' value=".$config['ser_menu_items']." size='5' name='ser_menu_items' min='0' max='25'>";
+
+    echo '<fieldset>';
+    echo '<legend>'.__('Services configuration').'</legend>';
     html_print_table($table_ser);
-echo '</fieldset>';
-
-// ----------------------------------------------------------------------
-// OTHER CONFIGURATION
-// ----------------------------------------------------------------------
-$table_other = new stdClass();
-$table_other->width = '100%';
-$table_other->class = 'databox filters';
-$table_other->style[0] = 'font-weight: bold;';
-$table_other->size[0] = '50%';
-$table_other->data = [];
-
-// Enrique (27/01/2017) New feature: Show report info on top of reports
-$table_other->data[$row][0] = __('Show report info with description').ui_print_help_tip(
-    __('Custom report description info. It will be applied to all reports and templates by default.'),
-    true
-);
-$table_other->data[$row][1] = html_print_checkbox_switch(
-    'custom_report_info',
-    1,
-    $config['custom_report_info'],
-    true
-);
-$row++;
-
-// ----------------------------------------------------------------------
-// Juanma (07/05/2014) New feature: Table for custom front page for reports
-$table_other->data[$row][0] = __('Custom report front page').ui_print_help_tip(
-    __('Custom report front page. It will be applied to all reports and templates by default.'),
-    true
-);
-$table_other->data[$row][1] = html_print_checkbox(
-    'custom_report_front',
-    1,
-    $config['custom_report_front'],
-    true
-);
-
-$row++;
-// ----------------------------------------------------------------------
-$dirItems = scandir($config['homedir'].'/images/custom_logo');
-foreach ($dirItems as $entryDir) {
-    if (strstr($entryDir, '.jpg') !== false || strstr($entryDir, '.png') !== false) {
-        $customLogos['images/custom_logo/'.$entryDir] = $entryDir;
-    }
-}
-
-$_fonts = [];
-$dirFonts = scandir(_MPDF_TTFONTPATH);
-foreach ($dirFonts as $entryDir) {
-    if (strstr($entryDir, '.ttf') !== false) {
-        $_fonts[$entryDir] = $entryDir;
-    }
-}
-
-// Font
-$table_other->data['custom_report_front-font'][0] = __('Custom report front').' - '.__('Font family');
-$table_other->data['custom_report_front-font'][1] = html_print_select(
-    $_fonts,
-    'custom_report_front_font',
-    $config['custom_report_front_font'],
-    false,
-    __('Default'),
-    '',
-    true
-);
-
-// Logo
-$table_other->data['custom_report_front-logo'][0] = __('Custom report front').' - '.__('Custom logo').ui_print_help_tip(
-    __("The dir of custom logos is in your www Console in 'images/custom_logo'. You can upload more files (ONLY JPEG AND PNG) in upload tool in console."),
-    true
-);
-$table_other->data['custom_report_front-logo'][1] = html_print_select(
-    $customLogos,
-    'custom_report_front_logo',
-    io_safe_output($config['custom_report_front_logo']),
-    'showPreview()',
-    __('Default'),
-    '',
-    true
-);
-// Preview
-$table_other->data['custom_report_front-preview'][0] = __('Custom report front').' - '.'Preview';
-if (empty($config['custom_report_front_logo'])) {
-    $config['custom_report_front_logo'] = 'images/pandora_logo_white.jpg';
-}
-
-$table_other->data['custom_report_front-preview'][1] = '<span id="preview_image">'.html_print_image($config['custom_report_front_logo'], true).'</span>';
-
-// Header
-$table_other->data['custom_report_front-header'][0] = __('Custom report front').' - '.__('Header');
-$table_other->data['custom_report_front-header'][1] = html_print_textarea(
-    'custom_report_front_header',
-    5,
-    15,
-    $config['custom_report_front_header'],
-    'style="width: 38em;"',
-    true
-);
-
-// First page
-$table_other->data['custom_report_front-first_page'][0] = __('Custom report front').' - '.__('First page');
-$custom_report_front_firstpage = str_replace(
-    '(_URLIMAGE_)',
-    ui_get_full_url(false, true, false, false),
-    $config['custom_report_front_firstpage']
-);
-$table_other->data['custom_report_front-first_page'][1] = html_print_textarea(
-    'custom_report_front_firstpage',
-    15,
-    15,
-    $custom_report_front_firstpage,
-    'style="width: 38em; height: 20em;"',
-    true
-);
-
-// Footer
-$table_other->data['custom_report_front-footer'][0] = __('Custom report front').' - '.__('Footer');
-$table_other->data['custom_report_front-footer'][1] = html_print_textarea(
-    'custom_report_front_footer',
-    5,
-    15,
-    $config['custom_report_front_footer'],
-    'style="width: 38em;"',
-    true
-);
-
-
-
-
-$table_other->data[$row][0] = __('Show QR Code icon in the header');
-$table_other->data[$row][1] = html_print_checkbox_switch(
-    'show_qr_code_header',
-    1,
-    $config['show_qr_code_header'],
-    true
-);
-$row++;
-
-$table_other->data[$row][0] = __('Custom graphviz directory').ui_print_help_tip(__('Custom directory where the graphviz binaries are stored.'), true);
-$table_other->data[$row][1] = html_print_input_text(
-    'graphviz_bin_dir',
-    $config['graphviz_bin_dir'],
-    '',
-    50,
-    255,
-    true
-);
-
-$row++;
-
-$table_other->data[$row][0] = __('Networkmap max width');
-$table_other->data[$row][1] = html_print_input_text(
-    'networkmap_max_width',
-    $config['networkmap_max_width'],
-    '',
-    10,
-    20,
-    true
-);
-$row++;
-
-
-
-$table_other->data[$row][0] = __('Show only the group name');
-$table_other->data[$row][0] .= ui_print_help_tip(
-    __('Show the group name instead the group icon.'),
-    true
-);
-$table_other->data[$row][1] = html_print_checkbox_switch(
-    'show_group_name',
-    1,
-    $config['show_group_name'],
-    true
-);
-$row++;
-
-$table_other->data[$row][0] = __('Date format string').ui_print_help_icon('date_format', true);
-$table_other->data[$row][1] = '<em>'.__('Example').'</em> '.date($config['date_format']);
-$table_other->data[$row][1] .= html_print_input_text('date_format', $config['date_format'], '', 30, 100, true);
-$row++;
-
-if ($config['prominent_time'] == 'comparation') {
-    $timestamp = false;
-    $comparation = true;
-} else if ($config['prominent_time'] == 'timestamp') {
-    $timestamp = true;
-    $comparation = false;
-}
-
-$table_other->data[$row][0] = __('Timestamp or time comparation').ui_print_help_icon('time_stamp-comparation', true);
-$table_other->data[$row][1] = __('Comparation in rollover').' ';
-$table_other->data[$row][1] .= html_print_radio_button('prominent_time', 'comparation', '', $comparation, true);
-$table_other->data[$row][1] .= '<br />'.__('Timestamp in rollover').' ';
-$table_other->data[$row][1] .= html_print_radio_button('prominent_time', 'timestamp', '', $timestamp, true);
-
-$row++;
-
-// ----------------------------------------------------------------------
-// CUSTOM VALUES POST PROCESS
-// ----------------------------------------------------------------------
-$table_other->data[$row][0] = __('Custom values post process');
-$table_other->data[$row][1] = '<table>';
-$table_other->data[$row][1] .= __('Value').':&nbsp;'.html_print_input_text('custom_value', '', '', 25, 50, true);
-$table_other->data[$row][1] .= '&nbsp;'.__('Text').':&nbsp;'.html_print_input_text('custom_text', '', '', 25, 50, true);
-$table_other->data[$row][1] .= '&nbsp;';
-$table_other->data[$row][1] .= html_print_input_hidden(
-    'custom_value_add',
-    '',
-    true
-);
-$table_other->data[$row][1] .= html_print_button(
-    __('Add'),
-    'custom_value_add_btn',
-    false,
-    '',
-    'class="sub next"',
-    true
-);
-
-$table_other->data[$row][1] .= '<br /><br />';
-
-$table_other->data[$row][1] .= __('Delete custom values').': ';
-$table_other->data[$row][1] .= html_print_select(
-    post_process_get_custom_values(),
-    'custom_values',
-    '',
-    '',
-    '',
-    '',
-    true
-);
-$count_custom_postprocess = post_process_get_custom_values();
-$table_other->data[$row][1] .= html_print_button(
-    __('Delete'),
-    'custom_values_del_btn',
-    empty($count_custom_postprocess),
-    '',
-    'class="sub cancel"',
-    true
-);
-// This hidden field will be filled from jQuery before submit
-$table_other->data[$row][1] .= html_print_input_hidden(
-    'custom_value_to_delete',
-    '',
-    true
-);
-$table_other->data[$row][1] .= '</table>';
-// ----------------------------------------------------------------------
-// ----------------------------------------------------------------------
-// CUSTOM INTERVAL VALUES
-// ----------------------------------------------------------------------
-$row++;
-$table_other->data[$row][0] = __('Interval values');
-$units = [
-    1               => __('seconds'),
-    SECONDS_1MINUTE => __('minutes'),
-    SECONDS_1HOUR   => __('hours'),
-    SECONDS_1DAY    => __('days'),
-    SECONDS_1MONTH  => __('months'),
-    SECONDS_1YEAR   => __('years'),
-];
-$table_other->data[$row][1] = __('Add new custom value to intervals').': ';
-$table_other->data[$row][1] .= html_print_input_text('interval_value', '', '', 5, 5, true);
-$table_other->data[$row][1] .= html_print_select($units, 'interval_unit', 1, '', '', '', true, false, false);
-$table_other->data[$row][1] .= html_print_button(__('Add'), 'interval_add_btn', false, '', 'class="sub next"', true);
-$table_other->data[$row][1] .= '<br><br>';
-
-$table_other->data[$row][1] .= __('Delete interval').': ';
-$table_other->data[$row][1] .= html_print_select(get_periods(false, false), 'intervals', '', '', '', '', true);
-$table_other->data[$row][1] .= html_print_button(__('Delete'), 'interval_del_btn', empty($config['interval_values']), '', 'class="sub cancel"', true);
-
-$table_other->data[$row][1] .= html_print_input_hidden('interval_values', $config['interval_values'], true);
-// This hidden field will be filled from jQuery before submit
-$table_other->data[$row][1] .= html_print_input_hidden('interval_to_delete', '', true);
-// ----------------------------------------------------------------------
-$row++;
-
-$common_dividers = [
-    ';' => ';',
-    ',' => ',',
-    '|' => '|',
-];
-$table_other->data[$row][0] = __('CSV divider');
-if ($config['csv_divider'] != ';' && $config['csv_divider'] != ',' && $config['csv_divider'] != '|') {
-    $table_other->data[$row][1] = html_print_input_text('csv_divider', $config['csv_divider'], '', 20, 255, true);
-    $table_other->data[$row][1] .= '<a id="csv_divider_custom" onclick="javascript: edit_csv_divider();">'.html_print_image('images/default_list.png', true, ['id' => 'select']).'</a>';
-} else {
-    $table_other->data[$row][1] = html_print_select($common_dividers, 'csv_divider', $config['csv_divider'], '', '', '', true, false, false);
-    $table_other->data[$row][1] .= '<a id="csv_divider_custom" onclick="javascript: edit_csv_divider();">'.html_print_image('images/pencil.png', true, ['id' => 'pencil']).'</a>';
-}
-
-$row++;
-
-
-echo '<fieldset>';
-echo '<legend>'.__('Other configuration').'</legend>';
-html_print_table($table_other);
-echo '</fieldset>';
-
-
-echo '<div class="action-buttons" style="width: '.$table_other->width.'">';
-html_print_submit_button(__('Update'), 'update_button', false, 'class="sub upd"');
-echo '</div>';
-echo '</form>';
-
-ui_require_css_file('color-picker', 'include/styles/js/');
-ui_require_jquery_file('colorpicker');
-
-
-function load_fonts()
-{
-    global $config;
-
-    $home = str_replace('\\', '/', $config['homedir']);
-    $dir = scandir($home.'/include/fonts/');
-
-    $fonts = [];
-
-    foreach ($dir as $file) {
-        if (strstr($file, '.ttf') !== false) {
-            $fonts[$home.'/include/fonts/'.$file] = $file;
+    echo '</fieldset>';
+
+    // ----------------------------------------------------------------------
+    // OTHER CONFIGURATION
+    // ----------------------------------------------------------------------
+    $table_other = new stdClass();
+    $table_other->width = '100%';
+    $table_other->class = 'databox filters';
+    $table_other->style[0] = 'font-weight: bold;';
+    $table_other->size[0] = '50%';
+    $table_other->data = [];
+
+    // Enrique (27/01/2017) New feature: Show report info on top of reports
+    $table_other->data[$row][0] = __('Show report info with description').ui_print_help_tip(
+        __('Custom report description info. It will be applied to all reports and templates by default.'),
+        true
+    );
+    $table_other->data[$row][1] = html_print_checkbox_switch(
+        'custom_report_info',
+        1,
+        $config['custom_report_info'],
+        true
+    );
+    $row++;
+
+    // ----------------------------------------------------------------------
+    // Juanma (07/05/2014) New feature: Table for custom front page for reports
+    $table_other->data[$row][0] = __('Custom report front page').ui_print_help_tip(
+        __('Custom report front page. It will be applied to all reports and templates by default.'),
+        true
+    );
+    $table_other->data[$row][1] = html_print_checkbox(
+        'custom_report_front',
+        1,
+        $config['custom_report_front'],
+        true
+    );
+
+    $row++;
+    // ----------------------------------------------------------------------
+    $dirItems = scandir($config['homedir'].'/images/custom_logo');
+    foreach ($dirItems as $entryDir) {
+        if (strstr($entryDir, '.jpg') !== false || strstr($entryDir, '.png') !== false) {
+            $customLogos['images/custom_logo/'.$entryDir] = $entryDir;
         }
     }
 
-    return $fonts;
-}
-
-
-ui_require_javascript_file('tiny_mce', 'include/javascript/tiny_mce/');
-ui_require_javascript_file('pandora');
-
-?>
+    $_fonts = [];
+    $dirFonts = scandir(_MPDF_TTFONTPATH);
+    foreach ($dirFonts as $entryDir) {
+        if (strstr($entryDir, '.ttf') !== false) {
+            $_fonts[$entryDir] = $entryDir;
+        }
+    }
+
+    // Font
+    $table_other->data['custom_report_front-font'][0] = __('Custom report front').' - '.__('Font family');
+    $table_other->data['custom_report_front-font'][1] = html_print_select(
+        $_fonts,
+        'custom_report_front_font',
+        $config['custom_report_front_font'],
+        false,
+        __('Default'),
+        '',
+        true
+    );
+
+    // Logo
+    $table_other->data['custom_report_front-logo'][0] = __('Custom report front').' - '.__('Custom logo').ui_print_help_tip(
+        __("The dir of custom logos is in your www Console in 'images/custom_logo'. You can upload more files (ONLY JPEG AND PNG) in upload tool in console."),
+        true
+    );
+    $table_other->data['custom_report_front-logo'][1] = html_print_select(
+        $customLogos,
+        'custom_report_front_logo',
+        io_safe_output($config['custom_report_front_logo']),
+        'showPreview()',
+        __('Default'),
+        '',
+        true
+    );
+    // Preview
+    $table_other->data['custom_report_front-preview'][0] = __('Custom report front').' - '.'Preview';
+    if (empty($config['custom_report_front_logo'])) {
+        $config['custom_report_front_logo'] = 'images/pandora_logo_white.jpg';
+    }
+
+    $table_other->data['custom_report_front-preview'][1] = '<span id="preview_image">'.html_print_image($config['custom_report_front_logo'], true).'</span>';
+
+    // Header
+    $table_other->data['custom_report_front-header'][0] = __('Custom report front').' - '.__('Header');
+    $table_other->data['custom_report_front-header'][1] = html_print_textarea(
+        'custom_report_front_header',
+        5,
+        15,
+        $config['custom_report_front_header'],
+        'style="width: 38em;"',
+        true
+    );
+
+    // First page
+    $table_other->data['custom_report_front-first_page'][0] = __('Custom report front').' - '.__('First page');
+    $custom_report_front_firstpage = str_replace(
+        '(_URLIMAGE_)',
+        ui_get_full_url(false, true, false, false),
+        $config['custom_report_front_firstpage']
+    );
+    $table_other->data['custom_report_front-first_page'][1] = html_print_textarea(
+        'custom_report_front_firstpage',
+        15,
+        15,
+        $custom_report_front_firstpage,
+        'style="width: 38em; height: 20em;"',
+        true
+    );
+
+    // Footer
+    $table_other->data['custom_report_front-footer'][0] = __('Custom report front').' - '.__('Footer');
+    $table_other->data['custom_report_front-footer'][1] = html_print_textarea(
+        'custom_report_front_footer',
+        5,
+        15,
+        $config['custom_report_front_footer'],
+        'style="width: 38em;"',
+        true
+    );
+
+
+
+
+    $table_other->data[$row][0] = __('Show QR Code icon in the header');
+    $table_other->data[$row][1] = html_print_checkbox_switch(
+        'show_qr_code_header',
+        1,
+        $config['show_qr_code_header'],
+        true
+    );
+    $row++;
+
+    $table_other->data[$row][0] = __('Custom graphviz directory').ui_print_help_tip(__('Custom directory where the graphviz binaries are stored.'), true);
+    $table_other->data[$row][1] = html_print_input_text(
+        'graphviz_bin_dir',
+        $config['graphviz_bin_dir'],
+        '',
+        50,
+        255,
+        true
+    );
+
+    $row++;
+
+    $table_other->data[$row][0] = __('Networkmap max width');
+    $table_other->data[$row][1] = html_print_input_text(
+        'networkmap_max_width',
+        $config['networkmap_max_width'],
+        '',
+        10,
+        20,
+        true
+    );
+    $row++;
+
+
+
+    $table_other->data[$row][0] = __('Show only the group name');
+    $table_other->data[$row][0] .= ui_print_help_tip(
+        __('Show the group name instead the group icon.'),
+        true
+    );
+    $table_other->data[$row][1] = html_print_checkbox_switch(
+        'show_group_name',
+        1,
+        $config['show_group_name'],
+        true
+    );
+    $row++;
+
+    $table_other->data[$row][0] = __('Date format string').ui_print_help_icon('date_format', true);
+    $table_other->data[$row][1] = '<em>'.__('Example').'</em> '.date($config['date_format']);
+    $table_other->data[$row][1] .= html_print_input_text('date_format', $config['date_format'], '', 30, 100, true);
+    $row++;
+
+    if ($config['prominent_time'] == 'comparation') {
+        $timestamp = false;
+        $comparation = true;
+    } else if ($config['prominent_time'] == 'timestamp') {
+        $timestamp = true;
+        $comparation = false;
+    }
+
+    $table_other->data[$row][0] = __('Timestamp or time comparation').ui_print_help_icon('time_stamp-comparation', true);
+    $table_other->data[$row][1] = __('Comparation in rollover').' ';
+    $table_other->data[$row][1] .= html_print_radio_button('prominent_time', 'comparation', '', $comparation, true);
+    $table_other->data[$row][1] .= '<br />'.__('Timestamp in rollover').' ';
+    $table_other->data[$row][1] .= html_print_radio_button('prominent_time', 'timestamp', '', $timestamp, true);
+
+    $row++;
+
+    // ----------------------------------------------------------------------
+    // CUSTOM VALUES POST PROCESS
+    // ----------------------------------------------------------------------
+    $table_other->data[$row][0] = __('Custom values post process');
+    $table_other->data[$row][1] = '<table>';
+    $table_other->data[$row][1] .= __('Value').':&nbsp;'.html_print_input_text('custom_value', '', '', 25, 50, true);
+    $table_other->data[$row][1] .= '&nbsp;'.__('Text').':&nbsp;'.html_print_input_text('custom_text', '', '', 25, 50, true);
+    $table_other->data[$row][1] .= '&nbsp;';
+    $table_other->data[$row][1] .= html_print_input_hidden(
+        'custom_value_add',
+        '',
+        true
+    );
+    $table_other->data[$row][1] .= html_print_button(
+        __('Add'),
+        'custom_value_add_btn',
+        false,
+        '',
+        'class="sub next"',
+        true
+    );
+
+    $table_other->data[$row][1] .= '<br /><br />';
+
+    $table_other->data[$row][1] .= __('Delete custom values').': ';
+    $table_other->data[$row][1] .= html_print_select(
+        post_process_get_custom_values(),
+        'custom_values',
+        '',
+        '',
+        '',
+        '',
+        true
+    );
+    $count_custom_postprocess = post_process_get_custom_values();
+    $table_other->data[$row][1] .= html_print_button(
+        __('Delete'),
+        'custom_values_del_btn',
+        empty($count_custom_postprocess),
+        '',
+        'class="sub cancel"',
+        true
+    );
+    // This hidden field will be filled from jQuery before submit
+    $table_other->data[$row][1] .= html_print_input_hidden(
+        'custom_value_to_delete',
+        '',
+        true
+    );
+    $table_other->data[$row][1] .= '</table>';
+    // ----------------------------------------------------------------------
+    // ----------------------------------------------------------------------
+    // CUSTOM INTERVAL VALUES
+    // ----------------------------------------------------------------------
+    $row++;
+    $table_other->data[$row][0] = __('Interval values');
+    $units = [
+        1               => __('seconds'),
+        SECONDS_1MINUTE => __('minutes'),
+        SECONDS_1HOUR   => __('hours'),
+        SECONDS_1DAY    => __('days'),
+        SECONDS_1MONTH  => __('months'),
+        SECONDS_1YEAR   => __('years'),
+    ];
+    $table_other->data[$row][1] = __('Add new custom value to intervals').': ';
+    $table_other->data[$row][1] .= html_print_input_text('interval_value', '', '', 5, 5, true);
+    $table_other->data[$row][1] .= html_print_select($units, 'interval_unit', 1, '', '', '', true, false, false);
+    $table_other->data[$row][1] .= html_print_button(__('Add'), 'interval_add_btn', false, '', 'class="sub next"', true);
+    $table_other->data[$row][1] .= '<br><br>';
+
+    $table_other->data[$row][1] .= __('Delete interval').': ';
+    $table_other->data[$row][1] .= html_print_select(get_periods(false, false), 'intervals', '', '', '', '', true);
+    $table_other->data[$row][1] .= html_print_button(__('Delete'), 'interval_del_btn', empty($config['interval_values']), '', 'class="sub cancel"', true);
+
+    $table_other->data[$row][1] .= html_print_input_hidden('interval_values', $config['interval_values'], true);
+    // This hidden field will be filled from jQuery before submit
+    $table_other->data[$row][1] .= html_print_input_hidden('interval_to_delete', '', true);
+    // ----------------------------------------------------------------------
+    $row++;
+
+    $common_dividers = [
+        ';' => ';',
+        ',' => ',',
+        '|' => '|',
+    ];
+    $table_other->data[$row][0] = __('CSV divider');
+    if ($config['csv_divider'] != ';' && $config['csv_divider'] != ',' && $config['csv_divider'] != '|') {
+        $table_other->data[$row][1] = html_print_input_text('csv_divider', $config['csv_divider'], '', 20, 255, true);
+        $table_other->data[$row][1] .= '<a id="csv_divider_custom" onclick="javascript: edit_csv_divider();">'.html_print_image('images/default_list.png', true, ['id' => 'select']).'</a>';
+    } else {
+        $table_other->data[$row][1] = html_print_select($common_dividers, 'csv_divider', $config['csv_divider'], '', '', '', true, false, false);
+        $table_other->data[$row][1] .= '<a id="csv_divider_custom" onclick="javascript: edit_csv_divider();">'.html_print_image('images/pencil.png', true, ['id' => 'pencil']).'</a>';
+    }
+
+    $row++;
+
+
+    echo '<fieldset>';
+    echo '<legend>'.__('Other configuration').'</legend>';
+    html_print_table($table_other);
+    echo '</fieldset>';
+
+
+    echo '<div class="action-buttons" style="width: '.$table_other->width.'">';
+    html_print_submit_button(__('Update'), 'update_button', false, 'class="sub upd"');
+    echo '</div>';
+    echo '</form>';
+
+    ui_require_css_file('color-picker', 'include/styles/js/');
+    ui_require_jquery_file('colorpicker');
+
+
+    function load_fonts()
+    {
+        global $config;
+
+        $home = str_replace('\\', '/', $config['homedir']);
+        $dir = scandir($home.'/include/fonts/');
+
+        $fonts = [];
+
+        foreach ($dir as $file) {
+            if (strstr($file, '.ttf') !== false) {
+                $fonts[$home.'/include/fonts/'.$file] = $file;
+            }
+        }
+
+        return $fonts;
+    }
+
+
+    ui_require_javascript_file('tiny_mce', 'include/javascript/tiny_mce/');
+    ui_require_javascript_file('pandora');
+
+    ?>
 <script language="javascript" type="text/javascript">
 
 function edit_csv_divider () {
