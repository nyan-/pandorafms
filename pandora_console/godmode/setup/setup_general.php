<?php

// Pandora FMS - http://pandorafms.com
// ==================================================
// Copyright (c) 2005-2011 Artica Soluciones Tecnologicas
// Please see http://pandorafms.org for full contribution list
// This program is free software; you can redistribute it and/or
// modify it under the terms of the GNU General Public License
// as published by the Free Software Foundation for version 2.
// This program is distributed in the hope that it will be useful,
// but WITHOUT ANY WARRANTY; without even the implied warranty of
// MERCHANTABILITY or FITNESS FOR A PARTICULAR PURPOSE.  See the
// GNU General Public License for more details.
// Load global vars
global $config;

check_login();

$table = new StdClass();
$table->class = 'databox filters';
$table->id = 'setup_general';
$table->width = '100%';
$table->data = [];
$table->size = [];
$table->size[0] = '30%';
$table->style[0] = 'font-weight:bold';
$table->size[1] = '70%';

// Current config["language"] could be set by user, not taken from global setup !
switch ($config['dbtype']) {
    case 'mysql':
        $current_system_lang = db_get_sql(
            'SELECT `value`
			FROM tconfig WHERE `token` = "language"'
        );
    break;

    case 'postgresql':
        $current_system_lang = db_get_sql(
            'SELECT "value"
			FROM tconfig WHERE "token" = \'language\''
        );
    break;

    case 'oracle':
        $current_system_lang = db_get_sql(
            'SELECT value
			FROM tconfig WHERE token = \'language\''
        );
    break;
}

if ($current_system_lang == '') {
    $current_system_lang = 'en';
}

$table->data[0][0] = __('Language code');
$table->data[0][1] = html_print_select_from_sql(
    'SELECT id_language, name FROM tlanguage',
    'language',
    $current_system_lang,
    '',
    '',
    '',
    true
);

$table->data[1][0] = __('Remote config directory').ui_print_help_tip(__('Directory where agent remote configuration is stored.'), true);

$table->data[1][1] = html_print_input_text('remote_config', io_safe_output($config['remote_config']), '', 30, 100, true);

$table->data[2][0] = __('Phantomjs bin directory').ui_print_help_tip(__('Directory where phantomjs binary file exists and has execution grants.'), true);

$table->data[2][1] = html_print_input_text('phantomjs_bin', io_safe_output($config['phantomjs_bin']), '', 30, 100, true);

$table->data[6][0] = __('Auto login (hash) password');
$table->data[6][1] = html_print_input_password('loginhash_pwd', io_output_password($config['loginhash_pwd']), '', 15, 15, true);

$table->data[9][0] = __('Time source').ui_print_help_icon('timesource', true);
$sources['system'] = __('System');
$sources['sql'] = __('Database');
$table->data[9][1] = html_print_select($sources, 'timesource', $config['timesource'], '', '', '', true);

$table->data[10][0] = __('Automatic check for updates');
<<<<<<< HEAD
$table->data[10][1] = html_print_checkbox_toogle_switch('autoupdate', 1, $config["autoupdate"], true);

echo"<div id='dialog' title='".__('Enforce https Information')."' style='display:none;'>";
echo"<p style='text-align: center;'>" . __('If SSL is not properly configured you will lose access to ').get_product_name(). __(' Console') . "</p>";
echo"</div>";

$table->data[11][0] = __('Enforce https');
$table->data[11][1] = html_print_checkbox_toogle_switch_extended ('https', 1, $config["https"], false, '', '', true) ;

$table->data[12][0] = __('Use cert of SSL');
$table->data[12][1] = html_print_checkbox_toogle_switch_extended ('use_cert', 1, $config["use_cert"], false, '', '', true);
=======
$table->data[10][1] = __('Yes').'&nbsp;&nbsp;&nbsp;'.html_print_radio_button('autoupdate', 1, '', $config['autoupdate'], true).'&nbsp;&nbsp;';
$table->data[10][1] .= __('No').'&nbsp;&nbsp;&nbsp;'.html_print_radio_button('autoupdate', 0, '', $config['autoupdate'], true);

$table->data[11][0] = __('Enforce https');
$table->data[11][1] = __('Yes').'&nbsp;&nbsp;&nbsp;'.html_print_radio_button_extended('https', 1, '', $config['https'], false, "if (! confirm ('".__('If SSL is not properly configured you will lose access to %s Console. Do you want to continue?', get_product_name())."')) return false", '', true).'&nbsp;&nbsp;';
$table->data[11][1] .= __('No').'&nbsp;&nbsp;&nbsp;'.html_print_radio_button('https', 0, '', $config['https'], true);

$table->data[12][0] = __('Use cert of SSL');
$table->data[12][1] = __('Yes').'&nbsp;&nbsp;&nbsp;'.html_print_radio_button_extended('use_cert', 1, '', $config['use_cert'], false, '', '', true).'&nbsp;&nbsp;';
$table->data[12][1] .= __('No').'&nbsp;&nbsp;&nbsp;'.html_print_radio_button('use_cert', 0, '', $config['use_cert'], true);
>>>>>>> c0a23889

$table->rowstyle[13] = 'display: none;';
$table->data[13][0] = __('Path of SSL Cert.').ui_print_help_tip(__('Path where you put your cert and name of this cert. Remember your cert only in .pem extension.'), true);
$table->data[13][1] = html_print_input_text('cert_path', io_safe_output($config['cert_path']), '', 50, 255, true);

$table->data[14][0] = __('Attachment store').ui_print_help_tip(__('Directory where temporary data is stored.'), true);
$table->data[14][1] = html_print_input_text('attachment_store', io_safe_output($config['attachment_store']), '', 50, 255, true);

$table->data[15][0] = __('IP list with API access').ui_print_help_icon('ip_api_list', true);
if (isset($_POST['list_ACL_IPs_for_API'])) {
    $list_ACL_IPs_for_API = get_parameter_post('list_ACL_IPs_for_API');
} else {
    $list_ACL_IPs_for_API = get_parameter_get('list_ACL_IPs_for_API', implode("\n", $config['list_ACL_IPs_for_API']));
}

$table->data[15][1] = html_print_textarea('list_ACL_IPs_for_API', 2, 25, $list_ACL_IPs_for_API, 'style="height: 50px; width: 300px"', true);

$table->data[16][0] = __('API password').ui_print_help_tip(__('Please be careful if you put a password put https access.'), true);
$table->data[16][1] = html_print_input_password('api_password', io_output_password($config['api_password']), '', 25, 255, true);

$table->data[17][0] = __('Enable GIS features');
<<<<<<< HEAD
$table->data[17][1] = html_print_checkbox_toogle_switch ('activate_gis', 1, $config["activate_gis"], true);
=======
$table->data[17][1] = __('Yes').'&nbsp;&nbsp;&nbsp;'.html_print_radio_button('activate_gis', 1, '', $config['activate_gis'], true).'&nbsp;&nbsp;';
$table->data[17][1] .= __('No').'&nbsp;&nbsp;&nbsp;'.html_print_radio_button('activate_gis', 0, '', $config['activate_gis'], true);
>>>>>>> c0a23889

$table->data[19][0] = __('Enable Netflow');
$rbt_disabled = false;
if (strtoupper(substr(PHP_OS, 0, 3)) == 'WIN') {
    $rbt_disabled = true;
    $table->data[19][0] .= ui_print_help_tip(__('Not supported in Windows systems'), true);
}
<<<<<<< HEAD
$table->data[19][1] = html_print_checkbox_toogle_switch_extended ('activate_netflow', 1, $config["activate_netflow"], $rbt_disabled, '', '', true);
=======
>>>>>>> c0a23889

$table->data[19][1] = __('Yes').'&nbsp;&nbsp;&nbsp;'.html_print_radio_button_extended('activate_netflow', 1, '', $config['activate_netflow'], $rbt_disabled, '', '', true).'&nbsp;&nbsp;';
$table->data[19][1] .= __('No').'&nbsp;&nbsp;&nbsp;'.html_print_radio_button_extended('activate_netflow', 0, '', $config['activate_netflow'], $rbt_disabled, '', '', true);

$zone_name = [
    'Africa'     => __('Africa'),
    'America'    => __('America'),
    'Antarctica' => __('Antarctica'),
    'Arctic'     => __('Arctic'),
    'Asia'       => __('Asia'),
    'Atlantic'   => __('Atlantic'),
    'Australia'  => __('Australia'),
    'Europe'     => __('Europe'),
    'Indian'     => __('Indian'),
    'Pacific'    => __('Pacific'),
    'UTC'        => __('UTC'),
];

$zone_selected = get_parameter('zone');
if ($zone_selected == '') {
    if ($config['timezone'] != '') {
        $zone_array = explode('/', $config['timezone']);
        $zone_selected = $zone_array[0];
    } else {
        $zone_selected = 'Europe';
    }
}

$timezones = timezone_identifiers_list();
foreach ($timezones as $timezone) {
    if (strpos($timezone, $zone_selected) !== false) {
        $timezone_n[$timezone] = $timezone;
    }
}

$table->data[23][0] = __('Timezone setup').' '.ui_print_help_tip(
    __('Must have the same time zone as the system or database to avoid mismatches of time.'),
    true
);
$table->data[23][1] = html_print_input_text_extended(
    'timezone_text',
    $config['timezone'],
    'text-timezone_text',
    '',
    25,
    25,
    false,
    '',
    'readonly',
    true
);
$table->data[23][1] .= '<a id="change_timezone">'.html_print_image('images/pencil.png', true, ['title' => __('Change timezone')]).'</a>';
$table->data[23][1] .= '&nbsp;&nbsp;'.html_print_select($zone_name, 'zone', $zone_selected, 'show_timezone();', '', '', true);
$table->data[23][1] .= '&nbsp;&nbsp;'.html_print_select($timezone_n, 'timezone', $config['timezone'], '', '', '', true);

$sounds = get_sounds();
$table->data[24][0] = __('Sound for Alert fired');
$table->data[24][1] = html_print_select($sounds, 'sound_alert', $config['sound_alert'], 'replaySound(\'alert\');', '', '', true);
$table->data[24][1] .= ' <a href="javascript: toggleButton(\'alert\');">'.html_print_image('images/control_play_col.png', true, ['id' => 'button_sound_alert', 'style' => 'vertical-align: middle;', 'width' => '16', 'title' => __('Play sound')]).'</a>';
$table->data[24][1] .= '<div id="layer_sound_alert"></div>';

$table->data[25][0] = __('Sound for Monitor critical');
$table->data[25][1] = html_print_select($sounds, 'sound_critical', $config['sound_critical'], 'replaySound(\'critical\');', '', '', true);
$table->data[25][1] .= ' <a href="javascript: toggleButton(\'critical\');">'.html_print_image('images/control_play_col.png', true, ['id' => 'button_sound_critical', 'style' => 'vertical-align: middle;', 'width' => '16', 'title' => __('Play sound')]).'</a>';
$table->data[25][1] .= '<div id="layer_sound_critical"></div>';

$table->data[26][0] = __('Sound for Monitor warning');
$table->data[26][1] = html_print_select($sounds, 'sound_warning', $config['sound_warning'], 'replaySound(\'warning\');', '', '', true);
$table->data[26][1] .= ' <a href="javascript: toggleButton(\'warning\');">'.html_print_image('images/control_play_col.png', true, ['id' => 'button_sound_warning', 'style' => 'vertical-align: middle;', 'width' => '16', 'title' => __('Play sound')]).'</a>';
$table->data[26][1] .= '<div id="layer_sound_warning"></div>';

$table->data[28][0] = __('Public URL');
$table->data[28][0] .= ui_print_help_tip(
    __('Set this value when your %s across inverse proxy or for example with mod_proxy of Apache.', get_product_name()).' '.__('Without the index.php such as http://domain/console_url/'),
    true
);
$table->data[28][1] = html_print_input_text('public_url', $config['public_url'], '', 40, 255, true);

$table->data[29][0] = __('Referer security');
$table->data[29][0] .= ui_print_help_tip(__("If enabled, actively checks if the user comes from %s's URL", get_product_name()), true);
<<<<<<< HEAD
$table->data[29][1] = html_print_checkbox_toogle_switch ('referer_security', 1, $config["referer_security"], true);

$table->data[30][0] = __('Event storm protection');
$table->data[30][0] .= ui_print_help_tip(__('If set to yes no events or alerts will be generated, but agents will continue receiving data.'), true);
$table->data[30][1] = html_print_checkbox_toogle_switch ('event_storm_protection', 1, $config["event_storm_protection"], true);


$table->data[31][0] = __('Command Snapshot') .
	ui_print_help_tip(__('The string modules with several lines show as command output'), true);
$table->data[31][1] = html_print_checkbox_toogle_switch ('command_snapshot', 1, $config["command_snapshot"], true);

$table->data[32][0] = __('Server logs directory') . ui_print_help_tip (__("Directory where the server logs are stored."), true);
$table->data[32][1] = html_print_input_text ('server_log_dir',
	$config["server_log_dir"], '', 50, 255, true);

$table->data[33][0] = __('Log size limit in system logs viewer extension') . ui_print_help_tip (__("Max size (in bytes) for the logs to be shown."), true);
$table->data[33][1] = html_print_input_text ('max_log_size',
	$config["max_log_size"], '', 10, 255, true) . html_print_label(" x1000", "max_log_size", true);

$modes_tutorial = array(
	'full' => __('Full mode'),
	'on_demand' => __('On demand'),
	'expert' => __('Expert')
	);
$table->data['tutorial_mode'][0] = __('Tutorial mode') .
	ui_print_help_tip (__("Configuration of our clippy, 'full mode' show the icon in the header and the contextual helps and it is noise, 'on demand' it is equal to full but it is not noise and 'expert' the icons in the header and the context is not."), true);
$table->data['tutorial_mode'][1] = 
	html_print_select($modes_tutorial, 'tutorial_mode',
		$config["tutorial_mode"], '', '', 0, true);

$config["past_planned_downtimes"] = isset($config["past_planned_downtimes"]) ? $config["past_planned_downtimes"] : 1;
$table->data[34][0] = __('Allow create planned downtimes in the past') .
	ui_print_help_tip(__('The planned downtimes created in the past will affect the SLA reports'), true);
$table->data[34][1] =html_print_checkbox_toogle_switch ('past_planned_downtimes', 1, $config["past_planned_downtimes"], true);

$table->data[35][0] = __('Limit for bulk operations') .
	ui_print_help_tip(__('Your PHP environment is set to 1000 max_input_vars. This parameter should have the same value or lower.', ini_get("max_input_vars")), true);
$table->data[35][1] = html_print_input_text('limit_parameters_massive',
	$config['limit_parameters_massive'], '', 10, 10, true);

$table->data[36][0] = __('Include agents manually disabled');
$table->data[36][1] = html_print_checkbox_toogle_switch ('include_agents', 1, $config["include_agents"], true);
=======
$table->data[29][1] = __('Yes').'&nbsp;&nbsp;&nbsp;'.html_print_radio_button('referer_security', 1, '', $config['referer_security'], true).'&nbsp;&nbsp;';
$table->data[29][1] .= __('No').'&nbsp;&nbsp;&nbsp;'.html_print_radio_button('referer_security', 0, '', $config['referer_security'], true);

$table->data[30][0] = __('Event storm protection');
$table->data[30][0] .= ui_print_help_tip(__('If set to yes no events or alerts will be generated, but agents will continue receiving data.'), true);
$table->data[30][1] = __('Yes').'&nbsp;&nbsp;&nbsp;'.html_print_radio_button('event_storm_protection', 1, '', $config['event_storm_protection'], true).'&nbsp;&nbsp;';
$table->data[30][1] .= __('No').'&nbsp;&nbsp;&nbsp;'.html_print_radio_button('event_storm_protection', 0, '', $config['event_storm_protection'], true);


$table->data[31][0] = __('Command Snapshot').ui_print_help_tip(__('The string modules with several lines show as command output'), true);
$table->data[31][1] = __('Yes').'&nbsp;&nbsp;&nbsp;'.html_print_radio_button('command_snapshot', 1, '', $config['command_snapshot'], true).'&nbsp;&nbsp;';
$table->data[31][1] .= __('No').'&nbsp;&nbsp;&nbsp;'.html_print_radio_button('command_snapshot', 0, '', $config['command_snapshot'], true);

$table->data[32][0] = __('Server logs directory').ui_print_help_tip(__('Directory where the server logs are stored.'), true);
$table->data[32][1] = html_print_input_text(
    'server_log_dir',
    $config['server_log_dir'],
    '',
    50,
    255,
    true
);

$table->data[33][0] = __('Log size limit in system logs viewer extension').ui_print_help_tip(__('Max size (in bytes) for the logs to be shown.'), true);
$table->data[33][1] = html_print_input_text(
    'max_log_size',
    $config['max_log_size'],
    '',
    10,
    255,
    true
).html_print_label(' x1000', 'max_log_size', true);

$modes_tutorial = [
    'full'      => __('Full mode'),
    'on_demand' => __('On demand'),
    'expert'    => __('Expert'),
];
$table->data['tutorial_mode'][0] = __('Tutorial mode').ui_print_help_tip(__("Configuration of our clippy, 'full mode' show the icon in the header and the contextual helps and it is noise, 'on demand' it is equal to full but it is not noise and 'expert' the icons in the header and the context is not."), true);
$table->data['tutorial_mode'][1] = html_print_select(
    $modes_tutorial,
    'tutorial_mode',
    $config['tutorial_mode'],
    '',
    '',
    0,
    true
);

$config['past_planned_downtimes'] = isset($config['past_planned_downtimes']) ? $config['past_planned_downtimes'] : 1;
$table->data[34][0] = __('Allow create planned downtimes in the past').ui_print_help_tip(__('The planned downtimes created in the past will affect the SLA reports'), true);
$table->data[34][1] = __('Yes').'&nbsp;&nbsp;&nbsp;'.html_print_radio_button('past_planned_downtimes', 1, '', $config['past_planned_downtimes'], true).'&nbsp;&nbsp;';
$table->data[34][1] .= __('No').'&nbsp;&nbsp;&nbsp;'.html_print_radio_button('past_planned_downtimes', 0, '', $config['past_planned_downtimes'], true);

$table->data[35][0] = __('Limit for bulk operations').ui_print_help_tip(__('Your PHP environment is set to 1000 max_input_vars. This parameter should have the same value or lower.', ini_get('max_input_vars')), true);
$table->data[35][1] = html_print_input_text(
    'limit_parameters_massive',
    $config['limit_parameters_massive'],
    '',
    10,
    10,
    true
);

$table->data[36][0] = __('Include agents manually disabled');
$table->data[36][1] = __('Yes').'&nbsp;&nbsp;&nbsp;'.html_print_radio_button('include_agents', 1, '', $config['include_agents'], true).'&nbsp;&nbsp;';
$table->data[36][1] .= __('No').'&nbsp;&nbsp;&nbsp;'.html_print_radio_button('include_agents', 0, '', $config['include_agents'], true);
>>>>>>> c0a23889

$table->data[37][0] = __('Audit log directory').ui_print_help_tip(__('Directory where audit log is stored.'), true);
$table->data[37][1] = html_print_input_text('auditdir', io_safe_output($config['auditdir']), '', 30, 100, true);

$table->data[38][0] = __('Set alias as name by default in agent creation');
<<<<<<< HEAD
$table->data[38][1] = html_print_checkbox_toogle_switch ('alias_as_name', 1, $config["alias_as_name"], true);
=======
$table->data[38][1] = __('Yes').'&nbsp;&nbsp;&nbsp;'.html_print_radio_button('alias_as_name', 1, '', $config['alias_as_name'], true).'&nbsp;&nbsp;';
$table->data[38][1] .= __('No').'&nbsp;&nbsp;&nbsp;'.html_print_radio_button('alias_as_name', 0, '', $config['alias_as_name'], true);

>>>>>>> c0a23889
echo '<form id="form_setup" method="post" action="index.php?sec=gsetup&sec2=godmode/setup/setup&amp;section=general&amp;pure='.$config['pure'].'">';

echo '<fieldset>';
echo '<legend>'.__('General options').'</legend>';

    html_print_input_hidden('update_config', 1);
    html_print_table($table);

echo '</fieldset>';

echo '<div class="action-buttons" style="width: '.$table->width.'">';
html_print_submit_button(__('Update'), 'update_button', false, 'class="sub upd"');
echo '</div>';
echo '</form>';


?>
<script type="text/javascript">
function toggleButton(type) {
    if ($("#button_sound_" + type).attr('src') == 'images/control_pause_col.png') {
        $("#button_sound_" + type).attr('src', 'images/control_play_col.png');
        $('#layer_sound_' + type).html("");
    }
    else {
        $("#button_sound_" + type).attr('src', 'images/control_pause_col.png');
        $('#layer_sound_' + type).html("<audio src='" + $("#sound_" + type).val() + "' autoplay='true' hidden='true' loop='true'>");
    }
}

function replaySound(type) {
    if ($("#button_sound_" + type).attr('src') == 'images/control_pause_col.png') {
        $('#layer_sound_' + type).html("");
        $('#layer_sound_' + type).html("<audio src='" + $("#sound_" + type).val() + "' autoplay='true' hidden='true' loop='true'>");
    }
}

function show_timezone () {
    zone = $("#zone").val();
    $.ajax({
        type: "POST",
        url: "ajax.php",
        data: "page=<?php echo $_GET['sec2']; ?>&select_timezone=1&zone=" + zone,
        dataType: "json",
        success: function(data) {
            $("#timezone").empty();
            jQuery.each (data, function (id, value) {
                timezone = value;
                $("select[name='timezone']").append($("<option>").val(timezone).html(timezone));
            });
        }
    });
}

$(document).ready (function () {

    $("#zone").attr("hidden", true);
    $("#timezone").attr("hidden", true);

<<<<<<< HEAD
	$("#change_timezone").click(function () {
		$("#zone").attr("hidden", false);
		$("#timezone").attr("hidden", false);
	});
	$("input[name=use_cert]").change(function () {
		if( $(this).is(":checked") )
				$('#setup_general-13').show();
			else
				$('#setup_general-13').hide();
        
	});
	$("input[name=https]").change(function (){
		if($("input[name=https]").prop('checked')) {
			$("#dialog").css({'display': 'inline', 'font-weight': 'bold'}).dialog({
			modal: true,
			buttons:{
				"<?php echo __('Close'); ?>": function(){
					$(this).dialog("close");
				}
			}
		});
		}
	})
=======
    $("#change_timezone").click(function () {
        $("#zone").attr("hidden", false);
        $("#timezone").attr("hidden", false);
    });
    $("input[name=use_cert]").change(function () {
        if( $(this).is(":checked") ){
            var val = $(this).val();
            if (val == 1) {
                $('#setup_general-13').show();
            }
            else
                $('#setup_general-13').hide();
        }
    });
>>>>>>> c0a23889
});
</script>
<?php
function get_sounds()
{
    global $config;

    $return = [];

    $files = scandir($config['homedir'].'/include/sounds');

    foreach ($files as $file) {
        if (strstr($file, 'wav') !== false) {
            $return['include/sounds/'.$file] = $file;
        }
    }

    return $return;
}

<|MERGE_RESOLUTION|>--- conflicted
+++ resolved
@@ -82,30 +82,17 @@
 $table->data[9][1] = html_print_select($sources, 'timesource', $config['timesource'], '', '', '', true);
 
 $table->data[10][0] = __('Automatic check for updates');
-<<<<<<< HEAD
-$table->data[10][1] = html_print_checkbox_toogle_switch('autoupdate', 1, $config["autoupdate"], true);
-
-echo"<div id='dialog' title='".__('Enforce https Information')."' style='display:none;'>";
-echo"<p style='text-align: center;'>" . __('If SSL is not properly configured you will lose access to ').get_product_name(). __(' Console') . "</p>";
-echo"</div>";
+$table->data[10][1] = html_print_checkbox_toogle_switch('autoupdate', 1, $config['autoupdate'], true);
+
+echo "<div id='dialog' title='".__('Enforce https Information')."' style='display:none;'>";
+echo "<p style='text-align: center;'>".__('If SSL is not properly configured you will lose access to ').get_product_name().__(' Console').'</p>';
+echo '</div>';
 
 $table->data[11][0] = __('Enforce https');
-$table->data[11][1] = html_print_checkbox_toogle_switch_extended ('https', 1, $config["https"], false, '', '', true) ;
+$table->data[11][1] = html_print_checkbox_toogle_switch_extended('https', 1, $config['https'], false, '', '', true);
 
 $table->data[12][0] = __('Use cert of SSL');
-$table->data[12][1] = html_print_checkbox_toogle_switch_extended ('use_cert', 1, $config["use_cert"], false, '', '', true);
-=======
-$table->data[10][1] = __('Yes').'&nbsp;&nbsp;&nbsp;'.html_print_radio_button('autoupdate', 1, '', $config['autoupdate'], true).'&nbsp;&nbsp;';
-$table->data[10][1] .= __('No').'&nbsp;&nbsp;&nbsp;'.html_print_radio_button('autoupdate', 0, '', $config['autoupdate'], true);
-
-$table->data[11][0] = __('Enforce https');
-$table->data[11][1] = __('Yes').'&nbsp;&nbsp;&nbsp;'.html_print_radio_button_extended('https', 1, '', $config['https'], false, "if (! confirm ('".__('If SSL is not properly configured you will lose access to %s Console. Do you want to continue?', get_product_name())."')) return false", '', true).'&nbsp;&nbsp;';
-$table->data[11][1] .= __('No').'&nbsp;&nbsp;&nbsp;'.html_print_radio_button('https', 0, '', $config['https'], true);
-
-$table->data[12][0] = __('Use cert of SSL');
-$table->data[12][1] = __('Yes').'&nbsp;&nbsp;&nbsp;'.html_print_radio_button_extended('use_cert', 1, '', $config['use_cert'], false, '', '', true).'&nbsp;&nbsp;';
-$table->data[12][1] .= __('No').'&nbsp;&nbsp;&nbsp;'.html_print_radio_button('use_cert', 0, '', $config['use_cert'], true);
->>>>>>> c0a23889
+$table->data[12][1] = html_print_checkbox_toogle_switch_extended('use_cert', 1, $config['use_cert'], false, '', '', true);
 
 $table->rowstyle[13] = 'display: none;';
 $table->data[13][0] = __('Path of SSL Cert.').ui_print_help_tip(__('Path where you put your cert and name of this cert. Remember your cert only in .pem extension.'), true);
@@ -127,12 +114,7 @@
 $table->data[16][1] = html_print_input_password('api_password', io_output_password($config['api_password']), '', 25, 255, true);
 
 $table->data[17][0] = __('Enable GIS features');
-<<<<<<< HEAD
-$table->data[17][1] = html_print_checkbox_toogle_switch ('activate_gis', 1, $config["activate_gis"], true);
-=======
-$table->data[17][1] = __('Yes').'&nbsp;&nbsp;&nbsp;'.html_print_radio_button('activate_gis', 1, '', $config['activate_gis'], true).'&nbsp;&nbsp;';
-$table->data[17][1] .= __('No').'&nbsp;&nbsp;&nbsp;'.html_print_radio_button('activate_gis', 0, '', $config['activate_gis'], true);
->>>>>>> c0a23889
+$table->data[17][1] = html_print_checkbox_toogle_switch('activate_gis', 1, $config['activate_gis'], true);
 
 $table->data[19][0] = __('Enable Netflow');
 $rbt_disabled = false;
@@ -140,10 +122,8 @@
     $rbt_disabled = true;
     $table->data[19][0] .= ui_print_help_tip(__('Not supported in Windows systems'), true);
 }
-<<<<<<< HEAD
-$table->data[19][1] = html_print_checkbox_toogle_switch_extended ('activate_netflow', 1, $config["activate_netflow"], $rbt_disabled, '', '', true);
-=======
->>>>>>> c0a23889
+
+$table->data[19][1] = html_print_checkbox_toogle_switch_extended('activate_netflow', 1, $config['activate_netflow'], $rbt_disabled, '', '', true);
 
 $table->data[19][1] = __('Yes').'&nbsp;&nbsp;&nbsp;'.html_print_radio_button_extended('activate_netflow', 1, '', $config['activate_netflow'], $rbt_disabled, '', '', true).'&nbsp;&nbsp;';
 $table->data[19][1] .= __('No').'&nbsp;&nbsp;&nbsp;'.html_print_radio_button_extended('activate_netflow', 0, '', $config['activate_netflow'], $rbt_disabled, '', '', true);
@@ -224,62 +204,15 @@
 
 $table->data[29][0] = __('Referer security');
 $table->data[29][0] .= ui_print_help_tip(__("If enabled, actively checks if the user comes from %s's URL", get_product_name()), true);
-<<<<<<< HEAD
-$table->data[29][1] = html_print_checkbox_toogle_switch ('referer_security', 1, $config["referer_security"], true);
+$table->data[29][1] = html_print_checkbox_toogle_switch('referer_security', 1, $config['referer_security'], true);
 
 $table->data[30][0] = __('Event storm protection');
 $table->data[30][0] .= ui_print_help_tip(__('If set to yes no events or alerts will be generated, but agents will continue receiving data.'), true);
-$table->data[30][1] = html_print_checkbox_toogle_switch ('event_storm_protection', 1, $config["event_storm_protection"], true);
-
-
-$table->data[31][0] = __('Command Snapshot') .
-	ui_print_help_tip(__('The string modules with several lines show as command output'), true);
-$table->data[31][1] = html_print_checkbox_toogle_switch ('command_snapshot', 1, $config["command_snapshot"], true);
-
-$table->data[32][0] = __('Server logs directory') . ui_print_help_tip (__("Directory where the server logs are stored."), true);
-$table->data[32][1] = html_print_input_text ('server_log_dir',
-	$config["server_log_dir"], '', 50, 255, true);
-
-$table->data[33][0] = __('Log size limit in system logs viewer extension') . ui_print_help_tip (__("Max size (in bytes) for the logs to be shown."), true);
-$table->data[33][1] = html_print_input_text ('max_log_size',
-	$config["max_log_size"], '', 10, 255, true) . html_print_label(" x1000", "max_log_size", true);
-
-$modes_tutorial = array(
-	'full' => __('Full mode'),
-	'on_demand' => __('On demand'),
-	'expert' => __('Expert')
-	);
-$table->data['tutorial_mode'][0] = __('Tutorial mode') .
-	ui_print_help_tip (__("Configuration of our clippy, 'full mode' show the icon in the header and the contextual helps and it is noise, 'on demand' it is equal to full but it is not noise and 'expert' the icons in the header and the context is not."), true);
-$table->data['tutorial_mode'][1] = 
-	html_print_select($modes_tutorial, 'tutorial_mode',
-		$config["tutorial_mode"], '', '', 0, true);
-
-$config["past_planned_downtimes"] = isset($config["past_planned_downtimes"]) ? $config["past_planned_downtimes"] : 1;
-$table->data[34][0] = __('Allow create planned downtimes in the past') .
-	ui_print_help_tip(__('The planned downtimes created in the past will affect the SLA reports'), true);
-$table->data[34][1] =html_print_checkbox_toogle_switch ('past_planned_downtimes', 1, $config["past_planned_downtimes"], true);
-
-$table->data[35][0] = __('Limit for bulk operations') .
-	ui_print_help_tip(__('Your PHP environment is set to 1000 max_input_vars. This parameter should have the same value or lower.', ini_get("max_input_vars")), true);
-$table->data[35][1] = html_print_input_text('limit_parameters_massive',
-	$config['limit_parameters_massive'], '', 10, 10, true);
-
-$table->data[36][0] = __('Include agents manually disabled');
-$table->data[36][1] = html_print_checkbox_toogle_switch ('include_agents', 1, $config["include_agents"], true);
-=======
-$table->data[29][1] = __('Yes').'&nbsp;&nbsp;&nbsp;'.html_print_radio_button('referer_security', 1, '', $config['referer_security'], true).'&nbsp;&nbsp;';
-$table->data[29][1] .= __('No').'&nbsp;&nbsp;&nbsp;'.html_print_radio_button('referer_security', 0, '', $config['referer_security'], true);
-
-$table->data[30][0] = __('Event storm protection');
-$table->data[30][0] .= ui_print_help_tip(__('If set to yes no events or alerts will be generated, but agents will continue receiving data.'), true);
-$table->data[30][1] = __('Yes').'&nbsp;&nbsp;&nbsp;'.html_print_radio_button('event_storm_protection', 1, '', $config['event_storm_protection'], true).'&nbsp;&nbsp;';
-$table->data[30][1] .= __('No').'&nbsp;&nbsp;&nbsp;'.html_print_radio_button('event_storm_protection', 0, '', $config['event_storm_protection'], true);
+$table->data[30][1] = html_print_checkbox_toogle_switch('event_storm_protection', 1, $config['event_storm_protection'], true);
 
 
 $table->data[31][0] = __('Command Snapshot').ui_print_help_tip(__('The string modules with several lines show as command output'), true);
-$table->data[31][1] = __('Yes').'&nbsp;&nbsp;&nbsp;'.html_print_radio_button('command_snapshot', 1, '', $config['command_snapshot'], true).'&nbsp;&nbsp;';
-$table->data[31][1] .= __('No').'&nbsp;&nbsp;&nbsp;'.html_print_radio_button('command_snapshot', 0, '', $config['command_snapshot'], true);
+$table->data[31][1] = html_print_checkbox_toogle_switch('command_snapshot', 1, $config['command_snapshot'], true);
 
 $table->data[32][0] = __('Server logs directory').ui_print_help_tip(__('Directory where the server logs are stored.'), true);
 $table->data[32][1] = html_print_input_text(
@@ -319,8 +252,7 @@
 
 $config['past_planned_downtimes'] = isset($config['past_planned_downtimes']) ? $config['past_planned_downtimes'] : 1;
 $table->data[34][0] = __('Allow create planned downtimes in the past').ui_print_help_tip(__('The planned downtimes created in the past will affect the SLA reports'), true);
-$table->data[34][1] = __('Yes').'&nbsp;&nbsp;&nbsp;'.html_print_radio_button('past_planned_downtimes', 1, '', $config['past_planned_downtimes'], true).'&nbsp;&nbsp;';
-$table->data[34][1] .= __('No').'&nbsp;&nbsp;&nbsp;'.html_print_radio_button('past_planned_downtimes', 0, '', $config['past_planned_downtimes'], true);
+$table->data[34][1] = html_print_checkbox_toogle_switch('past_planned_downtimes', 1, $config['past_planned_downtimes'], true);
 
 $table->data[35][0] = __('Limit for bulk operations').ui_print_help_tip(__('Your PHP environment is set to 1000 max_input_vars. This parameter should have the same value or lower.', ini_get('max_input_vars')), true);
 $table->data[35][1] = html_print_input_text(
@@ -333,21 +265,13 @@
 );
 
 $table->data[36][0] = __('Include agents manually disabled');
-$table->data[36][1] = __('Yes').'&nbsp;&nbsp;&nbsp;'.html_print_radio_button('include_agents', 1, '', $config['include_agents'], true).'&nbsp;&nbsp;';
-$table->data[36][1] .= __('No').'&nbsp;&nbsp;&nbsp;'.html_print_radio_button('include_agents', 0, '', $config['include_agents'], true);
->>>>>>> c0a23889
+$table->data[36][1] = html_print_checkbox_toogle_switch('include_agents', 1, $config['include_agents'], true);
 
 $table->data[37][0] = __('Audit log directory').ui_print_help_tip(__('Directory where audit log is stored.'), true);
 $table->data[37][1] = html_print_input_text('auditdir', io_safe_output($config['auditdir']), '', 30, 100, true);
 
 $table->data[38][0] = __('Set alias as name by default in agent creation');
-<<<<<<< HEAD
-$table->data[38][1] = html_print_checkbox_toogle_switch ('alias_as_name', 1, $config["alias_as_name"], true);
-=======
-$table->data[38][1] = __('Yes').'&nbsp;&nbsp;&nbsp;'.html_print_radio_button('alias_as_name', 1, '', $config['alias_as_name'], true).'&nbsp;&nbsp;';
-$table->data[38][1] .= __('No').'&nbsp;&nbsp;&nbsp;'.html_print_radio_button('alias_as_name', 0, '', $config['alias_as_name'], true);
-
->>>>>>> c0a23889
+$table->data[38][1] = html_print_checkbox_toogle_switch('alias_as_name', 1, $config['alias_as_name'], true);
 echo '<form id="form_setup" method="post" action="index.php?sec=gsetup&sec2=godmode/setup/setup&amp;section=general&amp;pure='.$config['pure'].'">';
 
 echo '<fieldset>';
@@ -406,46 +330,29 @@
     $("#zone").attr("hidden", true);
     $("#timezone").attr("hidden", true);
 
-<<<<<<< HEAD
-	$("#change_timezone").click(function () {
-		$("#zone").attr("hidden", false);
-		$("#timezone").attr("hidden", false);
-	});
-	$("input[name=use_cert]").change(function () {
-		if( $(this).is(":checked") )
-				$('#setup_general-13').show();
-			else
-				$('#setup_general-13').hide();
-        
-	});
-	$("input[name=https]").change(function (){
-		if($("input[name=https]").prop('checked')) {
-			$("#dialog").css({'display': 'inline', 'font-weight': 'bold'}).dialog({
-			modal: true,
-			buttons:{
-				"<?php echo __('Close'); ?>": function(){
-					$(this).dialog("close");
-				}
-			}
-		});
-		}
-	})
-=======
     $("#change_timezone").click(function () {
         $("#zone").attr("hidden", false);
         $("#timezone").attr("hidden", false);
     });
     $("input[name=use_cert]").change(function () {
-        if( $(this).is(":checked") ){
-            var val = $(this).val();
-            if (val == 1) {
+        if( $(this).is(":checked") )
                 $('#setup_general-13').show();
-            }
             else
                 $('#setup_general-13').hide();
+        
+    });
+    $("input[name=https]").change(function (){
+        if($("input[name=https]").prop('checked')) {
+            $("#dialog").css({'display': 'inline', 'font-weight': 'bold'}).dialog({
+            modal: true,
+            buttons:{
+                "<?php echo __('Close'); ?>": function(){
+                    $(this).dialog("close");
+                }
+            }
+        });
         }
-    });
->>>>>>> c0a23889
+    })
 });
 </script>
 <?php
@@ -464,5 +371,4 @@
     }
 
     return $return;
-}
-
+}