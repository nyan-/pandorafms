<?php
/**
 * General setup.
 *
 * @category   Setup
 * @package    Pandora FMS
 * @subpackage Opensource
 * @version    1.0.0
 * @license    See below
 *
 *    ______                 ___                    _______ _______ ________
 * |   __ \.-----.--.--.--|  |.-----.----.-----. |    ___|   |   |     __|
 * |    __/|  _  |     |  _  ||  _  |   _|  _  | |    ___|       |__     |
 * |___|   |___._|__|__|_____||_____|__| |___._| |___|   |__|_|__|_______|
 *
 * ============================================================================
 * Copyright (c) 2005-2023 Pandora FMS
 * Please see https://pandorafms.com/community/ for full contribution list
 * This program is free software; you can redistribute it and/or
 * modify it under the terms of the GNU General Public License
 * as published by the Free Software Foundation for version 2.
 * This program is distributed in the hope that it will be useful,
 * but WITHOUT ANY WARRANTY; without even the implied warranty of
 * MERCHANTABILITY or FITNESS FOR A PARTICULAR PURPOSE.  See the
 * GNU General Public License for more details.
 * ============================================================================
 */

use function PHPSTORM_META\map;

// File begin.
global $config;


check_login();

if (is_ajax()) {
    $test_address = get_parameter('test_address', '');
    $params = io_safe_output(get_parameter('params', ''));

    $res = send_test_email(
        $test_address,
        $params
    );

    echo $res;

    // Exit after ajax response.
    exit();
}

echo "<div id='dialog' title='".__('Enforce https Information')."' class='invisible'>";
echo "<p class='center'>".__('If SSL is not properly configured you will lose access to ').get_product_name().__(' Console').'</p>';
echo '</div>';

$performance_variables_control = (array) json_decode(io_safe_output($config['performance_variables_control']));
$sources = [];
$sources['system'] = __('System');
$sources['sql'] = __('Database');

// ACL Ips for API.
if (isset($_POST['list_ACL_IPs_for_API']) === true) {
    $list_ACL_IPs_for_API = get_parameter_post('list_ACL_IPs_for_API');
} else {
    $list_ACL_IPs_for_API = get_parameter_get(
        'list_ACL_IPs_for_API',
        implode("\n", $config['list_ACL_IPs_for_API'])
    );
}

// Enable Netflow.
if (strtoupper(substr(PHP_OS, 0, 3)) == 'WIN') {
    $rbt_disabled = true;
} else {
    $rbt_disabled = false;
}

// Zone names.
$zone_name = [
    'Africa'     => __('Africa'),
    'America'    => __('America'),
    'Antarctica' => __('Antarctica'),
    'Arctic'     => __('Arctic'),
    'Asia'       => __('Asia'),
    'Atlantic'   => __('Atlantic'),
    'Australia'  => __('Australia'),
    'Europe'     => __('Europe'),
    'Indian'     => __('Indian'),
    'Pacific'    => __('Pacific'),
    'UTC'        => __('UTC'),
];

$zone_selected = get_parameter('zone');
if ($zone_selected == '') {
    if ($config['timezone'] != '') {
        $zone_array = explode('/', $config['timezone']);
        $zone_selected = $zone_array[0];
    } else {
        $zone_selected = 'Europe';
    }
}

$timezones = timezone_identifiers_list();
foreach ($timezones as $timezone) {
    if (strpos($timezone, $zone_selected) !== false) {
        $timezone_n[$timezone] = $timezone;
    }
}

// Force Public URL Dialog.
html_print_div(
    [
        'id'      => 'force_public_url_dialog',
        'class'   => 'invisible',
        'content' => __('If public URL is not properly configured you will lose access to ').get_product_name().__(' Console'),
    ]
);

// Inventory blacklist.
$inventory_changes_blacklist_id = get_parameter(
    'inventory_changes_blacklist',
    $config['inventory_changes_blacklist']
);

if (!is_array($inventory_changes_blacklist_id)) {
    $inventory_changes_blacklist_id = explode(
        ',',
        $inventory_changes_blacklist_id
    );
}

$inventory_modules = db_get_all_rows_sql(
    'SELECT mi.id_module_inventory, mi.name module_inventory_name, os.name os_name
    FROM tmodule_inventory mi, tconfig_os os
    WHERE os.id_os = mi.id_os'
);

$inventory_changes_blacklist = [];
$inventory_changes_blacklist_out = [];

foreach ($inventory_modules as $inventory_module) {
    if (in_array($inventory_module['id_module_inventory'], $inventory_changes_blacklist_id)) {
        $inventory_changes_blacklist[$inventory_module['id_module_inventory']] = $inventory_module['module_inventory_name'].' ('.$inventory_module['os_name'].')';
    } else {
        $inventory_changes_blacklist_out[$inventory_module['id_module_inventory']] = $inventory_module['module_inventory_name'].' ('.$inventory_module['os_name'].')';
    }
}

$select_out = html_print_select(
    $inventory_changes_blacklist_out,
    'inventory_changes_blacklist_out[]',
    '',
    '',
    '',
    '',
    true,
    true,
    true,
    '',
    false,
    'width:200px'
);
$arrows = ' ';
$select_in = html_print_select(
    $inventory_changes_blacklist,
    'inventory_changes_blacklist[]',
    '',
    '',
    '',
    '',
    true,
    true,
    true,
    '',
    false,
    'width:200px'
);

$table_ichanges = '<table>
        <tr>
            <td style="width: 45%">'.__('Out of black list').'</td>
            <td style="width: 10%"></td>
            <td style="width: 45%">'.__('In black list').'</td>
        </tr>
        <tr>
            <td style="width: 45%">'.$select_out.'</td>
            <td style="width: 10%">
                <a href="javascript:">'.html_print_image('images/arrow@svg.svg', true, ['style' => 'rotate: 180deg;', 'id' => 'right_iblacklist', 'alt' => __('Push selected modules into blacklist'), 'title' => __('Push selected modules into blacklist'), 'class' => 'main_menu_icon invert_filter']).'</a>
                <br><br>
                <a href="javascript:">'.html_print_image('images/arrow@svg.svg', true, ['style' => 'rotate: 0', 'id' => 'left_iblacklist', 'alt' => __('Pop selected modules out of blacklist'), 'title' => __('Pop selected modules out of blacklist'), 'class' => 'main_menu_icon invert_filter']).'</a>
            </td>
            <td style="width: 45%">'.$select_in.'</td>
        </tr>
    </table>';

$modes_tutorial = [
    'full'      => __('Full mode'),
    'on_demand' => __('On demand'),
    'expert'    => __('Expert'),
];

$config['past_planned_downtimes'] = isset(
    $config['past_planned_downtimes']
) ? $config['past_planned_downtimes'] : 1;

$table = new stdClass();
$table->class = 'filter-table-adv';
$table->id = 'setup_general';
$table->width = '100%';
$table->data = [];
$table->size = [];
$table->size[0] = '50%';
$table->size[1] = '50%';

// Current config["language"] could be set by user, not taken from global setup !
$current_system_lang = db_get_sql(
    'SELECT `value` FROM tconfig WHERE `token` = "language"'
);

if ($current_system_lang === '') {
    $current_system_lang = 'en';
}

$i = 0;

$table->data[$i][] = html_print_label_input_block(
    __('Language code'),
    html_print_select_from_sql(
        'SELECT id_language, name FROM tlanguage',
        'language',
        $current_system_lang,
        '',
        '',
        '',
        true,
        false,
        true,
        false,
        'width:100%'
    )
);

$table->data[$i++][] = html_print_label_input_block(
    __('Remote config directory'),
    html_print_input_text(
        'remote_config',
        io_safe_output($config['remote_config']),
        '',
        30,
        100,
        true
    )
);

$table->data[$i][] = html_print_label_input_block(
    __('Chromium path'),
    html_print_input_text(
        'chromium_path',
        io_safe_output(
            $config['chromium_path']
        ),
        '',
        30,
        100,
        true
    )
);

$table->data[$i++][] = html_print_label_input_block(
    __('Auto login (hash) password'),
    html_print_input_password(
        'loginhash_pwd',
        io_output_password($config['loginhash_pwd']),
        '',
        15,
        15,
        true
    )
);

$table->data[$i][] = html_print_label_input_block(
    __('Time source'),
    html_print_select(
        $sources,
        'timesource',
        $config['timesource'],
        '',
        '',
        '',
        true
    )
);

$table->data[$i++][] = html_print_label_input_block(
    __('Attachment store'),
    html_print_input_text(
        'attachment_store',
        io_safe_output($config['attachment_store']),
        '',
        50,
        255,
        true
    )
);

$table->data[$i][] = html_print_label_input_block(
    __('Enforce https'),
    html_print_checkbox_switch_extended(
        'https',
        1,
        $config['https'],
        false,
        '',
        '',
        true
    )
);

$table->data[$i++][] = html_print_label_input_block(
    __('Automatic check for updates'),
    html_print_checkbox_switch(
        'autoupdate',
        1,
        $config['autoupdate'],
        true
    )
);

$table->data[$i][] = html_print_label_input_block(
    __('Use cert of SSL'),
    html_print_checkbox_switch_extended(
        'use_cert',
        1,
        $config['use_cert'],
        false,
        '',
        '',
        true
    )
);

$table->data[$i++][] = html_print_label_input_block(
    __('Path of SSL Cert.'),
    html_print_input_text(
        'cert_path',
        io_safe_output($config['cert_path']),
        '',
        50,
        255,
        true
    ),
    [
        'div_id'    => 'ssl-path-tr',
        'div_style' => 'display: none',
    ]
);

$table->data[$i][] = html_print_label_input_block(
    __('API password'),
    html_print_input_password(
        'api_password',
        io_output_password($config['api_password']),
        '',
        25,
        255,
        true
    )
);

$table->data[$i++][] = html_print_label_input_block(
    __('IP list with API access'),
    html_print_textarea(
        'list_ACL_IPs_for_API',
        2,
        25,
        $list_ACL_IPs_for_API,
        'class="height_130px"',
        true
    )
);


$table->data[$i][] = html_print_label_input_block(
    __('Enable GIS features'),
    html_print_checkbox_switch(
        'activate_gis',
        1,
        $config['activate_gis'],
        true
    )
);

$table->data[$i++][] = html_print_label_input_block(
    __('Enable Netflow'),
    html_print_checkbox_switch_extended(
        'activate_netflow',
        1,
        $config['activate_netflow'],
        $rbt_disabled,
        '',
        '',
        true
    )
);


$table->data[$i][] = html_print_label_input_block(
    __('Enable Sflow'),
    html_print_checkbox_switch_extended(
        'activate_sflow',
        1,
        $config['activate_sflow'],
        $rbt_disabled,
        '',
        '',
        true
    ),
);

$table->data[$i++][] = html_print_label_input_block(
    __('General network path'),
    html_print_input_text(
        'general_network_path',
        $config['general_network_path'],
        '',
        40,
        255,
        true
    )
);

$table->data[$i++][] = html_print_label_input_block(
    __('Enable Feedback'),
    html_print_checkbox_switch_extended(
        'activate_feedback',
        true,
        $config['activate_feedback'],
        false,
        '',
        '',
        true
    )
);

$table->colspan[$i][] = 2;
$table->data[$i++][] = html_print_label_input_block(
    __('Server timezone setup'),
    html_print_div(
        [
            'class'   => '',
            'content' => html_print_input_text_extended(
                'timezone_text',
                $config['timezone'],
                'text-timezone_text',
                '',
                25,
                25,
                false,
                '',
                'readonly',
                true
            ).html_print_image(
                'images/edit.svg',
                true,
                [
                    'id'    => 'change_timezone',
                    'title' => __('Change timezone'),
                    'class' => 'main_menu_icon invert_filter',
                ]
            ).html_print_select(
                $zone_name,
                'zone',
                $zone_selected,
                'show_timezone();',
                '',
                '',
                true
            ).html_print_select(
                $timezone_n,
                'timezone',
                $config['timezone'],
                '',
                '',
                '',
                true
            ),
        ],
        true
    )
);

$table->data[$i][] = html_print_label_input_block(
    __('Public URL'),
    html_print_input_text(
        'public_url',
        $config['public_url'],
        '',
        40,
        255,
        true
    )
);

$table->data[$i++][] = html_print_label_input_block(
    __('Force use Public URL'),
    html_print_switch(
        [
            'name'  => 'force_public_url',
            'value' => $config['force_public_url'],
        ]
    )
);

$table->data[$i++][] = html_print_label_input_block(
    __('Public URL host exclusions'),
    html_print_textarea(
        'public_url_exclusions',
        2,
        25,
        $config['public_url_exclusions'],
        'class="height_50px w300px"',
        true
    )
);

// Inventory changes blacklist.
$table->data[$i][] = html_print_label_input_block(
    __('Inventory changes blacklist'),
    $table_ichanges
);

$table->data[$i++][] = html_print_label_input_block(
    __('Server logs directory'),
    html_print_input_text(
        'server_log_dir',
        $config['server_log_dir'],
        '',
        50,
        255,
        true
    )
);

$table->data[$i][] = html_print_label_input_block(
    __('Event storm protection'),
    html_print_checkbox_switch(
        'event_storm_protection',
        1,
        $config['event_storm_protection'],
        true
    )
);

$table->data[$i++][] = html_print_label_input_block(
    __('Command Snapshot'),
    html_print_checkbox_switch(
        'command_snapshot',
        1,
        $config['command_snapshot'],
        true
    )
);

$table->data[$i][] = html_print_label_input_block(
    __('Change remote config encoding'),
    html_print_checkbox_switch(
        'use_custom_encoding',
        1,
        $config['use_custom_encoding'],
        true
    )
);
$table->data[$i++][] = html_print_label_input_block(
    __('Referer security'),
    html_print_checkbox_switch(
        'referer_security',
        1,
        $config['referer_security'],
        true
    )
);

$table->data[$i][] = html_print_label_input_block(
    __('Log size limit in system logs viewer extension'),
    html_print_div(
        [
            'class'   => '',
            'content' => html_print_input_text(
                'max_log_size',
                $config['max_log_size'],
                '',
                20,
                255,
                true
            ).html_print_label(
                ' x1000',
                'max_log_size',
                true
            ),
        ],
        true
    )
);
$table->data[$i++][] = html_print_label_input_block(
    __('Tutorial mode'),
    html_print_select(
        $modes_tutorial,
        'tutorial_mode',
        $config['tutorial_mode'],
        '',
        '',
        0,
        true
    )
);

$table->data[$i][] = html_print_label_input_block(
    __('Allow create scheduled downtimes in the past'),
    html_print_checkbox_switch(
        'past_planned_downtimes',
        1,
        $config['past_planned_downtimes'],
        true
    )
);
$table->data[$i++][] = html_print_label_input_block(
    __('Limit for bulk operations'),
    html_print_input(
        [
            'type'   => 'number',
            'size'   => 5,
            'max'    => $performance_variables_control['limit_parameters_massive']->max,
            'name'   => 'limit_parameters_massive',
            'value'  => $config['limit_parameters_massive'],
            'return' => true,
            'min'    => $performance_variables_control['limit_parameters_massive']->min,
            'style'  => 'width:50%',
        ]
    )
);

$table->data[$i][] = html_print_label_input_block(
    __('Include agents manually disabled'),
    html_print_checkbox_switch(
        'include_agents',
        1,
        $config['include_agents'],
        true
    )
);
$table->data[$i++][] = html_print_label_input_block(
    __('Set alias as name by default in agent creation'),
    html_print_checkbox_switch(
        'alias_as_name',
        1,
        $config['alias_as_name'],
        true
    )
);

$table->data[$i][] = html_print_label_input_block(
    __('Unique IP'),
    html_print_checkbox_switch(
        'unique_ip',
        1,
        $config['unique_ip'],
        true
    )
);

$table->data[$i++][] = html_print_label_input_block(
    __('Module custom ID readonly'),
    html_print_checkbox_switch(
        'module_custom_id_ro',
        1,
        $config['module_custom_id_ro'],
        true
    ).ui_print_input_placeholder(
        __('Useful for integrations'),
        true
    )
);

$help_tip = ui_print_help_tip(
    __('This log is recommended to be DISABLED by default due to the large amount of debug data it generates.'),
    true
);
$table->data[$i][] = html_print_label_input_block(
    __('Enable console log').$help_tip,
    html_print_checkbox_switch(
        'console_log_enabled',
        1,
        $config['console_log_enabled'],
        true
    ).ui_print_input_placeholder(
        __('Log location').': /var/log/php-fpm/error.log',
        true
    )
);

$table->data[$i++][] = html_print_label_input_block(
    __('Enable audit log'),
    html_print_checkbox_switch(
        'audit_log_enabled',
        1,
        $config['audit_log_enabled'],
        true
    ).ui_print_input_placeholder(
        __('Log location').': pandora_console/log/audit.log',
        true
    )
);

$table->data[$i][] = html_print_label_input_block(
    __('Enable console report'),
    html_print_checkbox_switch(
        'reporting_console_enable',
        1,
        $config['reporting_console_enable'],
        true
    )
);

$table->data[$i++][] = html_print_label_input_block(
    __('Check conexion interval'),
    html_print_input_number(
        [
            'name'  => 'check_conexion_interval',
            'min'   => 90,
            'value' => $config['check_conexion_interval'],
        ]
    )
);

$help_tip = ui_print_help_tip(
    __('If there are any &#x22;In process&#x22; events with a specific Extra ID and a New event with that Extra ID is received, it will be created as &#x22;In process&#x22; instead.'),
    true
);

$table->data[$i][] = html_print_label_input_block(
    __('Keep In process status for new events with extra ID').$help_tip,
    html_print_checkbox_switch(
        'keep_in_process_status_extra_id',
        1,
        $config['keep_in_process_status_extra_id'],
        true
    )
);

<<<<<<< HEAD
$table->data[$i++][] = html_print_label_input_block(
    __('Max. hours old events comments'),
    html_print_input_number(
        [
            'name'  => 'max_hours_old_event_comment',
            'min'   => 0,
            'value' => $config['max_hours_old_event_comment'],
        ]
=======
$table->data[$i][] = html_print_label_input_block(
    __('Show experimental features'),
    html_print_checkbox_switch(
        'show_experimental_features',
        1,
        $config['show_experimental_features'],
        true
>>>>>>> 84f61c90
    )
);

echo '<form class="max_floating_element_size" id="form_setup" method="post" action="index.php?sec=gsetup&sec2=godmode/setup/setup&amp;section=general&amp;pure='.$config['pure'].'">';

echo '<fieldset class="margin-bottom-10">';
echo '<legend>'.__('General options').'</legend>';

    html_print_input_hidden('update_config', 1);
    html_print_table($table);

$encryption = [
    'ssl'   => 'SSL',
    'sslv2' => 'SSLv2',
    'sslv3' => 'SSLv3',
    'tls'   => 'STARTTLS',
];

echo '</fieldset>';

echo '<fieldset class="margin-bottom-10">';
echo '<legend>'.__('Mail configuration').'</legend>';

    ui_print_warning_message(
        __(
            'Please notice that some providers like Gmail or Office365 need to setup/enable manually external connections using SMTP and you need to use STARTTLS on port 587.

    If you have manual settings in your pandora_server.conf, please note these settings will ignore this console setup.'
        )
    );

    $table_mail_conf = new stdClass();
    $table_mail_conf->width = '100%';
    $table_mail_conf->class = 'databox filter-table-adv';
    $table_mail_conf->size = [];
    $table_mail_conf->size[0] = '50%';
    $table_mail_conf->size[1] = '50%';
    $table_mail_conf->data = [];

    $table_mail_conf->data[0][] = html_print_label_input_block(
        __('From address'),
        html_print_input_text(
            'email_from_dir',
            $config['email_from_dir'],
            '',
            30,
            100,
            true
        )
    );

    $table_mail_conf->data[0][] = html_print_label_input_block(
        __('From name'),
        html_print_input_text(
            'email_from_name',
            $config['email_from_name'],
            '',
            30,
            100,
            true
        )
    );

    $table_mail_conf->data[1][] = html_print_label_input_block(
        __('SMTP Server'),
        html_print_input_text(
            'email_smtpServer',
            $config['email_smtpServer'],
            '',
            30,
            100,
            true
        )
    );

    $table_mail_conf->data[1][] = html_print_label_input_block(
        __('SMTP Port'),
        html_print_input_text(
            'email_smtpPort',
            $config['email_smtpPort'],
            '',
            30,
            100,
            true
        )
    );

    $table_mail_conf->data[2][] = html_print_label_input_block(
        __('Email user'),
        html_print_input_text(
            'email_username',
            $config['email_username'],
            '',
            30,
            100,
            true
        )
    );
    $table_mail_conf->data[2][] = html_print_label_input_block(
        __('Email password'),
        html_print_input_password(
            'email_password',
            io_output_password(
                $config['email_password']
            ),
            '',
            30,
            100,
            true
        )
    );

    $table_mail_conf->data[3][] = html_print_label_input_block(
        __('Encryption'),
        html_print_select(
            $encryption,
            'email_encryption',
            $config['email_encryption'],
            '',
            __('none'),
            0,
            true
        )
    );

    $uniqid = uniqid();

    print_email_test_modal_window($uniqid);

    html_print_input_hidden('update_config', 1);
    html_print_table($table_mail_conf);

    echo '</fieldset>';


    html_print_action_buttons(
        html_print_submit_button(
            __('Update'),
            'update_button',
            false,
            ['icon' => 'update'],
            true
        ).html_print_button(
            __('Email test'),
            'email_test_dialog',
            false,
            'show_email_test("'.$uniqid.'");',
            [
                'icon' => 'mail',
                'mode' => 'secondary',
            ],
            true
        )
    );

    echo '</form>';


    /**
     * Print the modal window for the summary of each alerts group
     *
     * @param string $id Id.
     *
     * @return void
     */
    function print_email_test_modal_window($id)
    {
        // Email config table.
        $table_mail_test = new stdClass();
        $table_mail_test->width = '100%';
        $table_mail_test->class = 'filter-table-adv';
        $table_mail_test->data = [];

        $table_mail_test->data[0][] = html_print_label_input_block(
            __('Address'),
            html_print_input_text(
                'email_test_address',
                '',
                '',
                35,
                100,
                true
            )
        );

        $table_mail_test->data[1][] = '&nbsp&nbsp<span id="email_test_sent_message" class="invisible"><b>Email sent</b></span><span id="email_test_failure_message" class=invisible"><b>Email could not be sent</b></span>';

        // $table_mail_test->colspan[2][0] = 2;
        $submitButton = html_print_div(
            [
                'class'   => 'action-buttons-right-forced',
                'content' => html_print_button(
                    __('Send'),
                    'email_test',
                    false,
                    '',
                    [
                        'icon' => 'cog',
                        'mode' => 'mini',
                    ],
                    true
                ),
            ],
            true
        );

        echo '<div id="email_test_'.$id.'" title="'.__('Check mail configuration').'" class="invisible">'.html_print_table($table_mail_test, true).$submitButton.'</div>';
    }


    ?>
<script type="text/javascript">
function show_timezone () {
    zone = $("#zone").val();
    $.ajax({
        type: "POST",
        url: "ajax.php",
        data: "page=<?php echo $_GET['sec2']; ?>&select_timezone=1&zone=" + zone,
        dataType: "json",
        success: function(data) {
            $("#timezone").empty();
            jQuery.each (data, function (id, value) {
                timezone = value;
                $("select[name='timezone']").append($("<option>").val(timezone).html(timezone));
            });
        }
    });
}

function show_email_test(id) {
    $('#email_test_sent_message').hide();
    $('#email_test_failure_message').hide();

    $("#email_test_"+id).dialog({
        resizable: true,
        draggable: true,
        modal: true,
        width: 450,
        overlay: {
            opacity: 0.5,
            background: "black"
        }
    });
}

function perform_email_test () {
    $('#email_test_sent_message').hide();
    $('#email_test_failure_message').hide();

    var test_address = $('#text-email_test_address').val();
    params = {
        email_smtpServer : $('#text-email_smtpServer').val(),
        email_smtpPort : $('#text-email_smtpPort').val(),
        email_username : $('#text-email_username').val(),
        email_password : $('#password-email_password').val(),
        email_encryption : $( "#email_encryption option:selected" ).val(),
        email_from_dir : $('#text-email_from_dir').val(),
        email_from_name : $('#text-email_from_name').val()
    };

    $.ajax({
        type: "POST",
        url: "ajax.php",
        data : {
                    page: "godmode/setup/setup_general",
                    test_address: test_address,
                    params: params
                },
        dataType: "json",
        success: function(data) {
            if (parseInt(data) === 1) {
                $('#email_test_sent_message').show();
                $('#email_test_failure_message').hide();
            } else {
                $('#email_test_failure_message').show();
                $('#email_test_sent_message').hide();
            }
        },
        error: function() {
            $('#email_test_failure_message').show();
            $('#email_test_sent_message').hide();
        },
    });
}

$(document).ready (function () {

    $("#zone").attr("hidden", true);
    $("#timezone").attr("hidden", true);

    $("#change_timezone").click(function () {
        $("#zone").attr("hidden", false);
        $("#timezone").attr("hidden", false);
    });

    if ($("input[name=use_cert]").is(':checked')) {
        $('#ssl-path-tr').show();
    }

    $("input[name=use_cert]").change(function () {
        if( $(this).is(":checked") )
                $('#ssl-path-tr').show();
            else
                $('#ssl-path-tr').hide();
        
    });
    $("input[name=https]").change(function (){
        if($("input[name=https]").prop('checked')) {
            $("#dialog").dialog({
            modal: true,
            width: 500,
            buttons:[
                {
                    class: 'ui-widget ui-state-default ui-corner-all ui-button-text-only sub upd submit-next',
                    text: "<?php echo __('OK'); ?>",
                    click: function(){
                        $(this).dialog("close");
                    }
                }
            ]
        });
        }
    })

    $("input[name=force_public_url]").change(function (){
        if($("input[name=force_public_url]").prop('checked')) {
            $("#force_public_url_dialog").dialog({
            modal: true,
            width: 500,
            buttons: [
                {
                    class: 'ui-widget ui-state-default ui-corner-all ui-button-text-only sub upd submit-next',
                    text: "<?php echo __('OK'); ?>",
                    click: function(){
                        $(this).dialog("close");
                    }
                }
            ]
        });
        }
    })

    $('#button-email_test').click(perform_email_test);

    $("#right_iblacklist").click (function () {
        jQuery.each($("select[name='inventory_changes_blacklist_out[]'] option:selected"), function (key, value) {
            imodule_name = $(value).html();
            if (imodule_name != <?php echo "'".__('None')."'"; ?>) {
                id_imodule = $(value).attr('value');
                $("select[name='inventory_changes_blacklist[]']")
                    .append(
                        $("<option></option>")
                            .val(id_imodule)
                            .html('<i>' + imodule_name + '</i>')
                    );
                $("#inventory_changes_blacklist_out")
                    .find("option[value='" + id_imodule + "']").remove();
                $("#inventory_changes_blacklist")
                    .find("option[value='']").remove();
                if($("#inventory_changes_blacklist_out option").length == 0) {
                    $("select[name='inventory_changes_blacklist_out[]']")
                        .append(
                            $("<option></option>")
                                .val('')
                                .html('<i><?php echo __('None'); ?></i>')
                        );
                }
            }
        });
    });
    $("#left_iblacklist").click (function () {
        jQuery.each($("select[name='inventory_changes_blacklist[]'] option:selected"), function (key, value) {
                imodule_name = $(value).html();
                if (imodule_name != <?php echo "'".__('None')."'"; ?>) {
                    id_imodule = $(value).attr('value');
                    $("select[name='inventory_changes_blacklist_out[]']")
                        .append(
                            $("<option></option>")
                                .val(id_imodule)
                                .html('<i>' + imodule_name + '</i>')
                        );
                    $("#inventory_changes_blacklist")
                        .find("option[value='" + id_imodule + "']").remove();
                    $("#inventory_changes_blacklist_out")
                        .find("option[value='']").remove();
                    if($("#inventory_changes_blacklist option").length == 0) {
                        $("select[name='inventory_changes_blacklist[]']")
                            .append(
                                $("<option></option>")
                                    .val('')
                                    .html('<i><?php echo __('None'); ?></i>')
                            );
                    }
                }
        });
    });

    $("#submit-update_button").click(function () {
        $('#inventory_changes_blacklist option').map(function(){
            $(this).prop('selected', true);
        });
    });
});
</script><|MERGE_RESOLUTION|>--- conflicted
+++ resolved
@@ -747,7 +747,6 @@
     )
 );
 
-<<<<<<< HEAD
 $table->data[$i++][] = html_print_label_input_block(
     __('Max. hours old events comments'),
     html_print_input_number(
@@ -756,7 +755,8 @@
             'min'   => 0,
             'value' => $config['max_hours_old_event_comment'],
         ]
-=======
+    )
+);
 $table->data[$i][] = html_print_label_input_block(
     __('Show experimental features'),
     html_print_checkbox_switch(
@@ -764,7 +764,6 @@
         1,
         $config['show_experimental_features'],
         true
->>>>>>> 84f61c90
     )
 );
 
