<?php
/**
 * General setup.
 *
 * @category   Setup
 * @package    Pandora FMS
 * @subpackage Opensource
 * @version    1.0.0
 * @license    See below
 *
 *    ______                 ___                    _______ _______ ________
 *   |   __ \.-----.--.--.--|  |.-----.----.-----. |    ___|   |   |     __|
 *  |    __/|  _  |     |  _  ||  _  |   _|  _  | |    ___|       |__     |
 * |___|   |___._|__|__|_____||_____|__| |___._| |___|   |__|_|__|_______|
 *
 * ============================================================================
 * Copyright (c) 2005-2023 Artica Soluciones Tecnologicas
 * Please see http://pandorafms.org for full contribution list
 * This program is free software; you can redistribute it and/or
 * modify it under the terms of the GNU General Public License
 * as published by the Free Software Foundation for version 2.
 * This program is distributed in the hope that it will be useful,
 * but WITHOUT ANY WARRANTY; without even the implied warranty of
 * MERCHANTABILITY or FITNESS FOR A PARTICULAR PURPOSE.  See the
 * GNU General Public License for more details.
 * ============================================================================
 */

use function PHPSTORM_META\map;

// File begin.
global $config;


check_login();

if (is_ajax()) {
    $test_address = get_parameter('test_address', '');
    $params = io_safe_output(get_parameter('params', ''));

    $res = send_test_email(
        $test_address,
        $params
    );

    echo $res;

    // Exit after ajax response.
    exit();
}

echo "<div id='dialog' title='".__('Enforce https Information')."' class='invisible'>";
echo "<p class='center'>".__('If SSL is not properly configured you will lose access to ').get_product_name().__(' Console').'</p>';
echo '</div>';

$performance_variables_control = (array) json_decode(io_safe_output($config['performance_variables_control']));
$sources = [];
$sources['system'] = __('System');
$sources['sql'] = __('Database');

// ACL Ips for API.
if (isset($_POST['list_ACL_IPs_for_API']) === true) {
    $list_ACL_IPs_for_API = get_parameter_post('list_ACL_IPs_for_API');
} else {
    $list_ACL_IPs_for_API = get_parameter_get(
        'list_ACL_IPs_for_API',
        implode("\n", $config['list_ACL_IPs_for_API'])
    );
}

// Enable Netflow.
if (strtoupper(substr(PHP_OS, 0, 3)) == 'WIN') {
    $rbt_disabled = true;
} else {
    $rbt_disabled = false;
}

<<<<<<< HEAD
$table->data[$i++][1] = html_print_checkbox_switch_extended(
    'activate_netflow',
    1,
    $config['activate_netflow'],
    $rbt_disabled,
    '',
    '',
    true
);

$table->data[$i][0] = __('Enable Sflow');
$rbt_disabled = false;
if (strtoupper(substr(PHP_OS, 0, 3)) == 'WIN') {
    $rbt_disabled = true;
}

$table->data[$i++][1] = html_print_checkbox_switch_extended(
    'activate_sflow',
    1,
    $config['activate_sflow'],
    $rbt_disabled,
    '',
    '',
    true
);

$table->data[$i][0] = __('General network path');
$table->data[$i++][1] = html_print_input_text(
    'general_network_path',
    $config['general_network_path'],
    '',
    40,
    255,
    true
);
=======
// Zone names.
>>>>>>> f896eceb
$zone_name = [
    'Africa'     => __('Africa'),
    'America'    => __('America'),
    'Antarctica' => __('Antarctica'),
    'Arctic'     => __('Arctic'),
    'Asia'       => __('Asia'),
    'Atlantic'   => __('Atlantic'),
    'Australia'  => __('Australia'),
    'Europe'     => __('Europe'),
    'Indian'     => __('Indian'),
    'Pacific'    => __('Pacific'),
    'UTC'        => __('UTC'),
];

$zone_selected = get_parameter('zone');
if ($zone_selected == '') {
    if ($config['timezone'] != '') {
        $zone_array = explode('/', $config['timezone']);
        $zone_selected = $zone_array[0];
    } else {
        $zone_selected = 'Europe';
    }
}

$timezones = timezone_identifiers_list();
foreach ($timezones as $timezone) {
    if (strpos($timezone, $zone_selected) !== false) {
        $timezone_n[$timezone] = $timezone;
    }
}

// Force Public URL Dialog.
html_print_div(
    [
        'id'      => 'force_public_url_dialog',
        'class'   => 'invisible',
        'content' => __('If public URL is not properly configured you will lose access to ').get_product_name().__(' Console'),
    ]
);

// Inventory blacklist.
$inventory_changes_blacklist_id = get_parameter(
    'inventory_changes_blacklist',
    $config['inventory_changes_blacklist']
);

if (!is_array($inventory_changes_blacklist_id)) {
    $inventory_changes_blacklist_id = explode(
        ',',
        $inventory_changes_blacklist_id
    );
}

$inventory_modules = db_get_all_rows_sql(
    'SELECT mi.id_module_inventory, mi.name module_inventory_name, os.name os_name
    FROM tmodule_inventory mi, tconfig_os os
    WHERE os.id_os = mi.id_os'
);

$inventory_changes_blacklist = [];
$inventory_changes_blacklist_out = [];

foreach ($inventory_modules as $inventory_module) {
    if (in_array($inventory_module['id_module_inventory'], $inventory_changes_blacklist_id)) {
        $inventory_changes_blacklist[$inventory_module['id_module_inventory']] = $inventory_module['module_inventory_name'].' ('.$inventory_module['os_name'].')';
    } else {
        $inventory_changes_blacklist_out[$inventory_module['id_module_inventory']] = $inventory_module['module_inventory_name'].' ('.$inventory_module['os_name'].')';
    }
}

$select_out = html_print_select(
    $inventory_changes_blacklist_out,
    'inventory_changes_blacklist_out[]',
    '',
    '',
    '',
    '',
    true,
    true,
    true,
    '',
    false,
    'width:200px'
);
$arrows = ' ';
$select_in = html_print_select(
    $inventory_changes_blacklist,
    'inventory_changes_blacklist[]',
    '',
    '',
    '',
    '',
    true,
    true,
    true,
    '',
    false,
    'width:200px'
);

$table_ichanges = '<table>
        <tr>
            <td style="width: 45%">'.__('Out of black list').'</td>
            <td style="width: 10%"></td>
            <td style="width: 45%">'.__('In black list').'</td>
        </tr>
        <tr>
            <td style="width: 45%">'.$select_out.'</td>
            <td style="width: 10%">
                <a href="javascript:">'.html_print_image('images/arrow@svg.svg', true, ['style' => 'rotate: 180deg;', 'id' => 'right_iblacklist', 'alt' => __('Push selected modules into blacklist'), 'title' => __('Push selected modules into blacklist'), 'class' => 'main_menu_icon invert_filter']).'</a>
                <br><br>
                <a href="javascript:">'.html_print_image('images/arrow@svg.svg', true, ['style' => 'rotate: 0', 'id' => 'left_iblacklist', 'alt' => __('Pop selected modules out of blacklist'), 'title' => __('Pop selected modules out of blacklist'), 'class' => 'main_menu_icon invert_filter']).'</a>
            </td>
            <td style="width: 45%">'.$select_in.'</td>
        </tr>
    </table>';

$modes_tutorial = [
    'full'      => __('Full mode'),
    'on_demand' => __('On demand'),
    'expert'    => __('Expert'),
];

$config['past_planned_downtimes'] = isset(
    $config['past_planned_downtimes']
) ? $config['past_planned_downtimes'] : 1;

$table = new stdClass();
$table->class = 'filter-table-adv';
$table->id = 'setup_general';
$table->width = '100%';
$table->data = [];
$table->size = [];
$table->size[0] = '50%';
$table->size[1] = '50%';

// Current config["language"] could be set by user, not taken from global setup !
$current_system_lang = db_get_sql(
    'SELECT `value` FROM tconfig WHERE `token` = "language"'
);

if ($current_system_lang === '') {
    $current_system_lang = 'en';
}

$i = 0;

$table->data[$i][] = html_print_label_input_block(
    __('Language code'),
    html_print_select_from_sql(
        'SELECT id_language, name FROM tlanguage',
        'language',
        $current_system_lang,
        '',
        '',
        '',
        true,
        false,
        true,
        false,
        'width:100%'
    )
);

$table->data[$i++][] = html_print_label_input_block(
    __('Remote config directory'),
    html_print_input_text(
        'remote_config',
        io_safe_output($config['remote_config']),
        '',
        30,
        100,
        true
    )
);

$table->data[$i][] = html_print_label_input_block(
    __('Chromium path'),
    html_print_input_text(
        'chromium_path',
        io_safe_output(
            $config['chromium_path']
        ),
        '',
        30,
        100,
        true
    )
);

$table->data[$i++][] = html_print_label_input_block(
    __('Auto login (hash) password'),
    html_print_input_password(
        'loginhash_pwd',
        io_output_password($config['loginhash_pwd']),
        '',
        15,
        15,
        true
    )
);

$table->data[$i][] = html_print_label_input_block(
    __('Time source'),
    html_print_select(
        $sources,
        'timesource',
        $config['timesource'],
        '',
        '',
        '',
        true
    )
);

$table->data[$i++][] = html_print_label_input_block(
    __('Attachment store'),
    html_print_input_text(
        'attachment_store',
        io_safe_output($config['attachment_store']),
        '',
        50,
        255,
        true
    )
);

$table->data[$i][] = html_print_label_input_block(
    __('Enforce https'),
    html_print_checkbox_switch_extended(
        'https',
        1,
        $config['https'],
        false,
        '',
        '',
        true
    )
);

$table->data[$i++][] = html_print_label_input_block(
    __('Automatic check for updates'),
    html_print_checkbox_switch(
        'autoupdate',
        1,
        $config['autoupdate'],
        true
    )
);

$table->data[$i][] = html_print_label_input_block(
    __('Use cert of SSL'),
    html_print_checkbox_switch_extended(
        'use_cert',
        1,
        $config['use_cert'],
        false,
        '',
        '',
        true
    )
);

$table->data[$i++][] = html_print_label_input_block(
    __('Path of SSL Cert.'),
    html_print_input_text(
        'cert_path',
        io_safe_output($config['cert_path']),
        '',
        50,
        255,
        true
    ),
    [
        'div_id'    => 'ssl-path-tr',
        'div_style' => 'display: none',
    ]
);

$table->data[$i][] = html_print_label_input_block(
    __('API password'),
    html_print_input_password(
        'api_password',
        io_output_password($config['api_password']),
        '',
        25,
        255,
        true
    )
);

$table->data[$i++][] = html_print_label_input_block(
    __('IP list with API access'),
    html_print_textarea(
        'list_ACL_IPs_for_API',
        2,
        25,
        $list_ACL_IPs_for_API,
        'class="height_130px"',
        true
    )
);


$table->data[$i][] = html_print_label_input_block(
    __('Enable GIS features'),
    html_print_checkbox_switch(
        'activate_gis',
        1,
        $config['activate_gis'],
        true
    )
);

$table->data[$i++][] = html_print_label_input_block(
    __('Enable Netflow'),
    html_print_checkbox_switch_extended(
        'activate_netflow',
        1,
        $config['activate_netflow'],
        $rbt_disabled,
        '',
        '',
        true
    )
);

$table->colspan[$i][] = 2;
$table->data[$i++][] = html_print_label_input_block(
    __('Timezone setup'),
    html_print_div(
        [
            'class'   => '',
            'content' => html_print_input_text_extended(
                'timezone_text',
                $config['timezone'],
                'text-timezone_text',
                '',
                25,
                25,
                false,
                '',
                'readonly',
                true
            ).html_print_image(
                'images/edit.svg',
                true,
                [
                    'id'    => 'change_timezone',
                    'title' => __('Change timezone'),
                    'class' => 'main_menu_icon invert_filter',
                ]
            ).html_print_select(
                $zone_name,
                'zone',
                $zone_selected,
                'show_timezone();',
                '',
                '',
                true
            ).html_print_select(
                $timezone_n,
                'timezone',
                $config['timezone'],
                '',
                '',
                '',
                true
            ),
        ],
        true
    )
);

$table->data[$i][] = html_print_label_input_block(
    __('Public URL'),
    html_print_input_text(
        'public_url',
        $config['public_url'],
        '',
        40,
        255,
        true
    )
);

$table->data[$i++][] = html_print_label_input_block(
    __('Force use Public URL'),
    html_print_switch(
        [
            'name'  => 'force_public_url',
            'value' => $config['force_public_url'],
        ]
    )
);

$table->data[$i++][] = html_print_label_input_block(
    __('Public URL host exclusions'),
    html_print_textarea(
        'public_url_exclusions',
        2,
        25,
        $config['public_url_exclusions'],
        'class="height_50px w300px"',
        true
    )
);

// Inventory changes blacklist.
$table->data[$i][] = html_print_label_input_block(
    __('Inventory changes blacklist'),
    $table_ichanges
);

$table->data[$i++][] = html_print_label_input_block(
    __('Server logs directory'),
    html_print_input_text(
        'server_log_dir',
        $config['server_log_dir'],
        '',
        50,
        255,
        true
    )
);

$table->data[$i][] = html_print_label_input_block(
    __('Event storm protection'),
    html_print_checkbox_switch(
        'event_storm_protection',
        1,
        $config['event_storm_protection'],
        true
    )
);

$table->data[$i++][] = html_print_label_input_block(
    __('Command Snapshot'),
    html_print_checkbox_switch(
        'command_snapshot',
        1,
        $config['command_snapshot'],
        true
    )
);

$table->data[$i][] = html_print_label_input_block(
    __('Change remote config encoding'),
    html_print_checkbox_switch(
        'use_custom_encoding',
        1,
        $config['use_custom_encoding'],
        true
    )
);
$table->data[$i++][] = html_print_label_input_block(
    __('Referer security'),
    html_print_checkbox_switch(
        'referer_security',
        1,
        $config['referer_security'],
        true
    )
);

$table->data[$i][] = html_print_label_input_block(
    __('Log size limit in system logs viewer extension'),
    html_print_div(
        [
            'class'   => '',
            'content' => html_print_input_text(
                'max_log_size',
                $config['max_log_size'],
                '',
                20,
                255,
                true
            ).html_print_label(
                ' x1000',
                'max_log_size',
                true
            ),
        ],
        true
    )
);
$table->data[$i++][] = html_print_label_input_block(
    __('Tutorial mode'),
    html_print_select(
        $modes_tutorial,
        'tutorial_mode',
        $config['tutorial_mode'],
        '',
        '',
        0,
        true
    )
);

$table->data[$i][] = html_print_label_input_block(
    __('Allow create scheduled downtimes in the past'),
    html_print_checkbox_switch(
        'past_planned_downtimes',
        1,
        $config['past_planned_downtimes'],
        true
    )
);
$table->data[$i++][] = html_print_label_input_block(
    __('Limit for bulk operations'),
    html_print_input(
        [
            'type'   => 'number',
            'size'   => 5,
            'max'    => $performance_variables_control['limit_parameters_massive']->max,
            'name'   => 'limit_parameters_massive',
            'value'  => $config['limit_parameters_massive'],
            'return' => true,
            'min'    => $performance_variables_control['limit_parameters_massive']->min,
            'style'  => 'width:50%',
        ]
    )
);

$table->data[$i][] = html_print_label_input_block(
    __('Include agents manually disabled'),
    html_print_checkbox_switch(
        'include_agents',
        1,
        $config['include_agents'],
        true
    )
);
$table->data[$i++][] = html_print_label_input_block(
    __('Set alias as name by default in agent creation'),
    html_print_checkbox_switch(
        'alias_as_name',
        1,
        $config['alias_as_name'],
        true
    )
);

$table->data[$i][] = html_print_label_input_block(
    __('Unique IP'),
    html_print_checkbox_switch(
        'unique_ip',
        1,
        $config['unique_ip'],
        true
    )
);

$table->data[$i++][] = html_print_label_input_block(
    __('Module custom ID readonly'),
    html_print_checkbox_switch(
        'module_custom_id_ro',
        1,
        $config['module_custom_id_ro'],
        true
    ).ui_print_input_placeholder(
        __('Useful for integrations'),
        true
    )
);

$table->data[$i][] = html_print_label_input_block(
    __('Enable console log'),
    html_print_checkbox_switch(
        'console_log_enabled',
        1,
        $config['console_log_enabled'],
        true
    ).ui_print_input_placeholder(
        __('Log location').': pandora_console/log/console.log',
        true
    )
);

$table->data[$i++][] = html_print_label_input_block(
    __('Enable audit log'),
    html_print_checkbox_switch(
        'audit_log_enabled',
        1,
        $config['audit_log_enabled'],
        true
    ).ui_print_input_placeholder(
        __('Log location').': pandora_console/log/audit.log',
        true
    )
);

$table->data[$i][] = html_print_label_input_block(
    __('Enable console report'),
    html_print_checkbox_switch(
        'reporting_console_enable',
        1,
        $config['reporting_console_enable'],
        true
    )
);

echo '<form class="max_floating_element_size" id="form_setup" method="post" action="index.php?sec=gsetup&sec2=godmode/setup/setup&amp;section=general&amp;pure='.$config['pure'].'">';

echo '<fieldset class="margin-bottom-10">';
echo '<legend>'.__('General options').'</legend>';

    html_print_input_hidden('update_config', 1);
    html_print_table($table);

$encryption = [
    'ssl'   => 'SSL',
    'sslv2' => 'SSLv2',
    'sslv3' => 'SSLv3',
    'tls'   => 'STARTTLS',
];

echo '</fieldset>';

echo '<fieldset class="margin-bottom-10">';
echo '<legend>'.__('Mail configuration').'</legend>';

    ui_print_warning_message(
        __(
            'Please notice that some providers like Gmail or Office365 need to setup/enable manually external connections using SMTP and you need to use STARTTLS on port 587.

    If you have manual settings in your pandora_server.conf, please note these settings will ignore this console setup.'
        )
    );

    $table_mail_conf = new stdClass();
    $table_mail_conf->width = '100%';
    $table_mail_conf->class = 'databox filter-table-adv';
    $table_mail_conf->size = [];
    $table_mail_conf->size[0] = '50%';
    $table_mail_conf->size[1] = '50%';
    $table_mail_conf->data = [];

    $table_mail_conf->data[0][] = html_print_label_input_block(
        __('From address'),
        html_print_input_text(
            'email_from_dir',
            $config['email_from_dir'],
            '',
            30,
            100,
            true
        )
    );

    $table_mail_conf->data[0][] = html_print_label_input_block(
        __('From name'),
        html_print_input_text(
            'email_from_name',
            $config['email_from_name'],
            '',
            30,
            100,
            true
        )
    );

    $table_mail_conf->data[1][] = html_print_label_input_block(
        __('SMTP Server'),
        html_print_input_text(
            'email_smtpServer',
            $config['email_smtpServer'],
            '',
            30,
            100,
            true
        )
    );

    $table_mail_conf->data[1][] = html_print_label_input_block(
        __('SMTP Port'),
        html_print_input_text(
            'email_smtpPort',
            $config['email_smtpPort'],
            '',
            30,
            100,
            true
        )
    );

    $table_mail_conf->data[2][] = html_print_label_input_block(
        __('Email user'),
        html_print_input_text(
            'email_username',
            $config['email_username'],
            '',
            30,
            100,
            true
        )
    );
    $table_mail_conf->data[2][] = html_print_label_input_block(
        __('Email password'),
        html_print_input_password(
            'email_password',
            io_output_password(
                $config['email_password']
            ),
            '',
            30,
            100,
            true
        )
    );

    $table_mail_conf->data[3][] = html_print_label_input_block(
        __('Encryption'),
        html_print_select(
            $encryption,
            'email_encryption',
            $config['email_encryption'],
            '',
            __('none'),
            0,
            true
        )
    );

    $uniqid = uniqid();

    print_email_test_modal_window($uniqid);

    html_print_input_hidden('update_config', 1);
    html_print_table($table_mail_conf);

    echo '</fieldset>';


    html_print_action_buttons(
        html_print_submit_button(
            __('Update'),
            'update_button',
            false,
            ['icon' => 'update'],
            true
        ).html_print_button(
            __('Email test'),
            'email_test_dialog',
            false,
            'show_email_test("'.$uniqid.'");',
            [
                'icon' => 'mail',
                'mode' => 'secondary',
            ],
            true
        )
    );

    echo '</form>';


    /**
     * Print the modal window for the summary of each alerts group
     *
     * @param string $id Id.
     *
     * @return void
     */
    function print_email_test_modal_window($id)
    {
        // Email config table.
        $table_mail_test = new stdClass();
        $table_mail_test->width = '100%';
        $table_mail_test->class = 'filter-table-adv';
        $table_mail_test->data = [];

        $table_mail_test->data[0][] = html_print_label_input_block(
            __('Address'),
            html_print_input_text(
                'email_test_address',
                '',
                '',
                35,
                100,
                true
            )
        );

        $table_mail_test->data[1][] = '&nbsp&nbsp<span id="email_test_sent_message" class="invisible"><b>Email sent</b></span><span id="email_test_failure_message" class=invisible"><b>Email could not be sent</b></span>';

        // $table_mail_test->colspan[2][0] = 2;
        $submitButton = html_print_div(
            [
                'class'   => 'action-buttons-right-forced',
                'content' => html_print_button(
                    __('Send'),
                    'email_test',
                    false,
                    '',
                    [
                        'icon' => 'cog',
                        'mode' => 'mini',
                    ],
                    true
                ),
            ],
            true
        );

        echo '<div id="email_test_'.$id.'" title="'.__('Check mail configuration').'" class="invisible">'.html_print_table($table_mail_test, true).$submitButton.'</div>';
    }


    ?>
<script type="text/javascript">
function show_timezone () {
    zone = $("#zone").val();
    $.ajax({
        type: "POST",
        url: "ajax.php",
        data: "page=<?php echo $_GET['sec2']; ?>&select_timezone=1&zone=" + zone,
        dataType: "json",
        success: function(data) {
            $("#timezone").empty();
            jQuery.each (data, function (id, value) {
                timezone = value;
                $("select[name='timezone']").append($("<option>").val(timezone).html(timezone));
            });
        }
    });
}

function show_email_test(id) {
    $('#email_test_sent_message').hide();
    $('#email_test_failure_message').hide();

    $("#email_test_"+id).dialog({
        resizable: true,
        draggable: true,
        modal: true,
        width: 450,
        overlay: {
            opacity: 0.5,
            background: "black"
        }
    });
}

function perform_email_test () {
    $('#email_test_sent_message').hide();
    $('#email_test_failure_message').hide();

    var test_address = $('#text-email_test_address').val();
    params = {
        email_smtpServer : $('#text-email_smtpServer').val(),
        email_smtpPort : $('#text-email_smtpPort').val(),
        email_username : $('#text-email_username').val(),
        email_password : $('#password-email_password').val(),
        email_encryption : $( "#email_encryption option:selected" ).val(),
        email_from_dir : $('#text-email_from_dir').val(),
        email_from_name : $('#text-email_from_name').val()
    };

    $.ajax({
        type: "POST",
        url: "ajax.php",
        data : {
                    page: "godmode/setup/setup_general",
                    test_address: test_address,
                    params: params
                },
        dataType: "json",
        success: function(data) {
            if (parseInt(data) === 1) {
                $('#email_test_sent_message').show();
                $('#email_test_failure_message').hide();
            } else {
                $('#email_test_failure_message').show();
                $('#email_test_sent_message').hide();
            }
        },
        error: function() {
            $('#email_test_failure_message').show();
            $('#email_test_sent_message').hide();
        },
    });
}

$(document).ready (function () {

    $("#zone").attr("hidden", true);
    $("#timezone").attr("hidden", true);

    $("#change_timezone").click(function () {
        $("#zone").attr("hidden", false);
        $("#timezone").attr("hidden", false);
    });

    if ($("input[name=use_cert]").is(':checked')) {
        $('#ssl-path-tr').show();
    }

    $("input[name=use_cert]").change(function () {
        if( $(this).is(":checked") )
                $('#ssl-path-tr').show();
            else
                $('#ssl-path-tr').hide();
        
    });
    $("input[name=https]").change(function (){
        if($("input[name=https]").prop('checked')) {
            $("#dialog").dialog({
            modal: true,
            width: 500,
            buttons:[
                {
                    class: 'ui-widget ui-state-default ui-corner-all ui-button-text-only sub upd submit-next',
                    text: "<?php echo __('OK'); ?>",
                    click: function(){
                        $(this).dialog("close");
                    }
                }
            ]
        });
        }
    })

    $("input[name=force_public_url]").change(function (){
        if($("input[name=force_public_url]").prop('checked')) {
            $("#force_public_url_dialog").dialog({
            modal: true,
            width: 500,
            buttons: [
                {
                    class: 'ui-widget ui-state-default ui-corner-all ui-button-text-only sub upd submit-next',
                    text: "<?php echo __('OK'); ?>",
                    click: function(){
                        $(this).dialog("close");
                    }
                }
            ]
        });
        }
    })

    $('#button-email_test').click(perform_email_test);

    $("#right_iblacklist").click (function () {
        jQuery.each($("select[name='inventory_changes_blacklist_out[]'] option:selected"), function (key, value) {
            imodule_name = $(value).html();
            if (imodule_name != <?php echo "'".__('None')."'"; ?>) {
                id_imodule = $(value).attr('value');
                $("select[name='inventory_changes_blacklist[]']")
                    .append(
                        $("<option></option>")
                            .val(id_imodule)
                            .html('<i>' + imodule_name + '</i>')
                    );
                $("#inventory_changes_blacklist_out")
                    .find("option[value='" + id_imodule + "']").remove();
                $("#inventory_changes_blacklist")
                    .find("option[value='']").remove();
                if($("#inventory_changes_blacklist_out option").length == 0) {
                    $("select[name='inventory_changes_blacklist_out[]']")
                        .append(
                            $("<option></option>")
                                .val('')
                                .html('<i><?php echo __('None'); ?></i>')
                        );
                }
            }
        });
    });
    $("#left_iblacklist").click (function () {
        jQuery.each($("select[name='inventory_changes_blacklist[]'] option:selected"), function (key, value) {
                imodule_name = $(value).html();
                if (imodule_name != <?php echo "'".__('None')."'"; ?>) {
                    id_imodule = $(value).attr('value');
                    $("select[name='inventory_changes_blacklist_out[]']")
                        .append(
                            $("<option></option>")
                                .val(id_imodule)
                                .html('<i>' + imodule_name + '</i>')
                        );
                    $("#inventory_changes_blacklist")
                        .find("option[value='" + id_imodule + "']").remove();
                    $("#inventory_changes_blacklist_out")
                        .find("option[value='']").remove();
                    if($("#inventory_changes_blacklist option").length == 0) {
                        $("select[name='inventory_changes_blacklist[]']")
                            .append(
                                $("<option></option>")
                                    .val('')
                                    .html('<i><?php echo __('None'); ?></i>')
                            );
                    }
                }
        });
    });

    $("#submit-update_button").click(function () {
        $('#inventory_changes_blacklist option').map(function(){
            $(this).prop('selected', true);
        });
    });
});
</script><|MERGE_RESOLUTION|>--- conflicted
+++ resolved
@@ -75,45 +75,7 @@
     $rbt_disabled = false;
 }
 
-<<<<<<< HEAD
-$table->data[$i++][1] = html_print_checkbox_switch_extended(
-    'activate_netflow',
-    1,
-    $config['activate_netflow'],
-    $rbt_disabled,
-    '',
-    '',
-    true
-);
-
-$table->data[$i][0] = __('Enable Sflow');
-$rbt_disabled = false;
-if (strtoupper(substr(PHP_OS, 0, 3)) == 'WIN') {
-    $rbt_disabled = true;
-}
-
-$table->data[$i++][1] = html_print_checkbox_switch_extended(
-    'activate_sflow',
-    1,
-    $config['activate_sflow'],
-    $rbt_disabled,
-    '',
-    '',
-    true
-);
-
-$table->data[$i][0] = __('General network path');
-$table->data[$i++][1] = html_print_input_text(
-    'general_network_path',
-    $config['general_network_path'],
-    '',
-    40,
-    255,
-    true
-);
-=======
 // Zone names.
->>>>>>> f896eceb
 $zone_name = [
     'Africa'     => __('Africa'),
     'America'    => __('America'),
@@ -437,6 +399,32 @@
         $rbt_disabled,
         '',
         '',
+        true
+    )
+);
+
+
+$table->data[$i][] = html_print_label_input_block(
+    __('Enable Sflow'),
+    html_print_checkbox_switch_extended(
+        'activate_sflow',
+        1,
+        $config['activate_sflow'],
+        $rbt_disabled,
+        '',
+        '',
+        true
+    ),
+);
+
+$table->data[$i++][] = html_print_label_input_block(
+    __('General network path'),
+    html_print_input_text(
+        'general_network_path',
+        $config['general_network_path'],
+        '',
+        40,
+        255,
         true
     )
 );
