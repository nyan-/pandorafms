--- conflicted
+++ resolved
@@ -325,28 +325,6 @@
 
 $(document).ready (function () {
 
-<<<<<<< HEAD
-	$("#zone").attr("hidden", true);
-	$("#timezone").attr("hidden", true);
-
-	$("#change_timezone").click(function () {
-		$("#zone").attr("hidden", false);
-		$("#timezone").attr("hidden", false);
-	});
-
-	if ($("input[name=use_cert]").is(':checked')) {
-		$('#setup_general-13').show();
-	}
-	
-	$("input[name=use_cert]").change(function () {
-		if( $(this).is(":checked") ){
-            var val = $(this).val();
-            if (val == 1) {
-				$('#setup_general-13').show();
-			}
-			else
-				$('#setup_general-13').hide();
-=======
     $("#zone").attr("hidden", true);
     $("#timezone").attr("hidden", true);
 
@@ -354,6 +332,11 @@
         $("#zone").attr("hidden", false);
         $("#timezone").attr("hidden", false);
     });
+
+	if ($("input[name=use_cert]").is(':checked')) {
+		$('#setup_general-13').show();
+	}
+
     $("input[name=use_cert]").change(function () {
         if( $(this).is(":checked") )
                 $('#setup_general-13').show();
@@ -371,7 +354,6 @@
                 }
             }
         });
->>>>>>> cd83f324
         }
     })
 });
