--- conflicted
+++ resolved
@@ -43,11 +43,7 @@
         if ($type_auth != 'mysql') {
             // Fallback to local authentication
             $row = [];
-<<<<<<< HEAD
-            $row['name'] = __('Fallback to local authentication').ui_print_help_tip(__('Enable this option if you want to fallback to local authentication when remote (ldap etc...) authentication failed.'), true);
-=======
             $row['name'] = __('Fallback to local authentication').ui_print_help_tip(__('Enable this option if you want to fallback to local authentication when remote (ldap etc...) authentication failed. Only available when \'Save password\' is enabled.'), true);
->>>>>>> 63cd5fe0
             $row['control'] = html_print_checkbox_switch('fallback_local_auth', 1, $config['fallback_local_auth'], true);
             $table->data['fallback_local_auth'] = $row;
 
