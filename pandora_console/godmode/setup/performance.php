--- conflicted
+++ resolved
@@ -151,12 +151,10 @@
     }
 }
 
-<<<<<<< HEAD
 $performance_variables_control = (array) json_decode(io_safe_output($config['performance_variables_control']));
-=======
+
 $total_agents = db_get_value('count(*)', 'tagente');
 $disable_agentaccess = ($total_agents >= 200 && $config['agentaccess'] == 0) ? true : false;
->>>>>>> 86b7e278
 
 $table_status = new StdClass();
 $table_status->width = '100%';
