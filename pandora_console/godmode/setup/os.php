<?php
/**
<<<<<<< HEAD
 * Os.
 *
 * @category   Os
 * @package    Pandora FMS
 * @subpackage Community
=======
 * OS Edition
 *
 * @category   Server
 * @package    Pandora FMS
 * @subpackage Godmode
>>>>>>> 059b14db
 * @version    1.0.0
 * @license    See below
 *
 *    ______                 ___                    _______ _______ ________
 *   |   __ \.-----.--.--.--|  |.-----.----.-----. |    ___|   |   |     __|
 *  |    __/|  _  |     |  _  ||  _  |   _|  _  | |    ___|       |__     |
 * |___|   |___._|__|__|_____||_____|__| |___._| |___|   |__|_|__|_______|
 *
 * ============================================================================
 * Copyright (c) 2005-2021 Artica Soluciones Tecnologicas
 * Please see http://pandorafms.org for full contribution list
 * This program is free software; you can redistribute it and/or
 * modify it under the terms of the GNU General Public License
 * as published by the Free Software Foundation for version 2.
 * This program is distributed in the hope that it will be useful,
 * but WITHOUT ANY WARRANTY; without even the implied warranty of
 * MERCHANTABILITY or FITNESS FOR A PARTICULAR PURPOSE.  See the
 * GNU General Public License for more details.
 * ============================================================================
 */

<<<<<<< HEAD
// Load global vars.
=======
// Begin.
>>>>>>> 059b14db
global $config;

check_login();

if (! check_acl($config['id_user'], 0, 'PM') && ! is_user_admin($config['id_user'])) {
    db_pandora_audit('ACL Violation', 'Trying to access Setup Management');
    include 'general/noaccess.php';
    return;
}

$action = get_parameter('action', 'new');
$idOS = get_parameter('id_os', 0);
$id_message = get_parameter('message', 0);
if (is_metaconsole() === true) {
    $tab = get_parameter('tab2', 'list');
} else {
    $tab = get_parameter('tab', 'list');
}

if ($idOS) {
    $os = db_get_row_filter('tconfig_os', ['id_os' => $idOS]);
    $name = $os['name'];
    $description = $os['description'];
    $icon = $os['icon_name'];
} else {
    $name = io_safe_input(strip_tags(io_safe_output((string) get_parameter('name'))));
    $description = io_safe_input(strip_tags(io_safe_output((string) get_parameter('description'))));
    $icon = get_parameter('icon', 0);
}

$is_management_allowed = true;
if (is_management_allowed() === false) {
    $is_management_allowed = false;
}

$message = '';
if ($is_management_allowed === true) {
    switch ($action) {
        case 'edit':
            $actionHidden = 'update';
            $textButton = __('Update');
            $classButton = 'class="sub upd"';
        break;

<<<<<<< HEAD
        case 'save':
            $values = [];
            $values['name'] = $name;
            $values['description'] = $description;
=======
switch ($action) {
    case 'new':
    default:
        $actionHidden = 'save';
        $textButton = __('Create');
        $classButton = 'class="sub next"';
    break;
>>>>>>> 059b14db

            if (($icon !== 0) && ($icon != '')) {
                $values['icon_name'] = $icon;
            }

            $resultOrId = false;
            if ($name != '') {
                $resultOrId = db_process_sql_insert('tconfig_os', $values);
            }

            if ($resultOrId === false) {
                $message = 2;
                $tab = 'builder';
                $actionHidden = 'save';
                $textButton = __('Create');
                $classButton = 'class="sub next"';
            } else {
                $tab = 'list';
                $message = 1;
            }

            if (is_metaconsole() === true) {
                header('Location:'.$config['homeurl'].'index.php?sec=advanced&sec2=advanced/component_management&tab=os_manage&tab2='.$tab.'&message='.$message);
            } else {
                header('Location:'.$config['homeurl'].'index.php?sec=gsetup&sec2=godmode/setup/os&tab='.$tab.'&message='.$message);
            }
        break;

        case 'update':
            $name = io_safe_input(strip_tags(io_safe_output((string) get_parameter('name'))));
            $description = io_safe_input(strip_tags(io_safe_output((string) get_parameter('description'))));
            $icon = get_parameter('icon', 0);

            $values = [];
            $values['name'] = $name;
            $values['description'] = $description;
            // Only for Metaconsole. Save the previous name for synchronizing.
            if (is_metaconsole() === true) {
                $values['previous_name'] = db_get_value('name', 'tconfig_os', 'id_os', $idOS);
            }

            if (($icon !== 0) && ($icon != '')) {
                $values['icon_name'] = $icon;
            }

            $result = false;
            if ($name != '') {
                $result = db_process_sql_update('tconfig_os', $values, ['id_os' => $idOS]);
            }

            if ($result !== false) {
                $message = 3;
                $tab = 'list';
            } else {
                $message = 4;
                $tab = 'builder';
                $os = db_get_row_filter('tconfig_os', ['id_os' => $idOS]);
                $name = $os['name'];
            }

            $actionHidden = 'update';
            $textButton = __('Update');
            $classButton = 'class="sub upd"';
            if (is_metaconsole() === true) {
                header('Location:'.$config['homeurl'].'index.php?sec=advanced&sec2=advanced/component_management&tab=os_manage&tab2='.$tab.'&message='.$message);
            } else {
                header('Location:'.$config['homeurl'].'index.php?sec=gsetup&sec2=godmode/setup/os&tab='.$tab.'&message='.$message);
            }
        break;

        case 'delete':
            $sql = 'SELECT COUNT(id_os) AS count FROM tagente WHERE id_os = '.$idOS;
            $count = db_get_all_rows_sql($sql);
            $count = $count[0]['count'];

            if ($count > 0) {
                $message = 5;
            } else {
                $result = (bool) db_process_sql_delete('tconfig_os', ['id_os' => $idOS]);
                if ($result) {
                    $message = 6;
                } else {
                    $message = 7;
                }
            }

            if (is_metaconsole() === true) {
                header('Location:'.$config['homeurl'].'index.php?sec=advanced&sec2=advanced/component_management&tab=os_manage&tab2='.$tab.'&message='.$message);
            } else {
                header('Location:'.$config['homeurl'].'index.php?sec=gsetup&sec2=godmode/setup/os&tab='.$tab.'&message='.$message);
            }
        break;

        default:
        case 'new':
            $actionHidden = 'save';
            $textButton = __('Create');
            $classButton = 'class="sub next"';
        break;
    }
}

$buttons = [];
$buttons['list'] = [
    'active' => false,
    'text'   => '<a href="index.php?sec=gsetup&sec2=godmode/setup/os&tab=list">'.html_print_image(
        'images/list.png',
        true,
        [
            'title' => __('List OS'),
            'class' => 'invert_filter',
        ]
    ).'</a>',
];
if ($is_management_allowed === true) {
    $buttons['builder'] = [
        'active' => false,
        'text'   => '<a href="index.php?sec=gsetup&sec2=godmode/setup/os&tab=builder">'.html_print_image(
            'images/builder.png',
            true,
            [
                'title' => __('Builder OS'),
                'class' => 'invert_filter',
            ]
        ).'</a>',
    ];
}

$buttons[$tab]['active'] = true;

<<<<<<< HEAD
=======
$headerTitle = ($tab === 'builder') ? __('Edit OS') : __('List of OS');

>>>>>>> 059b14db
if (is_metaconsole() === false) {
    // Header.
    ui_print_standard_header(
        $headerTitle,
        '',
        false,
        '',
        true,
        $buttons,
        [
            [
                'link'  => '',
                'label' => __('Servers'),
            ],
            [
                'link'  => '',
                'label' => __('Edit OS'),
            ],
        ]
    );
}

if (empty($id_message) === false) {
    switch ($id_message) {
        case 1:
            echo ui_print_success_message(__('Success creating OS'), '', true);
        break;

        case 2:
            echo ui_print_error_message(__('Fail creating OS'), '', true);
        break;

        case 3:
            echo ui_print_success_message(__('Success updating OS'), '', true);
        break;

        case 4:
            echo ui_print_error_message(__('Error updating OS'), '', true);
        break;

        case 5:
            echo ui_print_error_message(__('There are agents with this OS.'), '', true);
        break;

        case 6:
            echo ui_print_success_message(__('Success deleting'), '', true);
        break;

        case 7:
            echo ui_print_error_message(__('Error deleting'), '', true);
        break;

        default:
            // Default.
        break;
    }
}

switch ($tab) {
    case 'list':
    default:
        include_once $config['homedir'].'/godmode/setup/os.list.php';
    break;

    case 'builder':
        include_once $config['homedir'].'/godmode/setup/os.builder.php';
    break;
<<<<<<< HEAD

    default:
        // Default.
    break;
=======
>>>>>>> 059b14db
}<|MERGE_RESOLUTION|>--- conflicted
+++ resolved
@@ -1,18 +1,10 @@
 <?php
 /**
-<<<<<<< HEAD
  * Os.
  *
  * @category   Os
  * @package    Pandora FMS
  * @subpackage Community
-=======
- * OS Edition
- *
- * @category   Server
- * @package    Pandora FMS
- * @subpackage Godmode
->>>>>>> 059b14db
  * @version    1.0.0
  * @license    See below
  *
@@ -34,11 +26,7 @@
  * ============================================================================
  */
 
-<<<<<<< HEAD
 // Load global vars.
-=======
-// Begin.
->>>>>>> 059b14db
 global $config;
 
 check_login();
@@ -83,20 +71,10 @@
             $classButton = 'class="sub upd"';
         break;
 
-<<<<<<< HEAD
         case 'save':
             $values = [];
             $values['name'] = $name;
             $values['description'] = $description;
-=======
-switch ($action) {
-    case 'new':
-    default:
-        $actionHidden = 'save';
-        $textButton = __('Create');
-        $classButton = 'class="sub next"';
-    break;
->>>>>>> 059b14db
 
             if (($icon !== 0) && ($icon != '')) {
                 $values['icon_name'] = $icon;
@@ -227,11 +205,8 @@
 
 $buttons[$tab]['active'] = true;
 
-<<<<<<< HEAD
-=======
 $headerTitle = ($tab === 'builder') ? __('Edit OS') : __('List of OS');
 
->>>>>>> 059b14db
 if (is_metaconsole() === false) {
     // Header.
     ui_print_standard_header(
@@ -299,11 +274,8 @@
     case 'builder':
         include_once $config['homedir'].'/godmode/setup/os.builder.php';
     break;
-<<<<<<< HEAD
 
     default:
         // Default.
     break;
-=======
->>>>>>> 059b14db
 }