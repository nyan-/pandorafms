--- conflicted
+++ resolved
@@ -52,9 +52,8 @@
 
 // Enable eHorus.
 $row = [];
-$row['name'] = ('Enable eHorus');
+$row['name'] = __('Enable eHorus');
 $row['control'] = html_print_checkbox_switch('ehorus_enabled', 1, $config['ehorus_enabled'], true);
-$row['button'] = html_print_submit_button(('Update'), 'update_button', false, 'class="sub upd"', true);
 $table_enable->data['ehorus_enabled'] = $row;
 
 // Remote config table.
@@ -165,11 +164,6 @@
      echo '<div class="action-buttons" style="width: '.$table_remote->width.'">';
     html_print_submit_button(__('Update'), 'update_button', false, 'class="sub upd"');
     echo '</div>';
-<<<<<<< HEAD
-    echo '</fieldset>';
-    echo '</div>';
-=======
->>>>>>> f5f66fc1
     echo '</form>';
 
 ?>
