<?php

// Pandora FMS - http://pandorafms.com
// ==================================================
// Copyright (c) 2005-2011 Artica Soluciones Tecnologicas
// Please see http://pandorafms.org for full contribution list

// This program is free software; you can redistribute it and/or
// modify it under the terms of the GNU General Public License
// as published by the Free Software Foundation; version 2

// This program is distributed in the hope that it will be useful,
// but WITHOUT ANY WARRANTY; without even the implied warranty of
// MERCHANTABILITY or FITNESS FOR A PARTICULAR PURPOSE. See the
// GNU General Public License for more details.


global $config;

require_once($config["homedir"] . '/include/functions_graph.php');

check_login();

$enterprise_include = enterprise_include_once('godmode/admin_access_logs.php');

if (! check_acl($config['id_user'], 0, "PM")) {
	db_pandora_audit("ACL Violation", "Trying to access audit view");
	require("general/noaccess.php");
	exit;
}

<<<<<<< HEAD
ui_print_page_header (__('%s audit', get_product_name())." &raquo; ".__('Review Logs'), "images/gm_log.png", false, "", true );
=======
$offset = (int) get_parameter("offset");
$filter_type = (string) get_parameter("filter_type");
$filter_user = (string) get_parameter("filter_user");
$filter_text = (string) get_parameter("filter_text");
$filter_period = get_parameter("filter_period", null);
$filter_period = ($filter_period !== null) ? (int) $filter_period : 24;
$filter_ip = (string) get_parameter("filter_ip");

$filter_query = "&filter_type=" . $filter_type 
	. "&filter_user=" . $filter_user
	. "&filter_text=" . $filter_text
	. "&filter_period=" . $filter_period
	. "&filter_ip=" . $filter_ip;

$csv_url = ui_get_full_url(false, false, false, false)
	. 'index.php?sec=gextensions&sec2=godmode/audit_log_csv'
	. $filter_query;
$csv_img = html_print_image("images/csv_mc.png", true, array ("title" => __('Export to CSV')));
$header_buttons = array(
	'csv' => array(
		'active' => false,
		'text' => '<a href="' . $csv_url . '">' . $csv_img . '</a>'
	)
);

ui_print_page_header(__('Pandora audit') . " &raquo; " . __('Review Logs'), "images/gm_log.png", false, "", true, $header_buttons);
>>>>>>> 58370449

$table = new stdClass();
$table->class = "databox filters";
$table->cellstyle = array();
$table->cellstyle[0] = array();
$table->cellstyle[1] = array();
$table->cellstyle[0][0] = "text-align: right;";
$table->cellstyle[0][1] = "text-align: left;";
$table->cellstyle[0][2] = "text-align: right;";
$table->cellstyle[0][3] = "text-align: left;";
$table->cellstyle[0][4] = "text-align: right;";
$table->cellstyle[0][5] = "text-align: left;";
$table->cellstyle[1][0] = "text-align: right;";
$table->cellstyle[1][1] = "text-align: left;";
$table->cellstyle[1][2] = "text-align: right;";
$table->cellstyle[1][3] = "text-align: left;";
$table->cellstyle[1][5] = "text-align: right;";
$table->data = array();

$data = array();

$data[0] = "<b>" . __('Search') . "</b>";
$data[1] = html_print_input_text("filter_text", $filter_text, __("Free text for search (*)"), 20, 40, true);

$data[2] = "<b>" . __("Max. hours old") . "</b>";
$data[3] = html_print_input_text("filter_period", $filter_period, __("Max. hours old"), 3, 6, true);

$data[4] = "<b>" . __("IP") . "</b>";
$data[5] = html_print_input_text("filter_ip", $filter_ip, __("IP"), 15, 15, true);

$table->data[0] = $data;
$data = array();

$actions_sql = "SELECT DISTINCT(accion), accion AS text FROM tsesion";
$data[0] = "<b>" . __("Action") . "</b>";
$data[1] = html_print_select_from_sql($actions_sql, "filter_type", $filter_type, "", __("All"), "", true);

$users_sql = "SELECT id_user, id_user AS text FROM tusuario";
$data[2] = "<b>" . __("User") . "</b>";
$data[3] = html_print_select_from_sql($users_sql, "filter_user", $filter_user, "", __("All"), "", true);

$data[4] = "";
$data[5] = html_print_submit_button(__("Filter"), "filter", false, 'class="sub search"', true);

$table->data[1] = $data;

$form = '<form name="query_sel" method="post" action="index.php?sec=glog&sec2=godmode/admin_access_logs">';
$form .= html_print_table($table, true);
$form .= '</form>';
ui_toggle($form, __("Filter"), "", false);

// ui_toggle(graphic_user_activity(400, 150), __("Chart"));

$filter = "1=1";

if (!empty($filter_type)) {
	$filter .= sprintf (" AND accion = '%s'", $filter_type);
}

if (!empty($filter_user)) {
	$filter .= sprintf(" AND id_usuario = '%s'", $filter_user);
}

if (!empty($filter_text)) {
	$filter .= sprintf(" AND (accion LIKE '%%%s%%' OR descripcion LIKE '%%%s%%')", $filter_text, $filter_text);
}

if (!empty($filter_ip)) {
	$filter .= sprintf(" AND ip_origen LIKE '%%%s%%'", $filter_ip);
}

if (!empty($filter_period)) {
	switch ($config["dbtype"]) {
		case "mysql":
			$filter .= ' AND fecha >= DATE_ADD(NOW(), INTERVAL -' . $filter_period . ' HOUR)';
			break;
		case "postgresql":
			$filter .= ' AND fecha >= NOW() - INTERVAL \'' . $filter_period . ' HOUR \'';
			break;
		case "oracle":
			$filter .= ' AND fecha >= (SYSTIMESTAMP - INTERVAL \'' . $filter_period . '\' HOUR)';
			break;
	}
}

$count_sql = sprintf("SELECT COUNT(*) FROM tsesion WHERE %s", $filter);
$count = (int) db_get_value_sql($count_sql);
$url = "index.php?sec=godmode&sec2=godmode/admin_access_logs" . $filter_query;
ui_pagination($count, $url);

switch ($config["dbtype"]) {
	case "mysql":
		$sql = sprintf(
			"SELECT *
			FROM tsesion
			WHERE %s
			ORDER BY fecha DESC
			LIMIT %d, %d",
			$filter, $offset, $config["block_size"]
		);
		break;
	case "postgresql":
		$sql = sprintf(
			"SELECT *
			FROM tsesion
			WHERE %s
			ORDER BY fecha DESC
			LIMIT %d OFFSET %d",
			$filter, $config["block_size"], $offset
		);
		break;
	case "oracle":
		$set = array();
		$set['limit'] = $config["block_size"];
		$set['offset'] = $offset;
		$sql = sprintf(
			"SELECT *
			FROM tsesion
			WHERE %s
			ORDER BY fecha DESC",
			$filter
		);
		$result = oracle_recode_query($sql, $set);
		break;
}

$result = db_get_all_rows_sql($sql);
if (empty($result)) $result = array();

$table = new stdClass();
$table->cellpadding = 4;
$table->cellspacing = 4;
$table->width = '100%';
$table->class = "databox data";
$table->size = array();
$table->data = array();
$table->head = array();
$table->align = array();
$table->rowclass = array();

$table->head[0] = __('User');
$table->head[1] = __('Action');
$table->head[2] = __('Date');
$table->head[3] = __('Source IP');
$table->head[4] = __('Comments');
if ($enterprise_include !== ENTERPRISE_NOT_HOOK) {
	$table->head[5] = enterprise_hook('tableHeadEnterpriseAudit', array('title1'));
	$table->head[6] = enterprise_hook('tableHeadEnterpriseAudit', array('title2'));
}

$table->size[0] = 80;
$table->size[2] = 130;
$table->size[3] = 100;
$table->size[4] = 200;
if ($enterprise_include !== ENTERPRISE_NOT_HOOK) {
	$table->size[5] = enterprise_hook('tableHeadEnterpriseAudit', array('size1'));
	$table->size[6] = enterprise_hook('tableHeadEnterpriseAudit', array('size2'));
	$table->align[5] = enterprise_hook('tableHeadEnterpriseAudit', array('align'));
	$table->align[6] = enterprise_hook('tableHeadEnterpriseAudit', array('align2'));
}

$table->colspan = array();
$table->rowstyle = array();

$rowPair = true;
$iterator = 0;

// Get data
foreach ($result as $row) {
	$iterator++;

	$table->rowclass[] = $rowPair ? "rowPair" : "rowOdd";
	$rowPair = !$rowPair;
	
	$data = array();
	$data[0] = $row["id_usuario"];
	$data[1] = ui_print_session_action_icon($row["accion"], true) . $row["accion"];
	$data[2] = ui_print_help_tip($row["fecha"], true) . ui_print_timestamp($row["utimestamp"], true);
	$data[3] = $row["ip_origen"];
	$data[4] = $row["descripcion"];
	
	if ($enterprise_include !== ENTERPRISE_NOT_HOOK) {
		$data[5] = enterprise_hook("cell1EntepriseAudit", array($row["id_sesion"]));
		$data[6] = enterprise_hook("cell2EntepriseAudit", array($row["id_sesion"]));
	}

	$table->data[] = $data;
	
	if ($enterprise_include !== ENTERPRISE_NOT_HOOK) {
		rowEnterpriseAudit($table, $iterator, $row["id_sesion"]);
	}
}

html_print_table($table);

if ($enterprise_include !== ENTERPRISE_NOT_HOOK) {
	enterprise_hook('enterpriseAuditFooter');
}

?><|MERGE_RESOLUTION|>--- conflicted
+++ resolved
@@ -29,9 +29,6 @@
 	exit;
 }
 
-<<<<<<< HEAD
-ui_print_page_header (__('%s audit', get_product_name())." &raquo; ".__('Review Logs'), "images/gm_log.png", false, "", true );
-=======
 $offset = (int) get_parameter("offset");
 $filter_type = (string) get_parameter("filter_type");
 $filter_user = (string) get_parameter("filter_user");
@@ -57,8 +54,7 @@
 	)
 );
 
-ui_print_page_header(__('Pandora audit') . " &raquo; " . __('Review Logs'), "images/gm_log.png", false, "", true, $header_buttons);
->>>>>>> 58370449
+ui_print_page_header(__('%s audit', get_product_name()) . " &raquo; " . __('Review Logs'), "images/gm_log.png", false, "", true, $header_buttons);
 
 $table = new stdClass();
 $table->class = "databox filters";
