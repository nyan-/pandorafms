<?php
/**
 * Combined graph
 *
 * @category   Combined graph
 * @package    Pandora FMS
 * @subpackage Community
 * @version    1.0.0
 * @license    See below
 *
 *    ______                 ___                    _______ _______ ________
 *   |   __ \.-----.--.--.--|  |.-----.----.-----. |    ___|   |   |     __|
 *  |    __/|  _  |     |  _  ||  _  |   _|  _  | |    ___|       |__     |
 * |___|   |___._|__|__|_____||_____|__| |___._| |___|   |__|_|__|_______|
 *
 * ============================================================================
 * Copyright (c) 2005-2021 Artica Soluciones Tecnologicas
 * Please see http://pandorafms.org for full contribution list
 * This program is free software; you can redistribute it and/or
 * modify it under the terms of the GNU General Public License
 * as published by the Free Software Foundation for version 2.
 * This program is distributed in the hope that it will be useful,
 * but WITHOUT ANY WARRANTY; without even the implied warranty of
 * MERCHANTABILITY or FITNESS FOR A PARTICULAR PURPOSE.  See the
 * GNU General Public License for more details.
 * ============================================================================
 */

global $config;

require_once 'include/functions_custom_graphs.php';

if (is_ajax() === true) {
    $search_agents = (bool) get_parameter('search_agents', false);

    if ($search_agents === true) {
        include_once 'include/functions_agents.php';

        $id_agent = (int) get_parameter('id_agent');
        $string = (string) get_parameter('q');
        // Q is what autocomplete plugin gives.
        $id_group = (int) get_parameter('id_group');

        $filter = [];
        $filter[] = '(nombre COLLATE utf8_general_ci LIKE "%'.$string.'%" OR direccion LIKE "%'.$string.'%" OR comentarios LIKE "%'.$string.'%")';
        $filter['id_grupo'] = $id_group;

        $agents = agents_get_agents($filter, ['nombre', 'direccion']);
        if ($agents === false) {
            return;
        }

        foreach ($agents as $agent) {
            echo $agent['nombre'].'|'.$agent['direccion']."\n";
        }

        return;
    }

    return;
}

check_login();

if (! check_acl($config['id_user'], 0, 'RW')
    && ! check_acl($config['id_user'], 0, 'RM')
) {
    db_pandora_audit(
        'ACL Violation',
        'Trying to access graph builder'
    );
    include 'general/noaccess.php';
    exit;
}

if ($edit_graph) {
    $graphInTgraph = db_get_row_sql(
        'SELECT * FROM tgraph WHERE id_graph = '.$id_graph
    );
    $stacked = $graphInTgraph['stacked'];
    $period = $graphInTgraph['period'];
    $id_group = $graphInTgraph['id_group'];
    $check = false;
    $percentil = $graphInTgraph['percentil'];
    $summatory_series = $graphInTgraph['summatory_series'];
    $average_series = $graphInTgraph['average_series'];
    $modules_series = $graphInTgraph['modules_series'];
    $fullscale = $graphInTgraph['fullscale'];

    if ($stacked == CUSTOM_GRAPH_BULLET_CHART_THRESHOLD) {
        $stacked = CUSTOM_GRAPH_BULLET_CHART;
        $check = true;
    }
} else {
    $id_agent = 0;
    $id_module = 0;
    $id_group = null;
    $period = SECONDS_1DAY;
    $factor = 1;
    $stacked = 4;
    $check = false;
    $percentil = 0;
    $summatory_series = 0;
    $average_series = 0;
    $modules_series = 0;
    if ($config['full_scale_option'] == 1) {
        $fullscale = 1;
    } else {
        $fullscale = 0;
    }
}

// -----------------------
// CREATE/EDIT GRAPH FORM
// -----------------------
$url = 'index.php?sec=reporting&sec2=godmode/reporting/graph_builder';
if ($edit_graph) {
    $output = "<form method='post' action='".$url.'&edit_graph=1&update_graph=1&id='.$id_graph."'>";
} else {
    $output = "<form method='post' action='".$url."&edit_graph=1&add_graph=1'>";
}

$output .= "<table width='100%' cellpadding=4 cellspacing=4 class='databox filters'>";
$output .= '<tr>';
$output .= "<td class='datos'><b>".__('Name').'</b></td>';
$output .= "<td class='datos'><input type='text' name='name' size='25' ";
if ($edit_graph) {
    $output .= "value='".$graphInTgraph['name']."' ";
}

$output .= '>';

$own_info = get_user_info($config['id_user']);

$return_all_group = true;

if (users_can_manage_group_all('RW') === false
    && users_can_manage_group_all('RM') === false
) {
    $return_all_group = false;
}

$output .= '<td><b>'.__('Group').'</b></td><td>';
if (check_acl($config['id_user'], 0, 'RW')) {
<<<<<<< HEAD
    $output .= html_print_input(
        [
            'type'           => 'select_groups',
            'id_user'        => $config['id_user'],
            'privilege'      => 'RW',
            'returnAllGroup' => true,
            'name'           => 'graph_id_group',
            'selected'       => $id_group,
            'script'         => '',
            'nothing'        => '',
            'nothing_value'  => '',
            'return'         => true,
            'required'       => true,
        ]
    );
} else if (check_acl($config['id_user'], 0, 'RM')) {
    $output .= html_print_input(
        [
            'type'           => 'select_groups',
            'id_user'        => $config['id_user'],
            'privilege'      => 'RM',
            'returnAllGroup' => true,
            'name'           => 'graph_id_group',
            'selected'       => $id_group,
            'script'         => '',
            'nothing'        => '',
            'nothing_value'  => '',
            'return'         => true,
            'required'       => true,
        ]
=======
    $output .= html_print_select_groups(
        $config['id_user'],
        'RW',
        $return_all_group,
        'graph_id_group',
        $id_group,
        '',
        '',
        '',
        true
    );
} else if (check_acl($config['id_user'], 0, 'RM')) {
    $output .= html_print_select_groups(
        $config['id_user'],
        'RM',
        $return_all_group,
        'graph_id_group',
        $id_group,
        '',
        '',
        '',
        true
>>>>>>> 16ee65ba
    );
}

$output .= '</td></tr>';
$output .= '<tr>';
$output .= "<td class='datos2'><b>".__('Description').'</b></td>';
$output .= "<td class='datos2' colspan=3><textarea name='description' class='height_45px' cols=55 rows=2>";
if ($edit_graph) {
    $output .= $graphInTgraph['description'];
}

$output .= '</textarea>';
$output .= '</td></tr>';
if ($stacked == CUSTOM_GRAPH_GAUGE) {
    $hidden = ' class="invisible" ';
} else {
    $hidden = '';
}

$output .= '<tr>';
$output .= "<td class='datos'>";
$output .= '<b>'.__('Period').'</b></td>';
$output .= "<td class='datos'>";
$output .= html_print_extended_select_for_time(
    'period',
    $period,
    '',
    '',
    '0',
    10,
    true
);
$output .= "</td><td class='datos2'>";
$output .= '<b>'.__('Type of graph').'</b></td>';
$output .= "<td class='datos2'> <div class='left inline'>";

require_once $config['homedir'].'/include/functions_graph.php';

$stackeds = [
    CUSTOM_GRAPH_AREA         => __('Area'),
    CUSTOM_GRAPH_STACKED_AREA => __('Stacked area'),
    CUSTOM_GRAPH_LINE         => __('Line'),
    CUSTOM_GRAPH_STACKED_LINE => __('Stacked line'),
    CUSTOM_GRAPH_BULLET_CHART => __('Bullet chart'),
    CUSTOM_GRAPH_GAUGE        => __('Gauge'),
    CUSTOM_GRAPH_HBARS        => __('Horizontal bars'),
    CUSTOM_GRAPH_VBARS        => __('Vertical bars'),
    CUSTOM_GRAPH_PIE          => __('Pie'),
];
$output .= html_print_select($stackeds, 'stacked', $stacked, '', '', 0, true);

$output .= '</div></td></tr>';

$output .= '<tr>';
$output .= "<td class='datos2 thresholdDiv'><b>";
$output .= __('Equalize maximum thresholds');
$output .= '</b></td>';
$output .= "<td class='datos2 thresholdDiv'>";
$output .= html_print_checkbox(
    'threshold',
    CUSTOM_GRAPH_BULLET_CHART_THRESHOLD,
    $check,
    true,
    false,
    '',
    false
);
$output .= '</td></tr>';

$output .= "<tr><td class='datos2 sparse_graph '><b>";
$output .= __('Percentil');
$output .= '</b></td>';
$output .= "<td class='datos2 sparse_graph'>";
$output .= html_print_checkbox(
    'percentil',
    1,
    $percentil,
    true
);
$output .= '</td>';
$output .= '</tr>';

$output .= "<tr><td class='datos2 sparse_graph'><b>";
$output .= __('Add summatory series');
$output .= '</b></td>';
$output .= "<td class='datos2 sparse_graph'>";
$output .= html_print_checkbox(
    'summatory_series',
    1,
    $summatory_series,
    true
);
$output .= "</td><td class='datos2 sparse_graph'><b>";
$output .= __('Add average series');
$output .= '</b></td>';
$output .= "<td class='datos2 sparse_graph'>";
$output .= html_print_checkbox(
    'average_series',
    1,
    $average_series,
    true
);
$output .= '</td></tr>';
$output .= "<tr><td class='datos2 sparse_graph'><b>";
$output .= __('Modules and series');
$output .= '</b></td>';
$output .= "<td class='datos2 sparse_graph'>";
$output .= html_print_checkbox('modules_series', 1, $modules_series, true);
$output .= '</td>';
$output .= "<td class='datos2 sparse_graph'><b>";
$output .= __('Show full scale graph (TIP)');
$output .= '</td>';
$output .= "<td class='datos2 sparse_graph'>";
$output .= html_print_checkbox('fullscale', 1, $fullscale, true);
$output .= '</td>';
$output .= '</tr>';

$output .= '</table>';

if ($edit_graph) {
    $output .= "<div class='w100p'>";
    $output .= "<input class='right' type=submit name='store' class='sub upd' value='".__('Update')."'>";
    $output .= '</div>';
} else {
    $output .= "<div class='w100p'>";
    $output .= "<input class='right' type=submit name='store' class='sub next' value='".__('Create')."'>";
    $output .= '</div>';
}

$output .= '</form>';

echo $output;
?>
<script type="text/javascript">
    $(document).ready(function() {
        if ($("#stacked").val() == '<?php echo CUSTOM_GRAPH_BULLET_CHART; ?>') {
            $(".thresholdDiv").show();
            $(".sparse_graph").hide();
        } else if (
            $("#stacked").val() == '<?php echo CUSTOM_GRAPH_AREA; ?>' ||
            $("#stacked").val() == '<?php echo CUSTOM_GRAPH_LINE; ?>'
        ) {
            $(".thresholdDiv").hide();
            $(".sparse_graph").show();
        } else {
            $(".thresholdDiv").hide();
            $(".sparse_graph").hide();
        }

        if( !$("#checkbox-summatory_series").is(":checked") &&
            !$("#checkbox-average_series").is(":checked")
        ){
            $("#checkbox-modules_series").attr("disabled", true);
            $("#checkbox-modules_series").attr("checked", false);
        }

        $("#stacked").change(function(){
            if ( $(this).val() == '<?php echo CUSTOM_GRAPH_BULLET_CHART; ?>') {
                $(".thresholdDiv").show();
                $(".sparse_graph").hide();
            } else if (
                $(this).val() == '<?php echo CUSTOM_GRAPH_AREA; ?>' ||
                $(this).val() == '<?php echo CUSTOM_GRAPH_LINE; ?>'
            ) {
                $(".thresholdDiv").hide();
                $(".sparse_graph").show();
            } else {
                $(".thresholdDiv").hide();
                $(".sparse_graph").hide();
            }
        });

        $("#checkbox-summatory_series").change(function() {
            if( $("#checkbox-summatory_series").is(":checked") &&
                $("#checkbox-modules_series").is(":disabled")
            ) {
                $("#checkbox-modules_series").removeAttr("disabled");
            } else if(!$("#checkbox-average_series").is(":checked")) {
                $("#checkbox-modules_series").attr("disabled", true);
                $("#checkbox-modules_series").attr("checked", false);
            }
        });

        $("#checkbox-average_series").change(function() {
            if( $("#checkbox-average_series").is(":checked") &&
                $("#checkbox-modules_series").is(":disabled")
            ) {
                $("#checkbox-modules_series").removeAttr("disabled");
            } else if(!$("#checkbox-summatory_series").is(":checked")) {
                $("#checkbox-modules_series").attr("disabled", true);
                $("#checkbox-modules_series").attr("checked", false);
            }
        });
    });
</script><|MERGE_RESOLUTION|>--- conflicted
+++ resolved
@@ -142,13 +142,12 @@
 
 $output .= '<td><b>'.__('Group').'</b></td><td>';
 if (check_acl($config['id_user'], 0, 'RW')) {
-<<<<<<< HEAD
     $output .= html_print_input(
         [
             'type'           => 'select_groups',
             'id_user'        => $config['id_user'],
             'privilege'      => 'RW',
-            'returnAllGroup' => true,
+            'returnAllGroup' => $return_all_group,
             'name'           => 'graph_id_group',
             'selected'       => $id_group,
             'script'         => '',
@@ -164,7 +163,7 @@
             'type'           => 'select_groups',
             'id_user'        => $config['id_user'],
             'privilege'      => 'RM',
-            'returnAllGroup' => true,
+            'returnAllGroup' => $return_all_group,
             'name'           => 'graph_id_group',
             'selected'       => $id_group,
             'script'         => '',
@@ -173,30 +172,6 @@
             'return'         => true,
             'required'       => true,
         ]
-=======
-    $output .= html_print_select_groups(
-        $config['id_user'],
-        'RW',
-        $return_all_group,
-        'graph_id_group',
-        $id_group,
-        '',
-        '',
-        '',
-        true
-    );
-} else if (check_acl($config['id_user'], 0, 'RM')) {
-    $output .= html_print_select_groups(
-        $config['id_user'],
-        'RM',
-        $return_all_group,
-        'graph_id_group',
-        $id_group,
-        '',
-        '',
-        '',
-        true
->>>>>>> 16ee65ba
     );
 }
 
