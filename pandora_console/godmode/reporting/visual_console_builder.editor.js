--- conflicted
+++ resolved
@@ -1667,13 +1667,6 @@
 			data: parameter,
 			success: function (data) {
 				set_static_graph_status(idElement, image, data);
-<<<<<<< HEAD
-				if($('#'+idElement+' table').css('float') == 'right' || $('#'+idElement+ ' table').css('float') == 'left'){
-					$('#'+idElement+ ' img').css('margin-top', parseInt($('#'+idElement).css('height'))/2 - parseInt($('#'+idElement+ ' img').css('height'))/2);	
-				}
-				else{
-					$('#'+idElement+ ' img').css('margin-left', parseInt($('#'+idElement).css('width'))/2 - parseInt($('#'+idElement+ ' img').css('width'))/2);
-=======
 				if(values['show_statistics'] == 1){
 					if($('#'+idElement+' table').css('float') == 'right' || $('#'+idElement+ ' table').css('float') == 'left'){
 						$('#'+idElement+ ' img').css('margin-top', parseInt($('#'+idElement).css('height'))/2 - parseInt($('#'+idElement+ ' img').css('height'))/2);	
@@ -1681,7 +1674,6 @@
 					else{
 						$('#'+idElement+ ' img').css('margin-left', parseInt($('#'+idElement).css('width'))/2 - parseInt($('#'+idElement+ ' img').css('width'))/2);
 					}
->>>>>>> 49f7168e
 				}
 			}
 		});
@@ -2245,23 +2237,6 @@
 				
 			}
 				
-<<<<<<< HEAD
-			if ((values['width'] == 0) || (values['height'] == 0)) {
-				// Do none
-				if($('#preview > img')[0].naturalWidth > 150 || $('#preview > img')[0].naturalHeight > 150){
-					$image.attr('width', '70')
-						.attr('height', '70');
-				}
-				else{
-					$image.attr('width', $('#preview > img')[0].naturalWidth)
-						.attr('height', $('#preview > img')[0].naturalHeight);
-				}			
-			}
-			else {
-				$image.attr('width', values['width'])
-					.attr('height', values['height']);
-			}
-=======
 			if(values['show_statistics'] != 1){
 				
 					if ((values['width'] == 0) || (values['height'] == 0)) {
@@ -2284,7 +2259,6 @@
 				// 	$('#image_'+id_data).css('width', values['width']+'px');
 				// 	$('#image_'+id_data).css('height', values['height']+'px');
 				// }
->>>>>>> 49f7168e
 /*
 			var $span = $('<span></span>')
 				.attr('id', 'text_' + id_data)
