// Pandora FMS - http://pandorafms.com
// ==================================================
// Copyright (c) 2005-2009 Artica Soluciones Tecnologicas
// Please see http://pandorafms.org for full contribution list

// This program is free software; you can redistribute it and/or
// modify it under the terms of the GNU General Public License
// as published by the Free Software Foundation for version 2.
// This program is distributed in the hope that it will be useful,
// but WITHOUT ANY WARRANTY; without even the implied warranty of
// MERCHANTABILITY or FITNESS FOR A PARTICULAR PURPOSE.  See the
// GNU General Public License for more details.

var creationItem = null;
var is_opened_palette = false;
var idItem = 0;
var selectedItem = null;
var selectedItems = null;
var lines = Array();
var user_lines = Array();
var toolbuttonActive = null;
var autosave = true;
var list_actions_pending_save = [];
var temp_id_item = 0;
var parents = {};

var obj_js_user_lines = null;


var SIZE_GRID = 16; //Const the size (for width and height) of grid.

var img_handler_start;
var img_handler_end;

function toggle_advance_options_palette(close) {
	if ($("#advance_options").css('display') == 'none') {
		$("#advance_options").css('display', '');
	}
	else {
		$("#advance_options").css('display', 'none');
	}

	if (close == false) {
		$("#advance_options").css('display', 'none');
	}
}

// Main function, execute in event documentReady

function visual_map_main() {
	img_handler_start = "images/dot_red.png";
	img_handler_end = "images/dot_green.png";
	get_image_url(img_handler_start).success(function (data) {
		img_handler_start = data;
	});
	get_image_url(img_handler_end).success(function (data) {
		img_handler_end = data;
	});

	//Get the list of posible parents
	parents = Base64.decode($("input[name='parents_load']").val());
	parents = eval("(" + parents + ")");

	eventsBackground();
	eventsItems();

	//Fixed to wait the load of images.
	$(window).load(function() {
		

		$('#module').change(function(){
			var txt = $("#module").val();
			if(selectedItem == 'simple_value' || creationItem == 'simple_value'){
				$.ajax({
				async:false,
				type: "POST",
				url: "ajax.php",
				data: {"page" : "general/check_image_module",
					"get_image" : txt,
					},
				success: function(data) {				
					if(data == 0){
						$("#data_image_check").html('Off');
						$('#data_image_container').css('display','none');	
						$('#data_image_check').css('display','none');
						$('#data_image_check_label').css('display','none');
						$('.block_tinymce').remove();
						$('#process_value_row').css('display','table-row');
						if($('#process_value').val() != '0'){
								$('#period_row').css('display','table-row');
						}					
					}
					else{
						$('#data_image_container').css('display','inline');	
						$('#data_image_check').css('display','inline');
						$('#data_image_check_label').css('display','inline');
						$("#data_image_check").html('On');
						$('#process_value_row').css('display','none');
						$('#period_row').css('display','none');
						$('#text-label_ifr').contents().find('#tinymce').html('_VALUE_');
						$('.block_tinymce').remove();
						$('#label_row').append('<div class="block_tinymce" style="background-color:#fbfbfb;position:absolute;left:0px;height:230px;width:100%;opacity:0.7;z-index:5;"></div>');
					}
				}
			});	
		}
		});
		

		// Begin - Background label color changer
				
		$( "#text-label_ifr" ).contents().find( "body" ).bind('mousewheel', function(e){
        e.preventDefault();
				
				if($( "#text-label_ifr" ).contents().find( "body" ).css('background-color') == 'rgb(211, 211, 211)'){
					$( "#text-label_ifr" ).contents().find( "body" ).css('background-color','white');
				}
				else{
					$( "#text-label_ifr" ).contents().find( "body" ).css('background-color','lightgray');
				}
    });
		
		// End - Background label color changer
		
		$('#radiobtn0001').click(function(){
			$("#custom_graph option[value=0]").prop("selected", true);
		});
		
		$('.labelpos').click(function(event) {
			if($("#hidden-metaconsole").val() == 1){
				$("#labelposup img").attr('src','../../images/label_up.png');
				$("#labelposdown img").attr('src','../../images/label_down.png');
				$("#labelposleft img").attr('src','../../images/label_left.png');
				$("#labelposright img").attr('src','../../images/label_right.png');
				$('.labelpos').attr('sel','no');
				$("#"+$(this).attr('id')+" img").attr('src','../../images/label_'+$(this).attr('id').replace('labelpos','')+'_2.png');
				$("#"+$(this).attr('id')).attr('sel','yes');
			}
			else{
				$("#labelposup img").attr('src','images/label_up.png');
				$("#labelposdown img").attr('src','images/label_down.png');
				$("#labelposleft img").attr('src','images/label_left.png');
				$("#labelposright img").attr('src','images/label_right.png');
				$('.labelpos').attr('sel','no');
				$("#"+$(this).attr('id')+" img").attr('src','images/label_'+$(this).attr('id').replace('labelpos','')+'_2.png');
				$("#"+$(this).attr('id')).attr('sel','yes');	
			}
					
		});
		
			draw_lines(lines, 'background', true);

			draw_user_lines("", 0, 0, 0 , 0, 0, true);

			//~ center_labels();
		}
	);

	obj_js_user_lines = new jsGraphics("background");

	$("input[name='radio_choice']").on('change', function() {
		var radio_value = $("input[name='radio_choice']:checked").val();

		if ((creationItem == 'module_graph') || (selectedItem == 'module_graph')) {
			if (radio_value == "module_graph") {
				$("#custom_graph_row").css('display', 'none');
				$("#agent_row").css('display', '');
				$("#module_row").css('display', '');
				$("#type_graph").css('display', '');
			}
			else {
				$("#custom_graph_row").css('display', '');
				$("#agent_row").css('display', 'none');
				$("#module_row").css('display', 'none');
				$("#type_graph").css('display', 'none');
			}
		}
	});

	//Resize the view to adapt the screen size.
	if ($("#main").length) {
		//Console
		$("#frame_view").height($("#main").height() - 75);
	}
	else {
		//Metaconsole
		$("#frame_view").height($("#page").height() - 75);
	}
}

function cancel_button_palette_callback() {
	if (is_opened_palette) {
		toggle_item_palette();
	}
}

function get_url_ajax() {
	if (is_metaconsole()) {
		return "../../ajax.php";
	}
	else {
		return "ajax.php";
	}
}

var metaconsole = null;
function is_metaconsole() {
	if (metaconsole === null)
		metaconsole = $("input[name='metaconsole']").val();

	if (metaconsole != 0)
		return true;
	else
		return false;
}

function update_button_palette_callback() {

	var values = {};

	values = readFields();

	// TODO VALIDATE DATA
	switch (selectedItem) {
		case 'background':
			
			if(values['width'] < 1024 || values['height'] < 768){
			alert('Min allowed size is 1024x768');
			return false;	
			}
			
			if(values['width'] == 0 && values['height'] == 0) {
				values['width'] =
					$("#hidden-background_original_width").val();
				values['height'] =
					$("#hidden-background_original_height").val();
			}
			$("#background").css('width', values['width']);
			$("#background").css('height', values['height']);

			//$("#background").css('background', 'url(images/console/background/' + values['background'] + ')');
			var image = values['background'];
			$("#background_img").attr('src', "images/spinner.gif");
			set_image("background", null, image);

			idElement = 0;
			break;
		case 'box_item':
		
			if($('input[name=width_box]').val() == ''){
				alert('Undefined width');
				return false;
			}
			if($('input[name=height_box]').val() == ''){
				alert('Undefined height');
				return false;
			}
		
			$("#" + idItem + " div").css('background-color', values['fill_color']);
			$("#" + idItem + " div").css('border-color', values['border_color']);
			$("#" + idItem + " div").css('border-width', values['border_width'] + "px");
			
			if(values['height_box']==0 || values['width_box']==0){
				$("#" + idItem + " div").css('width', "300px");
				$("#" + idItem + " div").css('height', "180px");
			}
			else{
				$("#" + idItem + " div").css('height', values['height_box'] + "px");
				$("#" + idItem + " div").css('width', values['width_box'] + "px");
			}
			break;
		case 'group_item':
			if((values['image'] == '' || values['image'] == 'none') && (values['label'] == '') && (values['show_statistics'] == false)){
				alert('Undefined image');
				return false;
			}
			
			$("#text_" + idItem).html(values['label']);
			
			if(values['show_statistics'] == 1){
				
				if (!$('#image_'+idItem).length) {
					
					if(values['label_position'] == 'left'){
					
						var $image = $('<img></img>')
							.attr('id', 'image_' + idItem)
							.attr('class', 'image')
							.attr('src', 'images/console/icons/'+values["image"]+".png")
							.attr('style','float:right;');
					
					}
					else if(values['label_position'] == 'right'){
					
						var $image = $('<img></img>')
							.attr('id', 'image_' + idItem)
							.attr('class', 'image')
							.attr('src', 'images/console/icons/'+values["image"]+".png")
							.attr('style','float:left;');
					
					}
					else{
						
						var $image = $('<img></img>')
							.attr('id', 'image_' + idItem)
							.attr('class', 'image')
							.attr('src', 'images/console/icons/'+values["image"]+".png");
						
					}
					
					
					$('#'+idItem).append($image);
					
				}
				
				if ((values['width'] == 0) || (values['height'] == 0)) {
						$("#image_" + idItem).removeAttr('width');
						$("#image_" + idItem).removeAttr('height');
						$("#image_" + idItem).attr('width', 520);
						$("#image_" + idItem).attr('height', 80);
						$("#image_" + idItem).css('width', '520px');
						$("#image_" + idItem).css('height', '80px');
						$("#image_" + idItem).attr('src', 'images/console/signes/group_status.png');
							
				}
				else {
					$("#image_" + idItem).removeAttr('width');
					$("#image_" + idItem).removeAttr('height');
					$("#image_" + idItem).attr('width', values['width']);
					$("#image_" + idItem).attr('height', values['height']);
					$("#image_" + idItem).css('width', values['width'] + 'px');
					$("#image_" + idItem).css('height', values['height'] + 'px');
					$("#image_" + idItem).attr('src', 'images/console/signes/group_status.png');
				}				
				
			}
			else{
				
				if ((values['width'] == 0) || (values['height'] == 0)) {
					
					if(values['image'] != '' && values['image'] != 'none'){
						
						if (!$('#image_'+idItem).length) {
  						
							if(values['label_position'] == 'left'){
							
								var $image = $('<img></img>')
									.attr('id', 'image_' + idItem)
									.attr('class', 'image')
									.attr('src', 'images/console/icons/'+values["image"]+".png")
									.attr('style','float:right;');
							
							}
							else if(values['label_position'] == 'right'){
							
								var $image = $('<img></img>')
									.attr('id', 'image_' + idItem)
									.attr('class', 'image')
									.attr('src', 'images/console/icons/'+values["image"]+".png")
									.attr('style','float:left;');
							
							}
							else{
								
								var $image = $('<img></img>')
									.attr('id', 'image_' + idItem)
									.attr('class', 'image')
									.attr('src', 'images/console/icons/'+values["image"]+".png");
								
							}
							
							
							$('#'+idItem).append($image);
							
						}
						
						
						if($('#preview > img')[0].naturalWidth > 150 || $('#preview > img')[0].naturalHeight > 150){
							$("#image_" + idItem).removeAttr('width');
							$("#image_" + idItem).removeAttr('height');
							$("#image_" + idItem).attr('width', 70);
							$("#image_" + idItem).attr('height', 70);
							$("#image_" + idItem).css('width', '70px');
							$("#image_" + idItem).css('height', '70px');
						}
						else{
							$("#image_" + idItem).removeAttr('width');
							$("#image_" + idItem).removeAttr('height');
							
							$("#image_" + idItem).attr('width', $('#preview > img')[0].naturalHeight);
							$("#image_" + idItem).attr('height', $('#preview > img')[0].naturalHeight);
							$("#image_" + idItem).css('width', $('#preview > img')[0].naturalHeight+'px');
							$("#image_" + idItem).css('height', $('#preview > img')[0].naturalHeight+'px');	
							
							
						}
						
					}
					else{
						$("#image_" + idItem).removeAttr('width');
						$("#image_" + idItem).removeAttr('height');
						$("#image_" + idItem).attr('width', 70);
						$("#image_" + idItem).attr('height', 70);
						$("#image_" + idItem).css('width', '70px');
						$("#image_" + idItem).css('height', '70px');
						$("#image_" + idItem).remove();
					}
						
				}
				else {
					$("#image_" + idItem).removeAttr('width');
					$("#image_" + idItem).removeAttr('height');
					$("#image_" + idItem).attr('width', values['width']);
					$("#image_" + idItem).attr('height', values['height']);
					$("#image_" + idItem).css('width', values['width'] + 'px');
					$("#image_" + idItem).css('height', values['height'] + 'px');
				}
				
			}
			
			
			
			break;
		case 'static_graph':
		
			if($('input[name=width]').val() == ''){
				alert('Undefined width');
				return false;
			}
			if($('input[name=height]').val() == ''){
				alert('Undefined height');
				return false;
			}
			if(((values['image'] == '' || values['image'] == 'none') && (values['label'] == ''))){
				alert('Undefined image');
				return false;
			}

			$("#text_" + idItem).html(values['label']);
			
			if(values['show_statistics'] == 1){
				
				
				if ((values['width'] == 0) || (values['height'] == 0)) {
						$("#image_" + idItem).removeAttr('width');
						$("#image_" + idItem).removeAttr('height');
						$("#image_" + idItem).attr('width', 520);
						$("#image_" + idItem).attr('height', 80);
						$("#image_" + idItem).css('width', '520px');
						$("#image_" + idItem).css('height', '80px');
						$("#image_" + idItem).attr('src', 'images/console/signes/group_status.png');
							
				}
				else {
					$("#image_" + idItem).removeAttr('width');
					$("#image_" + idItem).removeAttr('height');
					$("#image_" + idItem).attr('width', values['width']);
					$("#image_" + idItem).attr('height', values['height']);
					$("#image_" + idItem).css('width', values['width'] + 'px');
					$("#image_" + idItem).css('height', values['height'] + 'px');
					$("#image_" + idItem).attr('src', 'images/console/signes/group_status.png');
				}				
				
			}
			else{
				
				if ((values['width'] == 0) || (values['height'] == 0)) {
					
					if(values['image'] != '' && values['image'] != 'none'){
						
						if (!$('#image_'+idItem).length) {
  						
							if(values['label_position'] == 'left'){
							
								var $image = $('<img></img>')
									.attr('id', 'image_' + idItem)
									.attr('class', 'image')
									.attr('src', 'images/console/icons/'+values["image"]+".png")
									.attr('style','float:right;');
							
							}
							else if(values['label_position'] == 'right'){
							
								var $image = $('<img></img>')
									.attr('id', 'image_' + idItem)
									.attr('class', 'image')
									.attr('src', 'images/console/icons/'+values["image"]+".png")
									.attr('style','float:left;');
							
							}
							else{
								
								var $image = $('<img></img>')
									.attr('id', 'image_' + idItem)
									.attr('class', 'image')
									.attr('src', 'images/console/icons/'+values["image"]+".png");
								
							}
							
							
							$('#'+idItem).append($image);
							
						}
						
						
						if($('#preview > img')[0].naturalWidth > 150 || $('#preview > img')[0].naturalHeight > 150){
							$("#image_" + idItem).removeAttr('width');
							$("#image_" + idItem).removeAttr('height');
							$("#image_" + idItem).attr('width', 70);
							$("#image_" + idItem).attr('height', 70);
							$("#image_" + idItem).css('width', '70px');
							$("#image_" + idItem).css('height', '70px');
						}
						else{
							$("#image_" + idItem).removeAttr('width');
							$("#image_" + idItem).removeAttr('height');
							
							$("#image_" + idItem).attr('width', $('#preview > img')[0].naturalHeight);
							$("#image_" + idItem).attr('height', $('#preview > img')[0].naturalHeight);
							$("#image_" + idItem).css('width', $('#preview > img')[0].naturalHeight+'px');
							$("#image_" + idItem).css('height', $('#preview > img')[0].naturalHeight+'px');	
							
							
						}
						
					}
					else{
						$("#image_" + idItem).removeAttr('width');
						$("#image_" + idItem).removeAttr('height');
						$("#image_" + idItem).attr('width', 70);
						$("#image_" + idItem).attr('height', 70);
						$("#image_" + idItem).css('width', '70px');
						$("#image_" + idItem).css('height', '70px');
						$("#image_" + idItem).remove();
					}
						
				}
				else {
					$("#image_" + idItem).removeAttr('width');
					$("#image_" + idItem).removeAttr('height');
					$("#image_" + idItem).attr('width', values['width']);
					$("#image_" + idItem).attr('height', values['height']);
					$("#image_" + idItem).css('width', values['width'] + 'px');
					$("#image_" + idItem).css('height', values['height'] + 'px');
				}
				
			}
			
			break;
		case 'percentile_bar':
		case 'percentile_item':
			if($('input[name=width_percentile]').val() == ''){
				alert('Undefined width');
				return false;
			}
			if($('input[name=height_percentile]').val() == ''){
				alert('Undefined height');
				return false;
			}
		
			$("#text_" + idItem).html(values['label']);
			$("#image_" + idItem).attr("src", "images/spinner.gif");
			if (values['type_percentile'] == 'bubble') {
				setPercentileBubble(idItem, values);
			}
			else if (values['type_percentile'] == 'circular_progress_bar') {
				setPercentileCircular(idItem, values);
			}
			else if (values['type_percentile'] == 'interior_circular_progress_bar') {
				setPercentileInteriorCircular(idItem, values);
			}
			else {
				setPercentileBar(idItem, values);
			}
			
			break;
		case 'module_graph':
			if($('#dir_items').html() == 'horizontal'){
				if(parseInt($('#text-left').val()) + (parseInt($('input[name=height_module_graph]').val() * $('#count_items').html())) > parseInt($('#background').css('width'))
				|| parseInt($('#text-left').val()) + (parseInt($('input[name=width_module_graph]').val() * $('#count_items').html())) > parseInt($('#background').css('width'))){
					
					alert($('#count_items').html()+' joined graph items are wider than background');
					return false;
					
				}
			}
			
			if($('#dir_items').html() == 'vertical'){
				if(parseInt($('#text-top').val()) + (parseInt($('input[name=height_module_graph]').val() * $('#count_items').html())) > parseInt($('#background').css('height'))){
					alert($('#count_items').html()+' joined graph items are higher than background');
					return false;
					
				}
			}
			
			if($('input[name=width_module_graph]').val() == ''){
				alert('Undefined width');
				return false;
			}
			if($('input[name=height_module_graph]').val() == ''){
				alert('Undefined height');
				return false;
			}
			if($('#custom_graph_row').css('display') != 'none' && $("#custom_graph option:selected").html() == 'None'){
				alert('Undefined graph');
				return false;
			}
		
			$("#text_" + idItem).html(values['label']);
			$("#image_" + idItem).attr("src", "images/spinner.gif");
			setModuleGraph(idItem);
			break;
		case 'bars_graph':
			if($('input[name=width_percentile]').val() == ''){
				alert('Undefined width');
				return false;
			}
		
			$("#text_" + idItem).html(values['label']);
			$("#image_" + idItem).attr("src", "images/spinner.gif");
			
			setBarsGraph(idItem, values);
			break;
		case 'auto_sla_graph':
			if($('input[name=width]').val() == ''){
				alert('Undefined width');
				return false;
			}
			if($('input[name=height]').val() == ''){
				alert('Undefined height');
				return false;
			}
			$("#text_" + idItem).html(values['label']);
			$("#image_" + idItem).attr("src", "images/spinner.gif");

			setEventsBar(idItem, values);
			break;
		case 'donut_graph':
			$("#image_" + idItem).attr("src", "images/spinner.gif");

			setDonutsGraph(idItem, values);
			break;
		case 'simple_value':
			$("#" + idItem).html(values['label']);
			
			if($("#data_image_check").html() == "On"){
				$("#text_" + idItem).html('<img style="width:'+values['width_data_image']+'px;" src="images/console/signes/data_image.png">');
				$("#" + idItem).html('<img style="width:'+values['width_data_image']+'px;" src="images/console/signes/data_image.png">');
			}
			else{
				$("#text_" + idItem).html(
					'<table><tbody><tr><td></td></tr><tr><td><span style="width:'+values['width_data_image']+'px;" id="text_' + idItem + '" class="text">'+values["label"]+'</span></td></tr><tr><td></td></tr></tbody></table>'
				)
				$("#" + idItem).html(
					'<table><tbody><tr><td></td></tr><tr><td><span style="width:'+values['width_data_image']+'px;" id="text_' + idItem + '" class="text">'+values["label"]+'</span></td></tr><tr><td></td></tr></tbody></table>'
				)
			}
			break;
		case 'label':
			$("#text_" + idItem).html(values['label']);
			break;
		case 'icon':
			if($('input[name=width]').val() == ''){
			alert('Undefined width');
			return false;
			}
			if($('input[name=height]').val() == ''){
			alert('Undefined height');
			return false;
			}
			if(values['image'] == '' || values['image'] == 'none'){
			alert('Undefined image');
			return false;
			}
			$("#image_" + idItem).attr('src', "images/spinner.gif");
			if ((values['width'] == 0) || (values['height'] == 0)) {
				if($('#preview > img')[0].naturalWidth > 150 || $('#preview > img')[0].naturalHeight > 150){
					$("#image_" + idItem).removeAttr('width');
					$("#image_" + idItem).removeAttr('height');
					$("#image_" + idItem).attr('width', 70);
					$("#image_" + idItem).attr('height', 70);
					$("#image_" + idItem).css('width', '70px');
					$("#image_" + idItem).css('height', '70px');
					}
				else{
					$("#image_" + idItem).removeAttr('width');
					$("#image_" + idItem).removeAttr('height');
					$("#image_" + idItem).attr('width', $('#preview > img')[0].naturalHeight);
					$("#image_" + idItem).attr('height', $('#preview > img')[0].naturalHeight);
					$("#image_" + idItem).css('width', $('#preview > img')[0].naturalHeight+'px');
					$("#image_" + idItem).css('height', $('#preview > img')[0].naturalHeight+'px');	
				}		
			}
			else {
				$("#image_" + idItem).removeAttr('width');
				$("#image_" + idItem).removeAttr('height');
				$("#image_" + idItem).attr('width', values['width']);
				$("#image_" + idItem).attr('height', values['height']);
				$("#image_" + idItem).css('width', values['width'] + 'px');
				$("#image_" + idItem).css('height', values['height'] + 'px');	
			}
			var image = values['image'] + ".png";
			set_image("image", idItem, image);
			break;
		default:
		if($('input[name=width]').val() == ''){
		alert('Undefined width');
		return false;
		}
		if($('input[name=height]').val() == ''){
		alert('Undefined height');
		return false;
		}
			//Maybe save in any Enterprise item.
			if (typeof(enterprise_update_button_palette_callback) == 'function') {
				enterprise_update_button_palette_callback(values);
			}

		break;
		
	}

	updateDB(selectedItem, idItem , values);

	toggle_item_palette();
	
	if(values['label_position']=='left'){
		$("#" + idItem + ' table').css('float','left');
		$("#" + idItem + ' img').css('float','right');
		$("#" + idItem + ' img').css('margin-left','');
		$("#" + idItem + ' table').css('height',$("#" + idItem+ ' img').css('height'));
		$("#" + idItem + ' table').css('width','');
		$("#" + idItem + ' img').css('margin-top',(parseInt($("#" + idItem).css('height'))/2)-(parseInt($("#" + idItem + " img").css('height'))/2)+'px');
		$("#" + idItem + ' > p').remove();
	}
	else if(values['label_position']=='right'){
		$("#" + idItem + ' table').css('float','right');
		$("#" + idItem + ' img').css('float','left');
		$("#" + idItem + ' img').css('margin-left','');
		$("#" + idItem + ' table').css('height',$("#" + idItem+ ' img').css('height'));
		$("#" + idItem + ' table').css('width','');
		$("#" + idItem + ' img').css('margin-top',(parseInt($("#" + idItem).css('height'))/2)-(parseInt($("#" + idItem + " img").css('height'))/2)+'px');
		$("#" + idItem + ' > p').remove();
	}
	else if(values['label_position']=='down'){
		$("#" + idItem + ' table').css('float','');			
		$("#" + idItem + ' img').css('float','');	
		var tempoimg = $('#' + idItem + ' table').clone();
		$('#' + idItem + ' table').remove();
		$('#' + idItem).append(tempoimg);
		$("#" + idItem + ' table').css('height','');
		if (selectedItem != 'simple_value') {
			$("#" + idItem + ' table').css('width','70');
			$("#" + idItem + ' span').css('width','70');
		}
		else {
			$("#" + idItem + ' table').css('width','');
			$("#" + idItem + ' table').css('text-align','center');
			$("#" + idItem + ' span').css('width','');
		}
		$("#" + idItem + ' img').css('margin-top','');
		
		$("#" + idItem + ' > p').remove();
	}
	else if(values['label_position']=='up'){
		$("#" + idItem + ' table').css('float','');			
		$("#" + idItem + ' img').css('float','');	
		var tempoimg = $('#' + idItem + ' img').clone();
		$('#' + idItem + ' img').remove();
		$('#' + idItem).append(tempoimg);
		$("#" + idItem + ' table').css('height','');
		if (selectedItem != 'simple_value') {
			$("#" + idItem + ' table').css('width','70');
			$("#" + idItem + ' span').css('width','70');
		}
		else {
			$("#" + idItem + ' table').css('width','');
			$("#" + idItem + ' table').css('text-align','center');
			$("#" + idItem + ' span').css('width','');
		}
		$("#" + idItem + ' img').css('margin-top','');

		$("#" + idItem + ' > p').remove();
	}
}

function readFields() {
	
	$("#text-label_ifr").contents().find("p").css('overflow','hidden');
	metaconsole = $("input[name='metaconsole']").val();
	var values = {};
	values['label'] = $("input[name=label]").val();
	var text = tinymce.get('text-label').getContent();
	values['label'] = text;
	values['line-height'] = $("#text-label_ifr").contents().find("p").css('line-height');
	values['type_graph'] = $("select[name=type_graph]").val();
	values['image'] = $("select[name=image]").val();
	values['background_color'] = $("select[name=background_color]").val();
	values['left'] = $("input[name=left]").val();
	values['top'] = $("input[name=top]").val();
	values['agent'] = $("input[name=agent]").val();
	values['id_agent'] = $("input[name=id_agent]").val();
	values['module'] = $("select[name=module]").val();
	values['process_simple_value'] = $("select[name=process_value]").val();
	values['background'] = $("#background_image").val();
	values['period'] = undefined != $("#hidden-period").val() ? $("#hidden-period").val() : $("#period").val();
	values['width'] = $("input[name=width]").val();
	values['width_data_image'] = $("#data_image_width").val();
	if(selectedItem == 'simple_value' || creationItem == 'simple_value'){
		if(values['width_data_image'] != 0){
			values['width'] = values['width_data_image'];
		}
	}
	values['height'] = $("input[name=height]").val();
	values['bars_graph_type'] = $("select[name=bars_graph_type]").val();
	values['parent'] = $("select[name=parent]").val();
	values['map_linked'] = $("select[name=map_linked]").val();
	values['width_percentile'] = $("input[name=width_percentile]").val();
	values['max_percentile'] = parseInt($("input[name=max_percentile]").val());
	values['width_module_graph'] = $("input[name=width_module_graph]").val();
	values['height_module_graph'] = $("input[name=height_module_graph]").val();
	values['event_max_time_row'] = $("select[name=event_max_time_row]").val();
	values['type_percentile'] = $("select[name=type_percentile]").val();
	values['percentile_color'] = $("input[name=percentile_color]").val();
	values['percentile_label_color'] = $("input[name=percentile_label_color]").val();
	values['percentile_label'] = $("input[name=percentile_label]").val();
	values['value_show'] = $("select[name=value_show]").val();
	
	values['enable_link'] = $("input[name=enable_link]").is(':checked') ? 1 : 0;
	values['id_group'] = $("select[name=group]").val();
	values['id_custom_graph'] = parseInt(
		$("#custom_graph option:selected").val());
	values['width_box'] = parseInt(
		$("input[name='width_box']").val());
	values['height_box'] = parseInt(
		$("input[name='height_box']").val());
	values['border_color'] = $("input[name='border_color']").val();
<<<<<<< HEAD
	values['resume_color'] = $("input[name='resume_color']").val();
=======
	values['grid_color'] = $("input[name='grid_color']").val();
>>>>>>> ebc209e7
	values['border_width'] = parseInt(
		$("input[name='border_width']").val());
	values['fill_color'] = $("input[name='fill_color']").val();
	values['line_width'] = parseInt(
		$("input[name='line_width']").val());
	values['line_color'] = $("input[name='line_color']").val();
	values['label_position'] = $(".labelpos[sel=yes]").attr('position');
	values['show_statistics'] = $("input[name=show_statistics]").is(':checked') ? 1 : 0;
	
	if (is_metaconsole()) {
		values['metaconsole'] = 1;
		values['id_agent'] = $("#hidden-agent").val();
		values['server_name'] = $("#id_server_name").val();
		values['server_id'] = $("input[name='id_server_metaconsole']").val();
	}
	else {
		values['metaconsole'] = 0;
	}

	if (typeof(enterprise_readFields) == 'function') {
		//The parameter is a object and the function can change or add
		//attributes.
		enterprise_readFields(values);
	}

	return values;
}

function create_button_palette_callback() {
	var values = readFields();

	//VALIDATE DATA
	var validate = true;
	switch (creationItem) {
		case 'box_item':
			if (($("input[name='width_box']").val() == '')) {
				alert('Undefined width');
				validate = false;
			}
			if (($("input[name='height_box']").val() == '')) {
				alert('Undefined height');
				validate = false;
			}
			break;
		case 'group_item':
			if((values['image'] == '' || values['image'] == 'none') && (values['label'] == '') && (values['show_statistics'] == false)){
				alert('Undefined images');
				validate = false;
			}
			break;
		case 'static_graph':
			if ((values['width'] == '')) {
				alert('Undefined width');
				validate = false;
			}
			if ((values['height'] == '')) {
				alert('Undefined height');
				validate = false;
			}
			if((values['image'] == '' || values['image'] == 'none') && (values['label']) == false){
				alert('Undefined image');
				validate = false;
			}
			

			break;
		case 'auto_sla_graph':
			if ((values['agent'] == '')) {
				alert($("#message_alert_no_agent").html());
				validate = false;
			}
			break;
		case 'donut_graph':
			if ((values['agent'] == '')) {
				alert($("#message_alert_no_agent").html());
				validate = false;
			}
			break;
		case 'label':
			if ((values['label'] == '')) {
				alert($("#message_alert_no_label").html());
				validate = false;
			}
			break;
		case 'icon':
			if ((values['width'] == '')) {
				alert('Undefined width');
				validate = false;
			}
			if ((values['height'] == '')) {
				alert('Undefined height');
				validate = false;
			}
			if ((values['image'] == '' || values['image'] == 'none')) {
				alert($("#message_alert_no_image").html());
				validate = false;
			}
			break;
		case 'percentile_bar':
		case 'percentile_item':
			if ((values['width'] == '')) {
				alert('Undefined width');
				validate = false;
			}
			if ((values['agent'] == '')) {
				alert($("#message_alert_no_agent").html());
				validate = false;
			}
			if ((values['module'] == 0)) {
				alert($("#message_alert_no_module").html());
				validate = false;
			}
			if ((values['max_percentile'] == '')) {
				alert($("#message_alert_no_max_percentile").html());
				validate = false;
			}
			if ((values['width_percentile'] == '')) {
				alert($("#message_alert_no_width_percentile").html());
				validate = false;
			}
			break;
		case 'module_graph':
			if (values['width_module_graph'] == '') {
				alert('Undefined width');
				validate = false;
			}
			if (values['height_module_graph'] == '') {
				alert('Undefined height');
				validate = false;
			}
			if (values['id_custom_graph'] == 0) {
				if ((values['agent'] == '')) {
					alert($("#message_alert_no_agent").html());
					validate = false;
				}
				if ((values['module'] == 0)) {
					alert($("#message_alert_no_module").html());
					validate = false;
				}
				if ((values['period'] == 0)) {
					alert($("#message_alert_no_period").html());
					validate = false;
				}
			}
			break;
		case 'bars_graph':
			if ((values['agent'] == '')) {
				alert($("#message_alert_no_agent").html());
				validate = false;
			}
			if ((values['module'] == 0)) {
				alert($("#message_alert_no_module").html());
				validate = false;
			}
			break;
		case 'simple_value':
			if ((values['agent'] == '')) {
				alert($("#message_alert_no_agent").html());
				validate = false;
			}
			if ((values['module'] == 0)) {
				alert($("#message_alert_no_module").html());
				validate = false;
			}
			break;
		default:
			//Maybe save in any Enterprise item.
			if (typeof(enterprise_create_button_palette_callback) == 'function') {
				validate = enterprise_create_button_palette_callback(values);
			}
			break;
	}

	if (validate) {
		switch (creationItem) {
			case 'line_item':
				create_line('step_1', values);
				break;
			default:
			
				insertDB(creationItem, values);
				break;
		}


		toggle_item_palette();
	}
}

function delete_user_line(idElement) {
	var found = null;

	jQuery.each(user_lines, function(iterator, user_line) {
		if (user_line['id'] == idElement) {
			found = iterator;
			return;
		}
	});

	if (found != null) {
		user_lines.splice(found, 1);
	}
}

function update_user_line(type, idElement, top, left) {
	jQuery.each(user_lines, function(iterator, user_line) {

		if (user_line['id'] != idElement)
			return;

		switch (type) {
			// -- line_item --
			case 'handler_start':
			// ---------------

				user_lines[iterator]['start_x'] = left;
				user_lines[iterator]['start_y'] = top;

				break;
			// -- line_item --
			case 'handler_end':
			// ---------------

				user_lines[iterator]['end_x'] = left;
				user_lines[iterator]['end_y'] = top;

				break;
		}
	});
}

function draw_user_lines(color, thickness, start_x, start_y , end_x,
	end_y, only_defined_lines) {


	obj_js_user_lines.clear();

	// Draw the previous lines
	for (iterator = 0; iterator < user_lines.length; iterator++) {

		obj_js_user_lines.setStroke(user_lines[iterator]['line_width']);
		obj_js_user_lines.setColor(user_lines[iterator]['line_color']);
		obj_js_user_lines.drawLine(
			parseInt(user_lines[iterator]['start_x']),
			parseInt(user_lines[iterator]['start_y']),
			parseInt(user_lines[iterator]['end_x']),
			parseInt(user_lines[iterator]['end_y']));
	}


	if (typeof(only_defined_lines) == "undefined") {
		only_defined_lines = false;
	}

	if (!only_defined_lines) {
		obj_js_user_lines.setStroke(thickness);
		obj_js_user_lines.setColor(color);
		obj_js_user_lines.drawLine(start_x, start_y, end_x, end_y);
	}

	obj_js_user_lines.paint();
}

function create_line(step, values) {

	$('.item').unbind('click');
	$('.item').unbind('dblclick');
	$('.item').unbind('dragstop');
	$('.item').unbind('dragstart');

	$('#background').unbind('click');
	$('#background').unbind('dblclick');

	switch (step) {
		case 'step_1':
			$("#background *").css("cursor", "crosshair");


			$("#background *")
				.on('mousemove', function(e) {

					$('#div_step_1').css({
						left:	e.offsetX,
						top:	e.offsetY
					});
					$('#div_step_1').show();

					// 2 for the black border of background
					values['line_start_x'] = e.offsetX;
					values['line_start_y'] = e.offsetY;

				});


			$("#background *")
				.on('click', function(e) {
					create_line('step_2', values);
				});

			break;
		case 'step_2':
			$('#div_step_1').hide();
			$("#background *").off('mousemove');
			$("#background *").off('click');


			$("#background *")
				.on('mousemove', function(e) {

					$('#div_step_2').css({
						left:	e.offsetX,
						top:	e.offsetY
					});
					$('#div_step_2').show();

					// 2 for the black border of background
					values['line_end_x'] = e.offsetX;
					values['line_end_y'] = e.offsetY;

					draw_user_lines(
						values['line_color'],
						values['line_width'],
						values['line_start_x'],
						values['line_start_y'],
						values['line_end_x'],
						values['line_end_y']);
				});

			$("#background *")
				.on('click', function(e) {
					create_line('step_3', values);
				});
			break;
		case 'step_3':
			$('#div_step_2').hide();
			$("#background *").off('mousemove');
			$("#background *").off('click');

			$("#background *").css("cursor", "");

			insertDB("line_item", values);

			eventsItems();
			eventsBackground();
			break;
	}
}

function toggle_item_palette() {
	var item = null;

	if (is_opened_palette) {
		is_opened_palette = false;

		activeToolboxButton('static_graph', true);
		activeToolboxButton('module_graph', true);
		activeToolboxButton('bars_graph', true);
		activeToolboxButton('simple_value', true);
		activeToolboxButton('label', true);
		activeToolboxButton('icon', true);
		activeToolboxButton('percentile_item', true);
		activeToolboxButton('group_item', true);
		activeToolboxButton('box_item', true);
		activeToolboxButton('line_item', true);
		activeToolboxButton('auto_sla_graph', true);
		activeToolboxButton('donut_graph', true);

		if (typeof(enterprise_activeToolboxButton) == 'function') {
			enterprise_activeToolboxButton(true);
		}

		$(".item").draggable("enable");
		$("#background").resizable('enable');
		$("#properties_panel").hide("fast");

		toggle_advance_options_palette(false);
	}
	else {
		is_opened_palette = true;

		$(".item").draggable("disable");
		$("#background").resizable('disable');

		activeToolboxButton('static_graph', false);
		activeToolboxButton('module_graph', false);
		activeToolboxButton('bars_graph', false);
		activeToolboxButton('auto_sla_graph', false);
		activeToolboxButton('donut_graph', false);
		activeToolboxButton('simple_value', false);
		activeToolboxButton('label', false);
		activeToolboxButton('icon', false);
		activeToolboxButton('percentile_item', false);
		activeToolboxButton('group_item', false);
		activeToolboxButton('box_item', false);
		activeToolboxButton('line_item', false);

		activeToolboxButton('copy_item', false);
		activeToolboxButton('edit_item', false);
		activeToolboxButton('delete_item', false);
		activeToolboxButton('show_grid', false);

		if (typeof(enterprise_activeToolboxButton) == 'function') {
			enterprise_activeToolboxButton(false);
		}

		if (creationItem != null) {
			//Create a item

			activeToolboxButton(creationItem, true);
			item = creationItem;
			$("#button_update_row").css('display', 'none');
			$("#button_create_row").css('display', '');
			cleanFields(item);
			unselectAll();
		}
		else if (selectedItem != null) {
			//Edit a item

			item = selectedItem;
			toolbuttonActive = item;

			switch (item) {
				case 'handler_start':
				case 'handler_end':
					activeToolboxButton('line_item', true);
					break;
				default:
					activeToolboxButton(toolbuttonActive, true);
					break;
			}


			$("#button_create_row").css('display', 'none');
			$("#button_update_row").css('display', '');
			cleanFields();

			loadFieldsFromDB(item);
		}

		hiddenFields(item);

		$("#properties_panel").show("fast");
		
				$( ".lineheighttd").remove();				
				//$('.mceToolbarEndButton').before(
				//	'<td id="divlineheight" class="lineheighttd"><img height="20px" width="20px" style="margin-bottom:2px;" src="images/line_height.png"></td><td class="lineheighttd"><select style="margin-right:5px;margin-left:5px" class="lineheight"><option class="lineheightsize"  value="2pt">2pt</option><option class="lineheightsize"  value="4pt">4pt</option><option class="lineheightsize"  value="6pt">6pt</option><option class="lineheightsize"  value="8pt">8pt</option><option class="lineheightsize" value="10pt">10pt</option><option class="lineheightsize"  value="12pt">12pt</option><option class="lineheightsize"  value="14pt">14pt</option><option class="lineheightsize"  value="16pt">16pt</option><option class="lineheightsize"  value="18pt">18pt</option><option class="lineheightsize"  value="20pt">20pt</option><option class="lineheightsize" value="22pt">22pt</option><option class="lineheightsize" value="24pt">24pt</option><option class="lineheightsize" value="26pt">26pt</option><option class="lineheightsize" value="28pt">28pt</option></select></td>'
				//);
		    $('.mceToolbarEndButton').before(
					'<td id="divlineheight" class="lineheighttd"><img height="20px" width="20px" style="margin-bottom:2px;" src="images/line_height.png"></td><td class="lineheighttd"><select style="width:60px;margin-right:5px;margin-left:5px" id="lineheight" class="lineheight"><option class="lineheightsize"  value="2px">2px</option><option class="lineheightsize"  value="6px">6px</option><option class="lineheightsize" value="10px">10px</option><option class="lineheightsize"  value="14px">14px</option><option class="lineheightsize"  value="18px" selected="selected">18px</option><option class="lineheightsize" value="22px">22px</option><option class="lineheightsize" value="26px">26px</option><option class="lineheightsize" value="30px">30px</option><option class="lineheightsize" value="36px">36px</option><option class="lineheightsize" value="72px">72px</option><option class="lineheightsize" value="96px">96px</option><option class="lineheightsize" value="128px">128px</option><option class="lineheightsize" value="154px">154px</option><option class="lineheightsize" value="196px">196px</option></select></td>'
				);
				
				$('.lineheight').click(function(){
					$( "#text-label_ifr" ).contents().find( "p" ).attr( "data-mce-style","line-height:"+$(this).val()+";");
					$( "#text-label_ifr" ).contents().find( "p" ).css("line-height",$(this).val());
					$( "#text-label_ifr" ).contents().find( "span" ).attr( "data-mce-style","line-height:"+$(this).val()+";");
					$( "#text-label_ifr" ).contents().find( "span" ).css("line-height",$(this).val());
				
				});
				
				$( "#text-label_ifr" ).contents().find( "p" ).css("line-height",$('#lineheight').val());
				$( "#text-label_ifr" ).contents().find( "span" ).css("line-height",$('#lineheight').val());
				$( "#text-label_ifr" ).contents().find( "body" ).css("background","lightgray");
								
	}
	
	if(creationItem != 'simple_value'){
		$("#data_image_check").html('Off');
		$("#data_image_check").css('display','none');
		$("#data_image_check_label").css('display','none');
		$("#data_image_container").css('display','none');	
		$('.block_tinymce').remove();			
	}	
}

function fill_parent_select(id_item) {
	//Populate the parent widget
	$("#parent option")
		.filter(function() { if ($(this).attr('value') != 0) return true; })
		.remove();
	jQuery.each(parents, function(key, value) {
		if (value == undefined) {
			return;
		}
		if (id_item == key) {
			return; //continue
		}

		$("#parent").append($('<option value="' + key + '">' +
			value + '</option>'));
	});
}

function loadFieldsFromDB(item) {
	$("#loading_in_progress_dialog").dialog({
		resizable: true,
		draggable: true,
		modal: true,
		height: 100,
		width: 200,
		overlay: {
			opacity: 0.5,
			background: "black"
		}
	});


	parameter = Array();
	parameter.push ({name: "page",
		value: "include/ajax/visual_console_builder.ajax"});
	parameter.push ({name: "action", value: "load"});
	parameter.push ({name: "id_visual_console",
		value: id_visual_console});
	parameter.push ({name: "type", value: item});
	parameter.push ({name: "id_element", value: idItem});

	set_label = false;

	jQuery.ajax({
		url: get_url_ajax(),
		data: parameter,
		type: "POST",
		dataType: 'json',
		success: function (data) {
			var moduleId = 0;

			fill_parent_select(idItem);
			
			jQuery.each(data, function(key, val) {
				if (key == 'event_max_time_row')
					$("select[name=event_max_time_row]").val(val);
				if (key == 'background')
					$("#background_image").val(val);
				if (key == 'width') $("input[name=width]").val(val);
				if (key == 'height')
					$("input[name=height]").val(val);

				if (key == 'label') {
					tinymce.get('text-label')
						.setContent("");
					$("input[name=label]").val("");

					tinymce.get('text-label').setContent(val);
					$("input[name=label]").val(val);
				}
				
				$('#lineheight').val($("#text-label_ifr").contents().find("p").css('line-height'));

				if (key == 'enable_link') {
					if (val == "1") {
						$("input[name=enable_link]")
							.prop("checked", true);
					}
					else {
						$("input[name=enable_link]")
							.prop("checked", false);
					}
				}
				
				if (key == 'show_statistics') {
					if (val == "1") {
						$("input[name=show_statistics]")
							.prop("checked", true);
					}
					else {
						$("input[name=show_statistics]")
							.prop("checked", false);
					}
				}
				
				if (key == 'type_graph') {
					$("select[name=type_graph]").val(val);
				}
					
					if (key == 'label_position') {
						if($("#hidden-metaconsole").val() == 1){
							$('#labelposup'+" img").attr('src','../../images/label_up.png');
							$('#labelposdown'+" img").attr('src','../../images/label_down.png');
							$('#labelposleft'+" img").attr('src','../../images/label_left.png');
							$('#labelposright'+" img").attr('src','../../images/label_right.png');
							$('.labelpos').attr('sel','no');
							$('#labelpos'+val+" img").attr('src','../../images/label_'+$('#labelpos'+val).attr('id').replace('labelpos','')+'_2.png');
							$('#labelpos'+val).attr('sel','yes');
						}
						else{
							$('#labelposup'+" img").attr('src','images/label_up.png');
							$('#labelposdown'+" img").attr('src','images/label_down.png');
							$('#labelposleft'+" img").attr('src','images/label_left.png');
							$('#labelposright'+" img").attr('src','images/label_right.png');
							$('.labelpos').attr('sel','no');
							$('#labelpos'+val+" img").attr('src','images/label_'+$('#labelpos'+val).attr('id').replace('labelpos','')+'_2.png');
							$('#labelpos'+val).attr('sel','yes');
						}
					}
					
				if (key == 'image') {
					//Load image preview
					$("select[name=image]").val(val);
					$("select[name=background_color]").val(val);
					showPreview(val);
				}

				if (key == 'pos_x') $("input[name=left]").val(val);
				if (key == 'pos_y') $("input[name=top]").val(val);
				if (key == 'agent_name') {
					$("input[name=agent]").val(val);
					//Reload no-sincrone the select of modules
				}
				if (key == 'id_agent') {
					$("input[name=id_agent]").val(val);
				}
				if (key == 'modules_html') {
					$("select[name=module]").empty().html(val);
					$("select[name=module]").val(moduleId);
				}
				if (key == 'id_agente_modulo') {
					moduleId = val;
					$("select[name=module]").val(val);
				}
				if (key == 'process_value')
					$("select[name=process_value]").val(val);
				if (key == 'period') {
					var anySelected = false;
					var periodId = $('#hidden-period').attr('class');
					$('#' + periodId + '_select option')
						.each(function() {

						if($(this).val() == val) {
							$(this).prop('selected', true);
							$(this).trigger('change');
							anySelected = true;
						}
					});
					if (anySelected == false) {
						$('#' + periodId + '_select option')
							.eq(0).prop('selected', true);
						$('#' + periodId + '_units option')
							.eq(0).prop('selected', true);
						$('#hidden-period').val(val);
						$('#text-' + periodId + '_text').val(val);
						adjustTextUnits(periodId);
						$('#' + periodId + '_default').hide();
						$('#' + periodId + '_manual').show();
					}
				}
				if (key == 'width')
					$("input[name=width]").val(val);
				if (key == 'height')
					$("input[name=height]").val(val);
				if (key == 'parent_item')
					$("select[name=parent]").val(val);
				if (key == 'id_layout_linked')
					$("select[name=map_linked]").val(val);
				if (key == 'width_percentile')
					$("input[name=width_percentile]").val(val);
				if (key == 'max_percentile')
					$("input[name=max_percentile]").val(val);
				if (key == 'width_module_graph')
					$("input[name=width_module_graph]").val(val);
				if (key == 'height_module_graph')
					$("input[name=height_module_graph]").val(val);
				if (key == 'bars_graph_type')
					$("select[name=bars_graph_type]").val(val);
				if (key == 'type_percentile') 
					$("select[name=type_percentile]").val(val);
				if (key == 'percentile_label') 
					$("input[name=percentile_label]").val(val);
				if (key == 'percentile_color') {
					$("input[name=percentile_color]").val(val);
					$("#percentile_item_row_5 .ColorPickerDivSample")
						.css('background-color', val);
				}
				if (key == 'percentile_label_color') {
					$("input[name=percentile_label_color]").val(val);
					$("#percentile_item_row_6 .ColorPickerDivSample")
						.css('background-color', val);
				}

				if (key == 'value_show') {
					$("select[name=value_show]").val(val);
				}

				if (key == 'id_group') {
					$("select[name=group]").val(val);
				}


				if (is_metaconsole()) {
					if (key == 'id_agent') {
						$("#hidden-agent").val(val);
					}
					if (key == 'id_server_name') {
						$("#id_server_name").val(val);
					}
				}

				if (key == 'width_box')
					$("input[name='width_box']").val(val);
				if (key == 'height_box')
					$("input[name='height_box']").val(val);
				if (key == 'border_color') {
					$("input[name='border_color']").val(val);
					$("#border_color_row .ColorPickerDivSample")
						.css('background-color', val);
				}
<<<<<<< HEAD
				if (key == 'resume_color') {
					$("input[name='resume_color']").val(val);
					$("#resume_color_row .ColorPickerDivSample")
=======
				if (key == 'grid_color') {
					$("input[name='grid_color']").val(val);
					$("#grid_color_row .ColorPickerDivSample")
>>>>>>> ebc209e7
						.css('background-color', val);
				}
				if (key == 'border_width')
					$("input[name='border_width']").val(val);
				if (key == 'fill_color') {
					$("input[name='fill_color']").val(val);
					$("#fill_color_row .ColorPickerDivSample")
						.css('background-color', val);
				}
				if (key == 'line_width')
					$("input[name='line_width']").val(val);
				if (key == 'line_color') {
					$("input[name='line_color']").val(val);
					$("#line_color_row .ColorPickerDivSample")
						.css('background-color', val);
				}

			});
			
				$('#count_items').html(1);		
			
			if (data.type == 6 || data.type == 7 || data.type == 8 || data.type == 1) {
				
					$("#period_row." + item).css('display', '');
				}
				else if (data.type == 2) {
					$("#period_row." + item).css('display', 'none');
				}
				

			if (data.type == 1) {
				if (data.id_custom_graph == 0) {
					$("input[name='radio_choice'][value='module_graph']")
						.prop('checked', true);
					$("input[name='radio_choice']").trigger('change');
					
		
				}
				else {
					
					jQuery.get ("ajax.php",
						{"page": "general/cg_items","data": data.id_custom_graph},
							function (data, status) {
								if(data.split(",")[0] == 4){
									$('#count_items').html(data.split(",")[1]);
									$('#dir_items').html('vertical');
								}
								else if (data.split(",")[0] == 5) {
									$('#count_items').html(data.split(",")[1]);
									$('#dir_items').html('horizontal');
									
								}
							});
	
					$("input[name='radio_choice'][value='custom_graph']")
						.prop('checked', true);
					$("input[name='radio_choice']").trigger('change');

	  		$("#custom_graph option[value=" + data.id_custom_graph + "]").prop("selected", true);
										
				}
			}

			if (typeof(enterprise_loadFieldsFromDB) == 'function') {
				enterprise_loadFieldsFromDB(data);
			}
	
			$("#loading_in_progress_dialog").dialog("close");
		}
	});
}



function setAspectRatioBackground(side) {
	toggle_item_palette();

	parameter = Array();
	parameter.push ({name: "page", value: "include/ajax/visual_console_builder.ajax"});
	parameter.push ({name: "action", value: "get_original_size_background"});
	parameter.push ({name: "background", value: $("#background_img").attr('src')});

	jQuery.ajax({
		url: "ajax.php",
		data: parameter,
		type: "POST",
		dataType: "json",
		success: function(data) {
			old_width = parseInt($("#background").css('width').replace('px', ''));
			old_height = parseInt($("#background").css('height').replace('px', ''));
			
			if (old_width < 1024) {
				old_width = 1024;
			}
			if (old_height < 768) {
				old_height = 768;
			}
			
			img_width = data[0];
			img_height = data[1];

			if (side == 'width') {
				ratio = old_width / img_width;

				width = old_width;
				height = img_height * ratio;
			}
			else if (side == 'height') {
				ratio = old_height / img_height;

				width = img_width * ratio;
				height = old_height;
			}
			else if (side == 'original') {
				width = img_width;
				height = img_height;
			}

			var values = {};
			values['width'] = width;
			values['height'] = height;

			updateDB('background', 0, values);

			move_elements_resize(old_width, old_height, width, height);
		}
	});

	toggle_item_palette();
}

function hiddenFields(item) {

	//The method to hidden and show is
	//a row have a id and multiple class
	//then the steps is
	//- hide the row with <tr id="<id>">...</tr>
	//  or hide <tr class="title_panel_span">...</tr>
	//- unhide the row with <tr id="<id>" class="<item> ...">...</tr>
	//  or <tr id="title_panel_span_<item>">...</tr>

	$(".title_panel_span").css('display', 'none');
	$("#title_panel_span_" + item).css('display', 'inline');

	$("#label_row").css('display', 'none');
	$("#label_row." + item).css('display', '');

	$("#image_row").css('display', 'none');
	$("#image_row." + item).css('display', '');

	$("#enable_link_row").css('display', 'none');
	$("#enable_link_row." + item).css('display', '');
	
	$("#show_statistics_row").css('display', 'none');
	$("#show_statistics_row." + item).css('display', '');

	$("#preview_row").css('display', 'none');
	$("#preview_row." + item).css('display', '');

	$("#position_row").css('display', 'none');
	$("#position_row." + item).css('display', '');

	$("#agent_row").css('display', 'none');
	$("#agent_row." + item).css('display', '');

	$("#module_row").css('display', 'none');
	$("#module_row." + item).css('display', '');

	$("#group_row").css('display', 'none');
	$("#group_row." + item).css('display', '');

	$("#process_value_row").css('display', 'none');
	$("#process_value_row." + item).css('display', '');

	$("#event_max_time_row").css('display', 'none');
	$("#event_max_time_row." + item).css('display', '');

	$("#background_row_1").css('display', 'none');
	$("#background_row_1." + item).css('display', '');

	$("#background_row_2").css('display', 'none');
	$("#background_row_2." + item).css('display', '');

	$("#background_row_3").css('display', 'none');
	$("#background_row_3." + item).css('display', '');

	$("#background_row_4").css('display', 'none');
	$("#background_row_4." + item).css('display', '');

	$("#percentile_bar_row_1").css('display', 'none');
	$("#percentile_bar_row_1." + item).css('display', '');

	$("#percentile_bar_row_2").css('display', 'none');
	$("#percentile_bar_row_2." + item).css('display', '');

	$("#percentile_item_row_3").css('display', 'none');
	$("#percentile_item_row_3." + item).css('display', '');

	$("#percentile_item_row_4").css('display', 'none');
	$("#percentile_item_row_4." + item).css('display', '');

	$("#percentile_item_row_5").css('display', 'none');
	$("#percentile_item_row_5." + item).css('display', '');

	$("#percentile_item_row_6").css('display', 'none');
	$("#percentile_item_row_6." + item).css('display', '');

	$("#percentile_bar_row_7").css('display', 'none');
	$("#percentile_bar_row_7." + item).css('display', '');

	$("#period_row").css('display', 'none');
	$("#period_row." + item).css('display', '');

	$("#size_row").css('display', 'none');
	$("#size_row." + item).css('display', '');

	$("#parent_row").css('display', 'none');
	$("#parent_row." + item).css('display', '');

	$("#map_linked_row").css('display', 'none');
	$("#map_linked_row." + item).css('display', '');

	$("#module_graph_size_row").css('display', 'none');
	$("#module_graph_size_row." + item).css('display', '');

	$("#bars_graph_type").css('display', 'none');
	$("#bars_graph_type." + item).css('display', '');

	$("#background_color").css('display', 'none');
	$("#background_color." + item).css('display', '');
	
	$("#type_graph").css('display', 'none');
	$("#type_graph." + item).css('display', '');

	$("#radio_choice_graph").css('display', 'none');
	$("#radio_choice_graph." + item).css('display', '');

	$("#custom_graph_row").css('display', 'none');
	$("#custom_graph_row." + item).css('display', '');

	$("#box_size_row").css('display', 'none');
	$("#box_size_row." + item).css('display', '');

	$("#border_color_row").css('display', 'none');
	$("#border_color_row." + item).css('display', '');

<<<<<<< HEAD
	$("#resume_color_row").css('display', 'none');
	$("#resume_color_row." + item).css('display', '');
=======
	$("#grid_color_row").css('display', 'none');
	$("#grid_color_row." + item).css('display', '');
>>>>>>> ebc209e7

	$("#border_width_row").css('display', 'none');
	$("#border_width_row." + item).css('display', '');

	$("#fill_color_row").css('display', 'none');
	$("#fill_color_row." + item).css('display', '');

	$("#line_color_row").css('display', 'none');
	$("#line_color_row." + item).css('display', '');

	$("#line_width_row").css('display', 'none');
	$("#line_width_row." + item).css('display', '');

	$("#line_case").css('display', 'none');
	$("#line_case." + item).css('display', '');

	$("input[name='radio_choice']").trigger('change');

	if (typeof(enterprise_hiddenFields) == 'function') {
		enterprise_hiddenFields(item);
	}

	//~ var code_control = tinyMCE.activeEditor.controlManager.controls['text-label_code'];
	//~ if (item == 'label') {
		//~ code_control.setDisabled(false);
	//~ }
	//~ else {
		//~ code_control.setDisabled(true);
	//~ }
}

function cleanFields(item) {
	$("input[name=label]").val('');
	tinymce.get('text-label').setContent("");
	$("select[name=image]").val('');
	$("input[name=left]").val(0);
	$("input[name=top]").val(0);
	$("input[name=agent]").val('');
	$("select[name=module]").val('');
	$("select[name=process_value]").val(0);
	$("select[name=background_image]").val('');
	$("input[name=width_percentile]").val('');
	$("input[name=max_percentile]").val('');
	$("select[name=period]").val('');
	$("input[name=width]").val(0);
	$("input[name=height]").val(0);
	$("select[name=parent]").val('');
	$("select[name=map_linked]").val('');
	$("input[name=width_module_graph]").val(300);
	$("input[name=height_module_graph]").val(180);
	$("input[name='width_box']").val(300);
	$("input[name='height_box']").val(180);
	$("input[name='border_color']").val('#000000');
<<<<<<< HEAD
	$("input[name='resume_color']").val('#000000');
=======
	$("input[name='grid_color']").val('#000000');
>>>>>>> ebc209e7
	$("input[name='border_width']").val(3);
	$("input[name='fill_color']").val('#ffffff');
	$("input[name='line_width']").val(3);
	$("input[name='line_color']").val('#000000');
	$("select[name=type_percentile]").val('');
	$("input[name=percentile_color]").val('');
	$("input[name=percentile_label_color]").val('');
	$("input[name=percentile_label]").val('');
	$(".ColorPickerDivSample").css('background-color', '#FFF');


	$("#preview").empty();


	if (item == "simple_value") {
		$("input[name=label]").val('(_VALUE_)');
		tinymce.get('text-label').setContent("(_VALUE_)");
	}

	//fill_parent_select();

	var anyText = $("#any_text").html(); //Trick for catch the translate text.
	$("#module")
		.empty()
		.append($('<option value="0" selected="selected">' + anyText + '</option></select>'));

	//Code for the graphs
	$("input[name='radio_choice'][value='module_graph']")
		.prop('checked', true);
	$("input[name='radio_choice']").trigger('change');

	//Select none custom graph
	$("#custom_graph option[value=0]")
		.prop('selected', true);

}

function set_static_graph_status(idElement, image, status) {
	$("#image_" + idElement).attr('src', "images/spinner.gif");

	if (typeof(status) == 'undefined') {
		var parameter = Array();
		parameter.push ({
			name: "page",
			value: "include/ajax/visual_console_builder.ajax"});
		parameter.push ({
			name: "get_element_status",
			value: "1"});
		parameter.push ({
			name: "id_element",
			value: idElement});
		parameter.push ({name: "id_visual_console",
			value: id_visual_console});

		if (is_metaconsole()) {
			parameter.push ({name: "metaconsole", value: 1});
		}
		else {
			parameter.push ({name: "metaconsole", value: 0});
		}

		$('#hidden-status_' + idElement).val(3);
		jQuery.ajax ({
			type: 'POST',
			url: get_url_ajax(),
			data: parameter,
			success: function (data) {
				set_static_graph_status(idElement, image, data);
				if(values['show_statistics'] == 1){
					if($('#'+idElement+' table').css('float') == 'right' || $('#'+idElement+ ' table').css('float') == 'left'){
						$('#'+idElement+ ' img').css('margin-top', parseInt($('#'+idElement).css('height'))/2 - parseInt($('#'+idElement+ ' img').css('height'))/2);	
					}
					else{
						$('#'+idElement+ ' img').css('margin-left', parseInt($('#'+idElement).css('width'))/2 - parseInt($('#'+idElement+ ' img').css('width'))/2);
					}
				}
			}
		});

		return;
	}

	switch (status) {
		case '1':
			//Critical (BAD)
			suffix = "_bad.png";
			break;
		case '4':
			//Critical (ALERT)
			suffix = "_bad.png";
			break;
		case '0':
			//Normal (OK)
			suffix = "_ok.png";
			break;
		case '2':
			//Warning
			suffix = "_warning.png";
			break;
		case '3':
		default:
			//Unknown
			suffix = ".png";
			break;
	}
	set_image("image", idElement, image  + suffix);
}

function set_image(type, idElement, image) {
	
	if(image == 'show_statistics_bad.png' || image == 'show_statistics_ok.png' || image == 'show_statistics_warning.png' || image == 'show_statistics.png'){
		item = "#image_" + idElement;
		img_src = "images/console/signes/group_status.png";
	}
	else{
			
		if (type == "image") {
			item = "#image_" + idElement;
			img_src = "images/console/icons/" + image;
		}
		else if (type == "background") {
			item = "#background_img";
			img_src = "images/console/background/" + image;
		}
			
	}
	
	
	var params = [];
	params.push("get_image_path=1");
	params.push("img_src=" + img_src);
	params.push("page=include/ajax/skins.ajax");
	params.push("only_src=1");
	params.push ({name: "id_visual_console",
		value: id_visual_console});
	jQuery.ajax ({
		data: params.join ("&"),
		type: 'POST',
		url: get_url_ajax(),
		success: function (data) {
			$(item).attr('src', data);
			
			if(image == 'show_statistics_bad.png' || image == 'show_statistics_ok.png' || image == 'show_statistics_warning.png' || image == 'show_statistics.png'){
				$(item).attr('width', 520);
				$(item).attr('height', 80);
			}
			
		}
	});
}

function setBarsGraph(id_data, values) {
	var url_hack_metaconsole = '';
	if (is_metaconsole()) {
		url_hack_metaconsole = '../../';
	}

	width_percentile = values['width_percentile'];

	parameter = Array();
	
	parameter.push ({name: "page", value: "include/ajax/visual_console_builder.ajax"});
	parameter.push ({name: "action", value: "get_module_type_string"});
	parameter.push ({name: "id_agent", value: values['id_agent']});
	parameter.push ({name: "module", value: values['module']});
	parameter.push ({name: "id_element", value: id_data});
	parameter.push ({name: "id_visual_console", value: id_visual_console});
	jQuery.ajax({
		url: get_url_ajax(),
		data: parameter,
		type: "POST",
		dataType: 'json',
		success: function (data) {
			if (data['no_data'] == true) {
				if (values['width_percentile'] == "0") {
					$("#" + id_data + " img").attr('src', url_hack_metaconsole + 'images/console/signes/barras-no.png');
				}
				else {
					$("#" + id_data + " img").attr('src', url_hack_metaconsole + 'images/console/signes/barras-no.png');
					$("#" + id_data + " img").css('width', width_percentile + 'px');
					$("#" + id_data + " img").css('height', width_percentile + 'px');
				}
			}
			else {
				$("#" + id_data + " img").attr('src', url_hack_metaconsole + 'images/console/signes/barras.png');
				
				if (values['width_percentile'] == "0") {
					// Image size
				}
				else{
					$("#" + id_data + " img").css('width', width_percentile+'px');
					$("#" + id_data + " img").css('height', width_percentile+'px');
				}
			}

			if($('#'+id_data+' table').css('float') == 'right' || $('#'+id_data+ ' table').css('float') == 'left'){
				$('#'+id_data+ ' img').css('margin-top', parseInt($('#'+id_data).css('height'))/2 - parseInt($('#'+id_data+ ' img').css('height'))/2);	
			}
			else{
				$('#'+id_data+ ' img').css('margin-left', parseInt($('#'+id_data).css('width'))/2 - parseInt($('#'+id_data+ ' img').css('width'))/2);		
			}
		}
	});
}

function setModuleGraph(id_data) {
	var parameter = Array();

	parameter.push ({name: "page", value: "include/ajax/visual_console_builder.ajax"});
	parameter.push ({name: "action", value: "get_layout_data"});
	parameter.push ({name: "id_element", value: id_data});
	parameter.push ({name: "id_visual_console", value: id_visual_console});

	jQuery.ajax({
		url: get_url_ajax(),
		data: parameter,
		type: "POST",
		dataType: 'json',
		success: function (data) {
			id_agente_modulo = data['id_agente_modulo'];
			id_custom_graph = data['id_custom_graph'];
			label = data['label'];
			height = (data['height']);
			width = (data['width']);
			period = data['period'];
			background_color = data['image'];

			if (is_metaconsole()) {
				id_metaconsole = data['id_metaconsole'];
			}

			//Cleaned array
			parameter = Array();

			parameter.push ({name: "page",
				value: "include/ajax/visual_console_builder.ajax"});
			parameter.push ({name: "action", value: "get_image_sparse"});
			parameter.push ({name: "id_agent_module", value: id_agente_modulo});
			parameter.push ({name: "id_custom_graph", value: id_custom_graph});
			if (is_metaconsole()) {
				parameter.push ({name: "id_metaconsole", value: id_metaconsole});
			}
			parameter.push ({name: "type", value: 'module_graph'});
			parameter.push ({name: "height", value: height});
			parameter.push ({name: "width", value: width});
			parameter.push ({name: "period", value: period});
			parameter.push ({name: "background_color", value: background_color});
			parameter.push ({name: "id_visual_console",
					value: id_visual_console});
			jQuery.ajax({
				url: get_url_ajax(),
				data: parameter,
				type: "POST",
				dataType: 'json',
				success: function (data)
				{
					if (data['no_data'] == true) {
						$('#' + id_data).html(data['url']);
					}
					else {
						if($("#module_row").css('display')!='none'){
							$("#" + id_data + " img").attr('src', 'images/console/signes/module_graph.png');
								if($('#text-width_module_graph').val() == 0 || $('#text-height_module_graph').val() == 0){
									$("#" + id_data + " img").css('width', '300px');
									$("#" + id_data + " img").css('height', '180px');
								}
								else{
									$("#" + id_data + " img").css('width', $('#text-width_module_graph').val()+'px');
									$("#" + id_data + " img").css('height', $('#text-height_module_graph').val()+'px');
								}
						}else{
							$("#" + id_data + " img").attr('src', 'images/console/signes/custom_graph.png');
								if($('#text-width_module_graph').val() == 0 || $('#text-height_module_graph').val() == 0){
									$("#" + id_data + " img").css('width', '300px');
									$("#" + id_data + " img").css('height', '180px');
								}
								else{
									$("#" + id_data + " img").css('width', $('#text-width_module_graph').val()+'px');
									$("#" + id_data + " img").css('height', $('#text-height_module_graph').val()+'px');
								}
						}
					}
					
					if($('#'+id_data+' table').css('float') == 'right' || $('#'+id_data+ ' table').css('float') == 'left'){
					$('#'+id_data+ ' img').css('margin-top', 	parseInt($('#'+id_data).css('height'))/2 - parseInt($('#'+id_data+ ' img').css('height'))/2);	
					}
					else{
					$('#'+id_data+ ' img').css('margin-left',parseInt($('#'+id_data).css('width'))/2 - parseInt($('#'+id_data+ ' img').css('width'))/2);		
					}
					
				}
			});
		}
	});


}

function setModuleValue(id_data, process_simple_value, period, width_data_image) {
	var parameter = Array();
	parameter.push ({name: "page", value: "include/ajax/visual_console_builder.ajax"});
	parameter.push ({name: "action", value: "get_module_value"});
	parameter.push ({name: "id_element", value: id_data});
	parameter.push ({name: "period", value: period});
	parameter.push ({name: "width", value: width_data_image});
	parameter.push ({name: "id_visual_console", value: id_visual_console});
	if (process_simple_value != undefined) {
		parameter.push ({name: "process_simple_value", value: process_simple_value});
	}
	
	jQuery.ajax({
		url: get_url_ajax(),
		data: parameter,
		type: "POST",
		dataType: 'json',
		success: function (data) {
			var currentValue = $("#text_" + id_data).html();
			
			$("#text_" + id_data).html(currentValue);
		}
	});
}

function setPercentileBar(id_data, values) {
	metaconsole = $("input[name='metaconsole']").val();

	var url_hack_metaconsole = '';
	if (is_metaconsole()) {
		url_hack_metaconsole = '../../';
	}

	max_percentile = values['max_percentile'];
	width_percentile = values['width_percentile'];

	var parameter = Array();

	parameter.push ({name: "page", value: "include/ajax/visual_console_builder.ajax"});
	parameter.push ({name: "action", value: "get_module_value"});
	parameter.push ({name: "id_element", value: id_data});
	parameter.push ({name: "value_show", value: values['value_show']});
	parameter.push ({name: "id_visual_console",
		value: id_visual_console});
	jQuery.ajax({
		url: get_url_ajax(),
		data: parameter,
		type: "POST",
		dataType: 'json',
		success: function (data) {
			module_value = data['value'];
			max_percentile = data['max_percentile'];
			width_percentile = data['width_percentile'];
			unit_text = false;

			if ((data['unit_text'] != false) || typeof(data['unit_text']) != 'boolean') {
				unit_text = data['unit_text'];
			}

			colorRGB = data['colorRGB'];

			if ( max_percentile > 0)
				var percentile = Math.round(module_value / max_percentile * 100);
			else
				var percentile = 100;

			if (unit_text == false && typeof(unit_text) == 'boolean') {
				value_text = percentile + "%";
			}
			else {
				value_text = module_value + " " + unit_text;
			}

			var img = url_hack_metaconsole + 'include/graphs/fgraph.php?graph_type=progressbar&height=15&' +
				'width=' + width_percentile + '&mode=1&progress=' + percentile +
				'&value_text=' + value_text + '&colorRGB=' + colorRGB;

			$("#"+  id_data).attr('src', img);
			
			$("#" + id_data + " img").attr('src', url_hack_metaconsole + 'images/console/signes/percentil.png');
			if($('#text-width_percentile').val() == 0){
			$("#" + id_data + " img").css('width', '130px');
			}
			else{
			$("#" + id_data + " img").css('width', $('#text-width_percentile').val()+'px');
			}
			
			$("#" + id_data + " img").css('height', '30px');
			
			
			if($('#'+id_data+' table').css('float') == 'right' || $('#'+id_data+ ' table').css('float') == 'left'){
			$('#'+id_data+ ' img').css('margin-top', 	parseInt($('#'+id_data).css('height'))/2 - parseInt($('#'+id_data+ ' img').css('height'))/2);	
			}
			else{
			$('#'+id_data+ ' img').css('margin-left',parseInt($('#'+id_data).css('width'))/2 - parseInt($('#'+id_data+ ' img').css('width'))/2);		
			}
			
			
		}
	});
}

function setPercentileCircular (id_data, values) {
	metaconsole = $("input[name='metaconsole']").val();

	var url_hack_metaconsole = '';
	if (is_metaconsole()) {
		url_hack_metaconsole = '../../';
	}

	max_percentile = values['max_percentile'];
	width_percentile = values['width_percentile'];

	var parameter = Array();

	parameter.push ({name: "page", value: "include/ajax/visual_console_builder.ajax"});
	parameter.push ({name: "action", value: "get_module_value"});
	parameter.push ({name: "id_element", value: id_data});
	parameter.push ({name: "value_show", value: values['value_show']});
	parameter.push ({name: "id_visual_console",
		value: id_visual_console});
	jQuery.ajax({
		url: get_url_ajax(),
		data: parameter,
		type: "POST",
		dataType: 'json',
		success: function (data) {
			module_value = data['value'];
			max_percentile = data['max_percentile'];
			width_percentile = data['width_percentile'];
			unit_text = false;

			if ((data['unit_text'] != false) || typeof(data['unit_text']) != 'boolean') {
				unit_text = data['unit_text'];
			}

			colorRGB = data['colorRGB'];

			if ( max_percentile > 0)
				var percentile = Math.round(module_value / max_percentile * 100);
			else
				var percentile = 100;

			if (unit_text == false && typeof(unit_text) == 'boolean') {
				value_text = percentile + "%";
			}
			else {
				value_text = module_value + " " + unit_text;
			}
			
			$("#" + id_data + " img").attr('src', url_hack_metaconsole + 'images/console/signes/circular-progress-bar.png');
			if($('#text-width_percentile').val() == 0){
				$("#" + id_data + " img").css('width', '130px');
				$("#" + id_data + " img").css('height', '130px');
			}
			else{
				$("#" + id_data + " img").css('width', $('#text-width_percentile').val()+'px');
				$("#" + id_data + " img").css('height', $('#text-width_percentile').val()+'px');
			}
			
			if($('#'+id_data+' table').css('float') == 'right' || $('#'+id_data+ ' table').css('float') == 'left'){
				$('#'+id_data+ ' img').css('margin-top', 	parseInt($('#'+id_data).css('height'))/2 - parseInt($('#'+id_data+ ' img').css('height'))/2);	
			}
			else{
				$('#'+id_data+ ' img').css('margin-left',parseInt($('#'+id_data).css('width'))/2 - parseInt($('#'+id_data+ ' img').css('width'))/2);		
			}
		}
	});
}

function setPercentileInteriorCircular (id_data, values) {
	metaconsole = $("input[name='metaconsole']").val();

	var url_hack_metaconsole = '';
	if (is_metaconsole()) {
		url_hack_metaconsole = '../../';
	}

	max_percentile = values['max_percentile'];
	width_percentile = values['width_percentile'];

	var parameter = Array();

	parameter.push ({name: "page", value: "include/ajax/visual_console_builder.ajax"});
	parameter.push ({name: "action", value: "get_module_value"});
	parameter.push ({name: "id_element", value: id_data});
	parameter.push ({name: "value_show", value: values['value_show']});
	parameter.push ({name: "id_visual_console",
		value: id_visual_console});
	jQuery.ajax({
		url: get_url_ajax(),
		data: parameter,
		type: "POST",
		dataType: 'json',
		success: function (data) {
			module_value = data['value'];
			max_percentile = data['max_percentile'];
			width_percentile = data['width_percentile'];
			unit_text = false;

			if ((data['unit_text'] != false) || typeof(data['unit_text']) != 'boolean') {
				unit_text = data['unit_text'];
			}

			colorRGB = data['colorRGB'];

			if ( max_percentile > 0)
				var percentile = Math.round(module_value / max_percentile * 100);
			else
				var percentile = 100;

			if (unit_text == false && typeof(unit_text) == 'boolean') {
				value_text = percentile + "%";
			}
			else {
				value_text = module_value + " " + unit_text;
			}
			
			$("#" + id_data + " img").attr('src', url_hack_metaconsole + 'images/console/signes/circular-progress-bar-interior.png');
			if($('#text-width_percentile').val() == 0){
				$("#" + id_data + " img").css('width', '130px');
				$("#" + id_data + " img").css('height', '130px');
			}
			else{
				$("#" + id_data + " img").css('width', $('#text-width_percentile').val()+'px');
				$("#" + id_data + " img").css('height', $('#text-width_percentile').val()+'px');
			}
			
			if($('#'+id_data+' table').css('float') == 'right' || $('#'+id_data+ ' table').css('float') == 'left'){
				$('#'+id_data+ ' img').css('margin-top', 	parseInt($('#'+id_data).css('height'))/2 - parseInt($('#'+id_data+ ' img').css('height'))/2);	
			}
			else{
				$('#'+id_data+ ' img').css('margin-left',parseInt($('#'+id_data).css('width'))/2 - parseInt($('#'+id_data+ ' img').css('width'))/2);		
			}
		}
	});
}

function setEventsBar(id_data, values) {
	var url_hack_metaconsole = '';
	if (is_metaconsole()) {
		url_hack_metaconsole = '../../';
	}

	parameter = Array();

	parameter.push ({name: "page", value: "include/ajax/visual_console_builder.ajax"});
	parameter.push ({name: "action", value: "get_module_events"});
	parameter.push ({name: "id_agent", value: values['id_agent']});
	parameter.push ({name: "id_agent_module", value: values['module']});
	if (is_metaconsole()) {
		parameter.push ({name: "id_metaconsole", value: id_metaconsole});
	}
	parameter.push ({name: "period", value: values['event_max_time_row']});
	parameter.push ({name: "id_visual_console", value: id_visual_console});
	jQuery.ajax({
		url: get_url_ajax(),
		data: parameter,
		type: "POST",
		dataType: 'json',
		success: function (data) {
			if (data['no_data'] == true) {
				if (values['width'] == "0" || values['height'] == "0") {
					$("#" + id_data + " img").attr('src', url_hack_metaconsole + 'images/console/signes/module-events.png');
				}
				else {
					$("#" + id_data + " img").attr('src', url_hack_metaconsole + 'images/console/signes/module-events.png');
					$("#" + id_data + " img").css('width', values['width'] + 'px');
					$("#" + id_data + " img").css('height', values['height'] + 'px');
				}
			}
			else {
				$("#" + id_data + " img").attr('src', url_hack_metaconsole + 'images/console/signes/module-events.png');
				
				if($('#text-width').val() == 0 || $('#text-height').val() == 0){
					$("#" + id_data + " img").css('width', '300px');
					$("#" + id_data + " img").css('height', '180px');
				}
				else{
					$("#" + id_data + " img").css('width', $('#text-width').val()+'px');
					$("#" + id_data + " img").css('height', $('#text-height').val()+'px');
				}
			}
		}
	});
}

function setDonutsGraph (id_data, values) {
	var url_hack_metaconsole = '';
	if (is_metaconsole()) {
		url_hack_metaconsole = '../../';
	}

	width_percentile = values['width_percentile'];

	parameter = Array();

	parameter.push ({name: "page", value: "include/ajax/visual_console_builder.ajax"});
	parameter.push ({name: "action", value: "get_module_type_string"});
	parameter.push ({name: "id_agent", value: values['id_agent']});
	parameter.push ({name: "module", value: values['module']});
	parameter.push ({name: "id_element", value: id_data});
	parameter.push ({name: "id_visual_console", value: id_visual_console});
	jQuery.ajax({
		url: get_url_ajax(),
		data: parameter,
		type: "POST",
		dataType: 'json',
		success: function (data) {
			if (data['no_data'] == true) {
				if (values['width'] == "0") {
					$("#" + id_data + " img").attr('src', url_hack_metaconsole + 'images/console/signes/wrong_donut_graph.png');
				}
				else {
					$("#" + id_data + " img").attr('src', url_hack_metaconsole + 'images/console/signes/wrong_donut_graph.png');
					$("#" + id_data + " img").css('width', width_percentile + 'px');
					$("#" + id_data + " img").css('height', width_percentile + 'px');
				}
			}
			else {
				$("#" + id_data + " img").attr('src', url_hack_metaconsole + 'images/console/signes/donut-graph.png');
				
				if($('#text-width').val() == 0 || $('#text-height').val() == 0){
					// Image size
				}
				else{
					$("#" + id_data + " img").css('width', $('#text-width_percentile').val()+'px');
					$("#" + id_data + " img").css('height', $('#text-width_percentile').val()+'px');
				}
			}
		}
	});
}

function setPercentileBubble(id_data, values) {
	metaconsole = $("input[name='metaconsole']").val();

	var url_hack_metaconsole = '';
	if (is_metaconsole()) {
		url_hack_metaconsole = '../../';
	}

	max_percentile = values['max_percentile'];
	width_percentile = values['width_percentile'];

	var parameter = Array();

	parameter.push ({name: "page", value: "include/ajax/visual_console_builder.ajax"});
	parameter.push ({name: "action", value: "get_module_value"});
	parameter.push ({name: "id_element", value: id_data});
	parameter.push ({name: "value_show", value: values['value_show']});
	parameter.push ({name: "id_visual_console",
		value: id_visual_console});
	jQuery.ajax({
		url: get_url_ajax(),
		data: parameter,
		type: "POST",
		dataType: 'json',
		success: function (data) {
			module_value = data['value'];
			max_percentile = data['max_percentile'];
			width_percentile = data['width_percentile'];
			unit_text = false
			if ((data['unit_text'] != false) || typeof(data['unit_text']) != 'boolean')
				unit_text = data['unit_text'];
			colorRGB = data['colorRGB'];

			if ( max_percentile > 0)
				var percentile = Math.round(module_value / max_percentile * 100);
			else
				var percentile = 100;

			if (unit_text == false && typeof(unit_text) == 'boolean') {
				value_text = percentile + "%";
			}
			else {
				value_text = module_value + " " + unit_text;
			}

			var img = url_hack_metaconsole + 'include/graphs/fgraph.php?graph_type=progressbubble&height=' + width_percentile + '&' +
				'width=' + width_percentile + '&mode=1&progress=' + percentile +
				'&value_text=' + value_text + '&colorRGB=' + colorRGB;

			$("#image_" + id_data).attr('src', img);
			
			$("#" + id_data + " img").attr('src', url_hack_metaconsole + 'images/console/signes/percentil_bubble.png');
			
			
			if($('#text-width_percentile').val() == 0){
			$("#" + id_data + " img").css('width', '130px');
			$("#" + id_data + " img").css('height', '130px');
			}
			else{
			$("#" + id_data + " img").css('width', $('#text-width_percentile').val()+'px');
			$("#" + id_data + " img").css('height', $('#text-width_percentile').val()+'px');
			}
			
			if($('#'+id_data+' table').css('float') == 'right' || $('#'+id_data+ ' table').css('float') == 'left'){
			$('#'+id_data+ ' img').css('margin-top', 	parseInt($('#'+id_data).css('height'))/2 - parseInt($('#'+id_data+ ' img').css('height'))/2);	
			}
			else{
			$('#'+id_data+ ' img').css('margin-left',parseInt($('#'+id_data).css('width'))/2 - parseInt($('#'+id_data+ ' img').css('width'))/2);		
			}
			
		}
	});
}

function get_image_url(img_src) {
	var img_url= null;
	var parameter = Array();
	parameter.push ({name: "page", value: "include/ajax/skins.ajax"});
	parameter.push ({name: "get_image_path", value: true});
	parameter.push ({name: "img_src", value: img_src});
	parameter.push ({name: "only_src", value: true});

	return $.ajax ({
		type: 'GET',
		url: get_url_ajax(),
		cache: false,
		data: parameter
	});
}

function set_color_line_status(lines, id_data, values) {
	metaconsole = $("input[name='metaconsole']").val();

	var parameter = Array();
	parameter.push ({name: "page", value: "include/ajax/visual_console_builder.ajax"});
	parameter.push ({name: "action", value: "get_color_line"});
	parameter.push ({name: "id_element", value: id_data});

	var color = null;

	jQuery.ajax({
		url: get_url_ajax(),
		data: parameter,
		type: "POST",
		dataType: 'json',
		success: function (data) {
			color = data['color_line'];

			var line = {
				"id": id_data,
				"node_begin":  values['parent'],
				"node_end": id_data,
				"color": color };

			lines.push(line);

			refresh_lines(lines, 'background', true);
		}
	});

}




function createItem(type, values, id_data) {
	var sizeStyle = '';
	var imageSize = '';
	var item = null;

	metaconsole = $("input[name='metaconsole']").val();


	switch (type) {
		case 'box_item':
		
			if(values['width_box'] == 0 || values['height_box'] == 0){
				item = $('<div id="' + id_data + '" '
					+ 'class="item box_item" '
					+ 'style="text-align: left; '
						+ 'position: absolute; '
						+ 'display: inline-block; '
						+ 'z-index: 1; '
						+ 'top: ' + values['top'] + 'px; '
						+ 'left: ' + values['left'] + 'px;">'
						+ '<div '
						+ 'style=" '
						+ 'width: 300px;'
						+ 'height: 180px;'
						+ 'border-style: solid;'
						+ 'border-width: ' + values['border_width'] + 'px;'
						+ 'border-color: ' + values['border_color'] + ';'
						+ 'background-color: ' + values['fill_color'] + ';'
						+ '">'
						+ '</div>'
					+ '</div>'
					+ '<input id="hidden-status_' + id_data + '" '
						+ 'type="hidden" value="0" '
						+ 'name="status_' + id_data + '">'
				);
			}
			else{
				item = $('<div id="' + id_data + '" '
					+ 'class="item box_item" '
					+ 'style="text-align: left; '
						+ 'position: absolute; '
						+ 'display: inline-block; '
						+ 'z-index: 1; '
						+ 'top: ' + values['top'] + 'px; '
						+ 'left: ' + values['left'] + 'px;">'
						+ '<div '
						+ 'style=" '
						+ 'width: ' + values['width_box'] + 'px;'
						+ 'height: ' + values['height_box'] + 'px;'
						+ 'border-style: solid;'
						+ 'border-width: ' + values['border_width'] + 'px;'
						+ 'border-color: ' + values['border_color'] + ';'
						+ 'background-color: ' + values['fill_color'] + ';'
						+ '">'
						+ '</div>'
					+ '</div>'
					+ '<input id="hidden-status_' + id_data + '" '
						+ 'type="hidden" value="0" '
						+ 'name="status_' + id_data + '">'
				);
			}
		
			
			break;
		case 'group_item':
		
		switch (type) {
			case 'group_item':
				class_type = "group_item";
				break;
			case 'static_graph':
				class_type = "static_graph";
				break;
		}

		img_src = "images/spinner.gif";

		item = $('<div></div>')
			.attr('id', id_data)
			.attr('class', 'item ' + class_type)
			.css('text-align', 'left')
			.css('position', 'absolute')
			.css('display', 'inline-block')
			.css('top', values['top'] + 'px')
			.css('left', values['left'] + 'px');
			
			
			
			if(values['show_statistics'] != 1){
				if(values['label_position'] == 'left'){
				
					var $image = $('<img></img>')
						.attr('id', 'image_' + id_data)
						.attr('class', 'image')
						.attr('src', 'images/console/signes/group_status.png')
						.attr('style','float:right;');
				
				}
				else if(values['label_position'] == 'right'){
				
					var $image = $('<img></img>')
						.attr('id', 'image_' + id_data)
						.attr('class', 'image')
						.attr('src', 'images/console/signes/group_status.png')
						.attr('style','float:left;');
				
				}
				else{
					
					var $image = $('<img></img>')
						.attr('id', 'image_' + id_data)
						.attr('class', 'image')
						.attr('src', 'images/console/signes/group_status.png');
					
				}
			}
			else{
				if(values['label_position'] == 'left'){
				
					var $image = $('<img></img>')
						.attr('id', 'image_' + id_data)
						.attr('class', 'image')
						.attr('src', img_src)
						.attr('style','float:right;');
				
				}
				else if(values['label_position'] == 'right'){
				
					var $image = $('<img></img>')
						.attr('id', 'image_' + id_data)
						.attr('class', 'image')
						.attr('src', img_src)
						.attr('style','float:left;');
				
				}
				else{
					
					var $image = $('<img></img>')
						.attr('id', 'image_' + id_data)
						.attr('class', 'image')
						.attr('src', img_src);
					
				}
			}
			
		
			
		if(values['show_statistics'] != 1){
			
				if ((values['width'] == 0) || (values['height'] == 0)) {
					// Do none
						if(values['image'] != '' && values['image'] != 'none'){
					
					if($('#preview > img')[0].naturalWidth > 150 || $('#preview > img')[0].naturalHeight > 150){
						$image.attr('width', '70')
							.attr('height', '70');
					}
					else{
						$image.attr('width', $('#preview > img')[0].naturalWidth)
							.attr('height', $('#preview > img')[0].naturalHeight);
					}	
					
				
				}
				else{
					$image.attr('width', '70')
						.attr('height', '70');
				}
				
						
				}
				else {
					$image.attr('width', values['width'])
						.attr('height', values['height']);
				}
			}
			
		var $input = $('<input></input>')
			.attr('id', 'hidden-status_' + id_data)
			.attr('type', 'hidden')
			.attr('value', -1)
			.attr('name', 'status_' + id_data);

		if(values['label_position'] == 'up'){
			
			if(values['image'] == '' || values['image'] == 'none'){
				item
					.append('<table style="width:70px"><tr><td></td></tr><tr><td><span id="text_'+id_data+'" class="text">'+values['label']+'</span></td></tr><tr><td></td></tr></table>')
					.append($input);
			}
			else{
				item
					.append('<table style="width:70px"><tr><td></td></tr><tr><td><span id="text_'+id_data+'" class="text">'+values['label']+'</span></td></tr><tr><td></td></tr></table>')
					.append($image)
					.append($image)
					.append($input);
			}
			
		}
		else if(values['label_position'] == 'down'){

			if(values['image'] == '' || values['image'] == 'none'){
				item
					.append('<table style="width:70px"><tr><td></td></tr><tr><td><span id="text_'+id_data+'" class="text">'+values['label']+'</span></td></tr><tr><td></td></tr></table>')
					.append($input);
				
			}
			else{
				item
					.append($image)
					.append($image)
					.append('<table style="width:70px"><tr><td></td></tr><tr><td><span id="text_'+id_data+'" class="text">'+values['label']+'</span></td></tr><tr><td></td></tr></table>')
					.append($input);	
			}
				
		}
		else if(values['label_position'] == 'left'){
			
			if(values['height'] == 0){
				item
					.append('<table style="float:left;height:70px"><tr><td></td></tr><tr><td><span id="text_'+id_data+'" class="text">'+values['label']+'</span></td></tr><tr><td></td></tr></table>');
			}
			else{
				item
					.append('<table style="float:left;height:'+values['height']+'px"><tr><td></td></tr><tr><td><span id="text_'+id_data+'" class="text">'+values['label']+'</span></td></tr><tr><td></td></tr></table>')
			}
			
			if(values['image'] == '' || values['image'] == 'none'){
				item
				.append($input);
			}
			else{
				item
				.append($image)
				.append($image)
				.append($input);
			}
				
							
		}
		else if(values['label_position'] == 'right'){
			if(values['height'] == 0){
				item
					.append('<table style="float:right;height:70px"><tr><td></td></tr><tr><td><span id="text_'+id_data+'" class="text">'+values['label']+'</span></td></tr><tr><td></td></tr></table>');
			}
			else{
				item
					.append('<table style="float:right;height:'+values['height']+'px"><tr><td></td></tr><tr><td><span id="text_'+id_data+'" class="text">'+values['label']+'</span></td></tr><tr><td></td></tr></table>')
			}
			
			if(values['image'] == '' || values['image'] == 'none'){
				item
				.append($input);
			}
			else{
				item
				.append($image)
				.append($image)
				.append($input);
			}
				
				
				
		}
		
		if(values['show_statistics'] != 1){
			set_static_graph_status(id_data, values['image']);
		}
		else{
			set_static_graph_status(id_data, 'show_statistics');
		}
		
		if(values['show_statistics'] != 1){
			
				if ((values['width'] == 0) || (values['height'] == 0)) {
					
					if(values['image'] != '' && values['image'] != 'none'){
					// Do none
						if($('#preview > img')[0].naturalWidth > 150 || $('#preview > img')[0].naturalHeight > 150){
							$image.attr('width', '70')
								.attr('height', '70');
						}
						else{
							$image.attr('width', $('#preview > img')[0].naturalWidth)
								.attr('height', $('#preview > img')[0].naturalHeight);
						}	
					}
					else{
						$image.attr('width', '70')
							.attr('height', '70');
					}		
				}
				else {
					$image.attr('width', values['width'])
						.attr('height', values['height']);
				}
			}
			else{
				if ((values['width'] == 0) || (values['height'] == 0)) {
						$("#image_" + idItem).removeAttr('width');
						$("#image_" + idItem).removeAttr('height');
						$("#image_" + idItem).attr('width', 520);
						$("#image_" + idItem).attr('height', 80);
						$("#image_" + idItem).css('width', '520px');
						$("#image_" + idItem).css('height', '80px');
						$("#image_" + idItem).attr('src', 'images/console/signes/group_status.png');
							
				}
				else {
					$("#image_" + idItem).removeAttr('width');
					$("#image_" + idItem).removeAttr('height');
					$("#image_" + idItem).attr('width', values['width']);
					$("#image_" + idItem).attr('height', values['height']);
					$("#image_" + idItem).css('width', values['width'] + 'px');
					$("#image_" + idItem).css('height', values['height'] + 'px');
					$("#image_" + idItem).attr('src', 'images/console/signes/group_status.png');
				}			
			}

		break;
		
		case 'static_graph':
			switch (type) {
				case 'group_item':
					class_type = "group_item";
					break;
				case 'static_graph':
					class_type = "static_graph";
					break;
			}

			img_src = "images/spinner.gif";

			item = $('<div></div>')
				.attr('id', id_data)
				.attr('class', 'item ' + class_type)
				.css('text-align', 'left')
				.css('position', 'absolute')
				.css('display', 'inline-block')
				.css('top', values['top'] + 'px')
				.css('left', values['left'] + 'px');
				
				
				
			if(values['label_position'] == 'left'){
			
				var $image = $('<img></img>')
					.attr('id', 'image_' + id_data)
					.attr('class', 'image')
					.attr('src', img_src)
					.attr('style','float:right;');
			
			}
			else if(values['label_position'] == 'right'){
			
				var $image = $('<img></img>')
					.attr('id', 'image_' + id_data)
					.attr('class', 'image')
					.attr('src', img_src)
					.attr('style','float:left;');
			
			}
			else{
				
				var $image = $('<img></img>')
					.attr('id', 'image_' + id_data)
					.attr('class', 'image')
					.attr('src', img_src);
				
			}
				
			if(values['show_statistics'] != 1){
				
					if ((values['width'] == 0) || (values['height'] == 0)) {
						// Do none
							if(values['image'] != '' && values['image'] != 'none'){
						
						if($('#preview > img')[0].naturalWidth > 150 || $('#preview > img')[0].naturalHeight > 150){
							$image.attr('width', '70')
								.attr('height', '70');
						}
						else{
							$image.attr('width', $('#preview > img')[0].naturalWidth)
								.attr('height', $('#preview > img')[0].naturalHeight);
						}	
						
					
					}
					else{
						$image.attr('width', '70')
							.attr('height', '70');
					}
					
							
					}
					else {
						$image.attr('width', values['width'])
							.attr('height', values['height']);
					}
				}
				// else{
				// 	$('#image_'+id_data).css('width', values['width']+'px');
				// 	$('#image_'+id_data).css('height', values['height']+'px');
				// }
/*
			var $span = $('<span></span>')
				.attr('id', 'text_' + id_data)
				.attr('class', 'text')
				.append(values['label']);
			
*/
			var $input = $('<input></input>')
				.attr('id', 'hidden-status_' + id_data)
				.attr('type', 'hidden')
				.attr('value', -1)
				.attr('name', 'status_' + id_data);

			if(values['label_position'] == 'up'){
				
				if(values['image'] == '' || values['image'] == 'none'){
					item
						.append('<table style="width:70px"><tr><td></td></tr><tr><td><span id="text_'+id_data+'" class="text">'+values['label']+'</span></td></tr><tr><td></td></tr></table>')
						.append($input);
				}
				else{
					item
						.append('<table style="width:70px"><tr><td></td></tr><tr><td><span id="text_'+id_data+'" class="text">'+values['label']+'</span></td></tr><tr><td></td></tr></table>')
						.append($image)
						.append($image)
						.append($input);
				}
				
			}
			else if(values['label_position'] == 'down'){
				
				if(values['image'] == '' || values['image'] == 'none'){
					item
						.append('<table style="width:70px"><tr><td></td></tr><tr><td><span id="text_'+id_data+'" class="text">'+values['label']+'</span></td></tr><tr><td></td></tr></table>')
						.append($input);
					
				}
				else{
					item
						.append($image)
						.append($image)
						.append('<table style="width:70px"><tr><td></td></tr><tr><td><span id="text_'+id_data+'" class="text">'+values['label']+'</span></td></tr><tr><td></td></tr></table>')
						.append($input);	
				}
					
			}
			else if(values['label_position'] == 'left'){
				
				if(values['height'] == 0){
					item
						.append('<table style="float:left;height:70px"><tr><td></td></tr><tr><td><span id="text_'+id_data+'" class="text">'+values['label']+'</span></td></tr><tr><td></td></tr></table>');
				}
				else{
					item
						.append('<table style="float:left;height:'+values['height']+'px"><tr><td></td></tr><tr><td><span id="text_'+id_data+'" class="text">'+values['label']+'</span></td></tr><tr><td></td></tr></table>')
				}
				
				if(values['image'] == '' || values['image'] == 'none'){
					item
					.append($input);
				}
				else{
					item
					.append($image)
					.append($image)
					.append($input);
				}
					
								
			}
			else if(values['label_position'] == 'right'){
				if(values['height'] == 0){
					item
						.append('<table style="float:right;height:70px"><tr><td></td></tr><tr><td><span id="text_'+id_data+'" class="text">'+values['label']+'</span></td></tr><tr><td></td></tr></table>');
				}
				else{
					item
						.append('<table style="float:right;height:'+values['height']+'px"><tr><td></td></tr><tr><td><span id="text_'+id_data+'" class="text">'+values['label']+'</span></td></tr><tr><td></td></tr></table>')
				}
				
				if(values['image'] == '' || values['image'] == 'none'){
					item
					.append($input);
				}
				else{
					item
					.append($image)
					.append($image)
					.append($input);
				}
					
					
					
			}
			
			if(values['show_statistics'] != 1){
				set_static_graph_status(id_data, values['image']);
			}
			else{
				set_static_graph_status(id_data, 'show_statistics');
			}
			
			if(values['show_statistics'] != 1){
				
					if ((values['width'] == 0) || (values['height'] == 0)) {
						
						if(values['image'] != '' && values['image'] != 'none'){
						// Do none
							if($('#preview > img')[0].naturalWidth > 150 || $('#preview > img')[0].naturalHeight > 150){
								$image.attr('width', '70')
									.attr('height', '70');
							}
							else{
								$image.attr('width', $('#preview > img')[0].naturalWidth)
									.attr('height', $('#preview > img')[0].naturalHeight);
							}	
						}
						else{
							$image.attr('width', '70')
								.attr('height', '70');
						}		
					}
					else {
						$image.attr('width', values['width'])
							.attr('height', values['height']);
					}
				}

			break;
		case 'auto_sla_graph':
			var sizeStyle = '';
			var imageSize = '';
			item = $('<div id="' + id_data + '" class="item auto_sla_graph" style="text-align: left; position: absolute; display: inline-block; ' + sizeStyle + ' top: ' + values['top'] + 'px; left: ' + values['left'] + 'px;">' +
							'<table><tr><td></td></tr><tr><td><span id="text_' + id_data + '" class="text">' + values['label'] + '</span></td></tr><tr><td></td></tr></table>' +
							'<img class="image" id="image_' + id_data + '" src="images/spinner.gif" />' +
					'</div>'
					);

			setEventsBar(id_data, values);
			break;
		case 'donut_graph':
			var sizeStyle = '';
			var imageSize = '';
			item = $('<div id="' + id_data + '" class="item donut_graph" style="text-align: left; position: absolute; display: inline-block; ' + sizeStyle + ' top: ' + values['top'] + 'px; left: ' + values['left'] + 'px;">' +
							'<img class="image" id="image_' + id_data + '" src="images/spinner.gif" />' +
					'</div>'
					);

			setDonutsGraph(id_data, values);
			break;
		case 'percentile_bar':
		case 'percentile_item':
			var sizeStyle = '';
			var imageSize = '';

			if (values['type_percentile'] == 'percentile') {
				
				if(values['label_position'] == 'up'){
					item = $('<div id="' + id_data + '" class="item percentile_item" style="text-align: left; position: absolute; display: inline-block; ' + sizeStyle + ' top: ' + values['top'] + 'px; left: ' + values['left'] + 'px;">' +
							'<table><tr><td></td></tr><tr><td><span id="text_' + id_data + '" class="text">' + values['label'] + '</span></td></tr><tr><td></td></tr></table>' +
							'<img class="image" id="image_' + id_data + '" src="images/spinner.gif" />' +
							'</div>'
					);
				}
				else if(values['label_position'] == 'down'){
					item = $('<div id="' + id_data + '" class="item percentile_item" style="text-align: left; position: absolute; display: inline-block; ' + sizeStyle + ' top: ' + values['top'] + 'px; left: ' + values['left'] + 'px;">' +
							'<img class="image" id="image_' + id_data + '" src="images/spinner.gif" />' + 					
							'<table><tr><td></td></tr><tr><td><span id="text_' + id_data + '" class="text">' + values['label'] + '</span></td></tr><tr><td></td></tr></table>' +
							'</div>'
					);
					
				}
				else if(values['label_position'] == 'right'){
					item = $('<div id="' + id_data + '" class="item percentile_item" style="text-align: left; position: absolute; display: inline-block; ' + sizeStyle + ' top: ' + values['top'] + 'px; left: ' + values['left'] + 'px;">' +
							'<img class="image" id="image_' + id_data + '" src="images/spinner.gif" style="float:left;" />' + 					
							'<table style="float:left;height:'+values['height']+'px"><tr><td></td></tr><tr><td><span id="text_' + id_data + '" class="text">' + values['label'] + '</span></td></tr><tr><td></td></tr></table>' +
							'</div>'
					);
					
				}
				else if(values['label_position'] == 'left'){
					item = $('<div id="' + id_data + '" class="item percentile_item" style="text-align: left; position: absolute; display: inline-block; ' + sizeStyle + ' top: ' + values['top'] + 'px; left: ' + values['left'] + 'px;">' +
							'<img class="image" id="image_' + id_data + '" src="images/spinner.gif" style="float:right;"/>' + 					
							'<table style="float:left;height:'+values['height']+'px"><tr><td></td></tr><tr><td><span id="text_' + id_data + '" class="text">' + values['label'] + '</span></td></tr><tr><td></td></tr></table>' +
							'</div>'
					);
					
				}
				
				setPercentileBar(id_data, values);
			}
			else if (values['type_percentile'] == 'circular_progress_bar') {
				if(values['label_position'] == 'up'){
					item = $('<div id="' + id_data + '" class="item percentile_item" style="text-align: left; position: absolute; display: inline-block; ' + sizeStyle + ' top: ' + values['top'] + 'px; left: ' + values['left'] + 'px;">' +
							'<table><tr><td></td></tr><tr><td><span id="text_' + id_data + '" class="text">' + values['label'] + '</span></td></tr><tr><td></td></tr></table>' +
							'<img class="image" id="image_' + id_data + '" src="images/spinner.gif" />' +
							'</div>'
					);
				}
				else if(values['label_position'] == 'down'){
					item = $('<div id="' + id_data + '" class="item percentile_item" style="text-align: left; position: absolute; display: inline-block; ' + sizeStyle + ' top: ' + values['top'] + 'px; left: ' + values['left'] + 'px;">' +
							'<img class="image" id="image_' + id_data + '" src="images/spinner.gif" />' + 					
							'<table><tr><td></td></tr><tr><td><span id="text_' + id_data + '" class="text">' + values['label'] + '</span></td></tr><tr><td></td></tr></table>' +
							'</div>'
					);
					
				}
				else if(values['label_position'] == 'right'){
					item = $('<div id="' + id_data + '" class="item percentile_item" style="text-align: left; position: absolute; display: inline-block; ' + sizeStyle + ' top: ' + values['top'] + 'px; left: ' + values['left'] + 'px;">' +
							'<img class="image" id="image_' + id_data + '" src="images/spinner.gif" style="float:left;" />' + 					
							'<table style="float:left;height:'+values['height']+'px"><tr><td></td></tr><tr><td><span id="text_' + id_data + '" class="text">' + values['label'] + '</span></td></tr><tr><td></td></tr></table>' +
							'</div>'
					);
					
				}
				else if(values['label_position'] == 'left'){
					item = $('<div id="' + id_data + '" class="item percentile_item" style="text-align: left; position: absolute; display: inline-block; ' + sizeStyle + ' top: ' + values['top'] + 'px; left: ' + values['left'] + 'px;">' +
							'<img class="image" id="image_' + id_data + '" src="images/spinner.gif" style="float:right;"/>' + 					
							'<table style="float:left;height:'+values['height']+'px"><tr><td></td></tr><tr><td><span id="text_' + id_data + '" class="text">' + values['label'] + '</span></td></tr><tr><td></td></tr></table>' +
							'</div>'
					);
					
				}
				
				setPercentileCircular(id_data, values);
			}
			else if (values['type_percentile'] == 'interior_circular_progress_bar') {
				if(values['label_position'] == 'up'){
					item = $('<div id="' + id_data + '" class="item percentile_item" style="text-align: left; position: absolute; display: inline-block; ' + sizeStyle + ' top: ' + values['top'] + 'px; left: ' + values['left'] + 'px;">' +
							'<table><tr><td></td></tr><tr><td><span id="text_' + id_data + '" class="text">' + values['label'] + '</span></td></tr><tr><td></td></tr></table>' +
							'<img class="image" id="image_' + id_data + '" src="images/spinner.gif" />' +
							'</div>'
					);
				}
				else if(values['label_position'] == 'down'){
					item = $('<div id="' + id_data + '" class="item percentile_item" style="text-align: left; position: absolute; display: inline-block; ' + sizeStyle + ' top: ' + values['top'] + 'px; left: ' + values['left'] + 'px;">' +
							'<img class="image" id="image_' + id_data + '" src="images/spinner.gif" />' + 					
							'<table><tr><td></td></tr><tr><td><span id="text_' + id_data + '" class="text">' + values['label'] + '</span></td></tr><tr><td></td></tr></table>' +
							'</div>'
					);
					
				}
				else if(values['label_position'] == 'right'){
					item = $('<div id="' + id_data + '" class="item percentile_item" style="text-align: left; position: absolute; display: inline-block; ' + sizeStyle + ' top: ' + values['top'] + 'px; left: ' + values['left'] + 'px;">' +
							'<img class="image" id="image_' + id_data + '" src="images/spinner.gif" style="float:left;" />' + 					
							'<table style="float:left;height:'+values['height']+'px"><tr><td></td></tr><tr><td><span id="text_' + id_data + '" class="text">' + values['label'] + '</span></td></tr><tr><td></td></tr></table>' +
							'</div>'
					);
					
				}
				else if(values['label_position'] == 'left'){
					item = $('<div id="' + id_data + '" class="item percentile_item" style="text-align: left; position: absolute; display: inline-block; ' + sizeStyle + ' top: ' + values['top'] + 'px; left: ' + values['left'] + 'px;">' +
							'<img class="image" id="image_' + id_data + '" src="images/spinner.gif" style="float:right;"/>' + 					
							'<table style="float:left;height:'+values['height']+'px"><tr><td></td></tr><tr><td><span id="text_' + id_data + '" class="text">' + values['label'] + '</span></td></tr><tr><td></td></tr></table>' +
							'</div>'
					);
					
				}
				
				setPercentileInteriorCircular(id_data, values);
			}
			else {
				if(values['label_position'] == 'up'){
					item = $('<div id="' + id_data + '" class="item percentile_item" style="text-align: left; position: absolute; display: inline-block; ' + sizeStyle + ' top: ' + values['top'] + 'px; left: ' + values['left'] + 'px;">' +
							'<table><tr><td></td></tr><tr><td><span id="text_' + id_data + '" class="text">' + values['label'] + '</span></td></tr><tr><td></td></tr></table>' +
							'<img class="image" id="image_' + id_data + '" src="images/spinner.gif" />' +
							'</div>'
					);
				}
				else if(values['label_position'] == 'down'){
					item = $('<div id="' + id_data + '" class="item percentile_item" style="text-align: left; position: absolute; display: inline-block; ' + sizeStyle + ' top: ' + values['top'] + 'px; left: ' + values['left'] + 'px;">' +
							'<img class="image" id="image_' + id_data + '" src="images/spinner.gif" />' + 					
							'<table><tr><td></td></tr><tr><td><span id="text_' + id_data + '" class="text">' + values['label'] + '</span></td></tr><tr><td></td></tr></table>' +
							'</div>'
					);
				}
				else if(values['label_position'] == 'left'){
					item = $('<div id="' + id_data + '" class="item percentile_item" style="text-align: left; position: absolute; display: inline-block; ' + sizeStyle + ' top: ' + values['top'] + 'px; left: ' + values['left'] + 'px;">' +
							'<img style="float:right;" class="image" id="image_' + id_data + '" src="images/spinner.gif" />' + 					
							'<table style="float:left;height:'+values['height']+'px;"><tr><td></td></tr><tr><td><span id="text_' + id_data + '" class="text">' + values['label'] + '</span></td></tr><tr><td></td></tr></table>' +
							'</div>'
					);
				}
				else if(values['label_position'] == 'right'){
					item = $('<div id="' + id_data + '" class="item percentile_item" style="text-align: left; position: absolute; display: inline-block; ' + sizeStyle + ' top: ' + values['top'] + 'px; left: ' + values['left'] + 'px;">' +
							'<img style="float:left;" class="image" id="image_' + id_data + '" src="images/spinner.gif" />' + 					
							'<table style="float:right;height:'+values['height']+'px;"><tr><td></td></tr><tr><td><span id="text_' + id_data + '" class="text">' + values['label'] + '</span></td></tr><tr><td></td></tr></table>' +
							'</div>'
					);
				}
				setPercentileBubble(id_data, values);
			}
			break;
		case 'module_graph':
			sizeStyle = '';
			imageSize = '';

			if(values['label_position'] == 'up'){
				item = $('<div id="' + id_data + '" class="item module_graph" style="text-align: left; position: absolute; ' + sizeStyle + ' top: ' + values['top'] + 'px; left: ' + values['left'] + 'px;">' +
						'<table><tr><td></td></tr><tr><td><span id="text_' + id_data + '" class="text">' + values['label'] + '</span></td></tr><tr><td></td></tr></table>' +
						'<img class="image" id="image_' + id_data + '" src="images/spinner.gif" />' +
					'</div>'
				);				
			}
			else if(values['label_position'] == 'down'){
				item = $('<div id="' + id_data + '" class="item module_graph" style="text-align: left; position: absolute; ' + sizeStyle + ' top: ' + values['top'] + 'px; left: ' + values['left'] + 'px;">' +
						'<img class="image" id="image_' + id_data + '" src="images/spinner.gif" />' +
						'<table><tr><td></td></tr><tr><td><span id="text_' + id_data + '" class="text">' + values['label'] + '</span></td></tr><tr><td></td></tr></table>' +
					'</div>'
				);				
			}
			else if(values['label_position'] == 'left'){
				item = $('<div id="' + id_data + '" class="item module_graph" style="text-align: left; position: absolute; ' + sizeStyle + ' top: ' + values['top'] + 'px; left: ' + values['left'] + 'px;">' +
						'<img style="float:right" class="image" id="image_' + id_data + '" src="images/spinner.gif" />' +
						'<table style="float:left;height:'+values['height_module_graph']+'px;"><tr><td></td></tr><tr><td><span id="text_' + id_data + '" class="text">' + values['label'] + '</span></td></tr><tr><td></td></tr></table>' +
					'</div>'
				);				
			}
			else if(values['label_position'] == 'right'){
				item = $('<div id="' + id_data + '" class="item module_graph" style="text-align: left; position: absolute; ' + sizeStyle + ' top: ' + values['top'] + 'px; left: ' + values['left'] + 'px;">' +
						'<img style="float:left" class="image" id="image_' + id_data + '" src="images/spinner.gif" />' +
						'<table style="float:right;height:'+values['height_module_graph']+'px;"><tr><td></td></tr><tr><td><span id="text_' + id_data + '" class="text">' + values['label'] + '</span></td></tr><tr><td></td></tr></table>' +
					'</div>'
				);				
			}

			
			setModuleGraph(id_data);
			break;
		case 'bars_graph':
			sizeStyle = '';
			imageSize = '';

			if(values['label_position'] == 'up'){
				item = $('<div id="' + id_data + '" class="item module_graph" style="text-align: left; position: absolute; ' + sizeStyle + ' top: ' + values['top'] + 'px; left: ' + values['left'] + 'px;">' +
						'<table><tr><td></td></tr><tr><td><span id="text_' + id_data + '" class="text">' + values['label'] + '</span></td></tr><tr><td></td></tr></table>' +
						'<img class="image" id="image_' + id_data + '" src="images/spinner.gif" />' +
					'</div>'
				);				
			}
			else if(values['label_position'] == 'down'){
				item = $('<div id="' + id_data + '" class="item module_graph" style="text-align: left; position: absolute; ' + sizeStyle + ' top: ' + values['top'] + 'px; left: ' + values['left'] + 'px;">' +
						'<img class="image" id="image_' + id_data + '" src="images/spinner.gif" />' +
						'<table><tr><td></td></tr><tr><td><span id="text_' + id_data + '" class="text">' + values['label'] + '</span></td></tr><tr><td></td></tr></table>' +
					'</div>'
				);				
			}
			else if(values['label_position'] == 'left'){
				item = $('<div id="' + id_data + '" class="item module_graph" style="text-align: left; position: absolute; ' + sizeStyle + ' top: ' + values['top'] + 'px; left: ' + values['left'] + 'px;">' +
						'<img style="float:right" class="image" id="image_' + id_data + '" src="images/spinner.gif" />' +
						'<table style="float:left;height:'+values['height_module_graph']+'px;"><tr><td></td></tr><tr><td><span id="text_' + id_data + '" class="text">' + values['label'] + '</span></td></tr><tr><td></td></tr></table>' +
					'</div>'
				);				
			}
			else if(values['label_position'] == 'right'){
				item = $('<div id="' + id_data + '" class="item module_graph" style="text-align: left; position: absolute; ' + sizeStyle + ' top: ' + values['top'] + 'px; left: ' + values['left'] + 'px;">' +
						'<img style="float:left" class="image" id="image_' + id_data + '" src="images/spinner.gif" />' +
						'<table style="float:right;height:'+values['height_module_graph']+'px;"><tr><td></td></tr><tr><td><span id="text_' + id_data + '" class="text">' + values['label'] + '</span></td></tr><tr><td></td></tr></table>' +
					'</div>'
				);				
			}

			
			setBarsGraph(id_data, values);
			break;
		case 'simple_value':
			sizeStyle = '';
			imageSize = '';
			if($('#data_image_check').html() == 'On'){
				values['label'] = '<img style="width:'+$('#data_image_width').val()+'px;" src="images/console/signes/data_image.png">';
							
			}
			item = $('<div id="' + id_data + '" class="item simple_value" style="position: absolute; ' + sizeStyle + ' top: ' + values['top'] + 'px; left: ' + values['left'] + 'px;">' +
					'<span id="text_' + id_data + '" class="text"> ' + values['label'] + '</span> ' + '</div>'
			);
			break;
		case 'label':
			item = $('<div id="' + id_data + '" ' +
						'class="item label" ' +
						'style="text-align: left; position: absolute; ' + sizeStyle + ' top: ' + values['top'] + 'px; left: ' + values['left'] + 'px;"' +
					'>' +
					'<span id="text_' + id_data + '" class="text">' +
						values['label'] +
					'</span>' +
					'</div>'
				);
			break;
		case 'icon':
			if ((values['width'] == 0) || (values['height'] == 0)) {
				if($('#preview > img')[0].naturalWidth > 150 || $('#preview > img')[0].naturalHeight > 150){
					sizeStyle = 'width: ' + '70'  + 'px; height: ' + '70' + 'px;';
					imageSize = 'width="' + '70'  + '" height="' + '70' + '"';
				}			
			}
			else {
				sizeStyle = 'width: ' + values['width']  + 'px; height: ' + values['height'] + 'px;';
				imageSize = 'width="' + values['width']  + '" height="' + values['height'] + '"';
			}

			item = $('<div id="' + id_data + '" class="item icon" style="text-align: left; position: absolute; ' + sizeStyle + ' top: ' + values['top'] + 'px; left: ' + values['left'] + 'px;">' +
				'<img id="image_' + id_data + '" class="image" src="images/spinner.gif" ' + imageSize + ' /><br />' +
				'</div>'
			);
			var image = values['image'] + ".png";
			set_image("image", id_data, image);
			break;
		default:
			//Maybe create in any Enterprise item.
			if (typeof(enterprise_createItem) == 'function') {
				if (values['image'] == "") {
					values['image'] = 'visualmap.services';
				}
				temp_item = enterprise_createItem(type, values, id_data);
				if (temp_item != false) {
					item = temp_item;
				}
				$('#'+id_data).css({'width':'','height':''});
			}
			break;
	}

	$("#background").append(item);
	$(".item").css('z-index', '2');
	$(".box_item").css('z-index', '1');

	if (values['parent'] != 0) {
		var line = {"id": id_data,
			"node_begin":  values['parent'],
			"node_end": id_data,
			"color": '#cccccc' };

		lines.push(line);

		set_color_line_status(lines, id_data, values);

		refresh_lines(lines, 'background', true);
	}
	
	
	if(values['label_position'] == 'right'){
	$('#text_'+id_data).css({'display':'block','float':'right'});
	}
	else if(values['label_position'] == 'left'){
		$('#text_'+id_data).css({'display':'block','float':'left'});
	}
	
}

function addItemSelectParents(id_data, text) {
	parents[id_data] = text;
	//$("#parent").append($('<option value="' + id_data + '" selected="selected">' + text + '</option></select>'));
}

function insertDB(type, values) {
	
	metaconsole = $("input[name='metaconsole']").val();

	$("#saving_in_progress_dialog").dialog({
		resizable: true,
		draggable: true,
		modal: true,
		height: 100,
		width: 200,
		overlay: {
			opacity: 0.5,
			background: "black"
		}
	});

	var id = null;

	parameter = Array();
	parameter.push ({name: "page", value: "include/ajax/visual_console_builder.ajax"});
	parameter.push ({name: "action", value: "insert"});
	parameter.push ({name: "id_visual_console", value: id_visual_console});
	parameter.push ({name: "type", value: type});
	jQuery.each(values, function(key, val) {
		parameter.push ({name: key, value: val});
	});

	jQuery.ajax({
		url: get_url_ajax(),
		data: parameter,
		type: "POST",
		dataType: 'json',
		success: function (data) {
			if (data['correct']) {
				id = data['id_data'];
				createItem(type, values, id);
				addItemSelectParents(id, data['text']);
				//Reload all events for the item and new item.
				eventsItems();

				switch (type) {
					case 'line_item':
						var line = {
							"id": id,
							"start_x":		values['line_start_x'],
							"start_y":		values['line_start_y'],
							"end_x":		values['line_end_x'],
							"end_y":		values['line_end_y'],
							"line_width":	values['line_width'],
							"line_color":	values['line_color']};

						user_lines.push(line);

						// Draw handlers
						radious_handle = 6;

						// Draw handler start
						item = $('<div id="handler_start_' + id + '" ' +
							'class="item handler_start" ' +
							'style="text-align: left; ' +
								'z-index: 1;' +
								'position: absolute; ' +
								'top: ' + (values['line_start_y']  - radious_handle) + 'px; ' +
								'left: ' + (values['line_start_x']  - radious_handle) + 'px;">' +

								'<img src="' + img_handler_start + '" />' +

							'</div>'
						);
						$("#background").append(item);

						// Draw handler stop
						item = $('<div id="handler_end_' + id + '" ' +
							'class="item handler_end" ' +
							'style="text-align: left; ' +
								'z-index: 1;' +
								'position: absolute; ' +
								'top: ' + (values['line_end_y']  - radious_handle) + 'px; ' +
								'left: ' + (values['line_end_x']  - radious_handle) + 'px;">' +

								'<img src="' + img_handler_end + '" />' +

							'</div>'
						);
						$("#background").append(item);
						break;
				}

				$("#saving_in_progress_dialog").dialog("close");
				//Reload all events for the item and new item.
				eventsItems();
			}
			else {
				//TODO
			}
		}
	});
}

function updateDB_visual(type, idElement , values, event, top, left) {
	metaconsole = $("input[name='metaconsole']").val();

	radious_handle = 6;

	switch (type) {
		case 'handler_start':
			$("#handler_start_" + idElement)
				.css('top', (top - radious_handle) + 'px');
			$("#handler_start_" + idElement)
				.css('left', left + 'px');
			break;
		case 'handler_end':

			$("#handler_end_" + idElement).css('top', (top - radious_handle) + 'px');
			$("#handler_end_" + idElement).css('left', (left) + 'px');
			break;
		case 'group_item':
		case 'static_graph':
			if ((event != 'resizestop') && (event != 'show_grid')
				&& (event != 'dragstop')) {
					if(values['show_statistics'] != 1){
							set_static_graph_status(idElement, values['image']);
					}
			}
			break;
		case 'percentile_item':
		case 'simple_value':
		case 'label':
		case 'icon':
		case 'module_graph':
		case 'bars_graph':
		case 'auto_sla_graph':
		case 'donut_graph':
			
			if ((typeof(values['mov_left']) != 'undefined') &&
					(typeof(values['mov_top']) != 'undefined')) {
				$("#" + idElement).css('top', '0px').css('top', top + 'px');
				$("#" + idElement).css('left', '0px').css('left', left + 'px');
			}
			else if ((typeof(values['absolute_left']) != 'undefined') &&
					(typeof(values['absolute_top']) != 'undefined')) {
				$("#" + idElement).css('top', '0px').css('top', top + 'px');
				$("#" + idElement).css('left', '0px').css('left', left + 'px');
			}

			//Update the lines
			end_foreach = false;
			found = false;
			jQuery.each(lines, function(i, line) {
				if (end_foreach) {
					return;
				}

				if (lines[i]['node_end'] == idElement) {
					found = true;
					if (values['parent'] == 0) {
						//Erased the line
						lines.splice(i, 1);
						end_foreach = true;
					}
					else {
						if ((typeof(values['mov_left']) == 'undefined') &&
							(typeof(values['mov_top']) == 'undefined') &&
							(typeof(values['absolute_left']) == 'undefined') &&
							(typeof(values['absolute_top']) == 'undefined')) {
							lines[i]['node_begin'] = values['parent'];
						}
					}
				}
			});
			
			if (typeof(values['parent']) != 'undefined' && values['parent'] > 0 ) {
				if (!found) {
					set_color_line_status(lines, idElement, values);
				}
			}
			
			break;
		case 'background':
			if(values['width'] == '0' || values['height'] == '0'){
				$("#background").css('width', $("#hidden-background_width").val() + 'px');
				$("#background").css('height', $("#hidden-background_height").val() + 'px');
			}
			else {
				$("#background").css('width', values['width'] + 'px');
				$("#background").css('height', values['height'] + 'px');
			}
			break;
		case 'service':
			refresh_lines(lines, 'background', true);
			break;
	}
	
	refresh_lines(lines, 'background', true);
	draw_user_lines("", 0, 0, 0 , 0, 0, true);
}

function updateDB(type, idElement , values, event) {
	metaconsole = $("input[name='metaconsole']").val();

	var top = 0;
	var left = 0;

	action = "update";

	//Check if the event parameter in function is passed in the call.
	if (event != null) {
		switch (event) {
			case 'show_grid':
			case 'resizestop':
			//Force to move action when resize a background, for to avoid
			//lost the label.
			case 'dragstop':

				switch (type) {
					case 'handler_start':
						idElement = idElement.replace("handler_start_", "");
						break;
					case 'handler_end':
						idElement = idElement.replace("handler_end_", "");
						break;
				}

				action = "move";
				break;
		}
	}

	parameter = Array();
	parameter.push({name: "page",
		value: "include/ajax/visual_console_builder.ajax"});
	parameter.push({name: "action", value: action});
	parameter.push({name: "id_visual_console",
		value: id_visual_console});
	parameter.push({name: "type", value: type});
	parameter.push({name: "id_element", value: idElement});

	jQuery.each(values, function(key, val) {
		parameter.push({name: key, value: val});
	});


	switch (type) {
		// -- line_item --
		case 'handler_start':
		// ---------------

			if ((typeof(values['mov_left']) != 'undefined') &&
				(typeof(values['mov_top']) != 'undefined')) {
				top = parseInt($("#handler_start_" + idElement)
					.css('top').replace('px', ''));
				left = parseInt($("#handler_start_" + idElement)
					.css('left').replace('px', ''));
			}
			else if ((typeof(values['absolute_left']) != 'undefined') &&
				(typeof(values['absolute_top']) != 'undefined')) {
				top = values['absolute_top'];
				left = values['absolute_left'];
			}

			//Added the radious of image point of handler
			top = top + 6;
			left = left + 6;

			update_user_line(type, idElement, top, left);
			break;
		// -- line_item --
		case 'handler_end':
		// ---------------
			if ((typeof(values['mov_left']) != 'undefined') &&
				(typeof(values['mov_top']) != 'undefined')) {
				top = parseInt($("#handler_end_" + idElement)
					.css('top').replace('px', ''));
				left = parseInt($("#handler_end_" + idElement)
					.css('left').replace('px', ''));
			}
			else if ((typeof(values['absolute_left']) != 'undefined') &&
				(typeof(values['absolute_top']) != 'undefined')) {
				top = values['absolute_top'];
				left = values['absolute_left'];
			}

			//Added the radious of image point of handler
			top = top + 6;
			left = left + 6;

			update_user_line(type, idElement, top, left);
			break;
		default:
			if ((typeof(values['mov_left']) != 'undefined') &&
				(typeof(values['mov_top']) != 'undefined')) {
				top = parseInt($("#" + idElement)
					.css('top').replace('px', ''));
				left = parseInt($("#" + idElement)
					.css('left').replace('px', ''));
			}
			else if ((typeof(values['absolute_left']) != 'undefined') &&
				(typeof(values['absolute_top']) != 'undefined')) {
				top = values['absolute_top'];
				left = values['absolute_left'];
			}
			break;
	}

	if ((typeof(top) != 'undefined') && (typeof(left) != 'undefined')) {
		if ((typeof(values['top']) == 'undefined') &&
			(typeof(values['left']) == 'undefined')) {
			parameter.push ({name: 'top', value: top});
			parameter.push ({name: 'left', value: left});
		}
		else {
			values['top'] = top;
			values['left'] = left;
		}
	}

	success_update = false;
	if (!autosave) {
		list_actions_pending_save.push(parameter);
		//At the moment for to show correctly.
		updateDB_visual(type, idElement , values, event, top, left);
	}
	else {
		
		jQuery.ajax({
			url: get_url_ajax(),
			data: parameter,
			type: "POST",
			dataType: 'json',
			success: function (data) {
				if (data['correct']) {
					if (data['new_line']) {
						var line = {"id": idElement,
							"node_begin":  values['parent'],
							"node_end": idElement,
							"color": '#cccccc' };

						lines.push(line);
					}
					updateDB_visual(type, idElement , values, event, top, left);
				}
			}
		});
	}
}

function copyDB(idItem) {
	metaconsole = $("input[name='metaconsole']").val();

	parameter = Array();
	parameter.push ({name: "page", value: "include/ajax/visual_console_builder.ajax"});
	parameter.push ({name: "action", value: "copy"});
	parameter.push ({name: "id_visual_console", value: id_visual_console});
	parameter.push ({name: "id_element", value: idItem});

	jQuery.ajax({
		url: get_url_ajax(),
		data: parameter,
		type: "POST",
		dataType: 'json',
		success: function (data) {
			if (data['correct']) {
				values = data['values'];
				type = data['type'];
				id = data['id_data'];

				createItem(type, values, id);
				addItemSelectParents(id, data['text']);

				//Reload all events for the item and new item.
				eventsItems();
			}
			else {
				//TODO
			}
		}
	});
}

function deleteDB(idElement) {
	metaconsole = $("input[name='metaconsole']").val();

	$("#delete_in_progress_dialog").dialog({
		resizable: true,
		draggable: true,
		modal: true,
		height: 100,
		width: 200,
		overlay: {
			opacity: 0.5,
			background: "black"
		}
	});

	parameter = Array();
	parameter.push ({name: "page", value: "include/ajax/visual_console_builder.ajax"});
	parameter.push ({name: "action", value: "delete"});
	parameter.push ({name: "id_visual_console", value: id_visual_console});
	parameter.push ({name: "id_element", value: idElement});

	jQuery.ajax({
		url: get_url_ajax(),
		data: parameter,
		type: "POST",
		dataType: 'json',
		success: function (data)
			{
				if (data['correct']) {
					$("#parent > option[value=" + idElement + "]").remove();


					jQuery.each(lines, function(i, line) {
						if (typeof(line) == 'undefined') {
							return; //Continue
						}

						if ((line['id'] == idElement)
							|| (line['node_begin'] == idElement)) {

							lines.splice(i, 1);
						}
					});

					if ($("#handler_start_" + idElement).length ||
						$("#handler_end_" + idElement).length) {

						// Line item

						$("#handler_start_" + idElement).remove();
						$("#handler_end_" + idElement).remove();

						delete_user_line(idElement);
					}


					refresh_lines(lines, 'background', true);

					draw_user_lines("", 0, 0, 0 , 0, 0, true);

					$('#' + idElement).remove();
					activeToolboxButton('delete_item', false);

					$("#delete_in_progress_dialog").dialog("close");
				}
				else {
					//TODO
				}
			}
		});
}

function activeToolboxButton(id, active) {
	if ($("input." + id + "[name=button_toolbox2]").length == 0) {
		return;
	}

	if (active) {
		$("input." + id + "[name=button_toolbox2]")
			.removeAttr('disabled');
	}
	else {
		$("input." + id + "[name=button_toolbox2]")
			.attr('disabled', true);
	}
}

function click_delete_item_callback() {
	if(selectedItems == null){
		activeToolboxButton('edit_item', false);
		deleteDB(idItem);
		idItem = 0;
		selectedItem = null;
	}
	else{
		idItem = 0;
		selectedItem = null;
		selectedItems.forEach( function(valor, indice, array) {
			deleteDB(valor);
		});
	}
}

/**
 * Events in the visual map, click item, double click, drag and
 * drop.
 */
function eventsItems(drag) {
	if (typeof(drag) == 'undefined') {
		drag = false;
	}

	$('.item').unbind('click');
	$('.item').unbind('dragstop');
	$('.item').unbind('dragstart');

	//$(".item").resizable(); //Disable but run in ff and in the waste (aka micro$oft IE) show ungly borders

	$('.item').bind('click', function(event, ui) {
		
		event.stopPropagation();
		if (!is_opened_palette) {
			var divParent = $(event.target);
			while (!$(divParent).hasClass("item")) {
				divParent = $(divParent).parent();
			}
			unselectAll();
			$(divParent).attr('withborder','true');
			$(divParent).css('border', '1px blue dotted');
			$(divParent).css('left', '-=1px');
			$(divParent).css('top', '-=1px');
			
			if ($(divParent).hasClass('box_item')) {
				creationItem = null;
				selectedItem = 'box_item';
				idItem = $(divParent).attr('id');
				activeToolboxButton('copy_item', true);
				activeToolboxButton('edit_item', true);
				activeToolboxButton('delete_item', true);
				activeToolboxButton('show_grid', false);
			}
			if ($(divParent).hasClass('static_graph')) {
				creationItem = null;
				selectedItem = 'static_graph';
				idItem = $(divParent).attr('id');
				activeToolboxButton('copy_item', true);
				activeToolboxButton('edit_item', true);
				activeToolboxButton('delete_item', true);
				activeToolboxButton('show_grid', false);
			}
			if ($(divParent).hasClass('auto_sla_graph')) {
				creationItem = null;
				selectedItem = 'auto_sla_graph';
				idItem = $(divParent).attr('id');
				activeToolboxButton('copy_item', true);
				activeToolboxButton('edit_item', true);
				activeToolboxButton('delete_item', true);
				activeToolboxButton('show_grid', false);
			}
			if ($(divParent).hasClass('donut_graph')) {
				creationItem = null;
				selectedItem = 'donut_graph';
				idItem = $(divParent).attr('id');
				activeToolboxButton('copy_item', true);
				activeToolboxButton('edit_item', true);
				activeToolboxButton('delete_item', true);
				activeToolboxButton('show_grid', false);
			}
			if ($(divParent).hasClass('group_item')) {
				creationItem = null;
				selectedItem = 'group_item';
				idItem = $(divParent).attr('id');
				activeToolboxButton('copy_item', true);
				activeToolboxButton('edit_item', true);
				activeToolboxButton('delete_item', true);
				activeToolboxButton('show_grid', false);
			}
			if ($(divParent).hasClass('percentile_item')) {
				creationItem = null;
				selectedItem = 'percentile_item';
				idItem = $(divParent).attr('id');
				activeToolboxButton('copy_item', true);
				activeToolboxButton('edit_item', true);
				activeToolboxButton('delete_item', true);
				activeToolboxButton('show_grid', false);
			}
			if ($(divParent).hasClass('module_graph')) {
				creationItem = null;
				selectedItem = 'module_graph';
				idItem = $(divParent).attr('id');
				activeToolboxButton('copy_item', true);
				activeToolboxButton('edit_item', true);
				activeToolboxButton('delete_item', true);
				activeToolboxButton('show_grid', false);
			}
			if ($(divParent).hasClass('bars_graph')) {
				creationItem = null;
				selectedItem = 'bars_graph';
				idItem = $(divParent).attr('id');
				activeToolboxButton('copy_item', true);
				activeToolboxButton('edit_item', true);
				activeToolboxButton('delete_item', true);
				activeToolboxButton('show_grid', false);
			}
			if ($(divParent).hasClass('simple_value')) {
				creationItem = null;
				selectedItem = 'simple_value';
				idItem = $(divParent).attr('id');
				activeToolboxButton('copy_item', true);
				activeToolboxButton('edit_item', true);
				activeToolboxButton('delete_item', true);
				activeToolboxButton('show_grid', false);
			}
			if ($(divParent).hasClass('label')) {
				creationItem = null;
				selectedItem = 'label';
				idItem = $(divParent).attr('id');
				activeToolboxButton('copy_item', true);
				activeToolboxButton('edit_item', true);
				activeToolboxButton('delete_item', true);
				activeToolboxButton('show_grid', false);
			}
			if ($(divParent).hasClass('icon')) {
				creationItem = null;
				selectedItem = 'icon';
				idItem = $(divParent).attr('id');
				activeToolboxButton('copy_item', true);
				activeToolboxButton('edit_item', true);
				activeToolboxButton('delete_item', true);
				activeToolboxButton('show_grid', false);
			}
			if ($(divParent).hasClass('handler_start')) {
				idItem = $(divParent).attr('id')
					.replace("handler_start_", "");
				creationItem = null;
				selectedItem = 'handler_start';
				activeToolboxButton('edit_item', true);
				activeToolboxButton('delete_item', true);
				activeToolboxButton('show_grid', false);
			}
			if ($(divParent).hasClass('handler_end')) {
				idItem = $(divParent).attr('id')
					.replace("handler_end_", "");
				creationItem = null;
				selectedItem = 'handler_end';
				activeToolboxButton('edit_item', true);
				activeToolboxButton('delete_item', true);
				activeToolboxButton('show_grid', false);
			}

			//Maybe receive a click event any Enterprise item.
			if (typeof(enterprise_click_item_callback) == 'function') {
				enterprise_click_item_callback(divParent);
			}
		}
		
		
		
		if(!event.ctrlKey){
			firstItem = event.currentTarget.id;
			selectedItems = null;
			selectedItems = Array();
			selectedItems.push(event.currentTarget.id);

		}
		else{
			
			selectedItem = null;
			
			unselectAll();
			
			if(selectedItems.indexOf(event.currentTarget.id) > -1){
					
						$('#'+event.currentTarget.id).css('left', '+=1');
						$('#'+event.currentTarget.id).css('top', '+=1');
						$('#'+event.currentTarget.id).css('border', '');
						$('#'+event.currentTarget.id).attr('withborder') == 'false';
				
				
				selectedItems.splice(selectedItems.indexOf(event.currentTarget.id),1);
			}
			else{
						$('#'+event.currentTarget.id).css('left', '-=1');
						$('#'+event.currentTarget.id).css('top', '-=1');
						$('#'+event.currentTarget.id).css('border', '1px dotted rgb(0, 0, 255)');
						$('#'+event.currentTarget.id).attr('withborder') == 'true';
				
				
				selectedItems.push(event.currentTarget.id);
			}
			
			
			selectedItems.forEach( function(valor, indice, array) {
				if(selectedItems.indexOf(valor) > -1 && $('#'+valor).css('border') != '1px dotted rgb(0, 0, 255)'){
					// $('#'+valor).css('left', '-=1');
					// $('#'+valor).css('top', '-=1');
					$('#'+valor).css('border', '1px dotted rgb(0, 0, 255)');
					$('#'+valor).attr('withborder') == 'true';
				}
			});
			
			$('#'+firstItem).css('left', '-=1');
			$('#'+firstItem).css('top', '-=1');
			
			firstItem = null;
			
	}
	
	
	
	
	});

	//Double click in the item
	$('.item').bind('dblclick', function(event, ui) {

		event.stopPropagation();
		if ((!is_opened_palette) && (autosave)) {
			toggle_item_palette();
		}
		
		if(selectedItem == 'simple_value'){
			$('#data_image_width').val(event.currentTarget.clientWidth);			
			
			parameter = Array();
			parameter.push ({name: "page", value: "include/ajax/visual_console_builder.ajax"});
			parameter.push ({name: "action", value: "get_image_from_module"});
			parameter.push ({name: "id_element", value: idItem});
			parameter.push ({name: "id_visual_console", value: id_visual_console});

			jQuery.ajax({
				url: "ajax.php",
				data: parameter,
				type: "POST",
				dataType: "json",
				success: function(data) {
					if(!data['correct']){
						$("#data_image_check").html('Off');
						$('#data_image_container').css('display','none');	
						$('#data_image_check').css('display','none');
						$('#data_image_check_label').css('display','none');
						$('.block_tinymce').remove();
						$('#process_value_row').css('display','table-row');
						if($('#process_value').val() != '0'){
								$('#period_row').css('display','table-row');
						}					
					}
					else{
						$('#data_image_container').css('display','inline');	
						$('#data_image_check').css('display','inline');
						$('#data_image_check_label').css('display','inline');
						$("#data_image_check").html('On');
						$('#process_value_row').css('display','none');
						$('#period_row').css('display','none');
						$('#text-label_ifr').contents().find('#tinymce').html('_VALUE_');
						$('.block_tinymce').remove();
						$('#label_row').append('<div class="block_tinymce" style="background-color:#fbfbfb;position:absolute;left:0px;height:230px;width:100%;opacity:0.7;z-index:5;"></div>');
					}
				}
			});
		}
		else{
			$("#data_image_check").css('display','none');
			$("#data_image_check_label").css('display','none');
			$('#data_image_container').css('display','none');
		}	
		
	});

	//Set the limit of draggable in the div with id "background" and set drag
	//by default is false.
	$(".item").draggable({containment: "#background", grid: drag});

	$('.item').bind('dragstart', function(event, ui) {
		
		if(selectedItems == null || selectedItems.length < 2){
			event.stopPropagation();
		if (!is_opened_palette) {
			unselectAll();
			$(event.target).css('border', '1px blue dotted');

			selectedItem = null;
			if ($(event.target).hasClass('box_item')) {
				selectedItem = 'box_item';
			}
			if ($(event.target).hasClass('static_graph')) {
				selectedItem = 'static_graph';
			}
			if ($(event.target).hasClass('auto_sla_graph')) {
				selectedItem = 'auto_sla_graph';
			}
			if ($(event.target).hasClass('donut_graph')) {
				selectedItem = 'donut_graph';
			}
			if ($(event.target).hasClass('group_item')) {
				selectedItem = 'group_item';
			}
			if ($(event.target).hasClass('percentile_item')) {
				selectedItem = 'percentile_item';
			}
			if ($(event.target).hasClass('module_graph')) {
				selectedItem = 'module_graph';
			}
			if ($(event.target).hasClass('bars_graph')) {
				selectedItem = 'bars_graph';
			}
			if ($(event.target).hasClass('simple_value')) {
				selectedItem = 'simple_value';
			}
			if ($(event.target).hasClass('label')) {
				selectedItem = 'label';
			}
			if ($(event.target).hasClass('icon')) {
				selectedItem = 'icon';
			}
			if ($(event.target).hasClass('handler_start')) {
				selectedItem = 'handler_start';
			}
			if ($(event.target).hasClass('handler_end')) {
				selectedItem = 'handler_end';
			}

			if (selectedItem == null) {
				//Maybe receive a click event any Enterprise item.
				if (typeof(enterprise_dragstart_item_callback) == 'function') {
					selectedItem = enterprise_dragstart_item_callback(event);
				}
			}

			if (selectedItem != null) {
				creationItem = null;

				switch (selectedItem) {
					// -- line_item --
					case 'handler_start':
					// ---------------
						idItem = $(event.target).attr('id')
							.replace("handler_end_", "");
						idItem = $(event.target).attr('id')
							.replace("handler_start_", "");
						break;
					// -- line_item --
					case 'handler_end':
					// ---------------
						idItem = $(event.target).attr('id')
							.replace("handler_end_", "");
						idItem = $(event.target).attr('id')
							.replace("handler_end_", "");
						break;
					default:
						idItem = $(event.target).attr('id');
						
						break;
				}
				activeToolboxButton('copy_item', true);
				activeToolboxButton('edit_item', true);
				activeToolboxButton('delete_item', true);
			}
		}
		}
		else{
			multiDragStart(event);
			
		}
	});

	$('.item').bind('dragstop', function(event, ui) {
		if(selectedItems == null || selectedItems.length < 2){
		event.stopPropagation();

		var values = {};
		values['mov_left'] = ui.position.left;
		values['mov_top'] = ui.position.top;

		updateDB(selectedItem, idItem, values, 'dragstop');
		}
		else{
			multidragStop(event);
		}
	});

	$('.item').bind('drag', function(event, ui) {
		if(selectedItems == null || selectedItems.length < 2){
		if ($(event.target).hasClass('handler_start')) {
			selectedItem = 'handler_start';
		}
		if ($(event.target).hasClass('handler_end')) {
			selectedItem = 'handler_end';
		}

		var values = {};
		values['mov_left'] = ui.position.left;
		values['mov_top'] = ui.position.top;

		switch (selectedItem) {
			// -- line_item --
			case 'handler_start':
			// ---------------
				idElement = $(event.target).attr('id')
					.replace("handler_end_", "");
				idElement = $(event.target).attr('id')
					.replace("handler_start_", "");
				break;
			// -- line_item --
			case 'handler_end':
			// ---------------
				idElement = $(event.target).attr('id')
					.replace("handler_end_", "");
				idElement = $(event.target).attr('id')
					.replace("handler_end_", "");
				break;
		}

		switch (selectedItem) {
			// -- line_item --
			case 'handler_start':
			// ---------------
				if ((typeof(values['mov_left']) != 'undefined') &&
					(typeof(values['mov_top']) != 'undefined')) {
					var top = parseInt($("#handler_start_" + idElement)
						.css('top').replace('px', ''));
					var left = parseInt($("#handler_start_" + idElement)
						.css('left').replace('px', ''));
				}
				else if ((typeof(values['absolute_left']) != 'undefined') &&
					(typeof(values['absolute_top']) != 'undefined')) {
					var top = values['absolute_top'];
					var left = values['absolute_left'];
				}

				//Added the radious of image point of handler
				top = top + 6;
				left = left + 6;

				update_user_line('handler_start', idElement, top, left);

				draw_user_lines("", 0, 0, 0 , 0, 0, true);
				break;
			// -- line_item --
			case 'handler_end':
			// ---------------
				if ((typeof(values['mov_left']) != 'undefined') &&
					(typeof(values['mov_top']) != 'undefined')) {
					top = parseInt($("#handler_end_" + idElement)
						.css('top').replace('px', ''));
					left = parseInt($("#handler_end_" + idElement)
						.css('left').replace('px', ''));
				}
				else if ((typeof(values['absolute_left']) != 'undefined') &&
					(typeof(values['absolute_top']) != 'undefined')) {
					top = values['absolute_top'];
					left = values['absolute_left'];
				}

				//Added the radious of image point of handler
				top = top + 6;
				left = left + 6;

				update_user_line('handler_end', idElement, top, left);

				draw_user_lines("", 0, 0, 0 , 0, 0, true);
				break;
		}
	}
	});
}

/**
 * Events for the background (click, resize and doubleclick).
 */
function eventsBackground() {
	$("#background").resizable();

	$('#background').bind('resizestart', function(event, ui) {
		if (!is_opened_palette) {
			$("#background").css('border', '2px red solid');
		}
	});

	$('#background').bind('resizestop', function(event, ui) {
		if (!is_opened_palette) {
			unselectAll();
			
			var launch_message = false;
			var dont_resize = false;
			var values = {};
			var actual_width = $('#background').css('width').replace('px', '');
			var actual_height = $('#background').css('height').replace('px', '');
			
			if (actual_width < 1024) {
				actual_width = 1024;
				$('#background').css('width', 1024);
				launch_message = true;
				dont_resize = true;
			}
			if (actual_height < 768) {
				actual_height = 768;
				$('#background').css('height', 768);
				launch_message = true;
				dont_resize = true;
			}
			
			values['width'] = actual_width;
			values['height'] = actual_height;
			
			if (!dont_resize) {
				updateDB('background', 0, values, 'resizestop');
				
				width = ui.size['width'];
				height = ui.size['height'];

				original_width = ui.originalSize['width'];
				original_height = ui.originalSize['height'];
				
				move_elements_resize(original_width, original_height, width, height);

				$('#background_grid').css('width', width);
				$('#background_grid').css('height', height);
			}
			else{
				updateDB('background', 0, values, 'resizestop');
			}
			if (launch_message)
				alert($('#hidden-message_size').val());
		}
	});

	// Event click for background
	$("#background").click(function(event) {
		selectedItems = null;
		selectedItems = Array();
		event.stopPropagation();
		if (!is_opened_palette) {
			unselectAll();
			$("#background").css('border', '1px blue dotted');
			activeToolboxButton('copy_item', false);
			activeToolboxButton('edit_item', true);
			activeToolboxButton('delete_item', false);
			activeToolboxButton('show_grid', true);

			idItem = 0;
			creationItem = null;
			selectedItem = 'background';
		}
	});

	$('#background').bind('dblclick', function(event, ui) {
		event.stopPropagation();
		if ((!is_opened_palette) && (autosave)) {
			toggle_item_palette();
		}
	});
}

function move_elements_resize(original_width, original_height, width, height) {
	jQuery.each($(".item"), function(key, value) {
		item = value;
		idItem = $(item).attr('id');
		classItem = $(item).attr('class').replace('item', '')
			.replace('ui-draggable', '').replace('ui-draggable-disabled', '')
			.replace(/^\s+/g,'').replace(/\s+$/g,'');

		old_height = parseInt($(item).css('top').replace('px', ''));
		old_width = parseInt($(item).css('left').replace('px', ''));

		ratio_width =  width / original_width;
		ratio_height =  height / original_height;

		new_height = old_height * ratio_height;
		new_width = old_width * ratio_width;

		var values = {};

		values['absolute_left'] = new_width;
		values['absolute_top'] = new_height;

		updateDB(classItem, idItem, values, "resizestop");
	});
}

function unselectAll() {
	$("#background").css('border', '1px lightgray solid');	
	$(".item").each(function(){
        $(this).css('border', '');
				if($(this).attr('withborder') == 'true'){
					$(this).css('top', '+=1');
					$(this).css('left', '+=1');
					$(this).attr('withborder', 'false');
				}
				
    });
	selectedItem = null;
}

function click_button_toolbox(id) {
	switch (id) {
		case 'static_graph':
			toolbuttonActive = creationItem = 'static_graph';
			toggle_item_palette();
			break;
		case 'percentile_bar':
		case 'percentile_item':
			toolbuttonActive = creationItem = 'percentile_item';
			toggle_item_palette();
			break;
		case 'module_graph':
			toolbuttonActive = creationItem = 'module_graph';
			toggle_item_palette();
			break;
		case 'bars_graph':
			toolbuttonActive = creationItem = 'bars_graph';
			toggle_item_palette();
			break;
		case 'auto_sla_graph':
			toolbuttonActive = creationItem = 'auto_sla_graph';
			toggle_item_palette();
			break;
		case 'donut_graph':
			toolbuttonActive = creationItem = 'donut_graph';
			toggle_item_palette();
			break;
		case 'simple_value':
			toolbuttonActive = creationItem = 'simple_value';
			toggle_item_palette();
			$("#period_row." + id).css('display', 'none');
			break;
		case 'label':
			$("#data_image_width").val(100);
			toolbuttonActive = creationItem = 'label';
			toggle_item_palette();
			break;
		case 'icon':
			toolbuttonActive = creationItem = 'icon';
			toggle_item_palette();
			break;
		case 'group_item':
			toolbuttonActive = creationItem = 'group_item';
			toggle_item_palette();
			break;
		case 'box_item':
			toolbuttonActive = creationItem = 'box_item';
			toggle_item_palette();
			break;
		case 'line_item':
			toolbuttonActive = creationItem = 'line_item';
			toggle_item_palette();
			break;
		case 'copy_item':
			click_copy_item_callback();
			break;
		case 'edit_item':
			toggle_item_palette();
			break;
		case 'delete_item':
			click_delete_item_callback();
			break;
		case 'show_grid':
			showGrid();
			break;
		case 'auto_save':
			if (autosave) {
				activeToolboxButton('save_visualmap', true);
				autosave = false;

				//Disable all toolbox buttons.
				//Because when it is not autosave only trace the movements
				//the other actions need to contant with the apache server.
				//And it is necesary to re-code more parts of code to change
				//this method.
				activeToolboxButton('static_graph', false);
				activeToolboxButton('percentile_item', false);
				activeToolboxButton('module_graph', false);
				activeToolboxButton('bars_graph', false);
				activeToolboxButton('simple_value', false);
				activeToolboxButton('label', false);
				activeToolboxButton('icon', false);
				activeToolboxButton('service', false);
				activeToolboxButton('group_item', false);
				activeToolboxButton('auto_sla_graph', false);
				activeToolboxButton('donut_graph', false);
				activeToolboxButton('copy_item', false);
				activeToolboxButton('edit_item', false);
				activeToolboxButton('delete_item', false);
				activeToolboxButton('show_grid', false);
			}
			else {
				activeToolboxButton('save', false);
				autosave = true;

				//Reactive the buttons.

				if ((selectedItem != 'background') && (selectedItem != null)) {
					activeToolboxButton('delete_item', true);
				}
				if (selectedItem == 'background') {
					activeToolboxButton('show_grid', true);
				}
				if (selectedItem != null) {
					activeToolboxButton('copy_item', true);
					activeToolboxButton('edit_item', true);
				}

				activeToolboxButton('static_graph', true);
				activeToolboxButton('percentile_item', true);
				activeToolboxButton('module_graph', true);
				activeToolboxButton('bars_graph', true);
				activeToolboxButton('simple_value', true);
				activeToolboxButton('label', true);
				activeToolboxButton('icon', true);
				activeToolboxButton('group_item', true);
				activeToolboxButton('auto_sla_graph', true);
				activeToolboxButton('donut_graph', true);
			}
			break;
		case 'save_visualmap':
			$("#saving_in_progress_dialog").dialog({
				resizable: true,
				draggable: true,
				modal: true,
				height: 100,
				width: 200,
				overlay: {
					opacity: 0.5,
					background: "black"
				}
			});

			var status = true;
			activeToolboxButton('save', false);
			jQuery.each(list_actions_pending_save, function(key, action_pending_save) {
				jQuery.ajax ({
					type: 'POST',
					url: action="ajax.php",
					data: action_pending_save,
					dataType: 'json',
					success: function (data) {
						if (data == '0') {
							status = false;
						}

						$("#saving_in_progress_dialog").dialog("close");

						if (status) {
							alert($('#hack_translation_correct_save').html());
						}
						else {
							alert($('#hack_translation_incorrect_save').html());
						}
						activeToolboxButton('save', true);
					}
				});
			});


			break;
		default:
			//Maybe click in any Enterprise button in toolbox.
			if (typeof(enterprise_click_button_toolbox) == 'function') {
				enterprise_click_button_toolbox(id);
			}
			break;
	}
}

function showPreview(image) {
	metaconsole = $("input[name='metaconsole']").val();

	switch (toolbuttonActive) {
		case 'group_item':
		case 'static_graph':
			showPreviewStaticGraph(image);
			break;
		case 'icon':
			showPreviewIcon(image);
			break;
		case 'service':
			if (image && image.length > 0) showPreviewIcon(image);
			break;
	}
}

function showPreviewStaticGraph(staticGraph) {
	metaconsole = $("input[name='metaconsole']").val();
	var $spinner = $("<img />");
	$spinner.prop("src", "images/spinner.gif");

	if (is_metaconsole()) {
		$spinner.prop("src", "../../images/spinner.gif");
	}

	$("#preview")
		.empty()
		.css('text-align', 'right')
		.append($spinner);

	if(staticGraph == '' || staticGraph == 'none'){
		
		if (is_metaconsole()) {
			$spinner.prop("src", "../../images/image_problem_area.png");
		}
		else{
			$spinner.prop("src", "images/image_problem_area.png");
		}
		$('#preview > img').css({'max-width':'100px','max-height':'100px'});
	}
	else{
		imgBase = "images/console/icons/" + staticGraph;

		var parameter = Array();
		parameter.push ({name: "page", value: "include/ajax/visual_console_builder.ajax"});
		parameter.push ({name: "get_image_path_status", value: "1"});
		parameter.push ({name: "img_src", value: imgBase });
		parameter.push ({name: "id_visual_console",
			value: id_visual_console});

		jQuery.ajax ({
			type: 'POST',
			url: get_url_ajax(),
			data: parameter,
			dataType: 'json',
			error: function (xhr, textStatus, errorThrown) {
				$("#preview").empty();
			},
			success: function (data) {
				$("#preview").empty();

				jQuery.each(data, function(i, line) {
					$("#preview").append(line);
					$('#preview > img').css({'max-width':'70px','max-height':'70px'});
				});
			}
		});

	}
}

function showPreviewIcon(icon) {
	var metaconsole = $("input[name='metaconsole']").val();
	var $spinner = $("<img />");
	$spinner.prop("src", "images/spinner.gif");

	if (is_metaconsole()) {
		$spinner.prop("src", "../../images/spinner.gif");
	}

	$("#preview")
		.empty()
		.css('text-align', 'left')
		.append($spinner);


	if (icon == '' || icon == 'none') {
		if (is_metaconsole()) {
			$spinner.prop("src", "../../images/image_problem_area.png");
		}
		else{
			$spinner.prop("src", "images/image_problem_area.png");
		}
		$('#preview > img').css({'max-width':'100px','max-height':'100px'});
	}
	else{
		imgBase = "images/console/icons/" + icon;

		var params = [];
		params.push("get_image_path=1");
		params.push("img_src=" + imgBase + ".png");
		params.push("page=include/ajax/skins.ajax");
		parameter.push ({name: "id_visual_console",
			value: id_visual_console});
		jQuery.ajax ({
			data: params.join ("&"),
			type: 'POST',
			url: get_url_ajax(),
			error: function (xhr, textStatus, errorThrown) {
				$("#preview").empty();
			},
			success: function (data) {
				$("#preview")
					.empty()
					.append(data);
				$('#preview > img').css({'max-width':'70px','max-height':'70px'});
			}
		});
	}
}

function click_copy_item_callback() {
	copyDB(idItem);
}

function showGrid() {
	metaconsole = $("input[name='metaconsole']").val();

	var url_hack_metaconsole = '';
	if (is_metaconsole()) {
		url_hack_metaconsole = '../../';
	}
	
	var display = $("#background_grid").css('display');
	
	if (display == 'none') {
		$("#background_grid").css('display', '');
		$("#background_img").css('opacity', '0.55');
		$("#background_img").css('filter', 'alpha(opacity=55)');
		$("#background_grid").css('background',
			'url("' + url_hack_metaconsole + 'images/console/background/white_boxed.jpg")');

		//Snap to grid all elements.
		jQuery.each($(".item"), function(key, value) {
			item = value;
			idItem = $(item).attr('id');
			classItem = $(item).attr('class').replace('item', '')
				.replace('ui-draggable', '').replace('ui-draggable-disabled', '')
				.replace(/^\s+/g,'').replace(/\s+$/g,'');

			pos_y = parseInt($(item).css('top').replace('px', ''));
			pos_x = parseInt($(item).css('left').replace('px', ''));

			pos_y = Math.floor(pos_y / SIZE_GRID) * SIZE_GRID;
			pos_x = Math.floor(pos_x / SIZE_GRID) * SIZE_GRID;

			var values = {};

			values['absolute_left'] = pos_x;
			values['absolute_top'] = pos_y;
			
			updateDB(classItem, idItem, values, 'show_grid');
		});

		eventsItems([SIZE_GRID, SIZE_GRID]);
	}
	else {
		$("#background_grid").css('display', 'none');
		$("#background_img").css('opacity', '1');
		$("#background_img").css('filter', 'alpha(opacity=100)');

		eventsItems();
	}
}

function multiDragStart(event){
	multiDragMouse(event);
	
}

function multidragStop(event){
	$('#background').off("mousemove");
	values = [];
	selectedItems.forEach( function(valor, indice, array) {
		$('#'+valor).css('left','+=1');
		$('#'+valor).css('top','+=1');
		classItem =  $('#'+valor).attr('class').replace(/item|ui-draggable|ui-draggable-dragging|-dragging/g, '').trim();
		values['mov_left'] = parseInt($('#'+valor).css('left'));
		values['mov_top'] = parseInt($('#'+valor).css('top'));
		updateDB(classItem, valor, values,'dragstop');
	});
	
}



function multiDragMouse(eventDrag){
	var preX  = [];
	var preY  = [];
	
	selectedItems.forEach( function(valor, indice, array) {
		preX[indice]  = $('#'+valor).css('left');
		preY[indice]  =	$('#'+valor).css('top');
	});
	
	$('#background').on('mousemove',function(event){
		var moveDiffX =  event.clientX - eventDrag.clientX;
		var moveDiffY = event.clientY - eventDrag.clientY;
		selectedItems.forEach( function(valor, indice, array) {
			if(!(parseInt($('#'+valor).css('left')) < 0 && parseInt(moveDiffX)+parseInt(preX[indice]) < 0) && 
			!(parseInt($('#'+valor).css('left')) + parseInt($('#'+valor).css('width')) > parseInt($('#background').css('width')) && parseInt(moveDiffX+preX[indice]) > 0)){
				$('#'+valor).css('left',parseInt(moveDiffX)+parseInt(preX[indice])+'px');
			}
			if(!(parseInt($('#'+valor).css('top')) < 0 && parseInt(moveDiffY)+parseInt(preY[indice]) < 0) && 
			!(parseInt($('#'+valor).css('top')) + parseInt($('#'+valor).css('height')) > parseInt($('#background').css('height')) && parseInt(moveDiffY+preY[indice]) > 0)){
				$('#'+valor).css('top',parseInt(moveDiffY)+parseInt(preY[indice])+'px');
			}
		});
	});
}<|MERGE_RESOLUTION|>--- conflicted
+++ resolved
@@ -835,11 +835,8 @@
 	values['height_box'] = parseInt(
 		$("input[name='height_box']").val());
 	values['border_color'] = $("input[name='border_color']").val();
-<<<<<<< HEAD
 	values['resume_color'] = $("input[name='resume_color']").val();
-=======
 	values['grid_color'] = $("input[name='grid_color']").val();
->>>>>>> ebc209e7
 	values['border_width'] = parseInt(
 		$("input[name='border_width']").val());
 	values['fill_color'] = $("input[name='fill_color']").val();
@@ -1544,15 +1541,14 @@
 					$("#border_color_row .ColorPickerDivSample")
 						.css('background-color', val);
 				}
-<<<<<<< HEAD
+				if (key == 'grid_color') {
+					$("input[name='grid_color']").val(val);
+					$("#grid_color_row .ColorPickerDivSample")
+						.css('background-color', val);
+				}
 				if (key == 'resume_color') {
 					$("input[name='resume_color']").val(val);
 					$("#resume_color_row .ColorPickerDivSample")
-=======
-				if (key == 'grid_color') {
-					$("input[name='grid_color']").val(val);
-					$("#grid_color_row .ColorPickerDivSample")
->>>>>>> ebc209e7
 						.css('background-color', val);
 				}
 				if (key == 'border_width')
@@ -1799,13 +1795,11 @@
 	$("#border_color_row").css('display', 'none');
 	$("#border_color_row." + item).css('display', '');
 
-<<<<<<< HEAD
+	$("#grid_color_row").css('display', 'none');
+	$("#grid_color_row." + item).css('display', '');
+
 	$("#resume_color_row").css('display', 'none');
 	$("#resume_color_row." + item).css('display', '');
-=======
-	$("#grid_color_row").css('display', 'none');
-	$("#grid_color_row." + item).css('display', '');
->>>>>>> ebc209e7
 
 	$("#border_width_row").css('display', 'none');
 	$("#border_width_row." + item).css('display', '');
@@ -1859,11 +1853,8 @@
 	$("input[name='width_box']").val(300);
 	$("input[name='height_box']").val(180);
 	$("input[name='border_color']").val('#000000');
-<<<<<<< HEAD
+	$("input[name='grid_color']").val('#000000');
 	$("input[name='resume_color']").val('#000000');
-=======
-	$("input[name='grid_color']").val('#000000');
->>>>>>> ebc209e7
 	$("input[name='border_width']").val(3);
 	$("input[name='fill_color']").val('#ffffff');
 	$("input[name='line_width']").val(3);
