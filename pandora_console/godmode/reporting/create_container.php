--- conflicted
+++ resolved
@@ -224,13 +224,9 @@
 if ($id_container === '1') {
     echo "<td class='datos w30p'><input type='text' name='name' size='30' disabled='1'";
 } else {
-<<<<<<< HEAD
-    echo "<td class='datos' style='width: 27%;'><input type='text' name='name' size='30' ";
+    echo "<td class='datos w30p'><input type='text' name='name' size='30' ";
     // Using latest style...
     echo ' required ';
-=======
-    echo "<td class='datos w30p'><input type='text' name='name' size='30' ";
->>>>>>> 16ee65ba
 }
 
 if ($edit_container) {
@@ -269,9 +265,9 @@
 echo '<tr>';
 echo "<td class='datos2'><b>".__('Description').'</b></td>';
 if ($id_container === '1') {
-    echo "<td class='datos2' colspan=3><textarea name='description' class='height_45px' cols=95 rows=2 disabled>";
+    echo "<td class='datos2' colspan=3><textarea name='description' style='height:45px;' cols=95 rows=2 disabled>";
 } else {
-    echo "<td class='datos2' colspan=3><textarea name='description' class='height_45px' cols=95 rows=2>";
+    echo "<td class='datos2' colspan=3><textarea name='description' style='height:45px;' cols=95 rows=2>";
 }
 
 if ($edit_container) {
@@ -427,8 +423,8 @@
             $single_table .= '</td>';
         $single_table .= '</tr>';
 
-        $single_table .= "<tr id='row_type_graphs'  class='datos'>";
-                $single_table .= "<td class='bolder'>";
+        $single_table .= "<tr id='row_type_graphs' style='' class='datos'>";
+                $single_table .= "<td style='font-weight:bold;'>";
                         $single_table .= __('Type of graph');
                 $single_table .= '</td>';
                 $single_table .= '<td>';
@@ -436,8 +432,8 @@
                 $single_table .= '</td>';
         $single_table .= '</tr>';
 
-        $single_table .= "<tr id='row_fullscale'  class='datos'>";
-            $single_table .= "<td class='bolder'>";
+        $single_table .= "<tr id='row_fullscale' style='' class='datos'>";
+            $single_table .= "<td style='font-weight:bold;'>";
                 $single_table .= __('Show full scale graph (TIP)').ui_print_help_tip('This option may cause performance issues', true);
             $single_table .= '</td>';
             $single_table .= '<td>';
@@ -448,8 +444,8 @@
         $single_table .= '<tr>';
             $single_table .= '<td >';
             $single_table .= '</td>';
-            $single_table .= "<td class='right'>";
-                $single_table .= "<input type=submit name='add_single' class='sub add right' value='".__('Add item')."'>";
+            $single_table .= "<td style='float:right;'>";
+                $single_table .= "<input style='float:right;' type=submit name='add_single' class='sub add' value='".__('Add item')."'>";
             $single_table .= '</td>';
         $single_table .= '</tr>';
     $single_table .= '</table>';
@@ -502,7 +498,7 @@
 
     $data = [];
     $data[0] = '';
-    $data[1] = "<input type=submit name='add_custom' class='sub add right' value='".__('Add item')."'>";
+    $data[1] = "<input style='float:right;' type=submit name='add_custom' class='sub add' value='".__('Add item')."'>";
     $table->data[] = $data;
     $table->rowclass[] = '';
 
@@ -597,7 +593,7 @@
 
     $data = [];
     $data[0] = '';
-    $data[1] = "<input type=submit name='add_dynamic' class='sub add right' value='".__('Add item')."'>";
+    $data[1] = "<input style='float:right;' type=submit name='add_dynamic' class='sub add' value='".__('Add item')."'>";
     $table->data[] = $data;
     $table->rowclass[] = '';
 
@@ -684,7 +680,7 @@
             }
 
             $data[7] = '<a href="index.php?sec=reporting&sec2=godmode/reporting/create_container&edit_container=1&delete_item=1&id_item='.$item['id_ci'].'&id='.$id_container.'" onClick="if (!confirm(\''.__('Are you sure?').'\'))
-                return false;">'.html_print_image('images/cross.png', true, ['alt' => __('Delete'), 'title' => __('Delete'), 'class' => 'invert_filter']).'</a>';
+                return false;">'.html_print_image('images/cross.png', true, ['alt' => __('Delete'), 'title' => __('Delete')]).'</a>';
 
             array_push($table->data, $data);
         }
