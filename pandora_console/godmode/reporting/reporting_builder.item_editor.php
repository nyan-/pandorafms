--- conflicted
+++ resolved
@@ -120,511 +120,6 @@
 $filter_search = '';
 
 switch ($action) {
-<<<<<<< HEAD
-	case 'new':
-		$actionParameter = 'save';
-		$type = get_parameter('type', 'SLA');
-		$name = '';
-		$description = null;
-		$sql = null;
-		$show_in_same_row = 0;
-		$show_in_landscape = 0;
-		$hide_notinit_agents = 0;
-		$priority_mode = REPORT_PRIORITY_MODE_OK;
-		$server_name = '';
-		$server_id = 0;
-		$dyn_height = 230;
-		break;
-	case 'save':
-	default:
-		$actionParameter = 'update';
-		
-		// If we are creating a new report item then clean interface and display creation view
-		$type = get_parameter('type', 'SLA');
-		
-		switch ($type) {
-			case 'SLA_monthly':
-			case 'SLA_weekly':
-			case 'SLA_hourly':
-			case 'SLA_services':
-			case 'SLA':
-			case 'top_n':
-			case 'exception':
-			case 'general':
-			case 'network_interfaces_report':
-			case 'availability':
-			case 'event_report_log':
-			case 'increment':
-			case 'availability_graph':
-			case 'agent_module':
-				$get_data_editor = true;
-				break;
-			
-			default:
-				$actionParameter = 'save';
-				$action = 'new';
-				
-				$type = 'SLA';
-				$name = '';
-				$description = null;
-				$sql = null;
-				$show_in_same_row = 0;
-				$show_in_landscape = 0;
-				$hide_notinit_agents = 0;
-				$server_name = '';
-				$server_id = 0;
-				$get_data_editor = false;
-				$dyn_height = 230;
-				break;
-		}
-		
-		// Get data to fill editor if type is not SLA, top_n, exception, general
-		if ($get_data_editor) {
-			
-			$item = db_get_row_filter('treport_content', array('id_rc' => $idItem));
-			$server_name = $item ['server_name'];
-			
-			// Metaconsole db connection
-			if ($meta && $server_name != '') {
-				$connection = metaconsole_get_connection($server_name);
-				if (metaconsole_load_external_db($connection) != NOERR) {
-					//ui_print_error_message ("Error connecting to ".$server_name);
-				}
-			}
-			
-			$style = json_decode(io_safe_output($item['style']), true);
-			
-			$show_in_same_row = $style['show_in_same_row'];
-			$show_in_landscape = $style['show_in_landscape'];
-			$hide_notinit_agents = $style['hide_notinit_agents'];
-			$dyn_height = $style['dyn_height'];
-			$type = $item['type'];
-			$name = $item['name'];
-
-			switch ($type) {
-				case 'event_report_log':
-					$period = $item['period'];
-					$description = $item['description'];
-					
-					$es = json_decode($item['external_source'], true);
-					$id_agents = $es['id_agents'];
-					$source = $es['source'];
-					$search = $es['search'];
-					$log_number = empty($es['log_number']) ? $log_number : $es['log_number'];
-					break;
-				case 'simple_graph':
-					$fullscale = isset($style['fullscale']) ? (bool) $style['fullscale'] : 0;
-					$percentil = isset($style['percentil']) ? $config['percentil'] : 0;
-					// The break hasn't be forgotten.
-				case 'simple_baseline_graph':
-				case 'projection_graph':
-					$description = $item['description'];
-					$idAgentModule = $item['id_agent_module'];
-					$idAgent = db_get_value_filter('id_agente', 'tagente_modulo', array('id_agente_modulo' => $idAgentModule));
-					$period = $item['period'];
-					// 'top_n_value' field will be reused for projection report
-					if ($type == 'projection_graph') {
-						$projection_period = $item['top_n_value'];
-						$period_pg = $item['period'];
-					}
-					
-					// HACK it is saved in show_graph field.
-					$time_compare_overlapped  = $item['show_graph'];
-					break;
-				
-				case 'prediction_date':
-					$description = $item['description'];
-					$idAgentModule = $item['id_agent_module'];
-					$idAgent = db_get_value_filter('id_agente', 'tagente_modulo', array('id_agente_modulo' => $idAgentModule));
-					// 'top_n' field will be reused for prediction_date report
-					$max_interval = $item['top_n'];
-					$min_interval = $item['top_n_value'];
-					$intervals_text = $item['text'];
-					// Parse intervals text field
-					$max_interval = substr($intervals_text, 0, strpos($intervals_text, ';'));
-					$min_interval = substr($intervals_text, strpos($intervals_text, ';') + 1);
-					// 'top_n_value' field will be reused for prediction_date report			
-					$period_pg = $item['period'];
-					break;
-				case 'custom_graph':
-				case 'automatic_custom_graph':
-					$description = $item['description'];
-					$period = $item['period'];
-					$idCustomGraph = $item['id_gs'];
-					break;
-				
-				case 'SLA':
-				case 'SLA_weekly':
-				case 'SLA_monthly':
-				case 'SLA_hourly':
-				case 'availability_graph':
-					$description = $item['description'];
-					$only_display_wrong = $item['only_display_wrong'];
-					$monday = $item['monday'];
-					$tuesday = $item['tuesday'];
-					$wednesday = $item['wednesday'];
-					$thursday = $item['thursday'];
-					$friday = $item['friday'];
-					$saturday = $item['saturday'];
-					$sunday = $item['sunday'];
-					$time_from = $item['time_from'];
-					$time_to = $item['time_to'];
-					$show_graph = $item['show_graph'];
-					$priority_mode = isset($style['priority_mode'])
-						? $style['priority_mode']
-						: REPORT_PRIORITY_MODE_OK;
-					// 'top_n' filed will be reused for SLA sort option
-					$sla_sorted_by = $item['top_n'];
-					$period = $item['period'];
-					break;
-
-				case 'module_histogram_graph':
-					$description = $item['description'];
-					$period = $item['period'];
-					$idAgentModule = $item['id_agent_module'];
-					$idAgent = db_get_value_filter('id_agente', 'tagente_modulo', array('id_agente_modulo' => $idAgentModule));
-					break;
-
-				case 'increment':
-					$description = $item['description'];
-					$idAgentModule = $item['id_agent_module'];
-					$idAgent = db_get_value_filter('id_agente', 'tagente_modulo', array('id_agente_modulo' => $idAgentModule));
-					$period = $item['period'];
-					break;
-
-				case 'SLA_services':
-					$description = $item['description'];
-					$period = $item['period'];
-					$only_display_wrong = $item['only_display_wrong'];
-					$monday = $item['monday'];
-					$tuesday = $item['tuesday'];
-					$wednesday = $item['wednesday'];
-					$thursday = $item['thursday'];
-					$friday = $item['friday'];
-					$saturday = $item['saturday'];
-					$sunday = $item['sunday'];
-					$time_from = $item['time_from'];
-					$time_to = $item['time_to'];
-					$show_graph = $item['show_graph'];
-					// 'top_n' filed will be reused for SLA sort option
-					$sla_sorted_by = $item['top_n'];
-					break;
-				case 'monitor_report':
-					$description = $item['description'];
-					$idAgentModule = $item['id_agent_module'];
-					$idAgent = db_get_value_filter('id_agente', 'tagente_modulo', array('id_agente_modulo' => $idAgentModule));
-					$idAgentModule = $item['id_agent_module'];
-					$period = $item['period'];
-					break;
-				case 'avg_value':
-					$description = $item['description'];
-					$idAgentModule = $item['id_agent_module'];
-					$idAgent = db_get_value_filter('id_agente', 'tagente_modulo', array('id_agente_modulo' => $idAgentModule));
-					$idAgentModule = $item['id_agent_module'];
-					$period = $item['period'];
-					$lapse = $item['lapse'];
-					$lapse_calc = $item['lapse_calc'];
-					$visual_format = $item['visual_format'];
-					break;
-				case 'max_value':
-					$description = $item['description'];
-					$idAgentModule = $item['id_agent_module'];
-					$idAgent = db_get_value_filter('id_agente', 'tagente_modulo', array('id_agente_modulo' => $idAgentModule));
-					$idAgentModule = $item['id_agent_module'];
-					$period = $item['period'];
-					$lapse = $item['lapse'];
-					$lapse_calc = $item['lapse_calc'];
-					$visual_format = $item['visual_format'];
-					break;
-				case 'min_value':
-					$description = $item['description'];
-					$idAgentModule = $item['id_agent_module'];
-					$idAgent = db_get_value_filter('id_agente', 'tagente_modulo', array('id_agente_modulo' => $idAgentModule));
-					$idAgentModule = $item['id_agent_module'];
-					$period = $item['period'];
-					$lapse = $item['lapse'];
-					$lapse_calc = $item['lapse_calc'];
-					$visual_format = $item['visual_format'];
-					break;
-				case 'sumatory':
-					$description = $item['description'];
-					$idAgentModule = $item['id_agent_module'];
-					$idAgent = db_get_value_filter('id_agente', 'tagente_modulo', array('id_agente_modulo' => $idAgentModule));
-					$idAgentModule = $item['id_agent_module'];
-					$period = $item['period'];
-					break;
-				case 'historical_data':
-					$description = $item['description'];
-					$idAgentModule = $item['id_agent_module'];
-					$idAgent = db_get_value_filter('id_agente', 'tagente_modulo', array('id_agente_modulo' => $idAgentModule));
-					$idAgentModule = $item['id_agent_module'];
-					$period = $item['period'];
-					break;
-				case 'text':
-					$description = $item['description'];
-					$text = $item['text'];
-					break;
-				case 'sql':
-					$header = $item['header_definition'];
-				case 'sql_graph_pie':
-				case 'sql_graph_vbar':
-				case 'sql_graph_hbar':
-					$description = $item['description'];
-					$sql_query_report = $item['external_source'];
-					$idCustom = $item['treport_custom_sql_id'];
-					$historical_db = $item['historical_db'];
-					$period = 0;
-					$top_n_value = $item['top_n_value'];
-					break;
-				case 'url':
-					$description = $item['description'];
-					$url = $item['external_source'];
-					break;
-				case 'database_serialized':
-					$description = $item['description'];
-					$idAgentModule = $item['id_agent_module'];
-					$idAgent = db_get_value_filter('id_agente', 'tagente_modulo', array('id_agente_modulo' => $idAgentModule));
-					$header = $item['header_definition'];
-					$field = $item['column_separator'];
-					$line = $item['line_separator'];
-					$period = $item['period'];
-					break;
-				case 'TTRT':
-					$description = $item['description'];
-					$idAgentModule = $item['id_agent_module'];
-					$idAgent = db_get_value_filter('id_agente', 'tagente_modulo', array('id_agente_modulo' => $idAgentModule));
-					$period = $item['period'];
-					break;
-				case 'TTO':
-					$description = $item['description'];
-					$idAgentModule = $item['id_agent_module'];
-					$idAgent = db_get_value_filter('id_agente', 'tagente_modulo', array('id_agente_modulo' => $idAgentModule));
-					$period = $item['period'];
-					break;
-				case 'MTBF':
-					$description = $item['description'];
-					$idAgentModule = $item['id_agent_module'];
-					$idAgent = db_get_value_filter('id_agente', 'tagente_modulo', array('id_agente_modulo' => $idAgentModule));
-					$period = $item['period'];
-					break;
-				case 'MTTR':
-					$description = $item['description'];
-					$idAgentModule = $item['id_agent_module'];
-					$idAgent = db_get_value_filter('id_agente', 'tagente_modulo', array('id_agente_modulo' => $idAgentModule));
-					$period = $item['period'];
-					break;
-				case 'alert_report_module':
-					$description = $item['description'];
-					$idAgentModule = $item['id_agent_module'];
-					$idAgent = db_get_value_filter('id_agente', 'tagente_modulo', array('id_agente_modulo' => $idAgentModule));
-					$period = $item['period'];
-					break;
-				case 'alert_report_agent':
-					$description = $item['description'];
-					$idAgent = db_get_value_filter('id_agente', 'tagente_modulo', array('id_agente' => $item['id_agent']));
-					$period = $item['period'];
-					break;
-				case 'alert_report_group':
-					$description = $item['description'];
-					$period = $item['period'];
-					$group = $item['id_group'];
-					$recursion = $item['recursion'];
-					break;
-				case 'event_report_agent':
-				case 'event_report_group':
-					$recursion = $item['recursion'];
-					break;
-				case 'event_report_module':
-					$description = $item['description'];
-					$period = $item['period'];
-					$group = $item['id_group'];
-					$idAgent = $item['id_agent'];
-					$idAgentModule = $item['id_agent_module'];
-
-					//Added for events items
-					$show_summary_group    = $style['show_summary_group'];
-					$filter_event_severity = json_decode($style['filter_event_severity'], true);
-					$filter_event_status   = json_decode($style['filter_event_status'], true);
-					$filter_event_type     = json_decode($style['filter_event_type'], true);
-					
-					$event_graph_by_agent = $style['event_graph_by_agent'];
-					$event_graph_by_user_validator = $style['event_graph_by_user_validator'];
-					$event_graph_by_criticity = $style['event_graph_by_criticity'];
-					$event_graph_validated_vs_unvalidated = $style['event_graph_validated_vs_unvalidated'];
-					
-					$filter_search = $style['event_filter_search'];
-					break;
-				case 'general':
-					$description = $item['description'];
-					$group_by_agent = $item['group_by_agent'];
-					$period = $item['period'];
-					$order_uptodown = $item['order_uptodown'];
-					$show_resume = $item['show_resume'];
-					break;
-				case 'availability':
-					$description = $item['description'];
-					$period = $item['period'];
-					$order_uptodown = $item['order_uptodown'];
-					$show_resume = $item['show_resume'];
-					// HACK it is saved in show_graph field.
-					// Show interfaces instead the modules
-					$show_address_agent = $item['show_graph'];
-					$monday = $item['monday'];
-					$tuesday = $item['tuesday'];
-					$wednesday = $item['wednesday'];
-					$thursday = $item['thursday'];
-					$friday = $item['friday'];
-					$saturday = $item['saturday'];
-					$sunday = $item['sunday'];
-					$time_from = $item['time_from'];
-					$time_to = $item['time_to'];
-					break;
-				case 'group_report':
-					$description = $item['description'];
-					$group = $item['id_group'];
-					$recursion = $item['recursion'];
-					break;
-				case 'network_interfaces_report':
-					$description = $item['description'];
-					$group = $item['id_group'];
-					$period = $item['period'];
-					$fullscale = isset($style['fullscale']) ? (bool) $style['fullscale'] : 0;
-					$recursion = $item['recursion'];
-					break;
-				case 'top_n':
-					$description = $item['description'];
-					$period = $item['period'];
-					$top_n = $item ['top_n'];
-					$top_n_value = $item ['top_n_value'];
-					$show_resume = $item['show_resume'];
-					$show_graph = $item['show_graph'];
-					$order_uptodown = $item['order_uptodown'];
-					break;
-				case 'exception':
-					$description = $item['description'];
-					$period = $item['period'];
-					$exception_condition = $item['exception_condition'];
-					
-					switch ($config['dbtype']) {
-						case "mysql":
-						case "postgresql":
-							$exception_condition_value =
-								$item['exception_condition_value'];
-							break;
-						case "oracle":
-							$exception_condition_value =
-								oracle_format_float_to_php(
-									$item['exception_condition_value']);
-							break;
-					}
-					
-					
-					$show_resume = $item['show_resume'];
-					$show_graph = $item['show_graph'];
-					$order_uptodown = $item['order_uptodown'];
-					break;
-				case 'agent_module':
-					$description = $item['description'];
-					$es = json_decode($item['external_source'], true);
-					$id_agents = $es['id_agents'];
-					$selection_a_m = get_parameter('selection');
-					$recursion = $item['recursion'];
-					
-					if ((count($es['module']) == 1) && ($es['module'][0] == 0)) {
-						$module = "";
-					}
-					else {
-						$module = $es['module'];
-					}
-					$group = $item['id_group'];
-					$modulegroup = $item['id_module_group'];
-					$idAgentModule = $module;
-					break;
-				case 'inventory':
-					$description = $item['description'];
-					$es = json_decode($item['external_source'], true);
-					$date = $es['date'];
-					$inventory_modules = $es['inventory_modules'];
-					$id_agents = $es['id_agents'];
-					$recursion = $item['recursion'];
-					
-					$idAgent = $es['id_agents'];
-					$idAgentModule = $inventory_modules;
-					break;
-				
-				case 'inventory_changes':
-					$period = $item['period'];
-					$description = $item['description'];
-					$es = json_decode($item['external_source'], true);
-					$inventory_modules = $es['inventory_modules'];
-					$id_agents = $es['id_agents'];
-					$recursion = $item['recursion'];
-					break;
-				
-				case 'agent_configuration':
-					$idAgent = $item['id_agent'];
-					break;
-				
-				case 'group_configuration':
-					$group = $item['id_group'];
-					$recursion = $item['recursion'];
-					break;
-				
-				case 'netflow_area':
-				case 'netflow_pie':
-				case 'netflow_data':
-				case 'netflow_statistics':
-				case 'netflow_summary':
-					$netflow_filter = $item['text']; // Filter
-					$period = $item['period'];
-					$description = $item['description'];
-					$resolution = $item ['top_n']; // Interval resolution
-					$max_values = $item ['top_n_value']; // Max values
-					break;
-				case 'nt_top_n':
-					$period = $item['period'];
-					$description = $item['description'];
-					$top_n_value = $item ['top_n_value'];
-					break;
-			}
-			switch ($type) {
-				case 'event_report_agent':
-				case 'simple_graph':
-				case 'agent_configuration':
-				case 'event_report_module':
-				case 'alert_report_agent':
-				case 'alert_report_module':
-				case 'historical_data':
-				case 'sumatory':
-				case 'database_serialized':
-				case 'monitor_report':
-				case 'min_value':
-				case 'max_value':
-				case 'avg_value':
-				case 'projection_graph':
-				case 'prediction_date':
-				case 'TTRT':
-				case 'TTO':
-				case 'MTBF':
-				case 'MTTR':
-				case 'simple_baseline_graph':
-				case 'event_report_log':
-				case 'increment':
-				case 'nt_top_n':
-					$label = (isset($style['label'])) ? $style['label'] : '';
-					break;
-				default:
-					$label = '';
-					break;
-			}
-			//Restore db connection
-			if ($meta && $server_name != '') {
-				metaconsole_restore_db();
-			}
-		}
-		
-		break;
-=======
     case 'new':
         $actionParameter = 'save';
         $type = get_parameter('type', 'SLA');
@@ -1114,6 +609,12 @@
                     // Interval resolution
                     $max_values = $item['top_n_value'];
                     // Max values
+                break;
+
+                case 'nt_top_n':
+                    $period = $item['period'];
+                    $description = $item['description'];
+                    $top_n_value = $item['top_n_value'];
                 break;
             }
 
@@ -1140,6 +641,7 @@
                 case 'simple_baseline_graph':
                 case 'event_report_log':
                 case 'increment':
+                case 'nt_top_n':
                     $label = (isset($style['label'])) ? $style['label'] : '';
                 break;
 
@@ -1154,7 +656,6 @@
             }
         }
     break;
->>>>>>> 36410a26
 }
 
 
@@ -3547,692 +3048,6 @@
 }
 
 function chooseType() {
-<<<<<<< HEAD
-	type = $("#type").val();
-	
-	$("#row_description").hide();
-	$("#row_label").hide();
-	$("#row_period").hide();
-	$("#row_agent").hide();
-	$("#row_module").hide();
-	$("#row_period").hide();
-	$("#row_search").hide();
-	$("#row_log_number").hide();
-	$("#row_period1").hide();
-	$("#row_estimate").hide();
-	$("#row_interval").hide();
-	$("#row_custom_graph").hide();
-	$("#row_text").hide();
-	$("#row_query").hide();
-	$("#row_max_items").hide();
-	$("#row_header").hide();
-	$("#row_custom").hide();
-	$("#row_url").hide();
-	$("#row_field_separator").hide();
-	$("#row_line_separator").hide();
-	$("#row_custom_example").hide();
-	$("#row_group").hide();
-	$("#row_working_time").hide();
-	$("#row_only_display_wrong").hide();
-	$("#row_combo_module").hide();
-	$("#row_only_display_wrong").hide();
-	$("#row_group_by_agent").hide();
-	$("#general_list").hide();
-	$("#row_order_uptodown").hide();
-	$("#row_show_resume").hide();
-	$("#row_show_address_agent").hide();
-	$("#row_show_graph").hide();
-	$("#row_max_min_avg").hide();
-	$("#row_fullscale").hide();
-	$("#row_time_compare_overlapped").hide();
-	$("#row_quantity").hide();
-	$("#row_exception_condition_value").hide();
-	$("#row_exception_condition").hide();
-	$("#row_dyn_height").hide();
-	$("#row_show_in_same_row").hide();
-	$("#row_historical_db_check").hide();
-	$("#row_lapse_calc").hide();
-	$("#row_lapse").hide();
-	$("#row_visual_format").hide();	
-	$("#row_show_in_landscape").hide();
-	$('#row_hide_notinit_agents').hide();
-	$('#row_priority_mode').hide();
-	$("#row_module_group").hide();
-	$("#row_servers").hide();
-	$("#row_sort").hide();
-	$("#row_date").hide();
-	$("#row_agent_multi").hide();
-	$("#row_module_multi").hide();
-	$("#row_event_graphs").hide();
-	$("#row_event_graph_by_agent").hide();
-	$("#row_event_graph_by_user").hide();
-	$("#row_event_graph_by_criticity").hide();
-	$("#row_event_graph_by_validated").hide();
-	$("#row_netflow_filter").hide();
-	$("#row_max_values").hide();
-	$("#row_resolution").hide();
-	$("#row_last_value").hide();
-	$("#row_filter_search").hide();
-	$("#row_percentil").hide();
-	$("#log_help_tip").css("visibility", "hidden");
-	$("#agents_row").hide();
-	$("#agents_modules_row").hide();
-	$("#select_agent_modules").hide();
-	$("#modules_row").hide();
-	$("#row_show_summary_group").hide();
-	$("#row_event_severity").hide();
-	$("#row_event_type").hide();
-	$("#row_event_status").hide();
-	$("#row_source").hide();
-	
-	// SLA list default state
-	$("#sla_list").hide();
-	$(".sla_list_agent_col").show();
-	$(".sla_list_module_col").show();
-	$(".sla_list_service_col").hide();
-	$(".sla_list_sla_min_col").show();
-	$(".sla_list_sla_max_col").show();
-	$(".sla_list_sla_limit_col").show();
-	$(".sla_list_action_col").show();
-	
-	//$('#agent_autocomplete').show();
-	$('#agent_autocomplete_events').show();
-	
-	switch (type) {
-		case 'event_report_group':
-			$("#row_description").show();
-			$("#row_period").show();
-			$("#row_servers").show();
-			$("#row_group").show();
-			$("#row_event_filter").show();
-			$("#row_event_graphs").show();
-			
-			$("#row_event_graph_by_agent").show();
-			$("#row_event_graph_by_user").show();
-			$("#row_event_graph_by_criticity").show();
-			$("#row_event_graph_by_validated").show();
-			
-			$("#row_filter_search").show();
-			$("#row_historical_db_check").hide();
-			break;
-
-		case 'event_report_log':
-			$("#log_help_tip").css("visibility", "visible");
-			$("#row_description").show();
-			$("#row_period").show();
-			$("#row_search").show();
-			$("#row_log_number").show();
-			$("#agents_row").show();
-			$("#row_source").show();
-			$("#row_historical_db_check").hide();
-			break;
-
-		case 'increment':
-			$("#row_description").show();
-			$("#row_agent").show();
-			$("#row_module").show();
-			$("#row_period").show();
-			break;
-		
-		case 'simple_graph':
-			$("#row_time_compare_overlapped").show();
-			$("#row_fullscale").show();
-			if ($("#checkbox-percentil").prop("checked"))
-				$("#row_percentil").show();
-			// The break hasn't be forgotten, this element
-			// only should be shown on the simple graphs.
-		case 'simple_baseline_graph':
-			$("#row_description").show();
-			$("#row_agent").show();
-			$("#row_module").show();
-			$("#row_period").show();
-			$("#row_historical_db_check").hide();
-			break;
-		
-		case 'projection_graph':
-			$("#row_description").show();
-			$("#row_agent").show();
-			$("#row_module").show();
-			$("#row_period1").show();
-			$("#row_estimate").show();
-			$("#row_historical_db_check").hide();
-			break;
-		
-		case 'prediction_date':
-			$("#row_description").show();
-			$("#row_agent").show();
-			$("#row_period1").show();
-			$("#row_module").show();
-			$("#row_interval").show();
-			$("#row_historical_db_check").hide();
-			break;
-		
-		case 'custom_graph':
-		case 'automatic_custom_graph':
-			$("#row_description").show();
-			$("#row_period").show();
-			$("#row_custom_graph").show();
-			$("#row_historical_db_check").hide();
-			break;
-		
-		case 'SLA':
-			$("#row_description").show();
-			$("#row_period").show();
-			$("#sla_list").show();
-			$("#row_working_time").show();
-			$("#row_only_display_wrong").show();
-			$("#row_show_graph").show();
-			$("#row_sort").show();
-			$('#row_hide_notinit_agents').show();
-			$("#row_historical_db_check").hide();
-			break;
-
-		case 'availability_graph':
-			$("#row_description").show();
-			$("#row_period").show();
-			$("#sla_list").show();
-			$("#row_working_time").show();
-			$("#row_historical_db_check").hide();
-			$("#row_priority_mode").show();
-			break;
-
-		case 'module_histogram_graph':
-			$("#row_description").show();
-			$("#row_period").show();
-			$("#row_agent").show();
-			$("#row_module").show();
-			$("#row_historical_db_check").hide();
-			break;
-		
-		case 'SLA_monthly':
-		case 'SLA_weekly':
-		case 'SLA_hourly':
-			$("#row_description").show();
-			$("#sla_list").show();
-			$("#row_working_time").show();
-			$("#row_sort").show();
-			$("#row_priority_mode").show();
-			$("#row_historical_db_check").hide();
-			break;
-		
-		case 'SLA_services':
-			$("#row_description").show();
-			$("#row_period").show();
-			$("#row_only_display_wrong").show();
-			$("#row_working_time").show();
-			$("#row_sort").show();
-			
-			$(".sla_list_agent_col").hide();
-			$(".sla_list_module_col").hide();
-			$(".sla_list_service_col").show();
-			$(".sla_list_sla_min_col").hide();
-			$(".sla_list_sla_max_col").hide();
-			$(".sla_list_sla_limit_col").hide();
-			$("#sla_list").show();
-			$("#row_historical_db_check").hide();
-			break;
-		
-		case 'monitor_report':
-			$("#row_description").show();
-			$("#row_agent").show();
-			$("#row_module").show();
-			$("#row_period").show();
-			$("#row_historical_db_check").hide();
-			break;
-		
-		case 'avg_value':
-			$("#row_description").show();
-			$("#row_agent").show();
-			$("#row_module").show();
-			$("#row_period").show();
-			$("#row_lapse_calc").show();
-			$("#row_lapse").show();
-			$("#row_visual_format").show();
-			$("#row_historical_db_check").hide();
-			break;
-		
-		case 'max_value':
-			$("#row_description").show();
-			$("#row_agent").show();
-			$("#row_module").show();
-			$("#row_period").show();
-			$("#row_lapse_calc").show();
-			$("#row_lapse").show();
-			$("#row_visual_format").show();
-			$("#row_historical_db_check").hide();
-			break;
-		
-		case 'min_value':
-			$("#row_description").show();
-			$("#row_agent").show();
-			$("#row_module").show();
-			$("#row_period").show();
-			$("#row_lapse_calc").show();
-			$("#row_lapse").show();
-			$("#row_visual_format").show();
-			$("#row_historical_db_check").hide();
-			break;
-		
-		case 'sumatory':
-			$("#row_description").show();
-			$("#row_agent").show();
-			$("#row_module").show();
-			$("#row_period").show();
-			$("#row_historical_db_check").hide();
-			break;
-		
-		case 'historical_data':
-			$("#row_description").show();
-			$("#row_agent").show();
-			$("#row_module").show();
-			$("#row_period").show();
-			$("#row_historical_db_check").hide();
-			break;
-		
-		case 'agent_detailed':
-			$("#row_description").show();
-			$("#row_agent").show();
-			$("#row_period").show();
-			$("#row_historical_db_check").hide();
-			break;
-		
-		case 'text':
-			$("#row_description").show();
-			$("#row_text").show();
-			$("#row_historical_db_check").hide();
-			break;
-		
-		case 'sql':
-			$("#row_description").show();
-			$("#row_query").show();
-			$("#row_max_items").show();
-			$("#row_header").show();
-			$("#row_custom").show();
-			$("#row_custom_example").show();
-			$("#row_dyn_height").show();
-			$("#row_servers").show();
-			$("#row_historical_db_check").show();
-			break;
-		
-		case 'sql_graph_pie':
-		case 'sql_graph_hbar':
-		case 'sql_graph_vbar':
-			$("#row_description").show();
-			$("#row_query").show();
-			$("#row_max_items").show();
-			$("#row_dyn_height").show();
-			$("#row_servers").show();
-			$("#row_historical_db_check").show();
-			break;
-		
-		case 'url':
-			$("#row_description").show();
-			$("#row_url").show();
-			$("#row_historical_db_check").hide();
-			break;
-		
-		case 'database_serialized':
-			$("#row_description").show();
-			$("#row_agent").show();
-			$("#row_module").show();
-			$("#row_header").show();
-			$("#row_field_separator").show();
-			$("#row_line_separator").show();
-			$("#row_period").show();
-			$("#row_historical_db_check").hide();
-			break;
-		
-		case 'TTRT':
-			$("#row_description").show();
-			$("#row_agent").show();
-			$("#row_module").show();
-			$("#row_period").show();
-			$("#row_historical_db_check").hide();
-			break;
-		
-		case 'TTO':
-			$("#row_description").show();
-			$("#row_agent").show();
-			$("#row_module").show();
-			$("#row_period").show();
-			$("#row_historical_db_check").hide();
-			break;
-		
-		case 'MTBF':
-			$("#row_description").show();
-			$("#row_agent").show();
-			$("#row_module").show();
-			$("#row_period").show();
-			$("#row_historical_db_check").hide();
-			break;
-		
-		case 'MTTR':
-			$("#row_description").show();
-			$("#row_agent").show();
-			$("#row_module").show();
-			$("#row_period").show();
-			$("#row_historical_db_check").hide();
-			break;
-		
-		case 'alert_report_module':
-			$("#row_description").show();
-			$("#row_agent").show();
-			$("#row_module").show();
-			$("#row_period").show();
-			$("#row_historical_db_check").hide();
-			break;
-		
-		case 'alert_report_group':
-			$("#row_description").show();
-			$("#row_period").show();
-			$("#row_group").show();
-			$("#row_servers").show();
-			$("#row_historical_db_check").hide();
-			break;
-		
-		case 'alert_report_agent':
-			$("#row_description").show();
-			$("#row_agent").show();
-			$("#row_period").show();
-			$("#row_historical_db_check").hide();
-			break;
-		
-		case 'event_report_group':
-			$("#row_description").show();
-			$("#row_period").show();
-			$("#row_servers").show();
-			$("#row_group").show();
-			$("#row_event_severity").show();
-			$("#row_event_status").show();
-			$("#row_show_summary_group").show();
-			
-			$("#row_event_graph_by_agent").show();
-			$("#row_event_graph_by_user").show();
-			$("#row_event_graph_by_criticity").show();
-			$("#row_event_graph_by_validated").show();
-			$("#row_event_type").show();
-			
-			$("#row_filter_search").show();
-			$("#row_historical_db_check").hide();
-			break;
-
-
-		case 'event_report_agent':
-			$("#row_description").show();
-			$("#row_agent").show();
-			$("#row_period").show();
-			$("#row_event_severity").show();
-			$("#row_event_status").show();
-			$("#row_show_summary_group").show();
-			$("#row_event_graphs").show();
-			$("#row_event_type").show();
-			
-			
-			$("#row_event_graph_by_user").show();
-			$("#row_event_graph_by_criticity").show();
-			$("#row_event_graph_by_validated").show();
-			
-			
-			$('#agent_autocomplete').hide();
-			$('#agent_autocomplete_events').show();
-			$("#row_filter_search").show();
-			$("#row_historical_db_check").hide();
-			break;
-		
-		case 'event_report_module':
-			$("#row_description").show();
-			$("#row_agent").show();
-			$("#row_module").show();
-			$("#row_period").show();
-			$("#row_event_severity").show();
-			$("#row_event_status").show();
-			$("#row_show_summary_group").show();
-			$("#row_event_graphs").show();
-			$("#row_event_type").show();
-
-			$("#row_event_graph_by_user").show();
-			$("#row_event_graph_by_criticity").show();
-			$("#row_event_graph_by_validated").show();
-			
-			$('#agent_autocomplete').hide();
-			$('#agent_autocomplete_events').show();
-			$("#row_filter_search").show();
-			$("#row_historical_db_check").hide();
-			break;
-		
-		case 'general':
-			$("#row_description").show();
-			$("#row_group_by_agent").show();
-			$("#row_period").show();
-			$("#general_list").show();
-			$("#row_order_uptodown").show();
-			$("#row_show_resume").show();
-			$("#row_show_in_same_row").show();
-			
-			var checked = $("input[name='last_value']").prop("checked");
-			
-			$("#row_last_value").show();
-			if (checked) {
-				$("#row_period").hide();
-				$("input[name='last_value']").prop("checked", true);
-			}
-			$("#row_historical_db_check").hide();
-			break;
-		
-		case 'availability':
-			$("#row_description").show();
-			$("#row_period").show();
-			$("#general_list").show();
-			$("#row_order_uptodown").show();
-			$("#row_show_address_agent").show();
-			$("#row_show_resume").show();
-			$("#row_working_time").show();
-			$('#row_hide_notinit_agents').show();
-			$("#row_historical_db_check").hide();
-			break;
-		
-		case 'group_report':
-			$("#row_group").show();
-			$("#row_servers").show();
-			$("#row_description").show();
-			$("#row_historical_db_check").hide();
-			break;
-		
-		case 'network_interfaces_report':
-			$("#row_group").show();
-			$("#row_description").show();
-			$("#row_period").show();
-			$("#row_historical_db_check").hide();
-			$("#row_fullscale").show();
-			break;
-		
-		case 'top_n':
-			$("#row_description").show();
-			$("#row_period").show();
-			$("#row_max_min_avg").show();
-			$("#row_quantity").show();
-			$("#general_list").show();
-			$("#row_order_uptodown").show();
-			$("#row_show_resume").show();
-			$("#row_show_graph").show();
-			$("#row_historical_db_check").hide();
-			break;
-		
-		case 'exception':
-			$("#row_description").show();
-			$("#row_period").show();
-			$("#general_list").show();
-			$("#row_exception_condition_value").show();
-			$("#row_exception_condition").show();
-			$("#row_order_uptodown").show();
-			$("#row_show_resume").show();
-			$("#row_show_graph").show();
-			
-			var checked = $("input[name='last_value']").prop("checked");
-			
-			$("#row_last_value").show();
-			if (checked) {
-				$("#row_period").hide();
-				$("input[name='last_value']").prop("checked", true);
-			}
-			$("#row_historical_db_check").hide();
-			break;
-		
-		case 'agent_module':
-			$("#row_description").show();
-			$("#row_group").show();
-			$("#row_module_group").show();
-			$("#select_agent_modules").show();
-			$("#agents_modules_row").show();
-			$("#modules_row").show();
-			$("#row_historical_db_check").hide();
-			break;
-		
-		case 'inventory_changes':
-			$("#row_description").show();
-			$("#row_period").show();
-			$("#row_group").show();
-			$("#row_agent_multi").show();
-			$("#row_module_multi").show();
-			$("#row_servers").show();
-			$("#id_agents").change(event_change_id_agent_inventory);
-			$("#id_agents").trigger('change');
-			
-			$("#combo_group").change(function() {
-				updateAgents($(this).val(), <?php echo '"' . ui_get_full_url(false, false, false, false) . '"'; ?>);
-			});
-			$("#row_historical_db_check").hide();
-			
-			break;
-		
-		case 'inventory':
-			$("#row_description").show();
-			$("#row_group").show();
-			$("#row_agent_multi").show();
-			$("#row_module_multi").show();
-			$("#row_date").show();
-			
-			
-			$("#id_agents")
-				.change(event_change_id_agent_inventory);
-			$("#id_agents").trigger('change');
-			
-			$("#row_servers").show();
-			
-			$("#combo_group").change(function() {
-				$('#hidden-date_selected').val('');
-				updateInventoryDates(<?php echo '"' . ui_get_full_url(false, false, false, false) . '"'; ?>);
-				updateAgents($(this).val(), <?php echo '"' . ui_get_full_url(false, false, false, false) . '"'; ?>);
-			});
-			$("#id_agents").change(function() {
-				$('#hidden-date_selected').val('');
-				updateInventoryDates(<?php echo '"' . ui_get_full_url(false, false, false, false) . '"'; ?>);
-			});
-			$("#inventory_modules").change(function() {
-				$('#hidden-date_selected').val('');
-				updateInventoryDates(<?php echo '"' . ui_get_full_url(false, false, false, false) . '"'; ?>);
-			});
-			
-			if (!$("#hidden-date_selected").val())
-				updateInventoryDates(<?php echo '"' . ui_get_full_url(false, false, false, false) . '"'; ?>);
-				$("#row_historical_db_check").hide();
-			break;
-		
-		case 'inventory_changes':
-		$("#row_historical_db_check").hide();
-			break;
-		
-		case 'agent_configuration':
-			$("#row_agent").show();
-			$("#row_historical_db_check").hide();
-			break;
-		
-		case 'group_configuration':
-			$("#row_group").show();
-			$("#row_servers").show();
-			$("#row_historical_db_check").hide();
-			break;
-		
-		case 'netflow_area':
-			$("#row_netflow_filter").show();
-			$("#row_description").show();
-			$("#row_period").show();
-			$("#row_max_values").show();
-			$("#row_resolution").show();
-			$("#row_servers").show();
-			$("#row_historical_db_check").hide();
-			break;
-		
-		case 'netflow_pie':
-			$("#row_netflow_filter").show();
-			$("#row_description").show();
-			$("#row_period").show();
-			$("#row_max_values").show();
-			$("#row_resolution").show();
-			$("#row_servers").show();
-			$("#row_historical_db_check").hide();
-			break;
-		
-		case 'netflow_data':
-			$("#row_netflow_filter").show();
-			$("#row_description").show();
-			$("#row_period").show();
-			$("#row_max_values").show();
-			$("#row_resolution").show();
-			$("#row_servers").show();
-			$("#row_historical_db_check").hide();
-			break;
-		
-		case 'netflow_summary':
-			$("#row_netflow_filter").show();
-			$("#row_description").show();
-			$("#row_period").show();
-			$("#row_resolution").show();
-			$("#row_servers").show();
-			$("#row_historical_db_check").hide();
-			break;
-		
-		case 'netflow_statistics':
-			$("#row_netflow_filter").show();
-			$("#row_description").show();
-			$("#row_period").show();
-			$("#row_max_values").show();
-			$("#row_resolution").show();
-			$("#row_servers").show();
-			$("#row_historical_db_check").hide();
-		case 'nt_top_n':
-			$("#row_description").show();
-			$("#row_period").show();
-			$("#row_quantity").show();
-			break;
-	}
-	switch (type) {
-		case 'event_report_agent':
-		case 'simple_graph':
-		case 'agent_configuration':
-		case 'event_report_module':
-		case 'alert_report_agent':
-		case 'alert_report_module':
-		case 'historical_data':
-		case 'sumatory':
-		case 'database_serialized':
-		case 'monitor_report':
-		case 'min_value':
-		case 'max_value':
-		case 'avg_value':
-		case 'projection_graph':
-		case 'prediction_date':
-		case 'TTRT':
-		case 'TTO':
-		case 'MTBF':
-		case 'MTTR':
-		case 'simple_baseline_graph':
-			$("#row_label").show();
-			break;
-		default:
-			break;
-	}
-=======
     type = $("#type").val();
     
     $("#row_description").hide();
@@ -4886,6 +3701,12 @@
             $("#row_servers").show();
             $("#row_historical_db_check").hide();
             break;
+
+        case 'nt_top_n':
+            $("#row_description").show();
+            $("#row_period").show();
+            $("#row_quantity").show();
+            break;
     }
     switch (type) {
         case 'event_report_agent':
@@ -4913,7 +3734,6 @@
         default:
             break;
     }
->>>>>>> 36410a26
 }
 
 function event_change_id_agent_inventory() {
