<?php
/**
 * Extension to manage a list of gateways and the node address where they should
 * point to.
 *
 * @category   Reporting
 * @package    Pandora FMS
 * @subpackage Community
 * @version    1.0.0
 * @license    See below
 *
 *    ______                 ___                    _______ _______ ________
 * |   __ \.-----.--.--.--|  |.-----.----.-----. |    ___|   |   |     __|
 * |    __/|  _  |     |  _  ||  _  |   _|  _  | |    ___|       |__     |
 * |___|   |___._|__|__|_____||_____|__| |___._| |___|   |__|_|__|_______|
 *
 * ============================================================================
 * Copyright (c) 2005-2023 Pandora FMS
 * Please see https://pandorafms.com/community/ for full contribution list
 * This program is free software; you can redistribute it and/or
 * modify it under the terms of the GNU General Public License
 * as published by the Free Software Foundation for version 2.
 * This program is distributed in the hope that it will be useful,
 * but WITHOUT ANY WARRANTY; without even the implied warranty of
 * MERCHANTABILITY or FITNESS FOR A PARTICULAR PURPOSE.  See the
 * GNU General Public License for more details.
 * ============================================================================
 */

use PandoraFMS\Enterprise\Metaconsole\Synchronizer;

global $config;


require_once $config['homedir'].'/include/functions_custom_graphs.php';
require_once $config['homedir'].'/include/db/oracle.php';

// Login check.
check_login();

// Validate enterprise.
$is_enterprise = enterprise_installed();

if (! check_acl($config['id_user'], 0, 'RW')
    && ! check_acl($config['id_user'], 0, 'RM')
) {
    db_pandora_audit(
        AUDIT_LOG_ACL_VIOLATION,
        'Trying to access report builder'
    );
    include 'general/noaccess.php';
    exit;
}

$meta = false;
if (($config['metaconsole'] == 1) && (defined('METACONSOLE'))) {
    $meta = true;
}

$show_graph_options = [];
$show_graph_options[0] = __('Only table');
$show_graph_options[1] = __('Table & Graph');
$show_graph_options[2] = __('Only graph');

// SLA sorting options.
$show_sort_options = [];
$show_sort_options[1] = __('Ascending');
$show_sort_options[2] = __('Descending');

// Agents inventory display options.
$agents_inventory_display_options = [];
$agents_inventory_display_options['alias'] = __('Alias');
$agents_inventory_display_options['direccion'] = __('IP');
$agents_inventory_display_options['id_os'] = __('OS');
$agents_inventory_display_options['id_grupo'] = __('Group');
$agents_inventory_display_options['secondary_groups'] = __('Secondary groups');
$agents_inventory_display_options['comentarios'] = __('Description');
$agents_inventory_display_options['url_address'] = __('URL');
$agents_inventory_display_options['custom_fields'] = __('Custom fields');
$agents_inventory_display_options['estado'] = __('Status');
$agents_inventory_display_options['agent_version'] = __('Version');
$agents_inventory_display_options['remote'] = __('Remote configuration');

// Modules inventory display options.
$modules_inventory_display_options = [];
$modules_inventory_display_options['alias'] = __('Name');
$modules_inventory_display_options['direccion'] = __('Description');
$modules_inventory_display_options['id_os'] = __('Tags');
$modules_inventory_display_options['id_grupo'] = __('Module groups');
$modules_inventory_display_options['secondary_groups'] = __('Group');

enterprise_include('/godmode/reporting/reporting_builder.item_editor.php');
require_once $config['homedir'].'/include/functions_agents.php';
if (enterprise_include_once('include/functions_metaconsole.php')) {
    $servers = enterprise_hook('metaconsole_get_connection_names');
}

$idAgent = null;
$idAgentModule = null;
$idCustomGraph = null;
$text = null;
$label = null;
$header = null;
$idCustom = null;
$url = null;
$field = null;
$line = null;
$group = 0;
$group_by_agent = 0;
$order_uptodown = 0;
$show_resume = 0;
$show_address_agent = 0;
$top_n = 0;
$source = 0;
$top_n_value = 10;
$exception_condition = REPORT_EXCEPTION_CONDITION_EVERYTHING;
$exception_condition_value = 10;
$modulegroup = 0;
$period = SECONDS_1DAY;
$search = '';
$full_text = 0;
$log_number = 1000;
$inventory_regular_expression = '';
// Added support for projection graphs.
$period_pg = SECONDS_5DAY;
$projection_period = SECONDS_5DAY;
$only_display_wrong = 0;
// Added support for prediction date report.
$min_interval = '0.00';
$max_interval = '0.00';
$monday = true;
$tuesday = true;
$wednesday = true;
$thursday = true;
$friday = true;
$saturday = true;
$sunday = true;
$time_from = '00:00:00';
$time_to = '00:00:00';
$compare_work_time = false;
$show_graph = 0;
$sla_sorted_by = 0;
$id_agents = '';
$inventory_modules = [];
$date = null;
$current_month = true;

// Only avg is selected by default for the simple graphs.
$fullscale = false;
$percentil = false;
$image_threshold = false;
$time_compare_overlapped = false;

// Added for events items.
$server_multiple = [0];
$show_summary_group = false;
$filter_event_severity = false;
$filter_event_type = false;
$filter_event_status = false;
$event_graph_by_agent = false;
$event_graph_by_user_validator = false;
$event_graph_by_criticity = false;
$event_graph_validated_vs_unvalidated = false;

$netflow_filter = 0;
$max_values = 0;
$resolution = NETFLOW_RES_MEDD;

$lapse_calc = 0;
$lapse = 300;
$visual_format = 0;

// Others.
$filter_search = '';
$filter_exclude = '';

$use_prefix_notation = true;

// Added for select fields.
$total_time = true;
$time_failed = true;
$time_in_ok_status = true;
$time_in_warning_status = false;
$time_in_unknown_status = true;
$time_of_not_initialized_module = true;
$time_of_downtime = true;
$total_checks = true;
$checks_failed = true;
$checks_in_ok_status = true;
$checks_in_warning_status = true;
$unknown_checks = true;
$agent_max_value = true;
$agent_min_value = true;
$uncompressed_module = true;
$macros_definition = '';
$render_definition = '';

$text_agent = '';
$text_agent_module = '';

$only_data = false;

if (enterprise_installed() === true) {
    $categories_security_hardening = categories_of_cis();
    foreach ($categories_security_hardening as $key => $cat) {
        $categories_security_hardening[$key] = implode(' ', $cat);
    }
} else {
    $categories_security_hardening = [];
}


// Users.
$id_users = [];
$users_groups = [];
$select_by_group = false;

$nothing = __('Local metaconsole');
$nothing_value = 0;

$graph_render = (empty($config['type_mode_graph']) === true) ? 0 : $config['type_mode_graph'];

$valuesGroupBy = [0 => __('None')];
$valuesGroupByDefaultAlertActions = [
    'agent'  => __('Agent'),
    'module' => __('Module'),
    'group'  => __('Group'),
];
if (is_metaconsole() === false) {
    $valuesGroupByDefaultAlertActions['template'] = __('Template');
}

switch ($action) {
    case 'new':
        $actionParameter = 'save';
        $type = get_parameter('type', 'SLA');
        $name = '';
        $description = null;
        $sql = null;
        $show_in_same_row = 0;
        $hide_notinit_agents = 0;
        $priority_mode = REPORT_PRIORITY_MODE_OK;
        $failover_mode = 0;
        $failover_type = REPORT_FAILOVER_TYPE_NORMAL;
        $server_name = '';
        $server_id = 0;
        $dyn_height = (empty($config['graph_image_height']) === false) ? $config['graph_image_height'] : REPORT_ITEM_DYNAMIC_HEIGHT;
        $landscape = false;
        $pagebreak = false;
        $summary = 0;
    break;

    case 'save':
    default:
        $actionParameter = 'update';

        // If we are creating a new report item
        // then clean interface and display creation view.
        $type = get_parameter('type', 'SLA');

        switch ($type) {
            case 'SLA_monthly':
            case 'SLA_weekly':
            case 'SLA_hourly':
            case 'SLA_services':
            case 'SLA':
            case 'top_n':
            case 'exception':
            case 'general':
            case 'availability':
            case 'availability_graph':
                $get_data_editor = true;
            break;

            default:
                $actionParameter = 'save';
                $action = 'new';

                $type = 'SLA';
                $name = '';
                $description = null;
                $sql = null;
                $show_in_same_row = 0;
                $hide_notinit_agents = 0;
                $server_name = '';
                $server_id = 0;
                $get_data_editor = false;
                $dyn_height = (empty($config['graph_image_height']) === false) ? $config['graph_image_height'] : REPORT_ITEM_DYNAMIC_HEIGHT;
            break;
        }

        // Get data to fill editor if type is not SLA,
        // top_n, exception, general.
        if ($get_data_editor) {
            $item = db_get_row_filter('treport_content', ['id_rc' => $idItem]);
            $server_name = $item['server_name'];

            // Metaconsole db connection.
            if ($meta && empty($server_name) === false && $server_name !== 'all') {
                $connection = metaconsole_get_connection($server_name);
                $server_id = $connection['id'];
                if (metaconsole_load_external_db($connection) != NOERR) {
                    continue;
                }
            }

            $style = json_decode(io_safe_output($item['style']), true);

            $name_from_template = $style['name_label'];

            $show_in_same_row = $style['show_in_same_row'];
            $hide_notinit_agents = $style['hide_notinit_agents'];
            $dyn_height = $style['dyn_height'];
            $type = $item['type'];
            $name = $style['name_label'];

            if ($name === null || $name === '') {
                $name = $item['name'];
            }

            $landscape = $item['landscape'];
            $pagebreak = $item['pagebreak'];

            switch ($type) {
                case 'event_report_log':
                    $period = $item['period'];
                    $description = $item['description'];

                    $es = json_decode($item['external_source'], true);
                    $id_agents = $es['id_agents'];
                    $source = $es['source'];
                    $search = $es['search'];
                    $log_number = empty($es['log_number']) ? $log_number : $es['log_number'];
                    $full_text = empty($es['full_text']) ? 0 : $es['full_text'];
                break;

                case 'event_report_log_table':
                    $period = $item['period'];
                    $period_range = $item['period_range'];
                    $description = $item['description'];

                    $es = json_decode($item['external_source'], true);
                    $id_agents = $es['id_agents'];
                    $source = $es['source'];
                    $search = $es['search'];
                    $log_number = empty($es['log_number']) ? $log_number : $es['log_number'];
                    $full_text = empty($es['full_text']) ? 0 : $es['full_text'];
                    $show_graph = $item['show_graph'];
                    $group_by_agent = $item['group_by_agent'];
                break;

                case 'simple_graph':
                    $fullscale = isset($style['fullscale']) ? (bool) $style['fullscale'] : 0;
                    $percentil = isset($style['percentil']) ? (bool) $style['percentil'] : 0;
                    $image_threshold = (isset($style['image_threshold']) === true) ? (bool) $style['image_threshold'] : false;
                    $graph_render = $item['graph_render'];
                    // The break hasn't be forgotten.
                case 'simple_baseline_graph':
                case 'projection_graph':
                    $description = $item['description'];
                    $idAgentModule = $item['id_agent_module'];
                    $idAgent = db_get_value_filter('id_agente', 'tagente_modulo', ['id_agente_modulo' => $idAgentModule]);
                    $period = $item['period'];
                    // 'top_n_value' field will be reused for projection report.
                    if ($type == 'projection_graph') {
                        $projection_period = $item['top_n_value'];
                        $period_pg = $item['period'];
                    }

                    // HACK it is saved in show_graph field.
                    $time_compare_overlapped = $item['show_graph'];
                break;

                case 'prediction_date':
                    $description = $item['description'];
                    $idAgentModule = $item['id_agent_module'];
                    $idAgent = db_get_value_filter('id_agente', 'tagente_modulo', ['id_agente_modulo' => $idAgentModule]);
                    // 'top_n' field will be reused for prediction_date report.
                    $max_interval = $item['top_n'];
                    $min_interval = $item['top_n_value'];
                    $intervals_text = $item['text'];
                    // Parse intervals text field.
                    $max_interval = substr($intervals_text, 0, strpos($intervals_text, ';'));
                    $min_interval = substr($intervals_text, (strpos($intervals_text, ';') + 1));
                    // 'top_n_value' field will be reused
                    // for prediction_date report.
                    $period_pg = $item['period'];
                break;

                case 'custom_graph':
                case 'automatic_custom_graph':
                    $description = $item['description'];
                    $period = $item['period'];
                    $idCustomGraph = $item['id_gs'];
                break;

                case 'availability_graph':
                    $summary = $item['summary'];
                case 'SLA':
                case 'SLA_weekly':
                case 'SLA_monthly':
                case 'SLA_hourly':
                    $description = $item['description'];
                    $only_display_wrong = $item['only_display_wrong'];
                    $monday = $item['monday'];
                    $tuesday = $item['tuesday'];
                    $wednesday = $item['wednesday'];
                    $thursday = $item['thursday'];
                    $friday = $item['friday'];
                    $saturday = $item['saturday'];
                    $sunday = $item['sunday'];
                    $time_from = $item['time_from'];
                    $time_to = $item['time_to'];
                    $compare_work_time = $item['compare_work_time'];
                    $show_graph = $item['show_graph'];
                    $priority_mode = isset($style['priority_mode']) ? $style['priority_mode'] : REPORT_PRIORITY_MODE_OK;
                    // 'top_n' filed will be reused for SLA sort option.
                    $sla_sorted_by = $item['top_n'];
                    $period = $item['period'];
                    $current_month = $item['current_month'];
                    $failover_mode = $item['failover_mode'];
                    $failover_type = $item['failover_type'];
                break;

                case 'module_histogram_graph':
                    $description = $item['description'];
                    $period = $item['period'];
                    $idAgentModule = $item['id_agent_module'];
                    $idAgent = db_get_value_filter(
                        'id_agente',
                        'tagente_modulo',
                        ['id_agente_modulo' => $idAgentModule]
                    );
                break;

                case 'increment':
                    $description = $item['description'];
                    $idAgentModule = $item['id_agent_module'];
                    $idAgent = db_get_value_filter(
                        'id_agente',
                        'tagente_modulo',
                        ['id_agente_modulo' => $idAgentModule]
                    );
                    $period = $item['period'];
                break;

                case 'SLA_services':
                    $description = $item['description'];
                    $period = $item['period'];
                    $only_display_wrong = $item['only_display_wrong'];
                    $monday = $item['monday'];
                    $tuesday = $item['tuesday'];
                    $wednesday = $item['wednesday'];
                    $thursday = $item['thursday'];
                    $friday = $item['friday'];
                    $saturday = $item['saturday'];
                    $sunday = $item['sunday'];
                    $time_from = $item['time_from'];
                    $time_to = $item['time_to'];
                    $show_graph = $item['show_graph'];
                    // 'top_n' filed will be reused for SLA sort option.
                    $sla_sorted_by = $item['top_n'];
                break;

                case 'IPAM_network':
                    $network_filter = $item['ipam_network_filter'];
                    $alive_ip = $item['ipam_alive_ips'];
                    $agent_not_assigned_to_ip = $item['ipam_ip_not_assigned_to_agent'];
                break;

                case 'monitor_report':
                    $description = $item['description'];
                    $idAgentModule = $item['id_agent_module'];
                    $idAgent = db_get_value_filter(
                        'id_agente',
                        'tagente_modulo',
                        ['id_agente_modulo' => $idAgentModule]
                    );
                    $idAgentModule = $item['id_agent_module'];
                    $period = $item['period'];
                break;

                case 'avg_value':
                    $description = $item['description'];
                    $idAgentModule = $item['id_agent_module'];
                    $idAgent = db_get_value_filter(
                        'id_agente',
                        'tagente_modulo',
                        ['id_agente_modulo' => $idAgentModule]
                    );
                    $idAgentModule = $item['id_agent_module'];
                    $period = $item['period'];
                    $lapse = $item['lapse'];
                    $lapse_calc = $item['lapse_calc'];
                    $visual_format = $item['visual_format'];
                    $use_prefix_notation = $item['use_prefix_notation'];
                break;

                case 'max_value':
                    $description = $item['description'];
                    $idAgentModule = $item['id_agent_module'];
                    $idAgent = db_get_value_filter(
                        'id_agente',
                        'tagente_modulo',
                        ['id_agente_modulo' => $idAgentModule]
                    );
                    $idAgentModule = $item['id_agent_module'];
                    $period = $item['period'];
                    $lapse = $item['lapse'];
                    $lapse_calc = $item['lapse_calc'];
                    $visual_format = $item['visual_format'];
                    $use_prefix_notation = $item['use_prefix_notation'];
                break;

                case 'min_value':
                    $description = $item['description'];
                    $idAgentModule = $item['id_agent_module'];
                    $idAgent = db_get_value_filter(
                        'id_agente',
                        'tagente_modulo',
                        ['id_agente_modulo' => $idAgentModule]
                    );
                    $idAgentModule = $item['id_agent_module'];
                    $period = $item['period'];
                    $lapse = $item['lapse'];
                    $lapse_calc = $item['lapse_calc'];
                    $visual_format = $item['visual_format'];
                    $use_prefix_notation = $item['use_prefix_notation'];
                break;

                case 'sumatory':
                    $description = $item['description'];
                    $idAgentModule = $item['id_agent_module'];
                    $idAgent = db_get_value_filter(
                        'id_agente',
                        'tagente_modulo',
                        ['id_agente_modulo' => $idAgentModule]
                    );
                    $idAgentModule = $item['id_agent_module'];
                    $period = $item['period'];
                    $uncompressed_module = $item['uncompressed_module'];
                    $use_prefix_notation = $item['use_prefix_notation'];
                break;

                case 'historical_data':
                    $description = $item['description'];
                    $idAgentModule = $item['id_agent_module'];
                    $idAgent = db_get_value_filter(
                        'id_agente',
                        'tagente_modulo',
                        ['id_agente_modulo' => $idAgentModule]
                    );
                    $idAgentModule = $item['id_agent_module'];
                    $period = $item['period'];
                break;

                case 'text':
                    $description = $item['description'];
                    $text = $item['text'];
                break;

                case 'sql':
                    $header = $item['header_definition'];
                case 'sql_graph_pie':
                case 'sql_graph_vbar':
                case 'sql_graph_hbar':
                    $description = $item['description'];
                    $sql_query_report = $item['external_source'];
                    $idCustom = $item['treport_custom_sql_id'];
                    $historical_db = $item['historical_db'];
                    $period = 0;
                    $top_n_value = $item['top_n_value'];
                break;

                case 'url':
                    $description = $item['description'];
                    $url = $item['external_source'];
                break;

                case 'database_serialized':
                    $description = $item['description'];
                    $idAgentModule = $item['id_agent_module'];
                    $idAgent = db_get_value_filter(
                        'id_agente',
                        'tagente_modulo',
                        ['id_agente_modulo' => $idAgentModule]
                    );
                    $header = $item['header_definition'];
                    $field = $item['column_separator'];
                    $line = $item['line_separator'];
                    $period = $item['period'];
                break;

                case 'last_value':
                    $description = $item['description'];
                    $idAgentModule = $item['id_agent_module'];
                    $idAgent = db_get_value_filter(
                        'id_agente',
                        'tagente_modulo',
                        ['id_agente_modulo' => $idAgentModule]
                    );
                break;

                case 'alert_report_module':
                    $description = $item['description'];
                    $idAgentModule = $item['id_agent_module'];
                    $idAgent = db_get_value_filter(
                        'id_agente',
                        'tagente_modulo',
                        ['id_agente_modulo' => $idAgentModule]
                    );
                    $period = $item['period'];
                break;

                case 'alert_report_agent':
                    $description = $item['description'];
                    $idAgent = db_get_value_filter(
                        'id_agente',
                        'tagente_modulo',
                        ['id_agente' => $item['id_agent']]
                    );
                    $period = $item['period'];
                break;

                case 'alert_report_group':
                    $description = $item['description'];
                    $period = $item['period'];
                    $group = $item['id_group'];
                    $recursion = $item['recursion'];
                break;

                case 'event_report_agent':
                    $description = $item['description'];
                    $period = $item['period'];
                    $group = $item['id_group'];
                    $recursion = $item['recursion'];
                    $idAgent = $item['id_agent'];
                    $idAgentModule = $item['id_agent_module'];


                    $show_summary_group    = $style['show_summary_group'];
                    $filter_event_severity = json_decode(
                        $style['filter_event_severity'],
                        true
                    );
                    $filter_event_status   = json_decode(
                        $style['filter_event_status'],
                        true
                    );
                    $filter_event_type     = json_decode(
                        $style['filter_event_type'],
                        true
                    );

                    $event_graph_by_user_validator = $style['event_graph_by_user_validator'];
                    $event_graph_by_criticity = $style['event_graph_by_criticity'];
                    $event_graph_validated_vs_unvalidated = $style['event_graph_validated_vs_unvalidated'];
                    $include_extended_events = $item['show_extended_events'];
                    $custom_data_events = $style['custom_data_events'];

                    $filter_search = $style['event_filter_search'];
                    $filter_exclude = $style['event_filter_exclude'];
                break;

                case 'event_report_group':
                    $description = $item['description'];
                    $period = $item['period'];
                    $group = $item['id_group'];
                    $recursion = $item['recursion'];

                    $event_graph_by_agent = $style['event_graph_by_agent'];
                    $event_graph_by_user_validator = $style['event_graph_by_user_validator'];
                    $event_graph_by_criticity = $style['event_graph_by_criticity'];
                    $event_graph_validated_vs_unvalidated = $style['event_graph_validated_vs_unvalidated'];

                    $filter_search = $style['event_filter_search'];
                    $filter_exclude = $style['event_filter_exclude'];

                    $server_multiple = json_decode($style['server_multiple'], true);
                    $filter_event_severity = json_decode($style['filter_event_severity'], true);
                    $filter_event_status = json_decode($style['filter_event_status'], true);
                    $filter_event_type = json_decode($style['filter_event_type'], true);


                    $include_extended_events = $item['show_extended_events'];
                    $custom_data_events = $style['custom_data_events'];
                break;

                case 'event_report_module':
                    $description = $item['description'];
                    $period = $item['period'];
                    $group = $item['id_group'];
                    $idAgent = $item['id_agent'];
                    $idAgentModule = $item['id_agent_module'];

                    // Added for events items.
                    $show_summary_group    = $style['show_summary_group'];
                    $filter_event_severity = json_decode(
                        $style['filter_event_severity'],
                        true
                    );
                    $filter_event_status   = json_decode(
                        $style['filter_event_status'],
                        true
                    );
                    $filter_event_type     = json_decode(
                        $style['filter_event_type'],
                        true
                    );

                    $event_graph_by_agent = $style['event_graph_by_agent'];
                    $event_graph_by_user_validator = $style['event_graph_by_user_validator'];
                    $event_graph_by_criticity = $style['event_graph_by_criticity'];
                    $event_graph_validated_vs_unvalidated = $style['event_graph_validated_vs_unvalidated'];

                    $filter_search = $style['event_filter_search'];
                    $filter_exclude = $style['event_filter_exclude'];


                    $include_extended_events = $item['show_extended_events'];
                    $custom_data_events = $style['custom_data_events'];
                break;

                case 'general':
                    $description = $item['description'];
                    $group_by_agent = $item['group_by_agent'];
                    $period = $item['period'];
                    $order_uptodown = $item['order_uptodown'];
                    $show_resume = $item['show_resume'];

                    $text_agent = '';
                    if (isset($style['text_agent']) === true
                        && empty($style['text_agent']) === false
                    ) {
                        $text_agent = base64_decode($style['text_agent']);
                    }


                    $text_agent_module = '';
                    if (isset($style['text_agent_module']) === true
                        && empty($style['text_agent_module']) === false
                    ) {
                        $text_agent_module = base64_decode($style['text_agent_module']);
                    }
                break;

                case 'availability':
                    $description = $item['description'];
                    $period = $item['period'];
                    $order_uptodown = $item['order_uptodown'];
                    $show_resume = $item['show_resume'];
                    // HACK it is saved in show_graph field.
                    // Show interfaces instead the modules.
                    $show_address_agent = $item['show_graph'];
                    $monday = $item['monday'];
                    $tuesday = $item['tuesday'];
                    $wednesday = $item['wednesday'];
                    $thursday = $item['thursday'];
                    $friday = $item['friday'];
                    $saturday = $item['saturday'];
                    $sunday = $item['sunday'];
                    $time_from = $item['time_from'];
                    $time_to = $item['time_to'];
                    $compare_work_time = $item['compare_work_time'];
                    $total_time = $item['total_time'];
                    $time_failed = $item['time_failed'];
                    $time_in_ok_status = $item['time_in_ok_status'];
                    $time_in_warning_status = $item['time_in_warning_status'];
                    $time_in_unknown_status = $item['time_in_unknown_status'];
                    $time_of_not_initialized_module = $item['time_of_not_initialized_module'];
                    $time_of_downtime = $item['time_of_downtime'];
                    $total_checks = $item['total_checks'];
                    $checks_failed = $item['checks_failed'];
                    $checks_in_ok_status = $item['checks_in_ok_status'];
                    $checks_in_warning_status = $item['checks_in_warning_status'];
                    $unknown_checks = $item['unknown_checks'];
                    $agent_max_value = $item['agent_max_value'];
                    $agent_min_value = $item['agent_min_value'];
                    $failover_mode = $item['failover_mode'];
                    $failover_type = $item['failover_type'];
                break;

                case 'group_report':
                    $description = $item['description'];
                    $group = $item['id_group'];
                    $recursion = $item['recursion'];
                break;

                case 'network_interfaces_report':
                    $description = $item['description'];
                    $group = $item['id_group'];
                    $period = $item['period'];
                    $fullscale = isset($style['fullscale']) ? (bool) $style['fullscale'] : 0;
                    $recursion = $item['recursion'];
                    $graph_render = $item['graph_render'];
                break;

                case 'custom_render':
                    $description = $item['description'];
                    $macros_definition = $item['macros_definition'];
                    $render_definition = $item['render_definition'];
                break;

                case 'top_n':
                    $description = $item['description'];
                    $period = $item['period'];
                    $top_n = $item['top_n'];
                    $top_n_value = $item['top_n_value'];
                    $show_resume = $item['show_resume'];
                    $show_graph = $item['show_graph'];
                    $order_uptodown = $item['order_uptodown'];
                    $use_prefix_notation = $item['use_prefix_notation'];

                    $text_agent = '';
                    if (isset($style['text_agent']) === true
                        && empty($style['text_agent']) === false
                    ) {
                        $text_agent = base64_decode($style['text_agent']);
                    }


                    $text_agent_module = '';
                    if (isset($style['text_agent_module']) === true
                        && empty($style['text_agent_module']) === false
                    ) {
                        $text_agent_module = base64_decode($style['text_agent_module']);
                    }
                break;

                case 'exception':
                    $description = $item['description'];
                    $period = $item['period'];
                    $exception_condition = $item['exception_condition'];
                    $exception_condition_value = $item['exception_condition_value'];
                    $show_resume = $item['show_resume'];
                    $show_graph = $item['show_graph'];
                    $order_uptodown = $item['order_uptodown'];

                    $text_agent = '';
                    if (isset($style['text_agent']) === true
                        && empty($style['text_agent']) === false
                    ) {
                        $text_agent = base64_decode($style['text_agent']);
                    }


                    $text_agent_module = '';
                    if (isset($style['text_agent_module']) === true
                        && empty($style['text_agent_module']) === false
                    ) {
                        $text_agent_module = base64_decode($style['text_agent_module']);
                    }
                break;

                case 'agent_module':
                case 'agent_module_status':
                    $description = $item['description'];
                    $es = json_decode($item['external_source'], true);

                    // Decode agents and modules.
                    $id_agents = json_decode(
                        io_safe_output(base64_decode($es['id_agents'])),
                        true
                    );
                    $module = json_decode(
                        io_safe_output(base64_decode($es['module'])),
                        true
                    );

                    $selection_a_m = get_parameter('selection');

                    if (isset($es['show_type']) === true) {
                        $show_type = $es['show_type'];
                    }

                    $recursion = $item['recursion'];

                    $group = $item['id_group'];
                    $modulegroup = $item['id_module_group'];
                    $idAgentModule = $module;
                break;

                case 'end_of_life':
                    $es = json_decode($item['external_source'], true);

                    $text_os_version = $es['os_version'];
                    $end_of_life_date = $es['end_of_life_date'];
                    $os_selector = $es['os_selector'];
                    $group = $es['group'];
                    $recursion = $es['recursion'];
                break;

                case 'alert_report_actions':
                    $description = $item['description'];
                    $es = json_decode($item['external_source'], true);

                    // Decode agents and modules.
                    $id_agents = json_decode(
                        io_safe_output(base64_decode($es['id_agents'])),
                        true
                    );
                    $module = json_decode(
                        io_safe_output(base64_decode($es['module'])),
                        true
                    );

                    $selection_a_m = get_parameter('selection');
                    $recursion = $item['recursion'];

                    $group = $item['id_group'];
                    $modulegroup = $item['id_module_group'];
                    $idAgentModule = $module;

                    $alert_templates_selected = $es['templates'];
                    $alert_actions_selected = $es['actions'];

                    $show_summary = $es['show_summary'];

                    $group_by = $es['group_by'];

                    $only_data = $es['only_data'];

                    $period = $item['period'];

                    $lapse = $item['lapse'];

                    // Set values.
                    $valuesGroupBy = [
                        'agent'  => __('Agent'),
                        'module' => __('Module'),
                        'group'  => __('Group'),
                    ];

                    if (is_metaconsole() === false) {
                        $valuesGroupBy['template'] = __('Template');
                    }

                    $lapse_calc = 1;
                break;

                case 'agents_inventory':
                    $description = $item['description'];
                    $es = json_decode($item['external_source'], true);

                    $date = $es['date'];
                    $selected_agent_server_filter = $es['agent_server_filter'];
                    $selected_agent_group_filter = $es['agent_group_filter'];
                    $selected_agents_inventory_display_options = $es['agents_inventory_display_options'];
                    $selected_agent_os_filter = $es['agent_os_filter'];
                    $selected_agent_custom_fields = $es['agent_custom_fields'];
                    $selected_agent_custom_field_filter = $es['agent_custom_field_filter'];
                    $selected_agent_status_filter = $es['agent_status_filter'];
                    $selected_agent_module_search_filter = $es['agent_module_search_filter'];
                    $selected_agent_version_filter = $es['agent_version_filter'];
                    $selected_agent_remote = $es['agent_remote_conf'];

                    $idAgent = $es['id_agents'];
                    $idAgentModule = $inventory_modules;
                break;

                case 'modules_inventory':
                    $description = $item['description'];
                    $es = json_decode($item['external_source'], true);

                    $selected_agent_group_filter = $es['agent_group_filter'];
                    $selected_module_group = $es['module_group'];

                    $search_module_name = $es['search_module_name'];
                    $tags = $es['tags'];
                    $alias = $es['alias'];
                    $description_switch = $es['description_switch'];
                    $last_status_change = $es['last_status_change'];
                break;

                case 'inventory':
                    $description = $item['description'];
                    $es = json_decode($item['external_source'], true);
                    $date = $es['date'];
                    $inventory_modules = $es['inventory_modules'];
                    $id_agents = $es['id_agents'];
                    $recursion = $item['recursion'];
                    $inventory_regular_expression = $es['inventory_regular_expression'];

                    $idAgent = $es['id_agents'];
                    $idAgentModule = $inventory_modules;
                break;

                case 'inventory_changes':
                    $period = $item['period'];
                    $description = $item['description'];
                    $es = json_decode($item['external_source'], true);
                    $inventory_modules = $es['inventory_modules'];
                    $id_agents = $es['id_agents'];
                    $recursion = $item['recursion'];
                break;

                case 'agent_configuration':
                    $idAgent = $item['id_agent'];
                break;

                case 'group_configuration':
                    $group = $item['id_group'];
                    $recursion = $item['recursion'];
                    $nothing = '';
                    $nothing_value = 0;
                break;

                case 'netflow_area':
                case 'netflow_data':
                case 'netflow_summary':
                case 'netflow_top_N':
                    $netflow_filter = $item['text'];
                    // Filter.
                    $period = $item['period'];
                    $description = $item['description'];
                    $resolution = $item['top_n'];
                    // Interval resolution.
                    $max_values = $item['top_n_value'];
                    // Max values.
                break;

                case 'permissions_report':
                    $description = $item['description'];
                    $es = json_decode($item['external_source'], true);
                    $id_users = array_combine(
                        array_values($es['id_users']),
                        array_values($es['id_users'])
                    );

                    if (isset($id_users[0]) && $id_users[0] == 0) {
                        $id_users[0] = __('None');
                    }

                    $users_groups = $es['users_groups'];
                    $select_by_group = $es['select_by_group'];
                break;

                case 'ncm':
                    $idAgent = $item['id_agent'];
                break;

                case 'top_n_agents_sh':
                    $group = $item['id_group'];
                    $recursion = $item['recursion'];
                    $top_n_value = (empty($item['top_n_value']) === true) ? 10 : $item['top_n_value'];
                break;

                case 'top_n_checks_failed':
                    $group = $item['id_group'];
                    $recursion = $item['recursion'];
                    $top_n_value = (empty($item['top_n_value']) === true) ? 10 : $item['top_n_value'];
                break;

                case 'top_n_categories_checks':
                    $group = $item['id_group'];
                    $recursion = $item['recursion'];
                    $top_n_value = (empty($item['top_n_value']) === true) ? 10 : $item['top_n_value'];
                break;

                case 'vul_by_cat':
                    $group = $item['id_group'];
                    $recursion = $item['recursion'];
                    $cat_selected = $item['cat_security_hardening'];
                    $ignore_skipped = $item['ignore_skipped'];
                break;

                case 'list_checks':
                    $group = $item['id_group'];
                    $recursion = $item['recursion'];
                    $cat_selected = $item['cat_security_hardening'];
                    $status_of_check = $item['status_of_check'];
                    $idAgent = $item['id_agent'];
                break;

                case 'scoring':
                    $group = $item['id_group'];
                    $recursion = $item['recursion'];
                    $period = $item['period'];
                break;

                case 'evolution':
                    $group = $item['id_group'];
                    $recursion = $item['recursion'];
                    $period = $item['period'];
                break;

                default:
                    // It's not possible.
                break;
            }

            switch ($type) {
                case 'event_report_agent':
                case 'simple_graph':
                case 'agent_configuration':
                case 'event_report_module':
                case 'alert_report_agent':
                case 'alert_report_module':
                case 'historical_data':
                case 'sumatory':
                case 'database_serialized':
                case 'last_value':
                case 'monitor_report':
                case 'min_value':
                case 'max_value':
                case 'avg_value':
                case 'projection_graph':
                case 'prediction_date':
                case 'simple_baseline_graph':
                case 'event_report_log':
                case 'event_report_log_table':
                case 'increment':
                    $label = (isset($style['label'])) ? $style['label'] : '';
                break;

                default:
                    $label = '';
                break;
            }

            // Restore db connection.
            if ($meta && $server_name != '') {
                metaconsole_restore_db();
            }
        }
    break;
}

$urlForm = $config['homeurl'].'index.php?sec=reporting&sec2=godmode/reporting/reporting_builder&tab=item_editor&action='.$actionParameter.'&id_report='.$idReport;

echo '<form action="'.$urlForm.'" method="post">';
html_print_input_hidden('id_item', $idItem);

$class = 'databox filters';

?>
<table id="table_item_edit_reporting"  class="<?php echo $class; ?>" id="" border="0" cellpadding="4" cellspacing="4" width="100%">
    <tbody>
        <tr id="row_type"   class="datos">
            <td class="bolder w220px">
                <?php echo __('Type'); ?>
            </td>
            <td  >
                <?php
                if ($action == 'new') {
                    html_print_select(reports_get_report_types(false, true), 'type', $type, 'chooseType();', '', '', '', '', '', '', '', '', '', '', true, 'reportingmodal');
                } else {
                    $report_type = reports_get_report_types();

                    if (!empty($report_type) && isset($report_type[$type]['name'])) {
                        echo $report_type[$type]['name'];
                    } else {
                        echo __('Not valid');
                    }

                    echo '<input type="hidden" id="type" name="type" value="'.$type.'" />';
                }
                ?>
                <?php
                if (!isset($text)) {
                    $text = __('This type of report brings a lot of data loading, it is recommended to use it for scheduled reports and not for real-time view.');
                }

                    echo '<a id="log_help_tip" style="visibility: hidden;" href="javascript:" class="tip" >'.html_print_image('images/tip.png', true, ['title' => $text]).'</a>';
                ?>
            </td>
        </tr>

        <tr id="row_name"   class="datos">
            <td class="bolder">
                <?php echo __('Name'); ?>
            </td>
            <td  >
                <?php
                if ($name_from_template != '') {
                    html_print_input_text(
                        'name',
                        $name_from_template,
                        '',
                        80,
                        100,
                        false,
                        false,
                        false,
                        '',
                        ''
                    );
                } else {
                    html_print_input_text(
                        'name',
                        $name,
                        '',
                        80,
                        100,
                        false,
                        false,
                        false,
                        '',
                        ''
                    );
                }
                ?>
            </td>
        </tr>
        <tr id="row_netflow_filter"   class="datos">
            <td class="bolder"><?php echo __('Filter'); ?></td>
            <td>
                <?php
                $own_info = get_user_info($config['id_user']);

                // Get group list that user has access.
                if (check_acl($config['id_user'], 0, 'RW')) {
                    $groups_user = users_get_groups(
                        $config['id_user'],
                        'RW',
                        $own_info['is_admin'],
                        true
                    );
                } else if (check_acl($config['id_user'], 0, 'RM')) {
                    $groups_user = users_get_groups(
                        $config['id_user'],
                        'RM',
                        $own_info['is_admin'],
                        true
                    );
                }

                $groups_id = [];
                foreach ($groups_user as $key => $groups) {
                    $groups_id[] = $groups['id_grupo'];
                }

                $sql_netflow = 'SELECT * FROM tnetflow_filter WHERE id_group IN ('.implode(',', $groups_id).')';
                html_print_select_from_sql(
                    $sql_netflow,
                    'netflow_filter',
                    $netflow_filter
                );
                ?>
            </td>
        </tr>
        <tr id="row_description"   class="datos">
            <td class="bolder"><?php echo __('Description'); ?></td>
            <td  >
                <?php
                echo html_print_textarea('description', 2, 80, $description, 'style="padding-right: 0px !important;"');
                ?>
            </td>
        </tr>

        <tr id="row_os_selector" class="datos">
        <td class="bolder"><?php echo __('Operating system'); ?></td>
            <td>
                <?php
                $os_list = db_get_all_rows_filter('tconfig_os', [], ['id_os', 'name']);

                if ($os === false) {
                    $os = [];
                }

                $result_select = [];

                foreach ($os as $item) {
                    $result_select[$item['id_os']] = $item['name'];
                }

                html_print_select(
                    $os_list,
                    'os_selector',
                    $os_selector,
                    ''
                );
                ?>
            </td>
        </tr>

        <tr id="row_os_version_regexp" class="datos">
            <td class="bolder">
                <?php
                echo __('Operating system version').ui_print_help_tip(
                    __('Case insensitive regular expression for OS version. For example: Centos.* will match with the following OS versions: Centos 6.4, Centos 7'),
                    true
                );
                ?>
            </td>
            <td>
                <?php 
                html_print_input_text(
                    'text_os_version',
                    $text_os_version,
                    '',
                    30,
                    100,
                    false
                );
                ?>
            </td>
        </tr>

        <tr id="row_os_end_of_life"   class="datos">
        <td class="bolder"><?php echo __('End of life'); ?></td>
            <td colspan="6">
            <?php
            $end_of_life_date = (string) get_parameter(
                'end_of_life_date',
                date(DATE_FORMAT, $utimestamp)
            );
            $end_of_life_date = date(DATE_FORMAT, $result['date_from']);

            $timeInputs = [];

            $timeInputs[] = html_print_div(
                [
                    'id'      => 'end_of_life_date',
                    'style'   => '',
                    'content' => html_print_div(
                        [
                            'class'   => '',
                            'content' => html_print_input_text(
                                'end_of_life_date',
                                $end_of_life_date,
                                '',
                                10,
                                10,
                                true
                            ),
                        ],
                        true
                    ),
                ],
                true
            );

            echo implode('', $timeInputs);
            ?>
            </td>
        </tr>

        <tr id="row_agent_regexp" class="datos">
            <td class="bolder">
                <?php
                echo __('Agent').ui_print_help_tip(
                    __('Case insensitive regular expression for agent name. For example: Network.* will match with the following agent names: network_agent1, NetworK CHECKS'),
                    true
                );
                ?>
            </td>
            <td>
                <?php
                html_print_input_text(
                    'text_agent',
                    $text_agent,
                    '',
                    30,
                    100,
                    false
                );
                ?>
            </td>
        </tr>

        <tr id="row_module_regexp" class="datos">
            <td class="bolder">
                <?php
                echo __('Module').ui_print_help_tip(
                    __('Case insensitive regular expression or string for module name. For example: if you use this field with "Module exact match" enabled then this field has to be fulfilled with the literally string of the module name, if not you can use a regular expression. Example: .*usage.* will match: cpu_usage, vram usage in matchine 1.'),
                    true
                );
                ?>
            </td>
            <td class="mx180px">
                <?php
                html_print_input_text(
                    'text_agent_module',
                    $text_agent_module,
                    '',
                    30,
                    100,
                    false
                );
                ?>
            </td>
        </tr>

        <?php
        if ($meta) {
            ?>
        <tr id="row_servers"   class="datos">
            <td class="bolder"><?php echo __('Server'); ?></td>
            <td  >
                <?php
                html_print_select(
                    $servers,
                    'combo_server',
                    $server_name,
                    ''
                );
                ?>
            </td>
        </tr>
            <?php
        }
        ?>

        <?php
        if (is_metaconsole() === true) {
            $servers_all_opt = array_merge(['all' => 'All nodes'], $servers);
            ?>
        <tr id="row_servers_all_opt"   class="datos">
            <td class="bolder"><?php echo __('Server'); ?></td>
            <td  >
                <?php
                html_print_select(
                    $servers_all_opt,
                    'combo_server_sql',
                    $server_name,
                    '',
                    $nothing,
                    $nothing_value
                );
                ?>
            </td>
        </tr>
            <?php
        }
        ?>

<?php
if (is_metaconsole() === true) {
    ?>
        <tr id="row_servers_all"   class="datos">
            <td class="bolder"><?php echo __('Server'); ?></td>
            <td  >
        <?php
        html_print_select(
            $servers,
            'combo_server_all',
            $server_name,
            '',
            __('All nodes'),
            'all'
        );
        ?>
            </td>
        </tr>
    <?php
}
?>

    <?php
    if ($meta) {
        ?>
                <tr id="row_multiple_servers"   class="datos">
                    <td class="bolder"><?php echo __('Server'); ?></td>
                    <td  >
            <?php
            $server_ids = [];
            $server_ids[0] = __('Local metaconsole');
            $get_servers = metaconsole_get_servers();
            foreach ($get_servers as $key => $server) {
                $server_ids[$server['id']] = $server['server_name'];
            }

            html_print_select(
                $server_ids,
                'server_multiple[]',
                $server_multiple,
                '',
                '',
                0,
                false,
                true
            );
            ?>
                    </td>
                </tr>
            <?php
    }
    ?>

        <tr id="row_label"   class="datos">
            <td class="bolder">
                <?php
                echo __('Label');
                ?>
            </td>
            <td  >
                <?php
                echo html_print_input_text(
                    'label',
                    $label,
                    '',
                    80,
                    255,
                    true,
                    false,
                    false,
                    '',
                    ''
                );
                ?>
            </td>
        </tr>

        <tr id="row_search"   class="datos">
            <td class="bolder">
                <?php echo __('Search'); ?>
            </td>
            <td  >
                <?php
                html_print_input_text('search', $search, '', 40, 100);
                html_print_checkbox(
                    'full_text',
                    1,
                    $full_text,
                    false,
                    false
                );
                ui_print_help_tip(__('Full context'), false);
                ?>
            </td>
        </tr>

        <tr id="row_log_number"   class="datos">
            <td class="bolder">
                <?php
                echo __('Log number');
                ui_print_help_tip(
                    __('Warning: this parameter limits the contents of the logs and affects the performance.')
                );
                ?>
            </td>
            <td  >
                <?php
                echo "<input name='log_number' max='10000' min='1' size='10' type='number' value='".$log_number."'>";
                ?>
            </td>
        </tr>

        <tr id="row_network_filter"   class="datos">
            <td class="bolder"><?php echo __('Filter by network'); ?></td>
            <td>
                <?php
                $sql = 'SELECT id, CONCAT(name_network, " (", network, ")")
                        FROM tipam_network';

                    html_print_select_from_sql(
                        $sql,
                        'network_filter',
                        $network_filter,
                        '',
                        '',
                        '0'
                    );
                    ?>
            </td>
        </tr>

        <tr id="row_alive_ip"   class="datos">
            <td class="bolder"><?php echo __('Show alive IPs only'); ?></td>
            <td>
                <?php
                html_print_checkbox_switch(
                    'alive_ip',
                    1,
                    $alive_ip
                );
                ?>
            </td>
        </tr>

        <tr id="row_agent_not_assigned_to_ip"   class="datos">
            <td class="bolder"><?php echo __('Show IPs not assigned to an agent'); ?></td>
            <td>
                <?php
                html_print_checkbox_switch(
                    'agent_not_assigned_to_ip',
                    1,
                    $agent_not_assigned_to_ip
                );
                ?>
            </td>
        </tr>

        <tr id="row_period"   class="datos">
            <td class="bolder">
                <?php
                echo __('Time lapse');
                ui_print_help_tip(
                    __('This is the range, or period of time over which the report renders the information for this report type. For example, a week means data from a week ago from now. ')
                );
                ?>
            </td>
            <td  >
                <?php
                html_print_extended_select_for_time(
                    'period',
                    $period,
                    'check_period_warning(this, \''.__('Warning').'\', \''.__('Displaying items with extended historical data can have an impact on system performance. We do not recommend that you use intervals longer than 30 days, especially if you combine several of them in a report, dashboard or visual console.').'\')',
                    '',
                    '0',
                    10,
                    false,
                    false,
                    true,
                    '',
                    false,
                    false,
                    '',
                    false,
                    0,
                    null,
                    'check_period_warning_manual(\'period\', \''.__('Warning').'\', \''.__('Displaying items with extended historical data can have an impact on system performance. We do not recommend that you use intervals longer than 30 days, especially if you combine several of them in a report, dashboard or visual console.').'\')'
                );
                ?>
            </td>
        </tr>

        <tr id="row_period_range"   class="datos">
            <td class="bolder">
                <?php
                echo __('Period range');
                ui_print_help_tip(
                    __('This is the time range in which the files are grouped. For example, 1 day will group the files by day and will count them.')
                );
                ?>
            </td>
            <td  >
                <?php
                html_print_extended_select_for_time(
                    'period_range',
                    $period_range,
                    'check_period_warning(this, \''.__('Warning').'\', \''.__('Displaying items with extended historical data can have an impact on system performance. We do not recommend that you use intervals longer than 30 days, especially if you combine several of them in a report, dashboard or visual console.').'\')',
                    '',
                    '0',
                    10,
                    false,
                    false,
                    true,
                    '',
                    false,
                    false,
                    '',
                    false,
                    0,
                    null,
                    'check_period_warning_manual(\'period_range\', \''.__('Warning').'\', \''.__('Displaying items with extended historical data can have an impact on system performance. We do not recommend that you use intervals longer than 30 days, especially if you combine several of them in a report, dashboard or visual console.').'\')'
                );
                ?>
            </td>
        </tr>

        <tr id="row_last_value"   class="datos">
            <td class="bolder" class="datos">
                <?php
                echo __('Last value');
                ui_print_help_tip(
                    __('Warning: period 0 reports cannot be used to show information back in time. Information contained in this kind of reports will be always reporting the most recent information')
                );
                ?>
            </td>
            <td  >
                <?php
                html_print_checkbox_switch(
                    'last_value',
                    '1',
                    ((int) $period === 0),
                    false,
                    false,
                    'set_last_value_period();'
                );
                ?>
            </td>
        </tr>

        <tr id="row_period1"   class="datos">
            <td class="bolder">
                <?php
                echo __('Period');
                ?>
            </td>
            <td  >
                <?php
                html_print_extended_select_for_time(
                    'period1',
                    $period_pg,
                    'check_period_warning(this)',
                    '',
                    '0',
                    10,
                    false,
                    false,
                    true,
                    '',
                    false,
                    false,
                    '',
                    false,
                    0,
                    null,
                    'check_period_warning_manual(\'period\')'
                );
                ?>
            </td>
        </tr>
        <tr id="row_estimate"   class="datos">
            <td class="bolder">
                <?php
                echo __('Projection period');
                ?>
            </td>
            <td  >
                <?php
                html_print_extended_select_for_time(
                    'period2',
                    $projection_period,
                    'check_period_warning(this)',
                    '',
                    '0',
                    10,
                    false,
                    false,
                    true,
                    '',
                    false,
                    false,
                    '',
                    false,
                    0,
                    null,
                    'check_period_warning_manual(\'period\')'
                );
                ?>
            </td>
        </tr>
        <tr id="row_interval"   class="datos">
            <td class="bolder">
            <?php
            echo __('Data range');
            ?>
            </td>
            <td>
                <?php
                echo __('Min').'&nbsp;';
                html_print_input_text('min_interval', $min_interval, '', 5, 10);
                echo '&nbsp;'.__('Max').'&nbsp;';
                html_print_input_text('max_interval', $max_interval, '', 5, 10);
                ?>
            </td>
        </tr>
        <tr id="row_only_display_wrong"   class="datos">
            <td class="bolder"><?php echo __('Only display wrong SLAs'); ?></td>
            <td>
                <?php
                html_print_checkbox_switch(
                    'checkbox_only_display_wrong',
                    1,
                    $only_display_wrong
                );
                ?>
            </td>
        </tr>

        <tr id="row_current_month">
            <td class="bolder">
                <?php echo __('Current month'); ?>
            </td>

            <td class="bolder">
                <?php
                html_print_checkbox_switch(
                    'current_month',
                    1,
                    $current_month
                );
                ?>
            </td>
        </tr>

        <tr id="row_working_time">
            <td class="bolder">
                <?php echo __('Working time'); ?>
            </td>
            <td>
                <?php echo ui_get_using_system_timezone_warning(); ?>
                <table border="0">
                    <tr>
                        <td>
                        <p class="mrgn_right_30px">
                            <?php
                            echo __('Monday').'<br>';
                                html_print_checkbox_switch('monday', 1, $monday);
                            ?>
                            </p>
                        </td>
                        <td>
                            <p class="mrgn_right_30px">
                                <?php
                                echo __('Tuesday').'<br>';
                                html_print_checkbox_switch('tuesday', 1, $tuesday);
                                ?>
                            </p>
                        </td>
                        <td>
                            <p class="mrgn_right_30px">
                                <?php
                                echo __('Wednesday').'<br>';
                                html_print_checkbox_switch('wednesday', 1, $wednesday);
                                ?>
                            </p>
                        </td>
                        <td>
                            <p class="mrgn_right_30px">
                                <?php
                                echo __('Thursday').'<br>';
                                html_print_checkbox_switch('thursday', 1, $thursday);
                                ?>
                            </p>
                        </td>
                        <td>
                            <p class="mrgn_right_30px">
                                <?php
                                echo __('Friday').'<br>';
                                html_print_checkbox_switch('friday', 1, $friday);
                                ?>
                            </p>
                        </td>
                        <td>
                            <p class="mrgn_right_30px">
                                <?php
                                echo __('Saturday').'<br>';
                                html_print_checkbox_switch('saturday', 1, $saturday);
                                ?>
                            </p>
                        </td>
                        <td>
                            <p class="mrgn_right_30px">
                                <?php
                                echo __('Sunday').'<br>';
                                html_print_checkbox_switch('sunday', 1, $sunday);
                                ?>
                            </p>
                        </td>
                    </tr>
                    <tr>
                        <td>
                            <?php
                            echo __('Time from');
                            ?>
                        </td>
                        <td colspan="6">
                        <?php
                        html_print_input_text(
                            'time_from',
                            $time_from,
                            '',
                            7,
                            8
                        );
                        ?>
                        </td>
                    </tr>
                    <tr>
                        <td>
                            <?php
                            echo __('Time to');
                            ?>
                        </td>
                        <td colspan="6">
                        <?php
                        html_print_input_text(
                            'time_to',
                            $time_to,
                            '',
                            7,
                            8
                        );
                        ?>
                        </td>
                    </tr>
                    <tr id="row_working_time_compare">
                        <td>
                            <?php
                            echo __('Show 24x7 item');
                            ?>
                        </td>
                        <td colspan="6">
                        <?php
                        html_print_checkbox_switch(
                            'compare_work_time',
                            1,
                            $compare_work_time
                        );
                        ?>
                        </td>
                    </tr>
                </table>
            </td>
        </tr>

        <tr id="row_group"   class="datos">
            <td class="bolder"><?php echo __('Group'); ?></td>
            <td  >
                <?php
                echo '<div class="w250px inline padding-right-2-imp">';
                if (check_acl($config['id_user'], 0, 'RW')) {
                    html_print_select_groups(
                        $config['id_user'],
                        'RW',
                        true,
                        'combo_group',
                        $group,
                        ''
                    );
                } else if (check_acl($config['id_user'], 0, 'RM')) {
                    html_print_select_groups(
                        $config['id_user'],
                        'RM',
                        true,
                        'combo_group',
                        $group,
                        ''
                    );
                }

                echo '</div>';

                echo '&nbsp;&nbsp;&nbsp;'.__('Recursion').'&nbsp;&nbsp;&nbsp;'.html_print_checkbox_switch(
                    'recursion',
                    1,
                    $recursion,
                    true
                );
                ?>
            </td>
        </tr>
        <tr id="row_source"   class="datos">
            <td class="bolder"><?php echo __('Source'); ?></td>
            <td  >
                <?php
                $agents = agents_get_group_agents($group);
                if ((empty($agents)) || $agents == -1) {
                    $agents = [];
                }

                $sql_log = 'SELECT source AS k, source AS v
                        FROM tagente,tagent_module_log
                        WHERE tagente.id_agente = tagent_module_log.id_agent
                        AND tagente.disabled = 0';

                if (!empty($agents)) {
                    $index = 0;
                    foreach ($agents as $key => $a) {
                        if ($index == 0) {
                            $sql_log .= ' AND (id_agente = '.$key;
                        } else {
                            $sql_log .= ' OR id_agente = '.$key;
                        }

                        $index++;
                    }

                    $sql_log .= ')';
                }

                html_print_select_from_sql(
                    $sql_log,
                    'source',
                    $source,
                    'onselect=source_change_agents();',
                    __('All'),
                    '',
                    false,
                    false,
                    false
                );
                ?>
            </td>
        </tr>
        <tr id="row_module_group"   class="datos">
            <td class="bolder"><?php echo __('Module group'); ?></td>
            <td  >
                <?php
                html_print_select_from_sql(
                    'SELECT * FROM tmodule_group ORDER BY name',
                    'combo_modulegroup',
                    $modulegroup,
                    '',
                    __('All')
                );
                ?>
            </td>
        </tr>

        <tr id="row_agent"   class="datos">
            <td class="bolder"><?php echo __('Agent'); ?></td>
            <td  >
                <?php
                if ($meta) {
                    $connection = metaconsole_get_connection($server_name);
                    $agent_name = '';

                    if (metaconsole_load_external_db($connection) == NOERR) {
                        $agent_name = db_get_value_filter(
                            'alias',
                            'tagente',
                            ['id_agente' => $idAgent]
                        );
                    }

                    // Append server name.
                    if (!empty($agent_name)) {
                        $agent_name .= ' ('.$server_name.')';
                    }

                    // Restore db connection.
                    metaconsole_restore_db();
                } else {
                    $agent_name = agents_get_alias($idAgent);
                }

                html_print_input_hidden('id_agent', $idAgent);
                html_print_input_hidden('server_name', $server_name);
                html_print_input_hidden('server_id', $server_id);

                $params = [];
                $params['show_helptip'] = false;
                $params['input_name'] = 'agent';
                $params['value'] = $agent_name;

                $params['javascript_is_function_select'] = true;
                $params['selectbox_id'] = 'id_agent_module';
                $params['add_none_module'] = true;
                $params['use_hidden_input_idagent'] = true;
                $params['hidden_input_idagent_id'] = 'hidden-id_agent';
                if ($meta) {
                    $params['use_input_id_server'] = true;
                    $params['input_id_server_id'] = 'hidden-server_id';
                    $params['metaconsole_enabled'] = true;
                    $params['input_id'] = 'agent_autocomplete_events';
                    $params['javascript_page'] = 'include/ajax/agent';
                    $params['input_name'] = 'agent_text';
                }

                ui_print_agent_autocomplete_input($params);
                ?>
            </td>
        </tr>

        <tr id="row_module"   class="datos">
            <td class="bolder">
                <?php
                echo __('Module');
                ?>
            </td>
            <td class="mx180px">
                <?php
                if ($idAgent) {
                    $sql = 'SELECT id_agente_modulo, nombre
						FROM tagente_modulo
						WHERE id_agente =  '.$idAgent.' AND  delete_pending = 0';

                    if ($meta) {
                        $connection = metaconsole_get_connection($server_name);

                        if (metaconsole_load_external_db($connection) == NOERR) {
                            $agent_name_temp = db_get_all_rows_sql($sql);

                            if ($agent_name_temp === false) {
                                $agent_name_temp = [];
                            }

                            $result_select = [];
                            foreach ($agent_name_temp as $module_element) {
                                $result_select[$module_element['id_agente_modulo']] = $module_element['nombre'];
                            }

                            html_print_select(
                                $result_select,
                                'id_agent_module',
                                $idAgentModule,
                                '',
                                '',
                                '0'
                            );
                        }

                        // Restore db connection.
                        metaconsole_restore_db();
                    } else {
                        html_print_select_from_sql(
                            $sql,
                            'id_agent_module',
                            $idAgentModule,
                            '',
                            '',
                            '0'
                        );
                    }
                } else {
                    ?>
                    <select class="mx180px" id="id_agent_module" name="id_agent_module" disabled="disabled">
                        <option value="0">
                        <?php echo __('Select an Agent first'); ?>
                        </option>
                    </select>
                    <?php
                }
                ?>
            </td>
        </tr>

        <tr id="agents_row"   class="datos">
            <td class="bolder"><?php echo __('Agents'); ?></td>
            <td>
                <?php
                html_print_select(
                    [],
                    'id_agents3[]',
                    '',
                    $script = '',
                    '',
                    0,
                    false,
                    true,
                    true,
                    '',
                    false,
                    'min-width: 180px'
                );
                echo "<span id='spinner_hack' class='invisible'>".html_print_image(
                    'images/spinner.gif',
                    true
                ).'</span>';
                ?>
            </td>
        </tr>

        <tr id="agents_modules_row"   class="datos">
            <td class="bolder"><?php echo __('Agents'); ?></td>
            <td>
                <?php
                $all_agents = agents_get_agents_selected($group);

                html_print_select(
                    [],
                    'id_agents2[]',
                    '',
                    $script = '',
                    '',
                    0,
                    false,
                    true,
                    true,
                    '',
                    false,
                    'min-width: 500px; max-height: 100px',
                    false,
                    false,
                    false,
                    '',
                    false,
                    false,
                    false,
                    false,
                    true,
                    true,
                    true
                );

                html_print_input_hidden(
                    'id_agents2-multiple-text',
                    json_encode($agents_select)
                );
                ?>
            </td>
        </tr>

        <tr id="select_agent_modules"   class="datos">
            <td class="bolder"><?php echo __('Show modules'); ?></td>
            <td>
                <?php
                $selection = [
                    0 => __('Show common modules'),
                    1 => __('Show all modules'),
                ];

                html_print_select(
                    $selection,
                    'selection_agent_module',
                    $selection_a_m,
                    $script = '',
                    '',
                    0,
                    false,
                    false,
                    true,
                    '',
                    false,
                    'min-width: 180px'
                );
                ?>
            </td>
        </tr>

        <tr id="modules_row"   class="datos">
            <td class="bolder"><?php echo __('Modules'); ?></td>
            <td>
                <?php
                if (empty($id_agents) === true) {
                    $all_modules = [];
                    $idAgentModule = [];
                } else {
                    $all_modules = get_modules_agents(
                        $modulegroup,
                        $id_agents,
                        !$selection_a_m,
                        false
                    );
                }

                html_print_select(
                    $all_modules,
                    'module[]',
                    $idAgentModule,
                    $script = '',
                    '',
                    0,
                    false,
                    true,
                    true,
                    '',
                    false,
                    'min-width: 500px; max-width: 500px; max-height: 100px',
                    false,
                    false,
                    false,
                    '',
                    false,
                    false,
                    false,
                    false,
                    true,
                    true,
                    true
                );

                html_print_input_hidden(
                    'module-multiple-text',
                    json_encode($agents_select)
                );
                ?>
            </td>
        </tr>

        <tr id="row_type_show" class="datos">
            <td class="bolder"><?php echo __('Information to be shown'); ?></td>
            <td>
                <?php
                $show_select = [
                    0 => __('Show module status'),
                    1 => __('Show module data'),
                ];

                if ($action === 'new' && empty($show_type) === true) {
                    $show_type = 1;
                }

                html_print_select(
                    $show_select,
                    'show_type',
                    $show_type,
                    '',
                    '',
                    0,
                    false,
                    false,
                    false,
                    '',
                    false,
                    'min-width: 180px'
                );
                ?>
            </td>
        </tr>

        <tr id="row_alert_templates" class="datos">
            <td class="bolder"><?php echo __('Templates'); ?></td>
            <td>
                <?php
                $alert_templates = [];
                $own_info = get_user_info($config['id_user']);
                if ($own_info['is_admin']) {
                    $alert_templates = alerts_get_alert_templates(
                        false,
                        [
                            'id',
                            'name',
                        ]
                    );
                } else {
                    $usr_groups = users_get_groups($config['id_user'], 'LW', true);
                    $filter_groups = '';
                    $filter_groups = implode(',', array_keys($usr_groups));
                    $alert_templates = alerts_get_alert_templates(
                        ['id_group IN ('.$filter_groups.')'],
                        [
                            'id',
                            'name',
                        ]
                    );
                }

                $alert_templates = array_reduce(
                    $alert_templates,
                    function ($carry, $item) {
                        $carry[$item['id']] = $item['name'];
                        return $carry;
                    },
                    []
                );

                html_print_select(
                    $alert_templates,
                    'alert_templates[]',
                    $alert_templates_selected,
                    '',
                    '',
                    0,
                    false,
                    true,
                    true,
                    '',
                    false,
                    'min-width: 500px; max-height: 100px',
                    false,
                    false,
                    false,
                    '',
                    false,
                    false,
                    false,
                    false,
                    true,
                    true,
                    true
                );
                ?>
            </td>
        </tr>

        <tr id="row_alert_actions" class="datos">
            <td class="bolder"><?php echo __('Actions'); ?></td>
            <td>
                <?php
                $alert_actions = alerts_get_alert_actions(true);
                html_print_select(
                    $alert_actions,
                    'alert_actions[]',
                    $alert_actions_selected,
                    '',
                    '',
                    0,
                    false,
                    true,
                    true,
                    '',
                    false,
                    'min-width: 500px; max-height: 100px',
                    false,
                    false,
                    false,
                    '',
                    false,
                    false,
                    false,
                    false,
                    true,
                    true,
                    true
                );
                ?>
            </td>
        </tr>

        <tr id="row_agent_multi"   class="datos">
            <td class="bolder"><?php echo __('Agents'); ?></td>
            <td>
                <?php
                $fields = [];
                $fields[0] = 'id_agente';
                $fields[1] = 'alias';
                $agents = enterprise_hook(
                    'inventory_get_agents',
                    [
                        false,
                        $fields,
                    ]
                );
                if ((empty($agents)) || $agents == -1) {
                    $agents = [];
                }

                $agents_select = [];
                foreach ($agents as $a) {
                    $agents_select[$a['id_agente']] = $a['alias'];
                }

                html_print_select(
                    $agents_select,
                    'id_agents[]',
                    $id_agents,
                    $script = '',
                    __('All'),
                    -1,
                    false,
                    true,
                    true,
                    '',
                    false,
                    'min-width: 180px'
                );
                ?>
            </td>
        </tr>

        <tr id="row_module_multi"   class="datos">
            <td class="bolder"><?php echo __('Modules'); ?></td>
            <td>
                <?php
                html_print_select(
                    [],
                    'inventory_modules[]',
                    '',
                    $script = '',
                    __('None'),
                    0,
                    false,
                    true,
                    true,
                    '',
                    false,
                    'min-width: 180px'
                );

                if (empty($inventory_modules)) {
                    $array_inventory_modules = [0 => 0];
                }

                $array_inventory_modules = implode(',', $inventory_modules);

                html_print_input_hidden(
                    'inventory_modules_selected',
                    $array_inventory_modules
                );
                ?>
            </td>
        </tr>

        <tr id="row_regular_expression"   class="datos">
            <td class="bolder"><?php echo __('Regular expression'); ?></td>
            <td>
                <?php
                html_print_input_text('inventory_regular_expression', $inventory_regular_expression, '', false, 255, false, false, false, '', 'w50p');
                ?>
            </td>
        </tr>

        <tr id="row_date"   class="datos">
            <td class="bolder"><?php echo __('Date'); ?></td>
            <td class="mx180px">
                <?php
                $dates = enterprise_hook(
                    'inventory_get_dates',
                    [
                        $idAgentModule,
                        $idAgent,
                        $group,
                    ]
                );

                if ($dates === ENTERPRISE_NOT_HOOK) {
                    $dates = [];
                }

                html_print_select(
                    $dates,
                    'date',
                    '',
                    '',
                    __('Last'),
                    0,
                    false,
                    false,
                    false,
                    '',
                    false,
                    'min-width: 180px'
                );
                html_print_input_hidden('date_selected', $date);
                ?>
            </td>
        </tr>

        <tr id="row_custom_graph"   class="datos">
            <td class="bolder"><?php echo __('Custom graph'); ?></td>
            <td class="toolbox-buttons">
                <?php
                if ($meta) {
                    $graphs = [];
                    $graphs = metaconsole_get_custom_graphs();
                    $value_selected = $idCustomGraph.'|'.$server_name;
                    html_print_select(
                        $graphs,
                        'id_custom_graph',
                        $value_selected,
                        'change_custom_graph();',
                        __('None'),
                        0
                    );
                } else {
                    $list_custom_graphs = custom_graphs_get_user(
                        $config['id_user'],
                        false,
                        true,
                        'RR'
                    );

                    $graphs = [];
                    foreach ($list_custom_graphs as $custom_graph) {
                        $graphs[$custom_graph['id_graph']] = $custom_graph['name'];
                    }

                    html_print_select(
                        $graphs,
                        'id_custom_graph',
                        $idCustomGraph,
                        'change_custom_graph();',
                        __('None'),
                        0
                    );
                }

                $style_button_create_custom_graph = 'class="invisible"';
                $style_button_edit_custom_graph = '';
                if (empty($idCustomGraph)) {
                    $style_button_create_custom_graph = '';
                    $style_button_edit_custom_graph = 'class="invisible"';
                    // Select the target server.
                    if ($meta) {
                        $metaconsole_connections = enterprise_hook(
                            'metaconsole_get_connection_names'
                        );
                        if ($metaconsole_connections === false) {
                            $metaconsole_connections = [];
                        }

                        $result_servers = [];
                        foreach ($metaconsole_connections as $metaconsole_element) {
                            $connection_data = enterprise_hook(
                                'metaconsole_get_connection',
                                [$metaconsole_element]
                            );
                            $result_servers[$connection_data['server_name']] = $connection_data['server_name'];
                        }

                        // Print select combo with metaconsole servers.
                        if (!empty($result_servers)) {
                            echo '<div id="meta_target_servers" class="invisible">';
                            echo '&nbsp;&nbsp;&nbsp;&nbsp;'.__('Target server').'&nbsp;&nbsp;';
                            html_print_select($result_servers, 'meta_servers', '', '', __('None'), 0);
                            echo '</div>';
                        } else {
                            // If there are not metaconsole servers
                            // don't allow to create new custom graphs.
                            $style_button_create_custom_graph = 'class="invisible"';
                        }
                    }
                }

                if (!empty($style_button_create_custom_graph)) {
                    $style_create = [
                        'mode'  => 'link',
                        'style' => 'display:none',
                    ];
                } else {
                    $style_create = [ 'mode' => 'link' ];
                }

                if (!empty($style_button_edit_custom_graph)) {
                    $style_edit = [
                        'mode'  => 'link',
                        'style' => 'display:none',
                    ];
                } else {
                    $style_edit = [ 'mode' => 'link' ];
                }

                html_print_button(
                    __('Create'),
                    'create_graph',
                    false,
                    'create_custom_graph()',
                    $style_create
                );

                html_print_button(
                    __('Edit'),
                    'edit_graph',
                    false,
                    'edit_custom_graph()',
                    $style_edit
                );
                ?>
            </td>
        </tr>

        <tr id="row_text"   class="datos">
            <td class="bolder"><?php echo __('Text'); ?></td>
            <td  >
            <?php
            html_print_textarea(
                'text',
                5,
                25,
                $text
            );
            ?>
                </td>
        </tr>

        <tr id="row_custom"   class="datos">
            <td class="bolder">
            <?php
            echo __('Custom SQL template');
            ?>
            </td>
            <td  >
            <?php
            html_print_select_from_sql(
                'SELECT id, name FROM treport_custom_sql',
                'id_custom',
                $idCustom,
                'chooseSQLquery()',
                '--',
                '0'
            );
            ?>
            </td>
        </tr>

        <tr id="row_query"   class="datos">
            <td class="bolder">
            <?php
            echo __('SQL query').ui_print_help_tip(
                __('The entities of the fields that contain them must be included. Also is possible use macros like `_start_date_` or `_end_date_`.'),
                true
            );
            ?>
                </td>
            <td   id="sql_entry">
                <?php
                html_print_textarea('sql', 5, 25, $sql_query_report);
                ?>
            </td>
            <td   id="sql_example"></td>
        </tr>

        <tr id="row_max_items"   class="datos">
            <td class="bolder"><?php echo __('Max items'); ?></td>
            <td  >
                <?php
                html_print_input_text('max_items', $top_n_value, '', 7, 7);
                ?>
            </td>
            <td   id="max_items_example"></td>
        </tr>

        <tr id="row_header"   class="datos">
            <td class="bolder">
            <?php
            echo __('Serialized header').ui_print_help_tip(
                __('The separator character is |'),
                true
            );
            ?>
            </td>
            <td  >
            <?php
            html_print_input_text(
                'header',
                $header,
                '',
                90,
                250
            );
            ?>
            </td>
        </tr>

        <tr id="row_url"   class="datos">
            <td class="bolder"><?php echo __('URL'); ?></td>
            <td  >
            <?php
            html_print_input_text(
                'url',
                $url,
                '',
                90,
                250
            );
            ?>
                <span id="url_warning_text" class="error invisible bolder"><?php echo __('Protocol must be specified in URL (e.g.: "https://")'); ?></span>
                </td>
        </tr>
        <tr id="row_field_separator"   class="datos">
            <td class="bolder">
            <?php
            echo __('Field separator').ui_print_help_tip(
                __('Separator for different fields in the serialized text chain'),
                true
            );
            ?>
                </td>
            <td  >
            <?php
            html_print_input_text(
                'field',
                $field,
                '',
                2,
                4
            );
            ?>
                </td>
        </tr>
        <tr id="row_line_separator"   class="datos">
            <td class="bolder">
            <?php
            echo __('Line separator').ui_print_help_tip(
                __('Separator in different lines (composed by fields) of the serialized text chain'),
                true
            );
            ?>
                </td>
            <td  >
            <?php
            html_print_input_text(
                'line',
                $line,
                '',
                2,
                4
            );
            ?>
                </td>
        </tr>
        <tr id="row_group_by_agent"   class="datos">
            <td class="bolder">
            <?php
            echo __('Group by agent');
            ?>
            </td>
            <td>
            <?php
            html_print_checkbox_switch(
                'checkbox_row_group_by_agent',
                1,
                $group_by_agent
            );
            ?>
                </td>
        </tr>
        <tr id="row_order_uptodown"   class="datos">
            <td class="bolder"><?php echo __('Order'); ?></td>
            <td class="flex-row-center">
                <?php
                echo __('Ascending');
                html_print_radio_button(
                    'radiobutton_order_uptodown',
                    REPORT_ITEM_ORDER_BY_ASCENDING,
                    '',
                    $order_uptodown
                );
                echo __('Descending');
                html_print_radio_button(
                    'radiobutton_order_uptodown',
                    REPORT_ITEM_ORDER_BY_DESCENDING,
                    '',
                    $order_uptodown
                );
                echo __('By agent name');
                html_print_radio_button(
                    'radiobutton_order_uptodown',
                    REPORT_ITEM_ORDER_BY_AGENT_NAME,
                    '',
                    $order_uptodown
                );
                ?>
            </td>
        </tr>

        <tr id="row_quantity"   class="datos">
            <td class="bolder"><?php echo __('Quantity (n)'); ?></td>
            <td  >
            <?php
            html_print_input_text(
                'quantity',
                $top_n_value,
                '',
                5,
                5
            );
            ?>
                </td>
        </tr>

        <tr id="row_max_values"   class="datos">
            <td class="bolder"><?php echo __('Max. values'); ?></td>
            <td  >
            <?php
            html_print_input_text(
                'max_values',
                $max_values,
                '',
                5,
                5
            );
            ?>
                </td>
        </tr>

        <tr id="row_max_min_avg"   class="datos">
            <td class="bolder"><?php echo __('Display'); ?></td>
            <td class="flex-row-center">
                <?php
                echo __('Max');
                html_print_radio_button(
                    'radiobutton_max_min_avg',
                    1,
                    '',
                    $top_n
                );
                echo __('Min');
                html_print_radio_button(
                    'radiobutton_max_min_avg',
                    2,
                    '',
                    $top_n
                );
                echo __('Avg');
                html_print_radio_button(
                    'radiobutton_max_min_avg',
                    3,
                    '',
                    $top_n
                );
                ?>
            </td>
        </tr>

        <tr id="row_graph_render"   class="datos">
            <td class="bolder">
            <?php
            echo __('Graph render');
            ?>
            </td>
            <td>
                <?php
                $list_graph_render = [
                    1 => __('Avg, max & min'),
                    2 => __('Max only'),
                    3 => __('Min only'),
                    0 => __('Avg only'),
                ];
                html_print_select(
                    $list_graph_render,
                    'graph_render',
                    $graph_render
                );
                ?>
            </td>
        </tr>

        <tr id="row_macros_definition" class="datos">
            <td class="bolder">
            <?php
            echo __('Macros definition');
            ?>
            </td>
            <td>
                <?php echo get_table_custom_macros_report($macros_definition); ?>
            </td>
        </tr>

        <tr id="row_render_definition" class="datos">
            <td class="bolder">
            <?php
            echo __('Render definition').ui_print_help_tip(
                __('Please note that not all CSS styles are supported by PDF reports.'),
                true
            );
            ?>
            </td>
            <td>
                <?php
                echo html_print_textarea(
                    'render_definition',
                    3,
                    25,
                    $render_definition,
                    'style=width:100%'
                );
                ?>
            </td>
        </tr>

        <tr id="row_fullscale"   class="datos">
            <td class="bolder">
            <?php
            echo __('Full resolution graph (TIP)').ui_print_help_tip(
                __('TIP mode charts do not support average - maximum - minimum series, you can only enable TIP or average, maximum or minimum series'),
                true
            );
            ?>
            </td>
            <td>
            <?php
            html_print_checkbox_switch(
                'fullscale',
                1,
                $fullscale
            );
            ?>
            </td>
        </tr>

        <tr id="row_image_threshold"   class="datos">
            <td class="bolder">
            <?php
            echo __('Show threshold');
            ?>
            </td>
            <td>
            <?php
            html_print_checkbox_switch(
                'image_threshold',
                1,
                $image_threshold
            );
            ?>
            </td>
        </tr>

        <tr id="row_time_compare_overlapped"   class="datos">
            <td class="bolder">
            <?php
            echo __('Time compare (Overlapped)');
            ?>
            </td>
            <td>
                <?php
                html_print_checkbox_switch(
                    'time_compare_overlapped',
                    1,
                    $time_compare_overlapped
                );
                ?>
            </td>
        </tr>

        <tr id="row_percentil"   class="datos">
            <td class="bolder"><?php echo __('Percentil'); ?></td>
            <td><?php html_print_checkbox_switch('percentil', 1, $percentil); ?></td>
        </tr>

        <tr id="row_exception_condition_value"   class="datos">
            <td class="bolder"><?php echo __('Value'); ?></td>
            <td  >
                <?php
                html_print_input_text(
                    'exception_condition_value',
                    $exception_condition_value,
                    '',
                    5,
                    5
                );
                ?>
            </td>
        </tr>

        <tr id="row_exception_condition"   class="datos">
            <td class="bolder"><?php echo __('Condition'); ?></td>
            <td>
                <?php
                $list_exception_condition = [
                    REPORT_EXCEPTION_CONDITION_EVERYTHING => __('Everything'),
                    REPORT_EXCEPTION_CONDITION_GE         => __('Greater or equal (>=)'),
                    REPORT_EXCEPTION_CONDITION_LE         => __('Less or equal (<=)'),
                    REPORT_EXCEPTION_CONDITION_L          => __('Less (<)'),
                    REPORT_EXCEPTION_CONDITION_G          => __('Greater (>)'),
                    REPORT_EXCEPTION_CONDITION_E          => __('Equal (=)'),
                    REPORT_EXCEPTION_CONDITION_NE         => __('Not equal (!=)'),
                    REPORT_EXCEPTION_CONDITION_OK         => __('OK'),
                    REPORT_EXCEPTION_CONDITION_NOT_OK     => __('Not OK'),
                ];
                html_print_select(
                    $list_exception_condition,
                    'exception_condition',
                    $exception_condition
                );
                ?>
            </td>
        </tr>

        <tr id="row_show_graph"   class="datos">
            <td class="bolder"><?php echo __('Show graph'); ?></td>
            <td>
            <?php
            html_print_select(
                $show_graph_options,
                'combo_graph_options',
                $show_graph
            );
            ?>
                </td>
        </tr>
        <tr id="row_select_fields"   class="datos">
        <td class="bolder mrgn_right_150px">
            <?php
            echo __('Select fields to show');
            ?>
            </td>
            <td>
            <table border="0">
            <td>
            <p class="mrgn_right_30px">
                <?php
                echo __('Total time').'<br>';
                html_print_checkbox_switch('total_time', 1, $total_time);
                ?>
             </p>
            </td>
            <td>
            <p class="mrgn_right_30px">
                <?php
                echo __('Time failed').'<br>';
                html_print_checkbox_switch('time_failed', 1, $time_failed);
                ?>
                </p>
            </td>
            <td>
            <p class="mrgn_right_30px">
                <?php
                echo __('Time in OK status').'<br>';
                html_print_checkbox_switch('time_in_ok_status', 1, $time_in_ok_status);
                ?>
                </p>
            </td>
            <td>
            <p class="mrgn_right_30px">
                <?php
                echo __('Time in warning status').'<br>';
                html_print_checkbox_switch('time_in_warning_status', 1, $time_in_warning_status);
                ?>
                </p>
            </td>
            <td>
            <p class="mrgn_right_30px">
                <?php
                echo __('Time in unknown status').'<br>';
                html_print_checkbox_switch(
                    'time_in_unknown_status',
                    1,
                    $time_in_unknown_status
                );
                ?>
                </p>
            </td>
            <td>
            <p class="mrgn_right_30px">
                <?php
                echo __('Time of not initialized module').'<br>';
                html_print_checkbox_switch(
                    'time_of_not_initialized_module',
                    1,
                    $time_of_not_initialized_module
                );
                ?>
                </p>
            </td>
            <td>
            <p class="mrgn_right_30px">
                <?php
                echo __('Time of downtime').'<br>';
                html_print_checkbox_switch('time_of_downtime', 1, $time_of_downtime);
                ?>
                </p>
            </td>
            </table>
            </td>
        </tr>

        <tr id="row_show_address_agent"   class="datos">
            <td class="bolder">
                <?php
                echo __('Show address instead module name').ui_print_help_tip(
                    __('Show the main address of agent.'),
                    true
                );
                ?>
            </td>
            <td>
                <?php
                html_print_checkbox_switch(
                    'checkbox_show_address_agent',
                    1,
                    $show_address_agent
                );
                ?>
            </td>
        </tr>

        <tr id="row_show_resume"   class="datos">
            <td class="bolder">
            <?php
            echo __('Show resume').ui_print_help_tip(
                __('Show a summary chart with max, min and average number of total modules at the end of the report and Checks.'),
                true
            );
            ?>
            </td>
            <td>
                <?php
                html_print_checkbox_switch(
                    'checkbox_show_resume',
                    1,
                    $show_resume
                );
                ?>
            </td>
        </tr>

        <tr id="row_select_fields2"   class="datos">
        <td class="bolder mrgn_right_150px">
            <?php
            echo __('<p class= "mrgn_lft_15px">Select fields to show</p>');
            ?>
            </td>
            <td>
            <table border="0">
            <td>
            <p class="mrgn_right_30px">
                <?php
                echo __('Total checks');
                html_print_checkbox('total_checks', 1, $total_checks);
                ?>
                </p>
            </td>
            <td>
            <p class="mrgn_right_30px">
                <?php
                echo __('Checks failed');
                html_print_checkbox('checks_failed', 1, $checks_failed);
                ?>
             </p>
            </td>
            <td>
            <p class="mrgn_right_30px">
                <?php
                echo __('Checks in OK status');
                html_print_checkbox(
                    'checks_in_ok_status',
                    1,
                    $checks_in_ok_status
                );
                ?>
                </p>
            </td>
            <td>
            <p class="mrgn_right_30px">
                <?php
                echo __('Checks in Warning status');
                html_print_checkbox(
                    'checks_in_warning_status',
                    1,
                    $checks_in_warning_status
                );
                ?>
                </p>
            </td>
            <td>
            <p class="mrgn_right_30px">
                <?php
                echo __('Unknown checks');
                html_print_checkbox('unknown_checks', 1, $unknown_checks);
                ?>
                </p>
            </td>
            <td>
            </table>
            </td>
        </tr>
        <tr id="row_select_fields3"   class="datos">
        <td class="bolder mrgn_right_150px">
            <?php
            echo __('<p class="mrgn_lft_15px">Select fields to show</p>');
            ?>
            </td>
            <td>
            <table border="0">
            <td>
            <p class="mrgn_right_30px">
                <?php
                echo __('Agent max value');
                html_print_checkbox('agent_max_value', 1, $agent_max_value);
                ?>
             </p>
            </td>
            <td>
            <p class="mrgn_right_30px">
                <?php
                echo __('Agent min values');
                html_print_checkbox('agent_min_value', 1, $agent_min_value);
                ?>
                </p>
            </td>
            <td>
            </table>
            </td>
        </tr>

        <tr id="row_show_summary_group"   class="datos">
            <td class="bolder">
            <?php
            echo __('Show Summary group');
            ?>
            </td>
            <td>
                <?php
                html_print_checkbox_switch(
                    'show_summary_group',
                    true,
                    $show_summary_group
                );
                ?>
            </td>
        </tr>

        <tr id="row_show_only_data" class="datos">
            <td class="bolder">
            <?php
            echo __('Only data');
            ?>
            </td>
            <td>
                <?php
                html_print_checkbox_switch(
                    'only_data',
                    true,
                    $only_data
                );
                ?>
            </td>
        </tr>

        <tr id="row_event_severity"   class="datos">
            <td class="bolder"><?php echo __('Severity'); ?></td>
            <td>
                <?php
                $valuesSeverity = get_priorities();
                    html_print_select(
                        $valuesSeverity,
                        'filter_event_severity[]',
                        $filter_event_severity,
                        '',
                        __('All'),
                        '-1',
                        false,
                        true,
                        false,
                        '',
                        false,
                        false,
                        false,
                        false,
                        false,
                        ''
                    );
                    ?>
            </td>
        </tr>

        <tr id="row_event_type"   class="datos">
            <td class="bolder"><?php echo __('Event type'); ?></td>
            <td>
                <?php
                $event_types_select = get_event_types();
                    html_print_select(
                        $event_types_select,
                        'filter_event_type[]',
                        $filter_event_type,
                        '',
                        __('All'),
                        'all',
                        false,
                        true,
                        false,
                        '',
                        false,
                        false,
                        false,
                        false,
                        false,
                        ''
                    );
                    ?>
            </td>
        </tr>

        <tr id="row_event_status"   class="datos">
            <td class="bolder"><?php echo __('Event Status'); ?></td>
            <td>
                <?php
                $fields = events_get_all_status(true);
                    html_print_select(
                        $fields,
                        'filter_event_status[]',
                        $filter_event_status,
                        '',
                        '',
                        '',
                        false,
                        true,
                        false,
                        '',
                        false,
                        false,
                        false,
                        false,
                        false,
                        ''
                    );
                    ?>
            </td>
        </tr>

        <tr id="row_extended_events"   class="datos">
            <td class="bolder">
            <?php
            echo __('Include extended events');
            ?>
            </td>
            <td>
                <?php
                html_print_checkbox_switch(
                    'include_extended_events',
                    true,
                    $include_extended_events
                );
                ?>
            </td>
        </tr>

        <tr id="row_custom_data_events" class="datos">
            <td class="bolder">
                <?php
                echo __('Show custom data');
                ?>
            </td>
            <td>
                <?php
                html_print_checkbox_switch(
                    'custom_data_events',
                    true,
                    $custom_data_events
                );
                ?>
            </td>
        </tr>

        <tr id="row_event_graphs"   class="datos">
            <td class="bolder"><?php echo __('Event graphs'); ?></td>
            <td>
                <span id="row_event_graph_by_agent">
                <?php
                echo __('By agent ');
                html_print_checkbox_switch(
                    'event_graph_by_agent',
                    true,
                    $event_graph_by_agent
                );
                ?>
                </span>
                <span id="row_event_graph_by_user">
                <?php
                echo __('By user validator ');
                html_print_checkbox_switch(
                    'event_graph_by_user_validator',
                    true,
                    $event_graph_by_user_validator
                );
                ?>
                </span>
                <span id="row_event_graph_by_criticity">
                <?php
                echo __('By criticity ');
                html_print_checkbox_switch(
                    'event_graph_by_criticity',
                    true,
                    $event_graph_by_criticity
                );
                ?>
                </span>
                <span id="row_event_graph_by_validated">
                <?php
                echo __('Validated vs unvalidated ');
                html_print_checkbox_switch(
                    'event_graph_validated_vs_unvalidated',
                    true,
                    $event_graph_validated_vs_unvalidated
                );
                ?>
                </span>
            </td>
        </tr>

        <tr id="row_historical_db_check"   class="datos">
            <td class="bolder">
                <?php
                echo __('Query History Database').ui_print_help_tip(
                    __('With the token enabled the query will affect the Historical Database, which may mean a small drop in performance.'),
                    true
                );
                ?>
            </td>
            <td  >
                <?php
                html_print_checkbox_switch('historical_db_check', 1, $historical_db);
                ?>
            </td>
        </tr>

        <tr id="row_dyn_height"   class="datos">
            <td class="bolder">
            <?php
            echo __('Height (dynamic graphs)');
            ?>
            </td>
            <td>
            <?php
            html_print_input_text(
                'dyn_height',
                $dyn_height,
                '',
                7,
                7
            );
            ?>
                </td>
        </tr>

        <tr id="row_show_in_same_row"   class="datos">
            <td class="bolder" class="datos">
                <?php
                echo __('Show in the same row');
                ui_print_help_tip(
                    __('Show one module per row with all its operations')
                );
                ?>
            </td>
            <td  >
                <?php
                html_print_checkbox_switch(
                    'show_in_same_row',
                    '1',
                    $show_in_same_row,
                    false,
                    false,
                    ''
                );
                ?>
            </td>
        </tr>

        <tr id="row_sort"   class="datos">
            <td class="bolder">
            <?php
            echo __('Order').ui_print_help_tip(
                __('SLA items sorted by fulfillment value'),
                true
            );
            ?>
            </td>
            <td>
            <?php
            html_print_select(
                $show_sort_options,
                'combo_sla_sort_options',
                $sla_sorted_by,
                '',
                __('None'),
                0
            );
            ?>
            </td>
        </tr>

        <tr id="row_priority_mode"   class="datos">
            <td class="bolder">
            <?php
            echo __('Priority mode');
            ?>
            </td>
            <td class="flex-row-center">
                <?php
                echo __('Priority ok mode');
                echo '<span class="mrgn_lft_5px"></span>';
                html_print_radio_button(
                    'priority_mode',
                    REPORT_PRIORITY_MODE_OK,
                    '',
                    $priority_mode == REPORT_PRIORITY_MODE_OK,
                    ''
                );

                echo '<span class="mrgn_30px"></span>';

                echo __('Priority unknown mode');
                echo '<span class="mrgn_lft_5px"></span>';
                html_print_radio_button(
                    'priority_mode',
                    REPORT_PRIORITY_MODE_UNKNOWN,
                    '',
                    $priority_mode == REPORT_PRIORITY_MODE_UNKNOWN,
                    ''
                );
                ?>
            </td>
        </tr>

        <tr id="row_failover_mode"   class="datos">
            <td class="bolder">
            <?php
            echo __('Failover mode').ui_print_help_tip(
                __('SLA calculation must be performed taking into account the failover modules assigned to the primary module'),
                true
            );
            ?>
            </td>
            <td>
                <?php
                html_print_checkbox_switch(
                    'failover_mode',
                    1,
                    $failover_mode
                );
                ?>
            </td>
        </tr>

        <tr id="row_failover_type"   class="datos">
            <td class="bolder">
            <?php
            echo __('Failover type');
            ?>
            </td>
            <td class="flex-row-center">
                <?php
                echo __('Failover normal');
                echo '<span class="mrgn_lft_5px"></span>';
                html_print_radio_button(
                    'failover_type',
                    REPORT_FAILOVER_TYPE_NORMAL,
                    '',
                    $failover_type == REPORT_FAILOVER_TYPE_NORMAL,
                    ''
                );

                echo '<span class="mrgn_30px"></span>';

                echo __('Failover simple');
                echo '<span class="mrgn_lft_5px"></span>';
                html_print_radio_button(
                    'failover_type',
                    REPORT_FAILOVER_TYPE_SIMPLE,
                    '',
                    $failover_type == REPORT_FAILOVER_TYPE_SIMPLE,
                    ''
                );
                ?>
            </td>
        </tr>

        <tr id="row_summary"class="datos">
            <td class="bolder">
            <?php
            echo __('Summary');
            ?>
            </td>
            <td>
            <?php
            html_print_checkbox_switch(
                'summary',
                1,
                $summary,
                false,
                false,
                '',
                false
            );
            ?>
            </td>
        </tr>

        <tr id="row_filter_search" class="datos">
            <td class="bolder"><?php echo __('Include filter'); ?></td>
            <td>
                <?php
                html_print_input_text('filter_search', $filter_search);
                ui_print_help_tip(__('Free text string search on event description'));
                ?>
            </td>
        </tr>
        <tr id="row_filter_exclude" style="" class="datos">
            <td style="font-weight:bold;"><?php echo __('Exclude filter'); ?></td>
            <td>
                <?php
                html_print_input_text('filter_exclude', $filter_exclude);
                ui_print_help_tip(__('Free text string search on event description'));
                ?>
            </td>
        </tr>

        <tr id="row_lapse_calc"   class="datos advanced_elements">
            <td class="bolder">
                <?php echo __('Calculate for custom intervals'); ?>
            </td>
            <td  >
                <?php
                html_print_checkbox_switch('lapse_calc', 1, $lapse_calc);
                ?>
            </td>
        </tr>

        <tr id="row_lapse"   class="datos advanced_elements">
            <td class="bolder">
                <?php
                echo __('Time lapse intervals');
                ui_print_help_tip(
                    __(
                        'Lapses of time in which the period is divided to make more precise calculations'
                    )
                );
                ?>
            </td>
            <td  >
                <?php
                html_print_extended_select_for_time(
                    'lapse',
                    $lapse,
                    'check_period_warning(this, \''.__('Warning').'\', \''.__('Displaying items with extended historical data can have an impact on system performance. We do not recommend that you use intervals longer than 30 days, especially if you combine several of them in a report, dashboard or visual console.').'\')',
                    __('None'),
                    '0',
                    10,
                    '',
                    '',
                    '',
                    '',
                    !$lapse_calc,
                    false,
                    '',
                    false,
                    0,
                    null,
                    'check_period_warning_manual(\'lapse\', \''.__('Warning').'\', \''.__('Displaying items with extended historical data can have an impact on system performance. We do not recommend that you use intervals longer than 30 days, especially if you combine several of them in a report, dashboard or visual console.').'\')'
                );
                ?>
            </td>
        </tr>

        <tr id="row_visual_format"   class="datos advanced_elements">
            <td class="bolder flex-row-center" colspan="2">
                <?php
                if ($visual_format == 1) {
                    $visual_format_table = true;
                    $visual_format_graph = false;
                    $visual_format_both = false;
                } else if ($visual_format == 2) {
                    $visual_format_table = false;
                    $visual_format_graph = true;
                    $visual_format_both = false;
                } else if ($visual_format == 3) {
                    $visual_format_table = false;
                    $visual_format_graph = false;
                    $visual_format_both = true;
                }

                echo __('Table only');
                echo '<span class="mrgn_lft_10px"></span>';
                html_print_radio_button(
                    'visual_format',
                    1,
                    '',
                    $visual_format_table,
                    '',
                    !$lapse_calc
                );
                echo '<span class="mrgn_30px"></span>';
                echo __('Graph only');
                echo '<span class="mrgn_lft_10px"></span>';
                html_print_radio_button(
                    'visual_format',
                    2,
                    '',
                    $visual_format_graph,
                    '',
                    !$lapse_calc
                );
                echo '<span class="mrgn_30px;"></span>';
                echo __('Graph and table');
                echo '<span class="mrgn_lft_10px"></span>';
                html_print_radio_button(
                    'visual_format',
                    3,
                    '',
                    $visual_format_both,
                    '',
                    !$lapse_calc
                );
                ?>
            </td>
        </tr>

        <tr id="row_use_prefix_notation" class="datos advanced_elements">
            <td class="bolder">
                <?php
                echo __('Use prefix notation');
                ui_print_help_tip(
                    __('Use prefix notation for numeric values (example: 20,8Kbytes/sec), otherwise full value will be displayed (example: 20.742 bytes/sec)')
                );
                ?>
            </td>
            <td>
                <?php
                html_print_checkbox_switch('use_prefix_notation', 1, $use_prefix_notation);
                ?>
            </td>
        </tr>

        <tr id="row_uncompressed_module"   class="datos">
            <td class="bolder">
            <?php
            echo __('Uncompress module').ui_print_help_tip(
                __('Use uncompressed module data.'),
                true
            );
            ?>
            </td>
            <td  >
            <?php
            html_print_checkbox_switch('uncompressed_module', 1, $item['uncompressed_module'], false, false, '', false);
            ?>
            </td>
        </tr>
        
        <tr id="row_profiles_group"   class="datos">
            <td class="bolder">
                <?php
                echo __('Group');
                ?>
            </td>
            <td>
            <?php
            $user_groups = users_get_groups();

            // Add a selector for users without assigned group.
            $user_groups[''] = __('Unassigned group');

            html_print_select(
                $user_groups,
                'users_groups[]',
                $users_groups,
                '',
                false,
                '',
                false,
                true,
                false,
                '',
                false,
                'min-width: 180px'
            );
            ?>
                </td>
        </tr>

        <tr id="row_users"   class="datos">
            <td class="bolder">
                <?php
                echo __('User');
                ?>
            </td>
            <td  >
                <?php
                $tmp_users = db_get_all_rows_filter('tusuario', [], 'id_user');
                foreach ($tmp_users as $key => $user) {
                    $select_users[$user['id_user']] = $user['id_user'];
                }

                $input_data = [
                    'type'         => 'select_multiple_filtered',
                    'class'        => 'w80p mw600px',
                    'name'         => 'id_users',
                    'return'       => 0,
                    'available'    => array_diff(
                        $select_users,
                        $id_users
                    ),
                    'selected'     => $id_users,
                    'group_filter' => [
                        'page'          => 'godmode/users/user_list',
                        'method'        => 'get_users_by_group',
                        'nothing'       => __('Unnasigned group'),
                        'nothing_value' => -1,
                        'id'            => $id_users,
                    ],
                    'texts'        => [
                        'title-left'  => 'Available users',
                        'title-right' => 'Selected users',
                        'filter-item' => 'Filter user name',
                    ],
                    'sections'     => [
                        'filters'               => 1,
                        'item-selected-filters' => 0,
                    ],
                ];

                html_print_input($input_data, 'div', true);
                ?>
            </td>
        </tr>

        <tr id="row_select_by_group"   class="datos">
            <td class="bolder">
                <?php
                echo __('Select by group');
                ?>
            </td>
            <td>
                <?php
                html_print_checkbox_switch(
                    'select_by_group',
                    1,
                    $select_by_group,
                    false
                );
                ?>
                </td>
        </tr>

        <tr id="row_show_summary" class="datos">
            <td class="bolder">
            <?php
            echo __('Show Summary');
            ?>
            </td>
            <td>
                <?php
                html_print_checkbox_switch(
                    'show_summary',
                    true,
                    $show_summary
                );
                ?>
            </td>
        </tr>

        <tr id="row_group_by" class="datos">
            <td class="bolder">
            <?php
            echo __('Group by');
            ?>
            </td>
            <td>
                <?php
                html_print_select(
                    $valuesGroupBy,
                    'group_by',
                    $group_by,
                    '',
                    '',
                    0,
                    false,
                    false,
                    false,
                    '',
                    false,
                    '',
                    false,
                    false,
                    false,
                    '',
                    false,
                    false,
                    false,
                    false,
                    true
                );
                ?>
            </td>
        </tr>

        <tr id="row_ignore_skipped" class="datos">
            <td class="bolder">
                <?php
                echo __('Ignore skipped');
                ?>
            </td>
            <td>
                <?php
                html_print_checkbox_switch(
                    'ignore_skipped',
                    1,
                    ($ignore_skipped !== null) ? $ignore_skipped : true,
                );
                ?>
            </td>
        </tr>
        <?php if (enterprise_installed() === true) : ?>
        <tr id="row_cat_security_hardening" class="datos">
            <td class="bolder">
                <?php
                echo __('Category');
                ?>
            </td>
            <td>
                <?php
                html_print_select(
                    $categories_security_hardening,
                    'cat_security_hardening',
                    $cat_selected,
                );
                ?>
            </td>
        </tr>
        <?php endif; ?>

        <tr id="row_status_check" class="datos">
            <td class="bolder">
                <?php
                echo __('Status of check');
                ?>
            </td>
            <td>
                <?php
                html_print_select(
                    [
                        'all'     => __('All'),
                        'PASS'    => __('Passed'),
                        'FAIL'    => __('Failed'),
                        'INVALID' => __('Skipped'),
                    ],
                    'status_of_check',
                    $status_of_check,
                );
                ?>
            </td>
        </tr>

        <?php
        if ($is_enterprise) {
            ?>
                <tr id="row_landscape"   class="datos">
                    <td class="bolder">
                    <?php
                    echo __('Show item in landscape format (only PDF)');
                    ?>
                    </td>
                    <td><?php html_print_checkbox_switch('landscape', 1, $landscape); ?></td>
                </tr>
                <tr id="row_pagebreak"   class="datos">
                    <td class="bolder">
                    <?php
                    echo __('Page break at the end of the item (only PDF)');
                    ?>
                    </td>
                    <td><?php html_print_checkbox_switch('pagebreak', 1, $pagebreak); ?></td>
                </tr>
            <?php
        }
        ?>
        <tr id="row_agents_inventory_display_options" class="datos">
            <td class="bolder">
                <?php
                echo __('Display options');
                ?>
            </td>
            <td>
            <?php
            html_print_select(
                $agents_inventory_display_options,
                'agents_inventory_display_options[]',
                $selected_agents_inventory_display_options,
                '',
                '',
                '',
                false,
                true,
                true,
                '',
                false,
                'width:200px'
            );
            ?>
            </td>
        </tr>

        <?php
        if (is_metaconsole()) {
            $server_fields = [];
            $server_fields[0] = __('All');

            $servers = metaconsole_get_servers();

            foreach ($servers as $key => $server) {
                $server_fields[$key] = $server['server_name'];
            }

            $server_filter_markup = '
            <tr id="row_agent_server_filter" class="datos">
                <td class="bolder">'.__('Server').'</td><td>'.html_print_select(
                $server_fields,
                'agent_server_filter',
                $selected_agent_server_filter,
                '',
                false,
                '',
                true,
                false,
                false,
                '',
                false,
                'min-width: 180px'
            ).'</td></tr>';

            echo $server_filter_markup;
        }
        ?>

        <tr id="row_agent_group_filter" class="datos">
            <td class="bolder">
                <?php
                echo __('Agent group filter');
                ?>
            </td>
            <td>
            <?php
            html_print_select_groups(
                $config['id_user'],
                'RW',
                true,
                'agent_group_filter',
                $selected_agent_group_filter,
                '',
                '',
                0,
                false,
                false,
                false,
                '',
                false,
                false,
                false,
                false,
                'id_grupo',
                false,
                false,
                false,
                120
            );
            ?>
            </td>
        </tr>

        <tr id="row_os" class="datos">
            <td class="bolder">
                <?php
                echo __('Agent OS filter');
                ?>
            </td>
            <td>
            <?php
            if ($selected_agent_os_filter === null) {
                $selected_agent_os_filter = 0;
            }

            html_print_select_from_sql(
                'SELECT id_os, name FROM tconfig_os',
                'agent_os_filter[]',
                $selected_agent_os_filter,
                '',
                __('All'),
                '0',
                false,
                true
            );
            ?>
                </td>
        </tr>

        <tr id="row_custom_field"   class="datos">
            <td class="bolder">
                <?php
                echo __('Agent custom field');
                ?>
            </td>
            <td  >
                <?php
                html_print_select_from_sql(
                    'SELECT id_field, name FROM tagent_custom_fields',
                    'agent_custom_fields[]',
                    $selected_agent_custom_fields,
                    '',
                    __('All'),
                    '0',
                    false,
                    true
                );
                ?>
            </td>
        </tr>

        <tr id="row_custom_field_filter"   class="datos">
            <td class="bolder">
                <?php
                echo __('Agent custom field filter');
                ?>
            </td>
            <td  >
                <?php
                echo html_print_input_text(
                    'agent_custom_field_filter',
                    $selected_agent_custom_field_filter,
                    '',
                    50,
                    255,
                    true,
                    false,
                    false,
                    '',
                    'fullwidth'
                );
                ?>
            </td>
        </tr>

        <tr id="row_agent_status" class="datos">
            <td class="bolder">
                <?php
                echo __('Agent status filter');
                ?>
            </td>
            <td>
                <?php
                $fields = [];
                    $fields[AGENT_STATUS_NORMAL] = __('Normal');
                    $fields[AGENT_STATUS_WARNING] = __('Warning');
                    $fields[AGENT_STATUS_CRITICAL] = __('Critical');
                    $fields[AGENT_STATUS_UNKNOWN] = __('Unknown');
                    $fields[AGENT_STATUS_NOT_NORMAL] = __('Not normal');
                    $fields[AGENT_STATUS_NOT_INIT] = __('Not init');

                if ($selected_agent_status_filter === null) {
                    $selected_agent_status_filter = -1;
                }

                    html_print_select(
                        $fields,
                        'agent_status_filter[]',
                        $selected_agent_status_filter,
                        '',
                        __('All'),
                        '-1',
                        false,
                        true,
                        false,
                        '',
                        false,
                        'min-width: 180px'
                    );
                    ?>
            </td>
        </tr>
        
        <tr id="row_agent_version" class="datos">
            <td class="bolder">
                <?php
                echo __('Agent version filter');
                ?>
            </td>
            <td  >
                <?php
                echo html_print_input_text(
                    'agent_version_filter',
                    $selected_agent_version_filter,
                    '',
                    50,
                    255,
                    true,
                    false,
                    false,
                    '',
                    'fullwidth'
                );
                ?>
            </td>
        </tr>

        <tr id="row_agent_remote_conf" class="datos">
            <td class="bolder">
            <?php
            echo __('Agent has remote configuration').ui_print_help_tip(
                __('Filter agents by remote configuration enabled.'),
                true
            );
            ?>
            </td>
            <td><?php html_print_checkbox_switch('agent_remote_conf', 1, $selected_agent_remote); ?></td>
        </tr>

        <tr id="row_module_free_search" class="datos">
            <td class="bolder">
                <?php
                echo __('Agent module filter');
                ?>
            </td>
            <td>
                <?php
                echo html_print_input_text(
                    'agent_module_search_filter',
                    $selected_agent_module_search_filter,
                    '',
                    50,
                    255,
                    true,
                    false,
                    false,
                    '',
                    'fullwidth'
                );
                ?>
            </td>
        </tr>

        <tr id="row_module_group_filter" class="datos">
            <td class="bolder">
                <?php
                echo __('Module group filter');
                ?>
            </td>
            <td>
            <?php
            $rows_select = [];
            $rows_select[0] = __('Not assigned');
            $rows_select = modules_get_modulegroups();

            html_print_select($rows_select, 'modulegroup', $modulegroup, '', __($is_none), -1, true, false, true, '', false, 'width: 120px;');
            html_print_select(
                $rows_select,
                'module_group[]',
                $selected_module_group,
                '',
                '',
                '',
                false,
                true,
                true,
                '',
                false,
                'width: 200px;'
            );
            ?>
            </td>
        </tr>

        <tr id="row_search_module_name"   class="datos">
            <td class="bolder">
                <?php echo __('Search module name'); ?>
            </td>
            <td  >
                <?php
                html_print_input_text('search_module_name', $search_module_name, '', 40, 100);
                ?>
            </td>
        </tr>

        <tr id="row_tags" class="datos">
            <td class="bolder">
                <?php
                echo __('Tags');
                ?>
            </td>
            <td>
            <?php
            $rows_select = [];
            $rows_select = tags_get_user_tags();

            html_print_select(
                $rows_select,
                'tags[]',
                $tags,
                '',
                '',
                '',
                false,
                true,
                true,
                '',
                false,
                'width: 200px;'
            );
            ?>
            </td>
        </tr>

        <tr id="row_alias"   class="datos">
            <td class="bolder">
            <?php
            echo __('Alias');
            ?>
            </td>
            <td><?php html_print_checkbox_switch('alias', 1, $alias); ?></td>
        </tr>

        <tr id="row_description_switch"   class="datos">
            <td class="bolder">
            <?php
            echo __('Description');
            ?>
            </td>
            <td><?php html_print_checkbox_switch('description_switch', 1, $description_switch); ?></td>
        </tr>

        <tr id="row_last_status_change"   class="datos">
            <td class="bolder">
            <?php
            echo __('Last status change');
            ?>
            </td>
            <td><?php html_print_checkbox_switch('last_status_change', 1, $last_status_change); ?></td>
        </tr>
    </tbody>
</table>

<?php
print_SLA_list('100%', $action, $idItem);
print_General_list('100%', $action, $idItem, $type);
echo '<div class="action-buttons w100p" >';
if ($action == 'new') {
    $actionButtons = html_print_submit_button(
        __('Create item'),
        'create_item',
        false,
        ['icon' => 'next'],
        true
    );
} else {
    $actionButtons = html_print_submit_button(
        __('Update item'),
        'edit_item',
        false,
        ['icon' => 'next'],
        true
    );
}

html_print_action_buttons($actionButtons, ['type' => 'form_action']);

echo '</div>';
echo '</form>';

ui_require_css_file('datepicker');
ui_require_jquery_file('ui.datepicker-'.get_user_language(), 'include/javascript/i18n/');
ui_include_time_picker();
ui_require_javascript_file('pandora');


if ($enterpriseEnable) {
    reporting_enterprise_text_box();
}

// Restore db connection.
if ($meta) {
    metaconsole_restore_db();
}


/**
 * Function for return html.
 *
 * @param integer $width  Size.
 * @param string  $action Type.
 * @param integer $idItem Id Item.
 *
 * @return mixed Return html row tables for SLA.
 */
function print_SLA_list($width, $action, $idItem=null)
{
    global $config;
    global $meta;

    $report_item_type = db_get_value(
        db_escape_key_identifier('type'),
        'treport_content',
        'id_rc',
        $idItem
    );

    $failover_mode = db_get_value(
        'failover_mode',
        'treport_content',
        'id_rc',
        $idItem
    );
    ?>
    <table class="info_table" id="sla_list" border="0" cellpadding="4" cellspacing="4" width="100%">
        <thead>
            <tr>
                <th class="header sla_list_agent_col" scope="col">
                <?php
                echo __('Agent');
                ?>
                </th>
                <th class="header sla_list_module_col" scope="col">
                <?php
                echo __('Module');
                if ($report_item_type == 'availability_graph'
                    && $failover_mode
                ) {
                    ?>
                <th class="header sla_list_agent_failover" scope="col">
                    <?php
                    echo __('Agent Failover');
                    ?>
                </th>
                <th class="header sla_list_module_failover" scope="col">
                    <?php
                    echo __('Module Failover');
                    ?>
                </th>
                    <?php
                }
                ?>
                <th class="header sla_list_service_col" scope="col">
                <?php
                echo __('Service');
                ?>
                </th>
                <th class="header sla_list_sla_min_col" scope="col">
                <?php
                echo __('SLA Min. (value)');
                ?>
                </th>
                <th class="header sla_list_sla_max_col" scope="col">
                <?php
                echo __('SLA Max. (value)');
                ?>
                </th>
                <th class="header sla_list_sla_limit_col" scope="col">
                <?php
                echo __('SLA Limit (%)').ui_print_help_tip(__('Enter possible range of values in SLA.'), true);
                ?>
                </th>
                <th class="header sla_list_action_col" scope="col">
                <?php
                echo __('Action');
                ?>
                </th>
            </tr>
        </thead>
            <?php
            switch ($action) {
                case 'new':
                    ?>
                    <tr id="sla_template"   class="datos">
                        <td colspan="6">
                        <?php
                        echo __('Please save the item before adding entries to this list.');
                        ?>
                        </td>
                    </tr>
                    <?php
                break;

                case 'save':
                case 'update':
                case 'edit':
                    echo '<tbody id="list_sla">';

                    $itemsSLA = db_get_all_rows_filter(
                        'treport_content_sla_combined',
                        ['id_report_content' => $idItem]
                    );

                    if ($itemsSLA === false) {
                        $itemsSLA = [];
                    }

                    foreach ($itemsSLA as $item) {
                        $server_name = $item['server_name'];
                        // Metaconsole db connection.
                        if ($meta && !empty($server_name)) {
                            $connection = metaconsole_get_connection(
                                $server_name
                            );
                            if (metaconsole_load_external_db($connection) != NOERR) {
                                continue;
                            }
                        }

                        $idAgent = db_get_value_filter(
                            'id_agente',
                            'tagente_modulo',
                            ['id_agente_modulo' => $item['id_agent_module']]
                        );
                        $nameAgent = agents_get_alias($idAgent);

                        $nameModule = db_get_value_filter(
                            'nombre',
                            'tagente_modulo',
                            ['id_agente_modulo' => $item['id_agent_module']]
                        );

                        if (isset($item['id_agent_module_failover']) === true
                            && $item['id_agent_module_failover'] !== 0
                        ) {
                            $idAgentFailover = db_get_value_filter(
                                'id_agente',
                                'tagente_modulo',
                                ['id_agente_modulo' => $item['id_agent_module_failover']]
                            );
                            $nameAgentFailover = agents_get_alias(
                                $idAgentFailover
                            );

                            $nameModuleFailover = db_get_value_filter(
                                'nombre',
                                'tagente_modulo',
                                ['id_agente_modulo' => $item['id_agent_module_failover']]
                            );
                        }

                        $server_name_element = '';
                        if ($meta && $server_name != '') {
                            $server_name_element .= ' ('.$server_name.')';
                        }

                        echo '<tr id="sla_'.$item['id'].'"   class="datos">';
                        echo '<td class="sla_list_agent_col">';
                        echo printSmallFont($nameAgent).$server_name_element;
                        echo '</td>';
                        echo '<td class="sla_list_module_col">';
                        echo printSmallFont($nameModule);
                        echo '</td>';

                        if ($report_item_type == 'availability_graph'
                            && $failover_mode
                        ) {
                            echo '<td class="sla_list_agent_failover">';
                            echo printSmallFont($nameAgentFailover).$server_name_element;
                            echo '</td>';
                            echo '<td class="sla_list_module_failover">';
                            echo printSmallFont($nameModuleFailover);
                            echo '</td>';
                        }

                        if (enterprise_installed()
                            && $report_item_type == 'SLA_services'
                        ) {
                            enterprise_include_once(
                                'include/functions_services.php'
                            );
                            $nameService = enterprise_hook(
                                'services_get_name',
                                [$item['id_agent_module']]
                            );
                            echo '<td class="sla_list_service_col">';
                            if ($meta && $server_name != '') {
                                echo $server_name.' &raquo; '.$nameService;
                            } else {
                                echo $nameService;
                            }

                            echo '</th>';
                        }

                        $item_sla_min = $item['sla_min'];
                        $item_sla_max = $item['sla_max'];
                        $item_sla_limit = $item['sla_limit'];

                        echo '<td class="sla_list_sla_min_col">';
                        echo $item_sla_min;
                        echo '</td>';
                        echo '<td class="sla_list_sla_max_col">';
                        echo $item_sla_max;
                        echo '</td>';
                        echo '<td class="sla_list_sla_limit_col">';
                        echo $item_sla_limit;
                        echo '</td>';
                        echo '<td class="sla_list_action_col center">';
                        echo '<a href="javascript: deleteSLARow('.$item['id'].');">';
                        echo html_print_image('images/delete.svg', true, ['class' => 'invert_filter main_menu_icon']);
                        echo '</a>';
                        echo '</td>';
                        echo '</tr>';

                        if ($meta) {
                            // Restore db connection.
                            metaconsole_restore_db();
                        }
                    }

                    echo '</tbody>';
                    ?>
                    <tbody id="sla_template">
                        <tr id="row" class="datos" style="display: none">
                            <td class="sla_list_agent_col agent_name"></td>
                            <td class="sla_list_module_col module_name"></td>
                            <?php
                            if ($report_item_type == 'availability_graph'
                                && $failover_mode
                            ) {
                                ?>
                            <td class="sla_list_agent_failover agent_name_failover"></td>
                            <td class="sla_list_module_failover module_name_failover"></td>
                                <?php
                            }

                            if (enterprise_installed()
                                && $report_item_type == 'SLA_services'
                            ) {
                                echo '<td class="sla_list_service_col service_name"></td>';
                            }
                            ?>
                            <td class="sla_list_sla_min_col sla_min"></td>
                            <td class="sla_list_sla_max_col sla_max"></td>
                            <td class="sla_list_sla_limit_col sla_limit"></td>

                            <td class="sla_list_action_col center">
                                <a class="delete_button" href="javascript: deleteSLARow(0);">
                                    <?php
                                    html_print_image(
                                        'images/delete.svg',
                                        false,
                                        ['class' => 'invert_filter main_menu_icon']
                                    );
                                    ?>
                                </a>
                            </td>
                        </tr>
                    </tbody>

                    <tbody>
                        <tr id="sla_form"   class="datos">
                            <td class="sla_list_agent_col">
                                <input id="hidden-id_agent_sla" name="id_agent_sla" value="" type="hidden">
                                <input id="hidden-id_server" name="id_server" value="" type="hidden">
                                <?php
                                // Set autocomplete image.
                                $autocompleteImage = html_print_image(($config['style'] === 'pandora_black' && !is_metaconsole()) ? 'images/agent_mc.menu.png' : 'images/search_agent.png', true, false, true);
                                // Params for agent autocomplete input.
                                $params = [];
                                $params['show_helptip'] = true;
                                $params['input_name'] = 'agent_sla';
                                $params['value'] = '';
                                $params['use_hidden_input_idagent'] = true;
                                $params['hidden_input_idagent_id'] = 'hidden-id_agent_sla';
                                $params['javascript_is_function_select'] = true;
                                $params['selectbox_id'] = 'id_agent_module_sla';
                                $params['add_none_module'] = false;
                                $params['check_only_empty_javascript_on_blur_function'] = true;
                                $params['icon_image'] = $autocompleteImage;
                                if ($meta) {
                                    $params['use_input_id_server'] = true;
                                    $params['input_id_server_id'] = 'hidden-id_server';
                                    $params['disabled_javascript_on_blur_function'] = true;
                                }

                                ui_print_agent_autocomplete_input($params);
                                ?>
                            <td class="sla_list_module_col">
                                <select id="id_agent_module_sla" name="id_agente_modulo_sla" disabled="disabled" class="mx180px">
                                    <option value="0">
                                        <?php
                                        echo __('Select an Agent first');
                                        ?>
                                    </option>
                                </select>
                            </td>
                            <?php
                            if ($report_item_type == 'availability_graph'
                                && $failover_mode
                            ) {
                                ?>
                                <td class="sla_list_agent_failover_col">
                                    <input id="hidden-id_agent_failover" name="id_agent_failover" value="" type="hidden">
                                    <input id="hidden-server_name_failover" name="server_name_failover" value="" type="hidden">
                                    <?php
                                    $params = [];
                                    $params['show_helptip'] = true;
                                    $params['input_name'] = 'agent_failover';
                                    $params['value'] = '';
                                    $params['use_hidden_input_idagent'] = true;
                                    $params['hidden_input_idagent_id'] = 'hidden-id_agent_failover';
                                    $params['javascript_is_function_select'] = true;
                                    $params['selectbox_id'] = 'id_agent_module_failover';
                                    $params['add_none_module'] = false;
                                    $params['icon_image'] = $autocompleteImage;
                                    if ($meta) {
                                        $params['use_input_id_server'] = true;
                                        $params['input_id_server_id'] = 'hidden-id_server';
                                        $params['disabled_javascript_on_blur_function'] = true;
                                    }

                                    ui_print_agent_autocomplete_input($params);
                                    ?>
                                </td>
                                <td class="sla_list_module_failover_col">
                                    <select id="id_agent_module_failover" name="id_agent_module_failover" disabled="disabled" class="mx180px">
                                        <option value="0">
                                            <?php
                                            echo __('Select an Agent first');
                                            ?>
                                        </option>
                                    </select>
                                </td>
                                <?php
                            }

                            if (enterprise_installed() === true
                                && $report_item_type === 'SLA_services'
                            ) {
                                enterprise_include_once(
                                    'include/functions_services.php'
                                );
                                // Services list.
                                $services = [];
                                $services_tmp = enterprise_hook(
                                    'services_get_services',
                                    [
                                        false,
                                        [
                                            'id',
                                            'name',
                                            'sla_id_module',
                                            'sla_value_id_module',
                                        ],
                                    ]
                                );

                                if (empty($services_tmp) === false
                                    && $services_tmp !== ENTERPRISE_NOT_HOOK
                                ) {
                                    foreach ($services_tmp as $service) {
                                        $check_module_sla = modules_check_agentmodule_exists(
                                            $service['sla_id_module']
                                        );
                                        $check_module_sla_value = modules_check_agentmodule_exists(
                                            $service['sla_value_id_module']
                                        );

                                        if ($check_module_sla === true
                                            && $check_module_sla_value === true
                                        ) {
                                            $services[$service['id']] = $service['name'];
                                        }
                                    }
                                }

                                if (is_metaconsole() === true) {
                                    $sc = new Synchronizer();
                                    $node_services = $sc->apply(
                                        function ($node) {
                                            try {
                                                $node->connect();

                                                $services_tmp = enterprise_hook(
                                                    'services_get_services',
                                                    [
                                                        false,
                                                        [
                                                            'id',
                                                            'name',
                                                            'description',
                                                            'sla_id_module',
                                                            'sla_value_id_module',
                                                        ],
                                                    ]
                                                );

                                                $all_services = [];
                                                if (empty($services_tmp) === false
                                                    && $services_tmp !== ENTERPRISE_NOT_HOOK
                                                ) {
                                                    foreach ($services_tmp as $service) {
                                                        $check_module_sla = modules_check_agentmodule_exists(
                                                            $service['sla_id_module']
                                                        );
                                                        $check_module_sla_value = modules_check_agentmodule_exists(
                                                            $service['sla_value_id_module']
                                                        );

                                                        if ($check_module_sla === true
                                                            && $check_module_sla_value === true
                                                        ) {
                                                            $all_services[$service['id']] = $service;
                                                        }
                                                    }
                                                }

                                                $node->disconnect();
                                            } catch (\Exception $e) {
                                                $all_services = false;
                                            }

                                            if ($all_services !== false) {
                                                return array_reduce(
                                                    $all_services,
                                                    function ($carry, $item) use ($node) {
                                                        $carry[] = [
                                                            'id'   => $node->id().'|'.$item['id'],
                                                            'name' => io_safe_output(
                                                                $node->server_name().' &raquo; '.$item['name']
                                                            ),
                                                        ];
                                                        return $carry;
                                                    },
                                                    []
                                                );
                                            }

                                            return [];
                                        },
                                        false
                                    );

                                    foreach ($node_services as $ns) {
                                        foreach ($ns as $k => $ser) {
                                            $services[$ser['id']] = $ser['name'];
                                        }
                                    }
                                }

                                echo '<td class="sla_list_service_col">';
                                echo html_print_select(
                                    $services,
                                    'id_service',
                                    false,
                                    '',
                                    '',
                                    '',
                                    true,
                                    false,
                                    false
                                );
                                echo '</td>';
                            }
                            ?>
                            <td class="sla_list_sla_min_col">
                                <input name="sla_min" id="text-sla_min" size="10" maxlength="10" type="text">
                            </td>
                            <td class="sla_list_sla_max_col">
                                <input name="sla_max" id="text-sla_max" size="10" maxlength="10" type="text">
                            </td>
                            <td class="sla_list_sla_limit_col">
                                <input name="sla_limit" id="text-sla_limit" size="10" maxlength="10" type="text">
                            </td>
                            <td class="sla_list_action_col center">
                                <a href="javascript: addSLARow();">
                                    <?php
                                    html_print_image(
                                        'images/disk.png',
                                        false,
                                        ['class' => 'invert_filter']
                                    );
                                    ?>
                                </a>
                            </td>
                        </tr>
                    </tbody>
                    <?php
                break;

                default:
                    // It's not possible.
                break;
            }
            ?>
    </table>
    <span class="invisible" id="module_sla_text">
        <?php echo __('Select an Agent first'); ?>
    </span>
    <?php
}


/**
 * Functions return rows html.
 *
 * @param integer $width  Size.
 * @param string  $action Type action.
 * @param integer $idItem Id type.
 * @param string  $type   Type.
 *
 * @return mixed Return html rows.
 */
function print_General_list($width, $action, $idItem=null, $type='general')
{
    global $config;
    global $meta;

    if (!isset($meta)) {
        $meta = false;
    }

    $failover_mode = db_get_value(
        'failover_mode',
        'treport_content',
        'id_rc',
        $idItem
    );

    $operation = [
        'avg' => __('rate'),
        'max' => __('max'),
        'min' => __('min'),
        'sum' => __('sum'),
    ];

    include_once $config['homedir'].'/include/functions_html.php';
    ?>
    <table class="info_table" id="general_list" border="0" cellpadding="4" cellspacing="4" width="100%">
        <thead>
            <tr>
                <?php
                if ($type == 'availability') {
                    ?>
                    <th class="header" scope="col">
                        <?php echo __('Agent'); ?>
                    </th>
                    <th class="header" scope="col">
                        <?php echo __('Module'); ?>
                    </th>
                    <?php
                    if ($failover_mode) {
                        ?>
                        <th class="header" scope="col">
                            <?php echo __('Agent Failover'); ?>
                        </th>
                        <th class="header" scope="col">
                            <?php echo __('Module Failover'); ?>
                        </th>
                        <?php
                    }
                    ?>
                    <th class="header" scope="col">
                        <?php echo __('Action'); ?>
                    </th>
                    <?php
                } else {
                    ?>
                    <th class="header" scope="col">
                        <?php echo __('Agent'); ?>
                    </th>
                    <th class="header" scope="col">
                        <?php echo __('Module'); ?>
                    </th>
                    <th class="header" scope="col">
                        <?php
                        echo __('Operation');
                        echo ui_print_help_tip(
                            __('Please be careful, when the module have diferent intervals in their life, the summatory maybe get bad result.'),
                            true
                        );
                        ?>
                    </th>
                    <th class="header" scope="col">
                        <?php echo __('Action'); ?>
                    </th>
                    <?php
                }
                ?>
            </tr>
        </thead>
            <?php
            switch ($action) {
                case 'new':
                    ?>
                    <tr id="general_template"   class="datos">
                        <td colspan="4">
                            <?php
                            echo __('Please save the report to start adding items into the list.');
                            ?>
                        </td>
                    </tr>
                    <?php
                break;

                case 'save':
                case 'update':
                case 'edit':
                    echo '<tbody id="list_general">';
                    $itemsGeneral = db_get_all_rows_filter(
                        'treport_content_item',
                        ['id_report_content' => $idItem]
                    );

                    if ($itemsGeneral === false) {
                        $itemsGeneral = [];
                    }

                    foreach ($itemsGeneral as $item) {
                        $server_name = $item['server_name'];
                        // Metaconsole db connection.
                        if ($meta && !empty($server_name)) {
                            $connection = metaconsole_get_connection(
                                $server_name
                            );
                            if (metaconsole_load_external_db($connection) != NOERR) {
                                continue;
                            }
                        }

                        $idAgent = db_get_value_filter(
                            'id_agente',
                            'tagente_modulo',
                            ['id_agente_modulo' => $item['id_agent_module']]
                        );

                        $nameAgent = agents_get_alias($idAgent);
                        $nameModule = db_get_value_filter(
                            'nombre',
                            'tagente_modulo',
                            ['id_agente_modulo' => $item['id_agent_module']]
                        );

                        if (isset($item['id_agent_module_failover']) === true
                            && $item['id_agent_module_failover'] !== 0
                        ) {
                            $idAgentFailover = db_get_value_filter(
                                'id_agente',
                                'tagente_modulo',
                                ['id_agente_modulo' => $item['id_agent_module_failover']]
                            );
                            $nameAgentFailover = agents_get_alias(
                                $idAgentFailover
                            );

                            $nameModuleFailover = db_get_value_filter(
                                'nombre',
                                'tagente_modulo',
                                ['id_agente_modulo' => $item['id_agent_module_failover']]
                            );
                        }

                        $server_name_element = '';
                        if ($meta && $server_name != '') {
                            $server_name_element .= ' ('.$server_name.')';
                        }

                        if ($type == 'availability') {
                            if ($failover_mode) {
                                echo '<tr id="general_'.$item['id'].'"   class="datos">
                                    <td>'.printSmallFont($nameAgent).$server_name_element.'</td>
                                    <td>'.printSmallFont($nameModule).'</td>
                                    <td>'.printSmallFont($nameAgentFailover).$server_name_element.'</td>
                                    <td>'.printSmallFont($nameModuleFailover).'</td>
                                    <td class="center">
                                        <a href="javascript: deleteGeneralRow('.$item['id'].');">'.html_print_image('images/delete.svg', true, ['class' => 'invert_filter main_menu_icon']).'</a>
                                    </td>
                                </tr>';
                            } else {
                                echo '<tr id="general_'.$item['id'].'"   class="datos">
                                    <td>'.printSmallFont($nameAgent).$server_name_element.'</td>
                                    <td>'.printSmallFont($nameModule).'</td>
                                    <td class="center">
                                        <a href="javascript: deleteGeneralRow('.$item['id'].');">'.html_print_image('images/delete.svg', true, ['class' => 'invert_filter main_menu_icon']).'</a>
                                    </td>
                                </tr>';
                            }
                        } else {
                            echo '<tr id="general_'.$item['id'].'"   class="datos">
								<td>'.printSmallFont($nameAgent).$server_name_element.'</td>
								<td>'.printSmallFont($nameModule).'</td>
								<td>'.printSmallFont($operation[$item['operation']]).'</td>
								<td class="center">
									<a href="javascript: deleteGeneralRow('.$item['id'].');">'.html_print_image('images/delete.svg', true, ['class' => 'invert_filter main_menu_icon']).'</a>
								</td>
							</tr>';
                        }

                        if ($meta) {
                            // Restore db connection.
                            metaconsole_restore_db();
                        }
                    }

                    echo '</tbody>';
                    ?>

                    <tbody id="general_template">
                        <tr id="row" class="datos" style="display: none">
                            <td class="agent_name"></td>
                            <td class="module_name"></td>
                            <?php
                            if ($type == 'availability'
                                && $failover_mode
                            ) {
                                ?>
                                <td class="agent_name_failover"></td>
                                <td class="module_name_failover"></td>
                                <?php
                            }

                            if ($type != 'availability') {
                                ?>
                                <td class="operation_name"></td>
                                <?php
                            }
                            ?>
                            <td class="center">
                                <a class="delete_button" href="javascript: deleteGeneralRow(0);">
                                    <?php
                                    html_print_image(
                                        'images/delete.svg',
                                        false,
                                        ['class' => 'invert_filter main_menu_icon']
                                    );
                                    ?>
                                </a>
                            </td>
                        </tr>
                    </tbody>

                    <tbody>
                        <tr id="general_form"   class="datos">
                            <td>
                                <input id="hidden-id_agent_general" name="id_agent_general" value="" type="hidden">
                                <input id="hidden-server_name_general" name="server_name_general" value="" type="hidden">
                                <?php
                                $params = [];
                                $params['show_helptip'] = true;
                                $params['input_name'] = 'agent_general';
                                $params['value'] = '';
                                $params['use_hidden_input_idagent'] = true;
                                $params['hidden_input_idagent_id'] = 'hidden-id_agent_general';
                                $params['javascript_is_function_select'] = true;
                                $params['selectbox_id'] = 'id_agent_module_general';
                                $params['add_none_module'] = false;
                                if ($meta) {
                                    $params['use_input_id_server'] = true;
                                    $params['input_id_server_id'] = 'hidden-id_server';
                                    $params['disabled_javascript_on_blur_function'] = true;
                                    $params['javascript_is_function_select'] = true;
                                }

                                ui_print_agent_autocomplete_input($params);
                                ?>
                            </td>
                            <td>
                                <select id="id_agent_module_general" name="id_agente_modulo_general" disabled="disabled" class="mx180px">
                                    <option value="0">
                                        <?php
                                        echo __('Select an Agent first');
                                        ?>
                                    </option>
                                </select>
                            </td>
                            <?php
                            if ($type == 'availability' && $failover_mode) {
                                ?>
                                <td class="sla_list_agent_failover_col">
                                    <input id="hidden-id_agent_failover" name="id_agent_failover" value="" type="hidden">
                                    <input id="hidden-server_name_failover" name="server_name_failover" value="" type="hidden">
                                    <?php
                                    $params = [];
                                    $params['show_helptip'] = true;
                                    $params['input_name'] = 'agent_failover';
                                    $params['value'] = '';
                                    $params['use_hidden_input_idagent'] = true;
                                    $params['hidden_input_idagent_id'] = 'hidden-id_agent_failover';
                                    $params['javascript_is_function_select'] = true;
                                    $params['selectbox_id'] = 'id_agent_module_failover';
                                    $params['add_none_module'] = false;
                                    if ($meta) {
                                        $params['use_input_id_server'] = true;
                                        $params['input_id_server_id'] = 'hidden-id_server';
                                        $params['disabled_javascript_on_blur_function'] = true;
                                    }

                                    ui_print_agent_autocomplete_input($params);
                                    ?>
                                </td>
                                <td class="sla_list_module_failover_col">
                                    <select id="id_agent_module_failover" name="id_agent_module_failover" disabled="disabled" class="mx180px">
                                        <option value="0">
                                            <?php
                                            echo __('Select an Agent first');
                                            ?>
                                        </option>
                                    </select>
                                </td>
                                <?php
                            }
                            ?>
                            <?php
                            if ($type !== 'availability') {
                                ?>
                                <td>
                                    <?php
                                    html_print_select(
                                        $operation,
                                        'id_operation_module_general',
                                        0,
                                        false,
                                        '',
                                        '',
                                        false,
                                        false,
                                        true,
                                        'width: 200px',
                                        false
                                    );
                                    ?>
                                </td>
                                <?php
                            }
                            ?>
                            <td class="center">
                                <a href="javascript: addGeneralRow();">
                                    <?php
                                    html_print_image(
                                        'images/disk.png',
                                        false,
                                        ['class' => 'invert_filter']
                                    );
                                    ?>
                                </a>
                            </td>
                        </tr>
                    </tbody>
                    <?php
                break;

                default:
                    // It's not possible.
                break;
            }
            ?>
    </table>
    <span class="invisible" id="module_general_text">
        <?php echo __('Select an Agent first'); ?>
    </span>
    <?php
}


echo "<div id='message_no_name'  title='".__('Item Editor Information')."' class='invisible'>";
echo "<p class='center bolder'>".__('Please select a name.').'</p>';
echo '</div>';

echo "<div id='message_no_agent'  title='".__('Item Editor Information')."' class='invisible'>";
echo "<p class='center bolder'>".__('Please select an agent.').'</p>';
echo '</div>';

echo "<div id='message_no_module'  title='".__('Item Editor Information')."' class='invisible'>";
echo "<p class='center bolder'>".__('Please select a module.').'</p>';
echo '</div>';

echo "<div id='message_no_sql_query'  title='".__('Item Editor Information')."' class='invisible'>";
echo "<p class='center bolder'>".__('Please insert a SQL query.').'</p>';
echo '</div>';

echo "<div id='message_no_url'  title='".__('Item Editor Information')."' class='invisible'>";
echo "<p class='center bolder'>".__('Please insert a URL.').'</p>';
echo '</div>';

echo "<div id='message_no_interval_option'  title='".__('Item Editor Information')."' class='invisible'>";
echo "<p class='center bolder''>".__('Please checked a custom interval option.').'</p>';
echo '</div>';

echo "<div id='message_no_user'  title='".__('Item Editor Information')."' class='invisible'>";
echo "<p class='center bolder'>".__('Please select a user.').'</p>';
echo '</div>';

echo "<div id='message_no_group'  title='".__('Item Editor Information')."' class='invisible'>";
echo "<p class='center bolder'>".__('Please select a group.').'</p>';
echo '</div>';

echo "<div id='message_no_max_item'  title='".__('Max items')."' class='invisible'>";
echo "<p class='center bolder'>".__('Please insert max item number.').'</p>';
echo '</div>';

ui_require_javascript_file(
    'pandora_inventory',
    ENTERPRISE_DIR.'/include/javascript/'
);

ui_require_javascript_file('tinymce', 'vendor/tinymce/tinymce/');
ui_require_javascript_file('pandora');
?>

<script type="text/javascript">
$(document).ready (function () {
    chooseType();
    chooseSQLquery();

    $("#text-end_of_life_date").datepicker({dateFormat: "<?php echo DATE_FORMAT_JS; ?>", showButtonPanel: true});

    $("#id_agents").change(agent_changed_by_multiple_agents);

    // Load selected modules by default
    $("#id_agents2").trigger('click');

    $('#combo_server').change(function () {
        $("#id_agents").html('');
        $("#id_agents2").html('');
        $("#module").html('');
        $("#inventory_modules").html('');
    });

    $("#text-url").keyup (
        function () {
            const user_typed_url = $(this).val();

            if (user_typed_url.match('^.+:\/\/')) {
                $("#url_warning_text").hide();
            } else {
                $("#url_warning_text").show();
            }
        }
    );

    $("#combo_group").change (
        function () {
            // Alert report group must show all matches when selecting All group
            // ignoring 'recursion' option. #6497.
            if ($("#combo_group").val() == 0) {
                $('#checkbox-recursion').attr('disabled',true)
                $('#checkbox-recursion').attr('checked','checked')
            } else {
                $('#checkbox-recursion').removeAttr('disabled')
            }

            $("#id_agents2").html('');
            // Check agent all.
            $("#checkbox-id_agents2-check-all").prop('checked', false);
            $("#module").html('');
            // Check module all.
            $("#checkbox-module-check-all").prop('checked', false);

            $("#inventory_modules").html('');
            jQuery.post ("ajax.php",
                {"page" : "operation/agentes/ver_agente",
                    "get_agents_group_json" : 1,
                    "id_group" : this.value,
                    "privilege" : "AW",
                    "keys_prefix" : "_",
                    "recursion" : $('#checkbox-recursion').is(':checked')
                },
                function (data, status) {
                    jQuery.each (data, function (id, value) {
                        // Remove keys_prefix from the index
                        id = id.substring(1);

                        option = $("<option></option>")
                            .attr ("value", value["id_agente"])
                            .html (value["alias"]);
                        $("#id_agents").append (option);
                        $("#id_agents2").append (option);
                    });
                },
                "json"
            );
        }
    );

    $("#checkbox-recursion").change (
        function () {
            jQuery.post ("ajax.php",
                {"page" : "operation/agentes/ver_agente",
                    "get_agents_group_json" : 1,
                    "id_group" : $("#combo_group").val(),
                    "privilege" : "AW",
                    "keys_prefix" : "_",
                    "recursion" : $('#checkbox-recursion').is(':checked')
                },
                function (data, status) {
                    $("#id_agents2").html('');
                    // Check agent all.
                    $("#checkbox-id_agents2-check-all").prop('checked', false);
                    $("#module").html('');
                    // Check module all.
                    $("#checkbox-module-check-all").prop('checked', false);
                    jQuery.each (data, function (id, value) {
                        // Remove keys_prefix from the index
                        id = id.substring(1);

                        option = $("<option></option>")
                            .attr ("value", value["id_agente"])
                            .html (value["alias"]);
                        $("#id_agents").append (option);
                        $("#id_agents2").append (option);
                    });
                },
                "json"
            );
        }
    );

    $("#combo_modulegroup").change (
        function () {
            jQuery.post ("ajax.php",
                {"page" : "operation/agentes/ver_agente",
                    "get_modules_group_json" : 1,
                    "id_module_group" : this.value,
                    "id_agents" : $("#id_agents2").val(),
                    "selection" : $("#selection_agent_module").val(),
                    "select_mode": 1
                },
                function (data, status) {
                    $("#module").html('');
                    // Check module all.
                    $("#checkbox-module-check-all").prop('checked', false);
                    jQuery.each (data, function (id, value) {
                        option = $("<option></option>")
                            .attr ("value", id)
                            .html (value);
                        $("#module").append (option);
                    });
                },
                "json"
            );
        }
    );

    $("#id_agents2").change (
        function () {
            jQuery.post ("ajax.php",
                {"page" : "operation/agentes/ver_agente",
                    "get_modules_group_json" : 1,
                    "selection" : $("#selection_agent_module").val(),
                    "id_module_group" : $("#combo_modulegroup").val(),
                    "id_agents" : $("#id_agents2").val(),
                    "select_mode": 1
                },
                function (data, status) {
                    $("#module").html('');
                    // Check module all.
                    $("#checkbox-module-check-all").prop('checked', false);
                    if(data){
                        jQuery.each (data, function (id, value) {
                            option = $("<option></option>")
                                .attr ("value", id)
                                .html (value);
                            $("#module").append (option);
                        });
                    }
                },
                "json"
            );
        }
    );

    $("#selection_agent_module").change(
        function() {
            jQuery.post ("ajax.php",
                {"page" : "operation/agentes/ver_agente",
                    "get_modules_group_json" : 1,
                    "id_module_group" : $("#combo_modulegroup").val(),
                    "id_agents" : $("#id_agents2").val(),
                    "selection" : $("#selection_agent_module").val(),
                    "select_mode": 1
                },
                function (data, status) {
                    $("#module").html('');
                    // Check module all.
                    $("#checkbox-module-check-all").prop('checked', false);
                    if(data){
                        jQuery.each (data, function (id, value) {
                            option = $("<option></option>")
                                .attr ("value", id)
                                .html (value);
                            $("#module").append (option);
                        });
                    }
                },
                "json"
            );
        }
    );

    $("#text-time_to, #text-time_from").timepicker({
        showSecond: true,
        timeFormat: '<?php echo TIME_FORMAT_JS; ?>',
        timeOnlyTitle: '<?php echo __('Choose time'); ?>',
        timeText: '<?php echo __('Time'); ?>',
        hourText: '<?php echo __('Hour'); ?>',
        minuteText: '<?php echo __('Minute'); ?>',
        secondText: '<?php echo __('Second'); ?>',
        currentText: '<?php echo __('Now'); ?>',
        closeText: '<?php echo __('Close'); ?>'
    });

    $('#id_agent_module').change(function(){
        var idModule = $(this).val();
        var params = [];
        params.push("get_type=1");
        params.push("id_module=" + idModule);
        params.push("page=include/ajax/module");
        jQuery.ajax ({
            data: params.join ("&"),
            type: 'POST',
            url: action=
            <?php
            echo '"'.ui_get_full_url(
                false,
                false,
                false,
                false
            ).'"';
            ?>
            + "/ajax.php",
            async: false,
            timeout: 10000,
            success: function (data) {
                switch (data) {
                    case 'boolean':
                    case 'sparse':
                        //$("#row_percentil").show();
                        break;
                    default:
                        $("#row_percentil").hide();
                        break;
                }
            }
        });
    });

    defineTinyMCE('#textarea_render_definition');

    $("#checkbox-select_by_group").change(function () {
        var select_by_group  = $('#checkbox-select_by_group').prop('checked');
    
    if(select_by_group == true) {
        $("#row_users").hide(); 
        $("#row_profiles_group").show(); 

    } else {
        $("#row_users").show(); 
        $("#row_profiles_group").hide(); 

    }
    });

    $("#checkbox-fullscale").change(function(e){
        if(e.target.checked === true) {
            $("#graph_render").prop('disabled', 'disabled');
        } else {
            $("#graph_render").prop('disabled', false);
        }
    });

    $('#checkbox-fullscale').trigger('change');

    $("#button-create_item").click(function () {
        var type = $('#type').val();
        var name = $('#text-name').val();

        if($('#text-name').val() == ''){
            dialog_message('#message_no_name');
                return false;
        }

        switch (type){
            case 'agent_module':
            case 'agent_module_status':
            case 'alert_report_actions':
                var agents_multiple = $('#id_agents2').val();
                var modules_multiple = $('#module').val();
                $('#hidden-id_agents2-multiple-text').val(JSON.stringify(agents_multiple));
                $('#hidden-module-multiple-text').val(JSON.stringify(modules_multiple));
                $('#id_agents2').val('');
                $('#module').val('');
                break;
            case 'alert_report_module':
            case 'alert_report_agent':
            case 'event_report_agent':
            case 'event_report_module':
            case 'simple_graph':
            case 'simple_baseline_graph':
            case 'prediction_date':
            case 'projection_graph':
            case 'avg_value':
            case 'max_value':
            case 'min_value':
            case 'monitor_report':
            case 'database_serialized':
            case 'last_value':
            case 'sumatory':
            case 'historical_data':
            case 'agent_configuration':
            case 'module_histogram_graph':
            case 'increment':
                if ($("#hidden-id_agent").val() == 0) {
                    dialog_message('#message_no_agent');
                    return false;
                }
                break;
            case 'inventory':
            case 'inventory_changes':
                 if ($("select#id_agents>option:selected").val() == undefined) {
                    dialog_message('#message_no_agent');
                    return false;
                    }
                    break;
            case 'event_report_log':
                if ($("#id_agents3").val() == '') {
                    dialog_message('#message_no_agent');
                    return false;
                }
                break;
            case 'event_report_log_table':
                if ($("#id_agents3").val() == '') {
                    dialog_message('#message_no_agent');
                    return false;
                }
            break;
            case 'permissions_report':
                if ($("#checkbox-select_by_group").prop("checked") && $("select#users_groups>option:selected").val() == undefined) {
                    dialog_message('#message_no_group');
                    return false;
                    }
                if ($("#checkbox-select_by_group").prop("checked") == false && $("select#selected-select-id_users>option:selected").val() == 0) {
                    dialog_message('#message_no_user');
                    return false;
                    }
            break;
            case 'list_checks':
                if ($("#text-agent").val() == '') {
                    dialog_message('#message_no_agent');
                    return false;
                }
            break;
            case 'top_n_agents_sh':
                if ($("#text-max_items").val() == '') {
                    dialog_message('#message_no_max_item');
                    return false;
                }
            break;
            case 'top_n_checks_failed':
                if ($("#text-max_items").val() == '') {
                    dialog_message('#message_no_max_item');
                    return false;
                }
            break;
            case 'top_n_categories_checks':
                if ($("#text-max_items").val() == '') {
                    dialog_message('#message_no_max_item');
                    return false;
                }
            break;
            default:
                break;
        }

        switch (type){
            case 'alert_report_module':
            case 'event_report_module':
            case 'simple_graph':
            case 'simple_baseline_graph':
            case 'prediction_date':
            case 'projection_graph':
            case 'monitor_report':
            case 'module_histogram_graph':
            case 'avg_value':
            case 'max_value':
            case 'min_value':
            case 'database_serialized':
            case 'last_value':
            case 'sumatory':
            case 'historical_data':
            case 'increment':
                if ($("#id_agent_module").val() == 0) {
                    dialog_message('#message_no_module');
                    return false;
                }
                break;
            case 'inventory':
            case 'inventory_changes':
                if ($("select#inventory_modules>option:selected").val() == -1) {
                    dialog_message('#message_no_module');
                    return false;
                }
                    break;
            case 'sql':
                if ($("#textarea_sql").val() == ''
                && $("select#id_custom>option:selected").val() == 0) {
                    dialog_message('#message_no_sql_query');
                    return false;
                }
                    break;
            case 'sql_graph_pie':
            case 'sql_graph_hbar':
            case 'sql_graph_vbar':
                if ($("#textarea_sql").val() == '') {
                    dialog_message('#message_no_sql_query');
                    return false;
                }
                    break;
            case 'url':
                if ($("#text-url").val() == '') {
                    dialog_message('#message_no_url');
                     return false;
                }
                    break;
            default:
                break;
        }

        if (type == 'avg_value' || type == 'max_value' || type == 'min_value') {
            if (($('input:radio[name=visual_format]:checked').val() != 1
            && $('input:radio[name=visual_format]:checked').val() != 2
            && $('input:radio[name=visual_format]:checked').val() != 3)
            && $("#checkbox-lapse_calc").is(":checked")) {
                dialog_message('#message_no_interval_option');
                     return false;
            }
        }

    });

    $("#button-edit_item").click(function () {
        var type = $('#type').val();

        if($('#text-name').val() == ''){
            dialog_message('#message_no_name');
                return false;
        }

        switch (type){
            case 'agent_module':
            case 'agent_module_status':
            case 'alert_report_actions':
                var agents_multiple = $('#id_agents2').val();
                var modules_multiple = $('#module').val();
                $('#hidden-id_agents2-multiple-text').val(JSON.stringify(agents_multiple));
                $('#hidden-module-multiple-text').val(JSON.stringify(modules_multiple));
                $('#id_agents2').val('');
                $('#module').val('');
                break;
            case 'alert_report_module':
            case 'alert_report_agent':
            case 'event_report_agent':
            case 'event_report_module':
            case 'simple_graph':
            case 'simple_baseline_graph':
            case 'prediction_date':
            case 'projection_graph':
            case 'avg_value':
            case 'max_value':
            case 'min_value':
            case 'monitor_report':
            case 'database_serialized':
            case 'last_value':
            case 'sumatory':
            case 'historical_data':
            case 'agent_configuration':
            case 'module_histogram_graph':
            case 'increment':
                if ($("#hidden-id_agent").val() == 0) {
                    dialog_message('#message_no_agent');
                    return false;
                }
                break;
            case 'inventory':
                if ($("select#id_agents>option:selected").val() == undefined) {
                    dialog_message('#message_no_agent');
                    return false;
                    }
                    break;
            
            case 'permissions_report':
                if ($("#checkbox-select_by_group").prop("checked") && $("select#users_groups>option:selected").val() == undefined) {
                    dialog_message('#message_no_group');
                    return false;
                    }
                if ($("#checkbox-select_by_group").prop("checked") == false && $("select#selected-select-id_users>option:selected").val() == 0) {
                    dialog_message('#message_no_user');
                    return false;
                    }
            break;
            case 'list_checks':
                if ($("#text-agent").val() == '') {
                    dialog_message('#message_no_agent');
                    return false;
                }
            break;
            case 'top_n_agents_sh':
                if ($("#text-max_items").val() == '') {
                    dialog_message('#message_no_max_item');
                    return false;
                }
            break;
            case 'top_n_checks_failed':
                if ($("#text-max_items").val() == '') {
                    dialog_message('#message_no_max_item');
                    return false;
                }
            break;
            case 'top_n_categories_checks':
                if ($("#text-max_items").val() == '') {
                    dialog_message('#message_no_max_item');
                    return false;
                }
            break;

            default:
                break;
        }

        switch (type){
            case 'alert_report_module':
            case 'event_report_module':
            case 'simple_graph':
            case 'simple_baseline_graph':
            case 'prediction_date':
            case 'projection_graph':
            case 'monitor_report':
            case 'module_histogram_graph':
            case 'avg_value':
            case 'max_value':
            case 'min_value':
            case 'database_serialized':
            case 'last_value':
            case 'sumatory':
            case 'historical_data':
            case 'increment':
                if ($("#id_agent_module").val() == 0) {
                    dialog_message('#message_no_module');
                    return false;
                }
                break;
            case 'inventory':
                if ($("select#inventory_modules>option:selected").val() == 0) {
                    dialog_message('#message_no_module');
                    return false;
                }
                    break;
            case 'sql':
                if ($("#textarea_sql").val() == ''
                && $("select#id_custom>option:selected").val() == 0) {
                    dialog_message('#message_no_sql_query');
                    return false;
                }
                    break;
            case 'sql_graph_pie':
            case 'sql_graph_hbar':
            case 'sql_graph_vbar':
                if ($("#textarea_sql").val() == '') {
                    dialog_message('#message_no_sql_query');
                     return false;
                }
                    break;
            case 'url':
                if ($("#text-url").val() == '') {
                    dialog_message('#message_no_url');
                     return false;
                }
                    break;
            default:
                break;
        }

        if (type == 'avg_value' || type == 'max_value' || type == 'min_value') {
            if (($('input:radio[name=visual_format]:checked').val() != 1
            && $('input:radio[name=visual_format]:checked').val() != 2
            && $('input:radio[name=visual_format]:checked').val() != 3)
            && $("#checkbox-lapse_calc").is(":checked")) {
                dialog_message('#message_no_interval_option');
                     return false;
            }
        }

    });

    $("#checkbox-lapse_calc").change(function () {
        if($(this).is(":checked")){
            $( "#lapse_select" ).prop( "disabled", false );
            $("[name=visual_format]").prop( "disabled", false );
        }
        else{
            $( "#lapse_select" ).prop( "disabled", true );
            $("[name=visual_format]").prop( "disabled", true );
        }
    });

    $("#checkbox-checkbox_show_resume").change(function(){
        type = $("#type").val();
        if($(this).is(":checked") && type !== 'general'){
            $("#row_select_fields2").show();
            $("#row_select_fields3").show();
        }
        else{
            $("#row_select_fields2").hide();
            $("#row_select_fields3").hide();
        }
    });

    $("#checkbox-failover_mode").change(function(){
        if($(this).is(":checked")){
            $("#row_failover_type").show();
        }
        else{
            $("#row_failover_type").hide();
        }
    });
});

function create_custom_graph() {
    <?php
    global $config;

    // Metaconsole activated.
    if ($meta) {
        ?>
        var target_server = $("#meta_servers").val();
        // If target server is not selected.
        if (target_server == 0) {
            $("#meta_target_servers").fadeOut ('normal');
            $("#meta_target_servers").fadeIn ('normal');
            $("#meta_target_servers").css('display', 'inline');
        }
        else {
            var hash_data;
            var params1 = [];
            params1.push("get_metaconsole_hash_data=1");
            params1.push("server_name=" + target_server);
            params1.push("page=include/ajax/reporting.ajax");
            jQuery.ajax ({
                data: params1.join ("&"),
                type: 'POST',
                url: action=
                <?php
                echo '"'.ui_get_full_url(false, false, false, false).'"';
                ?>
                + "/ajax.php",
                async: false,
                timeout: 10000,
                success: function (data) {
                    hash_data = data;
                }
            });

            var server_url;
            var params1 = [];
            params1.push("get_metaconsole_server_url=1");
            params1.push("server_name=" + target_server);
            params1.push("page=include/ajax/reporting.ajax");
            jQuery.ajax ({
                data: params1.join ("&"),
                type: 'POST',
                url: action=
                <?php
                echo '"'.ui_get_full_url(
                    false,
                    false,
                    false,
                    false
                ).'"';
                ?>
                + "/ajax.php",
                async: false,
                timeout: 10000,
                success: function (data) {
                    server_url = data;
                }
            });

            window.location.href = server_url + "/index.php?sec=reporting&sec2=godmode/reporting/graph_builder&create=Create graph" + hash_data;
        }
        <?php
    } else {
        ?>
        window.location.href = "index.php?sec=reporting&sec2=godmode/reporting/graph_builder&create=Create graph";
        <?php
    }
    ?>
}

function edit_custom_graph() {
    var id_graph = $("#id_custom_graph").val();
    <?php
    global $config;

    // Metaconsole activated.
    if ($meta) {
        ?>
        var agent_server_temp;
        var id_element_graph;
        var id_server;

        if (id_graph.indexOf("|") != -1) {
            agent_server_temp = id_graph.split('|');
            id_element_graph = agent_server_temp[0];
            id_server = agent_server_temp[1];
        }

        var hash_data;
        var params1 = [];
        params1.push("get_metaconsole_hash_data=1");
        params1.push("server_name=" + id_server);
        params1.push("page=include/ajax/reporting.ajax");
        jQuery.ajax ({
            data: params1.join ("&"),
            type: 'POST',
            url: action=
            <?php
            echo '"'.ui_get_full_url(
                false,
                false,
                false,
                false
            ).'"';
            ?>
            + "/ajax.php",
            async: false,
            timeout: 10000,
            success: function (data) {
                hash_data = data;
            }
        });

        var server_url;
        var params1 = [];
        params1.push("get_metaconsole_server_url=1");
        params1.push("server_name=" + id_server);
        params1.push("page=include/ajax/reporting.ajax");
        jQuery.ajax ({
            data: params1.join ("&"),
            type: 'POST',
            url: action=
            <?php
            echo '"'.ui_get_full_url(
                false,
                false,
                false,
                false
            ).'"';
            ?>
            + "/ajax.php",
            async: false,
            timeout: 10000,
            success: function (data) {
                server_url = data;
            }
        });

        window.location.href = server_url + "index.php?sec=reporting&sec2=godmode/reporting/graph_builder&edit_graph=1&id=" + id_element_graph + hash_data;        
        <?php
    } else {
        ?>
        window.location.href = "index.php?sec=reporting&sec2=godmode/reporting/graph_builder&edit_graph=1&id=" + id_graph;
        <?php
    }
    ?>
}

function change_custom_graph() {
    //Hidden the button create or edit custom graph
    if ($("#id_custom_graph").val() != "0") {
        $("#meta_servers").val(0);
        $("#meta_target_servers").css('display', 'none');
        $("#button-create_graph").css("display", "none");
        $("#button-edit_graph").css("display", "");
    }
    else {
        $("#meta_servers").val(0);
        $("#meta_target_servers").css('display', 'none');
        $("#button-create_graph").css("display", "");
        $("#button-edit_graph").css("display", "none");
    }
}

function chooseSQLquery() {
    var idCustom = $("#id_custom").val();

    if (idCustom == 0) {
        $("#sql_example").css('display', 'none');
        $("#sql_entry").css('display', '');
        $("#sql_example").html('');
    }
    else {
        $("#sql_example").css('display', '');
        $("#sql_entry").css('display', 'none');

        var params1 = [];
        params1.push("get_image_path=1");
        params1.push("img_src=" + "images/spinner.gif");
        params1.push("page=include/ajax/skins.ajax");
        jQuery.ajax ({
            data: params1.join ("&"),
            type: 'POST',
            url: action=
            <?php
            echo '"'.ui_get_full_url(
                false,
                false,
                false,
                false
            ).'"';
            ?>
            + "/ajax.php",
            async: false,
            timeout: 10000,
            success: function (data) {
                $("#sql_example").html(data);
            }
        });

        var params = [];
        params.push("get_custom_sql=1");
        params.push("id=" + idCustom);
        params.push("page=include/ajax/reporting.ajax");
        jQuery.ajax ({
            data: params.join ("&"),
            type: 'POST',
            url: action=
            <?php
            echo '"'.ui_get_full_url(
                false,
                false,
                false,
                false
            ).'"';
            ?>
            + "/ajax.php",
            timeout: 10000,
            dataType: 'json',
            success: function (data) {
                if (data['correct']) {
                    $("#sql_example").html(data['sql']);
                }
            }
        });
    }
}

function deleteSLARow(id_row) {
    //ajax to delete
    var params = [];
    params.push("delete_sla_item=1");
    params.push("id=" + id_row);
    params.push("page=include/ajax/reporting.ajax");
    jQuery.ajax ({
        data: params.join ("&"),
        type: 'POST',
        url: action=
        <?php
        echo '"'.ui_get_full_url(
            false,
            false,
            false,
            false
        ).'"';
        ?>
        + "/ajax.php",
        timeout: 10000,
        dataType: 'json',
        success: function (data) {
            if (data['correct']) {
                $("#sla_" + id_row).remove();
            }
        }
    });
}

function deleteGeneralRow(id_row) {
    //ajax to delete
    var params = [];
    params.push("delete_general_item=1");
    params.push("id=" + id_row);
    params.push("page=include/ajax/reporting.ajax");
    jQuery.ajax ({
        data: params.join ("&"),
        type: 'POST',
        url: action=
        <?php
        echo '"'.ui_get_full_url(
            false,
            false,
            false,
            false
        ).'"';
        ?>
        + "/ajax.php",
        timeout: 10000,
        dataType: 'json',
        success: function (data) {
            if (data['correct']) {
                $("#general_" + id_row).remove();
            }
        }
    });
}

function addSLARow() {
    var nameAgent = $("input[name=agent_sla]").val();
    var nameAgentFailover = $("input[name=agent_failover]").val();
    var idAgent = $("input[name=id_agent_sla]").val();
    var serverId = $("input[name=id_server]").val();
    var idModule = $("#id_agent_module_sla").val();
    var idModuleFailover = $("#id_agent_module_failover").val();
    var nameModule = $("#id_agent_module_sla :selected").text();
    var nameModuleFailover = $("#id_agent_module_failover :selected").text();
    var slaMin = $("input[name=sla_min]").val();
    var slaMax = $("input[name=sla_max]").val();
    var slaLimit = $("input[name=sla_limit]").val();
    var serviceId = $("select#id_service>option:selected").val();
    if(serviceId != undefined && serviceId != '' && serviceId.split('|').length > 1 ) {
        var ids = serviceId.split('|');
        serverId = ids[0];
        serviceId = ids[1];
    }
    var serviceName = $("select#id_service>option:selected").text();

    if ((((idAgent != '') && (idAgent > 0))
        && ((idModule != '') && (idModule > 0)))
        && (slaLimit != '') || serviceId != null)
    {
            if (nameAgent != '') {
                //Truncate nameAgent
                var params = [];
                params.push("truncate_text=1");
                params.push("text=" + nameAgent);
                params.push("page=include/ajax/reporting.ajax");
                jQuery.ajax ({
                    data: params.join ("&"),
                    type: 'POST',
                    url: action=
                    <?php
                    echo '"'.ui_get_full_url(
                        false,
                        false,
                        false,
                        false
                    ).'"';
                    ?>
                    + "/ajax.php",
                    async: false,
                    timeout: 10000,
                    success: function (data) {
                        nameAgent = data;
                    }
                });

                //Truncate nameModule
                var params = [];
                params.push("truncate_text=1");
                params.push("text=" + nameModule);
                params.push("page=include/ajax/reporting.ajax");
                jQuery.ajax ({
                    data: params.join ("&"),
                    type: 'POST',
                    url: action=
                    <?php
                    echo '"'.ui_get_full_url(
                        false,
                        false,
                        false,
                        false
                    ).'"';
                    ?>
                    + "/ajax.php",
                    async: false,
                    timeout: 10000,
                    success: function (data) {
                        nameModule = data;
                    }
                });
            }

            if (nameAgentFailover != '') {
                //Truncate nameAgentFailover
                var params = [];
                params.push("truncate_text=1");
                params.push("text=" + nameAgentFailover);
                params.push("page=include/ajax/reporting.ajax");
                jQuery.ajax ({
                    data: params.join ("&"),
                    type: 'POST',
                    url: action=
                    <?php
                    echo '"'.ui_get_full_url(
                        false,
                        false,
                        false,
                        false
                    ).'"';
                    ?>
                    + "/ajax.php",
                    async: false,
                    timeout: 10000,
                    success: function (data) {
                        nameAgentFailover = data;
                    }
                });

                //Truncate nameModuleFailover
                var params = [];
                params.push("truncate_text=1");
                params.push("text=" + nameModuleFailover);
                params.push("page=include/ajax/reporting.ajax");
                jQuery.ajax ({
                    data: params.join ("&"),
                    type: 'POST',
                    url: action=
                    <?php
                    echo '"'.ui_get_full_url(
                        false,
                        false,
                        false,
                        false
                    ).'"';
                    ?>
                    + "/ajax.php",
                    async: false,
                    timeout: 10000,
                    success: function (data) {
                        nameModuleFailover = data;
                    }
                });
            }

            var params = [];
            params.push("add_sla=1");
            params.push("id=" + $("input[name=id_item]").val());
            params.push("id_module=" + idModule);
            params.push("id_module_failover=" + idModuleFailover);
            params.push("sla_min=" + slaMin);
            params.push("sla_max=" + slaMax);
            params.push("sla_limit=" + slaLimit);
            params.push("server_id=" + serverId);

            if (serviceId != '') {
                params.push("id_service=" + serviceId);
            }

            params.push("page=include/ajax/reporting.ajax");
            jQuery.ajax ({
                data: params.join ("&"),
                type: 'POST',
                url: action=
                <?php
                echo '"'.ui_get_full_url(
                    false,
                    false,
                    false,
                    false
                ).'"';
                ?>
                + "/ajax.php",
                timeout: 10000,
                dataType: 'json',
                success: function (data) {
                    if (data['correct']) {
                        row = $("#sla_template").clone();
                        $("#row", row).show();
                        $("#row", row).attr('id', 'sla_' + data['id']);
                        $(".agent_name", row).html(nameAgent);
                        $(".module_name", row).html(nameModule);
                        $(".agent_name_failover", row).html(nameAgentFailover);
                        $(".module_name_failover", row).html(nameModuleFailover);
                        $(".service_name", row).html(serviceName);
                        $(".sla_min", row).html(slaMin);
                        $(".sla_max", row).html(slaMax);
                        $(".sla_limit", row).html(slaLimit);
                        $(".delete_button", row).attr(
                            'href',
                            'javascript: deleteSLARow(' + data['id'] + ');'
                        );
                        $("#list_sla").append($(row).html());
                        $("input[name=id_agent_sla]").val('');
                        $("input[name=id_agent_failover]").val('');
                        $("input[name=id_server]").val('');
                        $("input[name=agent_sla]").val('');
                        $("input[name=agent_failover]").val('');
                        $("#id_agent_module_sla").empty();
                        $("#id_agent_module_sla").attr('disabled', 'true');
                        $("#id_agent_module_sla").append(
                            $("<option></option>")
                            .attr ("value", 0)
                            .html ($("#module_sla_text").html()));
                        $("#id_agent_module_failover").empty();
                        $("#id_agent_module_failover").attr('disabled', 'true');
                        $("#id_agent_module_failover").append(
                            $("<option></option>")
                            .attr ("value", 0)
                            .html ($("#module_sla_text").html()));
                        $("input[name=sla_min]").val('');
                        $("input[name=sla_max]").val('');
                        $("input[name=sla_limit]").val('');
                    }
                }
            });
    }
    else {
        alert("<?php echo __('Could not be created'); ?>");
    }
}

function addGeneralRow() {
    var nameAgent = $("input[name=agent_general]").val();
    var idAgent = $("input[name=id_agent_general]").val();
    var serverId = $("input[name=id_server]").val();
    var idModule = $("#id_agent_module_general").val();
    var nameAgentFailover = $("input[name=agent_failover]").val();
    var idModuleFailover = $("#id_agent_module_failover").val();
    var nameModuleFailover = $("#id_agent_module_failover :selected").text();

    var operation;
    if ($("#id_operation_module_general").length) {
        operation = $("#id_operation_module_general").val();
    }
    else {
        operation = "";
    }
    var nameModule = $("#id_agent_module_general :selected").text();
    var nameOperation = $("#id_operation_module_general :selected").text();

    if (idAgent != '') {
        //Truncate nameAgent
        var params = [];
        params.push("truncate_text=1");
        params.push("text=" + nameAgent);
        params.push("page=include/ajax/reporting.ajax");
        jQuery.ajax ({
            data: params.join ("&"),
            type: 'POST',
            url: action=
            <?php
            echo '"'.ui_get_full_url(
                false,
                false,
                false,
                false
            ).'"';
            ?>
            + "/ajax.php",
            async: false,
            timeout: 10000,
            success: function (data) {
                nameAgent = data;
            }
        });
        //Truncate nameModule
        var params = [];
        params.push("truncate_text=1");
        params.push("text=" + nameModule);
        params.push("page=include/ajax/reporting.ajax");
        jQuery.ajax ({
            data: params.join ("&"),
            type: 'POST',
            url: action=
            <?php
            echo '"'.ui_get_full_url(
                false,
                false,
                false,
                false
            ).'"';
            ?>
            + "/ajax.php",
            async: false,
            timeout: 10000,
            success: function (data) {
                nameModule = data;
            }
        });

        //Truncate nameOperation
        var params = [];
        params.push("truncate_text=1");
        params.push("text=" + nameOperation);
        params.push("page=include/ajax/reporting.ajax");
        jQuery.ajax ({
            data: params.join ("&"),
            type: 'POST',
            url: action=
            <?php
            echo '"'.ui_get_full_url(
                false,
                false,
                false,
                false
            ).'"';
            ?>
            + "/ajax.php",
            async: false,
            timeout: 10000,
            success: function (data) {
                nameOperation = data;
            }
        });

        if (nameAgentFailover != '') {
            //Truncate nameAgentFailover
            var params = [];
            params.push("truncate_text=1");
            params.push("text=" + nameAgentFailover);
            params.push("page=include/ajax/reporting.ajax");
            jQuery.ajax ({
                data: params.join ("&"),
                type: 'POST',
                url: action=
                <?php
                echo '"'.ui_get_full_url(
                    false,
                    false,
                    false,
                    false
                ).'"';
                ?>
                + "/ajax.php",
                async: false,
                timeout: 10000,
                success: function (data) {
                    nameAgentFailover = data;
                }
            });

            //Truncate nameModuleFailover
            var params = [];
            params.push("truncate_text=1");
            params.push("text=" + nameModuleFailover);
            params.push("page=include/ajax/reporting.ajax");
            jQuery.ajax ({
                data: params.join ("&"),
                type: 'POST',
                url: action=
                <?php
                echo '"'.ui_get_full_url(
                    false,
                    false,
                    false,
                    false
                ).'"';
                ?>
                + "/ajax.php",
                async: false,
                timeout: 10000,
                success: function (data) {
                    nameModuleFailover = data;
                }
            });
        }

        var params = [];
        params.push("add_general=1");
        params.push("id=" + $("input[name=id_item]").val());
        params.push("id_module=" + idModule);
        params.push("id_module_failover=" + idModuleFailover);
        params.push("id_server=" + serverId);
        params.push("operation=" + operation);
        params.push("id_agent=" + idAgent);
        params.push("page=include/ajax/reporting.ajax");
        jQuery.ajax ({
            data: params.join ("&"),
            type: 'POST',
            url: action=
            <?php
            echo '"'.ui_get_full_url(
                false,
                false,
                false,
                false
            ).'"';
            ?>
            + "/ajax.php",
            timeout: 10000,
            dataType: 'json',
            success: function (data) {
                if (data['correct']) {
                    row = $("#general_template").clone();
                    $("#row", row).show();
                    $("#row", row).attr('id', 'general_' + data['id']);
                    $(".agent_name", row).html(nameAgent);
                    $(".module_name", row).html(nameModule);
                    $(".agent_name_failover", row).html(nameAgentFailover);
                    $(".module_name_failover", row).html(nameModuleFailover);
                    $(".operation_name", row).html(nameOperation);
                    $(".delete_button", row).attr(
                        'href',
                        'javascript: deleteGeneralRow(' + data['id'] + ');'
                    );

                    $("#list_general").append($(row).html());

                    $("input[name=id_agent_general]").val('');
                    $("input[name=id_server]").val('');
                    $("input[name=agent_general]").val('');
                    $("#id_operation_module_general").val('avg');
                    $("#id_agent_module_general").empty();
                    $("#id_agent_module_general").attr('disabled', 'true');

                    $("input[name=id_agent_failover]").val('');
                    $("input[name=agent_failover]").val('');
                    $("#id_agent_module_failover").empty();
                    $("#id_agent_module_failover").attr('disabled', 'true');
                    $("#id_agent_module_failover").append(
                        $("<option></option>")
                        .attr ("value", 0)
                        .html ($("#module_sla_text").html()));
                }
            }
        });
    }
}

function loadGeneralAgents(agent_group) {
    var params = [];

    var group = <?php echo $group ?? -1; ?>;
    if (group < 0) {
        return;
    }
    console.log("!!!!!!!!!!!!!!!!!!!!!!!!",group);
    group = agent_group || group;

    params.push("get_agents=1");
    params.push("group="+parseInt(group));
    params.push('id_agents=<?php echo json_encode($id_agents); ?>');
    params.push("page=include/ajax/reporting.ajax");


    $('#id_agents2')
        .find('option')
        .remove();

    $('#id_agents2')
        .append('<option>Loading agents...</option>');

    jQuery.ajax ({
        data: params.join ("&"),
        type: 'POST',
        url: action=
        <?php
        echo '"'.ui_get_full_url(
            false,
            false,
            false,
            false
        ).'"';
        ?>
        + "/ajax.php",
        timeout: 300000,
        dataType: 'json',
        success: function (data) {
            if (data['correct']) {
                $('#id_agents2')
                    .find('option')
                    .remove();

                var selectElements = [];
                var selectedStr = 'selected="selected"';

                if (data['select_agents'] === null) {
                    return;
                }

                if (Array.isArray(data['select_agents'])) {
                    data['select_agents'].forEach(function(agentAlias, agentID) {
                        var optionAttr = '';
                        if (typeof data['agents_selected'][agentID] !== 'undefined') {
                            optionAttr = ' selected="selected"';
                        }

                        $('#id_agents2')
                            .append('<option value="'+agentID+'" '+optionAttr+'>'+agentAlias+'</option>');
                    });
                } else {
                    for (const [agentID, agentAlias] of Object.entries(data['select_agents'])) {
                        var optionAttr = '';
                        if (typeof data['agents_selected'][agentID] !== 'undefined') {
                            optionAttr = ' selected="selected"';
                        }

                        $('#id_agents2')
                            .append('<option value="'+agentID+'" '+optionAttr+'>'+agentAlias+'</option>');
                    }
                }
            }
        }
    });
}

function loadLogAgents() {
    var params = [];

    params.push("get_log_agents=1");
    params.push("source=<?php echo $source; ?>");
    params.push('id_agents=<?php echo json_encode($id_agents); ?>');
    params.push("page=include/ajax/reporting.ajax");

    $('#id_agents3')
        .find('option')
        .remove();

    $('#id_agents3')
        .append('<option>Loading agents...</option>');

    jQuery.ajax ({
        data: params.join ("&"),
        type: 'POST',
        url: action=
        <?php
        echo '"'.ui_get_full_url(
            false,
            false,
            false,
            false
        ).'"';
        ?>
        + "/ajax.php",
        timeout: 300000,
        dataType: 'json',
        success: function (data) {
            if (data['correct']) {
                $('#id_agents3')
                    .find('option')
                    .remove();

                var selectElements = [];
                var selectedStr = 'selected="selected"';

                if (data['select_agents'] === null) {
                    return;
                }

                if (Array.isArray(data['select_agents'])) {
                    data['select_agents'].forEach(function(agentAlias, agentID) {
                        var optionAttr = '';
                        if (typeof data['agents_selected'][agentID] !== 'undefined') {
                            optionAttr = ' selected="selected"';
                        }

                        $('#id_agents3')
                            .append('<option value="'+agentID+'" '+optionAttr+'>'+agentAlias+'</option>');
                    });
                } else {
                    for (const [agentID, agentAlias] of Object.entries(data['select_agents'])) {
                        var optionAttr = '';
                        if (typeof data['agents_selected'][agentID] !== 'undefined') {
                            optionAttr = ' selected="selected"';
                        }

                        $('#id_agents3')
                            .append('<option value="'+agentID+'" '+optionAttr+'>'+agentAlias+'</option>');
                    }
                }
            }
        }
    });
}

function chooseType() {
    var meta = '<?php echo (is_metaconsole() === true) ? 1 : 0; ?>';
    type = $("#type").val();
    $("#row_description").hide();
    $("#row_label").hide();
    $("#row_period").hide();
    $("#row_period_range").hide();
    $("#row_agent").hide();
    $("#row_module").hide();
    $("#row_period").hide();
    $("#row_search").hide();
    $("#row_log_number").hide();
    $("#row_period1").hide();
    $("#row_estimate").hide();
    $("#row_interval").hide();
    $("#row_custom_graph").hide();
    $("#row_text").hide();
    $("#row_query").hide();
    $("#row_max_items").hide();
    $("#row_header").hide();
    $("#row_custom").hide();
    $("#row_url").hide();
    $("#row_field_separator").hide();
    $("#row_line_separator").hide();
    $("#row_custom_example").hide();
    $("#row_group").hide();
    $("#row_current_month").hide();
    $("#row_failover_mode").hide();
    $("#row_failover_type").hide();
    $("#row_summary").hide();
    $("#row_working_time").hide();
    $("#row_working_time_compare").hide();
    $("#row_only_display_wrong").hide();
    $("#row_combo_module").hide();
    $("#row_group_by_agent").hide();
    $("#general_list").hide();
    $("#row_order_uptodown").hide();
    $("#row_show_resume").hide();
    $("#row_show_address_agent").hide();
    $("#row_show_graph").hide();
    $("#row_max_min_avg").hide();
    $("#row_fullscale").hide();
    $("#row_image_threshold").hide();
    $("#row_graph_render").hide();
    $("#row_macros_definition").hide();
    $("#row_render_definition").hide();
    $("#row_time_compare_overlapped").hide();
    $("#row_quantity").hide();
    $("#row_agent_regexp").hide();
    $("#row_module_regexp").hide();
    $("#row_exception_condition_value").hide();
    $("#row_exception_condition").hide();
    $("#row_dyn_height").hide();
    $("#row_show_in_same_row").hide();
    $("#row_historical_db_check").hide();
    $("#row_lapse_calc").hide();
    $("#row_lapse").hide();
    $("#row_visual_format").hide();
    $('#row_hide_notinit_agents').hide();
    $('#row_priority_mode').hide();
    $("#row_module_group").hide();
    $("#row_alert_templates").hide();
    $("#row_alert_actions").hide();
    $("#row_servers").hide();
    $("#row_servers_all_opt").hide();
    $("#row_servers_all").hide();
    $("#row_multiple_servers").hide();
    $("#row_sort").hide();
    $("#row_date").hide();
    $("#row_agent_multi").hide();
    $("#row_module_multi").hide();
    $('#row_regular_expression').hide();
    $("#row_event_graphs").hide();
    $("#row_event_graph_by_agent").hide();
    $("#row_event_graph_by_user").hide();
    $("#row_event_graph_by_criticity").hide();
    $("#row_event_graph_by_validated").hide();
    $("#row_extended_events").hide();
    $("#row_custom_data_events").hide();
    $("#row_netflow_filter").hide();
    $("#row_max_values").hide();
    $("#row_resolution").hide();
    $("#row_last_value").hide();
    $("#row_filter_search").hide();
    $("#row_filter_exclude").hide();
    $("#row_percentil").hide();
    $("#log_help_tip").css("visibility", "hidden");
    $("#agents_row").hide();
    $("#agents_modules_row").hide();
    $("#select_agent_modules").hide();
    $("#modules_row").hide();
    $("#row_show_summary_group").hide();
    $("#row_show_only_data").hide();
    $("#row_event_severity").hide();
    $("#row_event_type").hide();
    $("#row_event_status").hide();
    $("#row_source").hide();
    $('#row_select_fields').hide();
    $("#row_select_fields2").hide();
    $("#row_select_fields3").hide();
    $("#row_uncompressed_module").hide();
    $("#row_users").hide();
    $("#row_profiles_group").hide();
    $("#row_select_by_group").hide();
    $("#row_agents_inventory_display_options").hide();
    $("#row_agent_server_filter").hide();
    $("#row_agent_group_filter").hide();
    $("#row_module_group_filter").hide();
    $("#row_module_group_filter").hide();
    $("#row_alias").hide();
    $("#row_search_module_name").hide();
    $("#row_description_switch").hide();
    $("#row_last_status_change").hide();
    $("#row_tags").hide();
    $("#row_os").hide();
    $("#row_custom_field_filter").hide();
    $("#row_custom_field").hide();
    $("#row_agent_status").hide();
    $("#row_agent_version").hide();
    $("#row_agent_remote_conf").hide();
    $("#row_module_free_search").hide();
    $("#row_network_filter").hide();
    $("#row_alive_ip").hide();
    $("#row_agent_not_assigned_to_ip").hide();
    $("#row_show_summary").hide();
    $("#row_group_by").hide();
    $("#row_type_show").hide();
    $("#row_use_prefix_notation").hide();
<<<<<<< HEAD
    $("#row_os_selector").hide();
    $("#row_os_version_regexp").hide();
    $("#row_os_end_of_life").hide();
=======
    $("#row_cat_security_hardening").hide();
    $("#row_ignore_skipped").hide();
    $("#row_status_check").hide();
>>>>>>> ff2cc62c

    // SLA list default state.
    $("#sla_list").hide();
    $(".sla_list_agent_col").show();
    $(".sla_list_module_col").show();
    $(".sla_list_service_col").hide();
    $(".sla_list_sla_min_col").show();
    $(".sla_list_sla_max_col").show();
    $(".sla_list_sla_limit_col").show();
    $(".sla_list_action_col").show();

    $('#agent_autocomplete_events').show();

    switch (type) {
        case 'event_report_group':
            $("#row_description").show();
            $("#row_period").show();
            $("#row_multiple_servers").show();
            $("#row_group").show();
            $("#row_event_filter").show();
            $("#row_event_graphs").show();



            $("#row_event_graph_by_agent").show();
            $("#row_event_graph_by_user").show();
            $("#row_event_graph_by_criticity").show();
            $("#row_event_graph_by_validated").show();
            $("#row_extended_events").show();
            $("#row_custom_data_events").show();

            $("#row_filter_search").show();
            $("#row_filter_exclude").show();


            $("#row_event_severity").show();
            $("#row_event_status").show();
            $("#row_event_type").show();
            
            $("#row_historical_db_check").hide();
            break;

        case 'event_report_log':
            $("#log_help_tip").css("visibility", "visible");
            $("#row_description").show();
            $("#row_period").show();
            $("#row_search").show();
            $("#row_log_number").show();
            $("#agents_row").show();
            $("#row_source").show();
            $("#row_historical_db_check").hide();

            loadLogAgents();

        break;

        case 'event_report_log_table':
            $("#log_help_tip").css("visibility", "visible");
            $("#row_description").show();
            $("#row_period").show();
            $("#row_period_range").show();
            $("#row_search").show();
            $("#row_log_number").show();
            $("#agents_row").show();
            $("#row_source").show();
            $("#row_historical_db_check").hide();
            $("#row_show_graph").show();
            $("#row_group_by_agent").show();

            loadLogAgents();

        break;

        case 'increment':
            $("#row_description").show();
            $("#row_agent").show();
            $("#row_module").show();
            $("#row_period").show();
            break;

        case 'simple_graph':
            $("#row_time_compare_overlapped").show();
            $("#row_fullscale").show();
            $("#row_image_threshold").show();
            $("#row_graph_render").show();
            $("#row_percentil").show();

            // Force type.
            if('<?php echo $action; ?>' === 'new'){
                $("#graph_render").val(<?php echo $graph_render; ?>);
            }

            // The break hasn't be forgotten, this element
            // only should be shown on the simple graphs.
        case 'simple_baseline_graph':
            $("#row_description").show();
            $("#row_agent").show();
            $("#row_module").show();
            $("#row_period").show();
            $("#row_historical_db_check").hide();
            break;

        case 'projection_graph':
            $("#row_description").show();
            $("#row_agent").show();
            $("#row_module").show();
            $("#row_period1").show();
            $("#row_estimate").show();
            $("#row_historical_db_check").hide();
            break;

        case 'prediction_date':
            $("#row_description").show();
            $("#row_agent").show();
            $("#row_period1").show();
            $("#row_module").show();
            $("#row_interval").show();
            $("#row_historical_db_check").hide();
            break;

        case 'custom_graph':
        case 'automatic_custom_graph':
            $("#row_description").show();
            $("#row_period").show();
            $("#row_custom_graph").show();
            $("#row_historical_db_check").hide();
            break;

        case 'SLA':
            $("#row_description").show();
            $("#row_period").show();
            $("#sla_list").show();
            $("#row_working_time").show();
            $("#row_working_time_compare").show();
            $("#row_only_display_wrong").show();
            $("#row_show_graph").show();
            $("#row_sort").show();
            $('#row_hide_notinit_agents').show();
            $("#row_historical_db_check").hide();
            break;

        case 'availability_graph':
            $("#row_description").show();
            $("#row_period").show();
            $("#sla_list").show();
            $("#row_working_time").show();
            $("#row_working_time_compare").show();
            $("#row_historical_db_check").hide();
            $("#row_priority_mode").show();
            $("#row_failover_mode").show();
            var failover_checked = $("input[name='failover_mode']").prop("checked");
            if(failover_checked){
                $("#row_failover_type").show();
            }
            $("#row_summary").show();
            break;

        case 'module_histogram_graph':
            $("#row_description").show();
            $("#row_period").show();
            $("#row_agent").show();
            $("#row_module").show();
            $("#row_historical_db_check").hide();
            period_set_value($("#hidden-period").attr('class'), 3600);
            $("#row_period").find('select').val('3600').trigger('change');
            break;

        case 'SLA_monthly':
        case 'SLA_weekly':
        case 'SLA_hourly':
            $("#row_description").show();
            $("#sla_list").show();
            $("#row_current_month").show();
            $("#row_working_time").show();
            $("#row_sort").show();
            $("#row_priority_mode").show();
            $("#row_historical_db_check").hide();
            break;

        case 'SLA_services':
            $("#row_description").show();
            $("#row_period").show();
            $("#row_only_display_wrong").show();
            $("#row_working_time").show();
            $("#row_sort").show();

            $(".sla_list_agent_col").hide();
            $(".sla_list_module_col").hide();
            $(".sla_list_service_col").show();
            $(".sla_list_sla_min_col").hide();
            $(".sla_list_sla_max_col").hide();
            $(".sla_list_sla_limit_col").hide();
            $("#sla_list").show();
            $("#row_historical_db_check").hide();
            break;

        case 'monitor_report':
            $("#row_description").show();
            $("#row_agent").show();
            $("#row_module").show();
            $("#row_period").show();
            $("#row_historical_db_check").hide();
            break;

        case 'avg_value':
            $("#row_description").show();
            $("#row_agent").show();
            $("#row_module").show();
            $("#row_period").show();
            $("#row_lapse_calc").show();
            $("#row_lapse").show();
            $("#row_visual_format").show();
            $("#row_historical_db_check").hide();
            $("#row_use_prefix_notation").show();
            break;

        case 'max_value':
            $("#row_description").show();
            $("#row_agent").show();
            $("#row_module").show();
            $("#row_period").show();
            $("#row_lapse_calc").show();
            $("#row_lapse").show();
            $("#row_visual_format").show();
            $("#row_historical_db_check").hide();
            $("#row_use_prefix_notation").show();
            break;

        case 'min_value':
            $("#row_description").show();
            $("#row_agent").show();
            $("#row_module").show();
            $("#row_period").show();
            $("#row_lapse_calc").show();
            $("#row_lapse").show();
            $("#row_visual_format").show();
            $("#row_historical_db_check").hide();
            $("#row_use_prefix_notation").show();
            break;

        case 'sumatory':
            $("#row_description").show();
            $("#row_agent").show();
            $("#row_module").show();
            $("#row_period").show();
            $("#row_historical_db_check").hide();
            $("#row_uncompressed_module").show();
            $("#row_use_prefix_notation").show();
            break;

        case 'historical_data':
            $("#row_description").show();
            $("#row_agent").show();
            $("#row_module").show();
            $("#row_period").show();
            $("#row_historical_db_check").hide();
            break;

        case 'agent_detailed':
            $("#row_description").show();
            $("#row_agent").show();
            $("#row_period").show();
            $("#row_historical_db_check").hide();
            break;

        case 'text':
            $("#row_description").show();
            $("#row_text").show();
            $("#row_historical_db_check").hide();
            break;

        case 'sql':
            $("#row_description").show();
            $("#row_query").show();
            $("#row_header").show();
            $("#row_custom").show();
            $("#row_custom_example").show();
            $("#row_servers_all_opt").show();
            $("#row_historical_db_check").show();
            break;

        case 'sql_graph_pie':
        case 'sql_graph_hbar':
        case 'sql_graph_vbar':
            $("#row_description").show();
            $("#row_query").show();
            $("#row_max_items").show();
            $("#row_dyn_height").show();
            $("#row_servers").show();
            $("#row_historical_db_check").show();
            $("#sql_example").hide();
            $("#sql_entry").show();
            break;

        case 'url':
            $("#row_description").show();
            $("#row_url").show();
            $("#row_historical_db_check").hide();
            break;

        case 'database_serialized':
            $("#row_description").show();
            $("#row_agent").show();
            $("#row_module").show();
            $("#row_header").show();
            $("#row_field_separator").show();
            $("#row_line_separator").show();
            $("#row_period").show();
            $("#row_historical_db_check").hide();
            break;

        case 'last_value':
            $("#row_description").show();
            $("#row_agent").show();
            $("#row_module").show();
            break;

        case 'alert_report_module':
            $("#row_description").show();
            $("#row_agent").show();
            $("#row_module").show();
            $("#row_period").show();
            $("#row_historical_db_check").hide();
            break;

        case 'alert_report_group':
            $("#row_description").show();
            $("#row_period").show();
            $("#row_group").show();
            $("#row_servers").show();
            $("#row_historical_db_check").hide();
            break;

        case 'alert_report_agent':
            $("#row_description").show();
            $("#row_agent").show();
            $("#row_period").show();
            $("#row_historical_db_check").hide();
            break;

        case 'alert_report_actions':
            $("#row_description").show();
            $("#row_group").show();
            $("#select_agent_modules").show();
            $("#agents_modules_row").show();
            $("#modules_row").show();
            if(meta == 0){
                $("#row_alert_templates").show();
            }
            $("#row_alert_actions").show();
            $("#row_period").show();
            $("#row_lapse").show();
            $("#row_show_summary").show();
            $("#row_show_only_data").show();
            $("#row_group_by").show();
            if('<?php echo $action; ?>' === 'new'){
                $("#group_by").html('');
                var dataDefault = '<?php echo json_encode($valuesGroupByDefaultAlertActions); ?>';
                Object.entries(JSON.parse(dataDefault)).forEach(function (item) {
                    option = $("<option></option>")
                        .attr ("value", item[0])
                        .html (item[1]);
                    $("#group_by").append(option);
                });

                $("#lapse_select").attr('disabled', false);
                $("#lapse_select").val('0').trigger('change');
                $("#hidden-lapse").val('0');
            }

            loadGeneralAgents();

            $("#combo_group").change(function() {
                loadGeneralAgents($(this).val());
            });

            break;

        case 'event_report_group':
            $("#row_description").show();
            $("#row_period").show();
            $("#row_servers").show();
            $("#row_group").show();
            $("#row_event_severity").show();
            $("#row_event_status").show();
            $("#row_show_summary_group").show();

            $("#row_event_graph_by_agent").show();
            $("#row_event_graph_by_user").show();
            $("#row_event_graph_by_criticity").show();
            $("#row_event_graph_by_validated").show();
            $("#row_event_type").show();
            $("#row_extended_events").show();
            $("#row_custom_data_events").show();

            $("#row_filter_search").show();
            $("#row_filter_exclude").show();

            $("#row_historical_db_check").hide();
            break;


        case 'event_report_agent':
            $("#row_description").show();
            $("#row_agent").show();
            $("#row_period").show();
            $("#row_event_severity").show();
            $("#row_event_status").show();
            $("#row_show_summary_group").show();
            $("#row_event_graphs").show();
            $("#row_event_type").show();
            $("#row_extended_events").show();
            $("#row_custom_data_events").show();

            $("#row_event_graph_by_user").show();
            $("#row_event_graph_by_criticity").show();
            $("#row_event_graph_by_validated").show();

            $('#agent_autocomplete').hide();
            $('#agent_autocomplete_events').show();
            $("#row_filter_search").show();
            $("#row_filter_exclude").show();

            $("#row_historical_db_check").hide();
            break;

        case 'event_report_module':
            $("#row_description").show();
            $("#row_agent").show();
            $("#row_module").show();
            $("#row_period").show();
            $("#row_event_severity").show();
            $("#row_event_status").show();
            $("#row_show_summary_group").show();
            $("#row_event_graphs").show();
            $("#row_event_type").show();
            $("#row_extended_events").show();
            $("#row_custom_data_events").show();

            $("#row_event_graph_by_user").show();
            $("#row_event_graph_by_criticity").show();
            $("#row_event_graph_by_validated").show();

            $('#agent_autocomplete').hide();
            $('#agent_autocomplete_events').show();
            $("#row_filter_search").show();
            $("#row_filter_exclude").show();

            $("#row_historical_db_check").hide();
            break;

        case 'general':
            $("#row_description").show();
            $("#row_group_by_agent").show();
            $("#row_period").show();
            $("#general_list").show();
            $("#row_order_uptodown").show();
            $("#row_show_resume").show();
            $("#row_show_in_same_row").show();
            $("#row_agent_regexp").show();
            $("#row_module_regexp").show();

            var checked = $("input[name='last_value']").prop("checked");

            $("#row_last_value").show();
            if (checked) {
                $("#row_period").hide();
                $("input[name='last_value']").prop("checked", true);
            }
            $("#row_historical_db_check").hide();
            break;

        case 'availability':
            $("#row_description").show();
            $("#row_period").show();
            $("#general_list").show();
            $("#row_order_uptodown").show();
            $("#row_show_address_agent").show();
            $("#row_show_resume").show();
            $("#row_working_time").show();
            $("#row_working_time_compare").show();
            $('#row_hide_notinit_agents').show();
            $('#row_select_fields').show();
             if($("#checkbox-checkbox_show_resume").is(":checked")){
                $("#row_select_fields2").show();
                 $("#row_select_fields3").show();
             }
             else{
                $("#row_select_fields2").hide();
                 $("#row_select_fields3").hide();
             }
            $("#row_historical_db_check").hide();

            $("#row_failover_mode").show();
            var failover_checked = $("input[name='failover_mode']").prop("checked");
            if(failover_checked){
                $("#row_failover_type").show();
            }
            break;

        case 'group_report':
            $("#row_group").show();
            $("#row_servers_all").show();
            $("#row_description").show();
            $("#row_historical_db_check").hide();
            break;

        case 'network_interfaces_report':
            $("#row_group").show();
            $("#row_description").show();
            $("#row_period").show();
            $("#row_historical_db_check").hide();
            $("#row_graph_render").show();
            $("#row_fullscale").show();
            // Force MAX type.
            if('<?php echo $action; ?>' === 'new'){
                $("#graph_render").val(2);
            }
            break;

        case 'custom_render':
            $("#row_macros_definition").show();
            $("#row_render_definition").show();
            break;

        case 'top_n':
            $("#row_description").show();
            $("#row_period").show();
            $("#row_max_min_avg").show();
            $("#row_agent_regexp").show();
            $("#row_module_regexp").show();
            $("#row_quantity").show();
            $("#general_list").show();
            $("#row_order_uptodown").show();
            $("#row_show_resume").show();
            $("#row_show_graph").show();
            $("#row_historical_db_check").hide();
            $("#row_use_prefix_notation").show();
            break;

        case 'exception':
            $("#row_description").show();
            $("#row_period").show();
            $("#general_list").show();
            $("#row_exception_condition_value").show();
            $("#row_exception_condition").show();
            $("#row_order_uptodown").show();
            $("#row_show_resume").show();
            $("#row_show_graph").show();
            $("#row_agent_regexp").show();
            $("#row_module_regexp").show();

            var checked = $("input[name='last_value']").prop("checked");

            $("#row_last_value").show();
            if (checked) {
                $("#row_period").hide();
                $("input[name='last_value']").prop("checked", true);
            }
            $("#row_historical_db_check").hide();
            break;

        case 'agent_module':
            $("#row_module_group").show();
            $("#row_type_show").show();
        case 'agent_module_status':
            $("#row_description").show();
            $("#row_group").show();
            $("#select_agent_modules").show();
            $("#agents_modules_row").show();
            $("#modules_row").show();
            $("#row_historical_db_check").hide();

            loadGeneralAgents();

            $("#combo_group").change(function() {
                loadGeneralAgents($(this).val());
            });
            break;

        case 'end_of_life':
            $("#row_os_selector").show();
            $("#row_os_version_regexp").show();
            $("#row_group").show();
            $("#row_os_end_of_life").show();
            break;

        case 'inventory_changes':
            $("#row_description").show();
            $("#row_period").show();
            $("#row_group").show();
            $("#row_agent_multi").show();
            $("#row_module_multi").show();
            $("#row_servers").show();
            $("#id_agents").change(event_change_id_agent_inventory);
            $("#id_agents").trigger('change');

            $("#combo_server").change(function() {
                $('#hidden-date_selected').val('');
                updateInventoryDates(
                <?php
                echo '"'.ui_get_full_url(
                    false,
                    false,
                    false,
                    false
                ).'"';
                ?>
                );
                updateAgents($(this).val(),
                <?php
                echo '"'.ui_get_full_url(
                    false,
                    false,
                    false,
                    false
                ).'"';
                ?>
                );
            });
            $("#combo_group").change(function() {
                updateAgents($(this).val(),
                <?php
                echo '"'.ui_get_full_url(
                    false,
                    false,
                    false,
                    false
                ).'"';
                ?>
                );
            });
            $("#row_historical_db_check").hide();

            break;

        case 'agents_inventory':
            $("#row_agents_inventory_display_options").show();
            $("#row_agent_server_filter").show();
            $("#row_agent_group_filter").show();
            $("#row_os").show();
            $("#row_custom_field").show();
            $("#row_custom_field_filter").show();
            $("#row_agent_status").show();
            $("#row_agent_version").show();
            $("#row_agent_remote_conf").show();
            $("#row_module_free_search").show();

            if ($('#agent_custom_fields :selected').length > 0) {
                $('#text-agent_custom_field_filter').removeAttr('disabled');
            } else {
                $('#text-agent_custom_field_filter').prop('disabled', true);
            }

            $("#agent_custom_fields").change(function(e) {
                if ($('#agent_custom_fields :selected').length > 0) {
                    $('#text-agent_custom_field_filter').removeAttr('disabled');
                } else {
                    $('#text-agent_custom_field_filter').prop('disabled', true);
                }
            });

            break;

        case 'modules_inventory':
            $("#row_agent_server_filter").show();
            $("#row_agent_group_filter").show();
            $("#row_module_group_filter").show();
            $("#row_alias").show();
            $("#row_search_module_name").show();
            $("#row_description_switch").show();
            $("#row_last_status_change").show();
            $("#row_tags").show();

            break;

        case 'inventory':
            $("#row_description").show();
            $("#row_group").show();
            $("#row_agent_multi").show();
            $("#row_module_multi").show();
            $('#row_regular_expression').show();
            $("#row_date").show();


            $("#row_servers").show();

            $("#combo_server").change(function() {
                $('#hidden-date_selected').val('');
                updateInventoryDates(
                <?php
                echo '"'.ui_get_full_url(
                    false,
                    false,
                    false,
                    false
                ).'"';
                ?>
                );
                updateAgents($(this).val(),
                <?php
                echo '"'.ui_get_full_url(
                    false,
                    false,
                    false,
                    false,
                ).'"';
                echo ', "false", '.json_encode($id_agents).'';
                ?>
                );
            });

            $("#combo_server").trigger('change');
            

            $("#combo_group").change(function() {
                $('#hidden-date_selected').val('');
                updateInventoryDates(
                <?php
                echo '"'.ui_get_full_url(
                    false,
                    false,
                    false,
                    false
                ).'"';
                ?>
                );
                updateAgents($(this).val(),
                <?php
                echo '"'.ui_get_full_url(
                    false,
                    false,
                    false,
                    false
                ).'"';
                ?>
                );
            });
            $("#id_agents").change(event_change_id_agent_inventory);
            $("#id_agents").trigger('change');

            $("#id_agents").change(function() {
                $('#hidden-date_selected').val('');
                updateInventoryDates(
                <?php
                echo '"'.ui_get_full_url(
                    false,
                    false,
                    false,
                    false
                ).'"';
                ?>
                );
            });
            $("#inventory_modules").change(function() {
                $('#hidden-date_selected').val('');
                updateInventoryDates(
                <?php
                echo '"'.ui_get_full_url(
                    false,
                    false,
                    false,
                    false
                ).'"';
                ?>
                );
            });
            
            if (!$("#hidden-date_selected").val())
                updateInventoryDates(
                <?php
                echo '"'.ui_get_full_url(
                    false,
                    false,
                    false,
                    false
                ).'"';
                ?>
                );
                $("#row_historical_db_check").hide();
            break;

        case 'inventory_changes':
        $("#row_historical_db_check").hide();
            break;

        case 'agent_configuration':
            $("#row_agent").show();
            $("#row_historical_db_check").hide();
            break;

        case 'group_configuration':
            $("#row_group").show();
            $("#row_servers").show();
            $("#row_historical_db_check").hide();
            $("#combo_server option[value='0']").remove();
            break;

        case 'netflow_area':
            $("#row_netflow_filter").show();
            $("#row_description").show();
            $("#row_period").show();
            $("#row_max_values").show();
            $("#row_resolution").show();
            $("#row_servers").show();
            $("#row_historical_db_check").hide();
            break;

        case 'netflow_data':
            $("#row_netflow_filter").show();
            $("#row_description").show();
            $("#row_period").show();
            $("#row_max_values").show();
            $("#row_resolution").show();
            $("#row_servers").show();
            $("#row_historical_db_check").hide();
            break;

        case 'netflow_summary':
            $("#row_netflow_filter").show();
            $("#row_description").show();
            $("#row_period").show();
            $("#row_max_values").show();
            $("#row_resolution").show();
            $("#row_servers").show();
            $("#row_historical_db_check").hide();
            break;

        case 'netflow_top_N':
            $("#row_netflow_filter").show();
            $("#row_description").show();
            $("#row_period").show();
            $("#row_max_values").show();
            $("#row_resolution").show();
            $("#row_servers").show();
            $("#row_historical_db_check").hide();
            break;

        case 'IPAM_network':
            $("#row_network_filter").show();
            $("#row_alive_ip").show();
            $("#row_agent_not_assigned_to_ip").show();
            $("#row_historical_db_check").hide();
            break;

        case 'permissions_report':
            $("#row_description").show();
            $("#row_users").show();
            $("#row_profiles_group").show();
            $("#row_select_by_group").show();

            if($("#checkbox-select_by_group").prop("checked")) {
                $("#row_users").hide();
            } else {
                $("#row_profiles_group").hide(); 
            }
            break;

        case 'ncm':
            $("#row_agent").show();
            break;

        case 'top_n_agents_sh':
            $("#row_group").show();
            $("#row_max_items").show();
        break;

        case 'top_n_checks_failed':
            $("#row_group").show();
            $("#row_max_items").show();
        break;

        case 'top_n_categories_checks':
            $("#row_group").show();
            $("#row_max_items").show();
        break;

        case 'vul_by_cat':
            $("#row_group").show();
            $("#row_cat_security_hardening").show();
            $("#row_ignore_skipped").show();
        break;

        case 'list_checks':
            $("#row_group").show();
            $("#row_agent").show();
            $("#row_cat_security_hardening").show();
            $("#row_status_check").show();
        break;

        case 'scoring':
            $("#row_group").show();
            $('#row_period').show();
        break;

        case 'evolution':
            $("#row_group").show();
            $('#row_period').show();
        break;
    }

    switch (type) {
        case 'event_report_agent':
        case 'simple_graph':
        case 'event_report_module':
        case 'alert_report_agent':
        case 'alert_report_module':
        case 'historical_data':
        case 'sumatory':
        case 'database_serialized':
        case 'monitor_report':
        case 'min_value':
        case 'max_value':
        case 'avg_value':
        case 'simple_baseline_graph':
            $("#row_label").show();
            break;
        default:
            break;
    }
}

function addCustomFieldRow() {
  var array_tr = $("tr.tr-macros-definition");
  var last_tr = array_tr[array_tr.length - 1];
  var array_id = /(\d)+$/.exec($(last_tr).attr('id'));
  var max = (parseInt(array_id[0]) + 1);

  var clone = $("#table-macros-definition #table-macros-definition-0")
    .clone()
    .prop("id", "table-macros-definition-" + max);

    clone
    .find("#macro_custom_name")
    .prop("id", "macro_custom_name_" + max)
    .val("");

    clone
    .find("#macro_custom_key")
    .prop("id", "macro_custom_key_" + max)
    .val(max);

    clone
    .find("#macro_custom_type")
    .prop("id", "macro_custom_type" + max)
    .attr("onchange", "change_custom_fields_macros_report(" + max + ")");

    clone
    .find("#table-macros-definition-0-value")
    .prop("id", "table-macros-definition-"+max+"-value");

    clone
    .find("#macro_custom_value")
    .prop("id", "macro_custom_value_" + max)
    .val('');

    clone
    .find(".icon-clean-custom-macro")
    .attr("onclick", "cleanCustomFieldRow(" + max + ")");

    clone
    .find(".icon-delete-custom-macro")
    .attr("onclick", "removeCustomFieldRow(" + max + ")")
    .css("display", "inline-block");

    clone
    .appendTo("#table-macros-definition");
}

function cleanCustomFieldRow(row) {
    if(row === 0) {
        // Default value.
        $("#macro_custom_name").val('');
        $("#macro_custom_value").val('');
        $("#macro_custom_width").val('');
    } else {
        $("#macro_custom_name_"+row).val('');
        $("#macro_custom_value_"+row).val('');
        $("#macro_custom_width_"+row).val('');
    }

    $("#macro_custom_height_"+row).val('');
    $("#macro_custom_period_"+row).val('');
    $("#text-macro_custom_value_agent_name_"+row).val('');
    $("#macro_custom_value"+row+"id_agent_module")
        .val('')
        .trigger('change');
}

function removeCustomFieldRow(row) {
    if(row !== 0) {
        $("tr#table-macros-definition-"+row).remove();
    }
}

function change_custom_fields_macros_report(id) {
    var new_type = this.event.target.value;
    jQuery.post (
        "ajax.php",
        {
            "page" : "include/ajax/reporting.ajax",
            "change_custom_fields_macros_report" : 1,
            "macro_type": new_type,
            "macro_id": id
        },
        function (data, status) {
            $("td#table-macros-definition-"+id+"-value").empty();
            $("td#table-macros-definition-"+id+"-value").append(data);
        },
        "html"
    );
}

function event_change_id_agent_inventory() {
    agent_changed_by_multiple_agents_inventory(
        {"data" : {
            "homedir" :
            <?php
            echo '"'.ui_get_full_url(
                false,
                false,
                false,
                false
            ).'"';
            ?>
            }
        },
        null,
        null,
        $("#combo_server").val());
}

function set_last_value_period() {
    var checked = $("input[name='last_value']").prop("checked");

    if (checked) {
        $("#row_period").hide();
        period_set_value($("#hidden-period").attr('class'), 0);
        alert("<?php echo __('Warning: period 0 reports cannot be used to show information back in time. Information contained in this kind of reports will be always reporting the most recent information'); ?>");
    }
    else {
        $("#row_period").show();
    }
}

function source_change_agents() {
    $("#id_agents3").empty();
    $("#spinner_hack").show();
    jQuery.post ("ajax.php",
        {"page" : "operation/agentes/ver_agente",
            "get_agents_source_json" : 1,
            "source" : $("#source").val()
        },
        function (data, status) {
            for (var clave in data) {
                $("#id_agents3").append(
                    '<option value="'+clave+'">'+data[clave]+'</option>'
                );
            }
            $("#spinner_hack").hide();
        },
        "json"
    );
}

function dialog_message(message_id) {
  $(message_id)
    .css("display", "inline")
    .dialog({
      modal: true,
      show: "blind",
      hide: "blind",
      width: "400px",
      buttons: {
        Close: function() {
          $(this).dialog("close");
        }
      }
    });
}
function control_period_range() {
    let value_period_range = $('#row_period_range #hidden-period_range').val();
    let current_value = $('#row_period #hidden-period').val();
    let min_range = (current_value/12);
        if(min_range > value_period_range) {
            $('#row_period_range div:nth-child(2) select option').removeAttr("selected");
            $('#row_period_range div:nth-child(1)').hide();
            $('#row_period_range div:nth-child(2)').show();
            setTimeout(() => {
                if(min_range >= 2592000) {
                    $('#row_period_range input').val(Math.round((min_range/2592000) * 100) / 100);
                    $('#row_period_range div:nth-child(2) select option[value="2592000"]').attr("selected", "selected");
                    $('#row_period_range div:nth-child(2) select').val(2592000);
                    $('#row_period_range #hidden-period_range').val(min_range);
                    return;
                }
                if(min_range >= 604800) {
                    $('#row_period_range input').val(Math.round((min_range/604800) * 100) / 100);
                    $('#row_period_range div:nth-child(2) select option[value="604800"]').attr("selected", "selected");
                    $('#row_period_range div:nth-child(2) select').val(604800);
                    $('#row_period_range #hidden-period_range').val(min_range);
                    return;
                }
                if(min_range >= 86400) {
                    $('#row_period_range input').val(Math.round((min_range/86400) * 100) / 100);
                    $('#row_period_range div:nth-child(2) select option[value="86400"]').attr("selected", "selected");
                    $('#row_period_range div:nth-child(2) select').val(86400);
                    $('#row_period_range #hidden-period_range').val(min_range);
                    return;
                }
                if(min_range >= 3600) {
                    $('#row_period_range input').val(Math.round((min_range/3600) * 100) / 100);
                    $('#row_period_range div:nth-child(2) select option[value="3600"]').attr("selected", "selected");
                    $('#row_period_range div:nth-child(2) select').val(3600);
                    $('#row_period_range #hidden-period_range').val(min_range);
                    return;
                }
                if(min_range >= 60) {
                    $('#row_period_range input').val(Math.round((min_range/60) * 100) / 100);
                    $('#row_period_range div:nth-child(2) select option[value="60"]').attr("selected", "selected");
                    $('#row_period_range div:nth-child(2) select option[value="60"]').val(60);
                    $('#row_period_range #hidden-period_range').val(min_range);
                    return;
                }
            }, 800);
        }
}
$(document).ready(function () {
    $('[id^=period], #combo_graph_options, #combo_sla_sort_options').next().css('z-index', 0);

    $('#row_period input').change(function(e){
        control_period_range();
    });
    $('#row_period select').change(function(e){
        control_period_range();
    });
    $('#row_period_range input').change(function(e){
        control_period_range();
    });
    $('#row_period_range select').change(function(e){
        control_period_range();
    });
});

</script><|MERGE_RESOLUTION|>--- conflicted
+++ resolved
@@ -6902,15 +6902,12 @@
     $("#row_group_by").hide();
     $("#row_type_show").hide();
     $("#row_use_prefix_notation").hide();
-<<<<<<< HEAD
     $("#row_os_selector").hide();
     $("#row_os_version_regexp").hide();
     $("#row_os_end_of_life").hide();
-=======
     $("#row_cat_security_hardening").hide();
     $("#row_ignore_skipped").hide();
     $("#row_status_check").hide();
->>>>>>> ff2cc62c
 
     // SLA list default state.
     $("#sla_list").hide();
