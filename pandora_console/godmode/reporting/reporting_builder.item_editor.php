--- conflicted
+++ resolved
@@ -2671,66 +2671,6 @@
 }
 
 function edit_custom_graph() {
-<<<<<<< HEAD
-	var id_graph = $("#id_custom_graph").val();
-	<?php 
-	global $config;
-	
-	// Metaconsole activated
-	if ($meta) {
-	?>
-		var agent_server_temp;
-		var id_element_graph;
-		var id_server;
-		
-		if (id_graph.indexOf("|") != -1) {
-			agent_server_temp = id_graph.split('|');
-			id_element_graph = agent_server_temp[0];
-			id_server = agent_server_temp[1];
-		}
-		
-		var hash_data;
-		var params1 = [];
-		params1.push("get_metaconsole_hash_data=1");
-		params1.push("server_name=" + id_server);
-		params1.push("page=include/ajax/reporting.ajax");
-		jQuery.ajax ({
-			data: params1.join ("&"),
-			type: 'POST',
-			url: action= <?php echo '"' . ui_get_full_url(false, false, false, false) . '"'; ?> + "/ajax.php",
-			async: false,
-			timeout: 10000,
-			success: function (data) {
-				hash_data = data;
-			}
-		});
-		
-		var server_url;
-		var params1 = [];
-		params1.push("get_metaconsole_server_url=1");
-		params1.push("server_name=" + id_server);
-		params1.push("page=include/ajax/reporting.ajax");
-		jQuery.ajax ({
-			data: params1.join ("&"),
-			type: 'POST',
-			url: action= <?php echo '"' . ui_get_full_url(false, false, false, false) . '"'; ?> + "/ajax.php",
-			async: false,
-			timeout: 10000,
-			success: function (data) {
-				server_url = data;
-			}
-		});
-		
-		window.location.href = server_url + "index.php?sec=reporting&sec2=godmode/reporting/graph_builder&edit_graph=1&id=" + id_element_graph + hash_data;		
-	<?php
-	}
-	else {
-	?>
-		window.location.href = "index.php?sec=reporting&sec2=godmode/reporting/graph_builder&edit_graph=1&id=" + id_graph;
-	<?php
-	}
-	?>
-=======
     var id_graph = $("#id_custom_graph").val();
     <?php
     global $config;
@@ -2780,7 +2720,7 @@
             }
         });
         
-        window.location.href = server_url + "/index.php?sec=reporting&sec2=godmode/reporting/graph_builder&edit_graph=1&id=" + id_element_graph + hash_data;        
+        window.location.href = server_url + "index.php?sec=reporting&sec2=godmode/reporting/graph_builder&edit_graph=1&id=" + id_element_graph + hash_data;        
         <?php
     } else {
         ?>
@@ -2788,7 +2728,6 @@
         <?php
     }
     ?>
->>>>>>> cd83f324
 }
 
 function change_custom_graph() {
