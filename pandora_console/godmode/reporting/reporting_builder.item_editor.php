<?php
/**
 * Extension to manage a list of gateways and the node address where they should
 * point to.
 *
 * @category   Reporting
 * @package    Pandora FMS
 * @subpackage Community
 * @version    1.0.0
 * @license    See below
 *
 *    ______                 ___                    _______ _______ ________
 *   |   __ \.-----.--.--.--|  |.-----.----.-----. |    ___|   |   |     __|
 *  |    __/|  _  |     |  _  ||  _  |   _|  _  | |    ___|       |__     |
 * |___|   |___._|__|__|_____||_____|__| |___._| |___|   |__|_|__|_______|
 *
 * ============================================================================
 * Copyright (c) 2005-2019 Artica Soluciones Tecnologicas
 * Please see http://pandorafms.org for full contribution list
 * This program is free software; you can redistribute it and/or
 * modify it under the terms of the GNU General Public License
 * as published by the Free Software Foundation for version 2.
 * This program is distributed in the hope that it will be useful,
 * but WITHOUT ANY WARRANTY; without even the implied warranty of
 * MERCHANTABILITY or FITNESS FOR A PARTICULAR PURPOSE.  See the
 * GNU General Public License for more details.
 * ============================================================================
 */

global $config;

require_once $config['homedir'].'/include/functions_custom_graphs.php';
require_once $config['homedir'].'/include/db/oracle.php';

// Login check.
check_login();

if (! check_acl($config['id_user'], 0, 'RW')
    && ! check_acl($config['id_user'], 0, 'RM')
) {
    db_pandora_audit(
        'ACL Violation',
        'Trying to access report builder'
    );
    include 'general/noaccess.php';
    exit;
}

$meta = false;
if (($config['metaconsole'] == 1) && (defined('METACONSOLE'))) {
    $meta = true;
}

$show_graph_options = [];
$show_graph_options[0] = __('Only table');
$show_graph_options[1] = __('Table & Graph');
$show_graph_options[2] = __('Only graph');

// SLA sorting options.
$show_sort_options = [];
$show_sort_options[1] = __('Ascending');
$show_sort_options[2] = __('Descending');

enterprise_include('/godmode/reporting/reporting_builder.item_editor.php');
require_once $config['homedir'].'/include/functions_agents.php';
if (enterprise_include_once('include/functions_metaconsole.php')) {
    $servers = enterprise_hook('metaconsole_get_connection_names');
}

$idAgent = null;
$idAgentModule = null;
$idCustomGraph = null;
$text = null;
$label = null;
$header = null;
$idCustom = null;
$url = null;
$field = null;
$line = null;
$group = 0;
$group_by_agent = 0;
$order_uptodown = 0;
$show_resume = 0;
$show_address_agent = 0;
$top_n = 0;
$source = 0;
$top_n_value = 10;
$exception_condition = REPORT_EXCEPTION_CONDITION_EVERYTHING;
$exception_condition_value = 10;
$modulegroup = 0;
$period = SECONDS_1DAY;
$search = '';
$log_number = 1000;
// Added support for projection graphs.
$period_pg = SECONDS_5DAY;
$projection_period = SECONDS_5DAY;
$only_display_wrong = 0;
// Added support for prediction date report.
$min_interval = '0.00';
$max_interval = '0.00';
$monday = true;
$tuesday = true;
$wednesday = true;
$thursday = true;
$friday = true;
$saturday = true;
$sunday = true;
$time_from = '00:00:00';
$time_to = '00:00:00';
$show_graph = 0;
$sla_sorted_by = 0;
$id_agents = '';
$inventory_modules = [];
$date = null;
$current_month = true;

// Only avg is selected by default for the simple graphs.
$fullscale = false;
$percentil = false;
$time_compare_overlapped = false;

// Added for events items.
$show_summary_group    = false;
$filter_event_severity = false;
$filter_event_type     = false;
$filter_event_status   = false;
$event_graph_by_agent = false;
$event_graph_by_user_validator = false;
$event_graph_by_criticity = false;
$event_graph_validated_vs_unvalidated = false;

$netflow_filter = 0;
$max_values = 0;
$resolution = NETFLOW_RES_MEDD;

$lapse_calc = 0;
$lapse = 300;
$visual_format = 0;

// Others.
$filter_search = '';

// Added for select fields.
$total_time = true;
$time_failed = true;
$time_in_ok_status = true;
$time_in_unknown_status = true;
$time_of_not_initialized_module = true;
$time_of_downtime = true;
$total_checks = true;
$checks_failed = true;
$checks_in_ok_status = true;
$unknown_checks = true;
$agent_max_value = true;
$agent_min_value = true;

switch ($action) {
    case 'new':
        $actionParameter = 'save';
        $type = get_parameter('type', 'SLA');
        $name = '';
        $description = null;
        $sql = null;
        $show_in_same_row = 0;
        $show_in_landscape = 0;
        $hide_notinit_agents = 0;
        $priority_mode = REPORT_PRIORITY_MODE_OK;
        $server_name = '';
        $server_id = 0;
        $dyn_height = 230;
    break;

    case 'save':
    default:
        $actionParameter = 'update';

        // If we are creating a new report item
        // then clean interface and display creation view.
        $type = get_parameter('type', 'SLA');

        switch ($type) {
            case 'SLA_monthly':
            case 'SLA_weekly':
            case 'SLA_hourly':
            case 'SLA_services':
            case 'SLA':
            case 'top_n':
            case 'exception':
            case 'general':
            case 'network_interfaces_report':
            case 'availability':
            case 'event_report_log':
            case 'increment':
            case 'availability_graph':
            case 'agent_module':
                $get_data_editor = true;
            break;

            default:
                $actionParameter = 'save';
                $action = 'new';

                $type = 'SLA';
                $name = '';
                $description = null;
                $sql = null;
                $show_in_same_row = 0;
                $show_in_landscape = 0;
                $hide_notinit_agents = 0;
                $server_name = '';
                $server_id = 0;
                $get_data_editor = false;
                $dyn_height = 230;
            break;
        }

        // Get data to fill editor if type is not SLA,
        // top_n, exception, general.
        if ($get_data_editor) {
            $item = db_get_row_filter('treport_content', ['id_rc' => $idItem]);
            $server_name = $item['server_name'];

            // Metaconsole db connection.
            if ($meta && $server_name != '') {
                $connection = metaconsole_get_connection($server_name);
                if (metaconsole_load_external_db($connection) != NOERR) {
                    continue;
                }
            }

            $style = json_decode(io_safe_output($item['style']), true);

            $show_in_same_row = $style['show_in_same_row'];
            $show_in_landscape = $style['show_in_landscape'];
            $hide_notinit_agents = $style['hide_notinit_agents'];
            $dyn_height = $style['dyn_height'];
            $type = $item['type'];
            $name = $item['name'];

            switch ($type) {
                case 'event_report_log':
                    $period = $item['period'];
                    $description = $item['description'];

                    $es = json_decode($item['external_source'], true);
                    $id_agents = $es['id_agents'];
                    $source = $es['source'];
                    $search = $es['search'];
                    $log_number = empty($es['log_number']) ? $log_number : $es['log_number'];
                break;

                case 'simple_graph':
                    $fullscale = isset($style['fullscale']) ? (bool) $style['fullscale'] : 0;
                    $percentil = isset($style['percentil']) ? $config['percentil'] : 0;
                    // The break hasn't be forgotten.
                case 'simple_baseline_graph':
                case 'projection_graph':
                    $description = $item['description'];
                    $idAgentModule = $item['id_agent_module'];
                    $idAgent = db_get_value_filter('id_agente', 'tagente_modulo', ['id_agente_modulo' => $idAgentModule]);
                    $period = $item['period'];
                    // 'top_n_value' field will be reused for projection report.
                    if ($type == 'projection_graph') {
                        $projection_period = $item['top_n_value'];
                        $period_pg = $item['period'];
                    }

                    // HACK it is saved in show_graph field.
                    $time_compare_overlapped = $item['show_graph'];
                break;

                case 'prediction_date':
                    $description = $item['description'];
                    $idAgentModule = $item['id_agent_module'];
                    $idAgent = db_get_value_filter('id_agente', 'tagente_modulo', ['id_agente_modulo' => $idAgentModule]);
                    // 'top_n' field will be reused for prediction_date report.
                    $max_interval = $item['top_n'];
                    $min_interval = $item['top_n_value'];
                    $intervals_text = $item['text'];
                    // Parse intervals text field.
                    $max_interval = substr($intervals_text, 0, strpos($intervals_text, ';'));
                    $min_interval = substr($intervals_text, (strpos($intervals_text, ';') + 1));
                    // 'top_n_value' field will be reused
                    // for prediction_date report.
                    $period_pg = $item['period'];
                break;

                case 'custom_graph':
                case 'automatic_custom_graph':
                    $description = $item['description'];
                    $period = $item['period'];
                    $idCustomGraph = $item['id_gs'];
                break;

                case 'SLA':
                case 'SLA_weekly':
                case 'SLA_monthly':
                case 'SLA_hourly':
                case 'availability_graph':
                    $description = $item['description'];
                    $only_display_wrong = $item['only_display_wrong'];
                    $monday = $item['monday'];
                    $tuesday = $item['tuesday'];
                    $wednesday = $item['wednesday'];
                    $thursday = $item['thursday'];
                    $friday = $item['friday'];
                    $saturday = $item['saturday'];
                    $sunday = $item['sunday'];
                    $time_from = $item['time_from'];
                    $time_to = $item['time_to'];
                    $show_graph = $item['show_graph'];
                    $priority_mode = isset($style['priority_mode']) ? $style['priority_mode'] : REPORT_PRIORITY_MODE_OK;
                    // 'top_n' filed will be reused for SLA sort option.
                    $sla_sorted_by = $item['top_n'];
                    $period = $item['period'];
                    $current_month = $item['current_month'];
                break;

                case 'module_histogram_graph':
                    $description = $item['description'];
                    $period = $item['period'];
                    $idAgentModule = $item['id_agent_module'];
                    $idAgent = db_get_value_filter(
                        'id_agente',
                        'tagente_modulo',
                        ['id_agente_modulo' => $idAgentModule]
                    );
                break;

                case 'increment':
                    $description = $item['description'];
                    $idAgentModule = $item['id_agent_module'];
                    $idAgent = db_get_value_filter(
                        'id_agente',
                        'tagente_modulo',
                        ['id_agente_modulo' => $idAgentModule]
                    );
                    $period = $item['period'];
                break;

                case 'SLA_services':
                    $description = $item['description'];
                    $period = $item['period'];
                    $only_display_wrong = $item['only_display_wrong'];
                    $monday = $item['monday'];
                    $tuesday = $item['tuesday'];
                    $wednesday = $item['wednesday'];
                    $thursday = $item['thursday'];
                    $friday = $item['friday'];
                    $saturday = $item['saturday'];
                    $sunday = $item['sunday'];
                    $time_from = $item['time_from'];
                    $time_to = $item['time_to'];
                    $show_graph = $item['show_graph'];
                    // 'top_n' filed will be reused for SLA sort option.
                    $sla_sorted_by = $item['top_n'];
                break;

                case 'monitor_report':
                    $description = $item['description'];
                    $idAgentModule = $item['id_agent_module'];
                    $idAgent = db_get_value_filter(
                        'id_agente',
                        'tagente_modulo',
                        ['id_agente_modulo' => $idAgentModule]
                    );
                    $idAgentModule = $item['id_agent_module'];
                    $period = $item['period'];
                break;

                case 'avg_value':
                    $description = $item['description'];
                    $idAgentModule = $item['id_agent_module'];
                    $idAgent = db_get_value_filter(
                        'id_agente',
                        'tagente_modulo',
                        ['id_agente_modulo' => $idAgentModule]
                    );
                    $idAgentModule = $item['id_agent_module'];
                    $period = $item['period'];
                    $lapse = $item['lapse'];
                    $lapse_calc = $item['lapse_calc'];
                    $visual_format = $item['visual_format'];
                break;

                case 'max_value':
                    $description = $item['description'];
                    $idAgentModule = $item['id_agent_module'];
                    $idAgent = db_get_value_filter(
                        'id_agente',
                        'tagente_modulo',
                        ['id_agente_modulo' => $idAgentModule]
                    );
                    $idAgentModule = $item['id_agent_module'];
                    $period = $item['period'];
                    $lapse = $item['lapse'];
                    $lapse_calc = $item['lapse_calc'];
                    $visual_format = $item['visual_format'];
                break;

                case 'min_value':
                    $description = $item['description'];
                    $idAgentModule = $item['id_agent_module'];
                    $idAgent = db_get_value_filter(
                        'id_agente',
                        'tagente_modulo',
                        ['id_agente_modulo' => $idAgentModule]
                    );
                    $idAgentModule = $item['id_agent_module'];
                    $period = $item['period'];
                    $lapse = $item['lapse'];
                    $lapse_calc = $item['lapse_calc'];
                    $visual_format = $item['visual_format'];
                break;

                case 'sumatory':
                    $description = $item['description'];
                    $idAgentModule = $item['id_agent_module'];
                    $idAgent = db_get_value_filter(
                        'id_agente',
                        'tagente_modulo',
                        ['id_agente_modulo' => $idAgentModule]
                    );
                    $idAgentModule = $item['id_agent_module'];
                    $period = $item['period'];
                break;

                case 'historical_data':
                    $description = $item['description'];
                    $idAgentModule = $item['id_agent_module'];
                    $idAgent = db_get_value_filter(
                        'id_agente',
                        'tagente_modulo',
                        ['id_agente_modulo' => $idAgentModule]
                    );
                    $idAgentModule = $item['id_agent_module'];
                    $period = $item['period'];
                break;

                case 'text':
                    $description = $item['description'];
                    $text = $item['text'];
                break;

                case 'sql':
                    $header = $item['header_definition'];
                case 'sql_graph_pie':
                case 'sql_graph_vbar':
                case 'sql_graph_hbar':
                    $description = $item['description'];
                    $sql_query_report = $item['external_source'];
                    $idCustom = $item['treport_custom_sql_id'];
                    $historical_db = $item['historical_db'];
                    $period = 0;
                    $top_n_value = $item['top_n_value'];
                break;

                case 'url':
                    $description = $item['description'];
                    $url = $item['external_source'];
                break;

                case 'database_serialized':
                    $description = $item['description'];
                    $idAgentModule = $item['id_agent_module'];
                    $idAgent = db_get_value_filter(
                        'id_agente',
                        'tagente_modulo',
                        ['id_agente_modulo' => $idAgentModule]
                    );
                    $header = $item['header_definition'];
                    $field = $item['column_separator'];
                    $line = $item['line_separator'];
                    $period = $item['period'];
                break;

                case 'TTRT':
                    $description = $item['description'];
                    $idAgentModule = $item['id_agent_module'];
                    $idAgent = db_get_value_filter(
                        'id_agente',
                        'tagente_modulo',
                        ['id_agente_modulo' => $idAgentModule]
                    );
                    $period = $item['period'];
                break;

                case 'TTO':
                    $description = $item['description'];
                    $idAgentModule = $item['id_agent_module'];
                    $idAgent = db_get_value_filter(
                        'id_agente',
                        'tagente_modulo',
                        ['id_agente_modulo' => $idAgentModule]
                    );
                    $period = $item['period'];
                break;

                case 'MTBF':
                    $description = $item['description'];
                    $idAgentModule = $item['id_agent_module'];
                    $idAgent = db_get_value_filter(
                        'id_agente',
                        'tagente_modulo',
                        ['id_agente_modulo' => $idAgentModule]
                    );
                    $period = $item['period'];
                break;

                case 'MTTR':
                    $description = $item['description'];
                    $idAgentModule = $item['id_agent_module'];
                    $idAgent = db_get_value_filter(
                        'id_agente',
                        'tagente_modulo',
                        ['id_agente_modulo' => $idAgentModule]
                    );
                    $period = $item['period'];
                break;

                case 'alert_report_module':
                    $description = $item['description'];
                    $idAgentModule = $item['id_agent_module'];
                    $idAgent = db_get_value_filter(
                        'id_agente',
                        'tagente_modulo',
                        ['id_agente_modulo' => $idAgentModule]
                    );
                    $period = $item['period'];
                break;

                case 'alert_report_agent':
                    $description = $item['description'];
                    $idAgent = db_get_value_filter(
                        'id_agente',
                        'tagente_modulo',
                        ['id_agente' => $item['id_agent']]
                    );
                    $period = $item['period'];
                break;

                case 'alert_report_group':
                    $description = $item['description'];
                    $period = $item['period'];
                    $group = $item['id_group'];
                    $recursion = $item['recursion'];
                break;

                case 'event_report_agent':
                    $description = $item['description'];
                    $period = $item['period'];
                    $group = $item['id_group'];
                    $recursion = $item['recursion'];
                    $idAgent = $item['id_agent'];
                    $idAgentModule = $item['id_agent_module'];


                    $show_summary_group    = $style['show_summary_group'];
                    $filter_event_severity = json_decode($style['filter_event_severity'], true);
                    $filter_event_status   = json_decode($style['filter_event_status'], true);
                    $filter_event_type     = json_decode($style['filter_event_type'], true);

                    $event_graph_by_user_validator = $style['event_graph_by_user_validator'];
                    $event_graph_by_criticity = $style['event_graph_by_criticity'];
                    $event_graph_validated_vs_unvalidated = $style['event_graph_validated_vs_unvalidated'];

                    $filter_search = $style['event_filter_search'];

                break;

                case 'event_report_group':
                    $description = $item['description'];
                    $period = $item['period'];
                    $group = $item['id_group'];
                    $recursion = $item['recursion'];
<<<<<<< HEAD

                    $event_graph_by_agent = $style['event_graph_by_agent'];
                    $event_graph_by_user_validator = $style['event_graph_by_user_validator'];
                    $event_graph_by_criticity = $style['event_graph_by_criticity'];
                    $event_graph_validated_vs_unvalidated = $style['event_graph_validated_vs_unvalidated'];

                    $filter_search = $style['event_filter_search'];



=======
                    $include_extended_events = $item['show_extended_events'];
>>>>>>> 95574adf
                break;

                case 'event_report_module':
                    $description = $item['description'];
                    $period = $item['period'];
                    $group = $item['id_group'];
                    $idAgent = $item['id_agent'];
                    $idAgentModule = $item['id_agent_module'];

                    // Added for events items.
                    $show_summary_group    = $style['show_summary_group'];
                    $filter_event_severity = json_decode(
                        $style['filter_event_severity'],
                        true
                    );
                    $filter_event_status   = json_decode(
                        $style['filter_event_status'],
                        true
                    );
                    $filter_event_type     = json_decode(
                        $style['filter_event_type'],
                        true
                    );

                    $event_graph_by_agent = $style['event_graph_by_agent'];
                    $event_graph_by_user_validator = $style['event_graph_by_user_validator'];
                    $event_graph_by_criticity = $style['event_graph_by_criticity'];
                    $event_graph_validated_vs_unvalidated = $style['event_graph_validated_vs_unvalidated'];

                    $filter_search = $style['event_filter_search'];

                    $include_extended_events = $item['show_extended_events'];
                break;

                case 'general':
                    $description = $item['description'];
                    $group_by_agent = $item['group_by_agent'];
                    $period = $item['period'];
                    $order_uptodown = $item['order_uptodown'];
                    $show_resume = $item['show_resume'];
                break;

                case 'availability':
                    $description = $item['description'];
                    $period = $item['period'];
                    $order_uptodown = $item['order_uptodown'];
                    $show_resume = $item['show_resume'];
                    // HACK it is saved in show_graph field.
                    // Show interfaces instead the modules.
                    $show_address_agent = $item['show_graph'];
                    $monday = $item['monday'];
                    $tuesday = $item['tuesday'];
                    $wednesday = $item['wednesday'];
                    $thursday = $item['thursday'];
                    $friday = $item['friday'];
                    $saturday = $item['saturday'];
                    $sunday = $item['sunday'];
                    $time_from = $item['time_from'];
                    $time_to = $item['time_to'];
                    $total_time = $item['total_time'];
                    $time_failed = $item['time_failed'];
                    $time_in_ok_status = $item['time_in_ok_status'];
                    $time_in_unknown_status = $item['time_in_unknown_status'];
                    $time_of_not_initialized_module = $item['time_of_not_initialized_module'];
                    $time_of_downtime = $item['time_of_downtime'];
                    $total_checks = $item['total_checks'];
                    $checks_failed = $item['checks_failed'];
                    $checks_in_ok_status = $item['checks_in_ok_status'];
                    $unknown_checks = $item['unknown_checks'];
                    $agent_max_value = $item['agent_max_value'];
                    $agent_min_value = $item['agent_min_value'];
                break;

                case 'group_report':
                    $description = $item['description'];
                    $group = $item['id_group'];
                    $recursion = $item['recursion'];
                break;

                case 'network_interfaces_report':
                    $description = $item['description'];
                    $group = $item['id_group'];
                    $period = $item['period'];
                    $fullscale = isset($style['fullscale']) ? (bool) $style['fullscale'] : 0;
                    $recursion = $item['recursion'];
                break;

                case 'top_n':
                    $description = $item['description'];
                    $period = $item['period'];
                    $top_n = $item['top_n'];
                    $top_n_value = $item['top_n_value'];
                    $show_resume = $item['show_resume'];
                    $show_graph = $item['show_graph'];
                    $order_uptodown = $item['order_uptodown'];
                break;

                case 'exception':
                    $description = $item['description'];
                    $period = $item['period'];
                    $exception_condition = $item['exception_condition'];
                    $exception_condition_value = $item['exception_condition_value'];
                    $show_resume = $item['show_resume'];
                    $show_graph = $item['show_graph'];
                    $order_uptodown = $item['order_uptodown'];
                break;

                case 'agent_module':
                    $description = $item['description'];
                    $es = json_decode($item['external_source'], true);
                    $id_agents = $es['id_agents'];
                    $selection_a_m = get_parameter('selection');
                    $recursion = $item['recursion'];

                    if ((count($es['module']) == 1) && ($es['module'][0] == 0)) {
                        $module = '';
                    } else {
                        $module = $es['module'];
                    }

                    $group = $item['id_group'];
                    $modulegroup = $item['id_module_group'];
                    $idAgentModule = $module;
                break;

                case 'inventory':
                    $description = $item['description'];
                    $es = json_decode($item['external_source'], true);
                    $date = $es['date'];
                    $inventory_modules = $es['inventory_modules'];
                    $id_agents = $es['id_agents'];
                    $recursion = $item['recursion'];

                    $idAgent = $es['id_agents'];
                    $idAgentModule = $inventory_modules;
                break;

                case 'inventory_changes':
                    $period = $item['period'];
                    $description = $item['description'];
                    $es = json_decode($item['external_source'], true);
                    $inventory_modules = $es['inventory_modules'];
                    $id_agents = $es['id_agents'];
                    $recursion = $item['recursion'];
                break;

                case 'agent_configuration':
                    $idAgent = $item['id_agent'];
                break;

                case 'group_configuration':
                    $group = $item['id_group'];
                    $recursion = $item['recursion'];
                break;

                case 'netflow_area':
                case 'netflow_data':
                case 'netflow_summary':
                    $netflow_filter = $item['text'];
                    // Filter.
                    $period = $item['period'];
                    $description = $item['description'];
                    $resolution = $item['top_n'];
                    // Interval resolution.
                    $max_values = $item['top_n_value'];
                    // Max values.
                break;

                case 'nt_top_n':
                    $period = $item['period'];
                    $description = $item['description'];
                    $top_n_value = $item['top_n_value'];
                break;

                default:
                    // It's not possible.
                break;
            }

            switch ($type) {
                case 'event_report_agent':
                case 'simple_graph':
                case 'agent_configuration':
                case 'event_report_module':
                case 'alert_report_agent':
                case 'alert_report_module':
                case 'historical_data':
                case 'sumatory':
                case 'database_serialized':
                case 'monitor_report':
                case 'min_value':
                case 'max_value':
                case 'avg_value':
                case 'projection_graph':
                case 'prediction_date':
                case 'TTRT':
                case 'TTO':
                case 'MTBF':
                case 'MTTR':
                case 'simple_baseline_graph':
                case 'event_report_log':
                case 'increment':
                case 'nt_top_n':
                    $label = (isset($style['label'])) ? $style['label'] : '';
                break;

                default:
                    $label = '';
                break;
            }

            // Restore db connection.
            if ($meta && $server_name != '') {
                metaconsole_restore_db();
            }
        }
    break;
}


$urlForm = $config['homeurl'].'index.php?sec=reporting&sec2=godmode/reporting/reporting_builder&tab=item_editor&action='.$actionParameter.'&id_report='.$idReport;

echo '<form action="'.$urlForm.'" method="post">';
html_print_input_hidden('id_item', $idItem);

$class = 'databox filters';

?>
<table style="" class="<?php echo $class; ?>" id="" border="0" cellpadding="4" cellspacing="4" width="100%">
    <?php
    if (defined('METACONSOLE')) {
        echo '<thead>
				<tr>
					<th align=center colspan=5>
						'.__('Item Editor').'
					</th>
				</tr>
			</thead>';
    }
    ?>
    <tbody>
        <tr id="row_type" style="" class="datos">
            <td style="font-weight:bold; width: 220px;">
                <?php echo __('Type'); ?>
            </td>
            <td style="">
                <?php
                if ($action == 'new') {
                    html_print_select(reports_get_report_types(false, true), 'type', $type, 'chooseType();', '', '', '', '', '', '', '', '', '', '', true, 'reportingmodal');
                } else {
                    $report_type = reports_get_report_types();

                    if (!empty($report_type) && isset($report_type[$type]['name'])) {
                        echo $report_type[$type]['name'];
                    } else {
                        echo __('Not valid');
                    }

                    echo '<input type="hidden" id="type" name="type" value="'.$type.'" />';
                }
                ?>
                <?php
                $text = __('This type of report brings a lot of data loading, it is recommended to use it for scheduled reports and not for real-time view.');
                    echo '<a id="log_help_tip" style="visibility: hidden;" href="javascript:" class="tip" >'.html_print_image('images/tip.png', true, ['title' => $text]).'</a>';
                ?>
            </td>
        </tr>

        <tr id="row_name" style="" class="datos">
            <td style="font-weight:bold;">
                <?php echo __('Name'); ?>
            </td>
            <td style="">
                <?php
                html_print_input_text('name', $name, '', 80, 100);
                ?>
            </td>
        </tr>
        <tr id="row_netflow_filter" style="" class="datos">
            <td style="font-weight:bold;"><?php echo __('Filter'); ?></td>
            <td>
                <?php
                $own_info = get_user_info($config['id_user']);

                // Get group list that user has access.
                if (check_acl($config['id_user'], 0, 'RW')) {
                    $groups_user = users_get_groups(
                        $config['id_user'],
                        'RW',
                        $own_info['is_admin'],
                        true
                    );
                } else if (check_acl($config['id_user'], 0, 'RM')) {
                    $groups_user = users_get_groups(
                        $config['id_user'],
                        'RM',
                        $own_info['is_admin'],
                        true
                    );
                }

                $groups_id = [];
                foreach ($groups_user as $key => $groups) {
                    $groups_id[] = $groups['id_grupo'];
                }

                $sql_netflow = 'SELECT * FROM tnetflow_filter WHERE id_group IN ('.implode(',', $groups_id).')';
                html_print_select_from_sql(
                    $sql_netflow,
                    'netflow_filter',
                    $netflow_filter
                );
                ?>
            </td>
        </tr>
        <tr id="row_description" style="" class="datos">
            <td style="font-weight:bold;"><?php echo __('Description'); ?></td>
            <td style="">
                <?php
                echo html_print_textarea('description', 3, 25, $description);
                ?>
            </td>
        </tr>

        <tr id="row_label" style="" class="datos">
            <td style="font-weight:bold;">
                <?php
                echo __('Label');
                ?>
            </td>
            <td style="">
                <?php
                echo html_print_input_text('label', $label, '', 50, 255, true);
                ?>
            </td>
        </tr>

        <tr id="row_search" style="" class="datos">
            <td style="font-weight:bold;">
                <?php echo __('Search'); ?>
            </td>
            <td style="">
                <?php
                html_print_input_text('search', $search, '', 40, 100);
                ?>
            </td>
        </tr>

        <tr id="row_log_number" style="" class="datos">
            <td style="font-weight:bold;">
                <?php
                echo __('Log number');
                ui_print_help_tip(
                    __('Warning: this parameter limits the contents of the logs and affects the performance.')
                );
                ?>
            </td>
            <td style="">
                <?php
                echo "<input name='log_number' max='10000' min='1' size='10' type='number' value='".$log_number."'>";
                ?>
            </td>
        </tr>

        <tr id="row_period" style="" class="datos">
            <td style="font-weight:bold;">
                <?php
                echo __('Time lapse');
                ui_print_help_tip(
                    __('This is the range, or period of time over which the report renders the information for this report type. For example, a week means data from a week ago from now. ')
                );
                ?>
            </td>
            <td style="">
                <?php
                html_print_extended_select_for_time(
                    'period',
                    $period,
                    '',
                    '',
                    '0',
                    10
                );
                ?>
            </td>
        </tr>

        <tr id="row_last_value" style="" class="datos">
            <td style="font-weight:bold;" class="datos">
                <?php
                echo __('Last value');
                ui_print_help_tip(
                    __('Warning: period 0 reports cannot be used to show information back in time. Information contained in this kind of reports will be always reporting the most recent information')
                );
                ?>
            </td>
            <td style="">
                <?php
                html_print_checkbox(
                    'last_value',
                    '1',
                    ((int) $period === 0),
                    false,
                    false,
                    'set_last_value_period();'
                );
                ?>
            </td>
        </tr>

        <tr id="row_resolution" style="" class="datos">
            <td style="font-weight:bold;">
                <?php
                echo __('Resolution');
                ?>
            </td>
            <td style="">
                <?php
                html_print_select(
                    netflow_resolution_select_params(),
                    'resolution',
                    $resolution
                );
                ?>
            </td>
        </tr>

        <tr id="row_period1" style="" class="datos">
            <td style="font-weight:bold;">
                <?php
                echo __('Period');
                ?>
            </td>
            <td style="">
                <?php
                html_print_extended_select_for_time(
                    'period1',
                    $period_pg,
                    '',
                    '',
                    '0',
                    10
                );
                ?>
            </td>
        </tr>
        <tr id="row_estimate" style="" class="datos">
            <td style="font-weight:bold;">
                <?php
                echo __('Projection period');
                ?>
            </td>
            <td style="">
                <?php
                html_print_extended_select_for_time(
                    'period2',
                    $projection_period,
                    '',
                    '',
                    '0',
                    10
                );
                ?>
            </td>
        </tr>
        <tr id="row_interval" style="" class="datos">
            <td style="font-weight:bold;">
            <?php
            echo __('Data range');
            ?>
            </td>
            <td>
                <?php
                echo __('Min').'&nbsp;';
                html_print_input_text('min_interval', $min_interval, '', 5, 10);
                echo '&nbsp;'.__('Max').'&nbsp;';
                html_print_input_text('max_interval', $max_interval, '', 5, 10);
                ?>
            </td>
        </tr>
        <tr id="row_only_display_wrong" style="" class="datos">
            <td style="font-weight:bold;"><?php echo __('Only display wrong SLAs'); ?></td>
            <td>
                <?php
                html_print_checkbox(
                    'checkbox_only_display_wrong',
                    1,
                    $only_display_wrong
                );
                ?>
            </td>
        </tr>

        <tr id="row_current_month">
            <td style="font-weight:bold;">
                <?php echo __('Current month'); ?>
            </td>

            <td style="font-weight:bold;">
                <?php html_print_checkbox('current_month', 1, $current_month); ?>
            </td>
        </tr>

        <tr id="row_working_time">
            <td style="font-weight:bold;">
                <?php echo __('Working time'); ?>
            </td>
            <td>
                <?php echo ui_get_using_system_timezone_warning(); ?>
                <table border="0">
                    <tr>
                        <td>
                            <?php
                            echo __('Monday');
                            html_print_checkbox('monday', 1, $monday);
                            ?>
                        </td>
                        <td>
                            <?php
                            echo __('Tuesday');
                            html_print_checkbox('tuesday', 1, $tuesday);
                            ?>
                        </td>
                        <td>
                            <?php
                            echo __('Wednesday');
                            html_print_checkbox('wednesday', 1, $wednesday);
                            ?>
                        </td>
                        <td>
                            <?php
                            echo __('Thursday');
                            html_print_checkbox('thursday', 1, $thursday);
                            ?>
                        </td>
                        <td>
                            <?php
                            echo __('Friday');
                            html_print_checkbox('friday', 1, $friday);
                            ?>
                        </td>
                        <td>
                            <?php
                            echo __('Saturday');
                            html_print_checkbox('saturday', 1, $saturday);
                            ?>
                        </td>
                        <td>
                            <?php
                            echo __('Sunday');
                            html_print_checkbox('sunday', 1, $sunday);
                            ?>
                        </td>
                    </tr>
                    <tr>
                        <td>
                            <?php
                            echo __('Time from').ui_print_help_tip(
                                __('Watch format is hours (24h):minutes:seconds'),
                                true
                            );
                            ?>
                        </td>
                        <td colspan="6">
                        <?php
                        html_print_input_text(
                            'time_from',
                            $time_from,
                            '',
                            7,
                            8
                        );
                        ?>
                        </td>
                    </tr>
                    <tr>
                        <td>
                            <?php
                            echo __('Time to').ui_print_help_tip(
                                __('Watch format is hours (24h):minutes:seconds'),
                                true
                            );
                            ?>
                        </td>
                        <td colspan="6">
                        <?php
                        html_print_input_text(
                            'time_to',
                            $time_to,
                            '',
                            7,
                            8
                        );
                        ?>
                        </td>
                    </tr>
                </table>
            </td>
        </tr>

        <tr id="row_group" style="" class="datos">
            <td style="font-weight:bold;"><?php echo __('Group'); ?></td>
            <td style="">
                <?php
                if (check_acl($config['id_user'], 0, 'RW')) {
                    html_print_select_groups(
                        $config['id_user'],
                        'RW',
                        true,
                        'combo_group',
                        $group,
                        ''
                    );
                } else if (check_acl($config['id_user'], 0, 'RM')) {
                    html_print_select_groups(
                        $config['id_user'],
                        'RM',
                        true,
                        'combo_group',
                        $group,
                        ''
                    );
                }

                echo '&nbsp;&nbsp;&nbsp;'.__('Recursion').html_print_checkbox(
                    'recursion',
                    1,
                    $recursion,
                    true
                );
                ?>
            </td>
        </tr>
        <tr id="row_source" style="" class="datos">
            <td style="font-weight:bold;"><?php echo __('Source'); ?></td>
            <td style="">
                <?php
                $agents = agents_get_group_agents($group);
                if ((empty($agents)) || $agents == -1) {
                    $agents = [];
                }

                $sql_log = 'SELECT source AS k, source AS v
                        FROM tagente,tagent_module_log
                        WHERE tagente.id_agente = tagent_module_log.id_agent
                        AND tagente.disabled = 0';

                if (!empty($agents)) {
                    $index = 0;
                    foreach ($agents as $key => $a) {
                        if ($index == 0) {
                            $sql_log .= ' AND (id_agente = '.$key;
                        } else {
                            $sql_log .= ' OR id_agente = '.$key;
                        }

                        $index++;
                    }

                    $sql_log .= ')';
                }

                html_print_select_from_sql(
                    $sql_log,
                    'source',
                    $source,
                    'onselect=source_change_agents();',
                    __('All'),
                    '',
                    false,
                    false,
                    false
                );
                ?>
            </td>
        </tr>
        <tr id="row_module_group" style="" class="datos">
            <td style="font-weight:bold;"><?php echo __('Module group'); ?></td>
            <td style="">
                <?php
                html_print_select_from_sql(
                    'SELECT * FROM tmodule_group ORDER BY name',
                    'combo_modulegroup',
                    $modulegroup,
                    '',
                    __('All')
                );
                ?>
            </td>
        </tr>

        <tr id="row_agent" style="" class="datos">
            <td style="font-weight:bold;"><?php echo __('Agent'); ?></td>
            <td style="">
                <?php
                if ($meta) {
                    $connection = metaconsole_get_connection($server_name);
                    $agent_name = '';

                    if (metaconsole_load_external_db($connection) == NOERR) {
                        $agent_name = db_get_value_filter(
                            'nombre',
                            'tagente',
                            ['id_agente' => $idAgent]
                        );
                    }

                    // Append server name.
                    if (!empty($agent_name)) {
                        $agent_name .= ' ('.$server_name.')';
                    }

                    // Restore db connection.
                    metaconsole_restore_db();
                } else {
                    $agent_name = agents_get_alias($idAgent);
                }

                html_print_input_hidden('id_agent', $idAgent);
                html_print_input_hidden('server_name', $server_name);
                html_print_input_hidden('server_id', $server_name);
                html_print_input_hidden('id_server', '');

                $params = [];
                $params['show_helptip'] = false;
                $params['input_name'] = 'agent';
                $params['value'] = $agent_name;

                $params['javascript_is_function_select'] = true;
                $params['selectbox_id'] = 'id_agent_module';
                $params['add_none_module'] = true;
                $params['use_hidden_input_idagent'] = true;
                $params['hidden_input_idagent_id'] = 'hidden-id_agent';
                if ($meta) {
                    $params['use_input_id_server'] = true;
                    $params['input_id_server_id'] = 'hidden-server_id';
                    $params['metaconsole_enabled'] = true;
                    $params['input_id'] = 'agent_autocomplete_events';
                    $params['javascript_page'] = 'include/ajax/agent';
                    $params['input_name'] = 'agent_text';
                }

                ui_print_agent_autocomplete_input($params);
                ?>
            </td>
        </tr>

        <tr id="row_module" style="" class="datos">
            <td style="font-weight:bold;">
                <?php
                echo __('Module');
                ?>
            </td>
            <td style="max-width: 180px">
                <?php
                if ($idAgent) {
                    $sql = 'SELECT id_agente_modulo, nombre
						FROM tagente_modulo
						WHERE id_agente =  '.$idAgent.' AND  delete_pending = 0';

                    if ($meta) {
                        $connection = metaconsole_get_connection($server_name);

                        if (metaconsole_load_external_db($connection) == NOERR) {
                            $agent_name_temp = db_get_all_rows_sql($sql);

                            if ($agent_name_temp === false) {
                                $agent_name_temp = [];
                            }

                            $result_select = [];
                            foreach ($agent_name_temp as $module_element) {
                                $result_select[$module_element['id_agente_modulo']] = $module_element['nombre'];
                            }

                            html_print_select(
                                $result_select,
                                'id_agent_module',
                                $idAgentModule,
                                '',
                                '',
                                '0'
                            );
                        }

                        // Restore db connection.
                        metaconsole_restore_db();
                    } else {
                        html_print_select_from_sql(
                            $sql,
                            'id_agent_module',
                            $idAgentModule,
                            '',
                            '',
                            '0'
                        );
                    }
                } else {
                    ?>
                    <select style="max-width: 180px" id="id_agent_module" name="id_agent_module" disabled="disabled">
                        <option value="0">
                        <?php echo __('Select an Agent first'); ?>
                        </option>
                    </select>
                    <?php
                }
                ?>
            </td>
        </tr>

        <tr id="agents_row" style="" class="datos">
            <td style="font-weight:bold;"><?php echo __('Agents'); ?></td>
            <td>
                <?php
                if ($source) {
                    $sql_log_report = 'SELECT id_agente, alias
							FROM tagente, tagent_module_log
							WHERE tagente.id_agente = tagent_module_log.id_agent
                            AND tagente.disabled = 0
                            AND tagent_module_log.source like "'.$source.'"';
                } else {
                    $sql_log_report = 'SELECT id_agente, alias
							FROM tagente, tagent_module_log
							WHERE tagente.id_agente = tagent_module_log.id_agent
                            AND tagente.disabled = 0';
                }

                $all_agent_log = db_get_all_rows_sql($sql_log_report);

                if (isset($all_agent_log) && is_array($all_agent_log)) {
                    foreach ($all_agent_log as $key => $value) {
                        $agents2[$value['id_agente']] = $value['alias'];
                    }
                }

                if ((empty($agents2)) || $agents2 == -1) {
                    $agents = [];
                }

                    $agents_select = [];
                if (is_array($id_agents) || is_object($id_agents)) {
                    foreach ($id_agents as $id) {
                        foreach ($agents2 as $key => $a) {
                            if ($key == (int) $id) {
                                $agents_select[$key] = $key;
                            }
                        }
                    }
                }

                html_print_select(
                    $agents2,
                    'id_agents3[]',
                    $agents_select,
                    $script = '',
                    '',
                    0,
                    false,
                    true,
                    true,
                    '',
                    false,
                    'min-width: 180px'
                );
                echo "<span id='spinner_hack' style='display:none;'>".html_print_image(
                    'images/spinner.gif',
                    true
                ).'</span>';
                ?>
            </td>
        </tr>

        <tr id="agents_modules_row" style="" class="datos">
            <td style="font-weight:bold;"><?php echo __('Agents'); ?></td>
            <td>
                <?php
                $all_agent_log = agents_get_agents(false, ['id_agente', 'alias']);
                foreach ($all_agent_log as $key => $value) {
                    $agents2[$value['id_agente']] = $value['alias'];
                }

                if ((empty($agents2)) || $agents2 == -1) {
                    $agents = [];
                }

                $agents_select = [];
                if (is_array($id_agents) || is_object($id_agents)) {
                    foreach ($id_agents as $id) {
                        foreach ($agents2 as $key => $a) {
                            if ($key == (int) $id) {
                                $agents_select[$key] = $key;
                            }
                        }
                    }
                }

                html_print_select(
                    $agents2,
                    'id_agents2[]',
                    $agents_select,
                    $script = '',
                    '',
                    0,
                    false,
                    true,
                    true,
                    '',
                    false,
                    'min-width: 180px'
                );
                ?>
            </td>
        </tr>

        <tr id="select_agent_modules" style="" class="datos">
            <td style="font-weight:bold;"><?php echo __('Show modules'); ?></td>
            <td>
                <?php
                $selection = [
                    0 => __('Show common modules'),
                    1 => __('Show all modules'),
                ];

                html_print_select(
                    $selection,
                    'selection_agent_module',
                    $selection_a_m,
                    $script = '',
                    '',
                    0,
                    false,
                    false,
                    true,
                    '',
                    false,
                    'min-width: 180px'
                );
                ?>
            </td>
        </tr>

        <tr id="modules_row" style="" class="datos">
            <td style="font-weight:bold;"><?php echo __('Modules'); ?></td>
            <td>
                <?php
                if (empty($id_agents) || $id_agents == null || $id_agents === 0) {
                    $all_modules = '';
                } else {
                    $all_modules = db_get_all_rows_sql(
                        'SELECT DISTINCT nombre, id_agente_modulo
                            FROM tagente_modulo
                            WHERE id_agente
                                IN ('.implode(',', array_values($id_agents)).')'
                    );
                }

                if ((empty($all_modules)) || $all_modules == -1) {
                    $all_modules = [];
                }

                    $modules_select = [];
                    $all_modules_structured = [];
                if (is_array($idAgentModule) || is_object($idAgentModule)) {
                    foreach ($idAgentModule as $id) {
                        foreach ($all_modules as $key => $a) {
                            if ($a['id_agente_modulo'] == (int) $id) {
                                $modules_select[$a['id_agente_modulo']] = $a['id_agente_modulo'];
                            }
                        }
                    }
                }

                foreach ($all_modules as $a) {
                    $all_modules_structured[$a['id_agente_modulo']] = $a['nombre'];
                }

                html_print_select(
                    $all_modules_structured,
                    'module[]',
                    $modules_select,
                    $script = '',
                    __('None'),
                    0,
                    false,
                    true,
                    true,
                    '',
                    false,
                    'min-width: 180px'
                );
                ?>
            </td>
        </tr>

        <tr id="row_agent_multi" style="" class="datos">
            <td style="font-weight:bold;"><?php echo __('Agents'); ?></td>
            <td>
                <?php
                $fields = [];
                $fields[0] = 'id_agente';
                $fields[1] = 'alias';
                $agents = enterprise_hook(
                    'inventory_get_agents',
                    [
                        false,
                        $fields,
                    ]
                );
                if ((empty($agents)) || $agents == -1) {
                    $agents = [];
                }

                $agents_select = [];
                foreach ($agents as $a) {
                    $agents_select[$a['id_agente']] = $a['alias'];
                }

                html_print_select(
                    $agents_select,
                    'id_agents[]',
                    $id_agents,
                    $script = '',
                    __('All'),
                    -1,
                    false,
                    true,
                    true,
                    '',
                    false,
                    'min-width: 180px'
                );
                ?>
            </td>
        </tr>

        <tr id="row_module_multi" style="" class="datos">
            <td style="font-weight:bold;"><?php echo __('Modules'); ?></td>
            <td>
                <?php
                html_print_select(
                    [],
                    'inventory_modules[]',
                    '',
                    $script = '',
                    __('None'),
                    0,
                    false,
                    true,
                    true,
                    '',
                    false,
                    'min-width: 180px'
                );

                if (empty($inventory_modules)) {
                    $array_inventory_modules = [0 => 0];
                }

                $array_inventory_modules = implode(',', $inventory_modules);

                html_print_input_hidden(
                    'inventory_modules_selected',
                    $array_inventory_modules
                );
                ?>
            </td>
        </tr>

        <tr id="row_date" style="" class="datos">
            <td style="font-weight:bold;"><?php echo __('Date'); ?></td>
            <td style="max-width: 180px">
                <?php
                $dates = enterprise_hook(
                    'inventory_get_dates',
                    [
                        $idAgentModule,
                        $idAgent,
                        $group,
                    ]
                );

                if ($dates === ENTERPRISE_NOT_HOOK) {
                    $dates = [];
                }

                html_print_select(
                    $dates,
                    'date',
                    '',
                    '',
                    __('Last'),
                    0,
                    false,
                    false,
                    false,
                    '',
                    false,
                    'min-width: 180px'
                );
                html_print_input_hidden('date_selected', $date);
                ?>
            </td>
        </tr>

        <tr id="row_custom_graph" style="" class="datos">
            <td style="font-weight:bold;"><?php echo __('Custom graph'); ?></td>
            <td style="">
                <?php
                if ($meta) {
                    $graphs = [];
                    $graphs = metaconsole_get_custom_graphs();
                    $value_selected = $idCustomGraph.'|'.$server_name;
                    html_print_select(
                        $graphs,
                        'id_custom_graph',
                        $value_selected,
                        'change_custom_graph();',
                        __('None'),
                        0
                    );
                } else {
                    $list_custom_graphs = custom_graphs_get_user(
                        $config['id_user'],
                        false,
                        true,
                        'RR'
                    );

                    $graphs = [];
                    foreach ($list_custom_graphs as $custom_graph) {
                        $graphs[$custom_graph['id_graph']] = $custom_graph['name'];
                    }

                    html_print_select(
                        $graphs,
                        'id_custom_graph',
                        $idCustomGraph,
                        'change_custom_graph();',
                        __('None'),
                        0
                    );
                }

                $style_button_create_custom_graph = 'style="display: none;"';
                $style_button_edit_custom_graph = '';
                if (empty($idCustomGraph)) {
                    $style_button_create_custom_graph = '';
                    $style_button_edit_custom_graph = 'style="display: none;"';
                    // Select the target server.
                    if ($meta) {
                        $metaconsole_connections = enterprise_hook(
                            'metaconsole_get_connection_names'
                        );
                        if ($metaconsole_connections === false) {
                            $metaconsole_connections = [];
                        }

                        $result_servers = [];
                        foreach ($metaconsole_connections as $metaconsole_element) {
                            $connection_data = enterprise_hook(
                                'metaconsole_get_connection',
                                [$metaconsole_element]
                            );
                            $result_servers[$connection_data['server_name']] = $connection_data['server_name'];
                        }

                        // Print select combo with metaconsole servers.
                        if (!empty($result_servers)) {
                            echo '<div id="meta_target_servers" style="display:none;">';
                            echo '&nbsp;&nbsp;&nbsp;&nbsp;'.__('Target server').'&nbsp;&nbsp;';
                            html_print_select($result_servers, 'meta_servers', '', '', __('None'), 0);
                            echo '</div>';
                        } else {
                            // If there are not metaconsole servers
                            // don't allow to create new custom graphs.
                            $style_button_create_custom_graph = 'style="display: none;"';
                        }
                    }
                }

                echo '&nbsp;';
                html_print_button(
                    __('Create'),
                    'create_graph',
                    false,
                    'create_custom_graph();',
                    'class="sub add" '.$style_button_create_custom_graph
                );

                html_print_button(
                    __('Edit'),
                    'edit_graph',
                    false,
                    'edit_custom_graph();',
                    'class="sub config" '.$style_button_edit_custom_graph
                );
                ?>
            </td>
        </tr>

        <tr id="row_text" style="" class="datos">
            <td style="font-weight:bold;"><?php echo __('Text'); ?></td>
            <td style="">
            <?php
            html_print_textarea(
                'text',
                5,
                25,
                $text
            );
            ?>
                </td>
        </tr>

        <tr id="row_custom" style="" class="datos">
            <td style="font-weight:bold;">
            <?php
            echo __('Custom SQL template');
            ?>
            </td>
            <td style="">
            <?php
            html_print_select_from_sql(
                'SELECT id, name FROM treport_custom_sql',
                'id_custom',
                $idCustom,
                'chooseSQLquery()',
                '--',
                '0'
            );
            ?>
            </td>
        </tr>

        <tr id="row_query" style="" class="datos">
            <td style="font-weight:bold;"><?php echo __('SQL query'); ?></td>
            <td style="" id="sql_entry">
                <?php
                html_print_textarea('sql', 5, 25, $sql_query_report);
                ?>
            </td>
            <td style="" id="sql_example"></td>
        </tr>

        <tr id="row_max_items" style="" class="datos">
            <td style="font-weight:bold;"><?php echo __('Max items'); ?></td>
            <td style="">
                <?php
                html_print_input_text('max_items', $top_n_value, '', 7, 7);
                ?>
            </td>
            <td style="" id="max_items_example"></td>
        </tr>

        <?php
        if ($meta) {
            ?>
        <tr id="row_servers" style="" class="datos">
            <td style="font-weight:bold;"><?php echo __('Server'); ?></td>
            <td style="">
                <?php
                html_print_select(
                    $servers,
                    'combo_server',
                    $server_name,
                    '',
                    __('Select server'),
                    0
                );
                ?>
            </td>
        </tr>
            <?php
        }
        ?>

        <tr id="row_header" style="" class="datos">
            <td style="font-weight:bold;">
            <?php
            echo __('Serialized header').ui_print_help_tip(
                __('The separator character is |'),
                true
            );
            ?>
            </td>
            <td style="">
            <?php
            html_print_input_text(
                'header',
                $header,
                '',
                90,
                250
            );
            ?>
            </td>
        </tr>

        <tr id="row_url" style="" class="datos">
            <td style="font-weight:bold;"><?php echo __('URL'); ?></td>
            <td style="">
            <?php
            html_print_input_text(
                'url',
                $url,
                '',
                90,
                250
            );
            ?>
                </td>
        </tr>
        <tr id="row_field_separator" style="" class="datos">
            <td style="font-weight:bold;">
            <?php
            echo __('Field separator').ui_print_help_tip(
                __('Separator for different fields in the serialized text chain'),
                true
            );
            ?>
                </td>
            <td style="">
            <?php
            html_print_input_text(
                'field',
                $field,
                '',
                2,
                4
            );
            ?>
                </td>
        </tr>
        <tr id="row_line_separator" style="" class="datos">
            <td style="font-weight:bold;">
            <?php
            echo __('Line separator').ui_print_help_tip(
                __('Separator in different lines (composed by fields) of the serialized text chain'),
                true
            );
            ?>
                </td>
            <td style="">
            <?php
            html_print_input_text(
                'line',
                $line,
                '',
                2,
                4
            );
            ?>
                </td>
        </tr>
        <tr id="row_group_by_agent" style="" class="datos">
            <td style="font-weight:bold;">
            <?php
            echo __('Group by agent');
            ?>
            </td>
            <td>
            <?php
            html_print_checkbox(
                'checkbox_row_group_by_agent',
                1,
                $group_by_agent
            );
            ?>
                </td>
        </tr>
        <tr id="row_order_uptodown" style="" class="datos">
            <td style="font-weight:bold;"><?php echo __('Order'); ?></td>
            <td>
                <?php
                echo __('Ascending');
                html_print_radio_button(
                    'radiobutton_order_uptodown',
                    REPORT_ITEM_ORDER_BY_ASCENDING,
                    '',
                    $order_uptodown
                );
                echo __('Descending');
                html_print_radio_button(
                    'radiobutton_order_uptodown',
                    REPORT_ITEM_ORDER_BY_DESCENDING,
                    '',
                    $order_uptodown
                );
                echo __('By agent name');
                html_print_radio_button(
                    'radiobutton_order_uptodown',
                    REPORT_ITEM_ORDER_BY_AGENT_NAME,
                    '',
                    $order_uptodown
                );
                ?>
            </td>
        </tr>

        <tr id="row_quantity" style="" class="datos">
            <td style="font-weight:bold;"><?php echo __('Quantity (n)'); ?></td>
            <td style="">
            <?php
            html_print_input_text(
                'quantity',
                $top_n_value,
                '',
                5,
                5
            );
            ?>
                </td>
        </tr>

        <tr id="row_max_values" style="" class="datos">
            <td style="font-weight:bold;"><?php echo __('Max. values'); ?></td>
            <td style="">
            <?php
            html_print_input_text(
                'max_values',
                $max_values,
                '',
                5,
                5
            );
            ?>
                </td>
        </tr>

        <tr id="row_max_min_avg" style="" class="datos">
            <td style="font-weight:bold;"><?php echo __('Display'); ?></td>
            <td>
                <?php
                echo __('Max');
                html_print_radio_button(
                    'radiobutton_max_min_avg',
                    1,
                    '',
                    $top_n
                );
                echo __('Min');
                html_print_radio_button(
                    'radiobutton_max_min_avg',
                    2,
                    '',
                    $top_n
                );
                echo __('Avg');
                html_print_radio_button(
                    'radiobutton_max_min_avg',
                    3,
                    '',
                    $top_n
                );
                ?>
            </td>
        </tr>

        <tr id="row_time_compare_overlapped" style="" class="datos">
            <td style="font-weight:bold;">
            <?php
            echo __('Time compare (Overlapped)');
            ?>
            </td>
            <td>
                <?php
                html_print_checkbox(
                    'time_compare_overlapped',
                    1,
                    $time_compare_overlapped
                );
                ?>
            </td>
        </tr>

        <tr id="row_fullscale" style="" class="datos">
            <td style="font-weight:bold;">
            <?php
            echo __('Full resolution graph (TIP)').ui_print_help_tip(
                __('This option may cause performance issues.'),
                true
            );
            ?>
            </td>
            <td><?php html_print_checkbox('fullscale', 1, $fullscale); ?></td>
        </tr>

        <tr id="row_percentil" style="" class="datos">
            <td style="font-weight:bold;"><?php echo __('Percentil'); ?></td>
            <td><?php html_print_checkbox('percentil', 1, $percentil); ?></td>
        </tr>

        <tr id="row_exception_condition_value" style="" class="datos">
            <td style="font-weight:bold;"><?php echo __('Value'); ?></td>
            <td style="">
                <?php
                html_print_input_text(
                    'exception_condition_value',
                    $exception_condition_value,
                    '',
                    5,
                    5
                );
                ?>
            </td>
        </tr>

        <tr id="row_exception_condition" style="" class="datos">
            <td style="font-weight:bold;"><?php echo __('Condition'); ?></td>
            <td>
                <?php
                $list_exception_condition = [
                    REPORT_EXCEPTION_CONDITION_EVERYTHING => __('Everything'),
                    REPORT_EXCEPTION_CONDITION_GE         => __('Greater or equal (>=)'),
                    REPORT_EXCEPTION_CONDITION_LE         => __('Less or equal (<=)'),
                    REPORT_EXCEPTION_CONDITION_L          => __('Less (<)'),
                    REPORT_EXCEPTION_CONDITION_G          => __('Greater (>)'),
                    REPORT_EXCEPTION_CONDITION_E          => __('Equal (=)'),
                    REPORT_EXCEPTION_CONDITION_NE         => __('Not equal (!=)'),
                    REPORT_EXCEPTION_CONDITION_OK         => __('OK'),
                    REPORT_EXCEPTION_CONDITION_NOT_OK     => __('Not OK'),
                ];
                html_print_select(
                    $list_exception_condition,
                    'exception_condition',
                    $exception_condition
                );
                ?>
            </td>
        </tr>

        <tr id="row_show_graph" style="" class="datos">
            <td style="font-weight:bold;"><?php echo __('Show graph'); ?></td>
            <td>
            <?php
            html_print_select(
                $show_graph_options,
                'combo_graph_options',
                $show_graph
            );
            ?>
                </td>
        </tr>
        <tr id="row_select_fields" style="" class="datos">
        <td style="font-weight:bold;margin-right:150px;">
            <?php
            echo __('Select fields to show');
            ?>
            </td>
            <td>
            <table border="0">
            <td>
            <p style="margin-right:30px;">
                <?php
                echo __('Total time');
                html_print_checkbox('total_time', 1, $total_time);
                ?>
             </p>
            </td>
            <td>
            <p style="margin-right:30px;">
                <?php
                echo __('Time failed');
                html_print_checkbox('time_failed', 1, $time_failed);
                ?>
                </p>
            </td>
            <td>
            <p style="margin-right:30px;">
                <?php
                echo __('Time in OK status');
                html_print_checkbox('time_in_ok_status', 1, $time_in_ok_status);
                ?>
                </p>
            </td>
            <td>
            <p style="margin-right:30px;">
                <?php
                echo __('Time in unknown status');
                html_print_checkbox(
                    'time_in_unknown_status',
                    1,
                    $time_in_unknown_status
                );
                ?>
                </p>
            </td>
            <td>
            <p style="margin-right:30px;">
                <?php
                echo __('Time of not initialized module');
                html_print_checkbox(
                    'time_of_not_initialized_module',
                    1,
                    $time_of_not_initialized_module
                );
                ?>
                </p>
            </td>
            <td>
            <p style="margin-right:30px;">
                <?php
                echo __('Time of downtime');
                html_print_checkbox('time_of_downtime', 1, $time_of_downtime);
                ?>
                </p>
            </td>
            </table>
            </td>
        </tr>

        <tr id="row_show_address_agent" style="" class="datos">
            <td style="font-weight:bold;">
                <?php
                echo __('Show address instead module name.').ui_print_help_tip(
                    __('Show the main address of agent.'),
                    true
                );
                ?>
            </td>
            <td>
                <?php
                html_print_checkbox_switch(
                    'checkbox_show_address_agent',
                    1,
                    $show_address_agent
                );
                ?>
            </td>
        </tr>

        <tr id="row_show_resume" style="" class="datos">
            <td style="font-weight:bold;">
            <?php
            echo __('Show resume').ui_print_help_tip(
                __('Show a summary chart with max, min and average number of total modules at the end of the report and Checks.'),
                true
            );
            ?>
            </td>
            <td>
                <?php
                html_print_checkbox_switch(
                    'checkbox_show_resume',
                    1,
                    $show_resume
                );
                ?>
            </td>
        </tr>
        <tr id="row_select_fields2" style="" class="datos">
        <td style="font-weight:bold;margin-right:150px;">
            <?php
            echo __('<p style= "margin-left:15px;">Select fields to show</p>');
            ?>
            </td>
            <td>
            <table border="0">
            <td>
            <p style="margin-right:30px;">
                <?php
                echo __('Total checks');
                html_print_checkbox('total_checks', 1, $total_checks);
                ?>
                </p>
            </td>
            <td>
            <p style="margin-right:30px;">
                <?php
                echo __('Checks failed');
                html_print_checkbox('checks_failed', 1, $checks_failed);
                ?>
             </p>
            </td>
            <td>
            <p style="margin-right:30px;">
                <?php
                echo __('Checks in OK status');
                html_print_checkbox(
                    'checks_in_ok_status',
                    1,
                    $checks_in_ok_status
                );
                ?>
                </p>
            </td>
            <td>
            <p style="margin-right:30px;">
                <?php
                echo __('Unknown checks');
                html_print_checkbox('unknown_checks', 1, $unknown_checks);
                ?>
                </p>
            </td>
            <td>
            </table>
            </td>
        </tr>
        <tr id="row_select_fields3" style="" class="datos">
        <td style="font-weight:bold;margin-right:150px;">
            <?php
            echo __('<p style= "margin-left:15px;">Select fields to show</p>');
            ?>
            </td>
            <td>
            <table border="0">
            <td>
            <p style="margin-right:30px;">
                <?php
                echo __('Agent max value');
                html_print_checkbox('agent_max_value', 1, $agent_max_value);
                ?>
             </p>
            </td>
            <td>
            <p style="margin-right:30px;">
                <?php
                echo __('Agent min values');
                html_print_checkbox('agent_min_value', 1, $agent_min_value);
                ?>
                </p>
            </td>
            <td>
            </table>
            </td>
        </tr>

        <tr id="row_show_summary_group" style="" class="datos">
            <td style="font-weight:bold;">
            <?php
            echo __('Show Summary group');
            ?>
            </td>
            <td>
                <?php
                html_print_checkbox(
                    'show_summary_group',
                    true,
                    $show_summary_group
                );
                ?>
            </td>
        </tr>

        <tr id="row_event_severity" style="" class="datos">
            <td style="font-weight:bold;"><?php echo __('Severity'); ?></td>
            <td>
                <?php
                $valuesSeverity = get_priorities();
                    html_print_select(
                        $valuesSeverity,
                        'filter_event_severity[]',
                        $filter_event_severity,
                        '',
                        __('All'),
                        '-1',
                        false,
                        true,
                        false,
                        '',
                        false,
                        false,
                        false,
                        false,
                        false,
                        ''
                    );
                    ?>
            </td>
        </tr>

        <tr id="row_event_type" style="" class="datos">
            <td style="font-weight:bold;"><?php echo __('Event type'); ?></td>
            <td>
                <?php
                $event_types_select = get_event_types();
                    html_print_select(
                        $event_types_select,
                        'filter_event_type[]',
                        $filter_event_type,
                        '',
                        __('All'),
                        'all',
                        false,
                        true,
                        false,
                        '',
                        false,
                        false,
                        false,
                        false,
                        false,
                        ''
                    );
                    ?>
            </td>
        </tr>

        <tr id="row_event_status" style="" class="datos">
            <td style="font-weight:bold;"><?php echo __('Event Status'); ?></td>
            <td>
                <?php
                $fields = events_get_all_status(true);
                    html_print_select(
                        $fields,
                        'filter_event_status[]',
                        $filter_event_status,
                        '',
                        '',
                        '',
                        false,
                        true,
                        false,
                        '',
                        false,
                        false,
                        false,
                        false,
                        false,
                        ''
                    );
                    ?>
            </td>
        </tr>

        <tr id="row_extended_events" style="" class="datos">
            <td style="font-weight:bold;">
            <?php
            echo __('Include extended events');
            ?>
            </td>
            <td>
                <?php
                html_print_checkbox(
                    'include_extended_events',
                    true,
                    $include_extended_events
                );
                ?>
            </td>
        </tr>

        <tr id="row_event_graphs" style="" class="datos">
            <td style="font-weight:bold;"><?php echo __('Event graphs'); ?></td>
            <td>
                <span id="row_event_graph_by_agent">
                <?php
                echo __('By agent');
                html_print_checkbox(
                    'event_graph_by_agent',
                    true,
                    $event_graph_by_agent
                );
                ?>
                </span>
                <span id="row_event_graph_by_user">
                <?php
                echo __('By user validator');
                html_print_checkbox(
                    'event_graph_by_user_validator',
                    true,
                    $event_graph_by_user_validator
                );
                ?>
                </span>
                <span id="row_event_graph_by_criticity">
                <?php
                echo __('By criticity');
                html_print_checkbox(
                    'event_graph_by_criticity',
                    true,
                    $event_graph_by_criticity
                );
                ?>
                </span>
                <span id="row_event_graph_by_validated">
                <?php
                echo __('Validated vs unvalidated');
                html_print_checkbox(
                    'event_graph_validated_vs_unvalidated',
                    true,
                    $event_graph_validated_vs_unvalidated
                );
                ?>
                </span>
            </td>
        </tr>

        <tr id="row_historical_db_check" style="" class="datos">
            <td style="font-weight:bold;">
                <?php
                echo __('Query History Database').ui_print_help_tip(
                    __('With the token enabled the query will affect the Historical Database, which may mean a small drop in performance.'),
                    true
                );
                ?>
            </td>
            <td style="">
                <?php
                html_print_checkbox('historical_db_check', 1, $historical_db);
                ?>
            </td>
        </tr>

        <tr id="row_dyn_height" style="" class="datos">
            <td style="font-weight:bold;">
            <?php
            echo __('Height (dynamic graphs)');
            ?>
            </td>
            <td>
            <?php
            html_print_input_text(
                'dyn_height',
                $dyn_height,
                '',
                7,
                7
            );
            ?>
                </td>
        </tr>

        <tr id="row_show_in_same_row" style="" class="datos">
            <td style="font-weight:bold;" class="datos">
                <?php
                echo __('Show in the same row');
                ui_print_help_tip(
                    __('Show one module per row with all its operations')
                );
                ?>
            </td>
            <td style="">
                <?php
                html_print_checkbox(
                    'show_in_same_row',
                    '1',
                    $show_in_same_row,
                    false,
                    false,
                    ''
                );
                ?>
            </td>
        </tr>

        <tr id="row_sort" style="" class="datos">
            <td style="font-weight:bold;">
            <?php
            echo __('Order').ui_print_help_tip(
                __('SLA items sorted by fulfillment value'),
                true
            );
            ?>
            </td>
            <td>
            <?php
            html_print_select(
                $show_sort_options,
                'combo_sla_sort_options',
                $sla_sorted_by,
                '',
                __('None'),
                0
            );
            ?>
            </td>
        </tr>

        <tr id="row_show_in_landscape" style="" class="datos">
            <td style="font-weight:bold;">
            <?php
            echo __('Show in landscape');
            ?>
            </td>
            <td>
                <?php
                html_print_checkbox(
                    'show_in_landscape',
                    1,
                    $show_in_landscape,
                    false,
                    false
                );
                ?>
            </td>
        </tr>

        <tr id="row_priority_mode" style="" class="datos">
            <td style="font-weight:bold;">
            <?php
            echo __('Priority mode');
            ?>
            </td>
            <td>
                <?php
                echo __('Priority ok mode');
                echo '<span style="margin-left:5px;"></span>';
                html_print_radio_button(
                    'priority_mode',
                    REPORT_PRIORITY_MODE_OK,
                    '',
                    $priority_mode == REPORT_PRIORITY_MODE_OK,
                    ''
                );

                echo '<span style="margin:30px;"></span>';

                echo __('Priority unknown mode');
                echo '<span style="margin-left:5px;"></span>';
                html_print_radio_button(
                    'priority_mode',
                    REPORT_PRIORITY_MODE_UNKNOWN,
                    '',
                    $priority_mode == REPORT_PRIORITY_MODE_UNKNOWN,
                    ''
                );
                ?>
            </td>
        </tr>

        <tr id="row_filter_search" style="" class="datos">
            <td style="font-weight:bold;"><?php echo __('Free search'); ?></td>
            <td>
                <?php
                html_print_input_text('filter_search', $filter_search);
                ?>
            </td>
        </tr>

        <tr id="row_lapse_calc" style="" class="datos advanced_elements">
            <td style="font-weight:bold;">
                <?php echo __('Calculate for custom intervals'); ?>
            </td>
            <td style="">
                <?php
                html_print_checkbox('lapse_calc', 1, $lapse_calc);
                ?>
            </td>
        </tr>

        <tr id="row_lapse" style="" class="datos advanced_elements">
            <td style="font-weight:bold;">
                <?php
                echo __('Time lapse intervals');
                ui_print_help_tip(
                    __(
                        'Lapses of time in which the period is divided to make more precise calculations
'
                    )
                );
                ?>
            </td>
            <td style="">
                <?php
                html_print_extended_select_for_time(
                    'lapse',
                    $lapse,
                    '',
                    '',
                    '0',
                    10,
                    '',
                    '',
                    '',
                    '',
                    !$lapse_calc
                );
                ?>
            </td>
        </tr>

        <tr id="row_visual_format" style="" class="datos advanced_elements">
            <td style="font-weight:bold;" colspan="2">
                <?php
                if ($visual_format == 1) {
                    $visual_format_table = true;
                    $visual_format_graph = false;
                    $visual_format_both = false;
                } else if ($visual_format == 2) {
                    $visual_format_table = false;
                    $visual_format_graph = true;
                    $visual_format_both = false;
                } else if ($visual_format == 3) {
                    $visual_format_table = false;
                    $visual_format_graph = false;
                    $visual_format_both = true;
                }

                echo __('Table only');
                echo '<span style="margin-left:10px;"></span>';
                html_print_radio_button(
                    'visual_format',
                    1,
                    '',
                    $visual_format_table,
                    '',
                    !$lapse_calc
                );
                echo '<span style="margin:30px;"></span>';
                echo __('Graph only');
                echo '<span style="margin-left:10px;"></span>';
                html_print_radio_button(
                    'visual_format',
                    2,
                    '',
                    $visual_format_graph,
                    '',
                    !$lapse_calc
                );
                echo '<span style="margin:30px;"></span>';
                echo __('Graph and table');
                echo '<span style="margin-left:10px;"></span>';
                html_print_radio_button(
                    'visual_format',
                    3,
                    '',
                    $visual_format_both,
                    '',
                    !$lapse_calc
                );
                ?>
            </td>
        </tr>
    </tbody>
</table>

<?php
print_SLA_list('100%', $action, $idItem);
print_General_list('100%', $action, $idItem, $type);
echo '<div class="action-buttons" style="width: 100%">';
if ($action == 'new') {
    html_print_submit_button(
        __('Create item'),
        'create_item',
        false,
        'class="sub wand"'
    );
} else {
    html_print_submit_button(
        __('Update item'),
        'edit_item',
        false,
        'class="sub upd"'
    );
}

echo '</div>';
echo '</form>';

ui_include_time_picker();
ui_require_javascript_file('pandora');


if ($enterpriseEnable) {
    reporting_enterprise_text_box();
}

// Restore db connection.
if ($meta) {
    metaconsole_restore_db();
}


/**
 * Function for return html.
 *
 * @param integer $width  Size.
 * @param string  $action Type.
 * @param integer $idItem Id Item.
 *
 * @return mixed Return html row tables for SLA.
 */
function print_SLA_list($width, $action, $idItem=null)
{
    global $config;
    global $meta;

    $report_item_type = db_get_value(
        db_escape_key_identifier('type'),
        'treport_content',
        'id_rc',
        $idItem
    );
    ?>
    <table class="databox data" id="sla_list" border="0" cellpadding="4" cellspacing="4" width="100%">
        <thead>
            <tr>
                <th class="header sla_list_agent_col" scope="col">
                <?php
                echo __('Agent');
                ?>
                </th>
                <th class="header sla_list_module_col" scope="col">
                <?php
                echo __('Module');
                ?>
                </th>
                <th class="header sla_list_service_col" scope="col">
                <?php
                echo __('Service');
                ?>
                </th>
                <th class="header sla_list_sla_min_col" scope="col">
                <?php
                echo __('SLA Min. (value)');
                ?>
                </th>
                <th class="header sla_list_sla_max_col" scope="col">
                <?php
                echo __('SLA Max. (value)');
                ?>
                </th>
                <th class="header sla_list_sla_limit_col" scope="col">
                <?php
                echo __('SLA Limit (%)');
                ?>
                </th>
                <th class="header sla_list_action_col" scope="col">
                <?php
                echo __('Action');
                ?>
                </th>
            </tr>
        </thead>
            <?php
            switch ($action) {
                case 'new':
                    ?>
                    <tr id="sla_template" style="" class="datos">
                        <td colspan="6">
                        <?php
                        echo __('Please save the SLA for start to add items in this list.');
                        ?>
                        </td>
                    </tr>
                    <?php
                break;

                case 'save':
                case 'update':
                case 'edit':
                    echo '<tbody id="list_sla">';
                    $itemsSLA = db_get_all_rows_filter(
                        'treport_content_sla_combined',
                        ['id_report_content' => $idItem]
                    );

                    if ($itemsSLA === false) {
                        $itemsSLA = [];
                    }

                    foreach ($itemsSLA as $item) {
                        $server_name = $item['server_name'];
                        // Metaconsole db connection.
                        if ($meta && $server_name != '') {
                            $connection = metaconsole_get_connection(
                                $server_name
                            );
                            if (metaconsole_load_external_db($connection) != NOERR) {
                                continue;
                            }
                        }

                        $idAgent = db_get_value_filter(
                            'id_agente',
                            'tagente_modulo',
                            ['id_agente_modulo' => $item['id_agent_module']]
                        );
                        $nameAgent = agents_get_alias($idAgent);

                        $nameModule = db_get_value_filter(
                            'nombre',
                            'tagente_modulo',
                            ['id_agente_modulo' => $item['id_agent_module']]
                        );

                        $server_name_element = '';
                        if ($meta && $server_name != '') {
                            $server_name_element .= ' ('.$server_name.')';
                        }

                        echo '<tr id="sla_'.$item['id'].'" style="" class="datos">';
                        echo '<td class="sla_list_agent_col">';
                        echo printSmallFont($nameAgent).$server_name_element;
                        echo '</td>';
                        echo '<td class="sla_list_module_col">';
                        echo printSmallFont($nameModule);
                        echo '</td>';

                        if (enterprise_installed()
                            && $report_item_type == 'SLA_services'
                        ) {
                            enterprise_include_once(
                                'include/functions_services.php'
                            );
                            $nameService = enterprise_hook(
                                'services_get_name',
                                [$item['id_agent_module']]
                            );
                            echo '<td class="sla_list_service_col">';
                            echo printSmallFont($nameService);
                            echo '</th>';
                        }

                        $item_sla_min = $item['sla_min'];
                        $item_sla_max = $item['sla_max'];
                        $item_sla_limit = $item['sla_limit'];

                        echo '<td class="sla_list_sla_min_col">';
                        echo $item_sla_min;
                        echo '</td>';
                        echo '<td class="sla_list_sla_max_col">';
                        echo $item_sla_max;
                        echo '</td>';
                        echo '<td class="sla_list_sla_limit_col">';
                        echo $item_sla_limit;
                        echo '</td>';
                        echo '<td class="sla_list_action_col" style="text-align: center;">';
                        echo '<a href="javascript: deleteSLARow('.$item['id'].');">';
                        echo html_print_image('images/cross.png', true);
                        echo '</a>';
                        echo '</td>';
                        echo '</tr>';

                        if ($meta) {
                            // Restore db connection.
                            metaconsole_restore_db();
                        }
                    }

                    echo '</tbody>';
                    ?>
                    <tbody id="sla_template">
                        <tr id="row" style="display: none;" class="datos">
                            <td class="sla_list_agent_col agent_name"></td>
                            <td class="sla_list_module_col module_name"></td>
                            <?php
                            if (enterprise_installed()
                                && $report_item_type == 'SLA_services'
                            ) {
                                echo '<td class="sla_list_service_col service_name"></td>';
                            }
                            ?>
                            <td class="sla_list_sla_min_col sla_min"></td>
                            <td class="sla_list_sla_max_col sla_max"></td>
                            <td class="sla_list_sla_limit_col sla_limit"></td>

                            <td class="sla_list_action_col" style="text-align: center;">
                                <a class="delete_button" href="javascript: deleteSLARow(0);">
                                    <?php
                                    html_print_image(
                                        'images/cross.png',
                                        false
                                    );
                                    ?>
                                </a>
                            </td>
                        </tr>
                    </tbody>

                    <tbody>
                        <tr id="sla_form" style="" class="datos">
                            <td class="sla_list_agent_col">
                                <input id="hidden-id_agent_sla" name="id_agent_sla" value="" type="hidden">
                                <input id="hidden-server_name" name="server_name" value="" type="hidden">
                                <?php
                                $params = [];
                                $params['show_helptip'] = true;
                                $params['input_name'] = 'agent_sla';
                                $params['value'] = '';
                                $params['use_hidden_input_idagent'] = true;
                                $params['hidden_input_idagent_id'] = 'hidden-id_agent_sla';
                                $params['javascript_is_function_select'] = true;
                                $params['selectbox_id'] = 'id_agent_module_sla';
                                $params['add_none_module'] = false;
                                if ($meta) {
                                    $params['use_input_id_server'] = true;
                                    $params['input_id_server_id'] = 'hidden-id_server';
                                    $params['disabled_javascript_on_blur_function'] = true;
                                }

                                ui_print_agent_autocomplete_input($params);
                                ?>
                            <td class="sla_list_module_col">
                                <select id="id_agent_module_sla" name="id_agente_modulo_sla" disabled="disabled" style="max-width: 180px">
                                    <option value="0">
                                        <?php
                                        echo __('Select an Agent first');
                                        ?>
                                    </option>
                                </select>
                            </td>
                            <?php
                            if (enterprise_installed()
                                && $report_item_type == 'SLA_services'
                            ) {
                                enterprise_include_once(
                                    'include/functions_services.php'
                                );
                                // Services list.
                                $services = [];
                                $services_tmp = enterprise_hook(
                                    'services_get_services',
                                    [
                                        false,
                                        [
                                            'id',
                                            'name',
                                            'sla_id_module',
                                            'sla_value_id_module',
                                        ],
                                    ]
                                );
                                if (!empty($services_tmp)
                                    && $services_tmp != ENTERPRISE_NOT_HOOK
                                ) {
                                    foreach ($services_tmp as $service) {
                                        $check_module_sla = modules_check_agentmodule_exists(
                                            $service['sla_id_module']
                                        );
                                        $check_module_sla_value = modules_check_agentmodule_exists(
                                            $service['sla_value_id_module']
                                        );
                                        if ($check_module_sla
                                            && $check_module_sla_value
                                        ) {
                                            $services[$service['id']] = $service['name'];
                                        }
                                    }
                                }

                                echo '<td class="sla_list_service_col">';
                                echo html_print_select(
                                    $services,
                                    'id_service',
                                    false,
                                    '',
                                    '',
                                    '',
                                    true,
                                    false,
                                    false
                                );
                                echo '</td>';
                            }
                            ?>
                            <td class="sla_list_sla_min_col">
                                <input name="sla_min" id="text-sla_min" size="10" maxlength="10" type="text">
                            </td>
                            <td class="sla_list_sla_max_col">
                                <input name="sla_max" id="text-sla_max" size="10" maxlength="10" type="text">
                            </td>
                            <td class="sla_list_sla_limit_col">
                                <input name="sla_limit" id="text-sla_limit" size="10" maxlength="10" type="text">
                            </td>
                            <td class="sla_list_action_col" style="text-align: center;">
                                <a href="javascript: addSLARow();">
                                    <?php
                                    html_print_image(
                                        'images/disk.png',
                                        false
                                    );
                                    ?>
                                </a>
                            </td>
                        </tr>
                    </tbody>
                    <?php
                break;

                default:
                    // It's not possible.
                break;
            }
            ?>
    </table>
    <span style="display: none" id="module_sla_text">
        <?php echo __('Select an Agent first'); ?>
    </span>
    <?php
}


/**
 * Functions return rows html.
 *
 * @param integer $width  Size.
 * @param string  $action Type action.
 * @param integer $idItem Id type.
 * @param string  $type   Type.
 *
 * @return mixed Return html rows.
 */
function print_General_list($width, $action, $idItem=null, $type='general')
{
    global $config;
    global $meta;

    if (!isset($meta)) {
        $meta = false;
    }

    $operation = [
        'avg' => __('rate'),
        'max' => __('max'),
        'min' => __('min'),
        'sum' => __('sum'),
    ];

    include_once $config['homedir'].'/include/functions_html.php';
    ?>
    <table class="databox data" id="general_list" border="0" cellpadding="4" cellspacing="4" width="100%">
        <thead>
            <tr>
                <?php
                if ($type == 'availability') {
                    ?>
                    <th class="header" scope="col">
                        <?php echo __('Agent'); ?>
                    </th>
                    <th class="header" scope="col">
                        <?php echo __('Module'); ?>
                    </th>
                    <th class="header" scope="col">
                        <?php echo __('Action'); ?>
                    </th>
                    <?php
                } else {
                    ?>
                    <th class="header" scope="col">
                        <?php echo __('Agent'); ?>
                    </th>
                    <th class="header" scope="col">
                        <?php echo __('Module'); ?>
                    </th>
                    <th class="header" scope="col">
                        <?php
                        echo __('Operation');
                        echo ui_print_help_tip(
                            __('Please be careful, when the module have diferent intervals in their life, the summatory maybe get bad result.'),
                            true
                        );
                        ?>
                    </th>
                    <th class="header" scope="col">
                        <?php echo __('Action'); ?>
                    </th>
                    <?php
                }
                ?>
            </tr>
        </thead>
            <?php
            switch ($action) {
                case 'new':
                    ?>
                    <tr id="general_template" style="" class="datos">
                        <td colspan="3">
                            <?php
                            echo __('Please save the report to start adding items into the list.');
                            ?>
                        </td>
                    </tr>
                    <?php
                break;

                case 'save':
                case 'update':
                case 'edit':
                    echo '<tbody id="list_general">';
                    $itemsGeneral = db_get_all_rows_filter(
                        'treport_content_item',
                        ['id_report_content' => $idItem]
                    );

                    if ($itemsGeneral === false) {
                        $itemsGeneral = [];
                    }

                    foreach ($itemsGeneral as $item) {
                        $server_name = $item['server_name'];
                        // Metaconsole db connection.
                        if ($meta && $server_name != '') {
                            $connection = metaconsole_get_connection(
                                $server_name
                            );
                            if (metaconsole_load_external_db($connection) != NOERR) {
                                continue;
                            }
                        }

                        $idAgent = db_get_value_filter(
                            'id_agente',
                            'tagente_modulo',
                            ['id_agente_modulo' => $item['id_agent_module']]
                        );

                        $nameAgent = agents_get_alias($idAgent);
                        $nameModule = db_get_value_filter(
                            'nombre',
                            'tagente_modulo',
                            ['id_agente_modulo' => $item['id_agent_module']]
                        );

                        $server_name_element = '';
                        if ($meta && $server_name != '') {
                            $server_name_element .= ' ('.$server_name.')';
                        }

                        if ($type == 'availability') {
                            echo '<tr id="general_'.$item['id'].'" style="" class="datos">
								<td>'.printSmallFont($nameAgent).$server_name_element.'</td>
								<td>'.printSmallFont($nameModule).'</td>
								<td style="text-align: center;">
									<a href="javascript: deleteGeneralRow('.$item['id'].');">'.html_print_image('images/cross.png', true).'</a>
								</td>
							</tr>';
                        } else {
                            echo '<tr id="general_'.$item['id'].'" style="" class="datos">
								<td>'.printSmallFont($nameAgent).$server_name_element.'</td>
								<td>'.printSmallFont($nameModule).'</td>
								<td>'.printSmallFont($operation[$item['operation']]).'</td>
								<td style="text-align: center;">
									<a href="javascript: deleteGeneralRow('.$item['id'].');">'.html_print_image('images/cross.png', true).'</a>
								</td>
							</tr>';
                        }

                        if ($meta) {
                            // Restore db connection.
                            metaconsole_restore_db();
                        }
                    }

                    echo '</tbody>';
                    ?>

                    <tbody id="general_template">
                        <tr id="row" style="display: none;" class="datos">
                            <td class="agent_name"></td>
                            <td class="module_name"></td>
                            <?php
                            if ($type != 'availability') {
                                ?>
                                <td class="operation_name"></td>
                                <?php
                            }
                            ?>
                            <td style="text-align: center;">
                                <a class="delete_button" href="javascript: deleteGeneralRow(0);">
                                    <?php
                                    html_print_image(
                                        'images/cross.png',
                                        false
                                    );
                                    ?>
                                </a>
                            </td>
                        </tr>
                    </tbody>

                    <tbody>
                        <tr id="general_form" style="" class="datos">
                            <td>
                                <input id="hidden-id_agent_general" name="id_agent_general" value="" type="hidden">
                                <input id="hidden-server_name_general" name="server_name_general" value="" type="hidden">
                                <?php
                                $params = [];
                                $params['show_helptip'] = true;
                                $params['input_name'] = 'agent_general';
                                $params['value'] = '';
                                $params['use_hidden_input_idagent'] = true;
                                $params['hidden_input_idagent_id'] = 'hidden-id_agent_general';
                                $params['javascript_is_function_select'] = true;
                                $params['selectbox_id'] = 'id_agent_module_general';
                                $params['add_none_module'] = false;
                                if ($meta) {
                                    $params['use_input_id_server'] = true;
                                    $params['input_id_server_id'] = 'hidden-id_server';
                                    $params['disabled_javascript_on_blur_function'] = true;
                                }

                                ui_print_agent_autocomplete_input($params);
                                ?>
                            </td>
                            <td>
                                <select id="id_agent_module_general" name="id_agente_modulo_general" disabled="disabled" style="max-width: 180px">
                                    <option value="0">
                                        <?php
                                        echo __('Select an Agent first');
                                        ?>
                                    </option>
                                </select>
                            </td>
                            <?php
                            if ($type !== 'availability') {
                                ?>
                                <td>
                                    <?php
                                    html_print_select(
                                        $operation,
                                        'id_operation_module_general',
                                        0,
                                        false,
                                        '',
                                        '',
                                        false,
                                        false,
                                        true,
                                        'width: 200px',
                                        false
                                    );
                                    ?>
                                </td>
                                <?php
                            }
                            ?>
                            <td style="text-align: center;">
                                <a href="javascript: addGeneralRow();">
                                    <?php
                                    html_print_image(
                                        'images/disk.png',
                                        false
                                    );
                                    ?>
                                </a>
                            </td>
                        </tr>
                    </tbody>
                    <?php
                break;

                default:
                    // It's not possible.
                break;
            }
            ?>
    </table>
    <span style="display: none" id="module_general_text">
        <?php echo __('Select an Agent first'); ?>
    </span>
    <?php
}


ui_require_javascript_file(
    'pandora_inventory',
    ENTERPRISE_DIR.'/include/javascript/'
);
?>

<script type="text/javascript">
$(document).ready (function () {
    chooseType();
    chooseSQLquery();

    $("#id_agents").change(agent_changed_by_multiple_agents);

    $("#combo_group").change (
        function () {
            jQuery.post ("ajax.php",
                {"page" : "operation/agentes/ver_agente",
                    "get_agents_group_json" : 1,
                    "id_group" : this.value,
                    "privilege" : "AW",
                    "keys_prefix" : "_",
                    "recursion" : $('#checkbox-recursion').is(':checked')
                },
                function (data, status) {
                    $("#id_agents").html('');
                    $("#id_agents2").html('');
                    $("#module").html('');
                    jQuery.each (data, function (id, value) {
                        // Remove keys_prefix from the index
                        id = id.substring(1);

                        option = $("<option></option>")
                            .attr ("value", value["id_agente"])
                            .html (value["alias"]);
                        $("#id_agents").append (option);
                        $("#id_agents2").append (option);
                    });
                },
                "json"
            );
        }
    );

    $("#checkbox-recursion").change (
        function () {
            jQuery.post ("ajax.php",
                {"page" : "operation/agentes/ver_agente",
                    "get_agents_group_json" : 1,
                    "id_group" : $("#combo_group").val(),
                    "privilege" : "AW",
                    "keys_prefix" : "_",
                    "recursion" : $('#checkbox-recursion').is(':checked')
                },
                function (data, status) {
                    $("#id_agents").html('');
                    $("#id_agents2").html('');
                    $("#module").html('');
                    jQuery.each (data, function (id, value) {
                        // Remove keys_prefix from the index
                        id = id.substring(1);

                        option = $("<option></option>")
                            .attr ("value", value["id_agente"])
                            .html (value["alias"]);
                        $("#id_agents").append (option);
                        $("#id_agents2").append (option);
                    });
                },
                "json"
            );
        }
    );

    $("#combo_modulegroup").change (
        function () {
            jQuery.post ("ajax.php",
                {"page" : "operation/agentes/ver_agente",
                    "get_modules_group_json" : 1,
                    "id_module_group" : this.value,
                    "id_agents" : $("#id_agents2").val(),
                    "selection" : $("#selection_agent_module").val()
                },
                function (data, status) {
                    $("#module").html('');
                    jQuery.each (data, function (id, value) {
                        option = $("<option></option>")
                            .attr ("value", value["id_agente_modulo"])
                            .html (value["nombre"]);
                        $("#module").append (option);
                    });
                },
                "json"
            );
        }
    );

    $("#id_agents2").change (
        function () {
            jQuery.post ("ajax.php",
                {"page" : "operation/agentes/ver_agente",
                    "get_modules_group_json" : 1,
                    "id_module_group" : $("#combo_modulegroup").val(),
                    "id_agents" : $("#id_agents2").val(),
                    "selection" : $("#selection_agent_module").val()
                },
                function (data, status) {
                    $("#module").html('');
                    if(data){
                        jQuery.each (data, function (id, value) {
                            option = $("<option></option>")
                                .attr ("value", value["id_agente_modulo"])
                                .html (value["nombre"]);
                            $("#module").append (option);
                        });
                    }
                },
                "json"
            );
        }
    );

    $("#selection_agent_module").change(
        function() {
            jQuery.post ("ajax.php",
                {"page" : "operation/agentes/ver_agente",
                    "get_modules_group_json" : 1,
                    "id_module_group" : $("#combo_modulegroup").val(),
                    "id_agents" : $("#id_agents2").val(),
                    "selection" : $("#selection_agent_module").val()
                },
                function (data, status) {
                    $("#module").html('');
                    if(data){
                        jQuery.each (data, function (id, value) {
                            option = $("<option></option>")
                                .attr ("value", value["id_agente_modulo"])
                                .html (value["nombre"]);
                            $("#module").append (option);
                        });
                    }
                },
                "json"
            );
        }
    );

    $("#text-time_to, #text-time_from").timepicker({
        showSecond: true,
        timeFormat: '<?php echo TIME_FORMAT_JS; ?>',
        timeOnlyTitle: '<?php echo __('Choose time'); ?>',
        timeText: '<?php echo __('Time'); ?>',
        hourText: '<?php echo __('Hour'); ?>',
        minuteText: '<?php echo __('Minute'); ?>',
        secondText: '<?php echo __('Second'); ?>',
        currentText: '<?php echo __('Now'); ?>',
        closeText: '<?php echo __('Close'); ?>'
    });

    $('#id_agent_module').change(function(){
        var idModule = $(this).val();
        var params = [];
        params.push("get_type=1");
        params.push("id_module=" + idModule);
        params.push("page=include/ajax/module");
        jQuery.ajax ({
            data: params.join ("&"),
            type: 'POST',
            url: action=
            <?php
            echo '"'.ui_get_full_url(
                false,
                false,
                false,
                false
            ).'"';
            ?>
            + "/ajax.php",
            async: false,
            timeout: 10000,
            success: function (data) {
                switch (data) {
                    case 'boolean':
                    case 'sparse':
                        //$("#row_percentil").show();
                        break;
                    default:
                        $("#row_percentil").hide();
                        break;
                }
            }
        });
    });

    $("#submit-create_item").click(function () {
        var type = $('#type').val();
        switch (type){
            case 'alert_report_module':
            case 'alert_report_agent':
            case 'event_report_agent':
            case 'event_report_module':
            case 'simple_graph':
            case 'simple_baseline_graph':
            case 'TTRT':
            case 'TTO':
            case 'MTBF':
            case 'MTTR':
            case 'prediction_date':
            case 'projection_graph':
            case 'avg_value':
            case 'max_value':
            case 'min_value':
            case 'monitor_report':
            case 'database_serialized':
            case 'sumatory':
            case 'historical_data':
            case 'agent_configuration':
            case 'module_histogram_graph':
                if ($("#hidden-id_agent").val() == 0) {
                    alert( <?php echo "'".__('Please select Agent')."'"; ?> );
                    return false;
                }
                break;
            default:
                break;
        }
    });

    $("#submit-edit_item").click(function () {
        var type = $('#type').val();
        switch (type){
            case 'alert_report_module':
            case 'alert_report_agent':
            case 'event_report_agent':
            case 'event_report_module':
            case 'simple_graph':
            case 'simple_baseline_graph':
            case 'TTRT':
            case 'TTO':
            case 'MTBF':
            case 'MTTR':
            case 'prediction_date':
            case 'projection_graph':
            case 'avg_value':
            case 'max_value':
            case 'min_value':
            case 'monitor_report':
            case 'database_serialized':
            case 'sumatory':
            case 'historical_data':
            case 'agent_configuration':
            case 'module_histogram_graph':
                if ($("#hidden-id_agent").val() == 0) {
                    alert( <?php echo "'".__('Please select Agent')."'"; ?> );
                    return false;
                }
                break;
            default:
                break;
        }
    });

    $("#checkbox-lapse_calc").change(function () {
        if($(this).is(":checked")){
            $( "#lapse_select" ).prop( "disabled", false );
            $("[name=visual_format]").prop( "disabled", false );
        }
        else{
            $( "#lapse_select" ).prop( "disabled", true );
            $("[name=visual_format]").prop( "disabled", true );
        }
    });

    $("#checkbox-checkbox_show_resume").change(function(){
        if($(this).is(":checked")){
            $("#row_select_fields2").show();
            $("#row_select_fields3").show();
        }
        else{
            $("#row_select_fields2").hide();
            $("#row_select_fields3").hide();
        }
    });
});

function create_custom_graph() {
    <?php
    global $config;

    // Metaconsole activated.
    if ($meta) {
        ?>
        var target_server = $("#meta_servers").val();
        // If target server is not selected.
        if (target_server == 0) {
            $("#meta_target_servers").fadeOut ('normal');
            $("#meta_target_servers").fadeIn ('normal');
            $("#meta_target_servers").css('display', 'inline');
        }
        else {
            var hash_data;
            var params1 = [];
            params1.push("get_metaconsole_hash_data=1");
            params1.push("server_name=" + target_server);
            params1.push("page=include/ajax/reporting.ajax");
            jQuery.ajax ({
                data: params1.join ("&"),
                type: 'POST',
                url: action=
                <?php
                echo '"'.ui_get_full_url(false, false, false, false).'"';
                ?>
                + "/ajax.php",
                async: false,
                timeout: 10000,
                success: function (data) {
                    hash_data = data;
                }
            });

            var server_url;
            var params1 = [];
            params1.push("get_metaconsole_server_url=1");
            params1.push("server_name=" + target_server);
            params1.push("page=include/ajax/reporting.ajax");
            jQuery.ajax ({
                data: params1.join ("&"),
                type: 'POST',
                url: action=
                <?php
                echo '"'.ui_get_full_url(
                    false,
                    false,
                    false,
                    false
                ).'"';
                ?>
                + "/ajax.php",
                async: false,
                timeout: 10000,
                success: function (data) {
                    server_url = data;
                }
            });

            window.location.href = server_url + "/index.php?sec=reporting&sec2=godmode/reporting/graph_builder&create=Create graph" + hash_data;
        }
        <?php
    } else {
        ?>
        window.location.href = "index.php?sec=reporting&sec2=godmode/reporting/graph_builder&create=Create graph";
        <?php
    }
    ?>
}

function edit_custom_graph() {
    var id_graph = $("#id_custom_graph").val();
    <?php
    global $config;

    // Metaconsole activated.
    if ($meta) {
        ?>
        var agent_server_temp;
        var id_element_graph;
        var id_server;

        if (id_graph.indexOf("|") != -1) {
            agent_server_temp = id_graph.split('|');
            id_element_graph = agent_server_temp[0];
            id_server = agent_server_temp[1];
        }

        var hash_data;
        var params1 = [];
        params1.push("get_metaconsole_hash_data=1");
        params1.push("server_name=" + id_server);
        params1.push("page=include/ajax/reporting.ajax");
        jQuery.ajax ({
            data: params1.join ("&"),
            type: 'POST',
            url: action=
            <?php
            echo '"'.ui_get_full_url(
                false,
                false,
                false,
                false
            ).'"';
            ?>
            + "/ajax.php",
            async: false,
            timeout: 10000,
            success: function (data) {
                hash_data = data;
            }
        });

        var server_url;
        var params1 = [];
        params1.push("get_metaconsole_server_url=1");
        params1.push("server_name=" + id_server);
        params1.push("page=include/ajax/reporting.ajax");
        jQuery.ajax ({
            data: params1.join ("&"),
            type: 'POST',
            url: action=
            <?php
            echo '"'.ui_get_full_url(
                false,
                false,
                false,
                false
            ).'"';
            ?>
            + "/ajax.php",
            async: false,
            timeout: 10000,
            success: function (data) {
                server_url = data;
            }
        });

        window.location.href = server_url + "index.php?sec=reporting&sec2=godmode/reporting/graph_builder&edit_graph=1&id=" + id_element_graph + hash_data;        
        <?php
    } else {
        ?>
        window.location.href = "index.php?sec=reporting&sec2=godmode/reporting/graph_builder&edit_graph=1&id=" + id_graph;
        <?php
    }
    ?>
}

function change_custom_graph() {
    //Hidden the button create or edit custom graph
    if ($("#id_custom_graph").val() != "0") {
        $("#meta_servers").val(0);
        $("#meta_target_servers").css('display', 'none');
        $("#button-create_graph").css("display", "none");
        $("#button-edit_graph").css("display", "");
    }
    else {
        $("#meta_servers").val(0);
        $("#meta_target_servers").css('display', 'none');
        $("#button-create_graph").css("display", "");
        $("#button-edit_graph").css("display", "none");
    }
}

function chooseSQLquery() {
    var idCustom = $("#id_custom").val();

    if (idCustom == 0) {
        $("#sql_example").css('display', 'none');
        $("#sql_entry").css('display', '');
        $("#sql_example").html('');
    }
    else {
        $("#sql_example").css('display', '');
        $("#sql_entry").css('display', 'none');

        var params1 = [];
        params1.push("get_image_path=1");
        params1.push("img_src=" + "images/spinner.gif");
        params1.push("page=include/ajax/skins.ajax");
        jQuery.ajax ({
            data: params1.join ("&"),
            type: 'POST',
            url: action=
            <?php
            echo '"'.ui_get_full_url(
                false,
                false,
                false,
                false
            ).'"';
            ?>
            + "/ajax.php",
            async: false,
            timeout: 10000,
            success: function (data) {
                $("#sql_example").html(data);
            }
        });

        var params = [];
        params.push("get_custom_sql=1");
        params.push("id=" + idCustom);
        params.push("page=include/ajax/reporting.ajax");
        jQuery.ajax ({
            data: params.join ("&"),
            type: 'POST',
            url: action=
            <?php
            echo '"'.ui_get_full_url(
                false,
                false,
                false,
                false
            ).'"';
            ?>
            + "/ajax.php",
            timeout: 10000,
            dataType: 'json',
            success: function (data) {
                if (data['correct']) {
                    $("#sql_example").html(data['sql']);
                }
            }
        });
    }
}

function deleteSLARow(id_row) {
    //ajax to delete
    var params = [];
    params.push("delete_sla_item=1");
    params.push("id=" + id_row);
    params.push("page=include/ajax/reporting.ajax");
    jQuery.ajax ({
        data: params.join ("&"),
        type: 'POST',
        url: action=
        <?php
        echo '"'.ui_get_full_url(
            false,
            false,
            false,
            false
        ).'"';
        ?>
        + "/ajax.php",
        timeout: 10000,
        dataType: 'json',
        success: function (data) {
            if (data['correct']) {
                $("#sla_" + id_row).remove();
            }
        }
    });
}

function deleteGeneralRow(id_row) {
    //ajax to delete
    var params = [];
    params.push("delete_general_item=1");
    params.push("id=" + id_row);
    params.push("page=include/ajax/reporting.ajax");
    jQuery.ajax ({
        data: params.join ("&"),
        type: 'POST',
        url: action=
        <?php
        echo '"'.ui_get_full_url(
            false,
            false,
            false,
            false
        ).'"';
        ?>
        + "/ajax.php",
        timeout: 10000,
        dataType: 'json',
        success: function (data) {
            if (data['correct']) {
                $("#general_" + id_row).remove();
            }
        }
    });
}

function addSLARow() {
    var nameAgent = $("input[name=agent_sla]").val();
    var idAgent = $("input[name=id_agent_sla]").val();
    var serverId = $("input[name=id_server]").val();
    var idModule = $("#id_agent_module_sla").val();
    var nameModule = $("#id_agent_module_sla :selected").text();
    var slaMin = $("input[name=sla_min]").val();
    var slaMax = $("input[name=sla_max]").val();
    var slaLimit = $("input[name=sla_limit]").val();
    var serviceId = $("select#id_service>option:selected").val();
    var serviceName = $("select#id_service>option:selected").text();

    if (((idAgent != '') && (slaMin != '') && (slaMax != '')
        && (slaLimit != '')) || serviceId != '') {
            if (nameAgent != '') {
                //Truncate nameAgent
                var params = [];
                params.push("truncate_text=1");
                params.push("text=" + nameAgent);
                params.push("page=include/ajax/reporting.ajax");
                jQuery.ajax ({
                    data: params.join ("&"),
                    type: 'POST',
                    url: action=
                    <?php
                    echo '"'.ui_get_full_url(
                        false,
                        false,
                        false,
                        false
                    ).'"';
                    ?>
                    + "/ajax.php",
                    async: false,
                    timeout: 10000,
                    success: function (data) {
                        nameAgent = data;
                    }
                });

                //Truncate nameModule
                var params = [];
                params.push("truncate_text=1");
                params.push("text=" + nameModule);
                params.push("page=include/ajax/reporting.ajax");
                jQuery.ajax ({
                    data: params.join ("&"),
                    type: 'POST',
                    url: action=
                    <?php
                    echo '"'.ui_get_full_url(
                        false,
                        false,
                        false,
                        false
                    ).'"';
                    ?>
                    + "/ajax.php",
                    async: false,
                    timeout: 10000,
                    success: function (data) {
                        nameModule = data;
                    }
                });
            }

            var params = [];
            params.push("add_sla=1");
            params.push("id=" + $("input[name=id_item]").val());
            params.push("id_module=" + idModule);
            params.push("sla_min=" + slaMin);
            params.push("sla_max=" + slaMax);
            params.push("sla_limit=" + slaLimit);
            params.push("server_id=" + serverId);

            if (serviceId != '') {
                params.push("id_service=" + serviceId);
            }

            params.push("page=include/ajax/reporting.ajax");
            jQuery.ajax ({
                data: params.join ("&"),
                type: 'POST',
                url: action=
                <?php
                echo '"'.ui_get_full_url(
                    false,
                    false,
                    false,
                    false
                ).'"';
                ?>
                + "/ajax.php",
                timeout: 10000,
                dataType: 'json',
                success: function (data) {
                    if (data['correct']) {
                        row = $("#sla_template").clone();
                        $("#row", row).show();
                        $("#row", row).attr('id', 'sla_' + data['id']);
                        $(".agent_name", row).html(nameAgent);
                        $(".module_name", row).html(nameModule);
                        $(".service_name", row).html(serviceName);
                        $(".sla_min", row).html(slaMin);
                        $(".sla_max", row).html(slaMax);
                        $(".sla_limit", row).html(slaLimit);
                        $(".delete_button", row).attr(
                            'href',
                            'javascript: deleteSLARow(' + data['id'] + ');'
                        );
                        $("#list_sla").append($(row).html());
                        $("input[name=id_agent_sla]").val('');
                        $("input[name=id_server]").val('');
                        $("input[name=agent_sla]").val('');
                        $("#id_agent_module_sla").empty();
                        $("#id_agent_module_sla").attr('disabled', 'true');
                        $("#id_agent_module_sla").append(
                            $("<option></option>")
                            .attr ("value", 0)
                            .html ($("#module_sla_text").html()));
                        $("input[name=sla_min]").val('');
                        $("input[name=sla_max]").val('');
                        $("input[name=sla_limit]").val('');
                    }
                }
            });
    }
    else {
        alert("<?php echo __('Could not be created'); ?>");
    }
}

function addGeneralRow() {
    var nameAgent = $("input[name=agent_general]").val();
    var idAgent = $("input[name=id_agent_general]").val();
    var serverId = $("input[name=id_server]").val();
    var idModule = $("#id_agent_module_general").val();
    var operation;
    if ($("#id_operation_module_general").length) {
        operation = $("#id_operation_module_general").val();
    }
    else {
        operation = "";
    }
    var nameModule = $("#id_agent_module_general :selected").text();
    var nameOperation = $("#id_operation_module_general :selected").text();

    if (idAgent != '') {
        //Truncate nameAgent
        var params = [];
        params.push("truncate_text=1");
        params.push("text=" + nameAgent);
        params.push("page=include/ajax/reporting.ajax");
        jQuery.ajax ({
            data: params.join ("&"),
            type: 'POST',
            url: action=
            <?php
            echo '"'.ui_get_full_url(
                false,
                false,
                false,
                false
            ).'"';
            ?>
            + "/ajax.php",
            async: false,
            timeout: 10000,
            success: function (data) {
                nameAgent = data;
            }
        });
        //Truncate nameModule
        var params = [];
        params.push("truncate_text=1");
        params.push("text=" + nameModule);
        params.push("page=include/ajax/reporting.ajax");
        jQuery.ajax ({
            data: params.join ("&"),
            type: 'POST',
            url: action=
            <?php
            echo '"'.ui_get_full_url(
                false,
                false,
                false,
                false
            ).'"';
            ?>
            + "/ajax.php",
            async: false,
            timeout: 10000,
            success: function (data) {
                nameModule = data;
            }
        });

        //Truncate nameOperation
        var params = [];
        params.push("truncate_text=1");
        params.push("text=" + nameOperation);
        params.push("page=include/ajax/reporting.ajax");
        jQuery.ajax ({
            data: params.join ("&"),
            type: 'POST',
            url: action=
            <?php
            echo '"'.ui_get_full_url(
                false,
                false,
                false,
                false
            ).'"';
            ?>
            + "/ajax.php",
            async: false,
            timeout: 10000,
            success: function (data) {
                nameOperation = data;
            }
        });

        var params = [];
        params.push("add_general=1");
        params.push("id=" + $("input[name=id_item]").val());
        params.push("id_module=" + idModule);
        params.push("id_server=" + serverId);
        params.push("operation=" + operation);
        params.push("id_agent=" + idAgent);
        params.push("page=include/ajax/reporting.ajax");
        jQuery.ajax ({
            data: params.join ("&"),
            type: 'POST',
            url: action=
            <?php
            echo '"'.ui_get_full_url(
                false,
                false,
                false,
                false
            ).'"';
            ?>
            + "/ajax.php",
            timeout: 10000,
            dataType: 'json',
            success: function (data) {
                if (data['correct']) {
                    row = $("#general_template").clone();

                    $("#row", row).show();
                    $("#row", row).attr('id', 'general_' + data['id']);
                    $(".agent_name", row).html(nameAgent);
                    $(".module_name", row).html(nameModule);
                    $(".operation_name", row).html(nameOperation);
                    $(".delete_button", row).attr(
                        'href',
                        'javascript: deleteGeneralRow(' + data['id'] + ');'
                    );

                    $("#list_general").append($(row).html());

                    $("input[name=id_agent_general]").val('');
                    $("input[name=id_server]").val('');
                    $("input[name=agent_general]").val('');
                    $("#id_operation_module_general").val('avg');
                    $("#id_agent_module_general").empty();
                    $("#id_agent_module_general").attr('disabled', 'true');
                }
            }
        });
    }
}

function chooseType() {
    type = $("#type").val();
    $("#row_description").hide();
    $("#row_label").hide();
    $("#row_period").hide();
    $("#row_agent").hide();
    $("#row_module").hide();
    $("#row_period").hide();
    $("#row_search").hide();
    $("#row_log_number").hide();
    $("#row_period1").hide();
    $("#row_estimate").hide();
    $("#row_interval").hide();
    $("#row_custom_graph").hide();
    $("#row_text").hide();
    $("#row_query").hide();
    $("#row_max_items").hide();
    $("#row_header").hide();
    $("#row_custom").hide();
    $("#row_url").hide();
    $("#row_field_separator").hide();
    $("#row_line_separator").hide();
    $("#row_custom_example").hide();
    $("#row_group").hide();
    $("#row_current_month").hide();
    $("#row_working_time").hide();
    $("#row_only_display_wrong").hide();
    $("#row_combo_module").hide();
    $("#row_only_display_wrong").hide();
    $("#row_group_by_agent").hide();
    $("#general_list").hide();
    $("#row_order_uptodown").hide();
    $("#row_show_resume").hide();
    $("#row_show_address_agent").hide();
    $("#row_show_graph").hide();
    $("#row_max_min_avg").hide();
    $("#row_fullscale").hide();
    $("#row_time_compare_overlapped").hide();
    $("#row_quantity").hide();
    $("#row_exception_condition_value").hide();
    $("#row_exception_condition").hide();
    $("#row_dyn_height").hide();
    $("#row_show_in_same_row").hide();
    $("#row_historical_db_check").hide();
    $("#row_lapse_calc").hide();
    $("#row_lapse").hide();
    $("#row_visual_format").hide();
    $("#row_show_in_landscape").hide();
    $('#row_hide_notinit_agents').hide();
    $('#row_priority_mode').hide();
    $("#row_module_group").hide();
    $("#row_servers").hide();
    $("#row_sort").hide();
    $("#row_date").hide();
    $("#row_agent_multi").hide();
    $("#row_module_multi").hide();
    $("#row_event_graphs").hide();
    $("#row_event_graph_by_agent").hide();
    $("#row_event_graph_by_user").hide();
    $("#row_event_graph_by_criticity").hide();
    $("#row_event_graph_by_validated").hide();
    $("#row_extended_events").hide();
    $("#row_netflow_filter").hide();
    $("#row_max_values").hide();
    $("#row_resolution").hide();
    $("#row_last_value").hide();
    $("#row_filter_search").hide();
    $("#row_percentil").hide();
    $("#log_help_tip").css("visibility", "hidden");
    $("#agents_row").hide();
    $("#agents_modules_row").hide();
    $("#select_agent_modules").hide();
    $("#modules_row").hide();
    $("#row_show_summary_group").hide();
    $("#row_event_severity").hide();
    $("#row_event_type").hide();
    $("#row_event_status").hide();
    $("#row_source").hide();
    $('#row_select_fields').hide();
    $("#row_select_fields2").hide();
    $("#row_select_fields3").hide();

    // SLA list default state.
    $("#sla_list").hide();
    $(".sla_list_agent_col").show();
    $(".sla_list_module_col").show();
    $(".sla_list_service_col").hide();
    $(".sla_list_sla_min_col").show();
    $(".sla_list_sla_max_col").show();
    $(".sla_list_sla_limit_col").show();
    $(".sla_list_action_col").show();

    $('#agent_autocomplete_events').show();

    switch (type) {
        case 'event_report_group':
            $("#row_description").show();
            $("#row_period").show();
            $("#row_servers").show();
            $("#row_group").show();
            $("#row_event_filter").show();
            $("#row_event_graphs").show();

            $("#row_event_graph_by_agent").show();
            $("#row_event_graph_by_user").show();
            $("#row_event_graph_by_criticity").show();
            $("#row_event_graph_by_validated").show();
            $("#row_extended_events").show();

            $("#row_filter_search").show();
            $("#row_historical_db_check").hide();
            break;

        case 'event_report_log':
            $("#log_help_tip").css("visibility", "visible");
            $("#row_description").show();
            $("#row_period").show();
            $("#row_search").show();
            $("#row_log_number").show();
            $("#agents_row").show();
            $("#row_source").show();
            $("#row_historical_db_check").hide();
            break;

        case 'increment':
            $("#row_description").show();
            $("#row_agent").show();
            $("#row_module").show();
            $("#row_period").show();
            break;

        case 'simple_graph':
            $("#row_time_compare_overlapped").show();
            $("#row_fullscale").show();
            if ($("#checkbox-percentil").prop("checked"))
                $("#row_percentil").show();
            // The break hasn't be forgotten, this element
            // only should be shown on the simple graphs.
        case 'simple_baseline_graph':
            $("#row_description").show();
            $("#row_agent").show();
            $("#row_module").show();
            $("#row_period").show();
            $("#row_historical_db_check").hide();
            break;

        case 'projection_graph':
            $("#row_description").show();
            $("#row_agent").show();
            $("#row_module").show();
            $("#row_period1").show();
            $("#row_estimate").show();
            $("#row_historical_db_check").hide();
            break;

        case 'prediction_date':
            $("#row_description").show();
            $("#row_agent").show();
            $("#row_period1").show();
            $("#row_module").show();
            $("#row_interval").show();
            $("#row_historical_db_check").hide();
            break;

        case 'custom_graph':
        case 'automatic_custom_graph':
            $("#row_description").show();
            $("#row_period").show();
            $("#row_custom_graph").show();
            $("#row_historical_db_check").hide();
            break;

        case 'SLA':
            $("#row_description").show();
            $("#row_period").show();
            $("#sla_list").show();
            $("#row_working_time").show();
            $("#row_only_display_wrong").show();
            $("#row_show_graph").show();
            $("#row_sort").show();
            $('#row_hide_notinit_agents').show();
            $("#row_historical_db_check").hide();
            break;

        case 'availability_graph':
            $("#row_description").show();
            $("#row_period").show();
            $("#sla_list").show();
            $("#row_working_time").show();
            $("#row_historical_db_check").hide();
            $("#row_priority_mode").show();
            break;

        case 'module_histogram_graph':
            $("#row_description").show();
            $("#row_period").show();
            $("#row_agent").show();
            $("#row_module").show();
            $("#row_historical_db_check").hide();
            break;

        case 'SLA_monthly':
        case 'SLA_weekly':
        case 'SLA_hourly':
            $("#row_description").show();
            $("#sla_list").show();
            $("#row_current_month").show();
            $("#row_working_time").show();
            $("#row_sort").show();
            $("#row_priority_mode").show();
            $("#row_historical_db_check").hide();
            break;

        case 'SLA_services':
            $("#row_description").show();
            $("#row_period").show();
            $("#row_only_display_wrong").show();
            $("#row_working_time").show();
            $("#row_sort").show();

            $(".sla_list_agent_col").hide();
            $(".sla_list_module_col").hide();
            $(".sla_list_service_col").show();
            $(".sla_list_sla_min_col").hide();
            $(".sla_list_sla_max_col").hide();
            $(".sla_list_sla_limit_col").hide();
            $("#sla_list").show();
            $("#row_historical_db_check").hide();
            break;

        case 'monitor_report':
            $("#row_description").show();
            $("#row_agent").show();
            $("#row_module").show();
            $("#row_period").show();
            $("#row_historical_db_check").hide();
            break;

        case 'avg_value':
            $("#row_description").show();
            $("#row_agent").show();
            $("#row_module").show();
            $("#row_period").show();
            $("#row_lapse_calc").show();
            $("#row_lapse").show();
            $("#row_visual_format").show();
            $("#row_historical_db_check").hide();
            break;

        case 'max_value':
            $("#row_description").show();
            $("#row_agent").show();
            $("#row_module").show();
            $("#row_period").show();
            $("#row_lapse_calc").show();
            $("#row_lapse").show();
            $("#row_visual_format").show();
            $("#row_historical_db_check").hide();
            break;

        case 'min_value':
            $("#row_description").show();
            $("#row_agent").show();
            $("#row_module").show();
            $("#row_period").show();
            $("#row_lapse_calc").show();
            $("#row_lapse").show();
            $("#row_visual_format").show();
            $("#row_historical_db_check").hide();
            break;

        case 'sumatory':
            $("#row_description").show();
            $("#row_agent").show();
            $("#row_module").show();
            $("#row_period").show();
            $("#row_historical_db_check").hide();
            break;

        case 'historical_data':
            $("#row_description").show();
            $("#row_agent").show();
            $("#row_module").show();
            $("#row_period").show();
            $("#row_historical_db_check").hide();
            break;

        case 'agent_detailed':
            $("#row_description").show();
            $("#row_agent").show();
            $("#row_period").show();
            $("#row_historical_db_check").hide();
            break;

        case 'text':
            $("#row_description").show();
            $("#row_text").show();
            $("#row_historical_db_check").hide();
            break;

        case 'sql':
            $("#row_description").show();
            $("#row_query").show();
            $("#row_max_items").show();
            $("#row_header").show();
            $("#row_custom").show();
            $("#row_custom_example").show();
            $("#row_dyn_height").show();
            $("#row_servers").show();
            $("#row_historical_db_check").show();
            break;

        case 'sql_graph_pie':
        case 'sql_graph_hbar':
        case 'sql_graph_vbar':
            $("#row_description").show();
            $("#row_query").show();
            $("#row_max_items").show();
            $("#row_dyn_height").show();
            $("#row_servers").show();
            $("#row_historical_db_check").show();
            break;

        case 'url':
            $("#row_description").show();
            $("#row_url").show();
            $("#row_historical_db_check").hide();
            break;

        case 'database_serialized':
            $("#row_description").show();
            $("#row_agent").show();
            $("#row_module").show();
            $("#row_header").show();
            $("#row_field_separator").show();
            $("#row_line_separator").show();
            $("#row_period").show();
            $("#row_historical_db_check").hide();
            break;

        case 'TTRT':
            $("#row_description").show();
            $("#row_agent").show();
            $("#row_module").show();
            $("#row_period").show();
            $("#row_historical_db_check").hide();
            break;

        case 'TTO':
            $("#row_description").show();
            $("#row_agent").show();
            $("#row_module").show();
            $("#row_period").show();
            $("#row_historical_db_check").hide();
            break;

        case 'MTBF':
            $("#row_description").show();
            $("#row_agent").show();
            $("#row_module").show();
            $("#row_period").show();
            $("#row_historical_db_check").hide();
            break;

        case 'MTTR':
            $("#row_description").show();
            $("#row_agent").show();
            $("#row_module").show();
            $("#row_period").show();
            $("#row_historical_db_check").hide();
            break;

        case 'alert_report_module':
            $("#row_description").show();
            $("#row_agent").show();
            $("#row_module").show();
            $("#row_period").show();
            $("#row_historical_db_check").hide();
            break;

        case 'alert_report_group':
            $("#row_description").show();
            $("#row_period").show();
            $("#row_group").show();
            $("#row_servers").show();
            $("#row_historical_db_check").hide();
            break;

        case 'alert_report_agent':
            $("#row_description").show();
            $("#row_agent").show();
            $("#row_period").show();
            $("#row_historical_db_check").hide();
            break;

        case 'event_report_group':
            $("#row_description").show();
            $("#row_period").show();
            $("#row_servers").show();
            $("#row_group").show();
            $("#row_event_severity").show();
            $("#row_event_status").show();
            $("#row_show_summary_group").show();

            $("#row_event_graph_by_agent").show();
            $("#row_event_graph_by_user").show();
            $("#row_event_graph_by_criticity").show();
            $("#row_event_graph_by_validated").show();
            $("#row_event_type").show();
            $("#row_extended_events").show();

            $("#row_filter_search").show();
            $("#row_historical_db_check").hide();
            break;


        case 'event_report_agent':
            $("#row_description").show();
            $("#row_agent").show();
            $("#row_period").show();
            $("#row_event_severity").show();
            $("#row_event_status").show();
            $("#row_show_summary_group").show();
            $("#row_event_graphs").show();
            $("#row_event_type").show();
            $("#row_extended_events").show();
            $("#row_extended_events").show();

            $("#row_event_graph_by_user").show();
            $("#row_event_graph_by_criticity").show();
            $("#row_event_graph_by_validated").show();

            $('#agent_autocomplete').hide();
            $('#agent_autocomplete_events').show();
            $("#row_filter_search").show();
            $("#row_historical_db_check").hide();
            break;

        case 'event_report_module':
            $("#row_description").show();
            $("#row_agent").show();
            $("#row_module").show();
            $("#row_period").show();
            $("#row_event_severity").show();
            $("#row_event_status").show();
            $("#row_show_summary_group").show();
            $("#row_event_graphs").show();
            $("#row_event_type").show();
            $("#row_extended_events").show();

            $("#row_event_graph_by_user").show();
            $("#row_event_graph_by_criticity").show();
            $("#row_event_graph_by_validated").show();

            $('#agent_autocomplete').hide();
            $('#agent_autocomplete_events').show();
            $("#row_filter_search").show();
            $("#row_historical_db_check").hide();
            break;

        case 'general':
            $("#row_description").show();
            $("#row_group_by_agent").show();
            $("#row_period").show();
            $("#general_list").show();
            $("#row_order_uptodown").show();
            $("#row_show_resume").show();
            $("#row_show_in_same_row").show();

            var checked = $("input[name='last_value']").prop("checked");

            $("#row_last_value").show();
            if (checked) {
                $("#row_period").hide();
                $("input[name='last_value']").prop("checked", true);
            }
            $("#row_historical_db_check").hide();
            break;

        case 'availability':
            $("#row_description").show();
            $("#row_period").show();
            $("#general_list").show();
            $("#row_order_uptodown").show();
            $("#row_show_address_agent").show();
            $("#row_show_resume").show();
            $("#row_working_time").show();
            $('#row_hide_notinit_agents').show();
            $('#row_select_fields').show();
             if($("#checkbox-checkbox_show_resume").is(":checked")){
                $("#row_select_fields2").show();
                 $("#row_select_fields3").show();
             }
             else{
                $("#row_select_fields2").hide();
                 $("#row_select_fields3").hide();
             }
            $("#row_historical_db_check").hide();
            break;

        case 'group_report':
            $("#row_group").show();
            $("#row_servers").show();
            $("#row_description").show();
            $("#row_historical_db_check").hide();
            break;

        case 'network_interfaces_report':
            $("#row_group").show();
            $("#row_description").show();
            $("#row_period").show();
            $("#row_historical_db_check").hide();
            $("#row_fullscale").show();
            break;

        case 'top_n':
            $("#row_description").show();
            $("#row_period").show();
            $("#row_max_min_avg").show();
            $("#row_quantity").show();
            $("#general_list").show();
            $("#row_order_uptodown").show();
            $("#row_show_resume").show();
            $("#row_show_graph").show();
            $("#row_historical_db_check").hide();
            break;

        case 'exception':
            $("#row_description").show();
            $("#row_period").show();
            $("#general_list").show();
            $("#row_exception_condition_value").show();
            $("#row_exception_condition").show();
            $("#row_order_uptodown").show();
            $("#row_show_resume").show();
            $("#row_show_graph").show();

            var checked = $("input[name='last_value']").prop("checked");

            $("#row_last_value").show();
            if (checked) {
                $("#row_period").hide();
                $("input[name='last_value']").prop("checked", true);
            }
            $("#row_historical_db_check").hide();
            break;

        case 'agent_module':
            $("#row_description").show();
            $("#row_group").show();
            $("#row_module_group").show();
            $("#select_agent_modules").show();
            $("#agents_modules_row").show();
            $("#modules_row").show();
            $("#row_historical_db_check").hide();
            break;

        case 'inventory_changes':
            $("#row_description").show();
            $("#row_period").show();
            $("#row_group").show();
            $("#row_agent_multi").show();
            $("#row_module_multi").show();
            $("#row_servers").show();
            $("#id_agents").change(event_change_id_agent_inventory);
            $("#id_agents").trigger('change');

            $("#combo_group").change(function() {
                updateAgents($(this).val(),
                <?php
                echo '"'.ui_get_full_url(
                    false,
                    false,
                    false,
                    false
                ).'"';
                ?>
                );
            });
            $("#row_historical_db_check").hide();

            break;

        case 'inventory':
            $("#row_description").show();
            $("#row_group").show();
            $("#row_agent_multi").show();
            $("#row_module_multi").show();
            $("#row_date").show();

            $("#id_agents")
                .change(event_change_id_agent_inventory);
            $("#id_agents").trigger('change');

            $("#row_servers").show();

            $("#combo_group").change(function() {
                $('#hidden-date_selected').val('');
                updateInventoryDates(
                <?php
                echo '"'.ui_get_full_url(
                    false,
                    false,
                    false,
                    false
                ).'"';
                ?>
                );
                updateAgents($(this).val(),
                <?php
                echo '"'.ui_get_full_url(
                    false,
                    false,
                    false,
                    false
                ).'"';
                ?>
                );
            });
            $("#id_agents").change(function() {
                $('#hidden-date_selected').val('');
                updateInventoryDates(
                <?php
                echo '"'.ui_get_full_url(
                    false,
                    false,
                    false,
                    false
                ).'"';
                ?>
                );
            });
            $("#inventory_modules").change(function() {
                $('#hidden-date_selected').val('');
                updateInventoryDates(
                <?php
                echo '"'.ui_get_full_url(
                    false,
                    false,
                    false,
                    false
                ).'"';
                ?>
                );
            });

            if (!$("#hidden-date_selected").val())
                updateInventoryDates(
                <?php
                echo '"'.ui_get_full_url(
                    false,
                    false,
                    false,
                    false
                ).'"';
                ?>
                );
                $("#row_historical_db_check").hide();
            break;

        case 'inventory_changes':
        $("#row_historical_db_check").hide();
            break;

        case 'agent_configuration':
            $("#row_agent").show();
            $("#row_historical_db_check").hide();
            break;

        case 'group_configuration':
            $("#row_group").show();
            $("#row_servers").show();
            $("#row_historical_db_check").hide();
            break;

        case 'netflow_area':
            $("#row_netflow_filter").show();
            $("#row_description").show();
            $("#row_period").show();
            $("#row_max_values").show();
            $("#row_resolution").show();
            $("#row_servers").show();
            $("#row_historical_db_check").hide();
            break;

        case 'netflow_data':
            $("#row_netflow_filter").show();
            $("#row_description").show();
            $("#row_period").show();
            $("#row_max_values").show();
            $("#row_resolution").show();
            $("#row_servers").show();
            $("#row_historical_db_check").hide();
            break;

        case 'netflow_summary':
            $("#row_netflow_filter").show();
            $("#row_description").show();
            $("#row_period").show();
            $("#row_max_values").show();
            $("#row_resolution").show();
            $("#row_servers").show();
            $("#row_historical_db_check").hide();
            break;

        case 'nt_top_n':
            $("#row_description").show();
            $("#row_period").show();
            $("#row_quantity").show();
            break;
    }
    switch (type) {
        case 'event_report_agent':
        case 'simple_graph':
        case 'event_report_module':
        case 'alert_report_agent':
        case 'alert_report_module':
        case 'historical_data':
        case 'sumatory':
        case 'database_serialized':
        case 'monitor_report':
        case 'min_value':
        case 'max_value':
        case 'avg_value':
        case 'TTRT':
        case 'TTO':
        case 'MTBF':
        case 'MTTR':
        case 'simple_baseline_graph':
            $("#row_label").show();
            break;
        default:
            break;
    }
}

function event_change_id_agent_inventory() {
    agent_changed_by_multiple_agents_inventory(
        {"data" : {
            "homedir" :
            <?php
            echo '"'.ui_get_full_url(
                false,
                false,
                false,
                false
            ).'"';
            ?>
            }
        },
        null,
        null,
        $("#combo_server").val());
}

function set_last_value_period() {
    var checked = $("input[name='last_value']").prop("checked");

    if (checked) {
        $("#row_period").hide();
        period_set_value($("#hidden-period").attr('class'), 0);
        alert("<?php echo __('Warning: period 0 reports cannot be used to show information back in time. Information contained in this kind of reports will be always reporting the most recent information'); ?>");
    }
    else {
        $("#row_period").show();
    }
}

function source_change_agents() {
    $("#id_agents3").empty();
    $("#spinner_hack").show();
    jQuery.post ("ajax.php",
        {"page" : "operation/agentes/ver_agente",
            "get_agents_source_json" : 1,
            "source" : $("#source").val()
        },
        function (data, status) {
            for (var clave in data) {
                $("#id_agents3").append(
                    '<option value="'+clave+'">'+data[clave]+'</option>'
                );
            }
            $("#spinner_hack").hide();
        },
        "json"
    );
}
</script><|MERGE_RESOLUTION|>--- conflicted
+++ resolved
@@ -573,7 +573,6 @@
                     $period = $item['period'];
                     $group = $item['id_group'];
                     $recursion = $item['recursion'];
-<<<<<<< HEAD
 
                     $event_graph_by_agent = $style['event_graph_by_agent'];
                     $event_graph_by_user_validator = $style['event_graph_by_user_validator'];
@@ -584,9 +583,7 @@
 
 
 
-=======
                     $include_extended_events = $item['show_extended_events'];
->>>>>>> 95574adf
                 break;
 
                 case 'event_report_module':
