--- conflicted
+++ resolved
@@ -141,13 +141,12 @@
     $return_all_group = true;
 }
 
-<<<<<<< HEAD
 $table->data[1][1] = '<div class="w250px">'.html_print_input(
     [
         'type'           => 'select_groups',
         'id_user'        => $config['id_user'],
         'privilege'      => 'RW',
-        'returnAllGroup' => true,
+        'returnAllGroup' => $return_all_group,
         'name'           => 'id_group',
         'selected'       => $idGroup,
         'script'         => '',
@@ -156,18 +155,6 @@
         'return'         => true,
         'required'       => true,
     ]
-=======
-$table->data[1][1] = '<div class="w250px">'.html_print_select_groups(
-    $config['id_user'],
-    'RW',
-    $return_all_group,
-    'id_group',
-    $idGroup,
-    '',
-    '',
-    '',
-    true
->>>>>>> 16ee65ba
 ).'</div>';
 $backgrounds_list = list_files(
     $config['homedir'].'/images/console/background/',
