<script type="text/javascript">
    function check_all_checkboxes() {
        if ($("input[name=all_delete]").prop("checked")) {
            $(".check_delete").prop("checked", true);
            $('.check_delete').each(function(){
            $('.massive_report_form_elements').prop("disabled", false);
            });
        }
        else {
            $(".check_delete").prop("checked", false);
            $('.check_delete').each(function(){
            $('.massive_report_form_elements').prop("disabled", true);
            });
        }
    }

    $( document ).ready(function() {
        $('.check_delete').click(function(){
            $('.check_delete').each(function(){
                if($(this).prop( "checked" )){
                    $('#hidden-id_report_'+$(this).val())
                    .prop("disabled", false);
                }
                else{
                    $('#hidden-id_report_'+$(this).val())
                    .prop("disabled", true);
                }
            });
        });

        $('[id^=checkbox-massive_report_check]').change(function(){
            if($(this).parent().parent().parent().hasClass('checkselected')){
                $(this).parent().parent().parent().removeClass('checkselected');
            }
            else{
                $(this).parent().parent().parent().addClass('checkselected');
            }
        });

<<<<<<< HEAD
    $('[id^=checkbox-all_delete]').change(function(){    
        if ($("#checkbox-all_delete").prop("checked")) {
            $('[id^=checkbox-massive_report_check]').parent().parent().parent().addClass('checkselected');
            $(".check_delete").prop("checked", true);
            $('.check_delete').each(function(){
                $('#hidden-id_report_'+$(this).val()).prop("disabled", false);    
            });
        }
        else{
            $('[id^=checkbox-massive_report_check]').parent().parent().parent().removeClass('checkselected');
            $(".check_delete").prop("checked", false);
        }    
=======
        $('[id^=checkbox-all_delete]').change(function(){
            if ($("#checkbox-all_delete").prop("checked")) {
                $('[id^=checkbox-massive_report_check]')
                    .parent()
                    .parent()
                    .parent()
                    .addClass('checkselected');
                $(".check_delete").prop("checked", true);
            }
            else{
                $('[id^=checkbox-massive_report_check]')
                    .parent()
                    .parent()
                    .parent()
                    .removeClass('checkselected');
                $(".check_delete").prop("checked", false);
            }
        });
>>>>>>> 1436ec07
    });
</script>

<?php
/**
 * Extension to manage a list of gateways and the node address where they should
 * point to.
 *
 * @category   Reporting
 * @package    Pandora FMS
 * @subpackage Community
 * @version    1.0.0
 * @license    See below
 *
 *    ______                 ___                    _______ _______ ________
 *   |   __ \.-----.--.--.--|  |.-----.----.-----. |    ___|   |   |     __|
 *  |    __/|  _  |     |  _  ||  _  |   _|  _  | |    ___|       |__     |
 * |___|   |___._|__|__|_____||_____|__| |___._| |___|   |__|_|__|_______|
 *
 * ============================================================================
 * Copyright (c) 2005-2019 Artica Soluciones Tecnologicas
 * Please see http://pandorafms.org for full contribution list
 * This program is free software; you can redistribute it and/or
 * modify it under the terms of the GNU General Public License
 * as published by the Free Software Foundation for version 2.
 * This program is distributed in the hope that it will be useful,
 * but WITHOUT ANY WARRANTY; without even the implied warranty of
 * MERCHANTABILITY or FITNESS FOR A PARTICULAR PURPOSE.  See the
 * GNU General Public License for more details.
 * ============================================================================
 */

global $config;

/*
    IMPORTANT NOTE: All reporting pages are used also
    for metaconsole reporting functionality.
    So, it's very important to specify full url and paths to resources
    because metaconsole has a different.
    entry point: enterprise/meta/index.php than normal console !!!.
*/

// Login check.
check_login();

enterprise_hook('open_meta_frame');
$report_r = check_acl($config['id_user'], 0, 'RR');
$report_w = check_acl($config['id_user'], 0, 'RW');
$report_m = check_acl($config['id_user'], 0, 'RM');
$access = ($report_r == true) ? 'RR' : (($report_w == true) ? 'RW' : (($report_m == true) ? 'RM' : 'RR'));
if (!$report_r && !$report_w && !$report_m) {
    db_pandora_audit(
        'ACL Violation',
        'Trying to access report builder'
    );
    include 'general/noaccess.php';
    exit;
}

require_once $config['homedir'].'/include/functions_reports.php';

// Load enterprise extensions.
enterprise_include('operation/reporting/custom_reporting.php');
enterprise_include_once('include/functions_metaconsole.php');

$enterpriseEnable = false;
if (enterprise_include_once('include/functions_reporting.php') !== ENTERPRISE_NOT_HOOK) {
    $enterpriseEnable = true;
}

// Constant with fonts directory.
define('_MPDF_TTFONTPATH', 'include/fonts/');

$activeTab = get_parameter('tab', 'main');
$action = get_parameter('action', 'list');
$idReport = get_parameter('id_report', 0);
$offset = (int) get_parameter('offset', 0);
$idItem = get_parameter('id_item', 0);
$pure = get_parameter('pure', 0);
$schedule_report = get_parameter('schbutton', '');
$pagination = (int) get_parameter('pagination', $config['block_size']);

if ($schedule_report != '') {
    $id_user_task = 1;
    $scheduled = 'no';
    $date = date(DATE_FORMAT);
    $time = date(TIME_FORMAT);
    $parameters[0] = get_parameter('id_schedule_report');
    $parameters[1] = get_parameter('schedule_email_address');
    $parameters[2] = get_parameter('schedule_subject', '');
    $parameters[3] = get_parameter('schedule_email', '');
    $parameters[4] = get_parameter('report_type', '');
    $parameters['first_execution'] = strtotime($date.' '.$time);

    $values = [
        'id_usuario'   => $config['id_user'],
        'id_user_task' => $id_user_task,
        'args'         => serialize($parameters),
        'scheduled'    => $scheduled,
        'flag_delete'  => 1,
    ];

    $result = db_process_sql_insert('tuser_task_scheduled', $values);

    ui_print_result_message(
        $result,
        __('Your report has been planned, and the system will email you a PDF with the report as soon as its finished'),
        __('An error has ocurred')
    );
    echo '<br>';
}

// Other Checks for the edit the reports.
if ($idReport != 0) {
    $report = db_get_row_filter('treport', ['id_report' => $idReport]);
    $type_access_selected = reports_get_type_access($report);
    $edit = false;
    switch ($type_access_selected) {
        case 'group_view':
            $edit = check_acl(
                $config['id_user'],
                $report['id_group'],
                'RW'
            );
        break;

        case 'group_edit':
            $edit = check_acl(
                $config['id_user'],
                $report['id_group_edit'],
                'RW'
            );
        break;

        case 'user_edit':
            if ($config['id_user'] == $report['id_user']
                || is_user_admin($config['id_user'])
            ) {
                $edit = true;
            }
        break;

        default:
            // Default.
        break;
    }

    if (! $edit) {
        // The user that created the report should can delete it.
        // Despite its permissions.
        $delete_report_bypass = false;

        if ($action == 'delete_report') {
            if ($config['id_user'] == $report['id_user']
                || is_user_admin($config['id_user'])
            ) {
                $delete_report_bypass = true;
            }
        }

        if (!$delete_report_bypass) {
            db_pandora_audit(
                'ACL Violation',
                'Trying to access report builder'
            );
            include 'general/noaccess.php';
            exit;
        }
    }
}

switch ($action) {
    case 'sort_items':
        switch ($activeTab) {
            case 'list_items':
                $resultOperationDB = null;
                $position_to_sort = (int) get_parameter('position_to_sort', 1);
                $ids_serialize = (string) get_parameter(
                    'ids_items_to_sort',
                    ''
                );
                $move_to = (string) get_parameter('move_to', 'after');

                $countItems = db_get_sql(
                    '
					SELECT COUNT(id_rc)
					FROM treport_content
					WHERE id_report = '.$idReport
                );

                if (($countItems < $position_to_sort)
                    || ($position_to_sort < 1)
                ) {
                    $resultOperationDB = false;
                } else if (!empty($ids_serialize)) {
                    $ids = explode('|', $ids_serialize);
                    $items = db_get_all_rows_sql(
                        '
                        SELECT id_rc, `order`
                        FROM treport_content
                        WHERE id_report = '.$idReport.'
                        ORDER BY `order`'
                    );

                    if ($items === false) {
                        $items = [];
                    }

                    // Clean the repeated order values.
                    $order_temp = 1;
                    foreach ($items as $item) {
                        switch ($config['dbtype']) {
                            case 'mysql':
                                db_process_sql_update(
                                    'treport_content',
                                    ['`order`' => $order_temp],
                                    ['id_rc' => $item['id_rc']]
                                );
                            break;

                            case 'postgresql':
                            case 'oracle':
                                db_process_sql_update(
                                    'treport_content',
                                    ['"order"' => $order_temp],
                                    ['id_rc' => $item['id_rc']]
                                );
                            break;

                            default:
                                // Default.
                            break;
                        }

                        $order_temp++;
                    }


                    switch ($config['dbtype']) {
                        case 'mysql':
                            $items = db_get_all_rows_sql(
                                '
								SELECT id_rc, `order`
								FROM treport_content
								WHERE id_report = '.$idReport.'
								ORDER BY `order`'
                            );
                        break;

                        case 'oracle':
                        case 'postgresql':
                            $items = db_get_all_rows_sql(
                                '
								SELECT id_rc, "order"
								FROM treport_content
								WHERE id_report = '.$idReport.'
								ORDER BY "order"'
                            );
                        break;

                        default:
                            // Default.
                        break;
                    }

                    if ($items === false) {
                        $items = [];
                    }

                    $temp = [];
                    foreach ($items as $item) {
                        // Remove the contents from the block to sort.
                        if (array_search($item['id_rc'], $ids) === false) {
                            $temp[$item['order']] = $item['id_rc'];
                        }
                    }

                    $items = $temp;

                    $sorted_items = [];
                    foreach ($items as $pos => $id_unsort) {
                        if ($pos == $position_to_sort) {
                            if ($move_to == 'after') {
                                $sorted_items[] = $id_unsort;
                            }

                            foreach ($ids as $id) {
                                $sorted_items[] = $id;
                            }

                            if ($move_to != 'after') {
                                $sorted_items[] = $id_unsort;
                            }
                        } else {
                            $sorted_items[] = $id_unsort;
                        }
                    }

                    $items = $sorted_items;

                    foreach ($items as $order => $id) {
                        switch ($config['dbtype']) {
                            case 'mysql':
                                db_process_sql_update(
                                    'treport_content',
                                    ['`order`' => ($order + 1)],
                                    ['id_rc' => $id]
                                );
                            break;

                            case 'postgresql':
                            case 'oracle':
                                db_process_sql_update(
                                    'treport_content',
                                    ['"order"' => ($order + 1)],
                                    ['id_rc' => $id]
                                );
                            break;

                            default:
                                // Default.
                            break;
                        }
                    }

                    $resultOperationDB = true;
                } else {
                    $resultOperationDB = false;
                }
            break;

            default:
                // Default.
            break;
        }
    break;

    case 'delete_items':
        $resultOperationDB = null;
        $ids_serialize = (string) get_parameter('ids_items_to_delete', '');

        if (!empty($ids_serialize)) {
            $sql = 'DELETE FROM treport_content
                    WHERE id_rc IN ('.$ids_serialize.')';
            $resultOperationDB = db_process_sql($sql);
        } else {
            $resultOperationDB = false;
        }
    break;

    case 'delete_items_pos':
        $resultOperationDB = null;
        $position_to_delete = (int) get_parameter('position_to_delete', 1);
        $pos_delete = (string) get_parameter('delete_m', 'below');

        $countItems = db_get_sql(
            'SELECT COUNT(id_rc)
			FROM treport_content WHERE id_report = '.$idReport
        );

        if (($countItems < $position_to_delete) || ($position_to_delete < 1)) {
            $resultOperationDB = false;
        } else {
            $sql = 'SELECT id_rc
                    FROM treport_content
                    WHERE id_report='.$idReport." ORDER BY '`order`'";
            $items = db_get_all_rows_sql($sql);
            switch ($pos_delete) {
                case 'above':
                    if ($position_to_delete == 1) {
                        $resultOperationDB = false;
                    } else {
                        $i = 1;
                        foreach ($items as $key => $item) {
                            if ($i < $position_to_delete) {
                                $resultOperationDB = db_process_sql_delete(
                                    'treport_content',
                                    ['id_rc' => $item['id_rc']]
                                );
                            }

                            $i++;
                        }
                    }
                break;

                case 'below':
                    if ($position_to_delete == $countItems) {
                        $resultOperationDB = false;
                    } else {
                        $i = 1;
                        foreach ($items as $key => $item) {
                            if ($i > $position_to_delete) {
                                $resultOperationDB = db_process_sql_delete(
                                    'treport_content',
                                    ['id_rc' => $item['id_rc']]
                                );
                            }

                            $i++;
                        }
                    }
                break;

                default:
                    // Default.
                break;
            }
        }
    break;

    case 'delete_report':
    case 'list':
        $buttons = [
            'list_reports' => [
                'active' => false,
                'text'   => '<a href="index.php?sec=reporting&sec2=godmode/reporting/reporting_builder&pure='.$pure.'">'.html_print_image('images/report_list.png', true, ['title' => __('Reports list')]).'</a>',
            ],
        ];

        if ($enterpriseEnable) {
            $buttons = reporting_enterprise_add_main_Tabs($buttons);
        }

        $subsection = '';
        $helpers = '';
        switch ($activeTab) {
            case 'main':
                $buttons['list_reports']['active'] = true;
                $subsection = __('Custom reporting');
            break;

            default:
                $data_tab = reporting_enterprise_add_subsection_main(
                    $activeTab,
                    $buttons
                );

                $subsection = $data_tab['subsection'];
                $buttons = $data_tab['buttons'];
                $helpers = $data_tab['helpers'];
            break;
        }

        // Page header for metaconsole.
        if ($enterpriseEnable && defined('METACONSOLE')) {
            // Bread crumbs.
            ui_meta_add_breadcrumb(
                [
                    'link' => 'index.php?sec=reporting&sec2=godmode/reporting/reporting_builder&pure='.$pure,
                    'text' => __('Reporting'),
                ]
            );

            ui_meta_print_page_header($nav_bar);

            // Print header.
            ui_meta_print_header(__('Reporting'), '', $buttons);
        } else {
            // Page header for normal console.
            ui_print_page_header(
                __('Custom reporting'),
                'images/op_reporting.png',
                false,
                '',
                false,
                $buttons,
                false,
                '',
                60
            );
        }


        if ($action == 'delete_report') {
            $delete = false;
            switch ($type_access_selected) {
                case 'group_view':
                    if ($config['id_user'] == $report['id_user']
                        || is_user_admin($config['id_user'])
                    ) {
                        $delete = true;
                        // Owner can delete.
                    } else {
                        $delete = check_acl(
                            $config['id_user'],
                            $report['id_group'],
                            'RM'
                        );
                    }
                break;

                case 'group_edit':
                    if ($config['id_user'] == $report['id_user']
                        || is_user_admin($config['id_user'])
                    ) {
                        $delete = true;
                        // Owner can delete.
                    } else {
                        $delete = check_acl(
                            $config['id_user'],
                            $report['id_group'],
                            'RM'
                        );
                    }
                break;

                case 'user_edit':
                    if ($config['id_user'] == $report['id_user']
                        || is_user_admin($config['id_user'])
                    ) {
                        $delete = true;
                    }
                break;

                default:
                    // Default.
                break;
            }

            if (! $delete) {
                db_pandora_audit(
                    'ACL Violation',
                    'Trying to access report builder deletion'
                );
                include 'general/noaccess.php';
                exit;
            }

            $result = reports_delete_report($idReport);
            if ($result !== false) {
                db_pandora_audit(
                    'Report management',
                    'Delete report #'.$idReport
                );
            } else {
                db_pandora_audit(
                    'Report management',
                    'Fail try to delete report #'.$idReport
                );
            }

            ui_print_result_message(
                $result,
                __('Successfully deleted'),
                __('Could not be deleted')
            );
        }

        $id_group = (int) get_parameter('id_group', 0);
        $search = trim(get_parameter('search', ''));

        $search_sql = '';
        if ($search != '') {
            $search_name = '%'.$search."%' OR description LIKE '%".$search.'%';
        }

        $table_aux = new stdClass();
        $table_aux->width = '100%';
        $table_aux->class = 'databox filters';
        $table_aux->cellpadding = 0;
        $table_aux->cellspacing = 0;

        $table_aux->colspan[0][0] = 4;
        $table_aux->data[0][0] = '<b>'.__('Group').'</b>';

        $table_aux->data[0][1] = html_print_select_groups(
            false,
            $access,
            true,
            'id_group',
            $id_group,
            '',
            '',
            '',
            true,
            false,
            true,
            '',
            false,
            '',
            false,
            false,
            'id_grupo'
        ).'<br>';

        $table_aux->data[0][2] = '<b>'.__('Free text for search: ');
        $table_aux->data[0][2] .= ui_print_help_tip(
            __('Search by report name or description, list matches.'),
            true
        );
        $table_aux->data[0][2] .= '</b>';
        $table_aux->data[0][3] = html_print_input_text(
            'search',
            $search,
            '',
            30,
            '',
            true
        );

        $table_aux->data[0][6] = html_print_submit_button(
            __('Search'),
            'search_submit',
            false,
            'class="sub upd"',
            true
        );

        $url_rb = 'index.php?sec=reporting&sec2=godmode/reporting/reporting_builder';
        if (is_metaconsole()) {
            $filter = '<form action="'.$url_rb.'&id_group='.$id_group.'&pure='.$pure.'" method="post">';
            $filter .= html_print_table($table_aux, true);
            $filter .= '</form>';
            ui_toggle($filter, __('Show Option'));
        } else {
            echo '<form action="'.$url_rb.'&id_group='.$id_group.'&pure='.$pure.'" method="post">';
            html_print_table($table_aux);
            echo '</form>';
        }

        ui_require_jquery_file('pandora.controls');
        ui_require_jquery_file('ajaxqueue');
        ui_require_jquery_file('bgiframe');
        ui_require_jquery_file('autocomplete');

        // Show only selected groups.
        if ($id_group > 0) {
            $group = [$id_group => $id_group];
        } else {
            $group = false;
        }

        $own_info = get_user_info($config['id_user']);
        if ($own_info['is_admin'] || check_acl($config['id_user'], 0, 'RM')) {
            $return_all_group = true;
        } else {
            $return_all_group = false;
        }

        if ($search != '') {
            $filter = [
                'name'  => $search_name,
                'order' => 'name',
            ];
        } else {
            $filter = ['order' => 'name'];
        }

        // Fix : group filter was not working
        // Show only selected groups.
        if ($id_group > 0) {
            $group = [$id_group => $id_group];
            $filter['id_group'] = $id_group;
        } else {
            $group = false;
        }

        // Filter normal and metaconsole reports.
        if ($config['metaconsole'] == 1 && defined('METACONSOLE')) {
            $filter['metaconsole'] = 1;
        } else {
            $filter['metaconsole'] = 0;
        }

        $reports = reports_get_reports(
            $filter,
            [
                'name',
                'id_report',
                'description',
                'private',
                'id_user',
                'id_group',
                'non_interactive',
            ],
            $return_all_group,
            $access,
            $group
        );

        $total_reports = (int) count(
            reports_get_reports(
                $filter,
                ['name'],
                $return_all_group,
                $access,
                $group
            )
        );


        if (count($reports)) {
            $url = 'index.php?sec=reporting&sec2=godmode/reporting/reporting_builder';
            ui_pagination($total_reports, $url, $offset, $pagination);

            $table = new stdClass();
            $table->id = 'report_list';
            $table->width = '100%';
            $table->class = 'info_table';
            $table->cellpadding = 0;
            $table->cellspacing = 0;

            $table->head = [];
            $table->align = [];
            $table->headstyle = [];
            $table->style = [];

            $table->align[2] = 'left';
            $table->align[3] = 'left';
            $table->align[4] = 'left';
            $table->data = [];
            $table->head[0] = __('Report name');
            $table->head[1] = __('Description');
            $table->head[2] = __('HTML');
            $table->head[3] = __('XML');
            $table->size[0] = '20%';
            $table->size[1] = '30%';
            $table->size[2] = '2%';
            $table->headstyle[2] = 'min-width: 35px;';
            $table->size[3] = '2%';
            $table->headstyle[3] = 'min-width: 35px;';
            $table->size[4] = '2%';
            $table->headstyle[4] = 'min-width: 35px;';
            $table->size[5] = '2%';
            $table->headstyle[5] = 'min-width: 35px;';
            $table->size[6] = '2%';
            $table->headstyle[6] = 'min-width: 35px;';
            $table->size[7] = '5%';
            $table->headstyle['csv'] = 'min-width: 65px;';
            $table->style[7] = 'text-align: center;';

            $table->headstyle[9] = 'min-width: 100px;';
            $table->style[9] = 'text-align: center;';

            $next = 4;
            // Calculate dinamically the number of the column.
            if (enterprise_hook('load_custom_reporting_1') !== ENTERPRISE_NOT_HOOK) {
                $next = 7;
            }

            // Admin options only for RM flag.
            if (check_acl($config['id_user'], 0, 'RM')) {
                $table->head[$next] = __('Private');
                $table->size[$next] = '2%';
                if (defined('METACONSOLE')) {
                    $table->align[$next] = '';
                } else {
                    $table->align[$next] = 'left';
                }

                $next++;
                $table->head[$next] = __('Group');
                $table->size[$next] = '15%';

                $next++;
                $op_column = false;
                if (!defined('METACONSOLE')) {
                    $op_column = true;
                    $table->head[$next] = '<span title="Operations">'.__('Op.').'</span>'.html_print_checkbox(
                        'all_delete',
                        0,
                        false,
                        true,
                        false,
                        'check_all_checkboxes();'
                    );
                }

                // $table->size = array ();
                $table->size[$next] = '10%';
                $table->align[$next] = 'left';
            }

            $columnview = false;

            $reports = array_slice($reports, $offset, $pagination);

            foreach ($reports as $report) {
                if (!is_user_admin($config['id_user'])) {
                    if ($report['private']
                        && $report['id_user'] != $config['id_user']
                    ) {
                        if (!check_acl(
                            $config['id_user'],
                            $report['id_group'],
                            'RR'
                        )
                            && !check_acl(
                                $config['id_user'],
                                $report['id_group'],
                                'RW'
                            )
                            && !check_acl(
                                $config['id_user'],
                                $report['id_group'],
                                'RM'
                            )
                        ) {
                            continue;
                        }
                    }

                    if (!check_acl(
                        $config['id_user'],
                        $report['id_group'],
                        'RR'
                    )
                        && !check_acl(
                            $config['id_user'],
                            $report['id_group'],
                            'RW'
                        )
                        && !check_acl(
                            $config['id_user'],
                            $report['id_group'],
                            'RM'
                        )
                    ) {
                        continue;
                    }
                }

                $data = [];

                if (check_acl($config['id_user'], $report['id_group'], 'RW')
                    || check_acl($config['id_user'], $report['id_group'], 'RM')
                ) {
                    $data[0] = '<a href="'.$config['homeurl'].'index.php?sec=reporting&sec2=godmode/reporting/reporting_builder&action=edit&id_report='.$report['id_report'].'&pure='.$pure.'">'.ui_print_truncate_text($report['name'], 70).'</a>';
                } else {
                    $data[0] = ui_print_truncate_text($report['name'], 70);
                }


                $data[1] = ui_print_truncate_text($report['description'], 70);

                // Remove html and xml button if items are larger than limit.
                $item_count = db_get_num_rows(
                    'SELECT * FROM treport_content
                    WHERE id_report='.$report['id_report']
                );
                $report['overload'] = $item_count >= $config['report_limit'];
                if ($report['overload']) {
                    $data[2] = html_print_image(
                        'images/application_not_writable.png',
                        true,
                        ['title' => __('This report exceeds the item limit for realtime operations')]
                    );
                    $data[3] = null;
                } else if (!$report['non_interactive']) {
                    $data[2] = '<a href="'.$config['homeurl'].'index.php?sec=reporting&sec2=operation/reporting/reporting_viewer&id='.$report['id_report'].'&pure='.$pure.'">';
                    $data[2] .= html_print_image(
                        'images/html.png',
                        true,
                        ['title' => __('HTML view')]
                    );
                    $data[2] .= '</a>';
                    $data[3] = '<a href="'.ui_get_full_url(false, false, false, false).'ajax.php?page='.$config['homedir'].'/operation/reporting/reporting_xml&id='.$report['id_report'].'">';
                    $data[3] .= html_print_image(
                        'images/xml.png',
                        true,
                        ['title' => __('Export to XML')]
                    );
                    $data[3] .= '</a>';
                    // I chose ajax.php because it's supposed
                    // to give XML anyway.
                } else {
                    $data[2] = html_print_image(
                        'images/html_disabled.png',
                        true
                    );
                    $data[3] = html_print_image(
                        'images/xml_disabled.png',
                        true
                    );
                }

                // Calculate dinamically the number of the column.
                $next = 4;
                if (enterprise_hook('load_custom_reporting_2') !== ENTERPRISE_NOT_HOOK) {
                    $next = 7;
                }

                // Admin options only for RM flag.
                if (check_acl($config['id_user'], 0, 'RM')) {
                    if ($report['private'] == 1) {
                        $data[$next] = __('Yes');
                    } else {
                        $data[$next] = __('No');
                    }

                    $next++;


                    $data[$next] = ui_print_group_icon(
                        $report['id_group'],
                        true,
                        'groups_small',
                        '',
                        !defined('METACONSOLE')
                    );
                    $next++;
                }

                $type_access_selected = reports_get_type_access($report);
                $edit = false;
                $delete = false;

                switch ($type_access_selected) {
                    case 'group_view':
                        $edit = check_acl(
                            $config['id_user'],
                            $report['id_group'],
                            'RW'
                        );
                        $delete = $edit ||
                            is_user_admin($config['id_user']) ||
                            $config['id_user'] == $report['id_user'];
                    break;

                    case 'group_edit':
                        $edit = check_acl(
                            $config['id_user'],
                            $report['id_group_edit'],
                            'RW'
                        );
                        $delete = $edit ||
                            is_user_admin($config['id_user']) ||
                            $config['id_user'] == $report['id_user'];
                    break;

                    case 'user_edit':
                        if ($config['id_user'] == $report['id_user']
                            || is_user_admin($config['id_user'])
                        ) {
                            $edit = true;
                            $delete = true;
                        }
                    break;

                    default:
                        // Default.
                    break;
                }

                if ($edit || $delete) {
                    $columnview = true;
                    $table->cellclass[][$next] = 'action_buttons';

                    if (!isset($table->head[$next])) {
                        $table->head[$next] = '<span title="Operations">'.__('Op.').'</span>'.html_print_checkbox('all_delete', 0, false, true, false);
                        $table->size = [];
                        // $table->size[$next] = '80px';
                    }

                    if ($edit) {
                        $data[$next] = '<form method="post" action="index.php?sec=reporting&sec2=godmode/reporting/reporting_builder&action=edit&pure='.$pure.'" style="display:inline">';
                        $data[$next] .= html_print_input_image(
                            'edit',
                            'images/config.png',
                            1,
                            '',
                            true,
                            ['title' => __('Edit')]
                        );
                        $data[$next] .= html_print_input_hidden(
                            'id_report',
                            $report['id_report'],
                            true
                        );
                        $data[$next] .= '</form>';
                    }

                    if ($delete) {
                        $data[$next] .= '<form method="post" style="display:inline;" onsubmit="if (!confirm (\''.__('Are you sure?').'\')) return false">';
                        $data[$next] .= html_print_input_image(
                            'delete',
                            'images/cross.png',
                            1,
                            'margin-right: 10px;',
                            true,
                            ['title' => __('Delete')]
                        );
                        $data[$next] .= html_print_input_hidden(
                            'id_report',
                            $report['id_report'],
                            true
                        );
                        $data[$next] .= html_print_input_hidden(
                            'action',
                            'delete_report',
                            true
                        );

                        $data[$next] .= html_print_checkbox_extended(
                            'massive_report_check',
                            $report['id_report'],
                            false,
                            false,
                            '',
                            'class="check_delete"',
                            true
                        );

                        $data[$next] .= '</form>';
                    }
                } else {
                    if ($op_column) {
                        $data[$next] = '';
                    }
                }

                array_push($table->data, $data);
            }

            if ($columnview) {
                $count = 0;
                foreach ($table->data as $datos) {
                    if (!isset($datos[9])) {
                        $table->data[$count][9] = '';
                    }

                    $count++;
                }
            }

            html_print_table($table);
            ui_pagination(
                $total_reports,
                $url,
                $offset,
                $pagination,
                false,
                'offset',
                true,
                'pagination-bottom'
            );
        } else {
            ui_print_info_message(
                [
                    'no_close' => true,
                    'message'  => __('No data found.'),
                ]
            );
        }

        if (check_acl($config['id_user'], 0, 'RW')
            || check_acl($config['id_user'], 0, 'RM')
        ) {
            echo '<form method="post" action="index.php?sec=reporting&sec2=godmode/reporting/reporting_builder&tab=main&action=new&pure='.$pure.'">';
            if (defined('METACONSOLE')) {
                echo '<div class="action-buttons" style="width: 100%; ">';
            } else {
                echo '<div class="action-buttons" style="width: 100%;">';
            }

            html_print_submit_button(
                __('Create report'),
                'create',
                false,
                'class="sub next"'
            );

            echo '</form>';
            echo '<form style="display:inline;" id="massive_report_form" method="post" action="index.php?sec=reporting&sec2=godmode/reporting/reporting_builder&tab=main&action=delete">';

            foreach ($reports as $report) {
                echo '<input class="massive_report_form_elements" id="hidden-id_report_'.$report['id_report'].'" name="id_report[]" type="hidden" disabled value="'.$report['id_report'].'">';
            }

            echo '<input id="hidden-action" name="action" type="hidden" value="delete_report">';
            html_print_submit_button(
                __('Delete'),
                'delete_btn',
                false,
                'class="sub delete" style="margin-left:5px;"'
            );
            echo '</form>';
            echo '</div>';
        }

        enterprise_hook('close_meta_frame');
    return;

        break;
    case 'new':
        switch ($activeTab) {
            case 'main':
                $reportName = '';
                $idGroupReport = 0;
                // All groups.
                $description = '';
                $resultOperationDB = null;
                $report_id_user = 0;
                $type_access_selected = reports_get_type_access(false);
                $id_group_edit = 0;
            break;

            case 'item_editor':
                $resultOperationDB = null;
                $report = db_get_row_filter(
                    'treport',
                    ['id_report' => $idReport]
                );

                $reportName = $report['name'];
                $idGroupReport = $report['id_group'];
                $description = $report['description'];
            break;

            default:
                // Default.
            break;
        }
    break;

    case 'update':
    case 'save':
        switch ($activeTab) {
            case 'main':
                $reportName = get_parameter('name');
                $idGroupReport = get_parameter('id_group');
                $description = get_parameter('description');
                $type_access_selected = get_parameter(
                    'type_access',
                    'group_view'
                );
                $id_group_edit_param = (int) get_parameter('id_group_edit', 0);
                $report_id_user = get_parameter('report_id_user');
                $non_interactive = get_parameter('non_interactive', 0);

                // Pretty font by default for pdf.
                $custom_font = 'FreeSans.ttf';

                switch ($type_access_selected) {
                    case 'group_view':
                        $id_group_edit = 0;
                        $private = 0;
                    break;

                    case 'group_edit':
                        $id_group_edit = $id_group_edit_param;
                        $private = 0;
                    break;

                    case 'user_edit':
                        $id_group_edit = 0;
                        $private = 1;
                    break;

                    default:
                        // Default.
                    break;
                }

                if ($action == 'update') {
                    if ($reportName != '' && $idGroupReport != '') {
                        $new_values = [
                            'name'            => $reportName,
                            'id_group'        => $idGroupReport,
                            'description'     => $description,
                            'private'         => $private,
                            'id_group_edit'   => $id_group_edit,
                            'non_interactive' => $non_interactive,
                        ];


                        $report = db_get_row_filter(
                            'treport',
                            ['id_report' => $idReport]
                        );
                        $report_id_user = $report['id_user'];
                        if ($report_id_user != $config['id_user']
                            && !is_user_admin($config['id_user'])
                        ) {
                            unset($new_values['private']);
                            unset($new_values['id_group_edit']);
                        }

                        $resultOperationDB = (bool) db_process_sql_update(
                            'treport',
                            $new_values,
                            ['id_report' => $idReport]
                        );

                        if ($resultOperationDB !== false) {
                            db_pandora_audit(
                                'Report management',
                                'Update report #'.$idReport
                            );
                        } else {
                            db_pandora_audit(
                                'Report management',
                                'Fail try to update report #'.$idReport
                            );
                        }
                    } else {
                        $resultOperationDB = false;
                    }

                    $action = 'edit';
                } else if ($action == 'save') {
                    if ($reportName != '' && $idGroupReport != '') {
                        // This flag allow to differentiate
                        // between normal console and metaconsole reports.
                        $metaconsole_report = (int) is_metaconsole();

                        if ($config['custom_report_front']) {
                            $custom_font = $config['custom_report_front_font'];
                            $logo = $config['custom_report_front_logo'];
                            $header = $config['custom_report_front_header'];
                            $first_page = $config['custom_report_front_firstpage'];
                            $footer = $config['custom_report_front_footer'];
                        } else {
                            $start_url = ui_get_full_url(
                                false,
                                false,
                                false,
                                false
                            );
                            $first_page = '&lt;p&#x20;style=&quot;text-align:&#x20;center;&quot;&gt;&amp;nbsp;&lt;/p&gt;&#x0d;&#x0a;&lt;p&#x20;style=&quot;text-align:&#x20;center;&quot;&gt;&amp;nbsp;&lt;/p&gt;&#x0d;&#x0a;&lt;p&#x20;style=&quot;text-align:&#x20;center;&quot;&gt;&amp;nbsp;&lt;/p&gt;&#x0d;&#x0a;&lt;p&#x20;style=&quot;text-align:&#x20;center;&quot;&gt;&amp;nbsp;&lt;/p&gt;&#x0d;&#x0a;&lt;p&#x20;style=&quot;text-align:&#x20;center;&quot;&gt;&amp;nbsp;&lt;/p&gt;&#x0d;&#x0a;&lt;p&#x20;style=&quot;text-align:&#x20;center;&quot;&gt;&amp;nbsp;&lt;/p&gt;&#x0d;&#x0a;&lt;p&#x20;style=&quot;text-align:&#x20;center;&quot;&gt;&amp;nbsp;&lt;/p&gt;&#x0d;&#x0a;&lt;p&#x20;style=&quot;text-align:&#x20;center;&quot;&gt;&lt;img&#x20;src=&quot;'.$start_url.'/images/pandora_report_logo.png&quot;&#x20;alt=&quot;&quot;&#x20;width=&quot;800&quot;&#x20;/&gt;&lt;/p&gt;&#x0d;&#x0a;&lt;p&#x20;style=&quot;text-align:&#x20;center;&quot;&gt;&amp;nbsp;&lt;/p&gt;&#x0d;&#x0a;&lt;p&#x20;style=&quot;text-align:&#x20;center;&quot;&gt;&lt;span&#x20;style=&quot;font-size:&#x20;xx-large;&quot;&gt;&#40;_REPORT_NAME_&#41;&lt;/span&gt;&lt;/p&gt;&#x0d;&#x0a;&lt;p&#x20;style=&quot;text-align:&#x20;center;&quot;&gt;&lt;span&#x20;style=&quot;font-size:&#x20;large;&quot;&gt;&#40;_DATETIME_&#41;&lt;/span&gt;&lt;/p&gt;';
                            $logo = null;
                            $header = null;
                            $footer = null;
                        }

                        $idOrResult = db_process_sql_insert(
                            'treport',
                            [
                                'name'            => $reportName,
                                'id_group'        => $idGroupReport,
                                'description'     => $description,
                                'first_page'      => $first_page,
                                'private'         => $private,
                                'id_group_edit'   => $id_group_edit,
                                'id_user'         => $config['id_user'],
                                'metaconsole'     => $metaconsole_report,
                                'non_interactive' => $non_interactive,
                                'custom_font'     => $custom_font,
                                'custom_logo'     => $logo,
                                'header'          => $header,
                                'footer'          => $footer,
                            ]
                        );

                        if ($idOrResult !== false) {
                            db_pandora_audit(
                                'Report management',
                                'Create report #'.$idOrResult
                            );
                        } else {
                            db_pandora_audit(
                                'Report management',
                                'Fail try to create report'
                            );
                        }
                    } else {
                        $idOrResult = false;
                    }

                    if ($idOrResult === false) {
                        $resultOperationDB = false;
                    } else {
                        $resultOperationDB = true;
                        $idReport = $idOrResult;
                        $report_id_user = $config['id_user'];
                    }

                    $action = ($resultOperationDB) ? 'edit' : 'new';
                }
            break;

            case 'item_editor':
                $resultOperationDB = null;
                $report = db_get_row_filter(
                    'treport',
                    ['id_report' => $idReport]
                );

                $reportName = $report['name'];
                $idGroupReport = $report['id_group'];
                $description = $report['description'];
                $good_format = false;
                switch ($action) {
                    case 'update':
                        $values = [];
                        $values['id_report'] = $idReport;
                        $values['description'] = get_parameter('description');
                        $values['type'] = get_parameter('type', null);
                        $values['recursion'] = get_parameter('recursion', null);
                        $label = get_parameter('label', '');

                        // Add macros name.
                        $items_label = [];
                        $items_label['type'] = get_parameter('type');
                        $items_label['id_agent'] = get_parameter('id_agent');
                        $items_label['id_agent_module'] = get_parameter(
                            'id_agent_module'
                        );
                        $name_it = (string) get_parameter('name');
                        $values['name'] = reporting_label_macro(
                            $items_label,
                            $name_it
                        );

                        /*
                            Added support for projection graphs,
                            prediction date and SLA reports
                            'top_n_value','top_n' and 'text'
                            fields will be reused for these types of report
                        */

                        switch ($values['type']) {
                            case 'projection_graph':
                                $values['period'] = get_parameter('period1');
                                $values['top_n_value'] = get_parameter(
                                    'period2'
                                );
                                $values['text'] = get_parameter('text');
                                $good_format = true;
                            break;

                            case 'event_report_log':
                                $agents_to_report = get_parameter('id_agents3');
                                $source = get_parameter('source', '');
                                $search = get_parameter('search', '');
                                $log_number = get_parameter('log_number', '');

                                $es['source'] = $source;
                                $es['id_agents'] = $agents_to_report;
                                $es['search'] = $search;
                                $es['log_number'] = $log_number;

                                $values['external_source'] = json_encode($es);
                                $values['period'] = get_parameter('period');
                                $good_format = true;
                            break;

                            case 'prediction_date':
                                $values['period'] = get_parameter('period1');
                                $values['top_n'] = get_parameter(
                                    'radiobutton_max_min_avg'
                                );
                                $values['top_n_value'] = get_parameter(
                                    'quantity'
                                );
                                $interval_max = get_parameter('max_interval');
                                $interval_min = get_parameter('min_interval');
                                // Checks intervals fields.
                                if (preg_match(
                                    '/^(\-)*[0-9]*\.?[0-9]+$/',
                                    $interval_max
                                )
                                    && preg_match(
                                        '/^(\-)*[0-9]*\.?[0-9]+$/',
                                        $interval_min
                                    )
                                ) {
                                    $good_format = true;
                                }

                                $intervals = get_parameter('max_interval').';';
                                $intervals .= get_parameter('min_interval');
                                $values['text'] = $intervals;
                            break;

                            case 'SLA_monthly':
                            case 'SLA_weekly':
                            case 'SLA_hourly':
                            case 'SLA_services':
                            case 'SLA':
                            case 'availability_graph':
                                $values['period'] = get_parameter('period');
                                $values['top_n'] = get_parameter(
                                    'combo_sla_sort_options',
                                    0
                                );
                                $values['top_n_value'] = get_parameter(
                                    'quantity'
                                );
                                $values['text'] = get_parameter('text');
                                $values['show_graph'] = get_parameter(
                                    'combo_graph_options'
                                );

                                $good_format = true;
                            break;

                            case 'agent_module':
                                $agents_to_report = get_parameter('id_agents2');
                                $modules_to_report = get_parameter(
                                    'module',
                                    ''
                                );

                                $es['module'] = get_same_modules(
                                    $agents_to_report,
                                    $modules_to_report
                                );
                                $es['id_agents'] = $agents_to_report;

                                $values['external_source'] = json_encode($es);
                                $good_format = true;
                            break;

                            case 'inventory':
                                $values['period'] = 0;
                                $es['date'] = get_parameter('date');
                                $es['id_agents'] = get_parameter('id_agents');
                                $es['inventory_modules'] = get_parameter(
                                    'inventory_modules'
                                );
                                $description = get_parameter('description');
                                $values['external_source'] = json_encode($es);
                                $good_format = true;
                            break;

                            case 'inventory_changes':
                                $values['period'] = get_parameter('period');
                                $es['id_agents'] = get_parameter('id_agents');
                                $es['inventory_modules'] = get_parameter(
                                    'inventory_modules'
                                );
                                $description = get_parameter('description');
                                $values['external_source'] = json_encode($es);
                                $good_format = true;
                            break;

                            case 'netflow_area':
                            case 'netflow_data':
                            case 'netflow_summary':
                                $values['text'] = get_parameter(
                                    'netflow_filter'
                                );
                                $values['description'] = get_parameter(
                                    'description'
                                );
                                $values['period'] = get_parameter('period');
                                $values['top_n'] = get_parameter('resolution');
                                $values['top_n_value'] = get_parameter(
                                    'max_values'
                                );
                                $good_format = true;
                            break;

                            case 'availability':
                                // HACK it is saved in show_graph field.
                                // Show interfaces instead the modules.
                                $values['show_graph'] = get_parameter(
                                    'checkbox_show_address_agent'
                                );
                                $values['period'] = get_parameter(
                                    'period'
                                );
                                $values['total_time'] = get_parameter(
                                    'total_time'
                                );
                                $values['time_failed'] = get_parameter(
                                    'time_failed'
                                );
                                $values['time_in_ok_status'] = get_parameter(
                                    'time_in_ok_status'
                                );
                                $values['time_in_unknown_status'] = get_parameter(
                                    'time_in_unknown_status'
                                );
                                $values['time_of_not_initialized_module'] = get_parameter(
                                    'time_of_not_initialized_module'
                                );
                                $values['time_of_downtime'] = get_parameter(
                                    'time_of_downtime'
                                );
                                $values['total_checks'] = get_parameter(
                                    'total_checks'
                                );
                                $values['checks_failed'] = get_parameter(
                                    'checks_failed'
                                );
                                $values['checks_in_ok_status'] = get_parameter(
                                    'checks_in_ok_status'
                                );
                                $values['unknown_checks'] = get_parameter(
                                    'unknown_checks'
                                );
                                $values['agent_max_value'] = get_parameter(
                                    'agent_max_value'
                                );
                                $values['agent_min_value'] = get_parameter(
                                    'agent_min_value'
                                );
                                $good_format = true;
                            break;

                            case 'simple_graph':
                            case 'simple_baseline_graph':
                                // HACK it is saved in show_graph field.
                                $values['show_graph'] = (int) get_parameter(
                                    'time_compare_overlapped'
                                );
                                $values['period'] = get_parameter('period');
                                $good_format = true;
                            break;

                            case 'min_value':
                            case 'max_value':
                            case 'avg_value':
                                $values['period'] = get_parameter('period');
                                $values['lapse_calc'] = get_parameter(
                                    'lapse_calc'
                                );
                                $values['lapse'] = get_parameter('lapse');
                                $values['visual_format'] = get_parameter(
                                    'visual_format'
                                );
                                $good_format = true;
                            break;

                            case 'nt_top_n':
                                $values['period'] = get_parameter('period');
                                $values['top_n_value'] = get_parameter(
                                    'quantity'
                                );
                                $good_format = true;
                            break;

                            default:
                                $values['period'] = get_parameter('period');
                                $values['top_n'] = get_parameter(
                                    'radiobutton_max_min_avg',
                                    0
                                );
                                $values['top_n_value'] = get_parameter(
                                    'quantity'
                                );
                                $values['text'] = get_parameter('text');
                                $values['show_graph'] = get_parameter(
                                    'combo_graph_options'
                                );
                                $good_format = true;
                            break;
                        }

                        $values['id_agent'] = get_parameter('id_agent');
                        $values['id_gs'] = get_parameter('id_custom_graph');

                        $values['id_agent_module'] = '';
                        if (isset($values['type'])) {
                            if (($values['type'] == 'alert_report_agent')
                                || ($values['type'] == 'event_report_agent')
                                || ($values['type'] == 'agent_configuration')
                                || ($values['type'] == 'group_configuration')
                            ) {
                                $values['id_agent_module'] = '';
                            } else {
                                $values['id_agent_module'] = get_parameter(
                                    'id_agent_module'
                                );
                            }
                        } else {
                            $values['id_agent_module'] = get_parameter(
                                'id_agent_module'
                            );
                        }

                        $values['only_display_wrong'] = (int) get_parameter(
                            'checkbox_only_display_wrong',
                            0
                        );
                        $values['monday'] = get_parameter('monday', 0);
                        $values['tuesday'] = get_parameter('tuesday', 0);
                        $values['wednesday'] = get_parameter('wednesday', 0);
                        $values['thursday'] = get_parameter('thursday', 0);
                        $values['friday'] = get_parameter('friday', 0);
                        $values['saturday'] = get_parameter('saturday', 0);
                        $values['sunday'] = get_parameter('sunday', 0);
                        $values['total_time'] = get_parameter('total_time', 0);
                        $values['time_failed'] = get_parameter(
                            'time_failed',
                            0
                        );
                        $values['time_in_ok_status'] = get_parameter(
                            'time_in_ok_status',
                            0
                        );
                        $values['time_in_unknown_status'] = get_parameter(
                            'time_in_unknown_status',
                            0
                        );
                        $values['time_of_not_initialized_module'] = get_parameter(
                            'time_of_not_initialized_module',
                            0
                        );
                        $values['time_of_downtime'] = get_parameter(
                            'time_of_downtime',
                            0
                        );
                        $values['total_checks'] = get_parameter(
                            'total_checks',
                            0
                        );
                        $values['checks_failed'] = get_parameter(
                            'checks_failed',
                            0
                        );
                        $values['checks_in_ok_status'] = get_parameter(
                            'checks_in_ok_status',
                            0
                        );
                        $values['unknown_checks'] = get_parameter(
                            'unknown_checks',
                            0
                        );
                        $values['agent_max_value'] = get_parameter(
                            'agent_max_value',
                            0
                        );
                        $values['agent_min_value'] = get_parameter(
                            'agent_min_value',
                            0
                        );

                        $values['time_from'] = get_parameter(
                            'time_from'
                        );
                        $values['time_to'] = get_parameter('time_to');

                        $values['group_by_agent'] = get_parameter(
                            'checkbox_row_group_by_agent'
                        );
                        $values['show_resume'] = get_parameter(
                            'checkbox_show_resume'
                        );
                        $values['order_uptodown'] = get_parameter(
                            'radiobutton_order_uptodown'
                        );
                        $values['exception_condition'] = (int) get_parameter(
                            'exception_condition',
                            0
                        );
                        $values['exception_condition_value'] = get_parameter(
                            'exception_condition_value'
                        );
                        $values['id_module_group'] = get_parameter(
                            'combo_modulegroup'
                        );
                        $values['id_group'] = get_parameter('combo_group');
                        $values['server_name'] = get_parameter('server_name');
                        $server_id = (int) get_parameter('server_id');
                        if ($server_id != 0) {
                            $connection = metaconsole_get_connection_by_id(
                                $server_id
                            );
                            $values['server_name'] = $connection['server_name'];
                        }

                        if ($values['server_name'] == '') {
                            $values['server_name'] = get_parameter(
                                'combo_server'
                            );
                        }

                        if ((($values['type'] == 'custom_graph')
                            || ($values['type'] == 'automatic_custom_graph'))
                            && ($values['id_gs'] == 0 || $values['id_gs'] == '')
                        ) {
                            $resultOperationDB = false;
                            break;
                        }

                        $show_summary_group = get_parameter(
                            'show_summary_group',
                            0
                        );
                        $filter_event_severity = get_parameter(
                            'filter_event_severity',
                            0
                        );
                        $filter_event_type = get_parameter(
                            'filter_event_type',
                            ''
                        );
                        $filter_event_status = get_parameter(
                            'filter_event_status',
                            0
                        );

                        $event_graph_by_agent = get_parameter(
                            'event_graph_by_agent',
                            0
                        );
                        $event_graph_by_user_validator = get_parameter(
                            'event_graph_by_user_validator',
                            0
                        );
                        $event_graph_by_criticity = get_parameter(
                            'event_graph_by_criticity',
                            0
                        );
                        $event_graph_validated_vs_unvalidated = get_parameter(
                            'event_graph_validated_vs_unvalidated',
                            0
                        );

                        $event_filter_search = get_parameter(
                            'filter_search',
                            ''
                        );

                        // If metaconsole is activated.
                        if ($config['metaconsole'] == 1
                            && defined('METACONSOLE')
                        ) {
                            if (($values['type'] == 'custom_graph')
                                || ($values['type'] == 'automatic_custom_graph')
                            ) {
                                $id_gs = substr(
                                    $values['id_gs'],
                                    0,
                                    strpos($values['id_gs'], '|')
                                );
                                if ($id_gs !== false) {
                                    $server_name = strstr(
                                        $values['id_gs'],
                                        '|'
                                    );
                                    $values['id_gs'] = $id_gs;
                                    $values['server_name'] = substr(
                                        $server_name,
                                        1,
                                        strlen($server_name)
                                    );
                                }
                            }

                            // Get agent and server name.
                            $agent_name_server = io_safe_output(
                                get_parameter('agent')
                            );

                            if (isset($agent_name_server)) {
                                $separator_pos = strpos(
                                    $agent_name_server,
                                    '('
                                );

                                if (($separator_pos != false)
                                    || ($separator_pos != 0)
                                ) {
                                    $server_name = substr(
                                        $agent_name_server,
                                        $separator_pos
                                    );
                                    $server_name = str_replace(
                                        '(',
                                        '',
                                        $server_name
                                    );
                                    $server_name = str_replace(
                                        ')',
                                        '',
                                        $server_name
                                    );
                                    // Will update server_name variable.
                                    $values['server_name'] = trim($server_name);
                                    $agent_name = substr(
                                        $agent_name_server,
                                        0,
                                        $separator_pos
                                    );
                                }
                            }
                        }

                        if (($values['type'] == 'sql')
                            || ($values['type'] == 'sql_graph_hbar')
                            || ($values['type'] == 'sql_graph_vbar')
                            || ($values['type'] == 'sql_graph_pie')
                        ) {
                            $values['treport_custom_sql_id'] = get_parameter(
                                'id_custom'
                            );
                            if ($values['treport_custom_sql_id'] == 0) {
                                $values['external_source'] = get_parameter(
                                    'sql'
                                );
                            }

                            $values['historical_db'] = get_parameter(
                                'historical_db_check'
                            );
                            $values['top_n_value'] = get_parameter('max_items');
                        } else if ($values['type'] == 'url') {
                            $values['external_source'] = get_parameter('url');
                        } else if ($values['type'] == 'event_report_group') {
                            $values['id_agent'] = get_parameter('group');
                        }

                        $values['header_definition'] = get_parameter('header');
                        $values['column_separator'] = get_parameter('field');
                        $values['line_separator'] = get_parameter('line');

                        $values['current_month'] = get_parameter('current_month');

                        $style = [];
                        $style['show_in_same_row'] = get_parameter(
                            'show_in_same_row',
                            0
                        );
                        $style['show_in_landscape'] = get_parameter(
                            'show_in_landscape',
                            0
                        );
                        $style['hide_notinit_agents'] = get_parameter(
                            'hide_notinit_agents',
                            0
                        );
                        $style['priority_mode'] = get_parameter(
                            'priority_mode',
                            REPORT_PRIORITY_MODE_OK
                        );
                        $style['dyn_height'] = get_parameter(
                            'dyn_height',
                            230
                        );

                        switch ($values['type']) {
                            case 'event_report_agent':
                            case 'event_report_group':
                            case 'event_report_module':
                                // Added for events items.
                                $style['show_summary_group'] = $show_summary_group;
                                $style['filter_event_severity'] = json_encode(
                                    $filter_event_severity
                                );
                                $style['filter_event_type'] = json_encode(
                                    $filter_event_type
                                );
                                $style['filter_event_status'] = json_encode(
                                    $filter_event_status
                                );

                                $style['event_graph_by_agent'] = $event_graph_by_agent;
                                $style['event_graph_by_user_validator'] = $event_graph_by_user_validator;
                                $style['event_graph_by_criticity'] = $event_graph_by_criticity;
                                $style['event_graph_validated_vs_unvalidated'] = $event_graph_validated_vs_unvalidated;

                                $style['event_filter_search'] = $event_filter_search;
                                if ($label != '') {
                                    $style['label'] = $label;
                                } else {
                                    $style['label'] = '';
                                }
                            break;

                            case 'simple_graph':
                                // Warning. We are using this column to hold
                                // this value to avoid the modification of the
                                // database for compatibility reasons.
                                $style['percentil'] = (int) get_parameter(
                                    'percentil'
                                );
                                $style['fullscale'] = (int) get_parameter(
                                    'fullscale'
                                );
                                if ($label != '') {
                                    $style['label'] = $label;
                                } else {
                                    $style['label'] = '';
                                }
                            break;

                            case 'network_interfaces_report':
                                $style['fullscale'] = (int) get_parameter(
                                    'fullscale'
                                );
                            break;

                            case 'module_histogram_graph':
                            case 'agent_configuration':
                            case 'alert_report_agent':
                            case 'alert_report_module':
                            case 'historical_data':
                            case 'sumatory':
                            case 'database_serialized':
                            case 'monitor_report':
                            case 'min_value':
                            case 'max_value':
                            case 'avg_value':
                            case 'projection_graph':
                            case 'prediction_date':
                            case 'TTRT':
                            case 'TTO':
                            case 'MTBF':
                            case 'MTTR':
                            case 'simple_baseline_graph':
                            case 'nt_top_n':
                                if ($label != '') {
                                    $style['label'] = $label;
                                } else {
                                    $style['label'] = '';
                                }
                            break;

                            default:
                                // Default.
                            break;
                        }

                        $values['style'] = io_safe_input(json_encode($style));

                        if ($good_format) {
                            switch ($config['dbtype']) {
                                case 'oracle':
                                    if (isset($values['type'])) {
                                        $values[db_escape_key_identifier(
                                            'type'
                                        )] = $values['type'];
                                        unset($values['type']);
                                    }
                                break;

                                default:
                                    // Default.
                                break;
                            }

                            $resultOperationDB = db_process_sql_update(
                                'treport_content',
                                $values,
                                ['id_rc' => $idItem]
                            );
                        } else {
                            $resultOperationDB = false;
                        }
                    break;

                    case 'save':
                        $values = [];
                        $values['id_report'] = $idReport;
                        $values['type'] = get_parameter('type', null);
                        $values['description'] = get_parameter('description');
                        $label = get_parameter('label', '');

                        // Add macros name.
                        $items_label = [];
                        $items_label['type'] = get_parameter('type');
                        $items_label['id_agent'] = get_parameter('id_agent');
                        $items_label['id_agent_module'] = get_parameter(
                            'id_agent_module'
                        );
                        $name_it = (string) get_parameter('name');
                        $values['recursion'] = get_parameter('recursion', null);
                        $values['name'] = reporting_label_macro(
                            $items_label,
                            $name_it
                        );

                        // Support for projection graph, prediction date
                        // and SLA reports 'top_n_value', 'top_n' and 'text'
                        // fields will be reused for these types of report.
                        switch ($values['type']) {
                            case 'projection_graph':
                                $values['period'] = get_parameter('period1');
                                $values['top_n_value'] = get_parameter(
                                    'period2'
                                );
                                $values['text'] = get_parameter('text');
                                $good_format = true;
                            break;

                            case 'prediction_date':
                                $values['period'] = get_parameter('period1');
                                $values['top_n'] = get_parameter(
                                    'radiobutton_max_min_avg'
                                );
                                $values['top_n_value'] = get_parameter(
                                    'quantity'
                                );
                                $interval_max = get_parameter('max_interval');
                                $interval_min = get_parameter('min_interval');
                                // Checks intervals fields.
                                if (preg_match(
                                    '/^(\-)*[0-9]*\.?[0-9]+$/',
                                    $interval_max
                                )
                                    && preg_match(
                                        '/^(\-)*[0-9]*\.?[0-9]+$/',
                                        $interval_min
                                    )
                                ) {
                                    $good_format = true;
                                }

                                $intervals = get_parameter(
                                    'max_interval'
                                ).';'.get_parameter('min_interval');
                                $values['text'] = $intervals;
                            break;

                            case 'SLA':
                                $values['period'] = get_parameter('period');
                                $values['top_n'] = get_parameter(
                                    'combo_sla_sort_options',
                                    0
                                );
                                $values['top_n_value'] = get_parameter(
                                    'quantity'
                                );
                                $values['text'] = get_parameter('text');
                                $values['show_graph'] = get_parameter(
                                    'combo_graph_options'
                                );

                                $good_format = true;
                            break;

                            case 'inventory':
                                $values['period'] = 0;
                                $es['date'] = get_parameter('date');
                                $es['id_agents'] = get_parameter('id_agents');
                                $es['inventory_modules'] = get_parameter(
                                    'inventory_modules'
                                );
                                $values['external_source'] = json_encode($es);
                                $good_format = true;
                            break;

                            case 'event_report_log':
                                $agents_to_report = get_parameter('id_agents3');
                                $source = get_parameter('source', '');
                                $search = get_parameter('search', '');
                                $log_number = get_parameter('log_number', '');

                                $es['source'] = $source;
                                $es['id_agents'] = $agents_to_report;
                                $es['search'] = $search;
                                $es['log_number'] = $log_number;

                                $values['external_source'] = json_encode($es);
                                $values['period'] = get_parameter('period');
                                $good_format = true;
                            break;

                            case 'agent_module':
                                $agents_to_report = get_parameter('id_agents2');
                                $modules_to_report = get_parameter(
                                    'module',
                                    ''
                                );

                                $es['module'] = get_same_modules(
                                    $agents_to_report,
                                    $modules_to_report
                                );
                                $es['id_agents'] = $agents_to_report;

                                $values['external_source'] = json_encode($es);
                                $good_format = true;
                            break;

                            case 'inventory_changes':
                                $values['period'] = get_parameter('period');
                                $es['id_agents'] = get_parameter('id_agents');
                                $es['inventory_modules'] = get_parameter(
                                    'inventory_modules'
                                );
                                $values['external_source'] = json_encode($es);
                                $good_format = true;
                            break;

                            case 'agent_configuration':
                                $values['id_agent'] = get_parameter('id_agent');
                                $good_format = true;
                            break;

                            case 'group_configuration':
                                $values['id_group'] = get_parameter('id_group');
                                $good_format = true;
                            break;

                            case 'netflow_area':
                            case 'netflow_data':
                            case 'netflow_summary':
                                $values['text'] = get_parameter(
                                    'netflow_filter'
                                );
                                $values['description'] = get_parameter(
                                    'description'
                                );
                                $values['period'] = get_parameter('period');
                                $values['top_n'] = get_parameter('resolution');
                                $values['top_n_value'] = get_parameter(
                                    'max_values'
                                );
                                $good_format = true;
                            break;

                            case 'availability':
                                $values['period'] = get_parameter('period');
                                // HACK it is saved in show_graph field.
                                // Show interfaces instead the modules.
                                $values['show_graph'] = get_parameter(
                                    'checkbox_show_address_agent'
                                );
                                $good_format = true;
                            break;

                            case 'simple_graph':
                            case 'simple_baseline_graph':
                                // HACK it is saved in show_graph field.
                                $values['show_graph'] = (int) get_parameter(
                                    'time_compare_overlapped'
                                );
                                $values['period'] = get_parameter('period');
                                $good_format = true;
                            break;

                            case 'min_value':
                            case 'max_value':
                            case 'avg_value':
                                $values['period'] = get_parameter('period');
                                $values['lapse_calc'] = get_parameter(
                                    'lapse_calc'
                                );
                                $values['lapse'] = get_parameter('lapse');
                                $values['visual_format'] = get_parameter(
                                    'visual_format'
                                );
                                $good_format = true;
                            break;

                            case 'nt_top_n':
                                $values['top_n_value'] = get_parameter(
                                    'quantity'
                                );
                                $values['period'] = get_parameter('period');
                                $good_format = true;
                            break;

                            default:
                                $values['period'] = get_parameter('period');
                                $values['top_n'] = get_parameter(
                                    'radiobutton_max_min_avg',
                                    0
                                );
                                $values['top_n_value'] = get_parameter(
                                    'quantity'
                                );
                                $values['text'] = get_parameter('text');
                                $values['show_graph'] = get_parameter(
                                    'combo_graph_options'
                                );
                                $good_format = true;
                            break;
                        }



                        $values['server_name'] = get_parameter('server_name');
                        $server_id = (int) get_parameter('server_id');
                        if ($server_id != 0) {
                            $connection = metaconsole_get_connection_by_id(
                                $server_id
                            );

                            $values['server_name'] = $connection['server_name'];
                        }

                        if ($values['server_name'] == '') {
                            $values['server_name'] = get_parameter(
                                'combo_server'
                            );
                        }

                        $values['id_agent'] = get_parameter('id_agent');
                        $values['id_gs'] = get_parameter('id_custom_graph');
                        if (($values['type'] == 'alert_report_agent')
                            || ($values['type'] == 'event_report_agent')
                            || ($values['type'] == 'agent_configuration')
                            || ($values['type'] == 'group_configuration')
                        ) {
                            $values['id_agent_module'] = '';
                        } else {
                            $values['id_agent_module'] = get_parameter(
                                'id_agent_module'
                            );
                        }

                        $values['only_display_wrong'] = (int) get_parameter(
                            'checkbox_only_display_wrong',
                            0
                        );

                        $values['monday'] = get_parameter('monday', 0);
                        $values['tuesday'] = get_parameter('tuesday', 0);
                        $values['wednesday'] = get_parameter('wednesday', 0);
                        $values['thursday'] = get_parameter('thursday', 0);
                        $values['friday'] = get_parameter('friday', 0);
                        $values['saturday'] = get_parameter('saturday', 0);
                        $values['sunday'] = get_parameter('sunday', 0);
                        $values['total_time'] = get_parameter('total_time', 0);
                        $values['time_failed'] = get_parameter(
                            'time_failed',
                            0
                        );
                        $values['time_in_ok_status'] = get_parameter(
                            'time_in_ok_status',
                            0
                        );
                        $values['time_in_unknown_status'] = get_parameter(
                            'time_in_unknown_status',
                            0
                        );
                        $values['time_of_not_initialized_module'] = get_parameter(
                            'time_of_not_initialized_module',
                            0
                        );
                        $values['time_of_downtime'] = get_parameter(
                            'time_of_downtime',
                            0
                        );
                        $values['total_checks'] = get_parameter(
                            'total_checks',
                            0
                        );
                        $values['checks_failed'] = get_parameter(
                            'checks_failed',
                            0
                        );
                        $values['checks_in_ok_status'] = get_parameter(
                            'checks_in_ok_status',
                            0
                        );
                        $values['unknown_checks'] = get_parameter(
                            'unknown_checks',
                            0
                        );
                        $values['agent_max_value'] = get_parameter(
                            'agent_max_value',
                            0
                        );
                        $values['agent_min_value'] = get_parameter(
                            'agent_min_value',
                            0
                        );

                        $values['time_from'] = get_parameter(
                            'time_from'
                        );
                        $values['time_to'] = get_parameter('time_to');

                        $values['group_by_agent'] = get_parameter(
                            'checkbox_row_group_by_agent',
                            0
                        );
                        $values['show_resume'] = get_parameter(
                            'checkbox_show_resume',
                            0
                        );
                        $values['order_uptodown'] = get_parameter(
                            'radiobutton_order_uptodown',
                            0
                        );
                        $values['exception_condition'] = (int) get_parameter(
                            'radiobutton_exception_condition',
                            0
                        );
                        $values['exception_condition_value'] = get_parameter(
                            'exception_condition_value'
                        );
                        $values['id_module_group'] = get_parameter(
                            'combo_modulegroup'
                        );
                        $values['id_group'] = get_parameter('combo_group');


                        if ((($values['type'] == 'custom_graph')
                            || ($values['type'] == 'automatic_custom_graph'))
                            && ($values['id_gs'] == 0 || $values['id_gs'] == '')
                        ) {
                            $resultOperationDB = false;
                            break;
                        }

                        if ($config['metaconsole'] == 1
                            && defined('METACONSOLE')
                        ) {
                            if (($values['type'] == 'custom_graph')
                                || ($values['type'] == 'automatic_custom_graph')
                            ) {
                                $id_gs = substr(
                                    $values['id_gs'],
                                    0,
                                    strpos($values['id_gs'], '|')
                                );
                                if ($id_gs !== false && $id_gs !== '') {
                                    $server_name = strstr(
                                        $values['id_gs'],
                                        '|'
                                    );
                                    $values['id_gs'] = $id_gs;
                                    $values['server_name'] = substr(
                                        $server_name,
                                        1,
                                        strlen($server_name)
                                    );
                                }
                            }
                        }

                        if (($values['type'] == 'sql')
                            || ($values['type'] == 'sql_graph_hbar')
                            || ($values['type'] == 'sql_graph_vbar')
                            || ($values['type'] == 'sql_graph_pie')
                        ) {
                            $values['treport_custom_sql_id'] = get_parameter(
                                'id_custom'
                            );
                            if ($values['treport_custom_sql_id'] == 0) {
                                $values['external_source'] = get_parameter(
                                    'sql'
                                );
                            }

                            $values['historical_db'] = get_parameter(
                                'historical_db_check'
                            );
                            $values['top_n_value'] = get_parameter('max_items');
                        } else if ($values['type'] == 'url') {
                            $values['external_source'] = get_parameter('url');
                        } else if ($values['type'] == 'event_report_group') {
                            $values['id_agent'] = get_parameter('group');
                        }

                        $values['header_definition'] = get_parameter('header');
                        $values['column_separator'] = get_parameter('field');
                        $values['line_separator'] = get_parameter('line');

                        $values['current_month'] = get_parameter('current_month');

                        $style = [];
                        $style['show_in_same_row'] = get_parameter(
                            'show_in_same_row',
                            0
                        );
                        $style['show_in_landscape'] = get_parameter(
                            'show_in_landscape',
                            0
                        );
                        $style['hide_notinit_agents'] = get_parameter(
                            'hide_notinit_agents',
                            0
                        );
                        $style['priority_mode'] = get_parameter(
                            'priority_mode',
                            REPORT_PRIORITY_MODE_OK
                        );
                        $style['dyn_height'] = get_parameter('dyn_height', 230);

                        switch ($values['type']) {
                            case 'event_report_agent':
                            case 'event_report_group':
                            case 'event_report_module':
                                $show_summary_group = get_parameter(
                                    'show_summary_group',
                                    0
                                );
                                $filter_event_severity = get_parameter(
                                    'filter_event_severity',
                                    ''
                                );
                                $filter_event_type = get_parameter(
                                    'filter_event_type',
                                    ''
                                );
                                $filter_event_status = get_parameter(
                                    'filter_event_status',
                                    ''
                                );

                                $event_graph_by_agent = get_parameter(
                                    'event_graph_by_agent',
                                    0
                                );
                                $event_graph_by_user_validator = get_parameter(
                                    'event_graph_by_user_validator',
                                    0
                                );
                                $event_graph_by_criticity = get_parameter(
                                    'event_graph_by_criticity',
                                    0
                                );
                                $event_graph_validated_vs_unvalidated = get_parameter(
                                    'event_graph_validated_vs_unvalidated',
                                    0
                                );

                                $event_filter_search = get_parameter(
                                    'filter_search',
                                    ''
                                );

                                // Added for events items.
                                $style['show_summary_group'] = $show_summary_group;
                                $style['filter_event_severity'] = json_encode(
                                    $filter_event_severity
                                );
                                $style['filter_event_type'] = json_encode(
                                    $filter_event_type
                                );
                                $style['filter_event_status'] = json_encode(
                                    $filter_event_status
                                );

                                $style['event_graph_by_agent'] = $event_graph_by_agent;
                                $style['event_graph_by_user_validator'] = $event_graph_by_user_validator;
                                $style['event_graph_by_criticity'] = $event_graph_by_criticity;
                                $style['event_graph_validated_vs_unvalidated'] = $event_graph_validated_vs_unvalidated;


                                switch ($values['type']) {
                                    case 'event_report_group':
                                    case 'event_report_agent':
                                        $style['event_filter_search'] = $event_filter_search;
                                        if ($label != '') {
                                            $style['label'] = $label;
                                        } else {
                                            $style['label'] = '';
                                        }
                                    break;

                                    default:
                                        // Default.
                                    break;
                                }
                            break;

                            case 'simple_graph':
                                // Warning. We are using this column to hold
                                // this value to avoid the modification
                                // of the database for compatibility reasons.
                                $style['percentil'] = (int) get_parameter(
                                    'percentil'
                                );
                                $style['fullscale'] = (int) get_parameter(
                                    'fullscale'
                                );
                                if ($label != '') {
                                    $style['label'] = $label;
                                } else {
                                    $style['label'] = '';
                                }
                            break;

                            case 'network_interfaces_report':
                                $style['fullscale'] = (int) get_parameter(
                                    'fullscale'
                                );
                            break;

                            case 'module_histogram_graph':
                            case 'agent_configuration':
                            case 'alert_report_agent':
                            case 'alert_report_module':
                            case 'historical_data':
                            case 'sumatory':
                            case 'database_serialized':
                            case 'monitor_report':
                            case 'min_value':
                            case 'max_value':
                            case 'avg_value':
                            case 'projection_graph':
                            case 'prediction_date':
                            case 'TTRT':
                            case 'TTO':
                            case 'MTBF':
                            case 'MTTR':
                            case 'simple_baseline_graph':
                            case 'nt_top_n':
                                if ($label != '') {
                                    $style['label'] = $label;
                                } else {
                                    $style['label'] = '';
                                }
                            break;

                            default:
                                // Default.
                            break;
                        }

                        $values['style'] = io_safe_input(json_encode($style));

                        if ($good_format) {
                            $result = db_process_sql_insert(
                                'treport_content',
                                $values
                            );

                            if ($result === false) {
                                $resultOperationDB = false;
                            } else {
                                $idItem = $result;

                                $max = db_get_all_rows_sql(
                                    'SELECT max(`order`) AS max
                                    FROM treport_content
                                    WHERE id_report = '.$idReport.';'
                                );

                                if ($max === false) {
                                    $max = 0;
                                } else {
                                    $max = $max[0]['max'];
                                }

                                db_process_sql_update(
                                    'treport_content',
                                    ['`order`' => ($max + 1)],
                                    ['id_rc' => $idItem]
                                );

                                $resultOperationDB = true;
                            }

                            break;
                        } else {
                            // If fields dont have good format.
                            $resultOperationDB = false;
                        }
                    break;

                    default:
                        // Default.
                    break;
                }
            break;

            default:
                if ($enterpriseEnable && $activeTab != 'advanced') {
                    $resultOperationDB = reporting_enterprise_update_action();
                }
            break;
        }
    break;

    case 'filter':
    case 'edit':
        $resultOperationDB = null;
        $report = db_get_row_filter(
            'treport',
            ['id_report' => $idReport]
        );

        $reportName = $report['name'];
        $idGroupReport = $report['id_group'];
        $description = $report['description'];
        $type_access_selected = reports_get_type_access($report);
        $id_group_edit = $report['id_group_edit'];
        $report_id_user = $report['id_user'];
        $non_interactive = $report['non_interactive'];
    break;

    case 'delete':
        $idItem = get_parameter('id_item');

        $report = db_get_row_filter('treport', ['id_report' => $idReport]);
        $reportName = $report['name'];

        $resultOperationDB = db_process_sql_delete(
            'treport_content_sla_combined',
            ['id_report_content' => $idItem]
        );
        $resultOperationDB2 = db_process_sql_delete(
            'treport_content_item',
            ['id_report_content' => $idItem]
        );
        if ($resultOperationDB !== false) {
            $resultOperationDB = db_process_sql_delete(
                'treport_content',
                ['id_rc' => $idItem]
            );
        }

        if ($resultOperationDB2 !== false) {
            $resultOperationDB2 = db_process_sql_delete(
                'treport_content',
                ['id_rc' => $idItem]
            );
        }
    break;

    case 'order':
        $resultOperationDB = null;
        $report = db_get_row_filter(
            'treport',
            ['id_report' => $idReport]
        );

        $reportName = $report['name'];
        $idGroupReport = $report['id_group'];
        $description = $report['description'];

        $idItem = get_parameter('id_item');
        $dir = get_parameter('dir');
        $field = get_parameter('field', null);

        switch ($field) {
            case 'module':
            case 'agent':
            case 'type':

                // Sort functionality for normal console.
                if (!defined('METACONSOLE')) {
                    switch ($field) {
                        case 'module':
                            $sql = '
								SELECT t1.id_rc, t2.nombre
								FROM treport_content t1
									LEFT JOIN tagente_modulo t2
										ON t1.id_agent_module = t2.id_agente_modulo
								WHERE %s
								ORDER BY nombre %s
							';
                        break;

                        case 'agent':
                            $sql = '
								SELECT t4.id_rc, t5.nombre
								FROM
									(
									SELECT t1.*, id_agente
									FROM treport_content t1
										LEFT JOIN tagente_modulo t2
											ON t1.id_agent_module = id_agente_modulo
									) t4
									LEFT JOIN tagente t5
										ON (t4.id_agent = t5.id_agente OR t4.id_agente = t5.id_agente)
								WHERE %s
								ORDER BY t5.nombre %s
							';
                        break;

                        case 'type':
                            $sql = 'SELECT id_rc FROM treport_content WHERE %s ORDER BY type %s';
                        break;

                        default:
                            // Default.
                        break;
                    }

                    $sql = sprintf($sql, 'id_report = '.$idReport, '%s');
                    switch ($dir) {
                        case 'up':
                            $sql = sprintf($sql, 'ASC');
                        break;

                        case 'down':
                            $sql = sprintf($sql, 'DESC');
                        break;

                        default:
                            // Default.
                        break;
                    }

                    $ids = db_get_all_rows_sql($sql);
                } else if ($config['metaconsole'] == 1) {
                    // Sort functionality for metaconsole.
                    switch ($field) {
                        case 'agent':
                        case 'module':
                            $sql = 'SELECT id_rc, id_agent, id_agent_module, server_name FROM treport_content WHERE %s ORDER BY server_name';
                            $sql = sprintf(
                                $sql,
                                'id_report = '.$idReport,
                                '%s'
                            );

                            $report_items = db_get_all_rows_sql($sql);

                            $ids = [];
                            $temp_sort = [];
                            $i = 0;

                            if (!empty($report_items)) {
                                foreach ($report_items as $report_item) {
                                    $connection = metaconsole_get_connection(
                                        $report_item['server_name']
                                    );
                                    if (metaconsole_load_external_db($connection) != NOERR) {
                                        continue;
                                    }

                                    switch ($field) {
                                        case 'agent':
                                            $agents_name = agents_get_agents(
                                                ['id_agente' => $report_item['id_agent']],
                                                'nombre'
                                            );

                                            // Item without agent.
                                            if (!$agents_name) {
                                                $element_name = '';
                                            } else {
                                                $agent_name = array_shift(
                                                    $agents_name
                                                );
                                                $element_name = $agent_name['nombre'];
                                            }
                                        break;

                                        case 'module':
                                            $module_name = modules_get_agentmodule_name(
                                                $report_item['id_agent_module']
                                            );

                                            // Item without module.
                                            if (!$module_name) {
                                                $element_name = '';
                                            } else {
                                                $element_name = $module_name;
                                            }
                                        break;

                                        default:
                                            // Default.
                                        break;
                                    }

                                    metaconsole_restore_db();

                                    $temp_sort[$report_item['id_rc']] = $element_name;
                                }

                                // Performes sorting.
                                switch ($dir) {
                                    case 'up':
                                        asort($temp_sort);
                                    break;

                                    case 'down':
                                        arsort($temp_sort);
                                    break;

                                    default:
                                        // Default.
                                    break;
                                }

                                foreach ($temp_sort as $temp_element_key => $temp_element_val) {
                                    $ids[$i]['id_rc'] = $temp_element_key;
                                    $ids[$i]['element_name'] = $temp_element_val;
                                    $i++;
                                }

                                // Free resources.
                                unset($temp_sort);
                                unset($report_items);
                            }
                        break;

                        // Type case only depends of local database.
                        case 'type':
                            $sql = 'SELECT id_rc
								FROM treport_content
								WHERE %s ORDER BY type %s';

                            $sql = sprintf(
                                $sql,
                                'id_report = '.$idReport,
                                '%s'
                            );
                            switch ($dir) {
                                case 'up':
                                    $sql = sprintf($sql, 'ASC');
                                break;

                                case 'down':
                                    $sql = sprintf($sql, 'DESC');
                                break;

                                default:
                                    // Default.
                                break;
                            }

                            $ids = db_get_all_rows_sql($sql);
                        break;

                        default:
                            // Default.
                        break;
                    }
                }

                $count = 1;
                $resultOperationDB = true;
                foreach ($ids as $id) {
                    $result = db_process_sql_update(
                        'treport_content',
                        ['order' => $count],
                        ['id_rc' => $id['id_rc']]
                    );

                    if ($result === false) {
                        $resultOperationDB = false;
                        break;
                    }

                    $count++;
                }
            break;

            default:
                $oldOrder = db_get_value_sql(
                    'SELECT `order`
                    FROM treport_content
                    WHERE id_rc = '.$idItem
                );

                switch ($dir) {
                    case 'up':
                        $newOrder = ($oldOrder - 1);
                    break;

                    case 'down':
                        $newOrder = ($oldOrder + 1);
                    break;

                    default:
                        // Default.
                    break;
                }

                $resultOperationDB = db_process_sql_update(
                    'treport_content',
                    ['`order`' => $oldOrder],
                    [
                        '`order`'   => $newOrder,
                        'id_report' => $idReport,
                    ]
                );


                if ($resultOperationDB !== false) {
                    $resultOperationDB = db_process_sql_update(
                        'treport_content',
                        ['`order`' => $newOrder],
                        ['id_rc' => $idItem]
                    );
                }
            break;
        }
    break;

    // Added for report templates.
    default:
        if ($enterpriseEnable) {
            $buttons = [
                'list_reports' => [
                    'active' => false,
                    'text'   => '<a href="index.php?sec=reporting&sec2=godmode/reporting/reporting_builder&pure='.$pure.'">'.html_print_image('images/report_list.png', true, ['title' => __('Reports list')]).'</a>',
                ],
            ];

            $buttons = reporting_enterprise_add_main_Tabs($buttons);

            $subsection = '';
            $helpers = '';
            switch ($activeTab) {
                case 'main':
                    $buttons['list_reports']['active'] = true;
                    $subsection = __('Custom reporting');
                break;

                default:
                    $data_tab = reporting_enterprise_add_subsection_main(
                        $activeTab,
                        $buttons
                    );

                    $subsection = $data_tab['subsection'];
                    $buttons = $data_tab['buttons'];
                    $helpers = $data_tab['helper'];
                break;
            }

            // Page header for metaconsole.
            if ($enterpriseEnable && defined('METACONSOLE')) {
                // Bread crumbs.
                ui_meta_add_breadcrumb(
                    [
                        'link' => 'index.php?sec=reporting&sec2=godmode/reporting/reporting_builder&pure='.$pure,
                        'text' => __('Reporting'),
                    ]
                );

                ui_meta_print_page_header($nav_bar);

                // Print header.
                ui_meta_print_header(__('Reporting'), '', $buttons);
            } else {
                // Page header for normal console.
                ui_print_page_header(
                    $subsection,
                    'images/op_reporting.png',
                    false,
                    '',
                    false,
                    $buttons,
                    false,
                    '',
                    60
                );
            }

            reporting_enterprise_select_main_tab($action);
        }
    return;
        break;
}

if ($enterpriseEnable) {
    $result = reporting_enterprise_actions_DB($action, $activeTab, $idReport);
    if ($result !== null) {
        $resultOperationDB = $result;
    }
}

$buttons = [
    'list_reports' => [
        'active' => false,
        'text'   => '<a href="index.php?sec=reporting&sec2=godmode/reporting/reporting_builder&pure='.$pure.'">'.html_print_image('images/report_list.png', true, ['title' => __('Reports list')]).'</a>',
    ],
    'main'         => [
        'active' => false,
        'text'   => '<a href="index.php?sec=reporting&sec2=godmode/reporting/reporting_builder&tab=main&action=edit&id_report='.$idReport.'&pure='.$pure.'">'.html_print_image('images/op_reporting.png', true, ['title' => __('Main data')]).'</a>',
    ],
    'list_items'   => [
        'active' => false,
        'text'   => '<a href="index.php?sec=reporting&sec2=godmode/reporting/reporting_builder&tab=list_items&action=edit&id_report='.$idReport.'&pure='.$pure.'">'.html_print_image('images/list.png', true, ['title' => __('List items')]).'</a>',
    ],
    'item_editor'  => [
        'active' => false,
        'text'   => '<a href="index.php?sec=reporting&sec2=godmode/reporting/reporting_builder&tab=item_editor&action=new&id_report='.$idReport.'&pure='.$pure.'">'.html_print_image('images/pen.png', true, ['title' => __('Item editor')]).'</a>',
    ],
];

if ($enterpriseEnable) {
    $buttons = reporting_enterprise_add_Tabs(
        $buttons,
        $idReport
    );
}

$buttons['view'] = [
    'active' => false,
    'text'   => '<a href="index.php?sec=reporting&sec2=operation/reporting/reporting_viewer&id='.$idReport.'&pure='.$pure.'">'.html_print_image('images/operation.png', true, ['title' => __('View report')]).'</a>',
];

$buttons[$activeTab]['active'] = true;

if ($idReport != 0) {
    $textReportName = $reportName;
} else {
    $temp = $buttons['main'];
    $buttons = null;
    $buttons = [
        'main' => [
            'active' => true,
            'text'   => '<a href="index.php?sec=reporting&sec2=godmode/reporting/reporting_builder&pure='.$pure.'">'.html_print_image('images/report_list.png', true, ['title' => __('Reports list')]).'</a>',
        ],
    ];
    $textReportName = __('Create Custom Report');
}

// Page header for metaconsole.
if ($enterpriseEnable && defined('METACONSOLE')) {
    // Bread crumbs.
    ui_meta_add_breadcrumb(
        [
            'link' => 'index.php?sec=reporting&sec2=godmode/reporting/reporting_builder&pure='.$pure,
            'text' => __('Reporting'),
        ]
    );

    ui_meta_print_page_header($nav_bar);

    // Print header.
    ui_meta_print_header(__('Reporting').$textReportName, '', $buttons);
} else {
    switch ($activeTab) {
        case 'main':
            $helpers = '';
        break;

        default:
            $helpers = 'reporting_'.$activeTab.'_tab';
        break;
    }

    ui_print_page_header(
        $textReportName,
        'images/op_reporting.png',
        false,
        $helpers,
        false,
        $buttons,
        false,
        '',
        60
    );
}

if ($resultOperationDB !== null) {
    $err = '';
    switch ($_POST['type']) {
        case 'custom_graph':
            $err .= 'You must enter custom graph';
        break;

        case 'SLA':
            $err .= 'You must enter some character in SLA limit field';
        default:
            $err .= '';
        break;
    }

    ui_print_result_message(
        $resultOperationDB,
        __('Successfull action'),
        __('Unsuccessful action<br><br>'.$err)
    );
}

switch ($activeTab) {
    case 'main':
        include_once $config['homedir'].'/godmode/reporting/reporting_builder.main.php';
    break;

    case 'list_items':
        include_once $config['homedir'].'/godmode/reporting/reporting_builder.list_items.php';
    break;

    case 'item_editor':
        include_once $config['homedir'].'/godmode/reporting/reporting_builder.item_editor.php';
    break;

    default:
        reporting_enterprise_select_tab($activeTab);
    break;
}

enterprise_hook('close_meta_frame');<|MERGE_RESOLUTION|>--- conflicted
+++ resolved
@@ -37,20 +37,6 @@
             }
         });
 
-<<<<<<< HEAD
-    $('[id^=checkbox-all_delete]').change(function(){    
-        if ($("#checkbox-all_delete").prop("checked")) {
-            $('[id^=checkbox-massive_report_check]').parent().parent().parent().addClass('checkselected');
-            $(".check_delete").prop("checked", true);
-            $('.check_delete').each(function(){
-                $('#hidden-id_report_'+$(this).val()).prop("disabled", false);    
-            });
-        }
-        else{
-            $('[id^=checkbox-massive_report_check]').parent().parent().parent().removeClass('checkselected');
-            $(".check_delete").prop("checked", false);
-        }    
-=======
         $('[id^=checkbox-all_delete]').change(function(){
             if ($("#checkbox-all_delete").prop("checked")) {
                 $('[id^=checkbox-massive_report_check]')
@@ -59,6 +45,9 @@
                     .parent()
                     .addClass('checkselected');
                 $(".check_delete").prop("checked", true);
+                $('.check_delete').each(function(){
+                    $('#hidden-id_report_'+$(this).val()).prop("disabled", false);    
+                });
             }
             else{
                 $('[id^=checkbox-massive_report_check]')
@@ -69,7 +58,6 @@
                 $(".check_delete").prop("checked", false);
             }
         });
->>>>>>> 1436ec07
     });
 </script>
 
