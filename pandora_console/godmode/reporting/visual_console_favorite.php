--- conflicted
+++ resolved
@@ -62,22 +62,15 @@
 
     $buttons['visual_console_template_wizard'] = [
         'active' => false,
-<<<<<<< HEAD
-        'text' => '<a href="'.$url_visual_console_template_wizard.'">' .
-                    html_print_image ("images/wand.png", true, array ("title" => __('Visual Console Template Wizard'))) .'</a>'
-    );
+        'text'   => '<a href="'.$url_visual_console_template_wizard.'">'.html_print_image('images/wand.png', true, ['title' => __('Visual Console Template Wizard')]).'</a>',
+    ];
 
     if ($is_metaconsole) {
-        $buttons['visual_console_manager'] = array(
+        $buttons['visual_console_manager'] = [
             'active' => false,
-            'text' => '<a href="'.$url_visual_console_manager.'">' .
-                html_print_image ("images/builder.png", true, array ("title" => __('Visual Console Manager'))) .'</a>'
-        );
+            'text'   => '<a href="'.$url_visual_console_manager.'">'.html_print_image('images/builder.png', true, ['title' => __('Visual Console Manager')]).'</a>',
+        ];
     }
-=======
-        'text'   => '<a href="'.$url_visual_console_template_wizard.'">'.html_print_image('images/wand.png', true, ['title' => __('Visual Console Template Wizard')]).'</a>',
-    ];
->>>>>>> 8054809d
 }
 
 if (!$is_metaconsole) {
