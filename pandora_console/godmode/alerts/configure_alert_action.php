--- conflicted
+++ resolved
@@ -115,9 +115,7 @@
 
     $group = $action['id_group'];
     $action_threshold = $action['action_threshold'];
-<<<<<<< HEAD
     $create_wu_integria = $action['create_wu_integria'];
-=======
 
     if (!check_acl_restricted_all($config['id_user'], $action['id_group'], 'LM')) {
         db_pandora_audit(
@@ -127,7 +125,6 @@
         include 'general/noaccess.php';
         exit;
     }
->>>>>>> 4d1cab6b
 }
 
 // Hidden div with help hint to fill with javascript.
