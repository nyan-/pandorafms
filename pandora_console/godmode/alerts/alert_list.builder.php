--- conflicted
+++ resolved
@@ -175,13 +175,6 @@
     $table->data[3][1] .= ' '.__('seconds').ui_print_help_icon('action_threshold', true);
 
 
-<<<<<<< HEAD
-ui_require_css_file ('cluetip','include/styles/js/');
-ui_require_jquery_file ('cluetip');
-ui_require_jquery_file ('pandora.controls');
-ui_require_jquery_file ('bgiframe');
-?>
-=======
     if (!isset($step)) {
         echo '<form class="add_alert_form" method="post">';
         html_print_table($table);
@@ -199,12 +192,11 @@
         echo '</div></form>';
     }
 
-    ui_require_css_file('cluetip');
+    ui_require_css_file('cluetip','include/styles/js/');
     ui_require_jquery_file('cluetip');
     ui_require_jquery_file('pandora.controls');
     ui_require_jquery_file('bgiframe');
     ?>
->>>>>>> 67ab08fc
 <script type="text/javascript">
 /* <![CDATA[ */
 $(document).ready (function () {
