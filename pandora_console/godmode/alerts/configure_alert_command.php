<?php

// Pandora FMS - http://pandorafms.com
// ==================================================
// Copyright (c) 2005-2010 Artica Soluciones Tecnologicas
// Please see http://pandorafms.org for full contribution list
// This program is free software; you can redistribute it and/or
// modify it under the terms of the GNU General Public License
// as published by the Free Software Foundation for version 2.
// This program is distributed in the hope that it will be useful,
// but WITHOUT ANY WARRANTY; without even the implied warranty of
// MERCHANTABILITY or FITNESS FOR A PARTICULAR PURPOSE.  See the
// GNU General Public License for more details.
// Load global vars.
global $config;

require_once $config['homedir'].'/include/functions_alerts.php';
enterprise_include_once('meta/include/functions_alerts_meta.php');

check_login();

enterprise_hook('open_meta_frame');

if (! check_acl($config['id_user'], 0, 'LM')) {
    db_pandora_audit(
        'ACL Violation',
        'Trying to access Alert Management'
    );
    include 'general/noaccess.php';
    exit;
}

$update_command = (bool) get_parameter('update_command');
$id = (int) get_parameter('id');
$pure = get_parameter('pure', 0);
$alert = [];

// Header.
if (defined('METACONSOLE')) {
    alerts_meta_print_header();
} else {
    ui_print_page_header(
        __('Alerts').' &raquo; '.__('Configure alert command'),
        'images/gm_alerts.png',
        false,
        'alerts_config_command_tab',
        true
    );
}


if ($update_command) {
    $id = (int) get_parameter('id');
    $alert = alerts_get_alert_command($id);
    if ($alert['internal']) {
        db_pandora_audit('ACL Violation', 'Trying to access Alert Management');
        include 'general/noaccess.php';
        exit;
    }

    $name = (string) get_parameter('name');
    $command = (string) get_parameter('command');
    $description = (string) get_parameter('description');
    $id_group = (string) get_parameter('id_group', 0);

    $fields_descriptions = [];
    $fields_values = [];
    $fields_hidden = [];
    $info_fields = '';
    $values = [];
    for ($i = 1; $i <= $config['max_macro_fields']; $i++) {
        $fields_descriptions[] = (string) get_parameter('field'.$i.'_description');
        $fields_values[] = (string) get_parameter('field'.$i.'_values');
        $fields_hidden[] = get_parameter('field'.$i.'_hide');
        $info_fields .= ' Field'.$i.': '.$fields_values[($i - 1)];
    }

    $values['fields_values'] = io_json_mb_encode($fields_values);
    $values['fields_descriptions'] = io_json_mb_encode($fields_descriptions);
    $values['fields_hidden'] = io_json_mb_encode($fields_hidden);

    $values['name'] = $name;
    $values['command'] = $command;
    $values['description'] = $description;
    $values['id_group'] = $id_group;

    // Check it the new name is used in the other command.
    $id_check = db_get_value('id', 'talert_commands', 'name', $name);
    if (($id_check != $id) && (!empty($id_check))) {
        $result = '';
    } else {
        $result = alerts_update_alert_command($id, $values);
        if ($result) {
            $info = '{"Name":"'.$name.'","Command":"'.$command.'","Description":"'.$description.' '.$info_fields.'"}';
            $alert['fields_values'] = io_json_mb_encode($fields_values);
            $alert['fields_descriptions'] = io_json_mb_encode($fields_descriptions);
            $alert['name'] = $name;
            $alert['command'] = $command;
            $alert['description'] = $description;
            $alert['id_group'] = $id_group;
        }
    }

    if ($result) {
        db_pandora_audit('Command management', 'Update alert command #'.$id, false, false, $info);
    } else {
        db_pandora_audit('Command management', 'Fail to update alert command #'.$id, false, false);
    }

    ui_print_result_message(
        $result,
        __('Successfully updated'),
        __('Could not be updated')
    );
}


$name = '';
$command = '';
$description = '';
$fields_descriptions = '';
$fields_values = '';
$id_group = 0;
if ($id) {
    if (!$result) {
        $alert = alerts_get_alert_command($id);
    }

    $name = $alert['name'];
    $command = $alert['command'];
    $description = $alert['description'];
    $id_group = $alert['id_group'];
    $fields_descriptions = $alert['fields_descriptions'];
    $fields_values = $alert['fields_values'];
    $fields_hidden = $alert['fields_hidden'];
}

if (!empty($fields_descriptions)) {
    $fields_descriptions = json_decode($fields_descriptions, true);
}

if (!empty($fields_values)) {
    $fields_values = json_decode($fields_values, true);
}

if (!empty($fields_hidden)) {
    $fields_hidden = json_decode($fields_hidden, true);
}

$table = new stdClass();
$table->width = '100%';
$table->class = 'databox filters';

if (defined('METACONSOLE')) {
    $table->head[0] = ($id) ? __('Update Command') : __('Create Command');
    $table->head_colspan[0] = 4;
    $table->headstyle[0] = 'text-align: center';
}

$table->style = [];
if (!defined('METACONSOLE')) {
    $table->style[0] = 'font-weight: bold';
    $table->style[2] = 'font-weight: bold';
    $table->style[4] = 'font-weight: bold';
}

$table->size = [];
$table->size[0] = '20%';
$table->data = [];

$table->colspan['name'][1] = 3;
$table->data['name'][0] = __('Name');
$table->data['name'][2] = html_print_input_text('name', $name, '', 35, 255, true);

$table->colspan['command'][1] = 3;
$table->data['command'][0] = __('Command');
$table->data['command'][1] = html_print_textarea('command', 8, 30, $command, '', true);

$table->colspan['group'][1] = 3;
$table->data['group'][0] = __('Group');
$table->data['group'][1] = html_print_select_groups(
    false,
    'LM',
    true,
    'id_group',
    $id_group,
    false,
    '',
    0,
    true
);

$table->colspan['description'][1] = 3;
$table->data['description'][0] = __('Description');
$table->data['description'][1] = html_print_textarea('description', 10, 30, $description, '', true);


for ($i = 1; $i <= $config['max_macro_fields']; $i++) {
    $table->data['field'.$i][0] = sprintf(__('Field %s description'), $i);

<<<<<<< HEAD
=======
    // Only show help on first row.
    if ($i == 1) {
        $table->data['field'.$i][0] .= ui_print_help_icon('alert_fields_description', true);
    }

>>>>>>> 421e6b55
    if (!empty($fields_descriptions)) {
        $field_description = $fields_descriptions[($i - 1)];
    } else {
        $field_description = '';
    }

    $table->data['field'.$i][1] = html_print_input_text('field'.$i.'_description', $field_description, '', 30, 255, true);

    $table->data['field'.$i][2] = sprintf(__('Field %s values'), $i);

<<<<<<< HEAD
=======
    // Only show help on first row.
    if ($i == 1) {
        $table->data['field'.$i][2] .= ui_print_help_icon('alert_fields_values', true);
    }

>>>>>>> 421e6b55
    if (!empty($fields_values)) {
        $field_values = $fields_values[($i - 1)];
    } else {
        $field_values = '';
    }

    if (!empty($fields_hidden)) {
        $selected = (bool) $fields_hidden[($i - 1)];
    } else {
        $selected = false;
    }

    $table->data['field'.$i][3] = html_print_input_text('field'.$i.'_values', $field_values, '', 55, 255, true, false, false, '', 'field_value');

    $table->data['field'.$i][4] = __('Hide');

    $table->data['field'.$i][5] = html_print_checkbox_extended('field'.$i.'_hide', 1, $selected, false, 'cursor: \'pointer\'', 'class="hide_inputs"', true);
}

echo '<form method="post" action="index.php?sec=galertas&sec2=godmode/alerts/alert_commands&pure='.$pure.'">';
html_print_table($table);

echo '<div class="action-buttons" style="width: '.$table->width.'">';
if ($id) {
    html_print_input_hidden('id', $id);
    html_print_input_hidden('update_command', 1);
    html_print_submit_button(__('Update'), 'create', false, 'class="sub upd"');
} else {
    html_print_input_hidden('create_command', 1);
    html_print_submit_button(__('Create'), 'create', false, 'class="sub wand"');
}

echo '</div>';
echo '</form>';

enterprise_hook('close_meta_frame');
?>

<script type="text/javascript">
$(document).ready (function () {

    $(".hide_inputs").each(function(index) {
        var $input_in_row = $(this).closest('tr').find('.field_value');
        if($(this).is(':checked')) {  
            $input_in_row.prop('style', '-webkit-text-security: disc;');
        } else {  
            $input_in_row.prop('style', '');
        }
    });

    $(".hide_inputs").click(function() {
        var $input_in_row = $(this).closest('tr').find('.field_value');
        if($(this).is(':checked')) {  
            $input_in_row.prop('style', '-webkit-text-security: disc;');
        } else {  
            $input_in_row.prop('style', '');
        }  
    });
});
</script><|MERGE_RESOLUTION|>--- conflicted
+++ resolved
@@ -198,14 +198,6 @@
 for ($i = 1; $i <= $config['max_macro_fields']; $i++) {
     $table->data['field'.$i][0] = sprintf(__('Field %s description'), $i);
 
-<<<<<<< HEAD
-=======
-    // Only show help on first row.
-    if ($i == 1) {
-        $table->data['field'.$i][0] .= ui_print_help_icon('alert_fields_description', true);
-    }
-
->>>>>>> 421e6b55
     if (!empty($fields_descriptions)) {
         $field_description = $fields_descriptions[($i - 1)];
     } else {
@@ -216,14 +208,6 @@
 
     $table->data['field'.$i][2] = sprintf(__('Field %s values'), $i);
 
-<<<<<<< HEAD
-=======
-    // Only show help on first row.
-    if ($i == 1) {
-        $table->data['field'.$i][2] .= ui_print_help_icon('alert_fields_values', true);
-    }
-
->>>>>>> 421e6b55
     if (!empty($fields_values)) {
         $field_values = $fields_values[($i - 1)];
     } else {
