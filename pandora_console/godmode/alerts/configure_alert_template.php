<?php
/**
 * Alerts templates.
 *
 * @category   Alerts
 * @package    Pandora FMS
 * @subpackage Community
 * @version    1.0.0
 * @license    See below
 *
 *    ______                 ___                    _______ _______ ________
 *   |   __ \.-----.--.--.--|  |.-----.----.-----. |    ___|   |   |     __|
 *  |    __/|  _  |     |  _  ||  _  |   _|  _  | |    ___|       |__     |
 * |___|   |___._|__|__|_____||_____|__| |___._| |___|   |__|_|__|_______|
 *
 * ============================================================================
 * Copyright (c) 2005-2022 Artica Soluciones Tecnologicas
 * Please see http://pandorafms.org for full contribution list
 * This program is free software; you can redistribute it and/or
 * modify it under the terms of the GNU General Public License
 * as published by the Free Software Foundation for version 2.
 * This program is distributed in the hope that it will be useful,
 * but WITHOUT ANY WARRANTY; without even the implied warranty of
 * MERCHANTABILITY or FITNESS FOR A PARTICULAR PURPOSE.  See the
 * GNU General Public License for more details.
 * ============================================================================
 */

// Load global vars.
global $config;

use PandoraFMS\Calendar;

require_once $config['homedir'].'/include/functions_alerts.php';
require_once $config['homedir'].'/include/functions_users.php';
enterprise_include_once('meta/include/functions_alerts_meta.php');

check_login();

if (is_metaconsole() === true) {
    enterprise_hook('open_meta_frame');
}

if (! check_acl($config['id_user'], 0, 'LM')) {
    db_pandora_audit(
        AUDIT_LOG_ACL_VIOLATION,
        'Trying to access Alert Management'
    );
    include 'general/noaccess.php';
    exit;
}

$duplicate_template = (bool) get_parameter('duplicate_template');
$id = (int) get_parameter('id');
$pure = get_parameter('pure', 0);
$step = (int) get_parameter('step', 1);

// We set here the number of steps.
if (defined('LAST_STEP') === false) {
    define('LAST_STEP', 3);
}

// Default events calendar.
$default_events_calendar = [
    'monday'    => [
        [
            'start' => '00:00:00',
            'end'   => '00:00:00',
        ],
    ],
    'tuesday'   => [
        [
            'start' => '00:00:00',
            'end'   => '00:00:00',
        ],
    ],
    'wednesday' => [
        [
            'start' => '00:00:00',
            'end'   => '00:00:00',
        ],
    ],
    'thursday'  => [
        [
            'start' => '00:00:00',
            'end'   => '00:00:00',
        ],
    ],
    'friday'    => [
        [
            'start' => '00:00:00',
            'end'   => '00:00:00',
        ],
    ],
    'saturday'  => [
        [
            'start' => '00:00:00',
            'end'   => '00:00:00',
        ],
    ],
    'sunday'    => [
        [
            'start' => '00:00:00',
            'end'   => '00:00:00',
        ],
    ],
];

if ($duplicate_template === true) {
    $source_id = (int) get_parameter('source_id');
    $a_template = alerts_get_alert_template($source_id);
} else {
    $a_template = alerts_get_alert_template($id);
}

if (is_metaconsole() === true) {
    $sec = 'advanced';
} else {
    $sec = 'galertas';
}

$can_edit_all = false;
if (check_acl_restricted_all($config['id_user'], 0, 'LM')) {
    $can_edit_all = true;
}

if ($a_template !== false) {
    // If user tries to duplicate/edit a template with group=ALL.
    if ($a_template['id_group'] == 0) {
        if (is_metaconsole() === true) {
            alerts_meta_print_header();
        } else {
            if ($step == 1) {
                $help_header = '';
            } else if ($step == 2) {
                $help_header = 'configure_alert_template_step_2';
            } else if ($step == 3) {
                $help_header = '';
            }

            ui_print_page_header(
                __('Alerts').' &raquo; '.__('Configure alert template'),
                '',
                false,
                $help_header,
                true
            );
        }
    } else {
        // If user tries to duplicate/edit a template of others groups.
        $own_info = get_user_info($config['id_user']);
        if ($own_info['is_admin'] || check_acl($config['id_user'], 0, 'PM')) {
            $own_groups = array_keys(users_get_groups($config['id_user'], 'LM'));
        } else {
            $own_groups = array_keys(users_get_groups($config['id_user'], 'LM', false));
        }

        $is_in_group = in_array($a_template['id_group'], $own_groups);
        // Then template group have to be in his own groups.
        if ($is_in_group) {
            // Header.
            if (is_metaconsole() === true) {
                alerts_meta_print_header();
            } else {
                ui_print_page_header(
                    __('Alerts').' &raquo; '.__('Configure alert template'),
                    'images/gm_alerts.png',
                    false,
                    'conf_alert_template',
                    true
                );
            }
        } else {
            db_pandora_audit(
                AUDIT_LOG_ACL_VIOLATION,
                'Trying to access Alert Management'
            );
            include 'general/noaccess.php';
            exit;
        }
    }

    // This prevents to duplicate the header in case duplicate/edit_template action is performed.
} else {
    // Header.
    if (is_metaconsole() === true) {
        alerts_meta_print_header();
    } else {
        if ($step == 1) {
            $help_header = '';
        } else if ($step == 2) {
            $help_header = 'configure_alert_template_step_2';
        } else if ($step == 3) {
            $help_header = '';
        }

        ui_print_page_header(
            __('Alerts').' &raquo; '.__('Configure alert template'),
            'images/gm_alerts.png',
            false,
            $help_header,
            true
        );
    }
}


if ($duplicate_template) {
    $source_id = (int) get_parameter('source_id');

    // If user doesn't have the permission to access
    // All group and source template is All group,
    // then group is changed to the first group of user.
    if ($can_edit_all == false && $a_template['id_group'] == 0) {
        $a_template['id_group'] = users_get_first_group(false, 'LM', false);
    }

    $id = alerts_duplicate_alert_template($source_id, $a_template['id_group']);

    if ($id) {
        db_pandora_audit(
            AUDIT_LOG_ALERT_MANAGEMENT,
            'Duplicate alert template '.$source_id.' clone to '.$id
        );
    } else {
        db_pandora_audit(
            AUDIT_LOG_ALERT_MANAGEMENT,
            'Fail try to duplicate alert template '.$source_id
        );
    }

    ui_print_result_message(
        $id,
        __('Successfully created from %s', alerts_get_alert_template_name($source_id)),
        __('Could not be created')
    );
}


/**
 * Build navbar steps.
 *
 * @param integer $step Step.
 * @param integer $id   Id template.
 *
 * @return void Html output.
 */
function print_alert_template_steps($step, $id)
{
    echo '<ol class="steps">';

    if (is_metaconsole() === true) {
        $sec = 'advanced';
    } else {
        $sec = 'galertas';
    }

    $pure = get_parameter('pure', 0);

    // Step 1.
    if ($step == 1) {
        echo '<li class="first current">';
    } else if ($step > 1) {
        echo '<li class="visited">';
    } else {
        echo '<li class="first">';
    }

    if ($id) {
        echo '<a href="index.php?sec='.$sec.'&sec2=godmode/alerts/configure_alert_template&id='.$id.'&pure='.$pure.'">';
        echo __('Step').' 1 &raquo; ';
        echo '<span>'.__('General').'</span>';
        echo '</a>';
    } else {
        echo __('Step').' 1 &raquo; ';
        echo '<span>'.__('General').'</span>';
    }

    echo '</li>';

    // Step 2.
    if ($step == 2) {
        echo '<li class="current">';
    } else if ($step > 2) {
        echo '<li class="visited">';
    } else {
        echo '<li>';
    }

    if ($id) {
        echo '<a href="index.php?sec='.$sec.'&sec2=godmode/alerts/configure_alert_template&id='.$id.'&step=2&pure='.$pure.'">';
        echo __('Step').' 2 &raquo; ';
        echo '<span>'.__('Conditions').'</span>';
        echo '</a>';
    } else {
        echo __('Step').' 2 &raquo; ';
        echo '<span>'.__('Conditions').'</span>';
    }

    echo '</li>';

    // Step 3.
    if ($step == 3) {
        echo '<li class="last current">';
    } else if ($step > 3) {
        echo '<li class="last visited">';
    } else {
        echo '<li class="last">';
    }

    if ($id) {
        echo '<a href="index.php?sec='.$sec.'&sec2=godmode/alerts/configure_alert_template&id='.$id.'&step=3&pure='.$pure.'">';
        echo __('Step').' 3 &raquo; ';
        echo '<span>'.__('Advanced fields').'</span>';
        echo '</a>';
    } else {
        echo __('Step').' 3 &raquo; ';
        echo '<span>'.__('Advanced fields').'</span>';
    }

    echo '</ol>';
    echo '<div id="steps_clean"> </div>';
}


/**
 * Update template
 *
 * @param integer $step Step.
 *
 * @return boolean result to update.
 */
function update_template($step)
{
    global $config;

    $id = (int) get_parameter('id');

    if (empty($id) === true) {
        return false;
    }

    if (is_metaconsole() === true) {
        $sec = 'advanced';
    } else {
        $sec = 'galertas';
    }

    if ($step == 1) {
        $name = (string) get_parameter('name');
        $description = (string) get_parameter('description');
        $wizard_level = (string) get_parameter('wizard_level');
        $priority = (int) get_parameter('priority');
        $id_group = get_parameter('id_group');
        // Only for Metaconsole. Save the previous name for synchronizing.
        if (is_metaconsole() === true) {
            $previous_name = db_get_value('name', 'talert_templates', 'id', $id);
        } else {
            $previous_name = '';
        }

        $values = [
            'name'          => $name,
            'description'   => $description,
            'id_group'      => $id_group,
            'priority'      => $priority,
            'wizard_level'  => $wizard_level,
            'previous_name' => $previous_name,
        ];

        $result = alerts_update_alert_template($id, $values);
    } else if ($step == 2) {
        $schedule = get_parameter('schedule');
        $special_day = (int) get_parameter('special_day');
        $threshold = (int) get_parameter('threshold');
        $max_alerts = (int) get_parameter('max_alerts');
        $min_alerts = (int) get_parameter('min_alerts');
        $min_alerts_reset_counter = (int) get_parameter('min_alerts_reset_counter');
        $disable_event = (int) get_parameter('disable_event');
        $type = (string) get_parameter('type');
        $value = (string) html_entity_decode(get_parameter('value'));
        $max = (float) get_parameter('max');
        $min = (float) get_parameter('min');
        $matches = (bool) get_parameter('matches_value');

        $default_action = (int) get_parameter('default_action');
        if (empty($default_action) === true) {
            $default_action = null;
        }

        $values = [
            'schedule'                 => json_encode(
                json_decode(
                    io_safe_output($schedule),
                    true
                )
            ),
            'special_day'              => $special_day,
            'time_threshold'           => $threshold,
            'id_alert_action'          => $default_action,
            'max_alerts'               => $max_alerts,
            'min_alerts'               => $min_alerts,
            'min_alerts_reset_counter' => $min_alerts_reset_counter,
            'type'                     => $type,
            'value'                    => $value,
            'max_value'                => $max,
            'min_value'                => $min,
            'matches_value'            => $matches,
            'disable_event'            => $disable_event,
        ];

        $result = alerts_update_alert_template($id, $values);
    } else if ($step == 3) {
        $recovery_notify = (bool) get_parameter('recovery_notify');
        for ($i = 1; $i <= $config['max_macro_fields']; $i++) {
            $values['field'.$i] = (string) get_parameter('field'.$i);
            $values['field'.$i.'_recovery'] = ($recovery_notify) ? (string) get_parameter('field'.$i.'_recovery') : '';
        }

        $values['recovery_notify'] = $recovery_notify;

        $result = alerts_update_alert_template($id, $values);
    } else {
        return false;
    }

    if ($result) {
        db_pandora_audit(
<<<<<<< HEAD
            AUDIT_LOG_ALERT_MANAGEMENT,
=======
            'Template alert management',
>>>>>>> f659016c
            'Update alert template #'.$id,
            false,
            false,
            json_encode($values)
        );
    } else {
        db_pandora_audit(
<<<<<<< HEAD
            AUDIT_LOG_ALERT_MANAGEMENT,
=======
            'Template alert management',
>>>>>>> f659016c
            'Fail try to update alert template #'.$id,
            false,
            false,
            json_encode($values)
        );
    }

    return $result;
}


$is_management_allowed = is_management_allowed();

if ($is_management_allowed === false) {
    if (is_metaconsole() === false) {
        $url = '<a target="_blank" href="'.ui_get_meta_url(
            'index.php?sec=advanced&sec2=godmode/alerts/configure_alert_template&pure=0&id='.$id.'&step='.$step
        ).'">'.__('metaconsole').'</a>';
    } else {
        $url = __('any node');
    }

    ui_print_warning_message(
        __(
            'This node is configured with centralized mode. All alerts templates information is read only. Go to Go to %s to manage it.',
            $url
        )
    );
}

$step = (int) get_parameter('step', 1);

$create_alert = (bool) get_parameter('create_alert');
$create_template = (bool) get_parameter('create_template');
$update_template = (bool) get_parameter('update_template');

$disabled = false;
if (!$create_alert && !$create_template) {
    // When user edits a template with All group, user must have "LM" access privileges againt All group.
    if ($a_template['id_group'] == 0 && !$can_edit_all) {
        $disabled = true;
    }
}

$name = '';
$description = '';
$type = '';
$value = '';
$max = '';
$min = '';

$schedule = json_encode(
    $default_events_calendar
);
$special_day = 0;
$default_action = 0;
$fields = [];
for ($i = 1; $i <= $config['max_macro_fields']; $i++) {
    $fields[$i] = '';
}

for ($i = 1; $i <= $config['max_macro_fields']; $i++) {
    $fields_recovery[$i] = '';
}

$priority = 1;
$min_alerts = 0;
$min_alerts_reset_counter = 0;
$max_alerts = 1;
$threshold = SECONDS_1DAY;
$recovery_notify = false;
$field2_recovery = '';
$field3_recovery = '';
$matches = true;
$id_group = 0;
$wizard_level = 'nowizard';

if ($create_template) {
    $name = (string) get_parameter('name');
    $description = (string) get_parameter('description');
    $type = (string) get_parameter('type', 'critical');
    $value = (string) get_parameter('value');
    $max = (float) get_parameter('max');
    $min = (float) get_parameter('min');
    $matches = (bool) get_parameter('matches_value');
    $priority = (int) get_parameter('priority');
    $wizard_level = (string) get_parameter('wizard_level');
    $id_group = get_parameter('id_group');
    $name_check = db_get_value('name', 'talert_templates', 'name', $name);

    $values = [
        'description'   => $description,
        'value'         => $value,
        'max_value'     => $max,
        'min_value'     => $min,
        'id_group'      => $id_group,
        'matches_value' => $matches,
        'priority'      => $priority,
        'wizard_level'  => $wizard_level,
        'schedule'      => $schedule,
    ];

    if ($config['dbtype'] == 'oracle') {
        $values['field3'] = ' ';
        $values['field3_recovery'] = ' ';
    }

    if (!$name_check) {
        $result = alerts_create_alert_template($name, $type, $values);
    } else {
        $result = '';
    }

    if ($result) {
        db_pandora_audit(
            AUDIT_LOG_ALERT_MANAGEMENT,
            'Create alert template #'.$result,
            false,
            false,
            json_encode($values)
        );
    } else {
        db_pandora_audit(
            AUDIT_LOG_ALERT_MANAGEMENT,
            'Fail try to create alert template',
            false,
            false,
            json_encode($values)
        );
    }

    // Show errors.
    if (!isset($messageAction)) {
        $messageAction = __('Could not be created');
    }

    if ($name == '') {
        $messageAction = __('No template name specified');
    }

    $messageAction = ui_print_result_message(
        $result,
        __('Successfully created'),
        $messageAction
    );


    // Go to previous step in case of error.
    if ($result === false) {
        $step--;
    } else {
        $id = $result;
    }
}

if ($update_template) {
    $result = update_template($step - 1);

    ui_print_result_message(
        $result,
        __('Successfully updated'),
        __('Could not be updated')
    );
    // Go to previous step in case of error.
    if ($result === false) {
        $step--;
    }
}

if ($id && ! $create_template) {
    $template = alerts_get_alert_template($id);
    $name = $template['name'];
    $description = $template['description'];
    $type = $template['type'];
    $value = $template['value'];
    $max = $template['max_value'];
    $min = $template['min_value'];
    $matches = $template['matches_value'];

    $schedule = $template['schedule'];
    $special_day = (int) $template['special_day'];
    $max_alerts = $template['max_alerts'];
    $min_alerts = $template['min_alerts'];
    $min_alerts_reset_counter = $template['min_alerts_reset_counter'];
    $disable_event = $template['disable_event'];
    $threshold = $template['time_threshold'];
    $fields = [];
    for ($i = 1; $i <= $config['max_macro_fields']; $i++) {
        $fields[$i] = $template['field'.$i];
    }

    $recovery_notify = $template['recovery_notify'];

    $fields_recovery = [];
    for ($i = 1; $i <= $config['max_macro_fields']; $i++) {
        $fields_recovery[$i] = $template['field'.$i.'_recovery'];
    }

    $default_action = $template['id_alert_action'];
    $priority = $template['priority'];
    $id_group = $template['id_group'];
    $wizard_level = $template['wizard_level'];
}

print_alert_template_steps($step, $id);

$table = new stdClass();
$table->id = 'template';
$table->width = '100%';
$table->class = 'databox filters';
if (is_metaconsole() === true) {
    $table->head[0] = __('Create Template');
    $table->head_colspan[0] = 4;
    $table->headstyle[0] = 'text-align: center';
}

$table->style = [];
$table->style[0] = 'font-weight: bold;';
$table->style[2] = 'font-weight: bold;';

$table->size = [];
$table->size[0] = '20%';
$table->size[2] = '20%';

if ($step == 2) {
    if (!isset($show_matches)) {
        $show_matches = false;
    }

    $table->data[0][0] = __('Use special days list');
    $data_special_days = Calendar::calendars(
        // Fields.
        [ '`talert_calendar`.*' ],
        // Filter.
        [],
        // Count.
        false,
        // Offset.
        null,
        // Limit.
        null,
        // Order.
        null,
        // Sort field.
        null,
        // Reduce to a select.
        true
    );

    $table->data[0][1] = html_print_select(
        $data_special_days,
        'special_day',
        $special_day,
        '',
        __('None'),
        0,
        true,
        false,
        false,
        '',
        (!$is_management_allowed | $disabled)
    );

    // Firing conditions and events.
    $table->colspan = [];
    $table->data[1][0] = __('Schedule');
    $table->colspan[1][1] = 3;
    $table->data[1][1] = ui_print_warning_message(
        [
            'message'     => __('No alert has been scheduled yet'),
            'force_style' => 'display:none;',
            'force_class' => 'alert_schedule',
        ],
        '',
        true
    );
    $table->data[1][1] .= '<div id="calendar_map" style="width: 90%;"></div>';
    $table->data[1][1] .= html_print_input_hidden('schedule', $schedule, true);

    $table->colspan['threshold'][1] = 3;
    $table->data['threshold'][0] = __('Time threshold');
    $table->data['threshold'][1] = html_print_extended_select_for_time(
        'threshold',
        $threshold,
        '',
        '',
        '',
        false,
        true,
        false,
        true,
        '',
        (!$is_management_allowed | $disabled)
    );

    $table->data[4][0] = __('Min. number of alerts');
    $table->data[4][1] = html_print_input_text(
        'min_alerts',
        $min_alerts,
        '',
        5,
        7,
        true,
        false,
        false,
        '',
        '',
        '',
        '',
        false,
        '',
        '',
        '',
        (!$is_management_allowed | $disabled)
    );

    $table->data[4][2] = __('Reset counter for non-sustained alerts');
    $table->data[4][2] .= ui_print_help_tip(
        __('Enable this option if you want the counter to be reset when the alert is not being fired consecutively, even if it\'s within the time threshold'),
        true
    );
    $table->data[4][3] = html_print_checkbox(
        'min_alerts_reset_counter',
        1,
        $min_alerts_reset_counter,
        true,
        (!$is_management_allowed | $disabled),
        '',
        false,
        ($create_template == 1) ? 'checked=checked' : ''
    );

    $table->data[5][0] = __('Max. number of alerts');
    $table->data[5][1] = html_print_input_text(
        'max_alerts',
        $max_alerts,
        '',
        5,
        7,
        true,
        false,
        false,
        '',
        '',
        '',
        '',
        false,
        '',
        '',
        '',
        (!$is_management_allowed | $disabled)
    );

    $table->data[5][2] = __('Disable event');
    $table->data[5][3] = html_print_checkbox(
        'disable_event',
        1,
        $disable_event,
        true,
        (!$is_management_allowed | $disabled)
    );

    $table->data[6][0] = __('Default action');
    $usr_groups = implode(
        ',',
        array_keys(users_get_groups($config['id_user'], 'LM', true))
    );

    $sql_query = sprintf(
        'SELECT id, name
        FROM talert_actions
        WHERE id_group IN (%s)
        ORDER BY name',
        $usr_groups
    );

    $table->data[6][1] = html_print_select_from_sql(
        $sql_query,
        'default_action',
        $default_action,
        '',
        __('None'),
        0,
        true,
        false,
        false,
        (!$is_management_allowed | $disabled),
        false,
        false,
        0
    );
    $table->data[6][1] .= ui_print_help_tip(
        __('Unless they\'re left blank, the fields from the action will override those set on the template.'),
        true
    );

    $table->data[7][0] = __('Condition type');
    $table->data[7][1] = html_print_select(
        alerts_get_alert_templates_types(),
        'type',
        $type,
        '',
        __('None'),
        0,
        true,
        false,
        false,
        '',
        (!$is_management_allowed | $disabled)
    );
    $table->data[7][1] .= '<span id="matches_value" '.(($show_matches) ? '' : 'class="invisible"').'>';
    $table->data[7][1] .= '&nbsp;'.html_print_checkbox('matches_value', 1, $matches, true);
    $table->data[7][1] .= html_print_label(
        __('Trigger when matches the value'),
        'checkbox-matches_value',
        true
    );
    $table->data[7][1] .= '</span>';
    $table->colspan[7][1] = 3;

    $table->data['value'][0] = __('Value');
    $table->data['value'][1] = html_print_input_text(
        'value',
        $value,
        '',
        35,
        255,
        true
    );
    $table->data['value'][1] .= '&nbsp;<span id="regex_ok">';
    $table->data['value'][1] .= html_print_image(
        'images/suc.png',
        true,
        [
            'style' => 'display:none',
            'id'    => 'regex_good',
            'title' => __('The regular expression is valid'),
            'width' => '20px',
        ]
    );
    $table->data['value'][1] .= html_print_image(
        'images/err.png',
        true,
        [
            'style' => 'display:none',
            'id'    => 'regex_bad',
            'title' => __('The regular expression is not valid'),
            'width' => '20px',
        ]
    );
    $table->data['value'][1] .= '</span>';
    $table->colspan['value'][1] = 3;

    // Min first, then max, that's more logical.
    $table->data['min'][0] = __('Min.');
    $table->data['min'][1] = html_print_input_text(
        'min',
        $min,
        '',
        5,
        255,
        true,
        $disabled
    );
    $table->colspan['min'][1] = 3;

    $table->data['max'][0] = __('Max.');
    $table->data['max'][1] = html_print_input_text(
        'max',
        $max,
        '',
        5,
        255,
        true,
        $disabled
    );
    $table->colspan['max'][1] = 3;

    $table->data['example'][1] = ui_print_alert_template_example(
        $id,
        true,
        false
    );
    $table->colspan['example'][1] = 4;
} else if ($step == 3) {
    $table->style[0] = 'font-weight: bold; vertical-align: middle';
    $table->style[1] = 'font-weight: bold; vertical-align: top';
    $table->style[2] = 'font-weight: bold; vertical-align: top';
    $table->size = [];
    $table->size[0] = '10%';
    $table->size[1] = '45%';
    $table->size[2] = '45%';

    // Alert recover.
    if (! $recovery_notify) {
        $table->cellstyle['label_fields'][2] = 'display:none;';
        for ($i = 1; $i <= $config['max_macro_fields']; $i++) {
            $table->cellstyle['field'.$i][2] = 'display:none;';
        }
    }

    $table->data[0][0] = __('Alert recovery');
    $values = [
        false => __('Disabled'),
        true  => __('Enabled'),
    ];
    $table->data[0][1] = html_print_select(
        $values,
        'recovery_notify',
        $recovery_notify,
        '',
        '',
        '',
        true,
        false,
        false,
        '',
        (!$is_management_allowed | $disabled)
    );
    $table->colspan[0][1] = 2;

    $table->data['label_fields'][0] = '';
    $table->data['label_fields'][1] = __('Firing fields');
    $table->data['label_fields'][2] = __('Recovery fields');

    for ($i = 1; $i <= $config['max_macro_fields']; $i++) {
        if (isset($template[$name]) === true) {
            $value = $template[$name];
        } else {
            $value = '';
        }

        $table->data['field'.$i][0] = sprintf(__('Field %s'), $i);
        // TinyMCE.
        // triggering fields.
        // Basic.
        $table->data['field'.$i][1] = '<div id="command_div"><b><small>';
        $table->data['field'.$i][1] .= __('Basic').'&nbsp;&nbsp;';
        $table->data['field'.$i][1] .= html_print_radio_button_extended(
            'editor_type_value_'.$i,
            0,
            '',
            false,
            (!$is_management_allowed | $disabled),
            "removeTinyMCE('textarea_field".$i."')",
            '',
            true
        );
        // Advanced.
        $table->data['field'.$i][1] .= '&nbsp;&nbsp;&nbsp;&nbsp;';
        $table->data['field'.$i][1] .= __('Advanced').'&nbsp;&nbsp;';
        $table->data['field'.$i][1] .= html_print_radio_button_extended(
            'editor_type_value_'.$i,
            0,
            '',
            true,
            (!$is_management_allowed | $disabled),
            "addTinyMCE('textarea_field".$i."')",
            '',
            true
        );
        $table->data['field'.$i][1] .= '</small></b></div>';

        // Texarea.
        $table->data['field'.$i][1] .= html_print_textarea(
            'field'.$i,
            1,
            1,
            isset($fields[$i]) ? $fields[$i] : '',
            'class="fields" min-height-40px',
            true,
            '',
            (!$is_management_allowed | $disabled)
        );

        // Recovery.
        // Basic.
        $table->data['field'.$i][2] = '<div id="command_div"><b><small>';
        $table->data['field'.$i][2] .= __('Basic').'&nbsp;&nbsp;';
        $table->data['field'.$i][2] .= html_print_radio_button_extended(
            'editor_type_recovery_value_'.$i,
            0,
            '',
            false,
            (!$is_management_allowed | $disabled),
            "removeTinyMCE('textarea_field".$i."_recovery')",
            '',
            true
        );
        // Advanced.
        $table->data['field'.$i][2] .= '&nbsp;&nbsp;&nbsp;&nbsp;';
        $table->data['field'.$i][2] .= __('Advanced').'&nbsp;&nbsp;';
        $table->data['field'.$i][2] .= html_print_radio_button_extended(
            'editor_type_recovery_value_'.$i,
            0,
            '',
            true,
            (!$is_management_allowed | $disabled),
            "addTinyMCE('textarea_field".$i."_recovery')",
            '',
            true
        );
        $table->data['field'.$i][2] .= '</small></b></div>';

        // Texarea.
        $table->data['field'.$i][2] .= html_print_textarea(
            'field'.$i.'_recovery',
            1,
            1,
            isset($fields_recovery[$i]) ? $fields_recovery[$i] : '',
            'class="fields min-height-40px"',
            true,
            '',
            (!$is_management_allowed | $disabled)
        );
    }
} else {
    // Step 1 by default.
    $table->size = [];
    $table->size[0] = '20%';
    $table->data = [];
    $table->rowstyle = [];
    $table->rowstyle['value'] = 'display: none';
    $table->rowstyle['max'] = 'display: none';
    $table->rowstyle['min'] = 'display: none';

    $show_matches = false;
    switch ($type) {
        case 'equal':
        case 'not_equal':
        case 'regex':
            $show_matches = true;
            $table->rowstyle['value'] = '';
        break;

        case 'max_min':
            $show_matches = true;
        case 'max':
            $table->rowstyle['max'] = '';
            if ($type == 'max') {
                break;
            }

        case 'min':
            $table->rowstyle['min'] = '';
        break;

        case 'onchange':
            $show_matches = true;
        break;

        default:
            // Not possible.
        break;
    }

    $table->data[0][0] = __('Name');
    $table->data[0][1] = html_print_input_text(
        'name',
        $name,
        '',
        35,
        255,
        true,
        false,
        false,
        '',
        '',
        '',
        '',
        false,
        '',
        '',
        '',
        (!$is_management_allowed | $disabled)
    );


    $table->data[0][1] .= '&nbsp;&nbsp;'.__('Group');
    $groups = users_get_groups();
    $own_info = get_user_info($config['id_user']);

    $return_all_group = false;

    if (users_can_manage_group_all('LM') === true || $disabled) {
        $return_all_group = true;
    } else {
        if ($id_group == 0) {
            $id_group = users_get_first_group(false, 'LM', false);
        }
    }

    $table->data[0][1] .= '&nbsp;';
    $table->data[0][1] .= '<div class="w250px inline">'.html_print_select_groups(
        false,
        'AR',
        $return_all_group,
        'id_group',
        $id_group,
        '',
        '',
        0,
        true,
        false,
        true,
        '',
        (!$is_management_allowed | $disabled)
    ).'</div>';


    $table->data[1][0] = __('Description');
    $table->data[1][1] = html_print_textarea(
        'description',
        10,
        30,
        $description,
        '',
        true,
        '',
        (!$is_management_allowed | $disabled)
    );

    $table->data[2][0] = __('Priority');
    $table->data[2][1] = html_print_select(
        get_priorities(),
        'priority',
        $priority,
        '',
        0,
        0,
        true,
        false,
        false,
        '',
        (!$is_management_allowed | $disabled)
    );

    if (is_metaconsole() === true) {
        $table->data[3][0] = __('Wizard level');
        $wizard_levels = [
            'nowizard' => __('No wizard'),
            'basic'    => __('Basic'),
            'advanced' => __('Advanced'),
        ];
        $table->data[3][1] = html_print_select($wizard_levels, 'wizard_level', $wizard_level, '', '', -1, true, false, false);
    } else {
        $table->data[2][1] .= html_print_input_hidden('wizard_level', $wizard_level, true);
    }
}

if ($step == 2) {
    echo ui_get_using_system_timezone_warning();
}

// If it's the last step it will redirect to template lists.
if ($step >= LAST_STEP) {
    echo '<form method="post" action="index.php?sec='.$sec.'&sec2=godmode/alerts/alert_templates&pure='.$pure.'">';
} else {
    echo '<form method="post">';
}

html_print_table($table);

echo '<div class="action-buttons" style="width: '.$table->width.'">';
if ($id) {
    html_print_input_hidden('id', $id);
    html_print_input_hidden('update_template', 1);
} else {
    html_print_input_hidden('create_template', 1);
}

if (!$disabled) {
    if ($is_management_allowed === true) {
        if ($step >= LAST_STEP) {
            html_print_submit_button(
                __('Finish'),
                'finish',
                false,
                'class="sub upd"'
            );
        } else {
            html_print_input_hidden('step', ($step + 1));
            if ($step == 2) {
                // Javascript onsubmit to avoid min = 0 and max = 0.
                html_print_submit_button(
                    __('Next'),
                    'next',
                    false,
                    'class="sub next" onclick="return check_fields_step2();"'
                );
            } else {
                html_print_submit_button(
                    __('Next'),
                    'next',
                    false,
                    'class="sub next"'
                );
            }
        }
    }
}

echo '</div>';
echo '</form>';

if (is_metaconsole() === true) {
    enterprise_hook('close_meta_frame');
}

ui_require_javascript_file('pandora_alerts');
ui_include_time_picker();
ui_require_jquery_file('ui.datepicker-'.get_user_language(), 'include/javascript/i18n/');
ui_require_javascript_file('tiny_mce', 'include/javascript/tiny_mce/');
ui_require_css_file('main.min', 'include/javascript/fullcalendar/');
ui_require_javascript_file('main.min', 'include/javascript/fullcalendar/');
ui_require_javascript_file('pandora_fullcalendar');
?>

<script type="text/javascript">
/* <![CDATA[ */
var matches = <?php echo "'".__('The alert would fire when the value matches <span id="value"></span>')."'"; ?>;
var matches_not = <?php echo '"'.__("The alert would fire when the value doesn\'t match %s", "<span id='value'></span>").'"'; ?>;
var is = <?php echo "'".__('The alert would fire when the value is <span id="value"></span>')."'"; ?>;
var is_not = <?php echo "'".__('The alert would fire when the value is not <span id="value"></span>')."'"; ?>;
var between = <?php echo "'".__('The alert would fire when the value is between <span id="min"></span> and <span id="max"></span>')."'"; ?>;
var between_not = <?php echo '"'.__('The alert would fire when the value is not between <span id=min></span> and <span id=max></span>').'"'; ?>;
var under = <?php echo "'".__('The alert would fire when the value is below <span id="min"></span>')."'"; ?>;
var over = <?php echo "'".__('The alert would fire when the value is above <span id="max"></span>')."'"; ?>;
var warning = <?php echo "'".__('The alert would fire when the module is in warning status')."'"; ?>;
var critical = <?php echo "'".__('The alert would fire when the module is in critical status')."'"; ?>;
var onchange_msg = <?php echo '"'.__('The alert would fire when the module value changes').'"'; ?>;
var onchange_not = <?php echo '"'.__('The alert would fire when the module value does not change').'"'; ?>;
var unknown = <?php echo "'".__('The alert would fire when the module is in unknown status')."'"; ?>;
var error_message_min_max_zero = <?php echo "'".__('The alert template cannot have the same value for min and max thresholds.')."'"; ?>;
var not_normal = <?php echo "'".__('The alert would fire when the module is in not normal status')."'"; ?>;

function check_fields_step2() {
    var correct = true;

    type = $("select[name='type']").val();
    min_v = $("input[name='min']").val();
    max_v = $("input[name='max']").val();

    if (type == 'max_min') {
        if ((min_v == 0) && (max_v == 0)) {
            alert(error_message_min_max_zero);
            correct = false;
        }
    }

    return correct;
}

function check_regex () {
    if ($("#type").val() != 'regex') {
        $("img#regex_good, img#regex_bad").hide ();
        return;
    }
    
    try {
        re = new RegExp ($("#text-value").val());
    } catch (error) {
        $("img#regex_good").hide ();
        $("img#regex_bad").show ();
        return;
    }
    $("img#regex_bad").hide ();
    $("img#regex_good").show ();
}

function render_example () {
    /* Set max */
    var vmax = parseInt ($("input#text-max").val());
    if (isNaN (vmax) || vmax == "") {
        $("span#max").empty ().append ("0");
    }
    else {
        $("span#max").empty ().append (vmax);
    }
    
    /* Set min */
    var vmin = parseInt ($("input#text-min").val());
    if (isNaN (vmin) || vmin == "") {
        $("span#min").empty ().append ("0");
    }
    else {
        $("span#min").empty ().append (vmin);
    }
    
    /* Set value */
    var vvalue = $("input#text-value").val();
    if (vvalue == "") {
        $("span#value").empty ().append ("<em><?php echo __('Empty'); ?></em>");
    }
    else {
        $("span#value").empty ().append (vvalue);
    }
}

// Fix for metaconsole toggle
$('.row_field').css("display", "none");
var hided = true;

function toggle_fields() {
    $('.row_field').toggle();
    if (hided) {
        $('.row_field').css("display", "");
        hided = false;
    }
    else {
        $('.row_field').css("display", "none");
        hided = true;
    }
}

//toggle_fields();

$(document).ready (function () {
<?php
if ($step == 2) {
    ?>
    $("input#text-value").keyup (render_example);
    $("input#text-max").keyup (render_example);
    $("input#text-min").keyup (render_example);

    $("#type").change (function () {
        switch (this.value) {
        case "equal":
        case "not_equal":
            $("img#regex_good, img#regex_bad, span#matches_value").hide ();
            $("#template-max, #template-min").hide ();
            $("#template-value, #template-example").show ();

            /* Show example */
            if (this.value == "equal")
                $("span#example").empty ().append (is);
            else
                $("span#example").empty ().append (is_not);
            break;
        case "regex":
            $("#template-max, #template-min").hide ();
            $("#template-value, #template-example, span#matches_value").show ();
            check_regex ();

            /* Show example */
            if ($("#checkbox-matches_value")[0].checked)
                $("span#example").empty ().append (matches);
            else
                $("span#example").empty ().append (matches_not);
            break;
        case "max_min":
            $("#template-value").hide ();
            $("#template-max, #template-min, #template-example, span#matches_value").show ();

            /* Show example */
            if ($("#checkbox-matches_value")[0].checked)
                $("span#example").empty ().append (between);
            else
                $("span#example").empty ().append (between_not);

            break;
        case "max":
            $("#template-value, #template-min, span#matches_value").hide ();
            $("#template-max, #template-example").show ();

            /* Show example */
            $("span#example").empty ().append (over);
            break;
        case "min":
            $("#template-value, #template-max, span#matches_value").hide ();
            $("#template-min, #template-example").show ();

            /* Show example */
            $("span#example").empty ().append (under);
            break;
        case "warning":
            $("#template-value, #template-max, span#matches_value, #template-min").hide ();
            $("#template-example").show ();

            /* Show example */
            $("span#example").empty ().append (warning);
            break;
        case "critical":
            $("#template-value, #template-max, span#matches_value, #template-min").hide ();
            $("#template-example").show ();

            /* Show example */
            $("span#example").empty ().append (critical);
            break;
        case "not_normal":
            $("#template-value, #template-max, span#matches_value, #template-min").hide ();
            $("#template-example").show ();

            /* Show example */
            $("span#example").empty ().append (not_normal);
            break;
        case "onchange":
            $("#template-value, #template-max, #template-min").hide ();
            $("#template-example, span#matches_value").show ();

            /* Show example */
            if ($("#checkbox-matches_value")[0].checked)
                $("span#example").empty ().append (onchange_msg);
            else
                $("span#example").empty ().append (onchange_not);
            break;
        case "unknown":
            $("#template-value, #template-max, span#matches_value, #template-min").hide ();
            $("#template-example").show ();

            if ($("#text-min_alerts").val() > 0 ) {
                unknown = <?php echo "'".__('The alert would fire when the module is in unknown status. Warning: unknown_updates of pandora_server.conf must be equal to 1')."'"; ?>;
            }

            /* Show example */
            $("span#example").empty ().append (unknown);
            break;
        default:
            $("#template-value, #template-max, #template-min, #template-example, span#matches_value").hide ();
            break;
        }

        render_example ();
    }).change ();

    $("#checkbox-matches_value").click (function () {
        enabled = this.checked;
        type = $("#type").val();
        if (type == "regex") {
            if (enabled) {
                $("span#example").empty ().append (matches);
            }
            else {
                $("span#example").empty ().append (matches_not);
            }
        }
        else if (type == "max_min") {
            if (enabled) {
                $("span#example").empty ().append (between);
            }
            else {
                $("span#example").empty ().append (between_not);
            }
        }
        else if (type == "onchange") {
            if (enabled) {
                $("span#example").empty ().append (onchange_msg);
            }
            else {
                $("span#example").empty ().append (onchange_not);
            }
        }
        render_example ();
    });

    $("#text-value").keyup (check_regex);

    $('#text-time_from, #text-time_to').timepicker({
        showSecond: true,
        timeFormat: '<?php echo TIME_FORMAT_JS; ?>',
        timeOnlyTitle: '<?php echo __('Choose time'); ?>',
        timeText: '<?php echo __('Time'); ?>',
        hourText: '<?php echo __('Hour'); ?>',
        minuteText: '<?php echo __('Minute'); ?>',
        secondText: '<?php echo __('Second'); ?>',
        currentText: '<?php echo __('Now'); ?>',
        closeText: '<?php echo __('Close'); ?>'}
    );

    $("#threshold").change (function () {
        if (this.value == -1) {
            $("#text-other_threshold").val("");
            $("#template-threshold-other_label").show ();
            $("#template-threshold-other_input").show ();
        }
        else {
            $("#template-threshold-other_label").hide ();
            $("#template-threshold-other_input").hide ();
        }
    });

    var is_management_allowed = parseInt('<?php echo (int) $is_management_allowed; ?>');

    var eventsBBDD = $("#hidden-schedule").val();
    if(eventsBBDD === '') {
        eventsBBDD = '<?php echo json_encode($default_events_calendar); ?>';
    }

    var events = loadEventBBDD(eventsBBDD);
    var calendarEl = document.getElementById('calendar_map');

    var options = {
        contentHeight: "auto",
        headerToolbar: {
            left: "",
            center: "",
            right: is_management_allowed === 0 ? '' : "timeGridWeek,dayGridWeek"
        },
        buttonText: {
            dayGridWeek: '<?php echo __('Simple'); ?>',
            timeGridWeek: '<?php echo __('Detailed'); ?>'
        },
        dayHeaderFormat: { weekday: "short" },
        initialView: "dayGridWeek",
        navLinks: false,
        selectable: true,
        selectMirror: true,
        slotDuration: "01:00:00",
        slotLabelInterval: "02:00:00",
        snapDuration: "01:00:00",
        slotMinTime: "00:00:00",
        slotMaxTime: "24:00:00",
        scrollTime: "01:00:00",
        locale: "en-GB",
        firstDay: 1,
        eventTimeFormat: {
            hour: "numeric",
            minute: "2-digit",
            hour12: false
        },
        eventColor: "#82b92e",
        editable: is_management_allowed === 0 ? false : true,
        dayMaxEvents: 3,
        dayPopoverFormat: { weekday: "long" },
        defaultAllDay: false,
        displayEventTime: true,
        displayEventEnd: true,
        selectOverlap: false,
        eventOverlap: false,
        allDaySlot: true,
        droppable: false,
        select: is_management_allowed === 0 ? false : select_alert_template,
        selectAllow: is_management_allowed === 0 ? false : selectAllow_alert_template,
        eventAllow: is_management_allowed === 0 ? false : eventAllow_alert_template,
        eventDrop: is_management_allowed === 0 ? false : eventDrop_alert_template,
        eventDragStop: is_management_allowed === 0 ? false : eventDragStop_alert_template,
        eventResize: is_management_allowed === 0 ? false : eventResize_alert_template,
        eventMouseEnter: is_management_allowed === 0 ? false : eventMouseEnter_alert_template,
        eventMouseLeave: is_management_allowed === 0 ? false : eventMouseLeave_alert_template,
        eventClick: is_management_allowed === 0 ? false : eventClick_alert_template,
    };

    var settings = {
        timeFormat: '<?php echo TIME_FORMAT_JS; ?>',
        timeOnlyTitle: '<?php echo __('Choose time'); ?>',
        timeText: '<?php echo __('Time'); ?>',
        hourText: '<?php echo __('Hour'); ?>',
        minuteText: '<?php echo __('Minute'); ?>',
        secondText: '<?php echo __('Second'); ?>',
        currentText: '<?php echo __('Now'); ?>',
        closeText: '<?php echo __('Close'); ?>',
        url: '<?php echo ui_get_full_url('ajax.php', false, false, false); ?>',
        removeText:  '<?php echo __('Remove'); ?>',
        userLanguage: '<?php echo get_user_language(); ?>',
        loadingText: '<?php echo __('Loading, this operation might take several minutes...'); ?>',
        tooltipText: '<?php echo __('Drag out to remove'); ?>',
        alert: '<?php echo __('Alert'); ?>'
    }

    var calendar = fullCalendarPandora(calendarEl, options, settings, events);
    calendar.render();
    <?php
} else if ($step == 3) {
    ?>
    $("#recovery_notify").change (function () {
        var max_fields = parseInt('<?php echo $config['max_macro_fields']; ?>');

        if (this.value == 1) {
            $("#template-label_fields-2").show();
            for (i = 1; i <= max_fields; i++) {
                $("#template-field" + i + "-2").show();
            }
            //$("#template-label_fields-2, #template-field1-2, #template-field2-2, #template-field3-2, #template-field4-2, #template-field5-2, #template-field6-2, #template-field7-2, #template-field8-2, #template-field9-2, #template-field10-2").show ();
        }
        else {
            $("#template-label_fields-2").hide();
            for (i = 1; i <= max_fields; i++) {
                $("#template-field" + i + "-2").hide();
            }
            //$("#template-label_fields-2, #template-field1-2, #template-field2-2, #template-field3-2, #template-field4-2, #template-field5-2, #template-field6-2, #template-field7-2, #template-field8-2, #template-field9-2, #template-field10-2").hide ();
        }
    });

    var added_config = {
        "selector": 'textarea.tiny-mce-editor',
        "plugins": "preview, print, table, searchreplace, nonbreaking, xhtmlxtras, noneditable",
        "theme_advanced_buttons1": "bold,italic,underline,|,cut,copy,paste,|,justifyleft,justifycenter,justifyright,|,forecolor,backcolor,|,formatselect,fontselect,fontsizeselect",
        "theme_advanced_buttons2": "search,replace,|,bullist,numlist,|,undo,redo,|,link,unlink,image,|,cleanup,code,preview",
        "force_p_newlines" : false,
        "forced_root_block" : '',
        "inline_styles": true,
        "valid_children": "+body[style]",
    }

    defineTinyMCE(added_config);

    <?php
}
?>
})
/* ]]> */
</script><|MERGE_RESOLUTION|>--- conflicted
+++ resolved
@@ -426,11 +426,7 @@
 
     if ($result) {
         db_pandora_audit(
-<<<<<<< HEAD
             AUDIT_LOG_ALERT_MANAGEMENT,
-=======
-            'Template alert management',
->>>>>>> f659016c
             'Update alert template #'.$id,
             false,
             false,
@@ -438,11 +434,7 @@
         );
     } else {
         db_pandora_audit(
-<<<<<<< HEAD
             AUDIT_LOG_ALERT_MANAGEMENT,
-=======
-            'Template alert management',
->>>>>>> f659016c
             'Fail try to update alert template #'.$id,
             false,
             false,
