--- conflicted
+++ resolved
@@ -382,9 +382,6 @@
 		}
 	}
 
-<<<<<<< HEAD
-	
-=======
 	//function use d3.js for paint graph
 	function paint_graph_status(min_w, max_w, min_c, max_c, inverse_w, inverse_c, error_w, error_c) {
 		
@@ -658,5 +655,4 @@
 
 		}
 	}
->>>>>>> 9809efd6
 </script>