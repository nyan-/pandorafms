--- conflicted
+++ resolved
@@ -688,7 +688,7 @@
         echo '</form>';
 
         ui_require_javascript_file('pandora_modules');
-        $a = `
+        $javascript = `
         <script type="text/javascript">
         /* <![CDATA[ */
         $(document).ready (function () {
@@ -832,22 +832,14 @@
         taskManager.addTask(xhr);
         }
 
-<<<<<<< HEAD
         </script>`;
-        echo $a;
-        return [
-=======
-</script>
-        <?php
-    return null;
-        /*
-            Page 4, last.
+        echo $javascript;
+
             return [
->>>>>>> 57991495
-            'result' => $this->result,
-            'id'     => $this->id,
-            'msg'    => $this->msg,
-        ];
+                'result' => $this->result,
+                'id'     => $this->id,
+                'msg'    => $this->msg,
+            ];
     }
 
 
