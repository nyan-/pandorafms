--- conflicted
+++ resolved
@@ -769,38 +769,7 @@
                     $unit = $this->getTimeUnit($interval);
                 }
 
-<<<<<<< HEAD
-                // XXX: Could be improved validating inputs before continue (JS)
-                // Print NetScan page 0.
-                // $this->printForm($form);
-                echo '<form action="'.$this->url.'&mode=netscan&page='.($this->page + 1).$task_url.'" method="POST">';
-                echo $task_hidden;
-
-                echo '<div class="white_box">
-                    <div class="edit_discovery_info" style="margin-bottom: 15px;">
-                        <div style="width: 25%; padding: 9px;">'.'<div style="height: 50%; margin-bottom: 35px;">'.html_print_image('images/wizard/netscan_green.png', true, ['title' => __('Close')], false).'</div>'.'<div class="edit_discovery_input"><div style="display: flex;">'.$interval_input_label.'<div style="margin-left: 15 px; width: 50%;">'.$interval_input.'</div></div>'.$interval_input_extra.'</div>'.'</div>
-
-                        <div style="width: 40%; padding-left: 5%; padding-right: 12%;">
-                            <div class="edit_discovery_input">'.$taskname_input_label.'<div class="discovery_text_input">'.$taskname_input.'</div></div>'.'<div class="edit_discovery_input discovery_select_input">'.$discovery_server_select_label.$discovery_server_select.'<div class="discovery_hint"></div></div>'.'<div class="edit_discovery_input">'.$network_input_label.'<div class="discovery_text_input">'.$network_input.'</div></div>'.'</div>'.'<div style="width: 35%;">'.$group_select.'</div>'.'</div>'.'<div class="edit_discovery_info">
-                        <div style="width: 100%;">
-                            '.$comment_input.'
-                        </div>
-                    </div>'.'</div>';
-
-                $str = __('Next');
-
-                if (isset($this->task['id_rt']) === true) {
-                    $str = __('Update and continue');
-                }
-
-                echo '<div class="action-buttons" style="width: 100%; margin-top: 10px;">'.html_print_submit_button($str, 'submit', false, 'class="sub next"', true).'</div>';
-                echo '</form>';
-
-                echo '<script>
-
-=======
                 $form['js'] = '
->>>>>>> 0046e209
                     $("select#interval_manual_defined").change(function() {
                         if ($("#interval_manual_defined").val() == 1) {
                             $("#interval_manual_container").hide();
