<?php
/**
 * Extension to schedule tasks on Pandora FMS Console
 *
 * @category   Wizard
 * @package    Pandora FMS
 * @subpackage Host&Devices
 * @version    1.0.0
 * @license    See below
 *
 *    ______                 ___                    _______ _______ ________
 *   |   __ \.-----.--.--.--|  |.-----.----.-----. |    ___|   |   |     __|
 *  |    __/|  _  |     |  _  ||  _  |   _|  _  | |    ___|       |__     |
 * |___|   |___._|__|__|_____||_____|__| |___._| |___|   |__|_|__|_______|
 *
 * ============================================================================
 * Copyright (c) 2005-2021 Artica Soluciones Tecnologicas
 * Please see http://pandorafms.org for full contribution list
 * This program is free software; you can redistribute it and/or
 * modify it under the terms of the GNU General Public License
 * as published by the Free Software Foundation for version 2.
 * This program is distributed in the hope that it will be useful,
 * but WITHOUT ANY WARRANTY; without even the implied warranty of
 * MERCHANTABILITY or FITNESS FOR A PARTICULAR PURPOSE.  See the
 * GNU General Public License for more details.
 * ============================================================================
 */

global $config;

require_once $config['homedir'].'/include/class/HTML.class.php';
require_once $config['homedir'].'/include/functions_users.php';
require_once $config['homedir'].'/include/functions_reports.php';
require_once $config['homedir'].'/include/functions_cron.php';
enterprise_include_once('include/functions_tasklist.php');
enterprise_include_once('include/functions_cron.php');

ui_require_css_file('task_list');
ui_require_css_file('simTree');
ui_require_javascript_file('simTree');

/**
 * Defined as wizard to guide user to explore running tasks.
 */
class DiscoveryTaskList extends HTML
{


    /**
     * Constructor.
     *
     * @param integer $page  Start page, by default 0.
     * @param string  $msg   Custom default mesage.
     * @param string  $icon  Custom icon.
     * @param string  $label Custom label.
     *
     * @return class HostDevices
     */
    public function __construct(
        int $page=0,
        string $msg='Default message. Not set.',
        string $icon='images/wizard/tasklist.png',
        string $label='Task list'
    ) {
        $this->setBreadcrum([]);

        $this->task = [];
        $this->msg = $msg;
        $this->icon = $icon;
        $this->label = __($label);
        $this->page = $page;
        $this->url = ui_get_full_url(
            'index.php?sec=gservers&sec2=godmode/servers/discovery&wiz=tasklist'
        );

        return $this;
    }


    /**
     * Implements run method.
     *
     * @param string  $message Redirected input.
     * @param boolean $status  Redirected input.
     *
     * @return mixed Returns null if wizard is ongoing. Result if done.
     */
    public function run($message='', $status=null)
    {
        global $config;
        // Load styles.
        parent::run();

        $this->prepareBreadcrum(
            [
                [
                    'link'  => 'index.php?sec=gservers&sec2=godmode/servers/discovery',
                    'label' => 'Discovery',
                ],
            ]
        );

        // Header.
        ui_print_page_header(
            __('Task list'),
            '',
            false,
            '',
            true,
            '',
            false,
            '',
            GENERIC_SIZE_TEXT,
            '',
            $this->printHeader(true)
        );

        // Show redirected messages from discovery.php.
        if ($status === 0) {
            ui_print_success_message($message);
        } else if ($status !== null) {
            ui_print_error_message($message);
        }

        $force_run = (bool) get_parameter('force_run');
        $force = (bool) get_parameter('force');
        if ($force_run === true || $force === true) {
            return $this->forceTask();
        }

        $delete_console_task = (bool) get_parameter('delete_console_task');
        if ($delete_console_task === true) {
            return $this->deleteConsoleTask();
        }

        $delete = (bool) get_parameter('delete', false);
        if ($delete === true) {
            return $this->deleteTask();
        }

        $disable = (bool) get_parameter('disabled', false);
        if ($disable === true) {
            return $this->disableTask();
        }

        $enable = (bool) get_parameter('enabled', false);
        if ($enable === true) {
            return $this->enableTask();
        }

        if (enterprise_installed()) {
            // This check only applies to enterprise users.
            enterprise_hook('tasklist_checkrunning');

            $ret = $this->showListConsoleTask();
        } else {
            $ret = false;
        }

        $ret2 = $this->showList();

        if ($ret === false && $ret2 === false) {
            include_once $config['homedir'].'/general/first_task/recon_view.php';
        } else {
            $form = [
                'form'   => [
                    'method' => 'POST',
                    'action' => ui_get_full_url(
                        'index.php?sec=gservers&sec2=godmode/servers/discovery'
                    ),
                ],
                'inputs' => [
                    [
                        'arguments' => [
                            'name'       => 'submit',
                            'label'      => __('Go back'),
                            'type'       => 'submit',
                            'attributes' => 'class="sub cancel"',
                            'return'     => true,
                        ],
                    ],[
                        'class'     => 'action-buttons rule-builder-actions',
                        'arguments' => [
                            'name'       => 'refresh',
                            'label'      => __('Refresh'),
                            'type'       => 'button',
                            'attributes' => 'class="sub upd"',
                            'return'     => true,
                            'script'     => 'location.href = \''.$this->url.'\';',
                        ],
                    ],
                ],
            ];

            $this->printForm($form);
        }

        return $ret;
    }


    /**
     * Implements load method.
     *
     * @return mixed Skeleton for button.
     */
    public function load()
    {
        return [
            'icon'  => $this->icon,
            'label' => $this->label,
            'url'   => $this->url,

        ];

    }


    /**
     * Delete a recon task.
     *
     * @return void
     */
    public function deleteTask()
    {
        global $config;

        if (! check_acl($config['id_user'], 0, 'AW')) {
            db_pandora_audit(
                'ACL Violation',
                'Trying to access recon task viewer'
            );
            include 'general/noaccess.php';
            return;
        }

        $task = get_parameter('task', null);

        if ($task !== null) {
            $result = db_process_sql_delete(
                'trecon_task',
                ['id_rt' => $task]
            );

            if ($result == 1) {
                return [
                    'result' => 0,
                    'msg'    => __('Task successfully deleted'),
                    'id'     => false,
                ];
            }

            // Trick to avoid double execution.
            header('Location: '.$this->url);
        }

    }


    /**
     * Force console task.
     *
     * @return void
     */
    public function forceTask()
    {
        global $config;

        if (!$this->aclMulticheck('RR|RW|RM|PM')) {
            db_pandora_audit(
                'ACL Violation',
                'Trying to access recon task viewer'
            );
            include 'general/noaccess.php';
            return;
        }

        $id_console_task = (int) get_parameter('id_console_task');

        if ($id_console_task != null) {
            // --------------------------------
            // FORCE A CONSOLE TASK
            // --------------------------------
            enterprise_hook('cron_task_run', [$id_console_task, true]);
            // Trick to avoid double execution.
            header('Location: '.$this->url);
        } else {
            // --------------------------------
            // FORCE A RECON TASK
            // --------------------------------
            if (check_acl($config['id_user'], 0, 'AW')) {
                if (isset($_GET['force'])) {
                    $id = (int) get_parameter_get('force', 0);
                    // Schedule execution.
                    $review_mode = db_get_value(
                        'review_mode',
                        'trecon_task',
                        'id_rt',
                        $id
                    );

                    if ($review_mode != DISCOVERY_STANDARD) {
                        // Force re-scan for supervised tasks.
                        $review_mode = DISCOVERY_REVIEW;
                    }

                    db_process_sql_update(
                        'trecon_task',
                        [
                            'utimestamp'  => 0,
                            'status'      => 1,
                            'review_mode' => $review_mode,
                        ],
                        ['id_rt' => $id]
                    );
                    header('Location: '.$this->url);
                }
            }
        }
    }


    /**
     * Delete a Console task.
     *
     * @return void
     */
    public function deleteConsoleTask()
    {
        global $config;

        if (! check_acl($config['id_user'], 0, 'RM')) {
            db_pandora_audit(
                'ACL Violation',
                'Trying to access recon task viewer'
            );
            include 'general/noaccess.php';
            return;
        }

        $id_console_task = (int) get_parameter('id_console_task');

        if ($id_console_task !== null) {
            $result = db_process_sql_delete(
                'tuser_task_scheduled',
                ['id' => $id_console_task]
            );

            if ($result == 1) {
                return [
                    'result' => 0,
                    'msg'    => __('Console Task successfully deleted'),
                    'id'     => false,
                ];
            }

            // Trick to avoid double execution.
            header('Location: '.$this->url);
        }

    }


    /**
     * Disable a recon task.
     *
     * @return void
     */
    public function disableTask()
    {
        global $config;

        if (! check_acl($config['id_user'], 0, 'AW')) {
            db_pandora_audit(
                'ACL Violation',
                'Trying to access recon task viewer'
            );
            include 'general/noaccess.php';
            return;
        }

        $task = get_parameter('task', null);

        if ($task !== null) {
            $result = db_process_sql_update(
                'trecon_task',
                ['disabled' => 1],
                ['id_rt' => $task]
            );

            if ($result == 1) {
                return [
                    'result' => 0,
                    'msg'    => __('Task successfully disabled'),
                    'id'     => false,
                ];
            }

            // Trick to avoid double execution.
            header('Location: '.$this->url);
        }

    }


    /**
     * Enable a recon task.
     *
     * @return void
     */
    public function enableTask()
    {
        global $config;

        if (! check_acl($config['id_user'], 0, 'AW')) {
            db_pandora_audit(
                'ACL Violation',
                'Trying to access recon task viewer'
            );
            include 'general/noaccess.php';
            return;
        }

        $task = get_parameter('task', null);

        if ($task !== null) {
            $result = db_process_sql_update(
                'trecon_task',
                [
                    'disabled' => 0,
                    'status'   => 0,
                ],
                ['id_rt' => $task]
            );

            if ($result == 1) {
                return [
                    'result' => 0,
                    'msg'    => __('Task successfully enabled'),
                    'id'     => false,
                ];
            }

            // Trick to avoid double execution.
            header('Location: '.$this->url);
        }

    }


    /**
     * Show complete list of running tasks.
     *
     * @return boolean Success or not.
     */
    public function showList()
    {
        global $config;

        check_login();

        if (!$this->aclMulticheck('AR|AW|AM')) {
            // Tasklist are allowed only of agent managers.
            return '';
        }

        // Get all discovery servers.
        $servers = db_get_all_rows_sql('SELECT * FROM tserver WHERE server_type = 3');
        if ($servers === false) {
            $servers = [];
            ui_print_error_message(__('Discovery Server is disabled'));
            $check = db_get_all_rows_sql('SELECT * FROM trecon_task');
            return (bool) $check;
        } else {
            include_once $config['homedir'].'/include/functions_graph.php';
            include_once $config['homedir'].'/include/functions_servers.php';
            include_once $config['homedir'].'/include/functions_network_profiles.php';

            if (users_is_admin()) {
                $recon_tasks = db_get_all_rows_sql('SELECT * FROM trecon_task');
            } else {
                $user_groups = implode(
                    ',',
                    array_keys(users_get_groups())
                );
                $recon_tasks = db_get_all_rows_sql(
                    sprintf(
                        'SELECT * FROM trecon_task
                        WHERE id_group IN (%s)',
                        $user_groups
                    )
                );
            }

            // Show network tasks for Recon Server.
            if ($recon_tasks === false) {
                $recon_tasks = [];
            }

            $url_ajax = $config['homeurl'].'ajax.php';

            $table = new StdClass();
            $table->cellpadding = 0;
            $table->cellspacing = 0;
            $table->width = '100%';
            $table->class = 'info_table';
            $table->head = [];
            $table->data = [];
            $table->align = [];
            $table->headstyle = [];
            $table->style = [];
            $table->style[4] = 'word-break: break-word;';
            for ($i = 0; $i < 9; $i++) {
                $table->headstyle[$i] = 'text-align: left;';
            }

            // Task name.
            $table->headstyle[1] .= 'min-width: 150px; width: 300px;';
            // Name.
            $table->headstyle[4] .= 'min-width: 100px; width: 400px;';
            // Status.
            $table->headstyle[5] .= 'min-width: 50px; width: 100px;';
            // Task type.
            $table->headstyle[6] .= 'min-width: 200px; width: 200px;';
            // Progress.
            $table->headstyle[7] .= 'min-width: 50px; width: 150px;';
            // Updated at.
            $table->headstyle[8] .= 'min-width: 50px; width: 150px;';
            // Operations.
            $table->headstyle[9] .= 'min-width: 150px; width: 150px;';

            if (check_acl($config['id_user'], 0, 'AW')) {
                $table->head[0] = __('Force');
                $table->align[0] = 'left';
            }

            $table->head[1] = __('Task name');
            $table->align[1] = 'left';

            $table->head[2] = __('Server name');
            $table->align[2] = 'left';

            $table->head[3] = __('Interval');
            $table->align[3] = 'left';

            $table->head[4] = __('Network');
            $table->align[4] = 'left';

            $table->head[5] = __('Status');
            $table->align[5] = 'left';

            $table->head[6] = __('Task type');
            $table->align[6] = 'left';

            $table->head[7] = __('Progress');
            $table->align[7] = 'left';

            $table->head[8] = __('Updated at');
            $table->align[8] = 'left';

            $table->head[9] = __('Operations');
            $table->align[9] = 'left';

            foreach ($recon_tasks as $task) {
                if ($this->aclMulticheck('AR|AW|AM', $task['id_group']) === false) {
                    continue;
                }

                $no_operations = false;
                $data = [];
                $server_name = servers_get_name($task['id_recon_server']);

                // By default.
                $subnet = $task['subnet'];

                // Exceptions: IPAM.
                $ipam = false;
                if ($task['id_recon_script'] != null) {
                    $recon_script_data = db_get_row(
                        'trecon_script',
                        'id_recon_script',
                        $task['id_recon_script']
                    );
                    if ($recon_script_data !== false) {
                        $recon_script_name = $recon_script_data['name'];
                        if (io_safe_output($recon_script_name) == 'IPAM Recon'
                            && enterprise_installed()
                        ) {
                            $subnet_obj = json_decode($task['macros'], true);
                            $subnet = $subnet_obj['1']['value'];
                            $tipam_task_id = db_get_value(
                                'id',
                                'tipam_network',
                                'id_recon_task',
                                $task['id_rt']
                            );
                            $ipam = true;
                        }
                    }
                } else {
                    $recon_script_data = false;
                    $recon_script_name = false;
                }

                if ($task['disabled'] == 0 && $server_name !== '') {
                    if (check_acl($config['id_user'], 0, 'AW')) {
                        $data[0] = '<span class="link" onclick="force_task(\'';
                        $data[0] .= ui_get_full_url(
                            'index.php?sec=gservers&sec2=godmode/servers/discovery&wiz=tasklist&server_id='.$task['id_recon_server'].'&force='.$task['id_rt']
                        );
                        $data[0] .= '\'';
                        if ($task['type'] == DISCOVERY_HOSTDEVICES) {
                            $title = __('Are you sure?');
                            $message = 'This action will rescan the target networks.';
                            $data[0] .= ', {title: \''.$title.'\', message: \''.$message.'\'}';
                        }

                        $data[0] .= ');" >';
                        $data[0] .= html_print_image(
                            'images/target.png',
                            true,
                            [
                                'title' => __('Force'),
                                'class' => 'invert_filter',
                            ]
                        );
                        $data[0] .= '</span>';
                    }
                } else if ($task['disabled'] == 2) {
                    $data[0] = ui_print_help_tip(
                        __('This task has not been completely defined, please edit it'),
                        true
                    );
                } else {
                    $data[0] = '';
                }

                // Name task.
                $data[1] = '';
                if ($task['disabled'] != 2) {
                    $data[1] .= '<span class="link" onclick="progress_task_list('.$task['id_rt'].',\''.$task['name'].'\')">';
                }

                if ($task['disabled'] == 1) {
                    $data[1] .= '<b><em>'.$task['name'].'</em></b>';
                } else {
                    $data[1] .= '<b>'.$task['name'].'</b>';
                }

                if ($task['disabled'] != 2) {
                    $data[1] .= '</span>';
                }

                $data[2] = $server_name;

                if ($task['interval_sweep'] > 0) {
                    $data[3] = human_time_description_raw(
                        $task['interval_sweep']
                    );
                } else {
                    $data[3] = __('Manual');
                }

                if ($task['id_recon_script'] == 0 || $ipam === true) {
                    $data[4] = $subnet;
                } else {
                    $data[4] = '-';
                }

                $_rs = $this->getStatusMessage($task);
                $can_be_reviewed = $_rs['can_be_reviewed'];
                $data[5] = $_rs['message'];

                switch ($task['type']) {
                    case DISCOVERY_CLOUD_AZURE_COMPUTE:
                        // Discovery Applications MySQL.
                        $data[6] = html_print_image(
                            'images/plugin.png',
                            true,
                            [
                                'title' => __('Discovery Cloud Azure Compute'),
                                'class' => 'invert_filter',
                            ]
                        ).'&nbsp;&nbsp;';
                        $data[6] .= __('Cloud.Azure.Compute');
                    break;

                    case DISCOVERY_CLOUD_AWS_EC2:
                        // Discovery Applications MySQL.
                        $data[6] = html_print_image(
                            'images/plugin.png',
                            true,
                            [
                                'title' => __('Discovery Cloud AWS EC2'),
                                'class' => 'invert_filter',
                            ]
                        ).'&nbsp;&nbsp;';
                        $data[6] .= __('Cloud.AWS.EC2');
                    break;

                    case DISCOVERY_CLOUD_AWS_RDS:
                        // Discovery Cloud RDS.
                        $data[6] = html_print_image(
                            'images/op_network.png',
                            true,
                            [
                                'title' => __('Discovery Cloud RDS'),
                                'class' => 'invert_filter',
                            ]
                        ).'&nbsp;&nbsp;';
                        $data[6] .= __('Discovery.Cloud.Aws.RDS');
                    break;

                    case DISCOVERY_APP_MYSQL:
                        // Discovery Applications MySQL.
                        $data[6] = html_print_image(
                            'images/op_network.png',
                            true,
                            [
                                'title' => __('Discovery Applications MySQL'),
                                'class' => 'invert_filter',
                            ]
                        ).'&nbsp;&nbsp;';
                        $data[6] .= __('Discovery.App.MySQL');
                    break;

                    case DISCOVERY_APP_ORACLE:
                        // Discovery Applications Oracle.
                        $data[6] = html_print_image(
                            'images/op_network.png',
                            true,
                            [
                                'title' => __('Discovery Applications Oracle'),
                                'class' => 'invert_filter',
                            ]
                        ).'&nbsp;&nbsp;';
                        $data[6] .= __('Discovery.App.Oracle');
                    break;

                    case DISCOVERY_APP_DB2:
                        // Discovery Applications DB2.
                        $data[6] = html_print_image(
                            'images/op_network.png',
                            true,
                            [
                                'title' => __('Discovery Applications DB2'),
                                'class' => 'invert_filter',
                            ]
                        ).'&nbsp;&nbsp;';
                        $data[6] .= __('Discovery.App.DB2');
                    break;

                    case DISCOVERY_DEPLOY_AGENTS:
                        // Internal deployment task.
                        $no_operations = true;
                        $data[6] = html_print_image(
                            'images/deploy.png',
                            true,
                            ['title' => __('Agent deployment')]
                        ).'&nbsp;&nbsp;';
                        $data[6] .= __('Discovery.Agent.Deployment');
                    break;

                    case DISCOVERY_HOSTDEVICES:
                    default:
                        if ($task['id_recon_script'] == 0) {
                            // Discovery NetScan.
                            $data[6] = html_print_image(
                                'images/op_network.png',
                                true,
                                [
                                    'title' => __('Discovery NetScan'),
                                    'class' => 'invert_filter',
                                ]
                            ).'&nbsp;&nbsp;';
                            $data[6] .= __('Discovery.NetScan');
                        } else {
                            // APP or external script recon task.
                            $data[6] = html_print_image(
                                'images/plugin.png',
                                true,
                                ['class' => 'invert_filter']
                            ).'&nbsp;&nbsp;';
                            $data[6] .= $recon_script_name;
                        }
                    break;
                }

                if ($task['status'] <= 0 || $task['status'] > 100) {
                    $data[7] = '-';
                } else {
                    $data[7] = ui_progress(
                        $task['status'],
                        '100%',
                        1.9,
                        // Color.
                        '#82b92e',
                        // Return.
                        true,
                        // Text.
                        '',
                        // Ajax.
                        [
                            'page'     => 'godmode/servers/discovery',
                            'interval' => 10,
                            'simple'   => 1,
                            'data'     => [
                                'wiz'    => 'tasklist',
                                'id'     => $task['id_rt'],
                                'method' => 'taskProgress',
                            ],
                        ]
                    );
                }

                if ($task['utimestamp'] > 0) {
                    $data[8] = ui_print_timestamp(
                        $task['utimestamp'],
                        true
                    );
                } else {
                    $data[8] = __('Not executed yet');
                }

                if (!$no_operations) {
                    if ($task['disabled'] != 2) {
                        $data[9] = '';
                        if ($can_be_reviewed) {
                            $data[9] .= '<a href="#" onclick="show_review('.$task['id_rt'].',\''.$task['name'].'\')">';
                            $data[9] .= html_print_image(
                                'images/expand.png',
                                true,
                                [
                                    'title' => __('Review results'),
                                    'class' => 'invert_filter',
                                ]
                            );
                            $data[9] .= '</a>';
                        }

                        $data[9] .= '<a href="#" onclick="progress_task_list('.$task['id_rt'].',\''.$task['name'].'\')">';
                        $data[9] .= html_print_image(
                            'images/eye.png',
                            true,
                            [
                                'title' => __('View summary'),
                                'class' => 'invert_filter',
                            ]
                        );
                        $data[9] .= '</a>';
                    }

                    if ($task['disabled'] != 2 && $task['utimestamp'] > 0
                        && $task['type'] != DISCOVERY_APP_MYSQL
                        && $task['type'] != DISCOVERY_APP_ORACLE
                        && $task['type'] != DISCOVERY_APP_DB2
                        && $task['type'] != DISCOVERY_APP_SAP
                        && $task['type'] != DISCOVERY_CLOUD_AWS_RDS
                    ) {
                        if (check_acl($config['id_user'], 0, 'MR')) {
                            $data[9] .= '<a href="#" onclick="show_map('.$task['id_rt'].',\''.$task['name'].'\')">';
                            $data[9] .= html_print_image(
                                'images/dynamic_network_icon.png',
                                true,
                                [
                                    'title' => __('View map'),
                                    'class' => 'invert_filter',
                                ]
                            );
                            $data[9] .= '</a>';
                        }
                    }

                    if (check_acl(
                        $config['id_user'],
                        $task['id_group'],
                        'AW'
                    )
                    ) {
                        if ($ipam === true) {
                            $data[9] .= '<a href="'.ui_get_full_url(
                                sprintf(
                                    'index.php?sec=gextensions&sec2=enterprise/tools/ipam/ipam&action=edit&id=%d',
                                    $tipam_task_id
                                )
                            ).'">'.html_print_image(
                                'images/config.png',
                                true,
                                [
                                    'title' => __('Edit task'),
                                    'class' => 'invert_filter',
                                ]
                            ).'</a>';
                            $data[9] .= '<a href="'.ui_get_full_url(
                                'index.php?sec=gextensions&sec2=enterprise/tools/ipam/ipam&action=delete&id='.$tipam_task_id
                            ).'" onClick="if (!confirm(\' '.__('Are you sure?').'\')) return false;">'.html_print_image(
                                'images/cross.png',
                                true,
                                [
                                    'title' => __('Delete task'),
                                    'class' => 'invert_filter',
                                ]
                            ).'</a>';
                        } else {
                            // Check if is a H&D, Cloud or Application or IPAM.
                            $data[9] .= '<a href="'.ui_get_full_url(
                                sprintf(
                                    'index.php?sec=gservers&sec2=godmode/servers/discovery&%s&task=%d',
                                    $this->getTargetWiz($task, $recon_script_data),
                                    $task['id_rt']
                                )
                            ).'">'.html_print_image(
                                'images/config.png',
                                true,
                                [
                                    'title' => __('Edit task'),
                                    'class' => 'invert_filter',
                                ]
                            ).'</a>';
                            $data[9] .= '<a href="'.ui_get_full_url(
                                'index.php?sec=gservers&sec2=godmode/servers/discovery&wiz=tasklist&delete=1&task='.$task['id_rt']
                            ).'" onClick="if (!confirm(\' '.__('Are you sure?').'\')) return false;">'.html_print_image(
                                'images/cross.png',
                                true,
                                [
                                    'title' => __('Delete task'),
                                    'class' => 'invert_filter',
                                ]
                            ).'</a>';
                        }

                        if ($task['disabled'] == 1) {
                            $data[9] .= '<a href="'.ui_get_full_url(
                                'index.php?sec=gservers&sec2=godmode/servers/discovery&enabled=1&wiz=tasklist&task='.$task['id_rt']
                            ).'" onClick="if (!confirm(\' '.__('Are you sure?').'\')) return false;">'.html_print_image(
                                'images/lightbulb_off.png',
                                true,
                                ['title' => __('enable task')]
                            ).'</a>';
                        } else if ($task['disabled'] == 0) {
                            $data[9] .= '<a href="'.ui_get_full_url(
                                'index.php?sec=gservers&sec2=godmode/servers/discovery&disabled=1&wiz=tasklist&task='.$task['id_rt']
                            ).'" onClick="if (!confirm(\' '.__('Are you sure?').'\')) return false;">'.html_print_image(
                                'images/lightbulb.png',
                                true,
                                ['title' => __('Disable task')]
                            ).'</a>';
                        }
                    } else {
                        $data[9] = '';
                    }
                } else {
                    $data[9] = '-';
                }

                $table->cellclass[][9] = 'action_buttons';

                // Div neccesary for modal progress task.
                echo '<div id="progress_task_'.$task['id_rt'].'" class="invisible"></div>';

                array_push($table->data, $data);
            }

            if (empty($table->data)) {
                $content = '<div class="nf">'.__('Server').' '.$server_name.' '.__('has no discovery tasks assigned').'</div>';
                $return = false;
            } else {
                $content = html_print_table($table, true);
                $return = true;
            }

            ui_toggle($content, __('Server Tasks'), '', '', false);

            // Div neccesary for modal map task.
            echo '<div id="map_task" class="invisible"></div>';
            echo '<div id="task_review" class="invisible"></div>';
            echo '<div id="msg" class="invisible"></div>';
            echo '<input type="hidden" id="ajax-url" value="'.ui_get_full_url('ajax.php').'"/>';
            echo '<input type="hidden" id="success-str" value="'.__('Success').'"/>';
            echo '<input type="hidden" id="failed-str" value="'.__('Failed').'"/>';

            unset($table);

            ui_require_javascript_file('pandora_ui');
            ui_require_javascript_file('pandora_taskList');

            return $return;
        }

        return true;
    }


    /**
     * Show complete list of running tasks.
     *
     * @return boolean Success or not.
     */
    public function showListConsoleTask()
    {
        return enterprise_hook('tasklist_showListConsoleTask', [$this]);
    }


    /**
     * Return target url sub-string to edit target task.
     *
     * @param array $task   With all data.
     * @param array $script With all script data or false if undefined.
     *
     * @return string
     */
    public function getTargetWiz($task, $script=false)
    {
        if ($script !== false) {
            switch ($script['type']) {
                case DISCOVERY_SCRIPT_APP_VMWARE:
                return 'wiz=app&mode=vmware&page=0';

                case DISCOVERY_SCRIPT_IPAM_RECON:
                return '';

                case DISCOVERY_SCRIPT_IPMI_RECON:
                default:
                return 'wiz=hd&mode=customnetscan';

                case DISCOVERY_SCRIPT_CLOUD_AWS:
                    switch ($task['type']) {
                        case DISCOVERY_CLOUD_AWS_EC2:
                        return 'wiz=cloud&mode=amazonws&ki='.$task['auth_strings'].'&page=1';

                        case DISCOVERY_CLOUD_AZURE_COMPUTE:
                        return 'wiz=cloud&mode=azure&ki='.$task['auth_strings'].'&sub=compute&page=0';

                        default:
                        return 'wiz=cloud';
                    }
            }
        }

        switch ($task['type']) {
            case DISCOVERY_APP_MYSQL:
            return 'wiz=app&mode=mysql&page=0';

            case DISCOVERY_APP_ORACLE:
            return 'wiz=app&mode=oracle&page=0';

            case DISCOVERY_APP_DB2:
            return 'wiz=app&mode=DB2&page=0';

            case DISCOVERY_CLOUD_AWS:
            case DISCOVERY_CLOUD_AWS_EC2:
            return 'wiz=cloud&mode=amazonws&ki='.$task['auth_strings'].'&page=1';

            case DISCOVERY_CLOUD_AWS_RDS:
            return 'wiz=cloud&mode=amazonws&ki='.$task['auth_strings'].'&sub=rds&page=0';

            case DISCOVERY_APP_SAP:
            return 'wiz=app&mode=SAP&page=0';

            default:
                if ($task['description'] == 'console_task') {
                    return 'wiz=ctask';
                } else {
                    return 'wiz=hd&mode=netscan';
                }
            break;
        }
    }


    /**
     * Returns percent of completion of target task.
     *
     * @return void
     */
    public function taskProgress()
    {
        if (!is_ajax()) {
            echo json_encode(['error' => true]);
            return;
        }

        $id_task = get_parameter('id', 0);

        if ($id_task <= 0) {
            echo json_encode(['error' => true]);
            return;
        }

        $status = db_get_value('status', 'trecon_task', 'id_rt', $id_task);
        if ($status < 0) {
            $status = 100;
        }

        echo json_encode($status);
    }


    /**
     * Generates charts for progress popup.
     *
     * @param array $task Task.
     *
     * @return string Charts in HTML.
     */
    private function progressTaskGraph($task)
    {
<<<<<<< HEAD
        $result = '<div style="display: flex;">';
=======
        $result .= '<div class="flex">';
>>>>>>> 610d4129
        $result .= '<div class="subtitle">';
        $result .= '<span>'._('Overall Progress').'</span>';

        $result .= '<div class="mrgn_top_25px">';
        $result .= progress_circular_bar(
            $task['id_rt'],
            ($task['status'] < 0) ? 100 : $task['status'],
            200,
            200,
            '#7eb641',
            '%',
            '',
            '#3A3A3A',
            0
        );

        $result .= '</div>';
        if ($task['status'] > 0) {
            switch ($task['stats']['step']) {
                case STEP_SCANNING:
                    $str = __('Scanning network');
                break;

                case STEP_CAPABILITIES:
                    $str = __('Checking');
                break;

                case STEP_AFT:
                    $str = __('Finding AFT connectivity');
                break;

                case STEP_TRACEROUTE:
                    $str = __('Finding traceroute connectivity');
                break;

                case STEP_GATEWAY:
                    $str = __('Finding gateway connectivity');
                break;

                case STEP_STATISTICS:
                    $str = __('Searching for devices...');
                break;

                case STEP_APP_SCAN:
                    $str = __('Analyzing application...');
                break;

                case STEP_CUSTOM_QUERIES:
                    $str = __('Executing custom queries...');
                break;

                case STEP_MONITORING:
                    $str = __('Testing modules...');
                break;

                case STEP_PROCESSING:
                    $str = __('Processing results...');
                break;

                default:
                    $str = __('Processing...');
                break;
            }

            $result .= '</div>';
            $result .= '<div class="subtitle">';
            $result .= '<span>'.$str.' ';
            if (empty($str) === false) {
                $result .= $task['stats']['c_network_name'];
            }

            $result .= '</span>';

            $result .= '<div class="mrgn_top_25px">';
            $result .= progress_circular_bar(
                $task['id_rt'].'_detail',
                $task['stats']['c_network_percent'],
                200,
                200,
                '#7eb641',
                '%',
                '',
                '#3A3A3A',
                0
            );
            $result .= '</div></div>';
        }

        if ($task['review_mode'] == DISCOVERY_REVIEW) {
            if ($task['status'] <= 0
                && empty($task['summary']) === false
            ) {
                $result .= '<span class="link review" onclick="show_review('.$task['id_rt'].',\''.$task['name'].'\')">';
                $result .= '&raquo;'.__('Review');
                $result .= '</span>';
            }
        }

        $result .= '</div></div>';

        return $result;
    }


    /**
     * Generates a summary table for given task.
     *
     * @param array $task Task.
     *
     * @return html code with summary.
     */
    private function progressTaskSummary($task)
    {
        global $config;
        include_once $config['homedir'].'/include/graphs/functions_d3.php';

        if (is_array($task) === false) {
            return '';
        }

        $output = '';

        if (is_array($task['stats']) === false) {
            $task['stats'] = json_decode($task['summary'], true);
        }

        if (is_array($task['stats'])) {
            $i = 0;
            $table = new StdClasS();
            $table->class = 'databox data';
            $table->width = '75%';
            $table->styleTable = 'margin: 2em auto 0;border: 1px solid #ddd;background: white;';
            $table->rowid = [];
            $table->data = [];

            if ($task['review_mode'] == DISCOVERY_RESULTS) {
                $agents_review = db_get_all_rows_filter(
                    'tdiscovery_tmp_agents',
                    ['id_rt' => $task['id_rt']]
                );

                $agents = 0;
                $total = 0;
                if (is_array($agents_review)) {
                    foreach ($agents_review as $agent) {
                        $data = json_decode(base64_decode($agent['data']), true);

                        if (is_array($data) === false) {
                            continue;
                        }

                        if (is_array($data['agent']) === false) {
                            continue;
                        }

                        // Ensure agent_id really exists.
                        $agent_id = agents_get_agent_id(
                            $data['agent']['nombre'],
                            true
                        );

                        if ($agent_id > 0) {
                            $agents++;
                        }

                        $total++;
                    }
                }

                // Content.
                $table->data[$i][0] = '<b>'.__('Host&devices total').'</b>';
                $table->data[$i][1] = '<span id="discovered">';
                $table->data[$i][1] .= $total;
                $table->data[$i++][1] .= '</span>';

                $table->data[$i][0] = '<b>'.__('Agents monitored').'</b>';
                $table->data[$i][1] = '<span id="alive">';
                $table->data[$i][1] .= $agents;
                $table->data[$i++][1] .= '</span>';

                $table->data[$i][0] = '<b>'.__('Agents pending').'</b>';
                $table->data[$i][1] = '<span id="alive">';
                $table->data[$i][1] .= ($total - $agents);
                $table->data[$i++][1] .= '</span>';
            } else {
                // Content.
                $table->data[$i][0] = '<b>'.__('Hosts discovered').'</b>';
                $table->data[$i][1] = '<span id="discovered">';
                $table->data[$i][1] .= $task['stats']['summary']['discovered'];
                $table->data[$i++][1] .= '</span>';

                $table->data[$i][0] = '<b>'.__('Alive').'</b>';
                $table->data[$i][1] = '<span id="alive">';
                $table->data[$i][1] .= $task['stats']['summary']['alive'];
                $table->data[$i++][1] .= '</span>';

                $table->data[$i][0] = '<b>'.__('Not alive').'</b>';
                $table->data[$i][1] = '<span id="not_alive">';
                $table->data[$i][1] .= $task['stats']['summary']['not_alive'];
                $table->data[$i++][1] .= '</span>';

                if ($task['type'] == DISCOVERY_HOSTDEVICES) {
                    $table->data[$i][0] = '<b>'.__('Responding SNMP').'</b>';
                    $table->data[$i][1] = '<span id="SNMP">';
                    $table->data[$i][1] .= $task['stats']['summary']['SNMP'];
                    $table->data[$i++][1] .= '</span>';

                    $table->data[$i][0] = '<b>'.__('Responding WMI').'</b>';
                    $table->data[$i][1] = '<span id="WMI">';
                    $table->data[$i][1] .= $task['stats']['summary']['WMI'];
                    $table->data[$i++][1] .= '</span>';
                }
            }

            $output = '<div class="subtitle"><span>'.__('Summary').'</span></div>';
            $output .= html_print_table($table, true).'</div>';
        }

        return $output;
    }


    /**
     * Content of modal 'task progress', ajax only.
     *
     * @return void
     */
    public function progressTaskDiscovery()
    {
        if (!is_ajax()) {
            return;
        }

        $id_task = get_parameter('id', 0);

        if ($id_task <= 0) {
            echo json_encode(['error' => true]);
            return;
        }

        $task = db_get_row('trecon_task', 'id_rt', $id_task);
        $task['stats'] = json_decode($task['summary'], true);
        $summary = $this->progressTaskSummary($task);

        $output = '';

        // Header information.
        if ((int) $task['status'] <= 0 && empty($summary)) {
            if ($task['type'] == DISCOVERY_APP_VMWARE && $task['utimestamp'] != 0) {
                $outputMessage = __('Task completed.');
            } else {
                $outputMessage = __('This task has never executed');
            }

            $output .= ui_print_info_message(
                $outputMessage,
                '',
                true
            );
        } else if ($task['status'] == 1
            || ($task['utimestamp'] == 0 && $task['interval_sweep'])
        ) {
            $output .= ui_print_info_message(
                __('Task queued, please wait.'),
                '',
                true
            ).'</div>';
        } else {
            $output .= $this->progressTaskGraph($task);
        }

        $output .= $summary;

        echo json_encode(['html' => $output]);
    }


    /**
     * Get a map of target task.
     *
     * @return void
     */
    public function taskShowmap()
    {
        global $config;
        include_once $config['homedir'].'/include/class/NetworkMap.class.php';
        $id_task = get_parameter('id', 0);

        $map = new NetworkMap(
            [
                'id_task'     => $id_task,
                'pure'        => 1,
                'widget'      => true,
                'map_options' => [
                    'map_filter' => [
                        'x_offs'   => 120,
                        'node_sep' => 10,
                    ],
                ],
            ]
        );
        if (count($map->nodes) <= 1) {
            // No nodes detected in current task definition.
            $task = db_get_row('trecon_task', 'id_rt', $id_task);

            if ((int) $task['type'] === DISCOVERY_CLOUD_GCP_COMPUTE_ENGINE) {
                ui_print_info_message(
                    __('Please ensure instances or regions are being monitorized and \'scan and general monitoring\' is enabled.')
                );
            }
        }

        $map->printMap();
    }


    /**
     * Shows a modal to review results found by discovery task.
     *
     * @return void
     */
    public function showTaskReview()
    {
        $id_task = get_parameter('id', 0);
        if ($id_task <= 0) {
            ui_print_error_message(__('Invalid task'));
            return;
        }

        $task_data = db_get_all_rows_filter(
            'tdiscovery_tmp_agents',
            ['id_rt' => $id_task]
        );
        $task = db_get_row('trecon_task', 'id_rt', $id_task);

        $simple_data = [];
        if (is_array($task_data)) {
            foreach ($task_data as $agent) {
                $data = json_decode(base64_decode($agent['data']), true);
                if (is_array($data) === false) {
                    continue;
                }

                if (is_array($data['agent']) === false) {
                    continue;
                }

                $id = $data['agent']['nombre'];

                // Partial.
                $tmp = [
                    'id'      => $id,
                    'name'    => $id,
                    'checked' => $data['agent']['checked'],
                ];

                // Ensure agent_id really exists.
                $agent_id = agents_get_agent_id($data['agent']['nombre'], true);

                if ($agent_id > 0) {
                    $tmp['disabled'] = 1;
                    $tmp['agent_id'] = $agent_id;
                    $tmp['checked'] = 1;
                }

                // Store.
                $simple_data[] = $tmp;

                if (is_array($data['modules'])) {
                    $simple_data = array_merge(
                        $simple_data,
                        array_reduce(
                            $data['modules'],
                            function ($carry, $item) use ($id, $agent_id) {
                                if (empty($item['name'])) {
                                    $item['name'] = $item['nombre'];
                                }

                                if ($item['name'] == 'Host Alive') {
                                    return $carry;
                                }

                                if (empty($item['name'])) {
                                    $item['name'] = $item['nombre'];
                                }

                                $tmp = [
                                    'name'    => $item['name'],
                                    'id'      => $id.'-'.$item['name'],
                                    'pid'     => $id,
                                    'checked' => $item['checked'],
                                ];

                                $agentmodule_id = modules_get_agentmodule_id(
                                    io_safe_input($item['name']),
                                    $agent_id
                                );

                                if ($agentmodule_id > 0) {
                                    $tmp['disabled'] = 1;
                                    $tmp['checked'] = 1;
                                    $tmp['module_id'] = $agentmodule_id;
                                }

                                $carry[] = $tmp;
                                return $carry;
                            },
                            []
                        )
                    );
                }
            }
        }

        echo '<div>';
        echo $this->progressTaskSummary($task);
        echo '</div>';

        if (count($simple_data) > 0) {
            echo '<div class="subtitle">';
            echo '<span>';
            echo __('Please select devices to be monitored');
            echo '</span><div class="manage">';
            echo '<button onclick="$(\'.sim-tree li:not(.disabled) a\').each(function(){simTree_tree.doCheck($(this), false); simTree_tree.clickNode($(this));});">';
            echo __('select all');
            echo '</button>';
            echo '<button onclick="$(\'.sim-tree li:not(.disabled) a\').each(function(){simTree_tree.doCheck($(this), true); simTree_tree.clickNode($(this));});">';
            echo __('deselect all');
            echo '</button>';
            echo '<button onclick="$(\'.sim-tree-spread.sim-icon-r\').click();">';
            echo __('expand all');
            echo '</button>';
            echo '<button onclick="$(\'.sim-tree-spread.sim-icon-d\').click();">';
            echo __('collapse all');
            echo '</button>';
            echo '</div>';
            echo '</div>';
            echo '<form id="review">';
            echo '<div id="tree"></div>';
            echo parent::printTree(
                'tree',
                $simple_data
            );
            echo '</form>';
        } else {
            echo '<div class="subtitle">';
            echo '<span>';
            echo __('No devices found in temporary resources, please re-launch.');
            echo '</span>';
            echo '</div>';
        }

    }


    /**
     * Processes a review over temporary results found by discovery task.
     *
     * @return void
     */
    public function parseTaskReview()
    {
        $id_task = get_parameter('id', 0);
        if ($id_task <= 0) {
            echo $this->error(__('Invalid task'));
            return;
        }

        $ids = [];
        $n_agents = 0;
        $selection = io_safe_output(get_parameter('tree-data-tree', ''));
        if (empty($selection) === false) {
            $selection = json_decode($selection, true);
            $ids = array_reduce(
                $selection,
                function ($carry, $item) use (&$n_agents) {
                    // String is agent-module.
                    $fields = explode('-', $item['id']);
                    $agent_name = $fields[0];
                    $module_name = $fields[1];
                    if ($module_name === null) {
                        // Do not count if already created.
                        if (db_get_value(
                            'id_agente',
                            'tagente',
                            'nombre',
                            io_safe_input($agent_name)
                        ) === false
                        ) {
                            $n_agents++;
                        }
                    }

                    $carry[] = $item['id'];
                    return $carry;
                }
            );
        }

        $task_data = db_get_all_rows_filter(
            'tdiscovery_tmp_agents',
            ['id_rt' => $id_task]
        );

        // License precheck.
        $license = enterprise_hook('license_get_info');

        if (is_array($license) === true
            && $n_agents > ($license['limit'] - $license['count'])
        ) {
            $limit = ($license['limit'] - $license['count']);
            echo json_encode(
                [
                    'error' => __(
                        'Your selection exceeds the agents available on your license. Limit %d',
                        $limit
                    ),
                ]
            );
            return;
        }

        $summary = [];
        if (is_array($ids)) {
            foreach ($task_data as $row) {
                $data = json_decode(base64_decode($row['data']), true);

                if (is_array($data)) {
                    // Analize each agent.
                    $agent_name = $data['agent']['nombre'];
                    if (in_array($agent_name, $ids)) {
                        if ($data['agent']['checked'] != 1) {
                            $summary[] = '<li class="added">'.$agent_name.'</li>';
                        }

                        $data['agent']['checked'] = 1;
                    } else {
                        if ($data['agent']['checked'] == 1) {
                            $summary[] = '<li class="removed">'.__('Removed').' '.$agent_name.'</li>';
                        }

                        $data['agent']['checked'] = 0;
                    }

                    // Modules.
                    if (is_array($data['modules'])) {
                        $n_modules = count($data['modules']);
                        foreach ($data['modules'] as $module_name => $module) {
                            if (in_array($agent_name.'-'.$module_name, $ids)) {
                                if ($data['modules'][$module_name]['checked'] != 1) {
                                    $summary[] = '<li class="added">'.$agent_name.' - '.$module_name.'</li>';
                                }

                                $data['modules'][$module_name]['checked'] = 1;
                            } else {
                                if ($data['modules'][$module_name]['checked'] == 1) {
                                    if ($module_name != 'Host Alive') {
                                        $summary[] = '<li class="removed">'.__('Removed').' '.$agent_name.' - '.$module_name.'</li>';
                                    }
                                }

                                $data['modules'][$module_name]['checked'] = 0;
                            }
                        }
                    }

                    // Update data.
                    db_process_sql_update(
                        'tdiscovery_tmp_agents',
                        [
                            'data'        => base64_encode(json_encode($data)),
                            'review_date' => date('Y-m-d H:i:s'),
                        ],
                        [
                            'id_rt' => $id_task,
                            'label' => $agent_name,
                        ]
                    );
                }
            }
        }

        // Schedule execution.
        db_process_sql_update(
            'trecon_task',
            [
                'utimestamp'  => 0,
                'status'      => 1,
                'review_mode' => DISCOVERY_RESULTS,
            ],
            ['id_rt' => $id_task]
        );

        if (empty($summary)) {
            $out = __('No changes. Re-Scheduled');
        } else {
            $out = __('Scheduled for creation');
            $out .= '<ul>';
            $out .= join('', $summary);
            $out .= '</ul>';
        }

        echo json_encode(
            ['result' => $out]
        );
    }


    /**
     * Generates task status string for given task.
     *
     * @param array $task Discovery task (retrieved from DB).
     *
     * @return array Message to be displayed and review status.
     */
    public function getStatusMessage(array $task)
    {
        $status = '';
        $can_be_reviewed = false;

        if (empty($task['summary']) === false
            && $task['summary'] == 'cancelled'
        ) {
            $status = __('Cancelled').ui_print_help_tip(
                __('Server has been restarted while executing this task, please retry.'),
                true
            );
        } else if ($task['review_mode'] == DISCOVERY_STANDARD) {
            if ($task['status'] <= 0
                && empty($task['summary']) === false
            ) {
                $status = __('Done');
            } else if ($task['utimestamp'] == 0
                && empty($task['summary'])
            ) {
                $status = __('Not started');
            } else if ($task['utimestamp'] > 0) {
                $status = __('Done');
            } else {
                $status = __('Pending');
            }
        } else {
            if ($task['status'] <= 0
                && empty($task['summary']) === false
            ) {
                $can_be_reviewed = true;
                $status = '<span class="link review" onclick="show_review('.$task['id_rt'].',\''.$task['name'].'\')">';
                $status .= __('Review');
                $status .= '</span>';
            } else if ($task['utimestamp'] == 0
                && empty($task['summary'])
            ) {
                $status = __('Not started');
            } else {
                if ($task['review_mode'] == DISCOVERY_RESULTS) {
                    $status = __('Processing');
                } else {
                    $status = __('Searching');
                }
            }
        }

        return [
            'message'         => $status,
            'can_be_reviewed' => $can_be_reviewed,
        ];
    }


}<|MERGE_RESOLUTION|>--- conflicted
+++ resolved
@@ -1106,11 +1106,7 @@
      */
     private function progressTaskGraph($task)
     {
-<<<<<<< HEAD
-        $result = '<div style="display: flex;">';
-=======
         $result .= '<div class="flex">';
->>>>>>> 610d4129
         $result .= '<div class="subtitle">';
         $result .= '<span>'._('Overall Progress').'</span>';
 
@@ -1705,9 +1701,9 @@
         );
 
         if (empty($summary)) {
-            $out = __('No changes. Re-Scheduled');
+            $out .= __('No changes. Re-Scheduled');
         } else {
-            $out = __('Scheduled for creation');
+            $out .= __('Scheduled for creation');
             $out .= '<ul>';
             $out .= join('', $summary);
             $out .= '</ul>';
