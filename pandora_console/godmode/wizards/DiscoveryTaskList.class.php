<?php
/**
 * Extension to schedule tasks on Pandora FMS Console
 *
 * @category   Wizard
 * @package    Pandora FMS
 * @subpackage Host&Devices
 * @version    1.0.0
 * @license    See below
 *
 *    ______                 ___                    _______ _______ ________
 *   |   __ \.-----.--.--.--|  |.-----.----.-----. |    ___|   |   |     __|
 *  |    __/|  _  |     |  _  ||  _  |   _|  _  | |    ___|       |__     |
 * |___|   |___._|__|__|_____||_____|__| |___._| |___|   |__|_|__|_______|
 *
 * ============================================================================
 * Copyright (c) 2005-2019 Artica Soluciones Tecnologicas
 * Please see http://pandorafms.org for full contribution list
 * This program is free software; you can redistribute it and/or
 * modify it under the terms of the GNU General Public License
 * as published by the Free Software Foundation for version 2.
 * This program is distributed in the hope that it will be useful,
 * but WITHOUT ANY WARRANTY; without even the implied warranty of
 * MERCHANTABILITY or FITNESS FOR A PARTICULAR PURPOSE.  See the
 * GNU General Public License for more details.
 * ============================================================================
 */

global $config;

require_once $config['homedir'].'/include/class/HTML.class.php';
require_once $config['homedir'].'/include/functions_users.php';
require_once $config['homedir'].'/include/functions_reports.php';
require_once $config['homedir'].'/include/functions_cron.php';
enterprise_include_once('include/functions_tasklist.php');
enterprise_include_once('include/functions_cron.php');

ui_require_css_file('task_list');
ui_require_css_file('simTree');
ui_require_javascript_file('simTree');

/**
 * Defined as wizard to guide user to explore running tasks.
 */
class DiscoveryTaskList extends HTML
{


    /**
     * Constructor.
     *
     * @param integer $page  Start page, by default 0.
     * @param string  $msg   Custom default mesage.
     * @param string  $icon  Custom icon.
     * @param string  $label Custom label.
     *
     * @return class HostDevices
     */
    public function __construct(
        int $page=0,
        string $msg='Default message. Not set.',
        string $icon='images/wizard/tasklist.png',
        string $label='Task list'
    ) {
        $this->setBreadcrum([]);

        $this->task = [];
        $this->msg = $msg;
        $this->icon = $icon;
        $this->label = __($label);
        $this->page = $page;
        $this->url = ui_get_full_url(
            'index.php?sec=gservers&sec2=godmode/servers/discovery&wiz=tasklist'
        );

        return $this;
    }


    /**
     * Implements run method.
     *
     * @param string  $message Redirected input.
     * @param boolean $status  Redirected input.
     *
     * @return mixed Returns null if wizard is ongoing. Result if done.
     */
    public function run($message='', $status=null)
    {
        global $config;
        // Load styles.
        parent::run();

        $this->prepareBreadcrum(
            [
                [
                    'link'  => 'index.php?sec=gservers&sec2=godmode/servers/discovery',
                    'label' => 'Discovery',
                ],
            ]
        );

        // Header.
        ui_print_page_header(
            __('Task list'),
            '',
            false,
            '',
            true,
            '',
            false,
            '',
            GENERIC_SIZE_TEXT,
            '',
            $this->printHeader(true)
        );

        // Show redirected messages from discovery.php.
        if ($status === 0) {
            ui_print_success_message($message);
        } else if ($status !== null) {
            ui_print_error_message($message);
        }

        $force_run = (bool) get_parameter('force_run');
        $force = (bool) get_parameter('force');
        if ($force_run === true || $force === true) {
            return $this->forceTask();
        }

        $delete_console_task = (bool) get_parameter('delete_console_task');
        if ($delete_console_task === true) {
            return $this->deleteConsoleTask();
        }

        $delete = (bool) get_parameter('delete', false);
        if ($delete === true) {
            return $this->deleteTask();
        }

        if (enterprise_installed()) {
            // This check only applies to enterprise users.
            enterprise_hook('tasklist_checkrunning');

            $ret = $this->showListConsoleTask();
        } else {
            $ret = false;
        }

        $ret2 = $this->showList();

        if ($ret === false && $ret2 === false) {
            include_once $config['homedir'].'/general/first_task/recon_view.php';
        } else {
            $form = [
                'form'   => [
                    'method' => 'POST',
                    'action' => ui_get_full_url(
                        'index.php?sec=gservers&sec2=godmode/servers/discovery'
                    ),
                ],
                'inputs' => [
                    [
                        'arguments' => [
                            'name'       => 'submit',
                            'label'      => __('Go back'),
                            'type'       => 'submit',
                            'attributes' => 'class="sub cancel"',
                            'return'     => true,
                        ],
                    ],[
                        'class'     => 'action-buttons rule-builder-actions',
                        'arguments' => [
                            'name'       => 'refresh',
                            'label'      => __('Refresh'),
                            'type'       => 'button',
                            'attributes' => 'class="sub upd"',
                            'return'     => true,
                            'script'     => 'location.href = \''.$this->url.'\';',
                        ],
                    ],
                ],
            ];

            $this->printForm($form);
        }

        return $ret;
    }


    /**
     * Implements load method.
     *
     * @return mixed Skeleton for button.
     */
    public function load()
    {
        return [
            'icon'  => $this->icon,
            'label' => $this->label,
            'url'   => $this->url,

        ];

    }


    /**
     * Delete a recon task.
     *
     * @return void
     */
    public function deleteTask()
    {
        global $config;

        if (! check_acl($config['id_user'], 0, 'AW')) {
            db_pandora_audit(
                'ACL Violation',
                'Trying to access recon task viewer'
            );
            include 'general/noaccess.php';
            return;
        }

        $task = get_parameter('task', null);

        if ($task !== null) {
            $result = db_process_sql_delete(
                'trecon_task',
                ['id_rt' => $task]
            );

            if ($result == 1) {
                return [
                    'result' => 0,
                    'msg'    => __('Task successfully deleted'),
                    'id'     => false,
                ];
            }

            // Trick to avoid double execution.
            header('Location: '.$this->url);
        }

    }


    /**
     * Force console task.
     *
     * @return void
     */
    public function forceTask()
    {
        global $config;

        if (!$this->aclMulticheck('RR|RW|RM|PM')) {
            db_pandora_audit(
                'ACL Violation',
                'Trying to access recon task viewer'
            );
            include 'general/noaccess.php';
            return;
        }

        $id_console_task = (int) get_parameter('id_console_task');

        if ($id_console_task != null) {
            // --------------------------------
            // FORCE A CONSOLE TASK
            // --------------------------------
            enterprise_hook('cron_task_run', [$id_console_task, true]);
            // Trick to avoid double execution.
            header('Location: '.$this->url);
        } else {
            // --------------------------------
            // FORCE A RECON TASK
            // --------------------------------
            if (check_acl($config['id_user'], 0, 'AW')) {
                if (isset($_GET['force'])) {
                    $id = (int) get_parameter_get('force', 0);
                    // Schedule execution.
                    $review_mode = db_get_value(
                        'review_mode',
                        'trecon_task',
                        'id_rt',
                        $id
                    );

                    if ($review_mode != DISCOVERY_STANDARD) {
                        // Force re-scan for supervised tasks.
                        $review_mode = DISCOVERY_REVIEW;
                    }

                    db_process_sql_update(
                        'trecon_task',
                        [
                            'utimestamp'  => 0,
                            'status'      => 1,
                            'review_mode' => $review_mode,
                        ],
                        ['id_rt' => $id]
                    );
                    header('Location: '.$this->url);
                }
            }
        }
    }


    /**
     * Delete a Console task.
     *
     * @return void
     */
    public function deleteConsoleTask()
    {
        global $config;

        if (! check_acl($config['id_user'], 0, 'RM')) {
            db_pandora_audit(
                'ACL Violation',
                'Trying to access recon task viewer'
            );
            include 'general/noaccess.php';
            return;
        }

        $id_console_task = (int) get_parameter('id_console_task');

        if ($id_console_task !== null) {
            $result = db_process_sql_delete(
                'tuser_task_scheduled',
                ['id' => $id_console_task]
            );

            if ($result == 1) {
                return [
                    'result' => 0,
                    'msg'    => __('Console Task successfully deleted'),
                    'id'     => false,
                ];
            }

            // Trick to avoid double execution.
            header('Location: '.$this->url);
        }

    }


    /**
     * Show complete list of running tasks.
     *
     * @return boolean Success or not.
     */
    public function showList()
    {
        global $config;

        check_login();

        if (!$this->aclMulticheck('AR|AW|AM')) {
            // Tasklist are allowed only of agent managers.
            return '';
        }

        // Get all discovery servers.
        $servers = db_get_all_rows_sql('SELECT * FROM tserver WHERE server_type = 3');
        if ($servers === false) {
            $servers = [];
            ui_print_error_message(__('Discovery Server is disabled'));
            $check = db_get_all_rows_sql('SELECT * FROM trecon_task');
            return (bool) $check;
        } else {
            include_once $config['homedir'].'/include/functions_graph.php';
            include_once $config['homedir'].'/include/functions_servers.php';
            include_once $config['homedir'].'/include/functions_network_profiles.php';

            $recon_tasks = db_get_all_rows_sql('SELECT * FROM trecon_task');
            // Show network tasks for Recon Server.
            if ($recon_tasks === false) {
                $recon_tasks = [];
            }

            $url_ajax = $config['homeurl'].'ajax.php';

            $table = new StdClass();
            $table->cellpadding = 0;
            $table->cellspacing = 0;
            $table->width = '100%';
            $table->class = 'info_table';
            $table->head = [];
            $table->data = [];
            $table->align = [];
            $table->headstyle = [];
            $table->style = [];
            $table->style[4] = 'word-break: break-word;';
            for ($i = 0; $i < 9; $i++) {
                $table->headstyle[$i] = 'text-align: left;';
            }

            // Task name.
            $table->headstyle[1] .= 'min-width: 150px; width: 300px;';
            // Name.
            $table->headstyle[4] .= 'min-width: 100px; width: 400px;';
            // Status.
            $table->headstyle[5] .= 'min-width: 50px; width: 100px;';
            // Task type.
            $table->headstyle[6] .= 'min-width: 200px; width: 200px;';
            // Progress.
            $table->headstyle[7] .= 'min-width: 50px; width: 150px;';
            // Updated at.
            $table->headstyle[8] .= 'min-width: 50px; width: 150px;';
            // Operations.
            $table->headstyle[9] .= 'min-width: 150px; width: 150px;';

            if (check_acl($config['id_user'], 0, 'AW')) {
                $table->head[0] = __('Force');
                $table->align[0] = 'left';
            }

            $table->head[1] = __('Task name');
            $table->align[1] = 'left';

            $table->head[2] = __('Server name');
            $table->align[2] = 'left';

            $table->head[3] = __('Interval');
            $table->align[3] = 'left';

            $table->head[4] = __('Network');
            $table->align[4] = 'left';

            $table->head[5] = __('Status');
            $table->align[5] = 'left';

            $table->head[6] = __('Task type');
            $table->align[6] = 'left';

            $table->head[7] = __('Progress');
            $table->align[7] = 'left';

            $table->head[8] = __('Updated at');
            $table->align[8] = 'left';

            $table->head[9] = __('Operations');
            $table->align[9] = 'left';

            foreach ($recon_tasks as $task) {
                $no_operations = false;
                $data = [];
                $server_name = servers_get_name($task['id_recon_server']);

                // By default.
                $subnet = $task['subnet'];

                // Exceptions: IPAM.
                $ipam = false;
                if ($task['id_recon_script'] != null) {
                    $recon_script_data = db_get_row(
                        'trecon_script',
                        'id_recon_script',
                        $task['id_recon_script']
                    );
                    if ($recon_script_data !== false) {
                        $recon_script_name = $recon_script_data['name'];
                        if (io_safe_output($recon_script_name) == 'IPAM Recon'
                            && enterprise_installed()
                        ) {
                            $subnet_obj = json_decode($task['macros'], true);
                            $subnet = $subnet_obj['1']['value'];
                            $tipam_task_id = db_get_value(
                                'id',
                                'tipam_network',
                                'id_recon_task',
                                $task['id_rt']
                            );
                            $ipam = true;
                        }
                    }
                } else {
                    $recon_script_data = false;
                    $recon_script_name = false;
                }

                if ($task['disabled'] == 0 && $server_name !== '') {
                    if (check_acl($config['id_user'], 0, 'AW')) {
                        $data[0] = '<span class="link" onclick="force_task(\'';
                        $data[0] .= ui_get_full_url(
                            'index.php?sec=gservers&sec2=godmode/servers/discovery&wiz=tasklist&server_id='.$id_server.'&force='.$task['id_rt']
                        );
                        $data[0] .= '\'';
                        if ($task['type'] == DISCOVERY_HOSTDEVICES) {
                            $title = __('Are you sure?');
                            $message = 'This action will rescan the target networks.';
                            $data[0] .= ', {title: \''.$title.'\', message: \''.$message.'\'}';
                        }

                        $data[0] .= ');" >';
                        $data[0] .= html_print_image('images/target.png', true, ['title' => __('Force')]);
                        $data[0] .= '</span>';
                    }
                } else if ($task['disabled'] == 2) {
                    $data[0] = ui_print_help_tip(
                        __('This task has not been completely defined, please edit it'),
                        true
                    );
                } else {
                    $data[0] = '';
                }

                // Name task.
                $data[1] = '';
                if ($task['disabled'] != 2) {
                    $data[1] .= '<span class="link" onclick="progress_task_list('.$task['id_rt'].',\''.$task['name'].'\')">';
                }

                $data[1] .= '<b>'.$task['name'].'</b>';
                if ($task['disabled'] != 2) {
                    $data[1] .= '</span>';
                }

                $data[2] = $server_name;

                if ($task['interval_sweep'] > 0) {
                    $data[3] = human_time_description_raw(
                        $task['interval_sweep']
                    );
                } else {
                    $data[3] = __('Manual');
                }

                if ($task['id_recon_script'] == 0 || $ipam === true) {
                    $data[4] = $subnet;
                } else {
                    $data[4] = '-';
                }

                $can_be_reviewed = false;
                if (empty($task['summary']) === false
                    && $task['summary'] == 'cancelled'
                ) {
                    $data[5] = __('Cancelled').ui_print_help_tip(
                        __('Server has been restarted while executing this task, please retry.'),
                        true
                    );
                } else if ($task['review_mode'] == DISCOVERY_STANDARD) {
                    if ($task['type'] == DISCOVERY_APP_VMWARE) {
                        if ($task['status'] <= 0 && $task['utimestamp'] != 0) {
                            $data[5] = __('Done');
                        } else if ($task['status'] > 0) {
                            $data[5] = __('Pending');
                        } else {
                            $data[5] = __('Not started');
                        }
                    } else {
                        if ($task['status'] <= 0
                            && empty($task['summary']) === false
                        ) {
                            $data[5] = __('Done');
                        } else if ($task['utimestamp'] == 0
                            && empty($task['summary'])
                        ) {
                            $data[5] = __('Not started');
                        } else {
                            $data[5] = __('Pending');
                        }
                    }
                } else {
                    if ($task['status'] <= 0
                        && empty($task['summary']) === false
                    ) {
                        $can_be_reviewed = true;
                        $data[5] = '<span class="link review" onclick="show_review('.$task['id_rt'].',\''.$task['name'].'\')">';
                        $data[5] .= __('Review');
                        $data[5] .= '</span>';
                    } else if ($task['utimestamp'] == 0
                        && empty($task['summary'])
                    ) {
                        $data[5] = __('Not started');
                    } else {
                        if ($task['review_mode'] == DISCOVERY_RESULTS) {
                            $data[5] = __('Processing');
                        } else {
                            $data[5] = __('Searching');
                        }
                    }
                }

                switch ($task['type']) {
                    case DISCOVERY_CLOUD_AZURE_COMPUTE:
                        // Discovery Applications MySQL.
                        $data[6] = html_print_image(
                            'images/plugin.png',
                            true,
                            ['title' => __('Discovery Cloud Azure Compute')]
                        ).'&nbsp;&nbsp;';
                        $data[6] .= __('Cloud.Azure.Compute');
                    break;

                    case DISCOVERY_CLOUD_AWS_EC2:
                        // Discovery Applications MySQL.
                        $data[6] = html_print_image(
                            'images/plugin.png',
                            true,
                            ['title' => __('Discovery Cloud AWS EC2')]
                        ).'&nbsp;&nbsp;';
                        $data[6] .= __('Cloud.AWS.EC2');
                    break;

                    case DISCOVERY_CLOUD_AWS_RDS:
                        // Discovery Cloud RDS.
                        $data[6] = html_print_image(
                            'images/network.png',
                            true,
                            ['title' => __('Discovery Cloud RDS')]
                        ).'&nbsp;&nbsp;';
                        $data[6] .= __('Discovery.Cloud.Aws.RDS');
                    break;

                    case DISCOVERY_APP_MYSQL:
                        // Discovery Applications MySQL.
                        $data[6] = html_print_image(
                            'images/network.png',
                            true,
                            ['title' => __('Discovery Applications MySQL')]
                        ).'&nbsp;&nbsp;';
                        $data[6] .= __('Discovery.App.MySQL');
                    break;

                    case DISCOVERY_APP_ORACLE:
                        // Discovery Applications Oracle.
                        $data[6] = html_print_image(
                            'images/network.png',
                            true,
                            ['title' => __('Discovery Applications Oracle')]
                        ).'&nbsp;&nbsp;';
                        $data[6] .= __('Discovery.App.Oracle');
                    break;

                    case DISCOVERY_APP_DB2:
                        // Discovery Applications DB2.
                        $data[6] = html_print_image(
                            'images/network.png',
                            true,
                            ['title' => __('Discovery Applications DB2')]
                        ).'&nbsp;&nbsp;';
                        $data[6] .= __('Discovery.App.DB2');
                    break;

                    case DISCOVERY_DEPLOY_AGENTS:
                        // Internal deployment task.
                        $no_operations = true;
                        $data[6] = html_print_image(
                            'images/deploy.png',
                            true,
                            ['title' => __('Agent deployment')]
                        ).'&nbsp;&nbsp;';
                        $data[6] .= __('Discovery.Agent.Deployment');
                    break;

                    case DISCOVERY_HOSTDEVICES:
                    default:
                        if ($task['id_recon_script'] == 0) {
                            // Discovery NetScan.
                            $data[6] = html_print_image(
                                'images/network.png',
                                true,
                                ['title' => __('Discovery NetScan')]
                            ).'&nbsp;&nbsp;';
                            $data[6] .= __('Discovery.NetScan');
                        } else {
                            // APP or external script recon task.
                            $data[6] = html_print_image(
                                'images/plugin.png',
                                true
                            ).'&nbsp;&nbsp;';
                            $data[6] .= $recon_script_name;
                        }
                    break;
                }

                if ($task['status'] <= 0 || $task['status'] > 100) {
                    $data[7] = '-';
                } else {
                    $data[7] = ui_progress(
                        $task['status'],
                        '100%',
                        1.9,
                        // Color.
                        '#82b92e',
                        // Return.
                        true,
                        // Text.
                        '',
                        // Ajax.
                        [
                            'page'     => 'godmode/servers/discovery',
                            'interval' => 10,
                            'simple'   => 1,
                            'data'     => [
                                'wiz'    => 'tasklist',
                                'id'     => $task['id_rt'],
                                'method' => 'taskProgress',
                            ],
                        ]
                    );
                }

                if ($task['utimestamp'] > 0) {
                    $data[8] = ui_print_timestamp(
                        $task['utimestamp'],
                        true
                    );
                } else {
                    $data[8] = __('Not executed yet');
                }

                if (!$no_operations) {
                    if ($task['disabled'] != 2) {
                        $data[9] = '';
                        if ($can_be_reviewed) {
                            $data[9] .= '<a href="#" onclick="show_review('.$task['id_rt'].',\''.$task['name'].'\')">';
                            $data[9] .= html_print_image(
                                'images/expand.png',
                                true,
                                ['title' => __('Review results')]
                            );
                            $data[9] .= '</a>';
                        }

                        $data[9] .= '<a href="#" onclick="progress_task_list('.$task['id_rt'].',\''.$task['name'].'\')">';
                        $data[9] .= html_print_image(
                            'images/eye.png',
                            true,
                            ['title' => __('View summary')]
                        );
                        $data[9] .= '</a>';
                    }

                    if ($task['disabled'] != 2 && $task['utimestamp'] > 0
                        && $task['type'] != DISCOVERY_APP_MYSQL
                        && $task['type'] != DISCOVERY_APP_ORACLE
                        && $task['type'] != DISCOVERY_APP_DB2
                        && $task['type'] != DISCOVERY_APP_SAP
                        && $task['type'] != DISCOVERY_CLOUD_AWS_RDS
                    ) {
                        if (check_acl($config['id_user'], 0, 'MR')) {
                            $data[9] .= '<a href="#" onclick="show_map('.$task['id_rt'].',\''.$task['name'].'\')">';
                            $data[9] .= html_print_image(
                                'images/dynamic_network_icon.png',
                                true,
                                ['title' => __('View map')]
                            );
                            $data[9] .= '</a>';
                        }
                    }

                    if (check_acl(
                        $config['id_user'],
                        $task['id_group'],
                        'AW'
                    )
                    ) {
                        if ($ipam === true) {
                            $data[9] .= '<a href="'.ui_get_full_url(
                                sprintf(
                                    'index.php?sec=godmode/extensions&sec2=enterprise/extensions/ipam&action=edit&id=%d',
                                    $tipam_task_id
                                )
                            ).'">'.html_print_image(
                                'images/config.png',
                                true,
                                ['title' => __('Edit task')]
                            ).'</a>';
                            $data[9] .= '<a href="'.ui_get_full_url(
                                'index.php?sec=godmode/extensions&sec2=enterprise/extensions/ipam&action=delete&id='.$tipam_task_id
                            ).'" onClick="if (!confirm(\' '.__('Are you sure?').'\')) return false;">'.html_print_image(
                                'images/cross.png',
                                true,
                                ['title' => __('Delete task')]
                            ).'</a>';
                        } else {
                            // Check if is a H&D, Cloud or Application or IPAM.
                            $data[9] .= '<a href="'.ui_get_full_url(
                                sprintf(
                                    'index.php?sec=gservers&sec2=godmode/servers/discovery&%s&task=%d',
                                    $this->getTargetWiz($task, $recon_script_data),
                                    $task['id_rt']
                                )
                            ).'">'.html_print_image(
                                'images/config.png',
                                true,
                                ['title' => __('Edit task')]
                            ).'</a>';
                            $data[9] .= '<a href="'.ui_get_full_url(
                                'index.php?sec=gservers&sec2=godmode/servers/discovery&wiz=tasklist&delete=1&task='.$task['id_rt']
                            ).'" onClick="if (!confirm(\' '.__('Are you sure?').'\')) return false;">'.html_print_image(
                                'images/cross.png',
                                true,
                                ['title' => __('Delete task')]
                            ).'</a>';
                        }
                    } else {
                        $data[9] = '';
                    }
                } else {
                    $data[9] = '-';
                }

                $table->cellclass[][9] = 'action_buttons';

                // Div neccesary for modal progress task.
                echo '<div id="progress_task_'.$task['id_rt'].'" style="display:none"></div>';

                array_push($table->data, $data);
            }

            if (empty($table->data)) {
                $content = '<div class="nf">'.__('Server').' '.$server_name.' '.__('has no discovery tasks assigned').'</div>';
                $return = false;
            } else {
                $content = html_print_table($table, true);
                $return = true;
            }

            ui_toggle($content, __('Server Tasks'), '', '', false);

            // Div neccesary for modal map task.
            echo '<div id="map_task" style="display:none"></div>';
            echo '<div id="task_review" style="display:none"></div>';
            echo '<div id="msg" style="display:none"></div>';
            echo '<input type="hidden" id="ajax-url" value="'.ui_get_full_url('ajax.php').'"/>';
            echo '<input type="hidden" id="success-str" value="'.__('Success').'"/>';
            echo '<input type="hidden" id="failed-str" value="'.__('Failed').'"/>';

            unset($table);

            ui_require_javascript_file('pandora_ui');
            ui_require_javascript_file('pandora_taskList');

            return $return;
        }

        return true;
    }


    /**
     * Show complete list of running tasks.
     *
     * @return boolean Success or not.
     */
    public function showListConsoleTask()
    {
        return enterprise_hook('tasklist_showListConsoleTask', [$this]);
    }


    /**
     * Return target url sub-string to edit target task.
     *
     * @param array $task   With all data.
     * @param array $script With all script data or false if undefined.
     *
     * @return string
     */
    public function getTargetWiz($task, $script=false)
    {
        if ($script !== false) {
            switch ($script['type']) {
                case DISCOVERY_SCRIPT_APP_VMWARE:
                return 'wiz=app&mode=vmware&page=0';

                case DISCOVERY_SCRIPT_IPAM_RECON:
                return '';

                case DISCOVERY_SCRIPT_IPMI_RECON:
                default:
                return 'wiz=hd&mode=customnetscan';

                case DISCOVERY_SCRIPT_CLOUD_AWS:
                    switch ($task['type']) {
                        case DISCOVERY_CLOUD_AWS_EC2:
                        return 'wiz=cloud&mode=amazonws&ki='.$task['auth_strings'].'&page=1';

                        case DISCOVERY_CLOUD_AZURE_COMPUTE:
                        return 'wiz=cloud&mode=azure&ki='.$task['auth_strings'].'&sub=compute&page=0';

                        default:
                        return 'wiz=cloud';
                    }
            }
        }

        switch ($task['type']) {
            case DISCOVERY_APP_MYSQL:
            return 'wiz=app&mode=mysql&page=0';

            case DISCOVERY_APP_ORACLE:
            return 'wiz=app&mode=oracle&page=0';

            case DISCOVERY_APP_DB2:
            return 'wiz=app&mode=DB2&page=0';

            case DISCOVERY_CLOUD_AWS:
            case DISCOVERY_CLOUD_AWS_EC2:
            return 'wiz=cloud&mode=amazonws&ki='.$task['auth_strings'].'&page=1';

            case DISCOVERY_CLOUD_AWS_RDS:
            return 'wiz=cloud&mode=amazonws&ki='.$task['auth_strings'].'&sub=rds&page=0';

            case DISCOVERY_APP_SAP:
            return 'wiz=app&mode=SAP&page=0';

            default:
                if ($task['description'] == 'console_task') {
                    return 'wiz=ctask';
                } else {
                    return 'wiz=hd&mode=netscan';
                }
            break;
        }
    }


    /**
     * Returns percent of completion of target task.
     *
     * @return void
     */
    public function taskProgress()
    {
        if (!is_ajax()) {
            echo json_encode(['error' => true]);
            return;
        }

        $id_task = get_parameter('id', 0);

        if ($id_task <= 0) {
            echo json_encode(['error' => true]);
            return;
        }

        $status = db_get_value('status', 'trecon_task', 'id_rt', $id_task);
        if ($status < 0) {
            $status = 100;
        }

        echo json_encode($status);
    }


    /**
     * Generates charts for progress popup.
     *
     * @param array $task Task.
     *
     * @return string Charts in HTML.
     */
    private function progressTaskGraph($task)
    {
        $result .= '<div style="display: flex;">';
        $result .= '<div class="subtitle">';
        $result .= '<span>'._('Overall Progress').'</span>';

        $result .= '<div style="margin-top: 25px;">';
        $result .= progress_circular_bar(
            $task['id_rt'],
            ($task['status'] < 0) ? 100 : $task['status'],
            200,
            200,
            '#7eb641',
            '%',
            '',
            '#3A3A3A',
            0
        );

        $result .= '</div>';
        if ($task['status'] > 0) {
            switch ($task['stats']['step']) {
                case STEP_SCANNING:
                    $str = __('Scanning network');
                break;

                case STEP_CAPABILITIES:
                    $str = __('Checking');
                break;

                case STEP_AFT:
                    $str = __('Finding AFT connectivity');
                break;

                case STEP_TRACEROUTE:
                    $str = __('Finding traceroute connectivity');
                break;

                case STEP_GATEWAY:
                    $str = __('Finding gateway connectivity');
                break;

                case STEP_STATISTICS:
                    $str = __('Searching for devices...');
                break;

                case STEP_APP_SCAN:
                    $str = __('Analyzing application...');
                break;

                case STEP_CUSTOM_QUERIES:
                    $str = __('Executing custom queries...');
                break;

                case STEP_MONITORING:
                    $str = __('Testing modules...');
                break;

                case STEP_PROCESSING:
                    $str = __('Processing results...');
                break;

                default:
                    $str = __('Processing...');
                break;
            }

            $result .= '</div>';
            $result .= '<div class="subtitle">';
            $result .= '<span>'.$str.' ';
            if (empty($str) === false) {
                $result .= $task['stats']['c_network_name'];
            }

            $result .= '</span>';

            $result .= '<div style="margin-top: 25px;">';
            $result .= progress_circular_bar(
                $task['id_rt'].'_detail',
                $task['stats']['c_network_percent'],
                200,
                200,
                '#7eb641',
                '%',
                '',
                '#3A3A3A',
                0
            );
            $result .= '</div></div>';
        }

        if ($task['review_mode'] == DISCOVERY_REVIEW) {
            if ($task['status'] <= 0
                && empty($task['summary']) === false
            ) {
                $result .= '<span class="link review" onclick="show_review('.$task['id_rt'].',\''.$task['name'].'\')">';
                $result .= '&raquo;'.__('Review');
                $result .= '</span>';
            }
        }

        $result .= '</div></div>';

        return $result;
    }


    /**
     * Generates a summary table for given task.
     *
     * @param array $task Task.
     *
     * @return html code with summary.
     */
    private function progressTaskSummary($task)
    {
        global $config;
        include_once $config['homedir'].'/include/graphs/functions_d3.php';

        if (is_array($task) === false) {
            return '';
        }

        $output = '';

        if (is_array($task['stats']) === false) {
            $task['stats'] = json_decode($task['summary'], true);
        }

        if (is_array($task['stats'])) {
            $i = 0;
            $table = new StdClasS();
            $table->class = 'databox data';
            $table->width = '75%';
            $table->styleTable = 'margin: 2em auto 0;border: 1px solid #ddd;background: white;';
            $table->rowid = [];
            $table->data = [];

            if ($task['review_mode'] == DISCOVERY_RESULTS) {
                $agents_review = db_get_all_rows_filter(
                    'tdiscovery_tmp_agents',
                    ['id_rt' => $task['id_rt']]
                );

                $agents = 0;
                $total = 0;
                if (is_array($agents_review)) {
                    foreach ($agents_review as $agent) {
                        $data = json_decode(base64_decode($agent['data']), true);

                        if (is_array($data) === false) {
                            continue;
                        }

                        if (is_array($data['agent']) === false) {
                            continue;
                        }

                        // Ensure agent_id really exists.
                        $agent_id = agents_get_agent_id(
                            $data['agent']['nombre'],
                            true
                        );

                        if ($agent_id > 0) {
                            $agents++;
                        }

                        $total++;
                    }
                }

                // Content.
                $table->data[$i][0] = '<b>'.__('Host&devices total').'</b>';
                $table->data[$i][1] = '<span id="discovered">';
                $table->data[$i][1] .= $total;
                $table->data[$i++][1] .= '</span>';

                $table->data[$i][0] = '<b>'.__('Agents monitored').'</b>';
                $table->data[$i][1] = '<span id="alive">';
                $table->data[$i][1] .= $agents;
                $table->data[$i++][1] .= '</span>';

                $table->data[$i][0] = '<b>'.__('Agents pending').'</b>';
                $table->data[$i][1] = '<span id="alive">';
                $table->data[$i][1] .= ($total - $agents);
                $table->data[$i++][1] .= '</span>';
            } else {
                // Content.
                $table->data[$i][0] = '<b>'.__('Hosts discovered').'</b>';
                $table->data[$i][1] = '<span id="discovered">';
                $table->data[$i][1] .= $task['stats']['summary']['discovered'];
                $table->data[$i++][1] .= '</span>';

                $table->data[$i][0] = '<b>'.__('Alive').'</b>';
                $table->data[$i][1] = '<span id="alive">';
                $table->data[$i][1] .= $task['stats']['summary']['alive'];
                $table->data[$i++][1] .= '</span>';

                $table->data[$i][0] = '<b>'.__('Not alive').'</b>';
                $table->data[$i][1] = '<span id="not_alive">';
                $table->data[$i][1] .= $task['stats']['summary']['not_alive'];
                $table->data[$i++][1] .= '</span>';

                if ($task['type'] == DISCOVERY_HOSTDEVICES) {
                    $table->data[$i][0] = '<b>'.__('Responding SNMP').'</b>';
                    $table->data[$i][1] = '<span id="SNMP">';
                    $table->data[$i][1] .= $task['stats']['summary']['SNMP'];
                    $table->data[$i++][1] .= '</span>';

                    $table->data[$i][0] = '<b>'.__('Responding WMI').'</b>';
                    $table->data[$i][1] = '<span id="WMI">';
                    $table->data[$i][1] .= $task['stats']['summary']['WMI'];
                    $table->data[$i++][1] .= '</span>';
                }
            }

            $output = '<div class="subtitle"><span>'.__('Summary').'</span></div>';
            $output .= html_print_table($table, true).'</div>';
        }

        return $output;
    }


    /**
     * Content of modal 'task progress', ajax only.
     *
     * @return void
     */
    public function progressTaskDiscovery()
    {
        if (!is_ajax()) {
            return;
        }

        $id_task = get_parameter('id', 0);

        if ($id_task <= 0) {
            echo json_encode(['error' => true]);
            return;
        }

        $task = db_get_row('trecon_task', 'id_rt', $id_task);
        $task['stats'] = json_decode($task['summary'], true);
        $summary = $this->progressTaskSummary($task);

        $output = '';

        // Header information.
<<<<<<< HEAD
        if ((int) $task['status'] <= 0 && empty($summary)) {
            if ($task['type'] == DISCOVERY_APP_VMWARE) {
                $outputMessage = __('Task completed.');
            } else {
                $outputMessage = __('This task has never executed');
            }

=======
        if ((int) $task['status'] <= 0
            && empty($summary)
            && $task['id_recon_script'] == 0
        ) {
>>>>>>> 71371a10
            $output .= ui_print_info_message(
                $outputMessage,
                '',
                true
            );
        } else if ($task['status'] == 1
            || ($task['utimestamp'] == 0 && $task['interval_sweep'])
        ) {
            $output .= ui_print_info_message(
                __('Task queued, please wait.'),
                '',
                true
            ).'</div>';
        } else {
            $output .= $this->progressTaskGraph($task);
        }

        $output .= $summary;

        echo json_encode(['html' => $output]);
    }


    /**
     * Get a map of target task.
     *
     * @return void
     */
    public function taskShowmap()
    {
        global $config;
        include_once $config['homedir'].'/include/class/NetworkMap.class.php';
        $id_task = get_parameter('id', 0);

        $map = new NetworkMap(
            [
                'id_task'     => $id_task,
                'pure'        => 1,
                'widget'      => true,
                'map_options' => [
                    'map_filter' => [
                        'x_offs'   => 120,
                        'node_sep' => 10,
                    ],
                ],
            ]
        );
        if (count($map->nodes) <= 1) {
            // No nodes detected in current task definition.
            $task = db_get_row('trecon_task', 'id_rt', $id_task);

            if ((int) $task['type'] === DISCOVERY_CLOUD_GCP_COMPUTE_ENGINE) {
                ui_print_info_message(
                    __('Please ensure instances or regions are being monitorized and \'scan and general monitoring\' is enabled.')
                );
            }
        }

        $map->printMap();
    }


    /**
     * Shows a modal to review results found by discovery task.
     *
     * @return void
     */
    public function showTaskReview()
    {
        $id_task = get_parameter('id', 0);
        if ($id_task <= 0) {
            ui_print_error_message(__('Invalid task'));
            return;
        }

        $task_data = db_get_all_rows_filter(
            'tdiscovery_tmp_agents',
            ['id_rt' => $id_task]
        );
        $task = db_get_row('trecon_task', 'id_rt', $id_task);

        $simple_data = [];
        if (is_array($task_data)) {
            foreach ($task_data as $agent) {
                $data = json_decode(base64_decode($agent['data']), true);
                if (is_array($data) === false) {
                    continue;
                }

                if (is_array($data['agent']) === false) {
                    continue;
                }

                $id = $data['agent']['nombre'];

                // Partial.
                $tmp = [
                    'id'      => $id,
                    'name'    => $id,
                    'checked' => $data['agent']['checked'],
                ];

                // Ensure agent_id really exists.
                $agent_id = agents_get_agent_id($data['agent']['nombre'], true);

                if ($agent_id > 0) {
                    $tmp['disabled'] = 1;
                    $tmp['agent_id'] = $agent_id;
                    $tmp['checked'] = 1;
                }

                // Store.
                $simple_data[] = $tmp;

                if (is_array($data['modules'])) {
                    $simple_data = array_merge(
                        $simple_data,
                        array_reduce(
                            $data['modules'],
                            function ($carry, $item) use ($id, $agent_id) {
                                if (empty($item['name'])) {
                                    $item['name'] = $item['nombre'];
                                }

                                if ($item['name'] == 'Host Alive') {
                                    return $carry;
                                }

                                if (empty($item['name'])) {
                                    $item['name'] = $item['nombre'];
                                }

                                $tmp = [
                                    'name'    => $item['name'],
                                    'id'      => $id.'-'.$item['name'],
                                    'pid'     => $id,
                                    'checked' => $item['checked'],
                                ];

                                $agentmodule_id = modules_get_agentmodule_id(
                                    io_safe_input($item['name']),
                                    $agent_id
                                );

                                if ($agentmodule_id > 0) {
                                    $tmp['disabled'] = 1;
                                    $tmp['checked'] = 1;
                                    $tmp['module_id'] = $agentmodule_id;
                                }

                                $carry[] = $tmp;
                                return $carry;
                            },
                            []
                        )
                    );
                }
            }
        }

        echo '<div>';
        echo $this->progressTaskSummary($task);
        echo '</div>';

        if (count($simple_data) > 0) {
            echo '<div class="subtitle">';
            echo '<span>';
            echo __('Please select devices to be monitored');
            echo '</span><div class="manage">';
            echo '<button onclick="$(\'.sim-tree li:not(.disabled) a\').each(function(){simTree_tree.doCheck($(this), false); simTree_tree.clickNode($(this));});">';
            echo __('select all');
            echo '</button>';
            echo '<button onclick="$(\'.sim-tree li:not(.disabled) a\').each(function(){simTree_tree.doCheck($(this), true); simTree_tree.clickNode($(this));});">';
            echo __('deselect all');
            echo '</button>';
            echo '<button onclick="$(\'.sim-tree-spread.sim-icon-r\').click();">';
            echo __('expand all');
            echo '</button>';
            echo '<button onclick="$(\'.sim-tree-spread.sim-icon-d\').click();">';
            echo __('collapse all');
            echo '</button>';
            echo '</div>';
            echo '</div>';
            echo '<form id="review">';
            echo '<div id="tree"></div>';
            echo parent::printTree(
                'tree',
                $simple_data
            );
            echo '</form>';
        } else {
            echo '<div class="subtitle">';
            echo '<span>';
            echo __('No devices found in temporary resources, please re-launch.');
            echo '</span>';
            echo '</div>';
        }

    }


    /**
     * Processes a review over temporary results found by discovery task.
     *
     * @return void
     */
    public function parseTaskReview()
    {
        $id_task = get_parameter('id', 0);
        if ($id_task <= 0) {
            echo $this->error(__('Invalid task'));
            return;
        }

        $ids = [];
        $n_agents = 0;
        $selection = io_safe_output(get_parameter('tree-data-tree', ''));
        if (empty($selection) === false) {
            $selection = json_decode($selection, true);
            $ids = array_reduce(
                $selection,
                function ($carry, $item) use (&$n_agents) {
                    // String is agent-module.
                    $fields = explode('-', $item['id']);
                    $agent_name = $fields[0];
                    $module_name = $fields[1];
                    if ($module_name === null) {
                        // Do not count if already created.
                        if (db_get_value(
                            'id_agente',
                            'tagente',
                            'nombre',
                            io_safe_input($agent_name)
                        ) === false
                        ) {
                            $n_agents++;
                        }
                    }

                    $carry[] = $item['id'];
                    return $carry;
                }
            );
        }

        $task_data = db_get_all_rows_filter(
            'tdiscovery_tmp_agents',
            ['id_rt' => $id_task]
        );

        // License precheck.
        $license = enterprise_hook('license_get_info');

        if (is_array($license) === true
            && $n_agents > ($license['limit'] - $license['count'])
        ) {
            $limit = ($license['limit'] - $license['count']);
            echo json_encode(
                [
                    'error' => __(
                        'Your selection exceeds the agents available on your license. Limit %d',
                        $limit
                    ),
                ]
            );
            return;
        }

        $summary = [];
        if (is_array($ids)) {
            foreach ($task_data as $row) {
                $data = json_decode(base64_decode($row['data']), true);

                if (is_array($data)) {
                    // Analize each agent.
                    $agent_name = $data['agent']['nombre'];
                    if (in_array($agent_name, $ids)) {
                        if ($data['agent']['checked'] != 1) {
                            $summary[] = '<li class="added">'.$agent_name.'</li>';
                        }

                        $data['agent']['checked'] = 1;
                    } else {
                        if ($data['agent']['checked'] == 1) {
                            $summary[] = '<li class="removed">'.__('Removed').' '.$agent_name.'</li>';
                        }

                        $data['agent']['checked'] = 0;
                    }

                    // Modules.
                    if (is_array($data['modules'])) {
                        $n_modules = count($data['modules']);
                        foreach ($data['modules'] as $module_name => $module) {
                            if (in_array($agent_name.'-'.$module_name, $ids)) {
                                if ($data['modules'][$module_name]['checked'] != 1) {
                                    $summary[] = '<li class="added">'.$agent_name.' - '.$module_name.'</li>';
                                }

                                $data['modules'][$module_name]['checked'] = 1;
                            } else {
                                if ($data['modules'][$module_name]['checked'] == 1) {
                                    if ($module_name != 'Host Alive') {
                                        $summary[] = '<li class="removed">'.__('Removed').' '.$agent_name.' - '.$module_name.'</li>';
                                    }
                                }

                                $data['modules'][$module_name]['checked'] = 0;
                            }
                        }
                    }

                    // Update data.
                    db_process_sql_update(
                        'tdiscovery_tmp_agents',
                        [
                            'data'        => base64_encode(json_encode($data)),
                            'review_date' => date('Y-m-d H:i:s'),
                        ],
                        [
                            'id_rt' => $id_task,
                            'label' => $agent_name,
                        ]
                    );
                }
            }
        }

        // Schedule execution.
        db_process_sql_update(
            'trecon_task',
            [
                'utimestamp'  => 0,
                'status'      => 1,
                'review_mode' => DISCOVERY_RESULTS,
            ],
            ['id_rt' => $id_task]
        );

        if (empty($summary)) {
            $out .= __('No changes. Re-Scheduled');
        } else {
            $out .= __('Scheduled for creation');
            $out .= '<ul>';
            $out .= join('', $summary);
            $out .= '</ul>';
        }

        echo json_encode(
            ['result' => $out]
        );
    }


}<|MERGE_RESOLUTION|>--- conflicted
+++ resolved
@@ -1212,7 +1212,6 @@
         $output = '';
 
         // Header information.
-<<<<<<< HEAD
         if ((int) $task['status'] <= 0 && empty($summary)) {
             if ($task['type'] == DISCOVERY_APP_VMWARE) {
                 $outputMessage = __('Task completed.');
@@ -1220,12 +1219,6 @@
                 $outputMessage = __('This task has never executed');
             }
 
-=======
-        if ((int) $task['status'] <= 0
-            && empty($summary)
-            && $task['id_recon_script'] == 0
-        ) {
->>>>>>> 71371a10
             $output .= ui_print_info_message(
                 $outputMessage,
                 '',
