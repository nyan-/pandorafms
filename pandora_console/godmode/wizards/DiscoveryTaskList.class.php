--- conflicted
+++ resolved
@@ -645,63 +645,9 @@
                     $data[4] = '-';
                 }
 
-<<<<<<< HEAD
                 $_rs = $this->getStatusMessage($task);
                 $can_be_reviewed = $_rs['can_be_reviewed'];
                 $data[5] = $_rs['message'];
-=======
-                $can_be_reviewed = false;
-                if (empty($task['summary']) === false
-                    && $task['summary'] == 'cancelled'
-                ) {
-                    $data[5] = __('Cancelled').ui_print_help_tip(
-                        __('Server has been restarted while executing this task, please retry.'),
-                        true
-                    );
-                } else if ($task['review_mode'] == DISCOVERY_STANDARD) {
-                    if ($task['type'] == DISCOVERY_APP_VMWARE) {
-                        if ($task['status'] <= 0 && $task['utimestamp'] != 0) {
-                            $data[5] = __('Done');
-                        } else if ($task['status'] > 0) {
-                            $data[5] = __('Pending');
-                        } else {
-                            $data[5] = __('Not started');
-                        }
-                    } else {
-                        if ($task['status'] <= 0
-                            && empty($task['summary']) === false
-                        ) {
-                            $data[5] = __('Done');
-                        } else if ($task['utimestamp'] == 0
-                            && empty($task['summary'])
-                        ) {
-                            $data[5] = __('Not started');
-                        } else {
-                            $data[5] = __('Pending');
-                        }
-                    }
-                } else {
-                    if ($task['status'] <= 0
-                        && empty($task['summary']) === false
-                        && (int) $task['type'] === DISCOVERY_HOSTDEVICES
-                    ) {
-                        $can_be_reviewed = true;
-                        $data[5] = '<span class="link review" onclick="show_review('.$task['id_rt'].',\''.$task['name'].'\')">';
-                        $data[5] .= __('Review');
-                        $data[5] .= '</span>';
-                    } else if ($task['utimestamp'] == 0
-                        && empty($task['summary'])
-                    ) {
-                        $data[5] = __('Not started');
-                    } else {
-                        if ($task['review_mode'] == DISCOVERY_RESULTS) {
-                            $data[5] = __('Processing');
-                        } else {
-                            $data[5] = __('Searching');
-                        }
-                    }
-                }
->>>>>>> 2955e148
 
                 switch ($task['type']) {
                     case DISCOVERY_CLOUD_AZURE_COMPUTE:
