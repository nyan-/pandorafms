<?php
/**
 * Extension to schedule tasks on Pandora FMS Console
 *
 * @category   Wizard
 * @package    Pandora FMS
 * @subpackage Host&Devices
 * @version    1.0.0
 * @license    See below
 *
 *    ______                 ___                    _______ _______ ________
 *   |   __ \.-----.--.--.--|  |.-----.----.-----. |    ___|   |   |     __|
 *  |    __/|  _  |     |  _  ||  _  |   _|  _  | |    ___|       |__     |
 * |___|   |___._|__|__|_____||_____|__| |___._| |___|   |__|_|__|_______|
 *
 * ============================================================================
 * Copyright (c) 2005-2019 Artica Soluciones Tecnologicas
 * Please see http://pandorafms.org for full contribution list
 * This program is free software; you can redistribute it and/or
 * modify it under the terms of the GNU General Public License
 * as published by the Free Software Foundation for version 2.
 * This program is distributed in the hope that it will be useful,
 * but WITHOUT ANY WARRANTY; without even the implied warranty of
 * MERCHANTABILITY or FITNESS FOR A PARTICULAR PURPOSE.  See the
 * GNU General Public License for more details.
 * ============================================================================
 */

require_once __DIR__.'/Wizard.main.php';
require_once $config['homedir'].'/include/functions_users.php';
require_once $config['homedir'].'/include/functions_reports.php';
require_once $config['homedir'].'/include/functions_cron.php';
enterprise_include_once('include/functions_tasklist.php');
enterprise_include_once('include/functions_cron.php');

ui_require_css_file('task_list');

/**
 * Defined as wizard to guide user to explore running tasks.
 */
class DiscoveryTaskList extends Wizard
{


    /**
     * Constructor.
     *
     * @param integer $page  Start page, by default 0.
     * @param string  $msg   Custom default mesage.
     * @param string  $icon  Custom icon.
     * @param string  $label Custom label.
     *
     * @return class HostDevices
     */
    public function __construct(
        int $page=0,
        string $msg='Default message. Not set.',
        string $icon='images/wizard/tasklist.png',
        string $label='Task list'
    ) {
        $this->setBreadcrum([]);

        $this->task = [];
        $this->msg = $msg;
        $this->icon = $icon;
        $this->label = __($label);
        $this->page = $page;
        $this->url = ui_get_full_url(
            'index.php?sec=gservers&sec2=godmode/servers/discovery&wiz=tasklist'
        );

        return $this;
    }


    /**
     * Implements run method.
     *
     * @param string  $message Redirected input.
     * @param boolean $status  Redirected input.
     *
     * @return mixed Returns null if wizard is ongoing. Result if done.
     */
    public function run($message='', $status=null)
    {
        global $config;
        // Load styles.
        parent::run();

        $this->prepareBreadcrum(
            [
                [
                    'link'  => 'index.php?sec=gservers&sec2=godmode/servers/discovery',
                    'label' => 'Discovery',
                ],
            ]
        );

        // Header
        ui_print_page_header(__('Task list'), '', false, '', true, '', false, '', GENERIC_SIZE_TEXT, '', $this->printHeader(true));

        // Show redirected messages from discovery.php.
        if ($status === 0) {
            ui_print_success_message($message);
        } else if ($status !== null) {
            ui_print_error_message($message);
        }

        $force_run = (bool) get_parameter('force_run');
        if ($force_run === true) {
            return $this->forceConsoleTask();
        }

        $delete_console_task = (bool) get_parameter('delete_console_task');
        if ($delete_console_task === true) {
            return $this->deleteConsoleTask();
        }

        $delete = (bool) get_parameter('delete', false);
        if ($delete === true) {
            return $this->deleteTask();
        }

        if (enterprise_installed()) {
            // This check only applies to enterprise users.
            enterprise_hook('tasklist_checkrunning');

            $ret = $this->showListConsoleTask();
        } else {
            $ret = false;
        }

        $ret2 = $this->showList();

        if ($ret === false && $ret2 === false) {
            include_once $config['homedir'].'/general/firts_task/recon_view.php';
        } else {
            $form = [
                'form'   => [
                    'method' => 'POST',
                    'action' => ui_get_full_url(
                        'index.php?sec=gservers&sec2=godmode/servers/discovery'
                    ),
                ],
                'inputs' => [
                    [
                        'arguments' => [
                            'name'       => 'submit',
                            'label'      => __('Go back'),
                            'type'       => 'submit',
                            'attributes' => 'class="sub cancel"',
                            'return'     => true,
                        ],
                    ],
                ],
            ];

            $this->printForm($form);
        }

        return $ret;
    }


    /**
     * Implements load method.
     *
     * @return mixed Skeleton for button.
     */
    public function load()
    {
        return [
            'icon'  => $this->icon,
            'label' => $this->label,
            'url'   => $this->url,

        ];

    }


    /**
     * Delete a recon task.
     *
     * @return void
     */
    public function deleteTask()
    {
        global $config;

        if (! check_acl($config['id_user'], 0, 'PM')) {
            db_pandora_audit(
                'ACL Violation',
                'Trying to access recon task viewer'
            );
            include 'general/noaccess.php';
            return;
        }

        $task = get_parameter('task', null);

        if ($task !== null) {
            $result = db_process_sql_delete(
                'trecon_task',
                ['id_rt' => $task]
            );

            if ($result == 1) {
                return [
                    'result' => 0,
                    'msg'    => __('Task successfully deleted'),
                    'id'     => false,
                ];
            }

            // Trick to avoid double execution.
            header('Location: '.$this->url);
        }

    }


    /**
     * Force console task.
     *
     * @return void
     */
    public function forceConsoleTask()
    {
        global $config;

        if (! check_acl($config['id_user'], 0, 'PM')) {
            db_pandora_audit(
                'ACL Violation',
                'Trying to access recon task viewer'
            );
            include 'general/noaccess.php';
            return;
        }

        $id_console_task = (int) get_parameter('id_console_task');

        if ($id_console_task !== null) {
            enterprise_hook('cron_task_run', [$id_console_task, true]);
            // Trick to avoid double execution.
            header('Location: '.$this->url);
        }

    }


    /**
     * Delete a Console task.
     *
     * @return void
     */
    public function deleteConsoleTask()
    {
        global $config;

        if (! check_acl($config['id_user'], 0, 'PM')) {
            db_pandora_audit(
                'ACL Violation',
                'Trying to access recon task viewer'
            );
            include 'general/noaccess.php';
            return;
        }

        $id_console_task = (int) get_parameter('id_console_task');

        if ($id_console_task !== null) {
            $result = db_process_sql_delete(
                'tuser_task_scheduled',
                ['id' => $id_console_task]
            );

            if ($result == 1) {
                return [
                    'result' => 0,
                    'msg'    => __('Console Task successfully deleted'),
                    'id'     => false,
                ];
            }

            // Trick to avoid double execution.
            header('Location: '.$this->url);
        }

    }


    /**
     * Show complete list of running tasks.
     *
     * @return boolean Success or not.
     */
    public function showList()
    {
        global $config;

        check_login();

        if (! check_acl($config['id_user'], 0, 'PM')) {
            db_pandora_audit(
                'ACL Violation',
                'Trying to access recon task viewer'
            );
            include 'general/noaccess.php';
            return false;
        }

        // Get all discovery servers.
        $servers = db_get_all_rows_sql('SELECT * FROM tserver WHERE server_type = 3');
        if ($servers === false) {
            $servers = [];
            ui_print_error_message(__('Discovery Server is disabled'));
            $check = db_get_all_rows_sql('SELECT * FROM trecon_task');
            return (bool) $check;
        } else {
            include_once $config['homedir'].'/include/functions_graph.php';
            include_once $config['homedir'].'/include/functions_servers.php';
            include_once $config['homedir'].'/include/functions_network_profiles.php';

            $modules_server = 0;
            $total_modules = 0;
            $total_modules_data = 0;

            // --------------------------------
            // FORCE A RECON TASK
            // --------------------------------
            if (check_acl($config['id_user'], 0, 'PM')) {
                if (isset($_GET['force'])) {
                    $id = (int) get_parameter_get('force', 0);
                    servers_force_recon_task($id);
                    header(
                        'Location: '.ui_get_full_url(
                            'index.php?sec=gservers&sec2=godmode/servers/discovery&wiz=tasklist'
                        )
                    );
                }
            }

            $recon_tasks = db_get_all_rows_sql('SELECT * FROM trecon_task');
            $user_groups = implode(',', array_keys(users_get_groups()));

            // Show network tasks for Recon Server.
            if ($recon_tasks === false) {
                $recon_tasks = [];
            }

                $url_ajax = $config['homeurl'].'ajax.php';

                $table = new StdClass();
                $table->cellpadding = 4;
                $table->cellspacing = 4;
                $table->width = '100%';
                $table->class = 'databox data';
                $table->head = [];
                $table->data = [];
                $table->align = [];
                $table->headstyle = [];
            for ($i = 0; $i < 9; $i++) {
                $table->headstyle[$i] = 'text-align: left;';
            }

                $table->head[0] = __('Force');
                $table->align[0] = 'left';

                $table->head[1] = __('Task name');
                $table->align[1] = 'left';

                $table->head[2] = __('Server name');
                $table->align[2] = 'left';

                $table->head[3] = __('Interval');
                $table->align[3] = 'left';

                $table->head[4] = __('Network');
                $table->align[4] = 'left';

                $table->head[5] = __('Status');
                $table->align[5] = 'left';

                $table->head[6] = __('Task type');
                $table->align[6] = 'left';

                $table->head[7] = __('Progress');
                $table->align[7] = 'left';

                $table->head[8] = __('Updated at');
                $table->align[8] = 'left';

                $table->head[9] = __('Operations');
                $table->align[9] = 'left';

            foreach ($recon_tasks as $task) {
                $data = [];
                $server_name = servers_get_name($task['id_recon_server']);

                // By default.
                $subnet = $task['subnet'];

                // Exceptions: IPAM.
                $ipam = false;
                if ($task['id_recon_script'] != null) {
                    $recon_script_name = db_get_value('name', 'trecon_script', 'id_recon_script', $task['id_recon_script']);
                    if (io_safe_output($recon_script_name) == 'IPAM Recon'
                        && enterprise_installed()
                    ) {
                        $subnet_obj = json_decode($task['macros'], true);
                        $subnet = $subnet_obj['1']['value'];
                        $tipam_task_id = db_get_value('id', 'tipam_network', 'id_recon_task', $task['id_rt']);
                        $ipam = true;
                    }
                }

                if ($task['disabled'] == 0 && $server_name !== '') {
                    $data[0] = '<a href="'.ui_get_full_url(
                        'index.php?sec=gservers&sec2=godmode/servers/discovery&wiz=tasklist&server_id='.$id_server.'&force='.$task['id_rt']
                    ).'">';
                    $data[0] .= html_print_image('images/target.png', true, ['title' => __('Force')]);
                    $data[0] .= '</a>';
                } else if ($task['disabled'] == 2) {
                    $data[0] = ui_print_help_tip(
                        __('This task has not been completely defined, please edit it'),
                        true
                    );
                } else {
                    $data[0] = '';
                }

                // Name task.
                $data[1] = '';
                if ($task['disabled'] != 2) {
<<<<<<< HEAD
                    $data[1] .= '<a href="#" onclick="progress_task_list('.$task['id_rt'].',\''.$task['name'].'\',\''.$url_ajax.'\')">';
=======
                    $data[1] .= '<a href="#" onclick="progress_task_list('.$task['id_rt'].',\''.$task['name'].'\')">';
>>>>>>> 3c853ff5
                }

                $data[1] .= '<b>'.$task['name'].'</b>';
                if ($task['disabled'] != 2) {
                    $data[1] .= '</a>';
                }

                $data[2] = $server_name;

                if ($task['interval_sweep'] > 0) {
                    $data[3] = human_time_description_raw(
                        $task['interval_sweep']
                    );
                } else {
                    $data[3] = __('Manual');
                }

                if ($task['id_recon_script'] == 0 || $ipam === true) {
                    $data[4] = $subnet;
                } else {
                    $data[4] = '-';
                }

                if ($task['status'] <= 0) {
                    $data[5] = __('Done');
                } else {
                    $data[5] = __('Pending');
                }

                if ($task['id_recon_script'] == 0) {
                    // Discovery NetScan.
                    $data[6] = html_print_image(
                        'images/network.png',
                        true,
                        ['title' => __('Discovery NetScan')]
                    ).'&nbsp;&nbsp;';
                    $data[6] .= network_profiles_get_name(
                        $task['id_network_profile']
                    );
                } else {
                    // APP recon task.
                    $data[6] = html_print_image(
                        'images/plugin.png',
                        true
                    ).'&nbsp;&nbsp;';
                    $data[6] .= $recon_script_name;
                }

                if ($task['status'] <= 0 || $task['status'] > 100) {
                    $data[7] = '-';
                } else {
                    $data[7] = progress_bar(
                        $task['status'],
                        100,
                        20,
                        __('Progress').':'.$task['status'].'%',
                        1
                    );
                }

                if ($task['utimestamp'] > 0) {
                    $data[8] = ui_print_timestamp(
                        $task['utimestamp'],
                        true
                    );
                } else {
                    $data[8] = __('Not executed yet');
                }

                if ($task['disabled'] != 2) {
<<<<<<< HEAD
                    $data[9] = '<a href="#" onclick="progress_task_list('.$task['id_rt'].',\''.$task['name'].'\',\''.$url_ajax.'\')">';
=======
                    $data[9] = '<a href="#" onclick="progress_task_list('.$task['id_rt'].',\''.$task['name'].'\')">';
>>>>>>> 3c853ff5
                    $data[9] .= html_print_image(
                        'images/eye.png',
                        true
                    );
                    $data[9] .= '</a>';
                }

                if ($task['disabled'] != 2 && $task['utimestamp'] > 0) {
<<<<<<< HEAD
                    $data[9] .= '<a href="#" onclick="show_map('.$task['id_rt'].',\''.$task['name'].'\',\''.$url_ajax.'\')">';
=======
                    $data[9] .= '<a href="#" onclick="show_map('.$task['id_rt'].',\''.$task['name'].'\')">';
>>>>>>> 3c853ff5
                    $data[9] .= html_print_image(
                        'images/dynamic_network_icon.png',
                        true
                    );
                    $data[9] .= '</a>';
                }

                if (check_acl(
                    $config['id_user'],
                    $task['id_group'],
                    'PM'
                )
                ) {
                    if ($ipam === true) {
                        $data[9] .= '<a href="'.ui_get_full_url(
                            sprintf(
                                'index.php?sec=godmode/extensions&sec2=enterprise/extensions/ipam&action=edit&id=%d',
                                $tipam_task_id
                            )
                        ).'">'.html_print_image(
                            'images/config.png',
                            true
                        ).'</a>';
                        $data[9] .= '<a href="'.ui_get_full_url(
                            'index.php?sec=godmode/extensions&sec2=enterprise/extensions/ipam&action=delete&id='.$tipam_task_id
                        ).'" onClick="if (!confirm(\' '.__('Are you sure?').'\')) return false;">'.html_print_image(
                            'images/cross.png',
                            true
                        ).'</a>';
                    } else {
                        // Check if is a H&D, Cloud or Application or IPAM.
                        $data[9] .= '<a href="'.ui_get_full_url(
                            sprintf(
                                'index.php?sec=gservers&sec2=godmode/servers/discovery&%s&task=%d',
                                $this->getTargetWiz($task),
                                $task['id_rt']
                            )
                        ).'">'.html_print_image(
                            'images/config.png',
                            true
                        ).'</a>';
                        $data[9] .= '<a href="'.ui_get_full_url(
                            'index.php?sec=gservers&sec2=godmode/servers/discovery&wiz=tasklist&delete=1&task='.$task['id_rt']
                        ).'" onClick="if (!confirm(\' '.__('Are you sure?').'\')) return false;">'.html_print_image(
                            'images/cross.png',
                            true
                        ).'</a>';
                    }
                } else {
                    $data[9] = '';
                }

                // Div neccesary for modal progress task.
                echo '<div id="progress_task_'.$task['id_rt'].'" style="display:none"></div>';

                array_push($table->data, $data);
            }

                echo '<h2>'.__('Server tasks').'</h2>';
            if (empty($table->data)) {
                echo '<div class="nf">'.__('Server').' '.$server_name.' '.__('has no discovery tasks assigned').'</div>';
                return false;
            } else {
                html_print_table($table);
            }

<<<<<<< HEAD
            // Div neccesary for modal progress task.
            echo '<div id="progress_task" style="display:none"></div>';
=======
            // Div neccesary for modal map task.
            echo '<div id="map_task" style="display:none"></div>';
>>>>>>> 3c853ff5

            unset($table);

            ui_require_javascript_file('pandora_taskList');
        }

        return true;
    }


    /**
     * Show complete list of running tasks.
     *
     * @return boolean Success or not.
     */
    public function showListConsoleTask()
    {
        return enterprise_hook('tasklist_showListConsoleTask', [$this]);
    }


    /**
     * Return target url sub-string to edit target task.
     *
     * @param array $task With all data.
     *
     * @return string
     */
    public function getTargetWiz($task)
    {
        // TODO: Do not use description. Use recon_script ID instead.
        switch ($task['description']) {
            case 'Discovery.Application.VMware':
            return 'wiz=app&mode=vmware&page=0';

            case CLOUDWIZARD_AWS_DESCRIPTION:
            return 'wiz=cloud&mode=amazonws&page=1';

            case 'console_task':
            return 'wiz=ctask';

            default:
                if ($task['id_recon_script'] === null) {
                    return 'wiz=hd&mode=netscan';
                } else {
                    return 'wiz=hd&mode=customnetscan';
                }
            break;
        }
    }


}<|MERGE_RESOLUTION|>--- conflicted
+++ resolved
@@ -433,11 +433,7 @@
                 // Name task.
                 $data[1] = '';
                 if ($task['disabled'] != 2) {
-<<<<<<< HEAD
-                    $data[1] .= '<a href="#" onclick="progress_task_list('.$task['id_rt'].',\''.$task['name'].'\',\''.$url_ajax.'\')">';
-=======
                     $data[1] .= '<a href="#" onclick="progress_task_list('.$task['id_rt'].',\''.$task['name'].'\')">';
->>>>>>> 3c853ff5
                 }
 
                 $data[1] .= '<b>'.$task['name'].'</b>';
@@ -508,11 +504,7 @@
                 }
 
                 if ($task['disabled'] != 2) {
-<<<<<<< HEAD
-                    $data[9] = '<a href="#" onclick="progress_task_list('.$task['id_rt'].',\''.$task['name'].'\',\''.$url_ajax.'\')">';
-=======
                     $data[9] = '<a href="#" onclick="progress_task_list('.$task['id_rt'].',\''.$task['name'].'\')">';
->>>>>>> 3c853ff5
                     $data[9] .= html_print_image(
                         'images/eye.png',
                         true
@@ -521,11 +513,7 @@
                 }
 
                 if ($task['disabled'] != 2 && $task['utimestamp'] > 0) {
-<<<<<<< HEAD
-                    $data[9] .= '<a href="#" onclick="show_map('.$task['id_rt'].',\''.$task['name'].'\',\''.$url_ajax.'\')">';
-=======
                     $data[9] .= '<a href="#" onclick="show_map('.$task['id_rt'].',\''.$task['name'].'\')">';
->>>>>>> 3c853ff5
                     $data[9] .= html_print_image(
                         'images/dynamic_network_icon.png',
                         true
@@ -592,13 +580,8 @@
                 html_print_table($table);
             }
 
-<<<<<<< HEAD
-            // Div neccesary for modal progress task.
-            echo '<div id="progress_task" style="display:none"></div>';
-=======
             // Div neccesary for modal map task.
             echo '<div id="map_task" style="display:none"></div>';
->>>>>>> 3c853ff5
 
             unset($table);
 
