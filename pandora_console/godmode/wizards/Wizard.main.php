<?php

/**
 * Interfaz tope gama que obliga a implementar metodos.
 */
class Wizard
{

    /**
     * Breadcrum
     *
     * @var array.
     */
    public $breadcrum;

    /**
     * Undocumented variable
     *
     * @var [type]
     */
    public $page;

        /**
         * Target icon to be shown in discovery wizard list.
         *
         * @var string
         */
    public $icon;

    /**
     * Target label to be shown in discovery wizard list.
     *
     * @var string
     */
    public $label;

    /**
     * This wizard's url.
     *
     * @var string
     */
    public $url;

    /**
     * Result of wizard execution (0 - ok, 1 - not ok).
     *
     * @var integer
     */
    public $result;

    /**
     * Message to be delivered to user.
     *
     * @var string
     */
    public $msg;


    /**
     * Setter for breadcrum
     *
     * @param array $str Breadcrum.
     *
     * @return void
     */
    public function setBreadcrum(array $str)
    {
        $this->breadcrum = $str;
    }


    /**
     * Getter for breadcrum
     *
     * @return array Breadcrum.
     */
    public function getBreadcrum()
    {
        return $this->breadcrum;
    }
    

    /**
     * Add an element to breadcrum array.
     *
     * @param string $string Element to add to breadcrum.
     *
     * @return void
     */
    protected function addBreadcrum($string) {
        if (empty($string)) {
            return;
        }

        array_push($this->breadcrum, $string);
    }


    /**
     * Setter for label
     *
     * @param string $str Label.
     *
     * @return void
     */
    public function setLabel(string $str)
    {
        $this->label = $str;
    }


    /**
     * Getter for label
     *
     * @return array Breadcrum.
     */
    public function getLabel()
    {
        return $this->label;
    }


    /**
     * Builder for breadcrum
     *
     * @param array $urls Array of urls to be stored in breadcrum.
     *
     * @return void
     */
    public function prepareBreadcrum(array $urls)
    {
        $bc = [];
        $i = 0;
        foreach ($urls as $url) {
            $bc[$i]    = '<a href="'.$url['link'].'" class="text_color">';
            $bc[$i]   .= '<div class="arrow_box">'.$url['label'].'</div>';
            $bc[$i++] .= '</a>';
        }

        $this->setBreadcrum($bc);

    }


    /**
     * To be overwritten.
     *
     * @return void
     */
    public function run()
    {
        ui_require_css_file('wizard');
    }


    /**
     * To be overwritten.
     *
     * @return void
     */
    public function load()
    {
    }


    /**
     * Print breadcrum to follow flow.
     *
     * @return string Breadcrum HTML code.
     */
    public function printBreadcrum()
    {
        return '<h1>'.implode('', $this->breadcrum).'</h1>';
    }


    /**
     * Prints a header for current wizard.
     *
     * @param boolean $return Return HTML or print it.
     *
     * @return string HTML code for header.
     */
    public function printHeader(bool $return=false)
    {
        $output = $this->printBreadcrum();
        if ($return === false) {
            echo $output;
        }

        return $output;
    }


    /**
     * Print input using functions html lib.
     *
     * @param array $data Input definition.
     *
     * @return string HTML code for desired input.
     */
    public function printInput($data)
    {
        if (is_array($data) === false) {
            return '';
        }

        switch ($data['type']) {
            case 'text':
            return html_print_input_text(
                $data['name'],
                $data['value'],
                ((isset($data['alt']) === true) ? $data['alt'] : ''),
                ((isset($data['size']) === true) ? $data['size'] : 50),
                ((isset($data['maxlength']) === true) ? $data['maxlength'] : 255),
                ((isset($data['return']) === true) ? $data['return'] : true),
                ((isset($data['disabled']) === true) ? $data['disabled'] : false),
                ((isset($data['required']) === true) ? $data['required'] : false),
                ((isset($data['function']) === true) ? $data['function'] : ''),
                ((isset($data['class']) === true) ? $data['class'] : ''),
                ((isset($data['onChange']) === true) ? $data['onChange'] : ''),
                ((isset($data['autocomplete']) === true) ? $data['autocomplete'] : '')
            );

            case 'image':
            return html_print_input_image(
                $data['name'],
                $data['src'],
                $data['value'],
                ((isset($data['style']) === true) ? $data['style'] : ''),
                ((isset($data['return']) === true) ? $data['return'] : false),
                ((isset($data['options']) === true) ? $data['options'] : false)
            );

            case 'text_extended':
            return html_print_input_text_extended(
                $data['name'],
                $data['value'],
                $data['id'],
                $data['alt'],
                $data['size'],
                $data['maxlength'],
                $data['disabled'],
                $data['script'],
                $data['attributes'],
                ((isset($data['return']) === true) ? $data['return'] : false),
                ((isset($data['password']) === true) ? $data['password'] : false),
                ((isset($data['function']) === true) ? $data['function'] : '')
            );

            case 'password':
            return html_print_input_password(
                $data['name'],
                $data['value'],
                ((isset($data['alt']) === true) ? $data['alt'] : ''),
                ((isset($data['size']) === true) ? $data['size'] : 50),
                ((isset($data['maxlength']) === true) ? $data['maxlength'] : 255),
                ((isset($data['return']) === true) ? $data['return'] : false),
                ((isset($data['disabled']) === true) ? $data['disabled'] : false),
                ((isset($data['required']) === true) ? $data['required'] : false),
                ((isset($data['class']) === true) ? $data['class'] : '')
            );

            case 'text':
            return html_print_input_text(
                $data['name'],
                $data['value'],
                ((isset($data['alt']) === true) ? $data['alt'] : ''),
                ((isset($data['size']) === true) ? $data['size'] : 50),
                ((isset($data['maxlength']) === true) ? $data['maxlength'] : 255),
                ((isset($data['return']) === true) ? $data['return'] : false),
                ((isset($data['disabled']) === true) ? $data['disabled'] : false),
                ((isset($data['required']) === true) ? $data['required'] : false),
                ((isset($data['function']) === true) ? $data['function'] : ''),
                ((isset($data['class']) === true) ? $data['class'] : ''),
                ((isset($data['onChange']) === true) ? $data['onChange'] : ''),
                ((isset($data['autocomplete']) === true) ? $data['autocomplete'] : '')
            );

            case 'image':
            return html_print_input_image(
                $data['name'],
                $data['src'],
                $data['value'],
                ((isset($data['style']) === true) ? $data['style'] : ''),
                ((isset($data['return']) === true) ? $data['return'] : false),
                ((isset($data['options']) === true) ? $data['options'] : false)
            );

            case 'hidden':
            return html_print_input_hidden(
                $data['name'],
                $data['value'],
                ((isset($data['return']) === true) ? $data['return'] : false),
                ((isset($data['class']) === true) ? $data['class'] : false)
            );

            case 'hidden_extended':
            return html_print_input_hidden_extended(
                $data['name'],
                $data['value'],
                $data['id'],
                ((isset($data['return']) === true) ? $data['return'] : false),
                ((isset($data['class']) === true) ? $data['class'] : false)
            );

            case 'color':
            return html_print_input_color(
                $data['name'],
                $data['value'],
                ((isset($data['class']) === true) ? $data['class'] : false),
                ((isset($data['return']) === true) ? $data['return'] : false)
            );

            case 'file':
            return html_print_input_file(
                $data['name'],
                ((isset($data['return']) === true) ? $data['return'] : false),
                ((isset($data['options']) === true) ? $data['options'] : false)
            );

            case 'select':
            return html_print_select(
                $data['fields'],
                $data['name'],
                ((isset($data['selected']) === true) ? $data['selected'] : ''),
                ((isset($data['script']) === true) ? $data['script'] : ''),
                ((isset($data['nothing']) === true) ? $data['nothing'] : ''),
                ((isset($data['nothing_value']) === true) ? $data['nothing_value'] : 0),
                ((isset($data['return']) === true) ? $data['return'] : false),
                ((isset($data['multiple']) === true) ? $data['multiple'] : false),
                ((isset($data['sort']) === true) ? $data['sort'] : true),
                ((isset($data['class']) === true) ? $data['class'] : ''),
                ((isset($data['disabled']) === true) ? $data['disabled'] : false),
                ((isset($data['style']) === true) ? $data['style'] : false),
                ((isset($data['option_style']) === true) ? $data['option_style'] : false),
                ((isset($data['size']) === true) ? $data['size'] : false),
                ((isset($data['modal']) === true) ? $data['modal'] : false),
                ((isset($data['message']) === true) ? $data['message'] : ''),
                ((isset($data['select_all']) === true) ? $data['select_all'] : false)
            );

            case 'select_from_sql':
            return html_print_select_from_sql(
                $data['sql'],
                $data['name'],
                ((isset($data['selected']) === true) ? $data['selected'] : ''),
                ((isset($data['script']) === true) ? $data['script'] : ''),
                ((isset($data['nothing']) === true) ? $data['nothing'] : ''),
                ((isset($data['nothing_value']) === true) ? $data['nothing_value'] : '0'),
                ((isset($data['return']) === true) ? $data['return'] : false),
                ((isset($data['multiple']) === true) ? $data['multiple'] : false),
                ((isset($data['sort']) === true) ? $data['sort'] : true),
                ((isset($data['disabled']) === true) ? $data['disabled'] : false),
                ((isset($data['style']) === true) ? $data['style'] : false),
                ((isset($data['size']) === true) ? $data['size'] : false),
                ((isset($data['trucate_size']) === true) ? $data['trucate_size'] : GENERIC_SIZE_TEXT)
            );

            case 'select_groups':
            return html_print_select_groups(
                ((isset($data['id_user']) === true) ? $data['id_user'] : false),
                ((isset($data['privilege']) === true) ? $data['privilege'] : 'AR'),
                ((isset($data['returnAllGroup']) === true) ? $data['returnAllGroup'] : true),
                $data['name'],
                ((isset($data['selected']) === true) ? $data['selected'] : ''),
                ((isset($data['script']) === true) ? $data['script'] : ''),
                ((isset($data['nothing']) === true) ? $data['nothing'] : ''),
                ((isset($data['nothing_value']) === true) ? $data['nothing_value'] : 0),
                ((isset($data['return']) === true) ? $data['return'] : false),
                ((isset($data['multiple']) === true) ? $data['multiple'] : false),
                ((isset($data['sort']) === true) ? $data['sort'] : true),
                ((isset($data['class']) === true) ? $data['class'] : ''),
                ((isset($data['disabled']) === true) ? $data['disabled'] : false),
                ((isset($data['style']) === true) ? $data['style'] : false),
                ((isset($data['option_style']) === true) ? $data['option_style'] : false),
                ((isset($data['id_group']) === true) ? $data['id_group'] : false),
                ((isset($data['keys_field']) === true) ? $data['keys_field'] : 'id_grupo'),
                ((isset($data['strict_user']) === true) ? $data['strict_user'] : false),
                ((isset($data['delete_groups']) === true) ? $data['delete_groups'] : false),
                ((isset($data['include_groups']) === true) ? $data['include_groups'] : false)
            );

            case 'submit':
            return '<div class="action-buttons" style="width: 100%">'.html_print_submit_button(
                ((isset($data['label']) === true) ? $data['label'] : 'OK'),
                ((isset($data['name']) === true) ? $data['name'] : ''),
                ((isset($data['disabled']) === true) ? $data['disabled'] : false),
                ((isset($data['attributes']) === true) ? $data['attributes'] : ''),
                ((isset($data['return']) === true) ? $data['return'] : false)
            ).'</div>';

            case 'checkbox':
            return html_print_checkbox(
                $data['name'],
                $data['value'],
                ((isset($data['checked']) === true) ? $data['checked'] : false),
                ((isset($data['return']) === true) ? $data['return'] : false),
                ((isset($data['disabled']) === true) ? $data['disabled'] : false),
                ((isset($data['script']) === true) ? $data['script'] : ''),
                ((isset($data['disabled_hidden']) === true) ? $data['disabled_hidden'] : false)
            );

            case 'switch':
            return html_print_switch($data);

<<<<<<< HEAD
            case 'interval':
            return html_print_extended_select_for_time(
                $data['name'],
                $data['value'],
                ((isset($data['script']) === true) ? $data['script'] : ''),
                ((isset($data['nothing']) === true) ? $data['nothing'] : ''),
                ((isset($data['nothing_value']) === true) ? $data['nothing_value'] : 0),
                ((isset($data['size']) === true) ? $data['size'] : false),
                ((isset($data['return']) === true) ? $data['return'] : false),
                ((isset($data['style']) === true) ? $data['selected'] : false),
                ((isset($data['unique']) === true) ? $data['unique'] : false)
=======
            case 'textarea':
            return html_print_textarea(
                $data['name'],
                $data['rows'],
                $data['columns'],
                ((isset($data['value']) === true) ? $data['value'] : ''),
                ((isset($data['attributes']) === true) ? $data['attributes'] : ''),
                ((isset($data['return']) === true) ? $data['return'] : false),
                ((isset($data['class']) === true) ? $data['class'] : '')
>>>>>>> f19bdf95
            );

            default:
                // Ignore.
            break;
        }

        return '';
    }


    /**
     * Prints a go back button redirecting to main page.
     *
     * @return void
     */
    public function printGoBackButton($url=null)
    {
        if (isset($url) === false) {
            $url = ui_get_full_url(
                'index.php?sec=gservers&sec2=godmode/servers/discovery'
            );
        }

        $form = [
            'form'   => [
                'method' => 'POST',
                'action' => $url,
            ],
            'inputs' => [
                [
                    'arguments' => [
                        'name'       => 'submit',
                        'label'      => __('Go back'),
                        'type'       => 'submit',
                        'attributes' => 'class="sub cancel"',
                        'return'     => true,
                    ],
                ],
            ],
        ];

        $this->printForm($form);
    }


    /**
     * Print a block of inputs.
     *
     * @param array   $input  Definition of target block to be printed.
     * @param boolean $return Return as string or direct output.
     *
     * @return string HTML content.
     */
    public function printBlock(array $input, bool $return=false)
    {
        $output = '';
        if ($input['hidden'] == 1) {
            $class = ' class="hidden"';
        } else {
            $class = '';
        }

        if (is_array($input['block_content']) === true) {
            // Print independent block of inputs.
            $output .= '<li id="'.$input['block_id'].'" '.$class.'>';
            $output .= '<ul class="wizard">';
            foreach ($input['block_content'] as $input) {
                $output .= $this->printBlock($input, $return);
            }

            $output .= '</ul></li>';
        } else {
            if ($input['arguments']['type'] != 'hidden') {
                $output .= '<li id="'.$input['id'].'" '.$class.'>';
                $output .= '<label>'.$input['label'].'</label>';
                $output .= $this->printInput($input['arguments']);
                // Allow dynamic content.
                $output .= $input['extra'];
                $output .= '</li>';
            } else {
                $output .= $this->printInput($input['arguments']);
                // Allow dynamic content.
                $output .= $input['extra'];
            }
        }

        if ($return === false) {
            echo $output;
        }

        return $output;
    }


    /**
     * Print a form.
     *
     * @param array   $data   Definition of target form to be printed.
     * @param boolean $return Return as string or direct output.
     *
     * @return string HTML code.
     */
    public function printForm(array $data, bool $return=false)
    {
        $form = $data['form'];
        $inputs = $data['inputs'];
        $js = $data['js'];
        $cb_function = $data['cb_function'];
        $cb_args = $data['cb_args'];

        $output_head = '<form enctype="'.$form['enctype'].'" action="'.$form['action'].'" method="'.$form['method'];
        $output_head .= '" '.$form['extra'].'>';

        if ($return === false) {
            echo $output_head;
        }

        try {
            if (isset($cb_function) === true) {
                call_user_func_array(
                    $cb_function,
                    (isset($cb_args) === true) ? $cb_args : []
                );
            }
        } catch (Exception $e) {
            error_log('Error executing wizard callback: ', $e->getMessage());
        }

        $output = '<ul class="wizard">';

        foreach ($inputs as $input) {
            $output .= $this->printBlock($input, true);
        }

        $output .= '</ul>';
        $output .= '</form>';
        $output .= '<script>'.$js.'</script>';

        if ($return === false) {
            echo $output;
        }

        return $output_head.$output;

    }


    /**
     * Print a big button element (huge image, big text and link).
     *
     * @param array $data Element data (link, image...).
     *
     * @return void Only prints the element.
     */
    public static function printBigButtonElement($data)
    {
        if (isset($data['url']) === false) {
            $data['url'] = '#';
        }

        ?>
        <li class="discovery">
            <a href="<?php echo $data['url']; ?>">
                <div class="data_container">
                    <?php html_print_image($data['icon']); ?>
                    <br><label id="text_wizard">
                        <?php echo io_safe_output($data['label']); ?>
                    </label>
                </div>
            </a>
        </li>
        <?php
    }


    /**
     * Print a list of big buttons elements.
     *
     * @param array $list_data Array of data for printBigButtonElement.
     *
     * @return void Print the full list.
     */
    public static function printBigButtonsList($list_data){
        echo '<ul>';
        array_map('self::printBigButtonElement', $list_data);
        echo '</ul>';
    }


}<|MERGE_RESOLUTION|>--- conflicted
+++ resolved
@@ -78,7 +78,7 @@
     {
         return $this->breadcrum;
     }
-    
+
 
     /**
      * Add an element to breadcrum array.
@@ -87,7 +87,8 @@
      *
      * @return void
      */
-    protected function addBreadcrum($string) {
+    protected function addBreadcrum($string)
+    {
         if (empty($string)) {
             return;
         }
@@ -404,7 +405,6 @@
             case 'switch':
             return html_print_switch($data);
 
-<<<<<<< HEAD
             case 'interval':
             return html_print_extended_select_for_time(
                 $data['name'],
@@ -416,7 +416,8 @@
                 ((isset($data['return']) === true) ? $data['return'] : false),
                 ((isset($data['style']) === true) ? $data['selected'] : false),
                 ((isset($data['unique']) === true) ? $data['unique'] : false)
-=======
+            );
+
             case 'textarea':
             return html_print_textarea(
                 $data['name'],
@@ -426,7 +427,6 @@
                 ((isset($data['attributes']) === true) ? $data['attributes'] : ''),
                 ((isset($data['return']) === true) ? $data['return'] : false),
                 ((isset($data['class']) === true) ? $data['class'] : '')
->>>>>>> f19bdf95
             );
 
             default:
@@ -610,7 +610,8 @@
      *
      * @return void Print the full list.
      */
-    public static function printBigButtonsList($list_data){
+    public static function printBigButtonsList($list_data)
+    {
         echo '<ul>';
         array_map('self::printBigButtonElement', $list_data);
         echo '</ul>';
