<?php

// Pandora FMS - http://pandorafms.com
// ==================================================
// Copyright (c) 2005-2010 Artica Soluciones Tecnologicas
// Please see http://pandorafms.org for full contribution list

// This program is free software; you can redistribute it and/or
// modify it under the terms of the GNU General Public License
// as published by the Free Software Foundation for version 2.
// This program is distributed in the hope that it will be useful,
// but WITHOUT ANY WARRANTY; without even the implied warranty of
// MERCHANTABILITY or FITNESS FOR A PARTICULAR PURPOSE.  See the
// GNU General Public License for more details.

// Load global vars
check_login ();

if (! check_acl ($config['id_user'], 0, "AW")) {
	db_pandora_audit("ACL Violation",
		"Trying to access massive agent deletion section");
	require ("general/noaccess.php");
	return;
}

require_once ('include/functions_agents.php');
require_once ('include/functions_ui.php');
require_once ('include/functions_alerts.php');
require_once ('include/functions_modules.php');
require_once ('include/functions_servers.php');
require_once ('include/functions_gis.php');
require_once ('include/functions_users.php');

if (is_ajax ()) {
	$get_n_conf_files = (bool) get_parameter ('get_n_conf_files');
	if ($get_n_conf_files) {
		$id_agents = get_parameter('id_agents');
		$cont = 0;
		foreach ($id_agents as $id_agent) {
			$name = agents_get_name($id_agent);
			$agent_md5 = md5($name);
			if (file_exists ($config["remote_config"]."/md5/".$agent_md5.".md5"))
				$cont ++;
		}
		echo $cont;
		return;
	}
}

$update_agents = get_parameter('update_agents', 0);
$recursion = get_parameter('recursion');

if ($update_agents) {
	$values = array();
	if (get_parameter ('group', '') != -1)
		$values['id_grupo'] = get_parameter ('group');
	if (get_parameter ('interval', 0) != 0)
		$values['intervalo'] = get_parameter ('interval');
	if (get_parameter ('id_os', '') != -1)
		$values['id_os'] = get_parameter ('id_os');
	if (get_parameter ('id_parent', '') != '')
		$values['id_parent'] = get_parameter('id_agent_parent', 0);	
	if (get_parameter ('server_name', '') != -1)
		$values['server_name'] = get_parameter ('server_name');
	if (get_parameter ('description', '') != '')
		$values['comentarios'] = get_parameter ('description');
	if (get_parameter ('mode', '') != -1)
		$values['modo'] = get_parameter ('mode');
	if (get_parameter ('disabled', '') != -1)
		$values['disabled'] = get_parameter ('disabled');
	if (get_parameter ('icon_path', '') != '')
		$values['icon_path'] = get_parameter('icon_path');
	if (get_parameter ('update_gis_data', -1) != -1)
		$values['update_gis_data'] = get_parameter('update_gis_data');
	if (get_parameter ('custom_id', '') != '')
		$values['custom_id'] = get_parameter('custom_id');
	if (get_parameter ('cascade_protection', -1) != -1)
		$values['cascade_protection'] = get_parameter('cascade_protection');
	if (get_parameter ('cascade_protection_module', -1) != -1)
		$values['cascade_protection_module'] = get_parameter('cascade_protection_module');
	if (get_parameter ('delete_conf', 0) != 0)
		$values['delete_conf'] = get_parameter('delete_conf');
	if (get_parameter('quiet_select', -1) != -1)
		$values['quiet'] = get_parameter('quiet_select');
	
	$fields = db_get_all_fields_in_table('tagent_custom_fields');
	
	if ($fields === false) $fields = array();
	
	$id_agents = get_parameter('id_agents', false);
	if (!$id_agents) {
		ui_print_error_message(__('No agents selected'));
		$id_agents = array();
	}
	else {
		if (empty($values) && empty($fields)) {
			ui_print_error_message(__('No values changed'));
			$id_agents = array();
		}
	}
	
	// CONF FILE DELETION
	if (isset($values['delete_conf'])) {
		unset($values['delete_conf']);
		$n_deleted = 0;
		foreach ($id_agents as $id_agent) {
			$agent_md5 = md5(agents_get_name($id_agent));
			@unlink($config["remote_config"] .
				"/md5/" . $agent_md5 . ".md5");
			$result = @unlink($config["remote_config"] .
				"/conf/" . $agent_md5 . ".conf");
			
			$n_deleted += (int)$result;
		}
		
		
		if ($n_deleted > 0) {
			db_pandora_audit("Massive management", "Delete conf file " . $id_agent);
		}
		else {
			db_pandora_audit("Massive management", "Try to delete conf file " . $id_agent);
		}
		
		
		ui_print_result_message ($n_deleted > 0,
			__('Configuration files deleted successfully') . '(' . $n_deleted . ')',
			__('Configuration files cannot be deleted'));
	}
	
	if (empty($values) && empty($fields)) {
		$id_agents = array();
	}
	
	$n_edited = 0;
	$result = false;
	foreach ($id_agents as $id_agent) {
		if (!empty($values)) {
			if ($config['metaconsole_agent_cache'] == 1 &&
			    isset($values['id_grupo'])) {
				$values['update_module_count'] = 1; // Force an update of the agent cache.
			}
			$group_old = false;
			if($values['id_grupo']){
				$group_old = db_get_sql("SELECT id_grupo FROM tagente WHERE id_agente =" .$id_agent);
			}
			
			$result = db_process_sql_update ('tagente',
				$values,
				array ('id_agente' => $id_agent));
			
			if($group_old || $result){
				if ($group_old && $group_old != null) {
					$tpolicy_group_old = db_get_all_rows_sql("SELECT id_policy FROM tpolicy_groups 
						WHERE id_group = ".$group_old);
				}
				else {
					$tpolicy_group_old = db_get_all_rows_sql("SELECT id_policy FROM tpolicy_groups");
				}
					
				if($tpolicy_group_old){
					foreach ($tpolicy_group_old as $key => $value) {
						$tpolicy_agents_old= db_get_sql("SELECT * FROM tpolicy_agents 
							WHERE id_policy = ".$value['id_policy'] . " AND id_agent = " .$id_agent);
										
						if($tpolicy_agents_old){
							$result2 = db_process_sql_update ('tpolicy_agents',
								array('pending_delete' => 1),
								array ('id_agent' => $id_agent, 'id_policy' => $value['id_policy']));
						}
					}
				}
				if ($values['id_grupo'] && $values['id_grupo'] != null) {
					$tpolicy_group_new = db_get_all_rows_sql("SELECT id_policy FROM tpolicy_groups 
						WHERE id_group = ".$values['id_grupo']);
				}
				else {
					$tpolicy_group_new = db_get_all_rows_sql("SELECT id_policy FROM tpolicy_groups");
				}
						
				if($tpolicy_group_new){
					foreach ($tpolicy_group_new as $key => $value) {
						$tpolicy_agents_new= db_get_sql("SELECT * FROM tpolicy_agents 
							WHERE id_policy = ".$value['id_policy'] . " AND id_agent =" .$id_agent);
								
						if(!$tpolicy_agents_new){
							db_process_sql_insert ('tpolicy_agents',
							array('id_policy' => $value['id_policy'], 'id_agent' => $id_agent));
						} else {
							$result3 = db_process_sql_update ('tpolicy_agents',
								array('pending_delete' => 0),
								array ('id_agent' => $id_agent, 'id_policy' => $value['id_policy']));
						}
					}
				}
			}
		}
		
		// Update Custom Fields
		foreach ($fields as $field) {
			if (get_parameter_post ('customvalue_' . $field['id_field'], '') != '') {
				$key = $field['id_field'];
				$value = get_parameter_post ('customvalue_' . $field['id_field'], '');
				
				$old_value = db_get_all_rows_filter('tagent_custom_data', array('id_agent' => $id_agent, 'id_field' => $key));
				
				if ($old_value === false) {
					// Create custom field if not exist
					$result = db_process_sql_insert ('tagent_custom_data',
						array('id_field' => $key,
							'id_agent' => $id_agent,
							'description' => $value));
				}
				else {
					$result = db_process_sql_update ('tagent_custom_data',
						array('description' => $value),
						array('id_field' => $key,'id_agent' => $id_agent));
				}
			}
		}
		
		$n_edited += (int)$result;
	}
	
	
	if ($result !== false) {
		db_pandora_audit("Massive management", "Update agent " . $id_agent, false, false, json_encode($fields));
	}
	else {
		if (isset ($id_agent)) {
			db_pandora_audit("Massive management", "Try to update agent " . $id_agent, false, false, json_encode($fields));
		}
	}
	
	
	ui_print_result_message ($result !== false,
		__('Agents updated successfully') . '(' . $n_edited . ')',
		__('Agents cannot be updated (maybe there was no field to update)'));
}
$id_group = 0;

$groups = users_get_groups();

$table = new StdClass();
$table->id = 'delete_table';
$table->class = 'databox filters';
$table->width = '100%';
$table->data = array ();
$table->style = array ();
$table->style[0] = 'font-weight: bold;';
$table->style[2] = 'font-weight: bold';
$table->size = array ();
$table->size[0] = '15%';
$table->size[1] = '35%';
$table->size[2] = '15%';
$table->size[3] = '35%';

$table->data = array ();
$table->data[0][0] = __('Group');
$table->data[0][1] = html_print_select_groups(false, "AW", true,
	'id_group', $id_group, false, '', '', true);
$table->data[0][2] = __('Group recursion');
$table->data[0][3] = html_print_checkbox ("recursion", 1, $recursion,
	true, false);


$status_list = array ();
$status_list[AGENT_STATUS_NORMAL] = __('Normal');
$status_list[AGENT_STATUS_WARNING] = __('Warning');
$status_list[AGENT_STATUS_CRITICAL] = __('Critical');
$status_list[AGENT_STATUS_UNKNOWN] = __('Unknown');
$status_list[AGENT_STATUS_NOT_NORMAL] = __('Not normal');
$status_list[AGENT_STATUS_NOT_INIT] = __('Not init');
$table->data[1][0] = __('Status');
$table->data[1][1] = html_print_select($status_list, 'status_agents', 'selected',
	'', __('All'), AGENT_STATUS_ALL, true);
$table->data[1][2] = __('Show agents');
$table->data[1][3] = html_print_select (array(0 => 'Only enabled',1 => 'Only disabled'), 'disabled',2,'',__('All'),
				2,true,'','','','','width:30%;');
$table->data[2][0] = __('Agents');
$table->data[2][0] .= '<span id="agent_loading" class="invisible">';
$table->data[2][0] .= html_print_image('images/spinner.png', true);
$table->data[2][0] .= '</span>';
$enabled_agents = agents_get_group_agents (array_keys (users_get_groups ($config["id_user"], "AW", false)), array('disabled' => 0), "none");
$all_agents = agents_get_group_agents (array_keys (users_get_groups ($config["id_user"], "AW", false)), array('disabled' => 1), "none") + $enabled_agents;

$table->data[2][1] = html_print_select ($all_agents,
	'id_agents[]', 0, false, '', '', true, true);

echo '<form method="post" id="form_agent" action="index.php?sec=gmassive&sec2=godmode/massive/massive_operations&option=edit_agents">';
html_print_table ($table);

$nombre_agente = "";
$direccion_agente = "";
$id_agente = 0;
$id_parent = 0;
$cascade_protection = 0;
$group = 0;
$interval = '';
$id_os = 0;
$server_name = 0;
$description = "";

echo '<div id="form_agents" style="display: none;">';

$table = new StdClass();
$table->width = '100%';
$table->class = "databox filters";

$table->head = array ();
$table->style = array ();
$table->style[0] = 'font-weight: bold; width: 150px;';
$table->size[0] = '15%';
$table->size[1] = '35%';
$table->size[2] = '15%';
$table->size[3] = '35%';

$table->data = array ();

$groups = users_get_groups ($config["id_user"], "AW",false);
$agents = agents_get_group_agents (array_keys ($groups));

$modules = db_get_all_rows_sql("SELECT id_agente_modulo as id_module, nombre as name FROM tagente_modulo 
								WHERE id_agente = " . $id_parent);

$modules_values = array();
$modules_values[0] = __('Any');
foreach ($modules as $m) {
	$modules_values[$m['id_module']] = $m['name'];
}

$table->data[0][0] = __('Parent');
$params = array();
$params['return'] = true;
$params['show_helptip'] = true;
$params['input_name'] = 'id_parent';
$params['print_hidden_input_idagent'] = true;
$params['hidden_input_idagent_name'] = 'id_agent_parent';
$params['hidden_input_idagent_value'] = $id_parent;
$params['value'] = db_get_value ("alias","tagente","id_agente",$id_parent);
$params['selectbox_id'] = 'cascade_protection_module';
$params['javascript_is_function_select'] = true;
$table->data[0][1] = ui_print_agent_autocomplete_input($params);

$table->data[0][1] .= "<b>" . __('Cascade protection'). "</b>&nbsp;" .
			ui_print_help_icon("cascade_protection", true) .
					html_print_select(array(1 => __('Yes'), 0 => __('No')),
	"cascade_protection", -1, "", __('No change'), -1, true);

$table->data[0][1] .= "&nbsp;&nbsp;" .  __('Module') . "&nbsp;" . html_print_select ($modules, "cascade_protection_module", $cascade_protection_module, "", "", 0, true);

$table->data[1][0] = __('Group');
$table->data[1][1] = html_print_select_groups(false, "AR", false, 'group', $group, '', __('No change'), -1, true, false, true, '', false, 'width: 150px;');

$table->data[2][0] = __('Interval');

$table->data[2][1] = html_print_extended_select_for_time ('interval', 0, '', __('No change'), '0', 10, true, 'width: 150px');

$table->data[3][0] = __('OS');
$table->data[3][1] = html_print_select_from_sql ('SELECT id_os, name FROM tconfig_os',
	'id_os', $id_os, '', __('No change'), -1, true, false, true, false, 'width: 105px;');
$table->data[3][1] .= ' <span id="os_preview">';
$table->data[3][1] .= ui_print_os_icon ($id_os, false, true);
$table->data[3][1] .= '</span>';

// Network server
$none = '';
if ($server_name == '' && $id_agente)
	$none = __('None');
$table->data[4][0] = __('Server');
$table->data[4][1] = html_print_select (servers_get_names (),
	'server_name', $server_name, '', __('No change'), -1, true, false, true, '', false, 'width: 150px;');

// Description
$table->data[5][0] = __('Description');
$table->data[5][1] = html_print_input_text ('description', $description, '', 45, 255, true);

html_print_table ($table);
unset($table);

$custom_id = '';
$mode = -1;
$disabled = -1;
$new_agent = true;
$icon_path = '';
$update_gis_data = -1;
$cascade_protection = -1;
$cascade_protection_module = -1;
$quiet_select = -1;

$table = new StdClass();
$table->width = '100%';
$table->class = "databox filters";

$table->size[0] = '15%';
$table->size[1] = '35%';
$table->size[2] = '15%';
$table->size[3] = '35%';

$table->head = array ();
$table->style = array ();
$table->style[0] = 'font-weight: bold; width: 150px;';
$table->data = array ();

// Custom ID
$table->data[0][0] = __('Custom ID');
$table->data[0][1] = html_print_input_text ('custom_id', $custom_id, '', 16, 255, true);

// Learn mode / Normal mode
$table->data[1][0] = __('Module definition') . ui_print_help_icon("module_definition", true);
$table->data[1][1] = __('No change').' '.html_print_radio_button_extended ("mode", -1, '', $mode, false, '', 'style="margin-right: 40px;"', true);
$table->data[1][1] .= __('Learning mode').' '.html_print_radio_button_extended ("mode", 1, '', $mode, false, '', 'style="margin-right: 40px;"', true);
$table->data[1][1] .= __('Normal mode').' '.html_print_radio_button_extended ("mode", 0, '', $mode, false, '', 'style="margin-right: 40px;"', true);

// Status (Disabled / Enabled)
$table->data[2][0] = __('Status');
$table->data[2][1] = __('No change').' '.html_print_radio_button_extended ("disabled", -1, '', $disabled, false, '', 'style="margin-right: 40px;"', true);
$table->data[2][1] .= __('Disabled').' '.html_print_radio_button_extended ("disabled", 1, '', $disabled, false, '', 'style="margin-right: 40px;"', true);
$table->data[2][1] .= __('Active').' '.html_print_radio_button_extended ("disabled", 0, '', $disabled, false, '', 'style="margin-right: 40px;"', true);

// Remote configuration
$table->data[3][0] = __('Remote configuration');

// Delete remote configuration
$table->data[3][1] = '<div id="delete_configurations" style="display: none">'. __('Delete available remote configurations').' (';
$table->data[3][1] .= '<span id="n_configurations"></span>';
$table->data[3][1] .= ') '.html_print_checkbox_extended ("delete_conf", 1, 0, false, '', 'style="margin-right: 40px;"', true).'</div>';

$table->data[3][1] .= '<div id="not_available_configurations" style="display: none"><em>'.__('Not available').'</em></div>';

$listIcons = gis_get_array_list_icons();

$arraySelectIcon = array();
foreach ($listIcons as $index => $value) $arraySelectIcon[$index] = $index;

$path = 'images/gis_map/icons/'; //TODO set better method the path
if ($icon_path == '') {
	$display_icons = 'none';
	// Hack to show no icon. Use any given image to fix not found image errors
	$path_without = "images/spinner.png";
	$path_default = "images/spinner.png";
	$path_ok = "images/spinner.png";
	$path_bad = "images/spinner.png";
	$path_warning = "images/spinner.png";
}
else {
	$display_icons = '';
	$path_without = $path . $icon_path . ".default.png";
	$path_default = $path . $icon_path . ".default.png";
	$path_ok = $path . $icon_path . ".ok.png";
	$path_bad = $path . $icon_path . ".bad.png";
	$path_warning = $path . $icon_path . ".warning.png";
}

$table->data[4][0] = __('Agent icon');
$table->data[4][1] = html_print_select($arraySelectIcon, "icon_path", $icon_path, "changeIcons();", __('No change'), '', true) .
	'&nbsp;' . __('Without status') . ': ' . html_print_image($path_without, true, array("id" => 'icon_without_status',"style" => 'display:'.$display_icons.';')) .
	'&nbsp;' . __('Default') . ': ' . html_print_image($path_default, true, array("id" => 'icon_default',"style" => 'display:'.$display_icons.';')) .
	'&nbsp;' . __('Ok') . ': ' .  html_print_image($path_ok, true, array("id" => 'icon_ok',"style" => 'display:'.$display_icons.';')) .
	'&nbsp;' . __('Bad') . ': ' . html_print_image($path_bad, true, array("id" => 'icon_bad',"style" => 'display:'.$display_icons.';')) . 
	'&nbsp;' . __('Warning') . ': ' .  html_print_image($path_warning, true, array("id" => 'icon_warning',"style" => 'display:'.$display_icons.';'));

if ($config['activate_gis']) {
	$table->data[5][0] = __('Ignore new GIS data:');
	$table->data[5][1] = __('No change').' '.html_print_radio_button_extended ("update_gis_data", -1, '', $update_gis_data, false, '', 'style="margin-right: 40px;"', true);
	$table->data[5][1] .= __('Yes').' '.html_print_radio_button_extended ("update_gis_data", 0, '', $update_gis_data, false, '', 'style="margin-right: 40px;"', true);
	$table->data[5][1] .= __('No').' '.html_print_radio_button_extended ("update_gis_data", 1, '', $update_gis_data, false, '', 'style="margin-right: 40px;"', true);
}

$table->data[6][0] = __('Quiet');
$table->data[6][0] .= ui_print_help_tip(__('The agent still runs but the alerts and events will be stop'), true);
$table->data[6][1] = html_print_select(array(-1 => __('No change'),
	1 => __('Yes'), 0 => __('No')),
	"quiet_select", $quiet_select, "", '', 0, true);

ui_toggle(html_print_table ($table, true), __('Advanced options'));
unset($table);

$table = new StdClass();
$table->width = '100%';
$table->class = "databox filters";

$table->head = array ();
$table->style = array ();
$table->style[0] = 'font-weight: bold; width: 150px;';
$table->data = array ();
$table->size[0] = '15%';
$table->size[1] = '35%';
$table->size[2] = '15%';
$table->size[3] = '35%';

$fields = db_get_all_fields_in_table('tagent_custom_fields');

if ($fields === false) $fields = array();

foreach ($fields as $field) {
	
	$data[0] = '<b>'.$field['name'].'</b>';
	$data[0] .= ui_print_help_tip(
		__('This field allows url insertion using the BBCode\'s url tag')
		. '.<br />'
		. __('The format is: [url=\'url to navigate\']\'text to show\'[/url]')
		. '.<br /><br />'
		. __('e.g.: [url=pandorafms.org]Pandora FMS Community[/url]')
		, true);
	
	$custom_value = db_get_value_filter('description', 'tagent_custom_data', array('id_field' => $field['id_field'], 'id_agent' => $id_agente));
	
	if ($custom_value === false) {
		$custom_value = '';
	}
	
	if ($field['is_password_type']) {
		$data[1] = html_print_input_text_extended ('customvalue_' . $field['id_field'], $custom_value, 'customvalue_' . $field['id_field'], '',
			30, 100, $view_mode, '', '', true, true);
	}
	else {
		$data[1] = html_print_textarea ('customvalue_'.$field['id_field'], 2, 65, $custom_value, 'style="min-height: 30px;"', true);
	}
	
	array_push ($table->data, $data);
}

if (!empty($fields)) {
	ui_toggle(html_print_table ($table, true), __('Custom fields'));
}


echo '<h3 class="error invisible" id="message"> </h3>';

echo '<div class="action-buttons" style="width: '.$table->width.'">';

html_print_submit_button (__('Update'), 'updbutton', false, 'class="sub upd"');
html_print_input_hidden ('update_agents', 1);
html_print_input_hidden ('id_agente', $id_agente);

echo "</div>"; // Shown and hide div

echo '</div></form>';

ui_require_jquery_file ('form');
ui_require_jquery_file ('pandora.controls');


ui_require_jquery_file ('pandora.controls');
ui_require_jquery_file ('ajaxqueue');
ui_require_jquery_file ('bgiframe');
?>
<script type="text/javascript">
/* <![CDATA[ */

var limit_parameters_massive = <?php echo $config['limit_parameters_massive']; ?>;

//Use this function for change 3 icons when change the selectbox
$(document).ready (function () {
	var checked = $("#cascade_protection").val();
	
	$("#cascade_protection_module").attr("disabled", 'disabled');

	$("#cascade_protection").change(function () {
		var checked = $("#cascade_protection").val();

		if (checked == 1) {
			$("#cascade_protection_module").removeAttr("disabled");
		}
		else {
			$("#cascade_protection_module").val(0);
			$("#cascade_protection_module").attr("disabled", 'disabled');
		}
	});

<<<<<<< HEAD
	$("#text-id_parent").on("autocompletechange", function () {
		agent_name = $("#text-id_parent").val();
		
		var params = {};
		params["get_agent_modules_json_by_name"] = 1;
		params["agent_name"] = agent_name;
		params["page"] = "include/ajax/module";
		
		jQuery.ajax ({
			data: params,
			dataType: "json",
			type: "POST",
			url: "ajax.php",
			success: function (data) {
				$('#cascade_protection_module').empty();
				$('#cascade_protection_module')
						.append ($('<option></option>')
						.html("Any")
						.prop("value", 0)
						.prop("selected", 'selected'));
				jQuery.each (data, function (i, val) {
					$('#cascade_protection_module')
						.append ($('<option></option>')
						.html(val['name'])
						.prop("value", val['id_module'])
						.prop("selected", 'selected'));
				});
			}
		});
	});


=======
>>>>>>> 53e61715
	$("#form_agent").submit(function() {
		var get_parameters_count = window.location.href.slice(
			window.location.href.indexOf('?') + 1).split('&').length;
		var post_parameters_count = $("#form_agent").serializeArray().length;
		
		var count_parameters =
			get_parameters_count + post_parameters_count;
		
		if (count_parameters > limit_parameters_massive) {
			alert("<?php echo __('Unsucessful sending the data, please contact with your administrator or make with less elements.'); ?>");
			return false;
		}
	});
	
	var disabled;
	
	$("#disabled").click(function () {
	
			disabled = this.value;
	
		 $("#id_group").trigger("change");
	});
	
	$("#id_agents").change (function () {
		var idAgents = Array();
		jQuery.each ($("#id_agents option:selected"), function (i, val) {
			idAgents.push($(val).val());
		});
		jQuery.post ("ajax.php",
				{"page" : "godmode/massive/massive_edit_agents",
				"get_n_conf_files" : 1,
				"id_agents[]" : idAgents
				},
				function (data, status) {
					if (data == 0) { 
						$("#delete_configurations").attr("style", "display: none");
						$("#not_available_configurations").attr("style", "");
					}
					else {
						$("#n_configurations").text(data);
						$("#not_available_configurations").attr("style", "display: none");
						$("#delete_configurations").attr("style", "");
					}
				},
				"json"
			);
		
		$("#form_agents").attr("style", "");
	});
	
	$("#id_group").change (function () {
		$("#form_agents").attr("style", "display: none");
	});
	
	$("select#id_os").pandoraSelectOS ();
	
	var recursion;
	$("#checkbox-recursion").click(function () {
		recursion = this.checked ? 1 : 0;
		$("#id_group").trigger("change");
	});
	
	$("#id_group").pandoraSelectGroupAgent ({
		status_agents: function () {
			return $("#status_agents").val();
		},
		agentSelect: "select#id_agents",
		privilege: "AW",
		recursion: function() {
			return recursion;
		},
		disabled: function() {
			return disabled;
		}
	});
	
	$("#status_agents").change(function() {
		$("#id_group").trigger("change");
	});
	
	
	disabled = 2;

 $("#id_group").trigger("change");
	
});

function changeIcons() {
	var icon = $("#icon_path :selected").val();
	
	$("#icon_without_status").attr("src", "images/spinner.png");
	$("#icon_default").attr("src", "images/spinner.png");
	$("#icon_ok").attr("src", "images/spinner.png");
	$("#icon_bad").attr("src", "images/spinner.png");
	$("#icon_warning").attr("src", "images/spinner.png");
	
	if (icon.length == 0) {
		$("#icon_without_status").attr("style", "display:none;");
		$("#icon_default").attr("style", "display:none;");
		$("#icon_ok").attr("style", "display:none;");
		$("#icon_bad").attr("style", "display:none;");
		$("#icon_warning").attr("style", "display:none;");
	}
	else {
		$("#icon_without_status").attr("src",
			"<?php echo $path; ?>" + icon + ".default.png");
		$("#icon_default").attr("src",
			"<?php echo $path; ?>" + icon + ".default.png");
		$("#icon_ok").attr("src",
			"<?php echo $path; ?>" + icon + ".ok.png");
		$("#icon_bad").attr("src",
			"<?php echo $path; ?>" + icon + ".bad.png");
		$("#icon_warning").attr("src",
			"<?php echo $path; ?>" + icon + ".warning.png");
		$("#icon_without_status").attr("style", "");
		$("#icon_default").attr("style", "");
		$("#icon_ok").attr("style", "");
		$("#icon_bad").attr("style", "");
		$("#icon_warning").attr("style", "");
	}
}
</script><|MERGE_RESOLUTION|>--- conflicted
+++ resolved
@@ -568,41 +568,6 @@
 		}
 	});
 
-<<<<<<< HEAD
-	$("#text-id_parent").on("autocompletechange", function () {
-		agent_name = $("#text-id_parent").val();
-		
-		var params = {};
-		params["get_agent_modules_json_by_name"] = 1;
-		params["agent_name"] = agent_name;
-		params["page"] = "include/ajax/module";
-		
-		jQuery.ajax ({
-			data: params,
-			dataType: "json",
-			type: "POST",
-			url: "ajax.php",
-			success: function (data) {
-				$('#cascade_protection_module').empty();
-				$('#cascade_protection_module')
-						.append ($('<option></option>')
-						.html("Any")
-						.prop("value", 0)
-						.prop("selected", 'selected'));
-				jQuery.each (data, function (i, val) {
-					$('#cascade_protection_module')
-						.append ($('<option></option>')
-						.html(val['name'])
-						.prop("value", val['id_module'])
-						.prop("selected", 'selected'));
-				});
-			}
-		});
-	});
-
-
-=======
->>>>>>> 53e61715
 	$("#form_agent").submit(function() {
 		var get_parameters_count = window.location.href.slice(
 			window.location.href.indexOf('?') + 1).split('&').length;
