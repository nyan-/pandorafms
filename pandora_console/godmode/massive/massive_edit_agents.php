<?php
/**
 * View for edit agents in Massive Operations
 *
 * @category   Configuration
 * @package    Pandora FMS
 * @subpackage Massive Operations
 * @version    1.0.0
 * @license    See below
 *
 *    ______                 ___                    _______ _______ ________
 *   |   __ \.-----.--.--.--|  |.-----.----.-----. |    ___|   |   |     __|
 *  |    __/|  _  |     |  _  ||  _  |   _|  _  | |    ___|       |__     |
 * |___|   |___._|__|__|_____||_____|__| |___._| |___|   |__|_|__|_______|
 *
 * ============================================================================
 * Copyright (c) 2005-2022 Artica Soluciones Tecnologicas
 * Please see http://pandorafms.org for full contribution list
 * This program is free software; you can redistribute it and/or
 * modify it under the terms of the GNU General Public License
 * as published by the Free Software Foundation for version 2.
 * This program is distributed in the hope that it will be useful,
 * but WITHOUT ANY WARRANTY; without even the implied warranty of
 * MERCHANTABILITY or FITNESS FOR A PARTICULAR PURPOSE.  See the
 * GNU General Public License for more details.
 * ============================================================================
 */

// Begin.
check_login();

if (! check_acl($config['id_user'], 0, 'AW')) {
    db_pandora_audit(
        AUDIT_LOG_ACL_VIOLATION,
        'Trying to access massive agent deletion section'
    );
    include 'general/noaccess.php';
    return;
}

require_once $config['homedir'].'/include/functions_agents.php';
require_once $config['homedir'].'/include/functions_ui.php';
require_once $config['homedir'].'/include/functions_alerts.php';
require_once $config['homedir'].'/include/functions_modules.php';
require_once $config['homedir'].'/include/functions_servers.php';
require_once $config['homedir'].'/include/functions_gis.php';
require_once $config['homedir'].'/include/functions_users.php';
enterprise_include_once('include/functions_config_agents.php');

if (is_ajax()) {
    $get_n_conf_files = (bool) get_parameter('get_n_conf_files');
    if ($get_n_conf_files) {
        $id_agents = get_parameter('id_agents');
        $cont = 0;
        foreach ($id_agents as $id_agent) {
            $name = agents_get_name($id_agent);
            $agent_md5 = md5($name);
            if (file_exists($config['remote_config'].'/md5/'.$agent_md5.'.md5')) {
                $cont++;
            }
        }

        echo $cont;
        return;
    }
}

$update_agents = get_parameter('update_agents', 0);
$recursion = get_parameter('recursion');

if ($update_agents) {
    $values = [];
    if (get_parameter('group', '') != -1) {
        $values['id_grupo'] = get_parameter('group');
    }

    if (!(get_parameter('interval_select') == -1 && empty(get_parameter('interval_text')))) {
        if (get_parameter('interval', 0) != 0) {
            $values['intervalo'] = get_parameter('interval');
        }
    }

    if (get_parameter('id_os', '') != -1) {
        $values['id_os'] = get_parameter('id_os');
    }

    if (get_parameter('id_parent', '') != '') {
        $values['id_parent'] = get_parameter('id_agent_parent', 0);
    }

    if (get_parameter('server_name', '') != -1) {
        $values['server_name'] = get_parameter('server_name');
    }

    if (get_parameter('description', '') != '') {
        $values['comentarios'] = get_parameter('description');
    }

    if (get_parameter('mode', '') != -1) {
        $values['modo'] = get_parameter('mode');
    }

    if (get_parameter('disabled', '') != -1) {
        $values['disabled'] = get_parameter('disabled');
    }

    if (get_parameter('icon_path', '') != '') {
        $values['icon_path'] = get_parameter('icon_path');
    }

    if (get_parameter('update_gis_data', -1) != -1) {
        $values['update_gis_data'] = get_parameter('update_gis_data');
    }

    if (get_parameter('custom_id', '') != '') {
        $values['custom_id'] = get_parameter('custom_id');
    }

    if (get_parameter('cascade_protection', -1) != -1) {
        $values['cascade_protection'] = get_parameter('cascade_protection');
    }

    if (get_parameter('cascade_protection_module', -1) != -1) {
        $values['cascade_protection_module'] = get_parameter('cascade_protection_module');
    }

    if (get_parameter('delete_conf', 0) != 0) {
        $values['delete_conf'] = get_parameter('delete_conf');
    }

    if (get_parameter('quiet_select', -1) != -1) {
        $values['quiet'] = get_parameter('quiet_select');
    }

    if (get_parameter('safe_mode_change', -1) == 1 && get_parameter('safe_mode_module', '') != '') {
        // Get the module name.
        $values['safe_mode_module'] = get_parameter('safe_mode_module');
    } else if (get_parameter('safe_mode_change', -1) == 0) {
        // Disabled Safe Operation Mode.
        $values['safe_mode_module'] = '0';
    }

    $secondary_groups_added = (array) get_parameter('secondary_groups_added', []);
    $secondary_groups_removed = (array) get_parameter('secondary_groups_removed', []);

    $fields = db_get_all_fields_in_table('tagent_custom_fields');

    if ($fields === false) {
        $fields = [];
    }

    $id_agents = get_parameter('id_agents', false);
    if (!$id_agents) {
        ui_print_error_message(__('No agents selected'));
        $id_agents = [];
    } else {
        if (empty($values) && empty($fields)) {
            ui_print_error_message(__('No values changed'));
            $id_agents = [];
        }
    }

    // Get the id_agente_modulo to update the 'safe_operation_mode' field.
    if (isset($values['safe_mode_module']) && ($values['safe_mode_module'] != '0')) {
        foreach ($id_agents as $id_agent) {
            $id_module_safe[$id_agent] = db_get_value_filter(
                'id_agente_modulo',
                'tagente_modulo',
                [
                    'id_agente' => $id_agent,
                    'nombre'    => $values['safe_mode_module'],
                ]
            );
        }
    }

    // CONF FILE DELETION.
    if (isset($values['delete_conf'])) {
        unset($values['delete_conf']);
        $n_deleted = 0;
        foreach ($id_agents as $id_agent) {
            $agent_md5 = md5(agents_get_name($id_agent));
            @unlink(
                $config['remote_config'].'/md5/'.$agent_md5.'.md5'
            );
            $result = @unlink(
                $config['remote_config'].'/conf/'.$agent_md5.'.conf'
            );

            $n_deleted += (int) $result;
        }


        if ($n_deleted > 0) {
            db_pandora_audit(
                AUDIT_LOG_MASSIVE_MANAGEMENT,
                'Delete conf file '.$id_agent
            );
        } else {
            db_pandora_audit(
                AUDIT_LOG_MASSIVE_MANAGEMENT,
                'Try to delete conf file '.$id_agent
            );
        }


        ui_print_result_message(
            $n_deleted > 0,
            __('Configuration files deleted successfully').'('.$n_deleted.')',
            __('Configuration files cannot be deleted')
        );
    }

    if (empty($values) && empty($fields)) {
        $id_agents = [];
    }

    $n_edited = 0;
    $result = false;
    foreach ($id_agents as $id_agent) {
        $old_interval_value = db_get_value_filter('intervalo', 'tagente', ['id_agente' => $id_agent]);

        if (!empty($values)) {
            $disabled_old = false;
            if ($values['id_grupo'] || isset($values['disabled'])) {
                $values_old = db_get_row_filter('tagente', ['id_agente' => $id_agent], ['id_grupo', 'disabled']);
                if (isset($values['disabled'])) {
                    $disabled_old = $values_old['disabled'];
                }
            }

            // Get the id_agent_module for this agent to update the 'safe_operation_mode' field.
            if (isset($values['safe_mode_module']) && ($values['safe_mode_module'] != '0')) {
                $values['safe_mode_module'] = $id_module_safe[$id_agent];
            }

            $result = db_process_sql_update(
                'tagente',
                $values,
                ['id_agente' => $id_agent]
            );

            if ($result && $config['metaconsole_agent_cache'] == 1) {
                $server_name['server_name'] = db_get_sql('SELECT server_name FROM tagente WHERE id_agente ='.$id_agent);
                // Force an update of the agent cache.
                $result_metaconsole = agent_update_from_cache($id_agent, $values, $server_name);
            }

            // Update the configuration files.
            if ($result && ($old_interval_value != $values['intervalo']) && !empty($values['intervalo'])) {
                enterprise_hook(
                    'config_agents_update_config_token',
                    [
                        $id_agent,
                        'interval',
                        $values['intervalo'],
                    ]
                );
            }

            if ($disabled_old !== false && $disabled_old != $values['disabled']) {
                enterprise_hook(
                    'config_agents_update_config_token',
                    [
                        $id_agent,
                        'standby',
                        $values['disabled'],
                    ]
                );
                // Validate alerts for disabled agents.
                if ($values['disabled'] == 1) {
                    alerts_validate_alert_agent($id_agent);
                }
            }
        }

        $info = [];
        // Update Custom Fields.
        foreach ($fields as $field) {
            $info[$field['id_field']] = $field['name'];
            $value = get_parameter('customvalue_'.$field['id_field']);
            if (empty($value) === false) {
                $key = $field['id_field'];
                $old_value = db_get_all_rows_filter(
                    'tagent_custom_data',
                    [
                        'id_agent' => $id_agent,
                        'id_field' => $key,
                    ]
                );

                if ($old_value === false) {
                    // Create custom field if not exist.
                    $result = db_process_sql_insert(
                        'tagent_custom_data',
                        [
                            'id_field'    => $key,
                            'id_agent'    => $id_agent,
                            'description' => $value,
                        ]
                    );
                } else {
                    if ($old_value[0]['description'] !== $value) {
                        $result = db_process_sql_update(
                            'tagent_custom_data',
                            ['description' => $value],
                            [
                                'id_field' => $key,
                                'id_agent' => $id_agent,
                            ]
                        );
                    }
                }
            }
        }

        // Create or Remove the secondary groups.
        if (empty($secondary_groups_added) === false
            || empty($secondary_groups_removed) === false
        ) {
            $result = enterprise_hook(
                'agents_update_secondary_groups',
                [
                    $id_agent,
                    $secondary_groups_added,
                    $secondary_groups_removed,
                ]
            );
        }

        $n_edited += (int) $result;
    }

    if ($result !== false) {
        db_pandora_audit(
<<<<<<< HEAD
            'Massive management',
=======
            AUDIT_LOG_MASSIVE_MANAGEMENT,
>>>>>>> 18e6bd1c
            'Update agent '.$id_agent,
            false,
            false,
            json_encode($info)
        );
    } else {
<<<<<<< HEAD
        if (isset($id_agent) === true) {
            db_pandora_audit(
                'Massive management',
=======
        if (isset($id_agent)) {
            db_pandora_audit(
                AUDIT_LOG_MASSIVE_MANAGEMENT,
>>>>>>> 18e6bd1c
                'Try to update agent '.$id_agent,
                false,
                false,
                json_encode($info)
            );
        }
    }


    ui_print_result_message(
        $result !== false,
        __('Agents updated successfully (%d)', $n_edited),
        __('Agents cannot be updated (maybe there was no field to update)')
    );
}

$id_group = 0;

$table = new StdClass();
$table->id = 'delete_table';
$table->class = 'databox filters';
$table->width = '100%';
$table->data = [];
$table->style = [];
$table->style[0] = 'font-weight: bold;';
$table->style[2] = 'font-weight: bold';
$table->size = [];
$table->size[0] = '15%';
$table->size[1] = '35%';
$table->size[2] = '15%';
$table->size[3] = '35%';

$table->data = [];
$table->data[0][0] = __('Group');
$table->data[0][1] = html_print_select_groups(
    false,
    'AW',
    true,
    'id_group',
    $id_group,
    false,
    '',
    '',
    true
);
$table->data[0][2] = __('Group recursion');
$table->data[0][3] = html_print_checkbox(
    'recursion2',
    1,
    $recursion,
    true,
    false
);


$status_list = [];
$status_list[AGENT_STATUS_NORMAL] = __('Normal');
$status_list[AGENT_STATUS_WARNING] = __('Warning');
$status_list[AGENT_STATUS_CRITICAL] = __('Critical');
$status_list[AGENT_STATUS_UNKNOWN] = __('Unknown');
$status_list[AGENT_STATUS_NOT_NORMAL] = __('Not normal');
$status_list[AGENT_STATUS_NOT_INIT] = __('Not init');
$table->data[1][0] = __('Status');
$table->data[1][1] = html_print_select(
    $status_list,
    'status_agents',
    'selected',
    '',
    __('All'),
    AGENT_STATUS_ALL,
    true
);
$table->data[1][2] = __('Show agents');
$table->data[1][3] = html_print_select(
    [
        0 => 'Only enabled',
        1 => 'Only disabled',
    ],
    'disabled',
    2,
    '',
    __('All'),
    2,
    true,
    false,
    true,
    '',
    false,
    'width:30%;'
);

$table->data[2][0] = __('Agents');
$table->data[2][0] .= '<span id="agent_loading" class="invisible">';
$table->data[2][0] .= html_print_image('images/spinner.png', true);
$table->data[2][0] .= '</span>';
$all_agents = agents_get_group_agents(
    array_keys(users_get_groups($config['id_user'], 'AW', false)),
    ['disabled' => 2],
    'none'
);

$table->data[2][1] = html_print_select(
    $all_agents,
    'id_agents[]',
    0,
    false,
    '',
    '',
    true,
    true,
    true,
    '',
    false,
    'min-width: 500px; max-width: 500px; max-height: 100px',
    false,
    false,
    false,
    '',
    false,
    false,
    false,
    false,
    true,
    true,
    true
);

echo '<form method="post" autocomplete="off" id="form_agent" action="index.php?sec=gmassive&sec2=godmode/massive/massive_operations&option=edit_agents">';
echo html_print_avoid_autocomplete();

html_print_table($table);

$nombre_agente = '';
$direccion_agente = '';
$id_agente = 0;
$id_parent = 0;
$cascade_protection = 0;
$group = 0;
$interval = '';
$id_os = 0;
$server_name = 0;
$description = '';

echo '<div id="form_agents" style="display:none">';

$table = new StdClass();
$table->width = '100%';
$table->class = 'databox filters';

$table->head = [];
$table->style = [];
$table->style[0] = 'font-weight: bold; width: 150px;';
$table->size[0] = '15%';
$table->size[1] = '35%';
$table->size[2] = '15%';
$table->size[3] = '35%';

$table->data = [];

$modules = db_get_all_rows_sql(
    'SELECT id_agente_modulo as id_module, nombre as name FROM tagente_modulo 
								WHERE id_agente = '.$id_parent
);
if ($modules === false) {
    $modules = [];
}

$modules_values = [];
$modules_values[0] = __('Any');
foreach ($modules as $m) {
    $modules_values[$m['id_module']] = $m['name'];
}

$table->data[0][0] = __('Parent');
$params = [];
$params['return'] = true;
$params['show_helptip'] = true;
$params['input_name'] = 'id_parent';
$params['print_hidden_input_idagent'] = true;
$params['hidden_input_idagent_name'] = 'id_agent_parent';
$params['hidden_input_idagent_value'] = $id_parent;
$params['value'] = db_get_value('alias', 'tagente', 'id_agente', $id_parent);
$params['selectbox_id'] = 'cascade_protection_module';
$params['javascript_is_function_select'] = true;
$table->data[0][1] = ui_print_agent_autocomplete_input($params);

$table->data[0][1] .= '<b>'.__('Cascade protection').'</b>'.html_print_select(
    [
        1 => __('Yes'),
        0 => __('No'),
    ],
    'cascade_protection',
    -1,
    '',
    __('No change'),
    -1,
    true
);

$table->data[0][1] .= '&nbsp;&nbsp;'.__('Module').'&nbsp;';
$table->data[0][1] .= html_print_select(
    $modules,
    'cascade_protection_module',
    $cascade_protection_module,
    '',
    '',
    0,
    true
);

$table->data[1][0] = __('Group');
$table->data[1][1] = '<div class="w290px inline">';
$table->data[1][1] .= html_print_select_groups(
    false,
    'AR',
    false,
    'group',
    $group,
    '',
    __('No change'),
    -1,
    true,
    false,
    true,
    '',
    false,
    'width: 150px;'
);
$table->data[1][1] .= '</div>';

$table->data[2][0] = __('Interval');

$table->data[2][1] = html_print_extended_select_for_time(
    'interval',
    0,
    '',
    __('No change'),
    '0',
    10,
    true,
    'width: 150px',
    false
);

$table->data[3][0] = __('OS');
$table->data[3][1] = html_print_select_from_sql(
    'SELECT id_os, name FROM tconfig_os',
    'id_os',
    $id_os,
    '',
    __('No change'),
    -1,
    true,
    false,
    true,
    false,
    'width: 105px;'
);
$table->data[3][1] .= ' <span id="os_preview">';
$table->data[3][1] .= ui_print_os_icon($id_os, false, true);
$table->data[3][1] .= '</span>';

// Network server.
$none = '';
if ($server_name == '' && $id_agente) {
    $none = __('None');
}

$table->data[4][0] = __('Server');
$table->data[4][1] = html_print_select(
    servers_get_names(),
    'server_name',
    $server_name,
    '',
    __('No change'),
    -1,
    true,
    false,
    true,
    '',
    false,
    'width: 150px;'
);

// Description.
$table->data[5][0] = __('Description');
$table->data[5][1] = html_print_input_text(
    'description',
    $description,
    '',
    45,
    255,
    true
);

html_print_table($table);
unset($table);

$custom_id = '';
$mode = -1;
$disabled = -1;
$new_agent = true;
$icon_path = '';
$update_gis_data = -1;
$cascade_protection = -1;
$cascade_protection_module = -1;
$quiet_select = -1;

$table = new StdClass();
$table->width = '100%';
$table->class = 'databox filters';

$table->size[0] = '15%';
$table->size[1] = '35%';
$table->size[2] = '15%';
$table->size[3] = '35%';

$table->head = [];
$table->style = [];
$table->style[0] = 'font-weight: bold; width: 150px;';
$table->data = [];

// Custom ID.
$table->data[0][0] = __('Custom ID');
$table->data[0][1] = html_print_input_text('custom_id', $custom_id, '', 16, 255, true);

// Secondary Groups.
if (enterprise_installed() === true) {
    $table->data['secondary_groups_added'][0] = __('Secondary groups added');
    $table->data['secondary_groups_added'][1] = html_print_select_agent_secondary(
        $agent,
        $id_agente,
        [
            'container'   => true,
            'id_form'     => 'form_agent',
            'extra_id'    => '_added',
            'only_select' => true,
        ]
    );

    $table->data['seconsary_groups_removed'][0] = __('Secondary groups remove');
    $table->data['seconsary_groups_removed'][1] = html_print_select_agent_secondary(
        $agent,
        $id_agente,
        [
            'container'   => true,
            'id_form'     => 'form_agent',
            'extra_id'    => '_removed',
            'only_select' => true,
        ]
    );
}

// Learn mode / Normal mode.
$table->data[1][0] = __('Module definition');
$table->data[1][1] = __('No change').' ';
$table->data[1][1] .= html_print_radio_button_extended(
    'mode',
    -1,
    '',
    $mode,
    false,
    '',
    'class="mrgn_right_40px"',
    true
);
$table->data[1][1] .= __('Learning mode').' ';
$table->data[1][1] .= html_print_radio_button_extended(
    'mode',
    1,
    '',
    $mode,
    false,
    '',
    'class="mrgn_right_40px"',
    true
);
$table->data[1][1] .= __('Normal mode').' ';
$table->data[1][1] .= html_print_radio_button_extended(
    'mode',
    0,
    '',
    $mode,
    false,
    '',
    'class="mrgn_right_40px"',
    true
);
$table->data[1][1] .= __('Autodisable mode').' ';
$table->data[1][1] .= html_print_radio_button_extended(
    'mode',
    2,
    '',
    $mode,
    false,
    '',
    'class="mrgn_right_40px"',
    true
);

// Status (Disabled / Enabled).
$table->data[2][0] = __('Status');
$table->data[2][1] = __('No change').' ';
$table->data[1][1] .= html_print_radio_button_extended(
    'disabled',
    -1,
    '',
    $disabled,
    false,
    '',
    'class="mrgn_right_40px"',
    true
);
$table->data[2][1] .= __('Disabled').' ';
$table->data[1][1] .= ui_print_help_tip(
    __('If the remote configuration is enabled, it will also go into standby mode when disabling it.'),
    true
).' ';
$table->data[1][1] .= html_print_radio_button_extended(
    'disabled',
    1,
    '',
    $disabled,
    false,
    '',
    'class="mrgn_right_40px"',
    true
);
$table->data[2][1] .= __('Active').' ';
$table->data[1][1] .= html_print_radio_button_extended(
    'disabled',
    0,
    '',
    $disabled,
    false,
    '',
    'class="mrgn_right_40px"',
    true
);

// Remote configuration.
$table->data[3][0] = __('Remote configuration');

// Delete remote configuration.
$table->data[3][1] = '<div id="delete_configurations" class="invisible">'.__('Delete available remote configurations').' (';
$table->data[3][1] .= '<span id="n_configurations"></span>';
$table->data[3][1] .= ') '.html_print_checkbox_extended('delete_conf', 1, 0, false, '', 'class="mrgn_right_40px"', true).'</div>';

$table->data[3][1] .= '<div id="not_available_configurations" class="invisible"><em>'.__('Not available').'</em></div>';

$listIcons = gis_get_array_list_icons();

$arraySelectIcon = [];
foreach ($listIcons as $index => $value) {
    $arraySelectIcon[$index] = $index;
}

$path = 'images/gis_map/icons/';
// TODO set better method the path
if ($icon_path == '') {
    $display_icons = 'none';
    // Hack to show no icon. Use any given image to fix not found image errors.
    $path_without = 'images/spinner.png';
    $path_default = 'images/spinner.png';
    $path_ok = 'images/spinner.png';
    $path_bad = 'images/spinner.png';
    $path_warning = 'images/spinner.png';
} else {
    $display_icons = '';
    $path_without = $path.$icon_path.'.default.png';
    $path_default = $path.$icon_path.'.default.png';
    $path_ok = $path.$icon_path.'.ok.png';
    $path_bad = $path.$icon_path.'.bad.png';
    $path_warning = $path.$icon_path.'.warning.png';
}

$table->data[4][0] = __('Agent icon');
$table->data[4][1] = html_print_select($arraySelectIcon, 'icon_path', $icon_path, 'changeIcons();', __('No change'), '', true).'&nbsp;'.__('Without status').': '.html_print_image($path_without, true, ['id' => 'icon_without_status', 'style' => 'display:'.$display_icons.';']).'&nbsp;'.__('Default').': '.html_print_image($path_default, true, ['id' => 'icon_default', 'style' => 'display:'.$display_icons.';']).'&nbsp;'.__('Ok').': '.html_print_image($path_ok, true, ['id' => 'icon_ok', 'style' => 'display:'.$display_icons.';']).'&nbsp;'.__('Bad').': '.html_print_image($path_bad, true, ['id' => 'icon_bad', 'style' => 'display:'.$display_icons.';']).'&nbsp;'.__('Warning').': '.html_print_image($path_warning, true, ['id' => 'icon_warning', 'style' => 'display:'.$display_icons.';']);

if ($config['activate_gis']) {
    $table->data[5][0] = __('Ignore new GIS data:');
    $table->data[5][1] = __('No change').' '.html_print_radio_button_extended('update_gis_data', -1, '', $update_gis_data, false, '', 'class="mrgn_right_40px"', true);
    $table->data[5][1] .= __('Yes').' '.html_print_radio_button_extended('update_gis_data', 0, '', $update_gis_data, false, '', 'class="mrgn_right_40px"', true);
    $table->data[5][1] .= __('No').' '.html_print_radio_button_extended('update_gis_data', 1, '', $update_gis_data, false, '', 'class="mrgn_right_40px"', true);
}

$table->data[6][0] = __('Quiet');
$table->data[6][0] .= ui_print_help_tip(__('The agent still runs but the alerts and events will be stop'), true);
$table->data[6][1] = html_print_select(
    [
        -1 => __('No change'),
        1  => __('Yes'),
        0  => __('No'),
    ],
    'quiet_select',
    $quiet_select,
    '',
    '',
    0,
    true
);

$table->data[7][0] = __('Safe operation mode').': '.ui_print_help_tip(
    __(
        'This mode allow %s to disable all modules 
of this agent while the selected module is on CRITICAL status',
        get_product_name()
    ),
    true
);
$table->data[7][1] .= html_print_select(
    [
        1 => __('Enabled'),
        0 => __('Disabled'),
    ],
    'safe_mode_change',
    -1,
    '',
    __('No change'),
    -1,
    true
).'&nbsp;';
$table->data[7][1] .= __('Module').'&nbsp;'.html_print_select('', 'safe_mode_module', '', '', __('Any'), -1, true).'</div>';
ui_toggle(html_print_table($table, true), __('Advanced options'));
unset($table);

$table = new StdClass();
$table->width = '100%';
$table->class = 'databox filters';

$table->head = [];
$table->style = [];
$table->style[0] = 'font-weight: bold; width: 150px;';
$table->data = [];
$table->size[0] = '15%';
$table->size[1] = '35%';
$table->size[2] = '15%';
$table->size[3] = '35%';

$fields = db_get_all_fields_in_table('tagent_custom_fields');

if ($fields === false) {
    $fields = [];
}

foreach ($fields as $field) {
    $data[0] = '<b>'.$field['name'].'</b>';
    $combo = [];
    $combo = $field['combo_values'];
    $combo = explode(',', $combo);
    $combo_values = [];
    foreach ($combo as $value) {
        $combo_values[$value] = $value;
    }

    $custom_value = db_get_value_filter('description', 'tagent_custom_data', ['id_field' => $field['id_field'], 'id_agent' => $id_agente]);

    if ($custom_value === false) {
        $custom_value = '';
    }

    if ($field['is_password_type']) {
        $data[1] = html_print_input_password_avoid_autocomplete();
        $data[1] .= html_print_input_text_extended(
            'customvalue_'.$field['id_field'],
            $custom_value,
            'customvalue_'.$field['id_field'],
            '',
            30,
            100,
            $view_mode,
            '',
            '',
            true,
            true
        );
    } else {
        $data[1] = html_print_textarea('customvalue_'.$field['id_field'], 2, 65, $custom_value, 'class="mrgn_right_30px"', true);
    }

    if ($field['combo_values'] !== '') {
        $data[1] = html_print_input(
            [
                'type'          => 'select_search',
                'fields'        => $combo_values,
                'name'          => 'customvalue_'.$field['id_field'],
                'selected'      => $custom_value,
                'nothing'       => __('No change'),
                'nothing_value' => '',
                'return'        => true,
                'sort'          => false,
            ]
        );
    };

    array_push($table->data, $data);
}

if (!empty($fields)) {
    ui_toggle(html_print_table($table, true), __('Custom fields'));
}


echo '<h3 class="error invisible" id="message"> </h3>';

html_print_input_hidden('id_agente', $id_agente);

attachActionButton('update_agents', 'update', $table->width);

// Shown and hide div.
echo '</div></form>';

ui_require_jquery_file('form');
ui_require_jquery_file('pandora.controls');
ui_require_jquery_file('ajaxqueue');
ui_require_jquery_file('bgiframe');
?>
<script type="text/javascript">
/* <![CDATA[ */

var limit_parameters_massive = <?php echo $config['limit_parameters_massive']; ?>;

//Use this function for change 3 icons when change the selectbox
$(document).ready (function () {
    var checked = $("#cascade_protection").val();
    $("#cascade_protection_module").attr("disabled", 'disabled');

    $("#cascade_protection").change(function () {
        var checked = $("#cascade_protection").val();

        if (checked == 1) {
            $("#cascade_protection_module").removeAttr("disabled");
        }
        else {
            $("#cascade_protection_module").val(0);
            $("#cascade_protection_module").attr("disabled", 'disabled');
        }
    });


    // Enable Safe Operation Mode if 'Enabled' is selected.
    $("#safe_mode_module").attr("disabled", "disabled");
    $("#safe_mode_change").on('change', function() {
        if ($("#safe_mode_change").val() == 1) {
            $("#safe_mode_module").removeAttr("disabled");
            refreshSafeModules();
        }
        else {
            $("#safe_mode_module").attr("disabled", "disabled");
            $('#safe_mode_module').empty();
            $("#safe_mode_module").append($("<option></option>").attr("value", 'Any').html('Any'));
        }
    });

    // Fill modules in Safe Operation Mode.
    function refreshSafeModules(){
        var idAgents = Array();
        jQuery.each ($("#id_agents option:selected"), function (i, val) {
            idAgents.push($(val).val());
        });

        var params = {
            "page" : "operation/agentes/ver_agente",
            "get_agent_modules_json_for_multiple_agents" : 1,
            "id_agent" : idAgents,
            "selection_mode": "common"
        };

        jQuery.post ("ajax.php",
            params,
            function (data, status) {
                $('#safe_mode_module').empty();
                if($.type(data) === "object"){
                    jQuery.each (data, function (id, value) {
                        option = $("<option></option>").attr("value", value).html(value);
                        $("#safe_mode_module").append(option);
                    });
                } else {
                    option = $("<option></option>").attr("value", 'None').html('None');
                    $("#safe_mode_module").append(option);
                }
            },
            "json"
        );
    }

    $("#form_agent").submit(function() {
        var get_parameters_count = window.location.href.slice(
            window.location.href.indexOf('?') + 1).split('&').length;
        var post_parameters_count = $("#form_agent").serializeArray().length;

        var count_parameters =
            get_parameters_count + post_parameters_count;

        if (count_parameters > limit_parameters_massive) {
            alert("<?php echo __('Unsucessful sending the data, please contact with your administrator or make with less elements.'); ?>");
            return false;
        }
    });

    var disabled;
    $("#disabled").change(function () {
        disabled = this.value;
        $("#id_group").trigger("change");
    });

    $('#id_agents').on('change', function() {
        var idAgents = Array();
        jQuery.each ($("#id_agents option:selected"), function (i, val) {
            idAgents.push($(val).val());
        });
        jQuery.post ("ajax.php",
                {"page" : "godmode/massive/massive_edit_agents",
                "get_n_conf_files" : 1,
                "id_agents[]" : idAgents
                },
                function (data, status) {
                    if (data == 0) { 
                        $("#delete_configurations").attr("style", "display: none");
                        $("#not_available_configurations").attr("style", "");
                    }
                    else {
                        $("#n_configurations").text(data);
                        $("#not_available_configurations").attr("style", "display: none");
                        $("#delete_configurations").attr("style", "");
                    }
                },
                "json"
            );
        
        $("#form_agents").attr("style", "");

        if($("#safe_mode_change").val() == 1) {
            refreshSafeModules();
        }
    });

    $("#id_group").change (function () {
        $("#form_agents").attr("style", "display: none");
    });

    $("select#id_os").pandoraSelectOS ();

    var recursion;
    $("#checkbox-recursion2").click(function () {
        recursion = this.checked ? 1 : 0;
        $("#id_group").trigger("change");
    });

    $("#id_group").pandoraSelectGroupAgent ({
        status_agents: function () {
            return $("#status_agents").val();
        },
        agentSelect: "select#id_agents",
        privilege: "AW",
        recursion: function() {
            return recursion;
        },
        disabled: function() {
            return disabled;
        }
    });

    $("#status_agents").change(function() {
        $("#id_group").trigger("change");
    });

    disabled = 2;

    //$("#id_group").trigger("change");

});

function changeIcons() {
    var icon = $("#icon_path :selected").val();

    $("#icon_without_status").attr("src", "images/spinner.png");
    $("#icon_default").attr("src", "images/spinner.png");
    $("#icon_ok").attr("src", "images/spinner.png");
    $("#icon_bad").attr("src", "images/spinner.png");
    $("#icon_warning").attr("src", "images/spinner.png");

    if (icon.length == 0) {
        $("#icon_without_status").attr("style", "display:none;");
        $("#icon_default").attr("style", "display:none;");
        $("#icon_ok").attr("style", "display:none;");
        $("#icon_bad").attr("style", "display:none;");
        $("#icon_warning").attr("style", "display:none;");
    }
    else {
        $("#icon_without_status").attr("src",
            "<?php echo $path; ?>" + icon + ".default.png");
        $("#icon_default").attr("src",
            "<?php echo $path; ?>" + icon + ".default.png");
        $("#icon_ok").attr("src",
            "<?php echo $path; ?>" + icon + ".ok.png");
        $("#icon_bad").attr("src",
            "<?php echo $path; ?>" + icon + ".bad.png");
        $("#icon_warning").attr("src",
            "<?php echo $path; ?>" + icon + ".warning.png");
        $("#icon_without_status").attr("style", "");
        $("#icon_default").attr("style", "");
        $("#icon_ok").attr("style", "");
        $("#icon_bad").attr("style", "");
        $("#icon_warning").attr("style", "");
    }
}
</script><|MERGE_RESOLUTION|>--- conflicted
+++ resolved
@@ -333,26 +333,16 @@
 
     if ($result !== false) {
         db_pandora_audit(
-<<<<<<< HEAD
-            'Massive management',
-=======
             AUDIT_LOG_MASSIVE_MANAGEMENT,
->>>>>>> 18e6bd1c
             'Update agent '.$id_agent,
             false,
             false,
             json_encode($info)
         );
     } else {
-<<<<<<< HEAD
         if (isset($id_agent) === true) {
             db_pandora_audit(
-                'Massive management',
-=======
-        if (isset($id_agent)) {
-            db_pandora_audit(
                 AUDIT_LOG_MASSIVE_MANAGEMENT,
->>>>>>> 18e6bd1c
                 'Try to update agent '.$id_agent,
                 false,
                 false,
