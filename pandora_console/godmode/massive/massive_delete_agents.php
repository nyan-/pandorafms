--- conflicted
+++ resolved
@@ -149,15 +149,10 @@
     $result = process_manage_delete($id_agents);
 
     $info = '{"Agent":"'.implode(',', $id_agents).'"}';
-<<<<<<< HEAD
-    if ($result) {
+
+    if ($result === true) {
         db_pandora_audit(
             AUDIT_LOG_MASSIVE_MANAGEMENT,
-=======
-    if ($result === true) {
-        db_pandora_audit(
-            'Massive management',
->>>>>>> 4ba18dc5
             'Delete agent ',
             false,
             false,
@@ -165,11 +160,7 @@
         );
     } else {
         db_pandora_audit(
-<<<<<<< HEAD
             AUDIT_LOG_MASSIVE_MANAGEMENT,
-=======
-            'Massive management',
->>>>>>> 4ba18dc5
             'Fail try to delete agent',
             false,
             false,
