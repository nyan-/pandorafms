<?php

// Pandora FMS - http://pandorafms.com
// ==================================================
// Copyright (c) 2005-2009 Artica Soluciones Tecnologicas
// Please see http://pandorafms.org for full contribution list

// This program is free software; you can redistribute it and/or
// modify it under the terms of the GNU General Public License
// as published by the Free Software Foundation for version 2.
// This program is distributed in the hope that it will be useful,
// but WITHOUT ANY WARRANTY; without even the implied warranty of
// MERCHANTABILITY or FITNESS FOR A PARTICULAR PURPOSE.  See the
// GNU General Public License for more details.


// Load global vars
check_login ();

if (! check_acl ($config['id_user'], 0, "AW")) {
	db_pandora_audit("ACL Violation",
		"Trying to access agent massive deletion");
	require ("general/noaccess.php");
	return;
}

require_once ('include/functions_agents.php');
require_once ('include/functions_modules.php');
require_once ('include/functions_users.php');

if (is_ajax ()) {
	$get_agents = (bool) get_parameter ('get_agents');
	
	if ($get_agents) {
		$id_group = (int) get_parameter ('id_group');
		$module_name = (string) get_parameter ('module_name');
		$recursion = (int) get_parameter ('recursion');
		
		$agents_modules = modules_get_agents_with_module_name ($module_name, $id_group,
			array ('delete_pending' => 0,
				'tagente_modulo.disabled' => 0),
			array ('tagente.id_agente', 'tagente.alias'),
			$recursion);
		
		echo json_encode (index_array ($agents_modules, 'id_agente', 'alias'));
		return;
	}
	return;
}

function process_manage_delete ($module_name, $id_agents) {

	global $config;

	if (empty ($module_name)) {
		ui_print_error_message(__('No module selected'));
		return false;
	}
	
	if (empty ($id_agents)) {
		ui_print_error_message(__('No agents selected'));
		return false;
	}
	
	$module_name = (array)$module_name;
	
	// We are selecting "any" agent for the selected modules
	if (($id_agents[0] == 0) and (is_array($id_agents)) and (count($id_agents) == 1))
		$id_agents = NULL;
	
	$selection_delete_mode = get_parameter('selection_mode', 'modules');
	
	// Selection mode by Agents
	if ($selection_delete_mode == 'agents') {
		// We are selecting "any" module for the selecteds agents
		if (($module_name[0] == "0") and (is_array($module_name)) and (count($module_name) == 1))
			$filter_for_module_deletion = false;
		else
			$filter_for_module_deletion = sprintf('nombre IN ("%s")', implode('","', $module_name));

		if ($config['dbtype'] == "oracle") {
			$all_agent_modules = false;
			if (($module_name[0] == "0") and (is_array($module_name)) and (count($module_name) == 1)) {
				$all_agent_modules = true;
			}
			$names_to_long = array();
			$i = 0;
			foreach ($module_name as $name) {
				if (strlen($name) > 30) {
					$original_names[] = $module_name[$i];
					unset($module_name[$i]);
					$names_to_long[] = substr($name, 0, 28) . "%";
				}
				$i++;
			}
			$modules = "SELECT id_agente_modulo, nombre FROM tagente_modulo WHERE";
			$modules .= sprintf(" id_agente IN (%s)", implode(",", $id_agents));
			if (!empty($module_name) && (!$all_agent_modules)) {
				$modules .= sprintf(" AND nombre IN ('%s')", implode("','", $module_name));
			}
			$modules = db_get_all_rows_sql($modules);
			$modules2 = "";
			if (!empty($names_to_long) && (!$all_agent_modules)) {
				$modules2 = "SELECT id_agente_modulo, nombre FROM tagente_modulo WHERE";
				$modules2 .= sprintf(" id_agente IN (%s) AND (", implode(",", $id_agents));
				$j = 0;
				foreach ($names_to_long as $name) {
					if ($j == 0) {
						$modules2 .= "nombre LIKE ('" . $name . "')";
					}
					else {
						$modules2 .= " OR nombre LIKE ('" . $name . "')";
					}
					$j++;
				}
				$modules2 .= ")";
				$modules2 = db_get_all_rows_sql($modules2);
				$modules = array_merge($modules, $modules2);
			}
			$all_names = array();
			foreach ($modules as $module) {
				$all_modules[] = $module['id_agente_modulo'];
				$all_names[] = $module['nombre'];
			}
			$modules = $all_modules;
			$modules = array_unique($modules);
			if (!empty($names_to_long) && (!$all_agent_modules)) {
				$j = 0;
				foreach ($all_names as $name) {
					if (strlen($name) > 30) {
						if (!in_array($name, $original_names)) {
							unset($modules[$j]);
						}
					}
					$j++;
				}
			}
		}
		else {
			$modules = agents_get_modules ($id_agents, 'id_agente_modulo',
				$filter_for_module_deletion, true);
		}
	}
	else {
		if ($config['dbtype'] == "oracle") {
			$all_agent_modules = false;
			$names_to_long = array();
			if (($module_name[0] == "0") and (is_array($module_name)) and (count($module_name) == 1)) {
				$all_agent_modules = true;
			}
			$i = 0;
			foreach ($module_name as $name) {
				if (strlen($name) > 30) {
					$original_names[] = $module_name[$i];
					unset($module_name[$i]);
					$names_to_long[] = substr($name, 0, 28) . "%";
				}
				$i++;
			}
			$modules = "SELECT id_agente_modulo, nombre FROM tagente_modulo WHERE";
			$any_agent = false;
			if ($id_agents == null) {
				$any_agent = true;
			}
			if (!empty($id_agents)) {
				$modules .= sprintf(" id_agente IN (%s)", implode(",", $id_agents));
				$agents_selected = true;
			}
			if (!empty($module_name) && (!$all_agent_modules)) {
				if ($any_agent) {
					$modules .= sprintf(" nombre IN ('%s')", implode("','", $module_name));
				}
				else {
					$modules .= sprintf(" AND nombre IN ('%s')", implode("','", $module_name));
				}
			}
			$modules = db_get_all_rows_sql($modules);
			if (!empty($names_to_long) && (!$all_agent_modules)) {
				$modules2 = "SELECT id_agente_modulo, nombre FROM tagente_modulo WHERE";
				$modules2 .= sprintf(" id_agente IN (%s) AND (", implode(",", $id_agents));
				$j = 0;
				foreach ($names_to_long as $name) {
					if ($j == 0) {
						$modules2 .= "nombre LIKE ('" . $name . "')";
					}
					else {
						$modules2 .= " OR nombre LIKE ('" . $name . "')";
					}
					$j++;
				}
				$modules2 .= ")";
				$modules2 = db_get_all_rows_sql($modules2);
				$modules = array_merge($modules, $modules2);
			}
			$all_names = array();
			foreach ($modules as $module) {
				$all_modules[] = $module['id_agente_modulo'];
				$all_names[] = $module['nombre'];
			}
			$modules = $all_modules;
			$modules = array_unique($modules);
			if (!empty($names_to_long) && (!$all_agent_modules)) {
				$j = 0;
				foreach ($all_names as $name) {
					if (strlen($name) > 30) {
						if (!in_array($name, $original_names)) {
							unset($modules[$j]);
						}
					}
					$j++;
				}
			}
		}
		else {
			$modules = agents_get_modules ($id_agents, 'id_agente_modulo',
				sprintf('nombre IN ("%s")', implode('","',$module_name)), true);
		}
	}
	
	$count_deleted_modules = count($modules);
	if ($config['dbtype'] == "oracle") {
		$success = db_process_sql(sprintf("DELETE FROM tagente_modulo WHERE id_agente_modulo IN (%s)", implode(",", $modules)));
	}
	else {
		$success = modules_delete_agent_module ($modules);
	}

	if (! $success) {
		ui_print_error_message(
			__('There was an error deleting the modules, the operation has been cancelled'));
		
		return false;
	}
	else {
		ui_print_success_message(
			__('Successfully deleted') . '&nbsp;(' . $count_deleted_modules . ')');
		
		return true;
	}
}

$module_type = (int) get_parameter ('module_type');
$idGroupMassive = (int) get_parameter('id_group_massive');
$idAgentMassive = (int) get_parameter('id_agent_massive');
$group_select = get_parameter('groups_select');

$delete = (bool) get_parameter_post ('delete');
$module_name = get_parameter ('module_name');
$agents_select = get_parameter('agents');
$agents_id = get_parameter('id_agents');
$modules_select = get_parameter('module');
$selection_mode = get_parameter('selection_mode', 'modules');
$recursion = get_parameter('recursion');

if ($delete) {
	switch ($selection_mode) {
		case 'modules':
			$force = get_parameter('force_type', false);
			
			if ($agents_select == false) {
				$agents_select = array();
				$agents_ = array();
			}
			
			foreach ($agents_select as $agent_name) {
				$agents_[] = agents_get_agent_id(io_safe_output($agent_name));
			}
			$modules_ = $module_name;
			break;
		case 'agents':
			$force = get_parameter('force_group', false);
			
			$agents_ = $agents_id;
			$modules_ = $modules_select;
			break;
	}
	
	$count = 0;
	$success = 0;
	
	// If the option to select all of one group or module type is checked
	if ($force) {
		if ($force == 'type') {
			$condition = '';
			if ($module_type != 0)
				$condition = ' AND t2.id_tipo_modulo = '.$module_type;

			$groups = users_get_groups ($config["id_user"], "AW", false);
			$group_id_list = ($groups ? join(",",array_keys($groups)):"0");
			$condition = ' AND t1.id_grupo IN (' . $group_id_list . ') ';

			$agents_ = db_get_all_rows_sql('SELECT DISTINCT(t1.id_agente)
				FROM tagente t1, tagente_modulo t2
				WHERE t1.id_agente = t2.id_agente AND t2.delete_pending = 0 ' . $condition);
			foreach($agents_ as $id_agent) {
				$module_name = db_get_all_rows_filter('tagente_modulo', array('id_agente' => $id_agent['id_agente'], 'id_tipo_modulo' =>  $module_type, 'delete_pending' => 0),'nombre');
				
				if ($module_name == false) {
					$module_name = array();
				}
				foreach ($module_name as $mod_name) {
					$result = process_manage_delete ($mod_name['nombre'], $id_agent['id_agente']);
					$count ++;
					$success += (int)$result;
				}
			}
		}
		else if ($force == 'group') {
			if( $group_select == 0 ) {
				$agents_ = array_keys (agents_get_group_agents (array_keys (users_get_groups ($config["id_user"], "AW", false)), false, "none"));
			}
			else {
				$agents_ = array_keys (agents_get_group_agents ($group_select, false, "none"));
			}

			foreach ($agents_ as $id_agent) {
				$module_name = db_get_all_rows_filter('tagente_modulo', array('id_agente' => $id_agent),'nombre');
				if ($module_name == false) {
					$module_name = array();
				}
				else {
					$result = process_manage_delete (array(0 => 0), $id_agent);
				}
				$success += (int)$result;
			}
		}
		
		// We empty the agents array to skip the standard procedure
		$agents_ = array();
	}
	
	if (!$force) {
		$result = process_manage_delete ($modules_, $agents_);
	}
	
	if ($result) {
		db_pandora_audit("Massive management", "Delete module ", false, false,
			'Agent: ' . json_encode($agents_) . ' Module: ' . $module_name);
	}
	else {
		db_pandora_audit("Massive management", "Fail try to delete module", false, false,
			'Agent: ' . json_encode($agents_) . ' Module: ' . $module_name);
	}
}

$groups = users_get_groups ();

$agents = agents_get_group_agents (array_keys (users_get_groups ()),
	false, "none");
switch ($config["dbtype"]) {
	case "mysql":
		$module_types = db_get_all_rows_filter ('tagente_modulo,ttipo_modulo',
			array ('tagente_modulo.id_tipo_modulo = ttipo_modulo.id_tipo',
				'id_agente' => array_keys ($agents),
				'disabled' => 0,
				'order' => 'ttipo_modulo.nombre'),
			array ('DISTINCT(id_tipo)',
				'CONCAT(ttipo_modulo.descripcion," (",ttipo_modulo.nombre,")") AS description'));
		break;
	case "oracle":
		$module_types = db_get_all_rows_filter ('tagente_modulo,ttipo_modulo',
			array ('tagente_modulo.id_tipo_modulo = ttipo_modulo.id_tipo',
				'id_agente' => array_keys ($agents),
				'disabled' => 0,
				'order' => 'ttipo_modulo.nombre'),
			array ('ttipo_modulo.id_tipo',
				'ttipo_modulo.descripcion || \' (\' || ttipo_modulo.nombre || \')\' AS description'));
		break;
	case "postgresql":
		$module_types = db_get_all_rows_filter ('tagente_modulo,ttipo_modulo',
			array ('tagente_modulo.id_tipo_modulo = ttipo_modulo.id_tipo',
				'id_agente' => array_keys ($agents),
				'disabled' => 0,
				'order' => 'description'),
			array ('DISTINCT(id_tipo)',
				'ttipo_modulo.descripcion || \' (\' || ttipo_modulo.nombre || \')\' AS description'));
		break;
}

if ($module_types === false)
	$module_types = array ();

$types = '';
foreach ($module_types as $type) {
	$types[$type['id_tipo']] = $type['description'];
}

$table->width = '100%';
$table->class = 'databox filters';
$table->data = array ();
$table->style[0] = 'font-weight: bold';
$table->style[2] = 'font-weight: bold';



$table->data['selection_mode'][0] = __('Selection mode');
$table->data['selection_mode'][1] = __('Select modules first') . ' ' .
	html_print_radio_button_extended ("selection_mode", 'modules', '', $selection_mode, false, '', 'style="margin-right: 40px;"', true);
$table->data['selection_mode'][1] .= __('Select agents first') . ' ' .
	html_print_radio_button_extended ("selection_mode", 'agents', '', $selection_mode, false, '', 'style="margin-right: 40px;"', true);



$table->rowclass['form_modules_1'] = 'select_modules_row';
$table->data['form_modules_1'][0] = __('Module type');
$table->data['form_modules_1'][0] .= '<span id="module_loading" class="invisible">';
$table->data['form_modules_1'][0] .= html_print_image('images/spinner.png', true);
$table->data['form_modules_1'][0] .= '</span>';
$types[0] = __('All');
$table->colspan['form_modules_1'][1] = 2;
$table->data['form_modules_1'][1] = html_print_select ($types, 'module_type', '',
	false, __('Select'), -1, true, false, true, '', false,
	'width:100%');
$table->data['form_modules_1'][3] = __('Select all modules of this type') . ' ' .
	html_print_checkbox_extended("force_type", 'type', '', '', false,
		'', 'style="margin-right: 40px;"', true);



$modules = array ();
if ($module_type != '') {
	$filter = array ('id_tipo_modulo' => $module_type);
}
else {
	$filter = false;
}

$names = agents_get_modules (array_keys ($agents),
	'DISTINCT(nombre)', $filter, false);
foreach ($names as $name) {
	$modules[$name['nombre']] = $name['nombre'];
}

$table->rowclass['form_agents_1'] = 'select_agents_row';
$table->data['form_agents_1'][0] = __('Agent group');
$groups = users_get_groups ($config["id_user"], "AW", false);
$groups[0] = __('All');
$table->colspan['form_agents_1'][1] = 2;
$table->data['form_agents_1'][1] = html_print_select_groups (false, 'AW', true, 'groups_select',
	'', false, '', '', true) .
	' ' . __('Group recursion') . ' ' .
	html_print_checkbox ("recursion", 1, false, true, false);
$table->data['form_agents_1'][3] = __('Select all modules of this group') . ' ' .
	html_print_checkbox_extended ("force_group", 'group', '', '', false,
	'', 'style="margin-right: 40px;"', true);



$table->rowclass['form_agents_2'] = 'select_agents_row';
$table->data['form_agents_2'][0] = __('Status');
$table->colspan['form_agents_2'][1] = 2;
$status_list = array ();
$status_list[AGENT_STATUS_NORMAL] = __('Normal');
$status_list[AGENT_STATUS_WARNING] = __('Warning');
$status_list[AGENT_STATUS_CRITICAL] = __('Critical');
$status_list[AGENT_STATUS_UNKNOWN] = __('Unknown');
$status_list[AGENT_STATUS_NOT_NORMAL] = __('Not normal');
$status_list[AGENT_STATUS_NOT_INIT] = __('Not init');
$table->data['form_agents_2'][1] = html_print_select($status_list,
	'status_agents', 'selected', '', __('All'), AGENT_STATUS_ALL, true);
$table->data['form_agents_2'][3] = '';

$table->rowclass['form_modules_3'] = '';
$table->data['form_modules_3'][0] = __('Module Status');
$table->colspan['form_modules_3'][1] = 2;
$status_list = array ();
$status_list[AGENT_MODULE_STATUS_NORMAL] = __('Normal');
$status_list[AGENT_MODULE_STATUS_WARNING] = __('Warning');
$status_list[AGENT_MODULE_STATUS_CRITICAL_BAD] = __('Critical');
$status_list[AGENT_MODULE_STATUS_UNKNOWN] = __('Unknown');
$status_list[AGENT_MODULE_STATUS_NOT_NORMAL] = __('Not normal');
$status_list[AGENT_MODULE_STATUS_NOT_INIT] = __('Not init');
$table->data['form_modules_3'][1] = html_print_select($status_list,
	'status_module', 'selected', '', __('All'), AGENT_MODULE_STATUS_ALL, true);
$table->data['form_modules_3'][3] = '';

$table->rowstyle['form_modules_2'] = 'vertical-align: top;';
$table->rowclass['form_modules_2'] = 'select_modules_row select_modules_row_2';
$table->data['form_modules_2'][0] = __('Modules');
$table->data['form_modules_2'][1] = html_print_select ($modules, 'module_name[]',
	$module_name, false, __('Select'), -1, true, true, true, '', false, 'width:100%');

$table->data['form_modules_2'][2] = __('When select modules');
$table->data['form_modules_2'][2] .= '<br>';
$table->data['form_modules_2'][2] .= html_print_select(
	array('common' => __('Show common agents'),
		'all' => __('Show all agents')), 'agents_selection_mode',
	'common', false, '', '', true, false, true, '', false);
$table->data['form_modules_2'][3] = html_print_select (array(), 'agents[]',
	$agents_select, false, __('None'), 0, true, true, false, '', false, 'width:100%');



$table->rowstyle['form_agents_3'] = 'vertical-align: top;';
$table->rowclass['form_agents_3'] = 'select_agents_row select_agents_row_2';
$table->data['form_agents_3'][0] = __('Agents');
$table->data['form_agents_3'][1] = html_print_select ($agents, 'id_agents[]',
	$agents_id, false, '', '', true, true, false, '', false, 'width:100%');
$table->data['form_agents_3'][2] = __('When select agents');
$table->data['form_agents_3'][2] .= '<br>';
$table->data['form_agents_3'][2] .= html_print_select (array('common' => __('Show common modules'), 'all' => __('Show all modules'),'unknown' => __('Show unknown and not init modules')), 'modules_selection_mode',
	'common', false, '', '', true);
$table->data['form_agents_3'][3] = html_print_select (array(), 'module[]',
	$modules_select, false, '', '', true, true, false, '', false, 'width:100%');



echo '<form method="post" id="form_modules" action="index.php?sec=gmassive&sec2=godmode/massive/massive_operations&option=delete_modules" >';
html_print_table ($table);

echo '<div class="action-buttons" style="width: '.$table->width.'" onsubmit="if (!confirm(\' '.__('Are you sure?').'\')) return false;">';
html_print_input_hidden ('delete', 1);
html_print_submit_button (__('Delete'), 'go', false, 'class="sub delete"');
echo '</div>';
echo '</form>';

echo '<h3 class="error invisible" id="message"> </h3>';

ui_require_jquery_file ('form');
ui_require_jquery_file ('pandora.controls');

if ($selection_mode == 'modules') {
	$modules_row = '';
	$agents_row = 'none';
}
else {
	$modules_row = 'none';
	$agents_row = '';
}
?>

<script type="text/javascript">
/* <![CDATA[ */

var limit_parameters_massive = <?php echo $config['limit_parameters_massive']; ?>;

$(document).ready (function () {
	$("#id_agents").change(agent_changed_by_multiple_agents);
	$("#module_name").change(module_changed_by_multiple_modules);
	
	clean_lists();
	
	$(".select_modules_row")
		.css('display', '<?php echo $modules_row?>');
	$(".select_agents_row")
		.css('display', '<?php echo $agents_row?>');
	
	// Trigger change to refresh selection when change selection mode
	$("#agents_selection_mode").change (function() {
		$("#module_name").trigger('change');
	});
	$("#modules_selection_mode").change (function() {
		$("#id_agents").trigger('change');
	});
	
	$("#module_type").change (function () {
		$('#checkbox-force_type').attr('checked', false);
		if (this.value < 0) {
			clean_lists();
			$(".select_modules_row_2").css('display', 'none');
			return;
		}
		else {
			$("#module").html('<?php echo __('None'); ?>');
			$("#module_name").html('');
			$('input[type=checkbox]').removeAttr('disabled');
			$(".select_modules_row_2").css('display', '');
		}
		
		$("tr#delete_table-edit1, tr#delete_table-edit2, tr#delete_table-edit3, tr#delete_table-edit35, tr#delete_table-edit4, tr#delete_table-edit5, tr#delete_table-edit6, tr#delete_table-edit7, tr#delete_table-edit8")
			.hide ();
		
		var params = {
			"page" : "operation/agentes/ver_agente",
			"get_agent_modules_json" : 1,
			"get_distinct_name" : 1,
			"indexed" : 0,
			"privilege" : "AW"
		};
		
		if (this.value != '0')
			params['id_tipo_modulo'] = this.value;
		
		var status_module = $('#status_module').val();
		if (status_module != '-1')
			params['status_module'] = status_module;
		
		$("#module_loading").show ();
		$("tr#delete_table-edit1, tr#delete_table-edit2").hide ();
		$("#module_name").attr ("disabled", "disabled")
		$("#module_name option[value!=0]").remove ();
		jQuery.post ("ajax.php",
			params,
			function (data, status) {
				jQuery.each (data, function (id, value) {
					option = $("<option></option>")
						.attr("value", value["nombre"])
						.html(value["nombre"]);
					$("#module_name").append (option);
				});
				$("#module_loading").hide();
				$("#module_name").removeAttr ("disabled");
			},
			"json"
		);
	});
	
	function clean_lists() {
		$("#id_agents").html('<?php echo __('None'); ?>');
		$("#module_name").html('<?php echo __('None'); ?>');
		$("#agents").html('<?php echo __('None'); ?>');
		$("#module").html('<?php echo __('None'); ?>');
		$('input[type=checkbox]').attr('checked', false);
		$('input[type=checkbox]').attr('disabled', true);
		$('#module_type').val(-1);
		$('#groups_select').val(-1);
	}
	
	$('input[type=checkbox]').change (
		function () {
			if (this.id == "checkbox-force_type") {
				if (this.checked) {
					$(".select_modules_row_2").css('display', 'none');
					$("tr#delete_table-edit1, tr#delete_table-edit2, tr#delete_table-edit3, tr#delete_table-edit35, tr#delete_table-edit4, tr#delete_table-edit5, tr#delete_table-edit6, tr#delete_table-edit7, tr#delete_table-edit8").show ();
				}
				else {
					$(".select_modules_row_2").css('display', '');
					if ($('#module_name option:selected').val() == undefined) {
						$("tr#delete_table-edit1, tr#delete_table-edit2, tr#delete_table-edit3, tr#delete_table-edit35, tr#delete_table-edit4, tr#delete_table-edit5, tr#delete_table-edit6, tr#delete_table-edit7, tr#delete_table-edit8").hide ();
					}
				}
			}
			else if (this.id == "checkbox-recursion") {
				$("#groups_select").trigger("change");
			}
			else {
				if (this.checked) {
					$(".select_agents_row_2").css('display', 'none');
				}
				else {
					$(".select_agents_row_2").css('display', '');
				}
			}
		}
	);
	
	$("#form_modules input[name=selection_mode]").change (function () {
		selector = this.value;
		clean_lists();
		
		if (selector == 'agents') {
			$(".select_modules_row").hide();
			$(".select_agents_row").show();
			$("#groups_select").trigger("change");
		}
		else if (selector == 'modules') {
			$(".select_agents_row").hide();
			$(".select_modules_row").show();
		}
	});

	var recursion;

	$("#checkbox-recursion").click(function () {
		recursion = this.checked ? 1 : 0;

		$("#groups_select").trigger("change");
	});

	$("#groups_select").change (
		function () {
			$('#checkbox-force_group').attr('checked', false);
			if (this.value < 0) {
				clean_lists();
				$(".select_agents_row_2").css('display', 'none');
				return;
			}
			else {
				$("#module").html('<?php echo __('None'); ?>');
				$("#id_agents").html('');
				$('input[type=checkbox]').removeAttr('disabled');
				$(".select_agents_row_2").css('display', '');
			}
			
			jQuery.post ("ajax.php",
				{"page" : "operation/agentes/ver_agente",
					"get_agents_group_json" : 1,
					"recursion" : recursion,
					"id_group" : this.value,
					"privilege" : "AW",
					status_agents: function () {
						return $("#status_agents").val();
					},
					// Add a key prefix to avoid auto sorting in js object conversion
					"keys_prefix" : "_"
				},
				function (data, status) {
					$("#id_agents").html('');
					jQuery.each (data, function (id, value) {
						// Remove keys_prefix from the index
						id = id.substring(1);
						
						option = $("<option></option>")
							.attr ("value", value["id_agente"])
							.html (value["alias"]);
						$("#id_agents").append (option);
					});
				},
				"json"
			);
		}
	);
	
	$("#status_agents").change(function() {
		$("#groups_select").trigger("change");
	});
	
	$("#form_modules").submit(function() {
		var get_parameters_count = window.location.href.slice(
			window.location.href.indexOf('?') + 1).split('&').length;
		var post_parameters_count = $("#form_modules").serializeArray().length;
		
		var count_parameters =
			get_parameters_count + post_parameters_count;
		
		if (count_parameters > limit_parameters_massive) {
			alert("<?php echo __('Unsucessful sending the data, please contact with your administrator or make with less elements.'); ?>");
			return false;
		}
	});
	
<<<<<<< HEAD
	if("<?php echo $delete ?>"){
		if("<?php echo $selection_mode ?>" == 'agents'){
			$("#groups_select").trigger("change");
		}
	}
=======
	$("#status_module").change(function() {
		selector = $("#form_modules input[name=selection_mode]:checked").val();
		if(selector == 'agents') {
			$("#id_agents").trigger("change");
		}
		else if(selector == 'modules') {
			$("#module_type").trigger("change");
		}
	});
>>>>>>> 27744031
});
/* ]]> */
</script>
<|MERGE_RESOLUTION|>--- conflicted
+++ resolved
@@ -729,13 +729,12 @@
 		}
 	});
 	
-<<<<<<< HEAD
 	if("<?php echo $delete ?>"){
 		if("<?php echo $selection_mode ?>" == 'agents'){
 			$("#groups_select").trigger("change");
 		}
 	}
-=======
+
 	$("#status_module").change(function() {
 		selector = $("#form_modules input[name=selection_mode]:checked").val();
 		if(selector == 'agents') {
@@ -745,7 +744,6 @@
 			$("#module_type").trigger("change");
 		}
 	});
->>>>>>> 27744031
 });
 /* ]]> */
 </script>
