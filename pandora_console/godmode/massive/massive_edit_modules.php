--- conflicted
+++ resolved
@@ -1076,7 +1076,6 @@
 );
 
 
-<<<<<<< HEAD
 // Create module groups values for select.
 $module_groups = modules_get_modulegroups();
 $module_groups[0] = __('Not assigned');
@@ -1542,11 +1541,6 @@
 );
 
             echo '<form method="post" class="max_floating_element_size" action="index.php?sec=gmassive&sec2=godmode/massive/massive_operations&option=edit_modules" id="form_edit">';
-=======
-            $table->data['exclude_policy_modules'][0] = html_print_input_hidden('exclude_policy_modules', 1);
-
-            echo '<form method="post" action="index.php?sec=gmassive&sec2=godmode/massive/massive_operations&option=edit_modules" id="form_edit">';
->>>>>>> 51de1551
             html_print_table($table);
 
             attachActionButton('update', 'update', $table->width, false, $SelectAction);
