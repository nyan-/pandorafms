<?php

namespace Artica\PHPChartJS\Renderer;

/**
 * Class JavaScript
 *
 * @package Artica\PHPChartJS\Renderer
 */
class JavaScript extends Renderer
{


    /**
     * Renders the necessary JavaScript for the chart to function in the frontend.
     *
     * @param integer|null $flags
     *
     * @return string
     */
    public function render($flags=null)
    {
        $script = [];
        // First, setup the canvas context
        $script[] = "var ctx = document.getElementById( \"{$this->chart->getId()}\" ).getContext( \"2d\" );";

        // Now, setup the chart instance
        $jsonRenderer = new Json($this->chart);
        $json = $jsonRenderer->render($flags);

        // Watermark.
        if (empty($this->chart->defaults()->getWatermark()) === false) {
          $script[] = 'const chart_watermark_'.$this->chart->getId().' = {
            id: "chart_watermark_'.$this->chart->getId().'",
            beforeDraw: (chart) => {
              if (Object.prototype.hasOwnProperty.call(chart, "config") &&
                  Object.prototype.hasOwnProperty.call(chart.config.options, "elements") &&
                  Object.prototype.hasOwnProperty.call(chart.config.options.elements, "center"))
              {
                var ctx = chart.ctx;

                ctx.save();

                var centerConfig = chart.config.options.elements.center;
                var txt = centerConfig.text;
                var color = centerConfig.color || "#000";
                ctx.textAlign = "center";
                ctx.textBaseline = "middle";
                var centerX = (chart.chartArea.left + chart.chartArea.right) / 2;
                var centerY = (chart.chartArea.top + chart.chartArea.bottom) / 2;

                var outerRadius = Math.min(ctx.canvas.width, ctx.canvas.height) / 2;

                var padding = 20;

                var innerRadius = outerRadius - padding;

                ctx.font = "30px ";
<<<<<<< HEAD
                var sidePaddingCalculated = (92/100) * (innerRadius * 2)
=======
                var sidePaddingCalculated = (93/100) * (innerRadius * 2)
>>>>>>> 9952fb64

                var stringWidth = ctx.measureText(txt).width;
                var elementWidth = (innerRadius * 2) - sidePaddingCalculated;

                var widthRatio = elementWidth / stringWidth;
                var newFontSize = Math.floor(30 * widthRatio);
                var elementHeight = (innerRadius * 2);

                var fontSizeToUse = Math.min(newFontSize, elementHeight);

                ctx.font = fontSizeToUse + "px Lato, sans-serif";
                ctx.fillStyle = color;

                ctx.fillText(txt, centerX, centerY);

                ctx.restore();
              }
            },
            afterDraw: (chart) => {
              const image = new Image();
                image.src = "'.$this->chart->defaults()->getWatermark()->getSrc().'";
                if (image.complete) {
                  const image_height = '.($this->chart->defaults()->getWatermark()->getHeight() ?? 20).';
                  const image_width = '.($this->chart->defaults()->getWatermark()->getWidth() ?? 100).';
                  const ctx = chart.ctx;
                  let x = 0;
                  let y = 0;

                  switch ("'.$this->chart->defaults()->getWatermark()->getPosition().'") {
                    case "start":
                      x = 0;
                      break;
            
                    case "center":
                      x = (chart.width / 2) - image_width;
                      break;
            
                    default:
                    case "end":
                      x = chart.width - image_width;
                      break;
                  }

                  switch ("'.$this->chart->defaults()->getWatermark()->getAlign().'") {
                    default:
                    case "top":
                      y = 0;
                      break;
            
                    case "center":
                      y = (chart.height / 2) + image_height;
                      break;
            
                    case "bottom":
                      y = chart.height + image_height;
                      break;
                  }
                  
                  ctx.globalAlpha = 1;
                  ctx.drawImage(image, x, y, image_width, image_height);
                  ctx.globalAlpha = 1;
                } else {
                  image.onload = () => chart.draw();
                }
              }
            };';
          $script[] = 'Chart.register(chart_watermark_'.$this->chart->getId().');';
        }

        

        // Create chart.
        $script[] = 'try {';
        $script[] = "  var chart = new Chart( ctx, {$json} );";

        // Defaults values.
        $script[] = '  Chart.defaults.font.size = '.($this->chart->defaults()->getFonts()->getSize() ?? 8).';';
        $script[] = '  Chart.defaults.font.family = "'.($this->chart->defaults()->getFonts()->getFamily() ?? 'Lato, sans-serif').'";';
        $script[] = '  Chart.defaults.font.style = "'.($this->chart->defaults()->getFonts()->getStyle() ?? 'normal').'";';
        $script[] = '  Chart.defaults.font.weight = "'.($this->chart->defaults()->getFonts()->getWeight() ?? '').'";';

        $script[] = '} catch (error) {';
        $script[] = '  console.error(error);';
        $script[] = '}';

        $scriptString = implode("\n", $script);

        return $scriptString;

        // Return the script
        return <<<JS
          window.onload=(function(oldLoad){return function(){
            if (oldLoad) {
              oldLoad();
            }
            
            {$scriptString};
            
            if (! window.hasOwnProperty('chartInstances')) {
              window.chartInstances = {};
            }
            
            window.chartInstances['{$this->chart->getId()}'] = chart;
          }})(window.onload);
        JS;
    }


}<|MERGE_RESOLUTION|>--- conflicted
+++ resolved
@@ -56,11 +56,7 @@
                 var innerRadius = outerRadius - padding;
 
                 ctx.font = "30px ";
-<<<<<<< HEAD
-                var sidePaddingCalculated = (92/100) * (innerRadius * 2)
-=======
                 var sidePaddingCalculated = (93/100) * (innerRadius * 2)
->>>>>>> 9952fb64
 
                 var stringWidth = ctx.measureText(txt).width;
                 var elementWidth = (innerRadius * 2) - sidePaddingCalculated;
