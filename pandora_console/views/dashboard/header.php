--- conflicted
+++ resolved
@@ -284,36 +284,6 @@
 }
 
 if ($publicLink === false) {
-<<<<<<< HEAD
-    if ((bool) is_metaconsole() === true) {
-        ui_meta_print_header(
-            __('Dashboards').' » '.__('List'),
-            false,
-            $buttons
-        );
-    } else {
-        ui_print_page_header(
-            $dashboardName,
-            '',
-            false,
-            '',
-            false,
-            $buttons,
-            false,
-            '',
-            GENERIC_SIZE_TEXT,
-            '',
-            '',
-            false,
-            [
-                'id_element' => $dashboardId,
-                'url'        => 'operation/dashboard/dashboard&dashboardId='.$dashboardId,
-                'label'      => $dashboardName,
-                'section'    => 'Dashboard',
-            ]
-        );
-    }
-=======
     ui_print_standard_header(
         $dashboardName,
         '',
@@ -326,9 +296,14 @@
                 'link'  => '',
                 'label' => __('Dashboard'),
             ],
+        ],
+        [
+            'id_element' => $dashboardId,
+            'url'        => 'operation/dashboard/dashboard&dashboardId='.$dashboardId,
+            'label'      => $dashboardName,
+            'section'    => 'Dashboard_',
         ]
     );
->>>>>>> 5ff56ff7
 } else {
     $output = '<div id="dashboard-controls">';
     foreach ($buttons as $key => $value) {
