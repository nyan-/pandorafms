--- conflicted
+++ resolved
@@ -313,7 +313,7 @@
 
             $row = [];
             if (isset($this->columns['agent']) && $this->columns['agent']) {
-                $row[__('Agent')] = sprintf($disabled_style, io_safe_output($alert['agent_name']));
+                $row[__('Agent')] = sprintf($disabled_style, io_safe_output($alert['agent_alias']));
             }
 
             $row[__('Module')] = sprintf(
@@ -402,335 +402,4 @@
     }
 
 
-<<<<<<< HEAD
-class Alerts {
-	private $correct_acl = false;
-	private $acl = "LM";
-	
-	private $default = true;
-	private $default_filters = array();
-	
-	private $free_search = '';
-	private $group = 0;
-	private $status = 'all';
-	private $standby = -1;
-	private $id_agent = 0;
-	private $all_alerts = false;
-	
-	private $alert_status_items = null;
-	private $alert_standby_items = null;
-	
-	private $columns = null;
-	
-	function __construct() {
-		$this->alert_status_items = array(
-			'all_enabled' => __('All (Enabled)'),
-			'all' => __('All'),
-			'fired' => __('Fired'),
-			'notfired' => __('Not fired'),
-			'disabled' => __('Disabled'));
-		
-		$this->alert_standby_items = array(
-			'-1' => __('All'),
-			'1' => __('Standby on'),
-			'0' => __('Standby off'));
-		
-		$this->columns = array('agent' => 1);
-		
-		$system = System::getInstance();
-		
-		if ($system->checkACL($this->acl)) {
-			$this->correct_acl = true;
-		}
-		else {
-			$this->correct_acl = false;
-		}
-	}
-	
-	private function alertsGetFilters() {
-		$system = System::getInstance();
-		$user = User::getInstance();
-		
-		
-		$this->default_filters['standby'] = true;
-		$this->default_filters['group'] = true;
-		$this->default_filters['status'] = true;
-		$this->default_filters['free_search'] = true;
-		
-		$this->free_search = $system->getRequest('free_search', '');
-		if ($this->free_search != '') {
-			$this->default = false;
-			$this->default_filters['free_search'] = false;
-		}
-		
-		$this->status = $system->getRequest('status', __("Status"));
-		if (($this->status === __("Status")) || ($this->status == 'all')) {
-			$this->status = 'all';
-		}
-		else {
-			$this->default = false;
-			$this->default_filters['status'] = false;
-		}
-		
-		$this->group = $system->getRequest('group', __("Group"));
-		if (!$user->isInGroup($this->acl, $this->group)) {
-			$this->group = 0;
-		}
-		if (($this->group === __("Group")) || ($this->group == 0)) {
-			$this->group = 0;
-		}
-		else {
-			$this->default = false;
-			$this->default_filters['group'] = false;
-		}
-		
-		$this->standby = $system->getRequest('standby', __('Stand by'));
-		if (($this->standby === __('Stand by')) || ($this->standby == -1)) {
-			$this->standby = -1;
-		}
-		else {
-			$this->default = false;
-			$this->default_filters['standby'] = false;
-		}
-	}
-	
-	public function setFilters($filters) {
-		if (isset($filters['id_agent'])) {
-			$this->id_agent = $filters['id_agent'];
-		}
-		if (isset($filters['all_alerts'])) {
-			$this->all_alerts = $filters['all_alerts'];
-		}
-	}
-	
-	public function ajax($parameter2 = false) {
-		$system = System::getInstance();
-		
-		if (!$this->correct_acl) {
-			return;
-		}
-		else {
-			switch ($parameter2) {
-				case 'xxxx':
-					break;
-			}
-		}
-	}
-	
-	public function show() {
-		if (!$this->correct_acl) {
-			$this->show_fail_acl();
-		}
-		else {
-			$this->alertsGetFilters();
-			$this->show_alerts();
-		}
-	}
-	
-	private function show_fail_acl() {
-		$error['type'] = 'onStart';
-		$error['title_text'] = __('You don\'t have access to this page');
-		$error['content_text'] = System::getDefaultACLFailText();
-		if (class_exists("HomeEnterprise"))
-			$home = new HomeEnterprise();
-		else
-			$home = new Home();
-		$home->show($error);
-	}
-	
-	private function show_alerts() {
-		$ui = Ui::getInstance();
-		
-		$ui->createPage();
-		$ui->createDefaultHeader(__("Alerts"),
-			$ui->createHeaderButton(
-					array('icon' => 'back',
-						'pos' => 'left',
-						'text' => __('Back'),
-						'href' => 'index.php?page=home')));
-		$ui->showFooter(false);
-		$ui->beginContent();
-			$filter_title = sprintf(__('Filter Alerts by %s'),
-				$this->filterAlertsGetString());
-			$ui->contentBeginCollapsible($filter_title);
-				$ui->beginForm();
-					$options = array(
-						'name' => 'page',
-						'type' => 'hidden',
-						'value' => 'alerts'
-						);
-					$ui->formAddInput($options);
-					
-					$system = System::getInstance();
-					$groups = users_get_groups_for_select(
-						$system->getConfig('id_user'), "ER", true, true, false, 'id_grupo');
-					$options = array(
-						'name' => 'group',
-						'title' => __('Group'),
-						'label' => __('Group'),
-						'items' => $groups,
-						'selected' => $this->group
-						);
-					$ui->formAddSelectBox($options);
-					
-					$options = array(
-						'name' => 'free_search',
-						'value' => $this->free_search,
-						'placeholder' => __('Free search')
-						);
-					$ui->formAddInputSearch($options);
-					
-					$options = array(
-						'name' => 'status',
-						'title' => __('Status'),
-						'label' => __('Status'),
-						'items' => $this->alert_status_items,
-						'selected' => $this->status
-						);
-					$ui->formAddSelectBox($options);
-					
-					$options = array(
-						'name' => 'standby',
-						'title' => __('Stand by'),
-						'label' => __('Stand by'),
-						'items' => $this->alert_standby_items,
-						'selected' => $this->standby
-						);
-					$ui->formAddSelectBox($options);
-					
-					$options = array(
-						'icon' => 'refresh',
-						'icon_pos' => 'right',
-						'text' => __('Apply Filter')
-						);
-					$ui->formAddSubmitButton($options);
-					
-				$html = $ui->getEndForm();
-				$ui->contentCollapsibleAddItem($html);
-			$ui->contentEndCollapsible();
-			$this->listAlertsHtml();
-		$ui->endContent();
-		$ui->showPage();
-	}
-	
-	public function disabledColumns($columns = null) {
-		if (!empty($columns)) {
-			foreach ($columns as $column) {
-				unset($this->columns[$column]);
-			}
-		}
-	}
-	
-	public function listAlertsHtml ($return = false) {
-		$countAlerts = alerts_get_alerts($this->group,
-			$this->free_search, $this->status, $this->standby, "AR", true, $this->id_agent);
-		
-		$alerts = alerts_get_alerts($this->group,
-			$this->free_search, $this->status, $this->standby, "AR", false, $this->id_agent);
-		if (empty($alerts))
-			$alerts = array();
-		
-		$table = array();
-		foreach ($alerts as $alert) {
-			if ($alert['alert_disabled']) {
-				$disabled_style = "<i style='color: grey;'>%s</i>";
-			}
-			else {
-				$disabled_style = "%s";
-			}
-			
-			if ($alert["times_fired"] > 0) {
-				$status = STATUS_ALERT_FIRED;
-				$title = __('Alert fired').' '.$alert["internal_counter"].' '.__('time(s)');
-			}
-			elseif ($alert["disabled"] > 0) {
-				$status = STATUS_ALERT_DISABLED;
-				$title = __('Alert disabled');
-			}
-			else {
-				$status = STATUS_ALERT_NOT_FIRED;
-				$title = __('Alert not fired');
-			}
-			
-			$row = array();
-			if (isset($this->columns['agent']) && $this->columns['agent']) {
-				$row[__('Agent')] = sprintf($disabled_style, io_safe_output($alert['agent_alias']));
-			}
-			$row[__('Module')] = sprintf($disabled_style,
-				io_safe_output($alert['module_name']));
-			$row[__('Template')] = sprintf($disabled_style,
-				io_safe_output($alert['template_name']));
-			$row[__('Last Fired')] = sprintf($disabled_style,
-				ui_print_timestamp ($alert["last_fired"], true));
-			$row[__('Status')] = ui_print_status_image($status, $title, true);
-			
-			
-			$table[] = $row;
-		}
-		
-		$ui = UI::getInstance();
-		if (empty($table)) {
-			$html = '<p class="empty_advice">' . __('No alerts') . '</p>';
-			if (!$return) {
-				$ui->contentAddHtml($html);
-			}
-			else {
-				return $html;
-			}
-		}
-		else {
-			$tableHTML = new Table();
-			$tableHTML->id = 'list_alerts';
-			$tableHTML->importFromHash($table);
-			if (!$return) {
-				$ui->contentAddHtml($tableHTML->getHTML());
-			}
-			else {
-				return $tableHTML->getHTML();
-			}
-		}
-	}
-	
-	private function filterAlertsGetString() {
-		
-		if ($this->default) {
-			return __("(Default)");
-		}
-		else {
-			$filters_to_serialize = array();
-			
-			if (!$this->default_filters['standby']) {
-				$filters_to_serialize[] = sprintf(__("Standby: %s"),
-					$this->alert_standby_items[$this->standby]);
-			}
-			if (!$this->default_filters['group']) {
-				$filters_to_serialize[] = sprintf(__("Group: %s"),
-					groups_get_name($this->group, true));
-			}
-			if (!$this->default_filters['status']) {
-				$filters_to_serialize[] = sprintf(__("Status: %s"),
-					$this->alert_status_items[$this->status]);
-			}
-			if (!$this->default_filters['free_search']) {
-				$filters_to_serialize[] = sprintf(__("Free Search: %s"),
-					$this->free_search);
-			}
-			
-			$string = '(' . implode(' - ', $filters_to_serialize) . ')';
-			
-			return $string;
-			
-			//~ $status_text = $this->alert_status_items[$this->status];
-			//~ $standby_text = $this->alert_standby_items[$this->standby];
-			//~ $group_text = groups_get_name($this->group, true);
-			
-			//~ return sprintf(__('(Status: %s - Standby: %s - Group: %s - Free Search: %s)'),
-				//~ $status_text, $standby_text, $group_text, $this->free_search);
-		}
-	}
-}
-
-?>
-=======
-}
->>>>>>> cd83f324
+}