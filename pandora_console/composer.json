{
  "name": "pandorafms/console",
  "description": "Pandora Flexible Monitoring System ",
  "authors": [
    {
      "name": "Artica",
      "email": "info@artica.es"
    }
  ],
  "config": {
    "platform": {
      "php": "8.0.2"
    }
  },
  "require": {
    "mpdf/mpdf": "^8.0.15",
    "swiftmailer/swiftmailer": "^6.0",
    "amphp/parallel-functions": "^1.0",
<<<<<<< HEAD
    "chrome-php/chrome": "^1.8.1",
    "artica/phpchartjs": "^1.0"
=======
    "chrome-php/chrome": "^1.7.1",
    "artica/phpchartjs": "^1.0",
    "tinymce/tinymce": "^6.4"
>>>>>>> e5d2a346
  },
  "repositories": {
    "phpchartjs": {
      "type": "path",
      "url": "../../../phpchartjs",
      "options": {
        "symlink": false
      }
    }
  },
  "autoload": {
    "psr-4": {
      "Models\\": "include/rest-api/models",
      "Enterprise\\Models\\": "enterprise/include/rest-api/models",
      "PandoraFMS\\": "include/lib",
      "PandoraFMS\\Enterprise\\": "enterprise/include/lib",
      "UpdateManager\\": "update_manager_client/lib/UpdateManager"
    },
    "files": [
      "include/global_config.php"
    ]
  },
  "autoload-dev": {
    "psr-4": {
      "Tests\\": "tests/"
    }
  }
}<|MERGE_RESOLUTION|>--- conflicted
+++ resolved
@@ -16,14 +16,9 @@
     "mpdf/mpdf": "^8.0.15",
     "swiftmailer/swiftmailer": "^6.0",
     "amphp/parallel-functions": "^1.0",
-<<<<<<< HEAD
     "chrome-php/chrome": "^1.8.1",
-    "artica/phpchartjs": "^1.0"
-=======
-    "chrome-php/chrome": "^1.7.1",
     "artica/phpchartjs": "^1.0",
     "tinymce/tinymce": "^6.4"
->>>>>>> e5d2a346
   },
   "repositories": {
     "phpchartjs": {
