--- conflicted
+++ resolved
@@ -481,8 +481,6 @@
 		'treport_content_sla_combined',
 		'id_report_content', $content['id_rc']);
 	
-	
-	
 	if (empty($slas)) {
 		$return['failed'] = __('There are no SLAs defined');
 	}
@@ -502,8 +500,6 @@
 		$malformed_planned_downtimes_empty = true;
 		
 		$return['planned_downtimes'] = array();
-		
-		
 		
 		if ($metaconsole_on) {
 			$id_agent_modules_by_server = array();
@@ -622,9 +618,6 @@
 			}
 		}
 		else {
-			
-			
-			
 			$id_agent_modules = array();
 			foreach ($slas as $sla) {
 				if (!empty($sla['id_agent_module']))
@@ -632,12 +625,7 @@
 			}
 			
 			$planned_downtimes = reporting_get_planned_downtimes(($report['datetime']-$content['period']), $report['datetime'], $id_agent_modules);
-			
-			
-			
 			$malformed_planned_downtimes = planned_downtimes_get_malformed();
-			
-			
 			
 			if (!empty($planned_downtimes))
 				$planned_downtimes_empty = false;
@@ -733,8 +721,6 @@
 			$sla_showed = array();
 			$sla_showed_values = array();
 			
-			
-			
 			foreach ($slas as $sla) {
 				$server_name = $sla ['server_name'];
 				//Metaconsole connection
@@ -754,8 +740,6 @@
 					
 					continue;
 				}
-				
-				
 				
 				//Get the sla_value in % and store it on $sla_value
 				$sla_value = reporting_get_agentmodule_sla(
@@ -794,8 +778,6 @@
 				asort($sla_showed_values);
 			}
 		}
-		
-		
 		
 		$return['data'] = array();
 		$return['charts'] = null;
@@ -873,14 +855,11 @@
 			}
 			
 			
-			
 			// Slice graphs calculation
 			if ($show_graphs) {
 				$dataslice = array();
 				$dataslice['agent'] = modules_get_agentmodule_agent_name ($sla['id_agent_module']);
 				$dataslice['module'] = modules_get_agentmodule_name ($sla['id_agent_module']);
-				
-				
 				
 				$dataslice['chart'] = graph_sla_slicebar(
 					$sla['id_agent_module'],
@@ -901,8 +880,6 @@
 				$return['charts'][] = $dataslice;
 			}
 			
-			
-			
 			if ($config ['metaconsole'] == 1 && defined('METACONSOLE')) {
 				//Restore db connection
 				metaconsole_restore_db();
@@ -911,7 +888,6 @@
 		
 		
 	}
-	
 	
 	return reporting_check_structure_content($return);
 }
@@ -2392,8 +2368,6 @@
 	
 	$group_name = groups_get_name($content['id_group'], true);
 	
-	
-	
 	$return['title'] = $content['name'];
 	$return['subtitle'] = $group_name;
 	$return["description"] = $content["description"];
@@ -2419,13 +2393,9 @@
 			WHERE id_grupo=" . $content['id_group'];
 	}
 	
-	
-	
 	$agents_list = db_get_all_rows_sql($sql);
 	if ($agents_list === false)
 		$agents_list = array();
-	
-	
 	
 	$return['data'] = array();
 	foreach ($agents_list as $agent) {
@@ -2445,8 +2415,6 @@
 		
 		$return['data'][] = $agent_report['data'];
 	}
-	
-	
 	
 	if ($config['metaconsole']) {
 		metaconsole_restore_db();
@@ -2621,14 +2589,11 @@
 			array('id' => $alert['id_alert_template']));
 		
 		
-		
 		$actions = db_get_all_rows_sql('SELECT name 
 			FROM talert_actions 
 			WHERE id IN (SELECT id_alert_action 
 				FROM talert_template_module_actions 
 				WHERE id_alert_template_module = ' . $alert['id_alert_template'] . ')');
-		
-		
 		
 		if (!empty($actions)) {
 			$row = db_get_row_sql('SELECT id_alert_action
@@ -2653,8 +2618,6 @@
 				$actions = array();
 			}
 		}
-		
-		
 		
 		$data_row['action'] = array();
 		foreach ($actions as $action) {
@@ -3346,8 +3309,6 @@
 	$return["description"] = $content["description"];
 	$return["date"] = reporting_get_date_text($report, $content);
 	
-	
-	
 	if ($config['metaconsole']) {
 		$id_meta = metaconsole_get_id_server($content["server_name"]);
 		
@@ -3376,8 +3337,6 @@
 	$agent_configuration['group'] = $report["group"];
 	
 	$modules = agents_get_modules ($content['id_agent']);
-	
-	
 	
 	$agent_configuration['modules'] = array();
 	//Agent's modules
@@ -3812,8 +3771,6 @@
 		
 		$text = "";
 		
-		
-		
 		// HACK it is saved in show_graph field.
 		// Show interfaces instead the modules
 		if ($content['show_graph']) {
@@ -3837,7 +3794,6 @@
 			$item['id_agent_module'],
 			$report["datetime"] - $content['period'],
 			$report["datetime"]);
-		
 		
 		
 		if (empty($count_checks)) {
@@ -4797,7 +4753,6 @@
 	}
 	
 	
-	
 	$events = array ();
 	
 	foreach ($id_modules as $id_module) {
@@ -5399,11 +5354,7 @@
 	$table_al->rowclass[] = '';
 	$table_al->data[] = $tdata;
 	
-<<<<<<< HEAD
 	if (!defined('METACONSOLE')) {
-=======
-	if(!defined('METACONSOLE')) {
->>>>>>> 3eabe512
 		$output = '<fieldset class="databox tactical_set">
 					<legend>' . 
 						__('Defined and fired alerts') . 
@@ -5411,12 +5362,9 @@
 					html_print_table($table_al, true) . '</fieldset>';
 	}
 	else {
-<<<<<<< HEAD
 		// Remove the defined alerts cause with the new cache table is difficult to retrieve them
 		unset($table_al->data[0][0], $table_al->data[0][1]);
 		
-=======
->>>>>>> 3eabe512
 		$table_al->class = "tactical_view";
 		$table_al->style = array();
 		$output = '<fieldset class="tactical_set">
@@ -6642,8 +6590,6 @@
 			$timeTo);
 	}
 	else {
-		
-		
 		// Extract the data each day
 		
 		$sla = 0;
@@ -7516,8 +7462,6 @@
 			AND utimestamp > %d AND utimestamp <= %d',
 		$id_agent_module, $datelimit, $date);
 	
-	
-	
 	//Add the working times (mon - tue - wed ...) and from time to time
 	$days = array();
 	//Translate to mysql week days
@@ -7569,21 +7513,14 @@
 	
 	
 	$sql .= ' ORDER BY utimestamp ASC';
-	
-	
-	
 	$interval_data = db_get_all_rows_sql ($sql, $search_in_history_db);
 	
 	if ($interval_data === false) {
 		$interval_data = array ();
 	}
 	
-	
-	
 	// Calculate planned downtime dates
 	$downtime_dates = reporting_get_planned_downtimes_intervals($id_agent_module, $datelimit, $date);
-	
-	
 	
 	// Get previous data
 	$previous_data = modules_get_previous_data ($id_agent_module, $datelimit);
@@ -7607,8 +7544,6 @@
 		$next_data['utimestamp'] = $date;
 		array_push ($interval_data, $next_data);
 	}
-	
-	
 	
 	if (count ($interval_data) < 2) {
 		return false;
@@ -7712,8 +7647,6 @@
 		WHERE id_agente_modulo = %d
 			AND utimestamp > %d AND utimestamp <= %d',
 		$id_agent_module, $datelimit, $date);
-	
-	
 	
 	//Add the working times (mon - tue - wed ...) and from time to time
 	$days = array();
@@ -7769,8 +7702,6 @@
 	$sql .= ' ORDER BY utimestamp ASC';
 	$interval_data = db_get_all_rows_sql ($sql, $search_in_history_db);
 	
-	
-	
 	if ($interval_data === false) {
 		$interval_data = array ();
 	}
