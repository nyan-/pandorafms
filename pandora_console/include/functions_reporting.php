--- conflicted
+++ resolved
@@ -10337,11 +10337,7 @@
     */
 
     if ($data['monitor_alerts'] > $data['total_agents'] && !enterprise_installed()) {
-<<<<<<< HEAD
-        $tdata[2] = "<div id='alertagentmodal' class='publienterprise' title='Community version' style=''><img data-title='".__('Enterprise version not installed')."' class='img_help forced_title' data-use_title_for_force_title='1' src='images/alert_enterprise.png'></div>";
-=======
-        $tdata[2] = "<div id='alertagentmodal' class='publienterprise' title='Community version' ><img data-title='Enterprise version' class='img_help forced_title' data-use_title_for_force_title='1' src='images/alert_enterprise.png'></div>";
->>>>>>> 321fc8aa
+        $tdata[2] = "<div id='alertagentmodal' class='publienterprise' title='Community version' ><img data-title='".__('Enterprise version not installed')."' class='img_help forced_title' data-use_title_for_force_title='1' src='images/alert_enterprise.png'></div>";
     }
 
     $tdata[3] = html_print_image(
@@ -10498,11 +10494,7 @@
     */
 
     if ($data['total_agents'] > 500 && !enterprise_installed()) {
-<<<<<<< HEAD
-        $tdata[2] = "<div id='agentsmodal' class='publienterprise' title='".__('Enterprise version not installed')."' style=''><img data-title='Enterprise version' class='img_help forced_title' data-use_title_for_force_title='1' src='images/alert_enterprise.png'></div>";
-=======
-        $tdata[2] = "<div id='agentsmodal' class='publienterprise' title='Community version' ><img data-title='Enterprise version' class='img_help forced_title' data-use_title_for_force_title='1' src='images/alert_enterprise.png'></div>";
->>>>>>> 321fc8aa
+        $tdata[2] = "<div id='agentsmodal' class='publienterprise' title='".__('Enterprise version not installed')."'><img data-title='Enterprise version' class='img_help forced_title' data-use_title_for_force_title='1' src='images/alert_enterprise.png'></div>";
     }
 
     $tdata[3] = html_print_image('images/module.png', true, ['title' => __('Monitor checks'), 'class' => 'invert_filter'], false, false, false, true);
@@ -10516,11 +10508,7 @@
     */
     if ($data['total_agents']) {
         if (($data['monitor_checks'] / $data['total_agents'] > 100) && !enterprise_installed()) {
-<<<<<<< HEAD
-            $tdata[5] = "<div id='monitorcheckmodal' class='publienterprise' title='Community version' style=''><img data-title='".__('Enterprise version not installed')."' class='img_help forced_title' data-use_title_for_force_title='1' src='images/alert_enterprise.png'></div>";
-=======
-            $tdata[5] = "<div id='monitorcheckmodal' class='publienterprise' title='Community version' ><img data-title='Enterprise version' class='img_help forced_title' data-use_title_for_force_title='1' src='images/alert_enterprise.png'></div>";
->>>>>>> 321fc8aa
+            $tdata[5] = "<div id='monitorcheckmodal' class='publienterprise' title='Community version' ><img data-title='".__('Enterprise version not installed')."' class='img_help forced_title' data-use_title_for_force_title='1' src='images/alert_enterprise.png'></div>";
         }
     }
 
@@ -12834,11 +12822,7 @@
         $tdata[3] = html_print_image('images/module.png', true, ['title' => __('Ratio').': '.__('Modules by second'), 'class' => 'invert_filter']).'/sec </span>';
 
         if ($server_performance['total_remote_modules'] > 10000 && !enterprise_installed()) {
-<<<<<<< HEAD
-            $tdata[4] = "<div id='remotemodulesmodal' class='publienterprise' title='Community version' style='text-align:left;'><img data-title='".__('Enterprise version not installed')."' class='img_help forced_title' data-use_title_for_force_title='1' src='images/alert_enterprise.png'></div>";
-=======
-            $tdata[4] = "<div id='remotemodulesmodal' class='publienterprise left' title='Community version'><img data-title='Enterprise version' class='img_help forced_title' data-use_title_for_force_title='1' src='images/alert_enterprise.png'></div>";
->>>>>>> 321fc8aa
+            $tdata[4] = "<div id='remotemodulesmodal' class='publienterprise left' title='Community version'><img data-title='".__('Enterprise version not installed')."' class='img_help forced_title' data-use_title_for_force_title='1' src='images/alert_enterprise.png'></div>";
         } else {
             $tdata[4] = '&nbsp;';
         }
@@ -12913,11 +12897,7 @@
     $tdata[1] = '<span class="big_data" id="total_events">'.html_print_image('images/spinner.gif', true).'</span>';
 
     if (isset($system_events) && $system_events > 50000 && !enterprise_installed()) {
-<<<<<<< HEAD
-        $tdata[2] = "<div id='monitoreventsmodal' class='publienterprise' title='Community version' style='text-align:left'><img data-title='".__('Enterprise version not installed')."' class='img_help forced_title' data-use_title_for_force_title='1' src='images/alert_enterprise.png'></div>";
-=======
-        $tdata[2] = "<div id='monitoreventsmodal' class='publienterprise left' title='Community version'><img data-title='Enterprise version' class='img_help forced_title' data-use_title_for_force_title='1' src='images/alert_enterprise.png'></div>";
->>>>>>> 321fc8aa
+        $tdata[2] = "<div id='monitoreventsmodal' class='publienterprise left' title='Community version'><img data-title='".__('Enterprise version not installed')."' class='img_help forced_title' data-use_title_for_force_title='1' src='images/alert_enterprise.png'></div>";
     } else {
         $tdata[3] = '&nbsp;';
     }
