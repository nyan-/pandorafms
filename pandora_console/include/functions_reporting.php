--- conflicted
+++ resolved
@@ -1183,12 +1183,11 @@
             }
         }
 
-        // SLA items sorted descending ()
         if ($content['top_n'] == 2) {
+            // SLA items sorted descending ()
             arsort($return['data']['']);
-        }
-        // SLA items sorted ascending
-        else if ($content['top_n'] == 1) {
+        } else if ($content['top_n'] == 1) {
+            // SLA items sorted ascending
             asort($sla_showed_values);
         }
 
@@ -6641,304 +6640,6 @@
  *
  *  Generates a structure the report.
  */
-<<<<<<< HEAD
-function reporting_general($report, $content) {
-	global $config;
-
-	$return = array();
-	$return['type'] = 'general';
-	$return['subtype'] = $content['group_by_agent'];
-	$return['resume'] = $content['show_resume'];
-	
-	if (empty($content['name'])) {
-		$content['name'] = __('General');
-	}
-	
-	$return['title'] = $content['name'];
-	$return["description"] = $content["description"];
-	$return["date"] = reporting_get_date_text(
-		$report,
-		$content);
-	
-	$return["data"] = array();
-	$return["avg_value"] = 0;
-	$return["min"] = array();
-	$return["min"]["value"] = null;
-	$return["min"]["formated_value"] = null;
-	$return["min"]["agent"] = null;
-	$return["min"]["module"] = null;
-	$return["max"] = array();
-	$return["max"]["value"] = null;
-	$return["max"]["formated_value"] = null;
-	$return["max"]["agent"] = null;
-	$return["max"]["module"] = null;
-	$return["show_in_same_row"] = $content['style']['show_in_same_row'];
-	
-	if (empty($content['subitems'])) {
-		$generals = db_get_all_rows_filter(
-			'treport_content_item',
-			array('id_report_content' => $content['id_rc']));
-	}
-	else {
-		$generals = $content['subitems'];
-	}
-	
-	
-	if (empty($generals)) {
-		$generals = array();
-	}
-	
-	$i = 0;
-	$index = 0;
-	$is_string = array();
-
-	foreach ($generals as $row) {
-		//Metaconsole connection
-		$server_name = $row ['server_name'];
-		if (($config ['metaconsole'] == 1) && $server_name != '' && defined('METACONSOLE')) {
-			$connection = metaconsole_get_connection($server_name);
-			if (metaconsole_load_external_db($connection) != NOERR) {
-				//ui_print_error_message ("Error connecting to ".$server_name);
-				continue;
-			}
-		}
-		
-		if (modules_is_disable_agent($row['id_agent_module']) ||
-			modules_is_not_init($row['id_agent_module'])) {
-			
-			if (is_metaconsole()) {
-				//Restore db connection
-				metaconsole_restore_db();
-			}
-			
-			continue;
-		}
-		
-		$mod_name = modules_get_agentmodule_name ($row['id_agent_module']);
-		$ag_name = modules_get_agentmodule_agent_alias ($row['id_agent_module']);
-		$type_mod = modules_get_last_value($row['id_agent_module']);
-		$is_string[$index] = modules_is_string($row['id_agent_module']);
-		$unit = db_get_value('unit', 'tagente_modulo',
-			'id_agente_modulo',
-			$row['id_agent_module']);
-		$id_module_type = db_get_value("id_tipo_modulo", "tagente_modulo","nombre", $mod_name);
-		if ($content['period'] == 0) {
-			$data_res[$index] =
-				modules_get_last_value($row['id_agent_module']);
-		}
-		else {
-			if(is_numeric($type_mod) && !$is_string[$index]) {
-				switch ($row['operation']) {
-					case 'sum':
-						$data_res[$index] =
-							reporting_get_agentmodule_data_sum(
-								$row['id_agent_module'], $content['period'], $report["datetime"]);
-						break;
-					case 'max':
-						$data_res[$index] =
-							reporting_get_agentmodule_data_max(
-								$row['id_agent_module'], $content['period']);
-						break;
-					case 'min':
-						$data_res[$index] =
-							reporting_get_agentmodule_data_min(
-								$row['id_agent_module'], $content['period']);
-						break;
-					case 'avg':
-					default:
-						$data_res[$index] =
-							reporting_get_agentmodule_data_average(
-								$row['id_agent_module'], $content['period']);
-						break;
-				}
-			} else {
-				$data_res[$index] = $type_mod;
-			}
-		}
-		
-		switch ($content['group_by_agent']) {
-			case REPORT_GENERAL_NOT_GROUP_BY_AGENT:
-				$id_agent_module[$index] = $row['id_agent_module'];
-				$agent_name[$index] = $ag_name;
-				$module_name[$index] = $mod_name;
-				$units[$index] = $unit;
-				$id_module_types[$index] = $id_module_type;
-				$operations[$index] = $row['operation'];
-				break;
-			case REPORT_GENERAL_GROUP_BY_AGENT:
-				$id_module_types[$index] = $id_module_type;
-				if($id_module_types[$index] == 2 || $id_module_types[$index] == 6 || $id_module_types[$index] == 9 || $id_module_types[$index] == 18 ){
-					$data_res[$index] = round($data_res[$index], 0, PHP_ROUND_HALF_DOWN);
-				}
-				if($id_module_types[$index] == 2 || $id_module_types[$index] == 6 || $id_module_types[$index] == 9 || $id_module_types[$index] == 18 ){
-					if($data_res[$index] == 1){
-						$data_res[$index] = "Up";
-					}elseif($data_res[$index] == 0){
-						$data_res[$index] = "Down";
-					}
-				}
-				if ($data_res[$index] === false) {
-					$return["data"][$ag_name][$mod_name] = null;
-				}
-				else {
-					if (!is_numeric($data_res[$index])) {
-						$return["data"][$ag_name][$mod_name] = $data_res[$index];
-					}
-					else {
-						hd($data_res[$index], true);
-						$return["data"][$ag_name][$mod_name] =
-							format_for_graph($data_res[$index], 2) . " " . $unit;
-					}
-				}
-				break;
-		}
-		
-		// Calculate the avg, min and max
-		if (is_numeric($data_res[$index]) && !$is_string[$index]) {
-			$change_min = false;
-			if (is_null($return["min"]["value"])) {
-				$change_min = true;
-			}
-			else {
-				if ($return["min"]["value"] > $data_res[$index]) {
-					$change_min = true;
-				}
-			}
-			if ($change_min) {
-				$return["min"]["value"] = $data_res[$index];
-				$return["min"]["formated_value"] =
-					format_for_graph($data_res[$index], 2) . " " . $unit;
-				$return["min"]["agent"] = $ag_name;
-				$return["min"]["module"] = $mod_name;
-			}
-			
-			$change_max = false;
-			if (is_null($return["max"]["value"])) {
-				$change_max = true;
-			}
-			else {
-				if ($return["max"]["value"] < $data_res[$index]) {
-					$change_max = true;
-				}
-			}
-			
-			if ($change_max) {
-				$return["max"]["value"] = $data_res[$index];
-				$return["max"]["formated_value"] =
-					format_for_graph($data_res[$index], 2) . " " . $unit;
-				$return["max"]["agent"] = $ag_name;
-				$return["max"]["module"] = $mod_name;
-			}
-			
-			if ($i == 0) {
-				$return["avg_value"] = $data_res[$index];
-			}
-			else {
-				$return["avg_value"] =
-					(($return["avg_value"] * $i) / ($i + 1))
-					+
-					($data_res[$index] / ($i + 1));
-			}
-		}
-
-		$index++;
-		$i++;
-		
-		//Restore dbconnection
-		if (($config ['metaconsole'] == 1) && $server_name != '' && defined('METACONSOLE')) {
-			metaconsole_restore_db();
-		}
-	}
-	
-	switch ($content['group_by_agent']) {
-		case REPORT_GENERAL_NOT_GROUP_BY_AGENT:
-			switch ($content['order_uptodown']) {
-				case REPORT_ITEM_ORDER_BY_AGENT_NAME:
-					array_multisort($agent_name, SORT_ASC,
-						$data_res, SORT_ASC, $module_name, SORT_ASC,
-						$id_agent_module, SORT_ASC, $operations,
-						SORT_ASC);
-					break;
-				case REPORT_ITEM_ORDER_BY_ASCENDING:
-					array_multisort($data_res, SORT_ASC,
-						$agent_name, SORT_ASC, $module_name,
-						SORT_ASC, $id_agent_module,
-						SORT_ASC, $operations, SORT_ASC);
-					break;
-				case REPORT_ITEM_ORDER_BY_DESCENDING:
-					array_multisort($data_res, SORT_DESC,
-						$agent_name, SORT_ASC, $module_name,
-						SORT_ASC, $id_agent_module,
-						SORT_ASC, $operations, SORT_ASC);
-					break;
-				case REPORT_ITEM_ORDER_BY_UNSORT:
-					break;
-			}
-			
-			$i = 0;
-			foreach ($data_res as $d) {
-				$data = array();
-				$data['agent'] = $agent_name[$i];
-				$data['module'] = $module_name[$i];
-				$data['id_agent_module'] = $id_agent_module[$i];
-				$data['id_agent'] = agents_get_agent_id_by_module_id($id_agent_module[$i]);
-				$data['id_module_type'] = $id_module_types[$i];
-				$data['operator'] = "";
-				if ($content['period'] != 0) {
-					switch ($operations[$i]) {
-						case 'sum':
-							$data['operator'] = __('Summatory');
-							break;
-						case 'min':
-							$data['operator'] = __('Minimum');
-							break;
-						case 'max':
-							$data['operator'] = __('Maximum');
-							break;
-						case 'avg':
-						default:
-							$data['operator'] = __('Rate');
-							break;
-					}
-				}
-				
-				if ($d === false) {
-					$data['value'] = null;
-				}
-				else {
-					
-					switch ($config["dbtype"]) {
-						case "mysql":
-						case "postgresql":
-							break;
-						case "oracle":
-							if (preg_match("/[0-9]+,[0-9]E+[+-][0-9]+/", $d)) {
-								$d = oracle_format_float_to_php($d);
-							}
-							break;
-					}
-					
-					if (!is_numeric($d) || $is_string[$i]) {
-						$data['value'] = $d;
-						// to see the chains on the table
-						$data['formated_value'] = $d;
-					}
-					else {
-						
-						$data['value'] = $d;
-						$data['formated_value'] = format_for_graph($d, 2) . " " .
-							$units[$i];
-					}
-				}
-				$return["data"][] = $data;
-				
-				$i++;
-			}
-			break;
-	}
-	
-	return reporting_check_structure_content($return);
-=======
 function reporting_general($report, $content)
 {
     global $config;
@@ -7022,7 +6723,7 @@
             'id_agente_modulo',
             $row['id_agent_module']
         );
-
+        $id_module_type = db_get_value('id_tipo_modulo', 'tagente_modulo', 'nombre', $mod_name);
         if ($content['period'] == 0) {
             $data_res[$index] = modules_get_last_value($row['id_agent_module']);
         } else {
@@ -7069,16 +6770,31 @@
                 $agent_name[$index] = $ag_name;
                 $module_name[$index] = $mod_name;
                 $units[$index] = $unit;
+                $id_module_types[$index] = $id_module_type;
                 $operations[$index] = $row['operation'];
             break;
 
             case REPORT_GENERAL_GROUP_BY_AGENT:
+                $id_module_types[$index] = $id_module_type;
+                if ($id_module_types[$index] == 2 || $id_module_types[$index] == 6 || $id_module_types[$index] == 9 || $id_module_types[$index] == 18) {
+                    $data_res[$index] = round($data_res[$index], 0, PHP_ROUND_HALF_DOWN);
+                }
+
+                if ($id_module_types[$index] == 2 || $id_module_types[$index] == 6 || $id_module_types[$index] == 9 || $id_module_types[$index] == 18) {
+                    if ($data_res[$index] == 1) {
+                        $data_res[$index] = 'Up';
+                    } else if ($data_res[$index] == 0) {
+                        $data_res[$index] = 'Down';
+                    }
+                }
+
                 if ($data_res[$index] === false) {
                     $return['data'][$ag_name][$mod_name] = null;
                 } else {
                     if (!is_numeric($data_res[$index])) {
                         $return['data'][$ag_name][$mod_name] = $data_res[$index];
                     } else {
+                        hd($data_res[$index], true);
                         $return['data'][$ag_name][$mod_name] = format_for_graph($data_res[$index], 2).' '.$unit;
                     }
                 }
@@ -7194,7 +6910,7 @@
                 $data['module'] = $module_name[$i];
                 $data['id_agent_module'] = $id_agent_module[$i];
                 $data['id_agent'] = agents_get_agent_id_by_module_id($id_agent_module[$i]);
-
+                $data['id_module_type'] = $id_module_types[$i];
                 $data['operator'] = '';
                 if ($content['period'] != 0) {
                     switch ($operations[$i]) {
@@ -7250,7 +6966,6 @@
     }
 
     return reporting_check_structure_content($return);
->>>>>>> 3acd6b8d
 }
 
 
