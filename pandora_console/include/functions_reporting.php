<?php

// Pandora FMS - http://pandorafms.com
// ==================================================
// Copyright (c) 2005-2011 Artica Soluciones Tecnologicas
// Please see http://pandorafms.org for full contribution list

// This program is free software; you can redistribute it and/or
// modify it under the terms of the GNU Lesser General Public License
// as published by the Free Software Foundation; version 2

// This program is distributed in the hope that it will be useful,
// but WITHOUT ANY WARRANTY; without even the implied warranty of
// MERCHANTABILITY or FITNESS FOR A PARTICULAR PURPOSE. See the
// GNU General Public License for more details.

/**
 * @package Include
 * @subpackage Reporting
 */

/**
 * Include the usual functions
 */
require_once($config["homedir"] . "/include/functions.php");
require_once($config["homedir"] . "/include/functions_db.php");
require_once($config["homedir"] . "/include/functions_agents.php");
include_once($config["homedir"] . "/include/functions_groups.php");
require_once($config["homedir"] . '/include/functions_graph.php');
include_once($config['homedir'] . "/include/functions_modules.php");
include_once($config['homedir'] . "/include/functions_events.php");
include_once($config['homedir'] . "/include/functions_alerts.php");
include_once($config['homedir'] . '/include/functions_users.php');
enterprise_include_once('include/functions_metaconsole.php');
enterprise_include_once('include/functions_inventory.php');
include_once($config['homedir'] . "/include/functions_forecast.php");
include_once($config['homedir'] . "/include/functions_ui.php");
include_once($config['homedir'] . "/include/functions_netflow.php");
include_once($config['homedir'] . "/include/functions_os.php");

function reporting_user_can_see_report($id_report, $id_user = null) {
	global $config;
	
	if (empty($id_user)) {
		$id_user = $config['id_user'];
	}
	
	// Get Report record (to get id_group)
	$report = db_get_row ('treport', 'id_report', $id_report);
	
	// Check ACL on the report to see if user has access to the report.
	if (empty($report) || !check_acl ($config['id_user'], $report['id_group'], "RR")) {
		return false;
	}
	
	return true;
}

function reporting_get_type($content) {
	switch ($content["type"]) {
		case REPORT_OLD_TYPE_SIMPLE_GRAPH:
			$content["type"] = 'simple_graph';
			break;
		case REPORT_OLD_TYPE_CUSTOM_GRAPH:
			$content["type"] = 'custom_graph';
			break;
		case REPORT_OLD_TYPE_MONITOR_REPORT:
			$content["type"] = 'monitor_report';
			break;
		case REPORT_OLD_TYPE_SLA:
			$content["type"] = 'SLA';
			break;
		case REPORT_OLD_TYPE_AVG_VALUE:
			$content["type"] = 'avg_value';
			break;
		case REPORT_OLD_TYPE_MAX_VALUE:
			$content["type"] = 'max_value';
			break;
		case REPORT_OLD_TYPE_MIN_VALUE:
			$content["type"] = 'min_value';
			break;
		case REPORT_OLD_TYPE_SUMATORY:
			$content["type"] = 'sumatory';
			break;
	}
	
	return $content["type"];
}

function reporting_get_description($id_report) {
	return db_get_value('description', 'treport', 'id_report', $id_report);
}

function reporting_get_name($id_report) {
	return db_get_value('name', 'treport', 'id_report', $id_report);
}

function reporting_make_reporting_data($id_report, $date, $time,
	$period = null, $type = 'dinamic', $force_width_chart = null,
	$force_height_chart = null) {
	
	global $config;
	
	$return = array();
	
	$report = db_get_row ('treport', 'id_report', $id_report);
	$report["group"] = $report['id_group'];
	$report["group_name"] = groups_get_name ($report['id_group']);
	$report['contents'] = array();
	$datetime = strtotime($date . ' ' . $time);
	$report["datetime"] = $datetime;
	
	switch ($config["dbtype"]) {
		case "mysql":
			$contents = db_get_all_rows_field_filter ("treport_content",
				"id_report", $id_report, "`order`");
			break;
		case "postgresql":
			$contents = db_get_all_rows_field_filter ("treport_content",
				"id_report", $id_report, '"order"');
			break;
		case "oracle":
			$contents = db_get_all_rows_field_filter ("treport_content",
				"id_report", $id_report, '"order"');
			break;
	}
	if ($contents === false) {
		return reporting_check_structure_report($report);
	}
	
	
	foreach ($contents as $content) {
		if (!empty($period)) {
			$content['period'] = $period;
		}
		
		$content['style'] = json_decode(
			io_safe_output($content['style']), true);
		
		switch (reporting_get_type($content)) {
			case 'simple_graph':
				$report['contents'][] =
					reporting_simple_graph(
						$report,
						$content,
						$type,
						$force_width_chart,
						$force_height_chart);
				break;
			case 'general':
				$report['contents'][] =
					reporting_general(
						$report,
						$content);
				break;
			case 'availability':
				$report['contents'][] =
					reporting_availability(
						$report,
						$content);
				break;
			case 'sql':
				$report['contents'][] = reporting_sql(
					$report,
					$content);
				break;
			case 'custom_graph':
			case 'automatic_custom_graph':
				$report['contents'][] =
					reporting_custom_graph(
						$report,
						$content,
						$type,
						$force_width_chart,
						$force_height_chart);
				break;
			case 'text':
				$report['contents'][] = reporting_text(
					$report,
					$content);
				break;
			case 'url':
				$report['contents'][] = reporting_url(
					$report,
					$content,
					$type);
				break;
			case 'max_value':
				$report['contents'][] = reporting_value(
					$report,
					$content,
					'max');
				break;
			case 'avg_value':
				$report['contents'][] = reporting_value(
					$report,
					$content,
					'avg');
				break;
			case 'min_value':
				$report['contents'][] = reporting_value(
					$report,
					$content,
					'min');
				break;
			case 'sumatory':
				$report['contents'][] = reporting_value(
					$report,
					$content,
					'sum');
				break;
			case 'MTTR':
				$report['contents'][] = reporting_value(
					$report,
					$content,
					'MTTR');
				break;
			case 'MTBF':
				$report['contents'][] = reporting_value(
					$report,
					$content,
					'MTBF');
				break;
			case 'TTO':
				$report['contents'][] = reporting_value(
					$report,
					$content,
					'TTO');
				break;
			case 'TTRT':
				$report['contents'][] = reporting_value(
					$report,
					$content,
					'TTRT');
				break;
			case 'agent_configuration':
				$report['contents'][] = reporting_agent_configuration(
					$report,
					$content);
				break;
			case 'projection_graph':
				$report['contents'][] = reporting_projection_graph(
					$report,
					$content,
					$type,
					$force_width_chart,
					$force_height_chart);
				break;
			case 'prediction_date':
				$report['contents'][] = reporting_prediction_date(
					$report,
					$content);
				break;
			case 'simple_baseline_graph':
				$report['contents'][] = reporting_simple_baseline_graph(
					$report,
					$content,
					$type,
					$force_width_chart,
					$force_height_chart);
				break;
			case 'netflow_area':
				$report['contents'][] = reporting_simple_baseline_graph(
					$report,
					$content,
					$type,
					$force_width_chart,
					$force_height_chart);
				break;
			case 'netflow_pie':
				$report['contents'][] = reporting_netflow_pie(
					$report,
					$content,
					$type,
					$force_width_chart,
					$force_height_chart);
				break;
			case 'netflow_data':
				$report['contents'][] = reporting_netflow_data(
					$report,
					$content,
					$type,
					$force_width_chart,
					$force_height_chart);
				break;
			case 'netflow_statistics':
				$report['contents'][] = reporting_netflow_statistics(
					$report,
					$content,
					$type,
					$force_width_chart,
					$force_height_chart);
				break;
			case 'netflow_summary':
				$report['contents'][] = reporting_netflow_summary(
					$report,
					$content,
					$type,
					$force_width_chart,
					$force_height_chart);
				break;
			case 'monitor_report':
				$report['contents'][] = reporting_monitor_report(
					$report,
					$content);
				break;
			case 'sql_graph_vbar':
				$report['contents'][] = reporting_sql_graph(
					$report,
					$content,
					$type,
					$force_width_chart,
					$force_height_chart,
					'sql_graph_vbar');
				break;
			case 'sql_graph_hbar':
				$report['contents'][] = reporting_sql_graph(
					$report,
					$content,
					$type,
					$force_width_chart,
					$force_height_chart,
					'sql_graph_hbar');
				break;
			case 'sql_graph_pie':
				$report['contents'][] = reporting_sql_graph(
					$report,
					$content,
					$type,
					$force_width_chart,
					$force_height_chart,
					'sql_graph_pie');
				break;
			case 'alert_report_module':
				$report['contents'][] = reporting_alert_report_module(
					$report,
					$content);
				break;
			case 'alert_report_agent':
				$report['contents'][] = reporting_alert_report_agent(
					$report,
					$content);
				break;
			case 'alert_report_group':
				$report['contents'][] = reporting_alert_report_group(
					$report,
					$content);
				break;
			case 'network_interfaces_report':
				$report['contents'][] = reporting_network_interfaces_report(
					$report,
					$content);
				break;
			case 'group_configuration':
				$report['contents'][] = reporting_group_configuration(
					$report,
					$content);
				break;
			case 'database_serialized':
				$report['contents'][] = reporting_database_serialized(
					$report,
					$content);
				break;
			case 'agent_detailed_event':
			case 'event_report_agent':
				$report['contents'][] = reporting_event_report_agent(
					$report,
					$content,
					$type,
					$force_width_chart,
					$force_height_chart);
				break;
			case 'group_report':
				$report['contents'][] = reporting_group_report(
					$report,
					$content);
				break;
			case 'exception':
				$report['contents'][] = reporting_exception(
					$report,
					$content,
					$type,
					$force_width_chart,
					$force_height_chart);
				break;
			case 'agent_module':
				$report['contents'][] = reporting_agent_module(
					$report,
					$content);
				break;
			case 'inventory':
				$report['contents'][] = reporting_inventory(
					$report,
					$content);
				break;
			case 'inventory_changes':
				$report['contents'][] = reporting_inventory_changes(
					$report,
					$content);
				break;
			case 'event_report_module':
				$report['contents'][] = reporting_event_report_module(
					$report,
					$content);
				break;
			case 'event_report_group':
				$report['contents'][] = reporting_event_report_group(
					$report,
					$content,
					$type,
					$force_width_chart,
					$force_height_chart);
				break;
			case 'top_n':
				$report['contents'][] = reporting_event_top_n(
					$report,
					$content,
					$type,
					$force_width_chart,
					$force_height_chart);
				break;
			case 'SLA':
				$report['contents'][] = reporting_SLA(
					$report,
					$content,
					$type,
					$force_width_chart,
					$force_height_chart);
				break;
			case 'SLA_monthly':
				$report['contents'][] = reporting_enterprise_sla_monthly_refactoriced(
					$report,
					$content);
				break;
			case 'SLA_services':
				$report['contents'][] = reporting_enterprise_sla_services_refactoriced(
					$report,
					$content,
					$type,
					$force_width_chart,
					$force_height_chart);
				break;
		}
	}
	
	return reporting_check_structure_report($report);
}

function reporting_SLA($report, $content, $type = 'dinamic',
	$force_width_chart = null, $force_height_chart = null) {
	
	global $config;
	
	$return['type'] = 'SLA';
	
	if (empty($content['name'])) {
		$content['name'] = __('S.L.A.');
	}
	
	$return['title'] = $content['name'];
	$return["description"] = $content["description"];
	$return["date"] = reporting_get_date_text($report, $content);
	
	
	// Get chart
	reporting_set_conf_charts($width, $height, $only_image, $type,
		$content, $ttl);
	
	if (!empty($force_width_chart)) {
		$width = $force_width_chart;
	}
	
	if (!empty($force_height_chart)) {
		$height = $force_height_chart;
	}
	
	
	$edge_interval = 10;
	
	$slas = db_get_all_rows_field_filter (
		'treport_content_sla_combined',
		'id_report_content', $content['id_rc']);
	
	if (empty($slas)) {
		$return['failed'] = __('There are no SLAs defined');
	}
	else {
		
		// What show?
		$show_table = $content['show_graph'] == 0 || $content['show_graph'] == 1;
		$show_graphs = $content['show_graph'] == 1 || $content['show_graph'] == 2;
		
		
		// Table Planned Downtimes
		require_once ($config['homedir'] . '/include/functions_planned_downtimes.php');
		$metaconsole_on = ($config['metaconsole'] == 1) && defined('METACONSOLE');
		$downtime_malformed = false;
		
		$planned_downtimes_empty = true;
		$malformed_planned_downtimes_empty = true;
		
		$return['planned_downtimes'] = array();
		
		if ($metaconsole_on) {
			$id_agent_modules_by_server = array();
			
			foreach ($slas as $sla) {
				$server = $sla['server_name'];
				if (empty($server))
					continue;
				
				if (!isset($id_agent_modules_by_server[$server]))
					$id_agent_modules_by_server[$server] = array();
				
				$id_agent_modules_by_server[$server][] = $sla['id_agent_module'];
			}
			
			$planned_downtimes_by_server = array();
			$malformed_planned_downtimes_by_server = array();
			foreach ($id_agent_modules_by_server as $server => $id_agent_modules) {
				//Metaconsole connection
				if (!empty($server)) {
					$connection = metaconsole_get_connection($server);
					if (!metaconsole_load_external_db($connection)) {
						continue;
					}
					
					$planned_downtimes_by_server[$server] = reporting_get_planned_downtimes(($report['datetime']-$content['period']), $report['datetime'], $id_agent_modules);
					$malformed_planned_downtimes_by_server[$server] = planned_downtimes_get_malformed();
					
					if (!empty($planned_downtimes_by_server[$server]))
						$planned_downtimes_empty = false;
					if (!empty($malformed_planned_downtimes_by_server[$server]))
						$malformed_planned_downtimes_empty = false;
					
					//Restore db connection
					metaconsole_restore_db();
				}
			}
			
			if (!$planned_downtimes_empty) {
				foreach ($planned_downtimes_by_server as $server => $planned_downtimes) {
					foreach ($planned_downtimes as $planned_downtime) {
						$data = array();
						$data['server'] = $server;
						$data['name'] = $planned_downtime['name'];
						$data['description'] = $planned_downtime['description'];
						$data['execution'] = ucfirst($planned_downtime['type_execution']);
						$data['dates'] = "";
						switch ($planned_downtime['type_execution']) {
							case 'once':
								$data['dates'] = date ("Y-m-d H:i", $planned_downtime['date_from']) .
									"&nbsp;" . __('to') . "&nbsp;".
									date ("Y-m-d H:i", $planned_downtime['date_to']);
								break;
							case 'periodically':
								switch ($planned_downtime['type_periodicity']) {
									case 'weekly':
										$data['dates'] = __('Weekly:');
										$data['dates'] .= "&nbsp;";
										if ($planned_downtime['monday']) {
											$data['dates'] .= __('Mon');
											$data['dates'] .= "&nbsp;";
										}
										if ($planned_downtime['tuesday']) {
											$data['dates'] .= __('Tue');
											$data['dates'] .= "&nbsp;";
										}
										if ($planned_downtime['wednesday']) {
											$data['dates'] .= __('Wed');
											$data['dates'] .= "&nbsp;";
										}
										if ($planned_downtime['thursday']) {
											$data['dates'] .= __('Thu');
											$data['dates'] .= "&nbsp;";
										}
										if ($planned_downtime['friday']) {
											$data['dates'] .= __('Fri');
											$data['dates'] .= "&nbsp;";
										}
										if ($planned_downtime['saturday']) {
											$data['dates'] .= __('Sat');
											$data['dates'] .= "&nbsp;";
										}
										if ($planned_downtime['sunday']) {
											$data['dates'] .= __('Sun');
											$data['dates'] .= "&nbsp;";
										}
										$data['dates'] .= "&nbsp;(" . $planned_downtime['periodically_time_from']; 
										$data['dates'] .= "-" . $planned_downtime['periodically_time_to'] . ")";
										break;
									case 'monthly':
										$data['dates'] = __('Monthly:') . "&nbsp;";
										$data['dates'] .= __('From day') . "&nbsp;" . $planned_downtime['periodically_day_from'];
										$data['dates'] .= "&nbsp;" . strtolower(__('To day')) . "&nbsp;";
										$data['dates'] .= $planned_downtime['periodically_day_to'];
										$data['dates'] .= "&nbsp;(" . $planned_downtime['periodically_time_from'];
										$data['dates'] .= "-" . $planned_downtime['periodically_time_to'] . ")";
										break;
								}
								break;
						}
						
						$data['malformed'] = 0;
						if (!$malformed_planned_downtimes_empty
								&& isset($malformed_planned_downtimes_by_server[$server])
								&& isset($malformed_planned_downtimes_by_server[$server][$planned_downtime['id']])) {
							
							$data['malformed'] = 1;
							
							if (!$downtime_malformed)
								$downtime_malformed = true;
						}
						
						$return['planned_downtimes'][] = $data;
					}
				}
			}
		}
		else {
			$id_agent_modules = array();
			foreach ($slas as $sla) {
				if (!empty($sla['id_agent_module']))
					$id_agent_modules[] = $sla['id_agent_module'];
			}
			
			$planned_downtimes = reporting_get_planned_downtimes(($report['datetime']-$content['period']), $report['datetime'], $id_agent_modules);
			$malformed_planned_downtimes = planned_downtimes_get_malformed();
			
			if (!empty($planned_downtimes))
				$planned_downtimes_empty = false;
			if (!empty($malformed_planned_downtimes))
				$malformed_planned_downtimes_empty = false;
			
			if (!$planned_downtimes_empty) {
				foreach ($planned_downtimes as $planned_downtime) {
					
					$data = array();
					$data['name'] = $planned_downtime['name'];
					$data['description'] = $planned_downtime['description'];
					$data['execution'] = ucfirst($planned_downtime['type_execution']);
					$data['dates'] = "";
					switch ($planned_downtime['type_execution']) {
						case 'once':
							$data['dates'] = date ("Y-m-d H:i", $planned_downtime['date_from']) .
								"&nbsp;" . __('to') . "&nbsp;".
								date ("Y-m-d H:i", $planned_downtime['date_to']);
							break;
						case 'periodically':
							switch ($planned_downtime['type_periodicity']) {
								case 'weekly':
									$data['dates'] = __('Weekly:');
									$data['dates'] .= "&nbsp;";
									if ($planned_downtime['monday']) {
										$data['dates'] .= __('Mon');
										$data['dates'] .= "&nbsp;";
									}
									if ($planned_downtime['tuesday']) {
										$data['dates'] .= __('Tue');
										$data['dates'] .= "&nbsp;";
									}
									if ($planned_downtime['wednesday']) {
										$data['dates'] .= __('Wed');
										$data['dates'] .= "&nbsp;";
									}
									if ($planned_downtime['thursday']) {
										$data['dates'] .= __('Thu');
										$data['dates'] .= "&nbsp;";
									}
									if ($planned_downtime['friday']) {
										$data['dates'] .= __('Fri');
										$data['dates'] .= "&nbsp;";
									}
									if ($planned_downtime['saturday']) {
										$data['dates'] .= __('Sat');
										$data['dates'] .= "&nbsp;";
									}
									if ($planned_downtime['sunday']) {
										$data['dates'] .= __('Sun');
										$data['dates'] .= "&nbsp;";
									}
									$data['dates'] .= "&nbsp;(" . $planned_downtime['periodically_time_from']; 
									$data['dates'] .= "-" . $planned_downtime['periodically_time_to'] . ")";
									break;
								case 'monthly':
									$data['dates'] = __('Monthly:') . "&nbsp;";
									$data['dates'] .= __('From day') . "&nbsp;" . $planned_downtime['periodically_day_from'];
									$data['dates'] .= "&nbsp;" . strtolower(__('To day')) . "&nbsp;";
									$data['dates'] .= $planned_downtime['periodically_day_to'];
									$data['dates'] .= "&nbsp;(" . $planned_downtime['periodically_time_from'];
									$data['dates'] .= "-" . $planned_downtime['periodically_time_to'] . ")";
									break;
							}
							break;
					}
					
					$data['malformed'] = 0;
					if (!$malformed_planned_downtimes_empty && isset($malformed_planned_downtimes[$planned_downtime['id']])) {
						$data['malformed'] = 1;
						if (!$downtime_malformed)
							$downtime_malformed = true;
					}
					
					$return['planned_downtimes'][] = $data;
				}
			}
		}
		
		if ($downtime_malformed) {
			$return['failed'] =
				__('This item is affected by a malformed planned downtime. Go to the planned downtimes section to solve this.');
		}
		else {
			
			
			$urlImage = ui_get_full_url(false, true, false, false);
			
			$sla_failed = false;
			$total_SLA = 0;
			$total_result_SLA = 'ok';
			$sla_showed = array();
			$sla_showed_values = array();
			
			foreach ($slas as $sla) {
				$server_name = $sla ['server_name'];
				//Metaconsole connection
				if (($config ['metaconsole'] == 1) && $server_name != '' && defined('METACONSOLE')) {
					$connection = metaconsole_get_connection($server_name);
					if (!metaconsole_load_external_db($connection)) {
						//ui_print_error_message ("Error connecting to ".$server_name);
						continue;
					}
				}
				
				if (modules_is_disable_agent($sla['id_agent_module'])) {
					continue;
				}
				
				//Get the sla_value in % and store it on $sla_value
				$sla_value = reporting_get_agentmodule_sla(
					$sla['id_agent_module'], $content['period'],
					$sla['sla_min'], $sla['sla_max'],
					$report["datetime"], $content,
					$content['time_from'], $content['time_to']);
				
				if (($config ['metaconsole'] == 1) && defined('METACONSOLE')) {
					//Restore db connection
					metaconsole_restore_db();
				}
				
				//Do not show right modules if 'only_display_wrong' is active
				if ($content['only_display_wrong'] == 1 &&
					$sla_value >= $sla['sla_limit']) {
					
					continue;
				}
				
				$sla_showed[] = $sla;
				$sla_showed_values[] = $sla_value;
				
			}
			
			// SLA items sorted descending ()
			if ($content['top_n'] == 2) {
				arsort($sla_showed_values);
			}
			// SLA items sorted ascending
			else if ($content['top_n'] == 1) {
				asort($sla_showed_values);
			}
		}
		
		$return['data'] = array();
		$return['charts'] = null;
		
		foreach ($sla_showed_values as $k => $sla_value) {
			$sla = $sla_showed[$k];
			
			$server_name = $sla ['server_name'];
			//Metaconsole connection
			if (($config ['metaconsole'] == 1) && ($server_name != '') && defined('METACONSOLE')) {
				$connection = metaconsole_get_connection($server_name);
				if (metaconsole_connect($connection) != NOERR) {
					continue;
				}
			}
			
			$total_SLA += $sla_value;
			
			if ($show_table) {
				$data = array ();
				$data['agent'] = modules_get_agentmodule_agent_name(
					$sla['id_agent_module']);
				$data['module'] = modules_get_agentmodule_name(
					$sla['id_agent_module']);
				$data['max'] = $sla['sla_max'];
				$data['min'] = $sla['sla_min'];
				$data['sla_limit'] = $sla['sla_limit'];
				
				$data['sla_value_unknown'] = 0;
				$data['sla_status'] = 0;
				$data['sla_value'] = 0;
				if ($sla_value === false) {
					$data['sla_value_unknown'] = 1;
				}
				else {
					
					if ($sla_value >= $sla['sla_limit']) {
						$data['sla_status'] = 1;
					}
					else {
						$sla_failed = true;
						$data['sla_status'] = 0;
					}
					
					// Print icon with status including edge
					# Fix : 100% accurance is 'inside limits' although 10% was not overrun
					// if (($sla_value == 100 && $sla_value >= $sla['sla_limit']) || ($sla_value > ($sla['sla_limit'] + $edge_interval))) {
					// 	$data[6] = html_print_image('images/status_sets/default/severity_normal.png',true,array('title'=>__('Inside limits')));
					// }
					// elseif (($sla_value <= $sla['sla_limit'] + $edge_interval)
					// 	&& ($sla_value >= $sla['sla_limit'] - $edge_interval)) {
					// 	$data[6] = html_print_image('images/status_sets/default/severity_warning.png',true,array('title'=>__('On the edge')));
					// }
					// else {
					// 	$data[6] = html_print_image('images/status_sets/default/severity_critical.png',true,array('title'=>__('Out of limits')));
					// }
					
					$data['sla_value'] = $sla_value;
					$data['sla_formated_value'] = format_numeric($sla_value, 2). "%";
				}
				
				$return['data'][] = $data;
			}
			
			
			// Slice graphs calculation
			if ($show_graphs) {
				$dataslice = array();
				$dataslice['agent'] = modules_get_agentmodule_agent_name ($sla['id_agent_module']);
				$dataslice['module'] = modules_get_agentmodule_name ($sla['id_agent_module']);
				
				$dataslice['chart'] = graph_sla_slicebar(
					$sla['id_agent_module'],
					$content['period'],
					$sla['sla_min'],
					$sla['sla_max'],
					$report['datetime'],
					$content,
					$content['time_from'],
					$content['time_to'],
					650,
					25,
					$urlImage,
					$ttl,
					false,
					false);
				
				$return['charts'][] = $dataslice;
			}
			
			if ($config ['metaconsole'] == 1 && defined('METACONSOLE')) {
				//Restore db connection
				metaconsole_restore_db();
			}
		}
		
		
	}
	
	return reporting_check_structure_content($return);
}

function reporting_event_top_n($report, $content, $type = 'dinamic',
	$force_width_chart = null, $force_height_chart = null) {
	
	global $config;
	
	$return['type'] = 'top_n';
	
	if (empty($content['name'])) {
		$content['name'] = __('Top N');
	}
	
	$return['title'] = $content['name'];
	$top_n = $content['top_n'];
	
	switch ($top_n) {
		case REPORT_TOP_N_MAX:
			$type_top_n = __('Max');
			break;
		case REPORT_TOP_N_MIN:
			$type_top_n = __('Min');
			break;
		case REPORT_TOP_N_AVG:
		default:
			//If nothing is selected then it will be shown the average data
			$type_top_n = __('Avg');
			break;
	}
	$return['subtitle'] = __('Top %d' ,$content['top_n_value']) . ' - ' . $type_top_n;
	$return["description"] = $content["description"];
	$return["date"] = reporting_get_date_text($report, $content);
	
	
	$order_uptodown = $content['order_uptodown'];
	
	$top_n_value = $content['top_n_value'];
	$show_graph = $content['show_graph'];
	
	//Get all the related data
	$sql = sprintf("SELECT id_agent_module, server_name
		FROM treport_content_item
		WHERE id_report_content = %d", $content['id_rc']);
	
	$tops = db_process_sql ($sql);
	
	// Get chart
	reporting_set_conf_charts($width, $height, $only_image, $type,
		$content, $ttl);
	
	if (!empty($force_width_chart)) {
		$width = $force_width_chart;
	}
	
	if (!empty($force_height_chart)) {
		$height = $force_height_chart;
	}
	
	
	if (empty($tops)) {
		$return['failed'] = __('There are no Agent/Modules defined');
	}
	else {
		$data_top = array();
		
		foreach ($tops as $key => $row) {
			
			//Metaconsole connection
			$server_name = $row['server_name'];
			if (($config ['metaconsole'] == 1) && $server_name != '' && defined('METACONSOLE')) {
				$connection = metaconsole_get_connection($server_name);
				if (metaconsole_load_external_db($connection) != NOERR) {
					//ui_print_error_message ("Error connecting to ".$server_name);
					continue;
				}
			}
			
			$ag_name = modules_get_agentmodule_agent_name($row ['id_agent_module']); 
			$mod_name = modules_get_agentmodule_name ($row ['id_agent_module']);
			$unit = db_get_value('unit', 'tagente_modulo',
				'id_agente_modulo', $row ['id_agent_module']); 
			
			
			switch ($top_n) {
				case REPORT_TOP_N_MAX:
					$value = reporting_get_agentmodule_data_max ($row['id_agent_module'], $content['period']);
					break;
				case REPORT_TOP_N_MIN:
					$value = reporting_get_agentmodule_data_min ($row['id_agent_module'], $content['period']);
					break;
				case REPORT_TOP_N_AVG:
				default:
					//If nothing is selected then it will be shown the average data
					$value = reporting_get_agentmodule_data_average ($row['id_agent_module'], $content['period']);
					break;
			}
			
			//If the returned value from modules_get_agentmodule_data_max/min/avg is false it won't be stored.
			if ($value !== false) {
				$data_top[$key] = $value;
				$id_agent_module[$key] = $row['id_agent_module'];
				$agent_name[$key] = $ag_name;
				$module_name[$key] = $mod_name;
				$units[$key] = $unit;
			}
			
			//Restore dbconnection
			if (($config ['metaconsole'] == 1) && $server_name != '' && defined('METACONSOLE')) {
				metaconsole_restore_db();
			}
		}
		
		if (empty($data_top)) {
			$return['failed'] = __('Insuficient data');
		}
		else {
			$data_return = array();
			
			//Order to show.
			switch ($order_uptodown) {
				//Descending
				case 1:
					array_multisort($data_top, SORT_DESC, $agent_name, SORT_ASC, $module_name, SORT_ASC, $id_agent_module, SORT_ASC, $units, SORT_ASC);
					break;
				//Ascending
				case 2:
					array_multisort($data_top, SORT_ASC, $agent_name, SORT_ASC, $module_name, SORT_ASC, $id_agent_module, SORT_ASC, $units, SORT_ASC);
					break;
				//By agent name or without selection
				case 0:
				case 3:
					array_multisort($agent_name, SORT_ASC, $data_top, SORT_ASC, $module_name, SORT_ASC, $id_agent_module, SORT_ASC, $units, SORT_ASC);
					break;
			}
			
			array_splice ($data_top, $top_n_value);
			array_splice ($agent_name, $top_n_value);
			array_splice ($module_name, $top_n_value);
			array_splice ($id_agent_module, $top_n_value);
			array_splice ($units, $top_n_value);
			
			$data_top_values = array ();
			$data_top_values['data_top'] = $data_top;
			$data_top_values['agent_name'] = $agent_name;
			$data_top_values['module_name'] = $module_name; 
			$data_top_values['id_agent_module'] = $id_agent_module;
			$data_top_values['units'] = $units;
			
			// Define truncate size depends the graph width
			$truncate_size = $width / (4 * ($config['font_size']))-1;
			
			if ($order_uptodown == 1 || $order_uptodown == 2) {
				$i = 0;
				$data_pie_graph = array();
				$data_hbar = array();
				foreach ($data_top as $dt) {
					$item_name = '';
					$item_name =
						ui_print_truncate_text($agent_name[$i], $truncate_size, false, true, false, "...") .
						' - ' . 
						ui_print_truncate_text($module_name[$i], $truncate_size, false, true, false, "...");
					
					
					
					//Dirty hack, maybe I am going to apply a job in Apple
					//https://www.imperialviolet.org/2014/02/22/applebug.html
					$item_name_key_pie = $item_name;
					$exist_key = true;
					while ($exist_key) {
						if (isset($data_pie_graph[$item_name_key_pie])) {
							$item_name_key_pie .= ' ';
						}
						else {
							$exist_key = false;
						}
					}
					$item_name_key_hbar = $item_name;
					$exist_key = true;
					while ($exist_key) {
						if (isset($data_hbar[$item_name_key_hbar])) {
							$item_name_key_hbar = ' ' . $item_name_key_hbar;
						}
						else {
							$exist_key = false;
						}
					}
					
					
					
					$data_hbar[$item_name]['g'] = $dt; 
					$data_pie_graph[$item_name] = $dt;
					
					if ($show_graph == 0 || $show_graph == 1) {
						$data = array();
						$data['agent'] = $agent_name[$i];
						$data['module'] = $module_name[$i];
						
						$data['value'] = $dt;
						$data['formated_value'] = format_for_graph($dt,2) . " " . $units[$i];
						$data_return[] = $data;
					}
					$i++;
					if ($i >= $top_n_value) break;
				} 
			}
			else if ($order_uptodown == 0 || $order_uptodown == 3) {
				$i = 0;
				$data_pie_graph = array();
				$data_hbar = array();
				foreach ($agent_name as $an) {
					$item_name = '';
					$item_name =
						ui_print_truncate_text($agent_name[$i],
							$truncate_size, false, true, false, "...") .
						' - ' . 
						ui_print_truncate_text($module_name[$i],
							$truncate_size, false, true, false, "...");
					
					
					
					//Dirty hack, maybe I am going to apply a job in Apple
					//https://www.imperialviolet.org/2014/02/22/applebug.html
					$item_name_key_pie = $item_name;
					$exist_key = true;
					while ($exist_key) {
						if (isset($data_pie_graph[$item_name_key_pie])) {
							$item_name_key_pie .= ' ';
						}
						else {
							$exist_key = false;
						}
					}
					$item_name_key_hbar = $item_name;
					$exist_key = true;
					while ($exist_key) {
						if (isset($data_hbar[$item_name_key_hbar])) {
							$item_name_key_hbar = ' ' . $item_name_key_hbar;
						}
						else {
							$exist_key = false;
						}
					}
					
					
					
					$data_pie_graph[$item_name] = $data_top[$i];
					$data_hbar[$item_name]['g'] = $data_top[$i];
					if  ($show_graph == 0 || $show_graph == 1) {
						$data = array();
						$data['agent'] = $an;
						$data['module'] = $module_name[$i];
						$data['value'] = $data_top[$i];
						$data['formated_value'] = format_for_graph($data_top[$i],2) . " " . $units[$i];
						$data_return[] = $data;
					}
					$i++;
					if ($i >= $top_n_value) break;
				}
			}
			
			
			$return['charts']['bars'] = null;
			$return['charts']['pie'] = null;
			
			
			if ($show_graph != REPORT_TOP_N_ONLY_TABLE) {
				
				$return['charts']['pie'] = pie3d_graph(false,
					$data_pie_graph,
					$width, $height,
					__("other"),
					ui_get_full_url(false, true, false, false) . '/',
					ui_get_full_url(false, false, false, false) .  "/images/logo_vertical_water.png",
					$config['fontpath'],
					$config['font_size'],
					$ttl);
				
				
				//Display bars graph
				$return['charts']['bars'] = hbar_graph(
					false,
					$data_hbar,
					$width,
					count($data_hbar) * 50,
					array(),
					array(),
					"",
					"",
					true,
					ui_get_full_url(false, true, false, false) . '/',
					$config['homedir'] . "/images/logo_vertical_water.png",
					$config['fontpath'],
					$config['font_size'],
					true,
					$ttl,
					true);
			}
			
			$return['resume'] = null;
			
			if ($content['show_resume'] && count($data_top_values) > 0) {
				//Get the very first not null value 
				$i=0;
				do {
					$min = $data_top_values['data_top'][$i];
					$i++;
				}
				while ($min === false && $i < count($data_top_values));
				$max = $min;
				$avg = 0;
				
				$i=0;
				foreach ($data_top_values['data_top'] as $key => $dtv) {
					if ($dtv < $min) $min = $dtv;
					if ($dtv > $max) $max = $dtv;
					$avg += $dtv;
					$i++;
				}
				$avg = $avg / $i;
				
				unset($table_summary);
				
				$table_summary->width = '99%';
				$table_summary->data = array ();
				$table_summary->head = array ();
				$table_summary->head[0] = __('Min Value');
				$table_summary->head[1] = __('Average Value');
				$table_summary->head[2] = __('Max Value');
				
				$return['resume']['min']['value'] = $min;
				$return['resume']['min']['formated_value'] = format_for_graph($min, 2);
				$return['resume']['avg']['value'] = $avg;
				$return['resume']['avg']['formated_value'] = format_for_graph($avg, 2);
				$return['resume']['max']['value'] = $max;
				$return['resume']['max']['formated_value'] = format_for_graph($max, 2);
			}
			
			
			$return['data'] = $data_return;
		}
	}
	
	return reporting_check_structure_content($return);
}

function reporting_event_report_group($report, $content,
	$type = 'dinamic', $force_width_chart = null,
	$force_height_chart = null) {
	
	global $config;
	
	$return['type'] = 'event_report_group';
	
	if (empty($content['name'])) {
		$content['name'] = __('Event Report Group');
	}
	
	$return['title'] = $content['name'];
	$return['subtitle'] = groups_get_name($content['id_group'], true);
	if (!empty($content['style']['event_filter_search'])) {
		$return['subtitle'] .= " (" . $content['style']['event_filter_search'] . ")";
	}
	$return["description"] = $content["description"];
	$return["date"] = reporting_get_date_text($report, $content);
	
	
	$filter_event_no_validated = $content['style']['filter_event_no_validated'];
	$filter_event_validated = $content['style']['filter_event_validated'];
	$filter_event_critical = $content['style']['filter_event_critical'];
	$filter_event_warning = $content['style']['filter_event_warning'];
	$filter_event_filter_search = $content['style']['event_filter_search'];
	
	$event_graph_by_agent = $content['style']['event_graph_by_agent'];
	$event_graph_by_user_validator = $content['style']['event_graph_by_user_validator'];
	$event_graph_by_criticity = $content['style']['event_graph_by_criticity'];
	$event_graph_validated_vs_unvalidated = $content['style']['event_graph_validated_vs_unvalidated'];
	
	
	$data = reporting_get_group_detailed_event(
		$content['id_group'], $content['period'], $report["datetime"],
		true, true, $filter_event_validated, $filter_event_critical,
		$filter_event_warning, $filter_event_no_validated,
		$filter_event_filter_search, 'hash');
	
	if (empty($data)) {
		$return['failed'] = __('No events');
	}
	else {
		$return['data'] = $data;
	}
	
	
	
	reporting_set_conf_charts($width, $height, $only_image, $type,
		$content, $ttl);
	
	if (!empty($force_width_chart)) {
		$width = $force_width_chart;
	}
	
	if (!empty($force_height_chart)) {
		$height = $force_height_chart;
	}
	
	
	
	$return['chart']['by_agent'] = null;
	$return['chart']['by_user_validator'] = null;
	$return['chart']['by_criticity'] = null;
	$return['chart']['validated_vs_unvalidated'] = null;
	
	if ($event_graph_by_agent) {
		$data_graph = reporting_get_count_events_by_agent(
			$content['id_group'], $content['period'],
			$report["datetime"],
			$filter_event_validated,
			$filter_event_critical,
			$filter_event_warning,
			$filter_event_no_validated,
			$filter_event_filter_search);
			
		$return['chart']['by_agent']= pie3d_graph(
			false,
			$data_graph,
			500,
			150,
			__("other"),
			ui_get_full_url(false, false, false, false),
			ui_get_full_url(false, false, false, false) . "/images/logo_vertical_water.png",
			$config['fontpath'],
			$config['font_size'],
			$ttl);
	}
	
	if ($event_graph_by_user_validator) {
		$data_graph =
			reporting_get_count_events_validated_by_user(
				array('id_group' => $content['id_group']), $content['period'],
				$report["datetime"],
				$filter_event_validated,
				$filter_event_critical,
				$filter_event_warning,
				$filter_event_no_validated,
				$filter_event_filter_search);
		
		$return['chart']['by_user_validator'] = pie3d_graph(
			false,
			$data_graph,
			500,
			150,
			__("other"),
			ui_get_full_url(false, false, false, false),
			ui_get_full_url(false, false, false, false) . "/images/logo_vertical_water.png",
			$config['fontpath'],
			$config['font_size'],
			$ttl);
	}
	
	if ($event_graph_by_criticity) {
		$data_graph = reporting_get_count_events_by_criticity(
			array('id_group' => $content['id_group']), $content['period'],
			$report["datetime"],
			$filter_event_validated,
			$filter_event_critical,
			$filter_event_warning,
			$filter_event_no_validated,
			$filter_event_filter_search);
		
		$colors = get_criticity_pie_colors($data_graph);
		
		$return['chart']['by_criticity'] = pie3d_graph(
			false,
			$data_graph,
			500,
			150,
			__("other"),
			ui_get_full_url(false, false, false, false),
			ui_get_full_url(false, false, false, false) .  "/images/logo_vertical_water.png",
			$config['fontpath'],
			$config['font_size'],
			$ttl,
			false,
			$colors);
	}
	
	if ($event_graph_validated_vs_unvalidated) {
		$data_graph = 
			reporting_get_count_events_validated(
				array('id_group' => $content['id_group']), $content['period'],
				$report["datetime"],
				$filter_event_validated,
				$filter_event_critical,
				$filter_event_warning,
				$filter_event_no_validated,
				$filter_event_filter_search);
		
		$return['chart']['validated_vs_unvalidated'] = pie3d_graph(
			false,
			$data_graph,
			500,
			150,
			__("other"),
			ui_get_full_url(false, false, false, false),
			ui_get_full_url(false, false, false, false) .  "/images/logo_vertical_water.png",
			$config['fontpath'],
			$config['font_size'],
			$ttl);
	}
	
	return reporting_check_structure_content($return);
}

function reporting_event_report_module($report, $content) {
	global $config;
	
	$return['type'] = 'event_report_module';
	
	if (empty($content['name'])) {
		$content['name'] = __('Event Report Module');
	}
	
	$return['title'] = $content['name'];
	$return['subtitle'] = agents_get_name($content['id_agent']) .
		" - " .
		io_safe_output(
			modules_get_agentmodule_name($content['id_agent_module']));
	$return["description"] = $content["description"];
	$return["date"] = reporting_get_date_text($report, $content);
	
	$data = reporting_get_module_detailed_event(
		$content['id_agent_module'], $content['period'],
		$report["datetime"], true, false, true);
	
	if (empty($data)) {
		$return['failed'] = __('No events');
	}
	else {
		$return['data'] = $data;
	}
	
	return reporting_check_structure_content($return);
}

function reporting_inventory_changes($report, $content) {
	global $config;
	
	$return['type'] = 'inventory_changes';
	
	if (empty($content['name'])) {
		$content['name'] = __('Inventory Changes');
	}
	
	$return['title'] = $content['name'];
	$return['subtitle'] = agents_get_name($content['id_agent']);
	$return["description"] = $content["description"];
	$return["date"] = reporting_get_date_text($report, $content);
	
	$es = json_decode($content['external_source'], true);
	
	$id_agent = $es['id_agents'];
	$module_name = $es['inventory_modules'];
	
	
	
	$inventory_changes = inventory_get_changes(
		$id_agent, $module_name,
		$report["datetime"] - $content['period'],
		$report["datetime"], "array");
	
	$return['data'] = array();
	
	if ($inventory_changes == ERR_NODATA) {
		$return['failed'] = __('No changes found.');
	}
	else {
		$return['data'] = $inventory_changes;
	}
	
	return reporting_check_structure_content($return);
}

function reporting_inventory($report, $content) {
	global $config;
	
	$es = json_decode($content['external_source'], true);
	
	$return['type'] = 'inventory';
	
	if (empty($content['name'])) {
		$content['name'] = __('Inventory');
	}
	
	$return['title'] = $content['name'];
	$return["description"] = $content["description"];
	$return["date"] = reporting_get_date_text($report, $content);
	
	$es = json_decode($content['external_source'], true);
	
	$id_agent = $es['id_agents'];
	$module_name = $es['inventory_modules'];
	if (empty($module_name)) {
		$module_name = array(0 => 0);
	}
	$date = $es['date'];
	$description = $content['description'];
	
	$inventory_data = inventory_get_data(
		(array)$id_agent, (array)$module_name, $date, '', false,
		'hash');
	
	if ($inventory_data == ERR_NODATA) {
		$return['failed'] = __('No data found.');
	}
	else {
		$return['data'] = $inventory_data;
	}
	
	return reporting_check_structure_content($return);
}

function reporting_agent_module($report, $content) {
	global $config;
	
	$id_group = $content['id_group'];
	$id_module_group = $content['id_module_group'];
	
	$return['type'] = 'agent_module';
	
	
	if (empty($content['name'])) {
		$content['name'] = __('Agent/Modules');
	}
	
	$return['title'] = $content['name'];
	$group_name = groups_get_name($content['id_group'], true);
	if ($content['id_module_group'] == 0) {
		$module_group_name = __('All');
	}
	else {
		$module_group_name = db_get_value('name', 'tmodule_group',
			'id_mg',  $content['id_module_group']);
	}
	$return['subtitle'] = $group_name . " - " . $module_group_name;
	$return["description"] = $content["description"];
	$return["date"] = reporting_get_date_text($report, $content);
	
	$return["data"] = array();
	
	$agents = array();
	if ($id_group > 0) {
		$agents = agents_get_group_agents($id_group);
		$agents = array_keys($agents);
	}
	
	$filter_module_groups = false;
	if ($id_module_group > 0) {
		$filter_module_groups['id_module_group'] = $id_module_group;
	}
	
	$all_modules = agents_get_modules($agents, false,
		$filter_module_groups, true, false);
	
	$modules_by_name = array();
	$name = '';
	$cont = 0;
	
	foreach ($all_modules as $key => $module) {
		if ($module == $name) {
			$modules_by_name[$cont - 1]['id'][] = $key;
		}
		else {
			$name = $module;
			$modules_by_name[$cont]['name'] = $name;
			$modules_by_name[$cont]['id'][] = $key;
			$cont ++;
		}
	}
	
	$filter_groups = array();
	if ($id_group > 0) {
		$filter_groups['id_grupo'] = $id_group;
	}
	$agents = agents_get_agents ($filter_groups);
	$nagents = count($agents);
	
	if ($all_modules == false || $agents == false) {
		$return['failed'] = __('There are no agents with modules');
	}
	else {
		foreach ($agents as $agent) {
			$row = array();
			$row['agent_status'][$agent['id_agente']] =
				agents_get_status($agent['id_agente']);
			$row['agent_name'] = $agent['nombre'];
			
			$agent_modules = agents_get_modules($agent['id_agente']);
			
			$row['modules'] = array();
			foreach ($modules_by_name as $module) {
				$row['modules'][$module['name']] = null;
				foreach ($module['id'] as $module_id) {
					if (array_key_exists($module_id, $agent_modules)) {
						$row['modules'][$module['name']] =
							modules_get_agentmodule_status($module_id);
						break;
					} 
				}
			}
			
			$return['data'][] = $row;
		}
	}
	
	return reporting_check_structure_content($return);
}

function reporting_exception($report, $content, $type = 'dinamic',
	$force_width_chart = null, $force_height_chart = null) {
	
	global $config;
	
	$return['type'] = 'exception';
	
	
	if (empty($content['name'])) {
		$content['name'] = __('Exception');
	}
	
	$order_uptodown = $content['order_uptodown'];
	$exception_condition_value = $content['exception_condition_value'];
	$show_graph = $content['show_graph'];
	
	$formated_exception_value = $exception_condition_value;
	if (is_numeric($exception_condition_value)) {
		$formated_exception_value = format_for_graph(
			$exception_condition_value, 2);
	}
	
	
	$return['title'] = $content['name'];
	$exception_condition = $content['exception_condition'];
	switch ($exception_condition) {
		case REPORT_EXCEPTION_CONDITION_EVERYTHING:
			$return['subtitle'] = __('Exception - Everything');
			break;
		case REPORT_EXCEPTION_CONDITION_GE:
			$return['subtitle'] =
				sprintf(__('Exception - Modules over or equal to %s'),
				$formated_exception_value);
			break;
		case REPORT_EXCEPTION_CONDITION_LE:
			$return['subtitle'] =
				sprintf(__('Exception - Modules under or equal to %s'),
				$formated_exception_value);
			break;
		case REPORT_EXCEPTION_CONDITION_L:
			$return['subtitle'] =
				sprintf(__('Exception - Modules under %s'),
				$formated_exception_value);
			break;
		case REPORT_EXCEPTION_CONDITION_G:
			$return['subtitle'] =
				sprintf(__('Exception - Modules over %s'),
				$formated_exception_value);
			break;
		case REPORT_EXCEPTION_CONDITION_E:
			$return['subtitle'] =
				sprintf(__('Exception - Equal to %s'),
				$formated_exception_value);
			break;
		case REPORT_EXCEPTION_CONDITION_NE:
			$return['subtitle'] =
				sprintf(__('Exception - Not equal to %s'),
				$formated_exception_value);
			break;
		case REPORT_EXCEPTION_CONDITION_OK:
			$return['subtitle'] =
				__('Exception - Modules at normal status');
			break;
		case REPORT_EXCEPTION_CONDITION_NOT_OK:
			$return['subtitle'] =
				__('Exception - Modules at critical or warning status');
			break;
	}
	$return["description"] = $content["description"];
	$return["date"] = reporting_get_date_text($report, $content);
	
	$return["data"] = array();
	$return["chart"] = array();
	$return["resume"] = array();
	
	
	
	//Get all the related data
	$sql = sprintf("
		SELECT id_agent_module, server_name, operation
		FROM treport_content_item
		WHERE id_report_content = %d", $content['id_rc']);
	
	$exceptions = db_process_sql ($sql);
	if ($exceptions === false) {
		$return['failed'] = __('There are no Agent/Modules defined');
	}
	else {
		//Get the very first not null value 
		$i = 0;
		do {
			//Metaconsole connection
			$server_name = $exceptions[$i]['server_name'];
			if (($config ['metaconsole'] == 1) && $server_name != '' && defined('METACONSOLE')) {
				$connection = metaconsole_get_connection($server_name);
				if (metaconsole_load_external_db($connection) != NOERR) {
					//ui_print_error_message ("Error connecting to ".$server_name);
					continue;
				}
			}
			
			if ($content['period'] == 0) {
				$min =
					modules_get_last_value($exceptions[$i]['id_agent_module']);
			}
			else {
				switch ($exceptions[$i]['operation']) {
					case 'avg':
						$min = reporting_get_agentmodule_data_average(
							$exceptions[$i]['id_agent_module'], $content['period']);
						break;
					case 'max':
						$min = reporting_get_agentmodule_data_max(
							$exceptions[$i]['id_agent_module'], $content['period']);
						break;
					case 'min':
						$min = reporting_get_agentmodule_data_min(
							$exceptions[$i]['id_agent_module'], $content['period']);
						break;
				}
			}
			$i++;
			
			//Restore dbconnection
			if (($config ['metaconsole'] == 1) && $server_name != '' && defined('METACONSOLE')) {
				metaconsole_restore_db();
			}
		}
		while ($min === false && $i < count($exceptions));
		$max = $min;
		$avg = 0;
		
		
		$i = 0;
		foreach ($exceptions as $exc) {
			//Metaconsole connection
			$server_name = $exc['server_name'];
			if (($config ['metaconsole'] == 1) && $server_name != '' && defined('METACONSOLE')) {
				$connection = metaconsole_get_connection($server_name);
				if (metaconsole_load_external_db($connection) != NOERR) {
					//ui_print_error_message ("Error connecting to ".$server_name);
					continue;
				}
			}
			
			$ag_name = modules_get_agentmodule_agent_name ($exc ['id_agent_module']);
			$mod_name = modules_get_agentmodule_name ($exc ['id_agent_module']);
			$unit = db_get_value('unit', 'tagente_modulo',
				'id_agente_modulo', $exc['id_agent_module']);
			
			if ($content['period'] == 0) {
				$value =
					modules_get_last_value($exceptions[$i]['id_agent_module']);
			}
			else {
				switch ($exc['operation']) {
					case 'avg':
						$value = reporting_get_agentmodule_data_average ($exc['id_agent_module'], $content['period']);
						break;
					case 'max':
						$value = reporting_get_agentmodule_data_max ($exc['id_agent_module'], $content['period']);
						break;
					case 'min':
						$value = reporting_get_agentmodule_data_min ($exc['id_agent_module'], $content['period']);
						break;
				}
			}
			
			if ($value !== false) {
				if ($value > $max) $max = $value;
				if ($value < $min) $min = $value;
				$avg += $value;
				
				//Skips
				switch ($exception_condition) {
					case REPORT_EXCEPTION_CONDITION_EVERYTHING:
						break;
					case REPORT_EXCEPTION_CONDITION_GE:
						if ($value < $exception_condition_value) {
							continue 2;
						}
						break;
					case REPORT_EXCEPTION_CONDITION_LE:
						if ($value > $exception_condition_value) {
							continue 2;
						}
						break;
					case REPORT_EXCEPTION_CONDITION_L:
						if ($value > $exception_condition_value) {
							continue 2;
						}
						break;
					case REPORT_EXCEPTION_CONDITION_G:
						if ($value < $exception_condition_value) {
							continue 2;
						}
						break;
					case REPORT_EXCEPTION_CONDITION_E:
						if ($value != $exception_condition_value) {
							continue 2;
						}
						break;
					case REPORT_EXCEPTION_CONDITION_NE:
						if ($value == $exception_condition_value) {
							continue 2;
						}
						break;
					case REPORT_EXCEPTION_CONDITION_OK:
						if (modules_get_agentmodule_status($exc['id_agent_module']) != 0) {
							continue 2;
						}
						break;
					case REPORT_EXCEPTION_CONDITION_NOT_OK:
						if (modules_get_agentmodule_status($exc['id_agent_module']) == 0) {
							continue 2;
						}
						break;
				}
				
				$i++;
				$data_exceptions[] = $value;
				$id_agent_module[] = $exc['id_agent_module'];
				$agent_name[] = $ag_name;
				$module_name[] = $mod_name;
				$units[] = $unit;
				if ($exc['operation'] == 'avg') {
					$operation[] = "rate";
				}
				else {
					$operation[] = $exc['operation'];
				}
			}
			//Restore dbconnection
			if (($config ['metaconsole'] == 1) && $server_name != '' && defined('METACONSOLE')) {
				metaconsole_restore_db();
			}
		}
		
		if ($i == 0) {
			switch ($exception_condition) {
				case REPORT_EXCEPTION_CONDITION_EVERYTHING:
					$return['failed'] = __('There are no Modules under those conditions.');
					break;
				case REPORT_EXCEPTION_CONDITION_GE:
					$return['failed'] = __('There are no Modules over or equal to %s.', $exception_condition_value);
					break;
				case REPORT_EXCEPTION_CONDITION_LE:
					$return['failed'] = __('There are no Modules less or equal to %s.', $exception_condition_value);
					break;
				case REPORT_EXCEPTION_CONDITION_L:
					$return['failed'] = __('There are no Modules less %s.', $exception_condition_value);
					break;
				case REPORT_EXCEPTION_CONDITION_G:
					$return['failed'] = __('There are no Modules over %s.', $exception_condition_value);
					break;
				case REPORT_EXCEPTION_CONDITION_E:
					$return['failed'] = __('There are no Modules equal to %s', $exception_condition_value);
					break;
				case REPORT_EXCEPTION_CONDITION_NE:
					$return['failed'] = __('There are no Modules not equal to %s', $exception_condition_value);
					break;
				case REPORT_EXCEPTION_CONDITION_OK:
					$return['failed'] = __('There are no Modules normal status');
					break;
				case REPORT_EXCEPTION_CONDITION_NOT_OK:
					$return['failed'] = __('There are no Modules at critial or warning status');
					break;
			}
			
		}
		else {
			$avg = $avg / $i;
			
			switch ($order_uptodown) {
				//Order descending
				case 1:
					array_multisort($data_exceptions, SORT_DESC,
						$agent_name, SORT_ASC, $module_name, SORT_ASC,
						$id_agent_module, SORT_ASC);
					break;
				//Order ascending
				case 2:
					array_multisort($data_exceptions, SORT_ASC,
						$agent_name, SORT_ASC, $module_name, SORT_ASC,
						$id_agent_module, SORT_ASC);
					break;
				//Order by agent name or without selection
				case 0:
				case 3:
					array_multisort($agent_name, SORT_ASC,
						$data_exceptions, SORT_ASC, $module_name,
						SORT_ASC, $id_agent_module, SORT_ASC);
					break;
			}
			
			if ($order_uptodown == 1 || $order_uptodown == 2) {
				$j = 0;
				$data_pie_graph = array();
				$data_hbar = array();
				foreach ($data_exceptions as $dex) {
					$data_hbar[$agent_name[$j]]['g'] = $dex;
					$data_pie_graph[$agent_name[$j]] = $dex;
					if ($show_graph == 0 || $show_graph == 1) {
						$data = array();
						$data['agent'] = $agent_name[$j];
						$data['module'] = $module_name[$j];
						$data['operation'] = __($operation[$j]);
						$data['value'] = $dex;
						$data['formated_value'] = format_for_graph($dex, 2) . " " . $units[$j];
						$return['data'][] = $data;
					}
					$j++;
				}
			}
			else if ($order_uptodown == 0 || $order_uptodown == 3) {
				$j = 0;
				$data_pie_graph = array();
				$data_hbar = array();
				foreach ($agent_name as $an) {
					$data_hbar[$an]['g'] = $data_exceptions[$j];
					$data_pie_graph[$an] = $data_exceptions[$j];
					if ($show_graph == 0 || $show_graph == 1) {
						$data = array();
						$data['agent'] = $an;
						$data['module'] = $module_name[$j];
						$data['operation'] = __($operation[$j]);
						$data['value'] = $data_exceptions[$j];
						$data['formated_value'] = format_for_graph($data_exceptions[$j], 2) . " " . $units[$j];
						$return['data'][] = $data;
					}
					$j++;
				}
			}
			
			if ($show_graph == 1 || $show_graph == 2) {
				
				
				reporting_set_conf_charts($width, $height, $only_image,
					$type, $content, $ttl);
				
				if (!empty($force_width_chart)) {
					$width = $force_width_chart;
				}
				
				if (!empty($force_height_chart)) {
					$height = $force_height_chart;
				}
				
				
				$return["chart"]["pie"] = pie3d_graph(
					false,
					$data_pie_graph,
					600,
					150,
					__("other"),
					ui_get_full_url(false, false, false, false),
					ui_get_full_url(false, false, false, false) .  "/images/logo_vertical_water.png",
					$config['fontpath'],
					$config['font_size'],
					$ttl);
				$return["chart"]["hbar"] = hbar_graph(
					false,
					$data_hbar,
					600,
					100,
					array(),
					array(),
					"",
					"",
					true,
					ui_get_full_url(false, false, false, false),
					ui_get_full_url(false, false, false, false) .  "/images/logo_vertical_water.png",
					'',
					'',
					true,
					$ttl,
					true);
			}
			
			
			
			if ($content['show_resume'] && $i > 0) {
				$return["resume"]['min']['value'] = $min;
				$return["resume"]['min']['formated_value'] = format_for_graph($min,2);
				$return["resume"]['max']['value'] = $max;
				$return["resume"]['max']['formated_value'] = format_for_graph($max,2);
				$return["resume"]['avg']['value'] = $avg;
				$return["resume"]['avg']['formated_value'] = format_for_graph($avg,2);
			}
			
			
		}
		
	}
	
	
	return reporting_check_structure_content($return);
}

function reporting_group_report($report, $content) {
	global $config;
	
	$return['type'] = 'group_report';
	
	
	if (empty($content['name'])) {
		$content['name'] = __('Group Report');
	}
	
	$return['title'] = $content['name'];
	$return['subtitle'] = groups_get_name($content['id_group'], true);
	$return["description"] = $content["description"];
	$return["date"] = reporting_get_date_text($report, $content);
	
	$return["data"] = array();
	
	$events = events_get_group_events(
		$content['id_group'],
		$content['period'],
		$report['datetime']);
	if (empty($events)) {
		$events = array();
	}
	$return["data"]["count_events"] = count($events);
	
	$return["data"]["group_stats"] = reporting_get_group_stats($content['id_group']);
	
	return reporting_check_structure_content($return);
}

function reporting_event_report_agent($report, $content,
	$type = 'dinamic', $force_width_chart = null,
	$force_height_chart = null) {
	
	global $config;
	
	$return['type'] = 'event_report_agent';
	
	if (empty($content['name'])) {
		$content['name'] = __('Event Report Agent');
	}
	
	$return['title'] = $content['name'];
	$return['subtitle'] = agents_get_name($content['id_agent']);
	$return["description"] = $content["description"];
	$return["date"] = reporting_get_date_text($report, $content);
	
	$style = $content['style'];
	
	$filter_event_no_validated = $style['filter_event_no_validated'];
	$filter_event_validated = $style['filter_event_validated'];
	$filter_event_critical = $style['filter_event_critical'];
	$filter_event_warning = $style['filter_event_warning'];
	
	$event_graph_by_user_validator = $style['event_graph_by_user_validator'];
	$event_graph_by_criticity = $style['event_graph_by_criticity'];
	$event_graph_validated_vs_unvalidated = $style['event_graph_validated_vs_unvalidated'];
	
	$return['data'] = reporting_get_agents_detailed_event(
		$content['id_agent'],
		$content['period'],
		$report["datetime"],
		true,
		$filter_event_validated,
		$filter_event_critical,
		$filter_event_warning,
		$filter_event_no_validated,
		true);
	
	
	
	reporting_set_conf_charts($width, $height, $only_image, $type,
		$content, $ttl);
	
	if (!empty($force_width_chart)) {
		$width = $force_width_chart;
	}
	
	if (!empty($force_height_chart)) {
		$height = $force_height_chart;
	}
	
	
	
	$return["chart"]["by_user_validator"] = null;
	$return["chart"]["by_criticity"] = null;
	$return["chart"]["validated_vs_unvalidated"] = null;
	
	if ($event_graph_by_user_validator) {
		$data_chart =
			reporting_get_count_events_validated_by_user(
				array('id_agent' => $content['id_agent']),
				$content['period'],
				$report["datetime"],
				$filter_event_validated,
				$filter_event_critical,
				$filter_event_warning,
				$filter_event_no_validated);
		
		$return["chart"]["by_user_validator"] = pie3d_graph(
			false,
			$data_chart,
			500,
			150,
			__("other"),
			ui_get_full_url(false, false, false, false),
			ui_get_full_url(false, false, false, false) . "/images/logo_vertical_water.png",
			$config['fontpath'],
			$config['font_size'],
			$ttl);
	}
	
	if ($event_graph_by_criticity) {
		$data_graph = reporting_get_count_events_by_criticity(
			array('id_agent' => $content['id_agent']), $content['period'],
			$report["datetime"],
			$filter_event_validated,
			$filter_event_critical,
			$filter_event_warning,
			$filter_event_no_validated);
		
		$colors = get_criticity_pie_colors($data_graph);
		
		$return["chart"]["by_criticity"] = pie3d_graph(
			false,
			$data_graph,
			500,
			150,
			__("other"),
			ui_get_full_url(false, false, false, false),
			ui_get_full_url(false, false, false, false) . "/images/logo_vertical_water.png",
			$config['fontpath'],
			$config['font_size'],
			$ttl,
			false,
			$colors);
	}
	
	if ($event_graph_validated_vs_unvalidated) {
		$data_graph = reporting_get_count_events_validated(
			array('id_agent' => $content['id_agent']), $content['period'],
			$report["datetime"],
			$filter_event_validated,
			$filter_event_critical,
			$filter_event_warning,
			$filter_event_no_validated);
		
		$return["chart"]["validated_vs_unvalidated"] = pie3d_graph(
			false,
			$data_graph,
			500,
			150,
			__("other"),
			ui_get_full_url(false, false, false, false),
			ui_get_full_url(false, false, false, false) . "/images/logo_vertical_water.png",
			$config['fontpath'],
			$config['font_size'],
			$ttl);
	}
	
	return reporting_check_structure_content($return);
}


function reporting_database_serialized($report, $content) {
	global $config;
	
	$return['type'] = 'database_serialized';
	
	if (empty($content['name'])) {
		$content['name'] = __('Database Serialized');
	}
	
	$return['title'] = $content['name'];
	$return["description"] = $content["description"];
	$return["date"] = reporting_get_date_text($report, $content);
	
	$keys = array();
	if ($content['header_definition'] != '') {
		$keys = explode('|', $content['header_definition']);
	}
	
	$return['keys'] = $keys;
	
	
	$datelimit = $report["datetime"] - $content['period'];
	$search_in_history_db = db_search_in_history_db($datelimit);
	
	// This query gets information from the default and the historic database
	$result = db_get_all_rows_sql('SELECT *
		FROM tagente_datos
		WHERE id_agente_modulo = ' . $content['id_agent_module'] . '
			AND utimestamp > ' . $datelimit . '
			AND utimestamp <= ' . $report["datetime"], $search_in_history_db);
	
	// Adds string data if there is no numeric data	
	if ((count($result) < 0) or (!$result)) {
		// This query gets information from the default and the historic database
		$result = db_get_all_rows_sql('SELECT *
			FROM tagente_datos_string
			WHERE id_agente_modulo = ' . $content['id_agent_module'] . '
				AND utimestamp > ' . $datelimit . '
				AND utimestamp <= ' . $report["datetime"], $search_in_history_db);
	} 
	if ($result === false) {
		$result = array();
	}
	
	$data = array();
	foreach ($result as $row) {
		$date = date($config["date_format"], $row['utimestamp']);
		$serialized_data = $row['datos'];
		
		// Cut line by line
		if (empty($content['line_separator']) ||
			empty($serialized_data)) {
			
			$rowsUnserialize = array($row['datos']);
		}
		else {
			$rowsUnserialize = explode($content['line_separator'], $serialized_data);
		}
		
		
		foreach ($rowsUnserialize as $rowUnser) {
			$row = array();
			
			$row['date'] = $date;
			$row['data'] = array();
			
			if (empty($content['column_separator'])) {
				if (empty($keys)) {
					$row['data'][][] = $rowUnser;
				}
				else {
					$row['data'][][$keys[0]] = $rowUnser;
				}
			}
			else {
				$columnsUnserialize = explode($content['column_separator'], $rowUnser);
				
				
				$i = 0;
				$temp_row = array();
				foreach ($columnsUnserialize as $cell) {
					if (isset($keys[$i])) {
						$temp_row[$keys[$i]] = $cell;
					}
					else {
						$temp_row[] = $cell;
					}
					$i++;
				}
				
				$row['data'][] = $temp_row;
			}
			
			$data[] = $row;
		}
	}
	
	$return["data"] = $data;
	
	return reporting_check_structure_content($return);
}

function reporting_group_configuration($report, $content) {
	global $config;
	
	$return['type'] = 'group_configuration';
	
	if (empty($content['name'])) {
		$content['name'] = __('Group configuration');
	}
	
	$group_name = groups_get_name($content['id_group'], true);
	
	$return['title'] = $content['name'];
	$return['subtitle'] = $group_name;
	$return["description"] = $content["description"];
	$return["date"] = reporting_get_date_text($report, $content);
	$return['id_group'] = $content['id_group'];
	
	
	if ($content['id_group'] == 0) {
		$sql = "SELECT * FROM tagente;";
	}
	else {
		$sql = "SELECT * FROM tagente WHERE id_grupo=" . $content['id_group'];
	}
	
	$agents_list = db_get_all_rows_sql($sql);
	if ($agents_list === false)
		$agents_list = array();
	
	$return['data'] = array();
	foreach ($agents_list as $agent) {
		$content_agent = $content;
		$content_agent['id_agent'] = $agent['id_agente'];
		$agent_report = reporting_agent_configuration($report, $content_agent);
		
		$return['data'][] = $agent_report['data'];
	}
	
	return reporting_check_structure_content($return);
}

function reporting_network_interfaces_report($report, $content,
	$type = 'dinamic', $force_width_chart = null, $force_height_chart = null) {
	
	global $config;
	
	$return['type'] = 'network_interfaces_report';
	
	if (empty($content['name'])) {
		$content['name'] = __('Network interfaces report');
	}
	
	$group_name = groups_get_name($content['id_group']);
	
	$return['title'] = $content['name'];
	$return['subtitle'] = $group_name;
	$return["description"] = $content["description"];
	$return["date"] = reporting_get_date_text($report, $content);
	
	include_once($config['homedir'] . "/include/functions_custom_graphs.php");
	
	$filter = array(
		'id_grupo' => $content['id_group'],
		'disabled' => 0);
	$network_interfaces_by_agents = agents_get_network_interfaces(false, $filter);
	
	if (empty($network_interfaces_by_agents)) {
		$return['failed'] =
			__('The group has no agents or none of the agents has any network interface');
		$return['data'] = array();
	}
	else {
		$return['failed'] = null;
		$return['data'] = array();
		
		foreach ($network_interfaces_by_agents as $agent_id => $agent) {
			$row_data = array();
			
			$row_data['agent'] = $agent['name'];
			
			$row_data['interfaces'] = array();
			foreach ($agent['interfaces'] as $interface_name => $interface) {
				$row_interface = array();
				
				$row_interface['name'] = $interface_name;
				$row_interface['ip'] = $interface['ip'];
				$row_interface['mac'] = $interface['mac'];
				$row_interface['status'] = $interface['status_image'];
				$row_interface['chart'] = null;
				
				// Get chart
				reporting_set_conf_charts($width, $height, $only_image,
					$type, $content, $ttl);
				
				if (!empty($force_width_chart)) {
					$width = $force_width_chart;
				}
				
				if (!empty($force_height_chart)) {
					$height = $force_height_chart;
				}
				
				switch ($type) {
					case 'dinamic':
					case 'static':
						if (!empty($interface['traffic'])) {
							$row_interface['chart'] = custom_graphs_print(0,
								$height,
								$width,
								$content['period'],
								null,
								true,
								$report["datetime"],
								$only_image,
								'white',
								array_values($interface['traffic']),
								$config['homeurl'],
								array_keys($interface['traffic']),
								array_fill(0, count($interface['traffic']), __("bytes/s")),
								false,
								true,
								true,
								true,
								$ttl);
							}
						break;
					case 'data':
						break;
				}
				
				$row_data['interfaces'][] = $row_interface;
			}
			
			$return['data'][] = $row_data;
		}
	}
	
	return reporting_check_structure_content($return);
}

function reporting_alert_report_group($report, $content) {
	
	global $config;
	
	$return['type'] = 'alert_report_group';
	
	if (empty($content['name'])) {
		$content['name'] = __('Alert Report Group');
	}
	
	$group_name = groups_get_name($content['id_group'], true);
	
	$return['title'] = $content['name'];
	$return['subtitle'] = $group_name;
	$return["description"] = $content["description"];
	$return["date"] = reporting_get_date_text($report, $content);
	
	if ($content['id_group'] == 0) {
		$alerts = db_get_all_rows_sql('
			SELECT *
			FROM talert_template_modules
			WHERE disabled = 0
				AND id_agent_module IN (
					SELECT id_agente_modulo
					FROM tagente_modulo)');
	}
	else {
		$alerts = db_get_all_rows_sql('
			SELECT *
			FROM talert_template_modules
			WHERE disabled = 0
				AND id_agent_module IN (
					SELECT id_agente_modulo
					FROM tagente_modulo
					WHERE id_agente IN (
						SELECT id_agente
						FROM tagente WHERE id_grupo = ' . $content['id_group'] . '))');
	}
	
	if (empty($alerts)) {
		$alerts = array();
	}
	
	
	$data = array();
	
	foreach ($alerts as $alert) {
		$data_row = array();
		
		$data_row['disabled'] = $alert['disabled'];
		
		$data_row['agent'] = io_safe_output(agents_get_name(
			agents_get_agent_id_by_module_id($alert['id_agent_module'])));
		$data_row['module'] = db_get_value_filter('nombre', 'tagente_modulo',
			array('id_agente_modulo' => $alert['id_agent_module']));
		$data_row['template'] = db_get_value_filter('name', 'talert_templates',
			array('id' => $alert['id_alert_template']));
		
		
		$actions = db_get_all_rows_sql('SELECT name 
			FROM talert_actions 
			WHERE id IN (SELECT id_alert_action 
				FROM talert_template_module_actions 
				WHERE id_alert_template_module = ' . $alert['id_alert_template'] . ');');
		
		if (!empty($actions)) {
			$row = db_get_row_sql('SELECT id_alert_action
				FROM talert_templates
				WHERE id IN (SELECT id_alert_template
					FROM talert_template_modules
					WHERE id = ' . $alert['id_alert_template'] . ')');
			
			$id_action = 0;
			if (!empty($row))
				$id_action = $row['id_alert_action'];
			
			// Prevent from void action
			if (empty($id_action))
				$id_action = 0;
			
			$actions = db_get_all_rows_sql('SELECT name 
				FROM talert_actions 
				WHERE id = ' . $id_action);
			
			if (empty($actions)) {
				$actions = array();
			}
		}
		
		$data_row['action'] = array();
		foreach ($actions as $action) {
			$data_row['action'][] = $action['name'];
		}
		
		$data_row['fired'] = array();
		$firedTimes = get_module_alert_fired(
			$content['id_agent_module'],
			$alert['id_alert_template'],
			(int) $content['period'],
			(int) $report["datetime"]);
		if (empty($firedTimes)) {
			$firedTimes = array();
		}
		foreach ($firedTimes as $fireTime) {
			$data_row['fired'][] = $fireTime['timestamp'];
		}
		
		$data[] = $data_row;
	}
	
	$return['data'] = $data;
	
	return reporting_check_structure_content($return);
}

function reporting_alert_report_agent($report, $content) {
	
	global $config;
	
	$return['type'] = 'alert_report_agent';
	
	if (empty($content['name'])) {
		$content['name'] = __('Alert Report Agent');
	}
	
	$agent_name = agents_get_name($content['id_agent']);
	
	$return['title'] = $content['name'];
	$return['subtitle'] = $agent_name;
	$return["description"] = $content["description"];
	$return["date"] = reporting_get_date_text($report, $content);
	
	$alerts = agents_get_alerts($content['id_agent']);
	
	if (isset($alerts['simple'])) {
		$alerts = $alerts['simple'];
	}
	else {
		$alerts = array();
	}
	
	$data = array();
	
	foreach ($alerts as $alert) {
		$data_row = array();
		
		$data_row['disabled'] = $alert['disabled'];
		
		$data_row['module'] = db_get_value_filter('nombre', 'tagente_modulo',
			array('id_agente_modulo' => $alert['id_agent_module']));
		$data_row['template'] = db_get_value_filter('name', 'talert_templates',
			array('id' => $alert['id_alert_template']));
		
		
		$actions = db_get_all_rows_sql('SELECT name 
			FROM talert_actions 
			WHERE id IN (SELECT id_alert_action 
				FROM talert_template_module_actions 
				WHERE id_alert_template_module = ' . $alert['id_alert_template'] . ');');
		
		if (!empty($actions)) {
			$row = db_get_row_sql('SELECT id_alert_action
				FROM talert_templates
				WHERE id IN (SELECT id_alert_template
					FROM talert_template_modules
					WHERE id = ' . $alert['id_alert_template'] . ')');
			
			$id_action = 0;
			if (!empty($row))
				$id_action = $row['id_alert_action'];
			
			// Prevent from void action
			if (empty($id_action))
				$id_action = 0;
			
			$actions = db_get_all_rows_sql('SELECT name 
				FROM talert_actions 
				WHERE id = ' . $id_action);
			
			if (empty($actions)) {
				$actions = array();
			}
		}
		
		$data_row['action'] = array();
		foreach ($actions as $action) {
			$data_row['action'][] = $action['name'];
		}
		
		$data_row['fired'] = array();
		$firedTimes = get_module_alert_fired(
			$content['id_agent_module'],
			$alert['id_alert_template'],
			(int) $content['period'],
			(int) $report["datetime"]);
		if (empty($firedTimes)) {
			$firedTimes = array();
		}
		foreach ($firedTimes as $fireTime) {
			$data_row['fired'][] = $fireTime['timestamp'];
		}
		
		$data[] = $data_row;
	}
	
	$return['data'] = $data;
	
	return reporting_check_structure_content($return);
}

function reporting_alert_report_module($report, $content) {
	
	global $config;
	
	$return['type'] = 'alert_report_module';
	
	if (empty($content['name'])) {
		$content['name'] = __('Alert Report Module');
	}
	
	$module_name = io_safe_output(
		modules_get_agentmodule_name($content['id_agent_module']));
	$agent_name = io_safe_output(
		modules_get_agentmodule_agent_name ($content['id_agent_module']));
	
	$return['title'] = $content['name'];
	$return['subtitle'] = $agent_name . " - " . $module_name;
	$return["description"] = $content["description"];
	$return["date"] = reporting_get_date_text($report, $content);
	
	$alerts = db_get_all_rows_sql('SELECT *, t1.id as id_alert_template_module
		FROM talert_template_modules AS t1
			INNER JOIN talert_templates AS t2 ON t1.id_alert_template = t2.id
		WHERE id_agent_module = ' . $content['id_agent_module']);
	
	if ($alerts === false) {
		$alerts = array();
	}
	
	$data = array();
	foreach ($alerts as $alert) {
		$data_row = array();
		
		$data_row['disabled'] = $alert['disabled'];
		
		$data_row['template'] = db_get_value_filter('name',
			'talert_templates', array('id' => $alert['id_alert_template']));
		$actions = db_get_all_rows_sql('SELECT name 
			FROM talert_actions 
			WHERE id IN (SELECT id_alert_action 
				FROM talert_template_module_actions 
				WHERE id_alert_template_module = ' . $alert['id_alert_template_module'] . ');');
		
		if (!empty($actions)) {
			$row = db_get_row_sql('SELECT id_alert_action
				FROM talert_templates
				WHERE id IN (SELECT id_alert_template
					FROM talert_template_modules
					WHERE id = ' . $alert['id_alert_template_module'] . ')');
			
			$id_action = 0;
			if (!empty($row))
				$id_action = $row['id_alert_action'];
			
			// Prevent from void action
			if (empty($id_action))
				$id_action = 0;
			
			$actions = db_get_all_rows_sql('SELECT name 
				FROM talert_actions 
				WHERE id = ' . $id_action);
			
			if (empty($actions)) {
				$actions = array();
			}
		}
		
		$data_row['action'] = array();
		foreach ($actions as $action) {
			$data_row['action'][] = $action['name'];
		}
		
		$data_row['fired'] = array();
		$firedTimes = get_module_alert_fired(
			$content['id_agent_module'],
			$alert['id_alert_template_module'],
			(int) $content['period'],
			(int) $report["datetime"]);
		if (empty($firedTimes)) {
			$firedTimes = array();
		}
		foreach ($firedTimes as $fireTime) {
			$data_row['fired'][] = $fireTime['timestamp'];
		}
		
		$data[] = $data_row;
	}
	
	$return['data'] = $data;
	
	return reporting_check_structure_content($return);
}

function reporting_sql_graph($report, $content, $type,
	$force_width_chart, $force_height_chart, $type_sql_graph) {
	
	global $config;
	
	switch ($type_sql_graph) {
		case 'sql_graph_hbar':
			$return['type'] = 'sql_graph_hbar';
			break;
		case 'sql_graph_vbar':
			$return['type'] = 'sql_graph_vbar';
			break;
		case 'sql_graph_pie':
			$return['type'] = 'sql_graph_pie';
			break;
	}
	
	if (empty($content['name'])) {
		switch ($type_sql_graph) {
			case 'sql_graph_vbar':
				$return['name'] = __('SQL Graph Vertical Bars');
				break;
			case 'sql_graph_hbar':
				$return['name'] = __('SQL Graph Horizontal Bars');
				break;
			case 'sql_graph_pie':
				$return['name'] = __('SQL Graph Pie');
				break;
		}
	}
	
	// Get chart
	reporting_set_conf_charts($width, $height, $only_image, $type,
		$content, $ttl);
	
	if (!empty($force_width_chart)) {
		$width = $force_width_chart;
	}
	
	if (!empty($force_height_chart)) {
		$height = $force_height_chart;
	}
	
	$return['title'] = $content['name'];
	$return["description"] = $content["description"];
	$return["date"] = reporting_get_date_text();
	
	switch ($type) {
		case 'dinamic':
		case 'static':
			$return['chart'] = graph_custom_sql_graph(
				$content["id_rc"],
				$width,
				$height,
				$content["type"],
				true,
				ui_get_full_url(false, false, false, false),
				$ttl);
			break;
		case 'data':
			break;
	}
	
	return reporting_check_structure_content($return);
}

function reporting_monitor_report($report, $content) {
	global $config;
	
	
	$return['type'] = 'monitor_report';
	
	if (empty($content['name'])) {
		$content['name'] = __('Monitor Report');
	}
	
	$return['title'] = $content['name'];
	$return["description"] = $content["description"];
	$return["date"] = reporting_get_date_text($report, $content);
	
	$value = reporting_get_agentmodule_sla(
		$content['id_agent_module'],
		$content['period'],
		1,
		false,
		$report["datetime"]);
	
	if ($value === __('Unknown')) {
		$return['data']['unknown'] = 1;
	}
	else {
		$return['data']['unknown'] = 0;
		
		$return["data"]["ok"]["value"] = $value;
		$return["data"]["ok"]["formated_value"] = format_numeric($value, 2);
		
		$return["data"]["fail"]["value"] = 100 - $return["data"]["ok"]["value"];
		$return["data"]["fail"]["formated_value"] = (100 - $return["data"]["ok"]["formated_value"]);
	}
	
	return reporting_check_structure_content($return);
}

function reporting_netflow($report, $content, $type,
	$force_width_chart, $force_height_chart, $type_netflow = null) {
	
	global $config;
	
	switch ($type_netflow) {
		case 'netflow_area':
			$return['type'] = 'netflow_area';
			break;
		case 'netflow_pie':
			$return['type'] = 'netflow_pie';
			break;
		case 'netflow_data':
			$return['type'] = 'netflow_data';
			break;
		case 'netflow_statistics':
			$return['type'] = 'netflow_statistics';
			break;
		case 'netflow_summary':
			$return['type'] = 'netflow_summary';
			break;
	}
	
	if (empty($content['name'])) {
		switch ($type_netflow) {
			case 'netflow_area':
				$return['name'] = __('Netflow Area');
				break;
			case 'netflow_pie':
				$return['name'] = __('Netflow Pie');
				break;
			case 'netflow_data':
				$return['name'] = __('Netflow Data');
				break;
			case 'netflow_statistics':
				$return['name'] = __('Netflow Statistics');
				break;
			case 'netflow_summary':
				$return['name'] = __('Netflow Summary');
				break;
		}
	}
	
	$return['title'] = $content['name'];
	$return["description"] = $content["description"];
	$return["date"] = reporting_get_date_text($report, $content);
	
	// Get chart
	reporting_set_conf_charts($width, $height, $only_image, $type,
		$content, $ttl);
	
	if (!empty($force_width_chart)) {
		$width = $force_width_chart;
	}
	
	if (!empty($force_height_chart)) {
		$height = $force_height_chart;
	}
	
	// Get item filters
	$filter = db_get_row_sql("SELECT *
		FROM tnetflow_filter
		WHERE id_sg = '" . (int)$content['text'] . "'", false, true);
	
	switch ($type) {
		case 'dinamic':
		case 'static':
			$return['chart'] = netflow_draw_item (
				$report['datetime'] - $content['period'],
				$report['datetime'],
				$content['top_n'],
				$type_netflow,
				$filter,
				$content['top_n_value'],
				$content ['server_name'],
				'HTML');
			break;
		case 'data':
			break;
	}
	
	return reporting_check_structure_content($return);
}

function reporting_simple_baseline_graph($report, $content,
	$type = 'dinamic', $force_width_chart = null,
	$force_height_chart = null) {
	
	global $config;
	
	$return['type'] = 'simple_baseline_graph';
	
	if (empty($content['name'])) {
		$content['name'] = __('Simple baseline graph');
	}
	
	$return['title'] = $content['name'];
	$return["description"] = $content["description"];
	$return["date"] = reporting_get_date_text($report, $content);
	
	// Get chart
	reporting_set_conf_charts($width, $height, $only_image, $type,
		$content, $ttl);
	
	if (!empty($force_width_chart)) {
		$width = $force_width_chart;
	}
	
	if (!empty($force_height_chart)) {
		$height = $force_height_chart;
	}
	
	switch ($type) {
		case 'dinamic':
		case 'static':
			$return['chart'] = grafico_modulo_sparse(
				$content['id_agent_module'],
				$content['period'],
				false,
				$width,
				$height,
				'',
				'',
				false,
				true,
				true,
				$report["datetime"],
				'',
				true,
				0,
				true,
				false,
				ui_get_full_url(false, false, false, false));
			break;
		case 'data':
			break;
	}
	
	return reporting_check_structure_content($return);
}

function reporting_prediction_date($report, $content) {
	
	global $config;
	
<<<<<<< HEAD
	$alerts = db_get_all_rows_sql('SELECT *, t1.id as id_alert_template_module
		FROM talert_template_modules t1
			INNER JOIN talert_templates t2 ON t1.id_alert_template = t2.id
		WHERE id_agent_module = ' . $id_agent_module);
=======
	$return['type'] = 'prediction_date';
>>>>>>> f2683594
	
	if (empty($content['name'])) {
		$content['name'] = __('Prediction Date');
	}
	
	$return['title'] = $content['name'];
	$return["description"] = $content["description"];
	$return["date"] = reporting_get_date_text($report, $content);
	
	set_time_limit(500);
	
	$intervals_text = $content['text'];
	$max_interval = substr($intervals_text, 0, strpos($intervals_text, ';'));
	$min_interval = substr($intervals_text, strpos($intervals_text, ';') + 1);			
	$value = forecast_prediction_date ($content['id_agent_module'], $content['period'],  $max_interval, $min_interval);
	
	if ($value === false) {
		$return["data"]['value'] = __('Unknown');
	}
	else {
		$return["data"]['value'] = date ('d M Y H:i:s', $value);
	}
	
	return reporting_check_structure_content($return);
}

function reporting_projection_graph($report, $content,
	$type = 'dinamic', $force_width_chart = null,
	$force_height_chart = null) {
	
	global $config;
	
	$return['type'] = 'projection_graph';
	
	if (empty($content['name'])) {
		$content['name'] = __('Projection Graph');
	}
	
	$return['title'] = $content['name'];
	$return["description"] = $content["description"];
	$return["date"] = reporting_get_date_text($report, $content);
	
	set_time_limit(500);
	
	$output_projection = forecast_projection_graph(
		$content['id_agent_module'], $content['period'], $content['top_n_value']);
	
	// If projection doesn't have data then don't draw graph
	if ($output_projection ==  NULL) {
		$output_projection = false;
	}
	
	// Get chart
	reporting_set_conf_charts($width, $height, $only_image, $type,
		$content, $ttl);
	
	if (!empty($force_width_chart)) {
		$width = $force_width_chart;
	}
	
	if (!empty($force_height_chart)) {
		$height = $force_height_chart;
	}
	
	switch ($type) {
		case 'dinamic':
		case 'static':
			$return['chart'] = graphic_combined_module(
				array($content['id_agent_module']),
				array(),
				$content['period'],
				$width,
				$height,
				'Projection%20Sample%20Graph',
				'',
				0,
				0,
				0,
				0,
				$report["datetime"],
				true,
				ui_get_full_url(false, false, false, false) . '/',
				1,
				// Important parameter, this tell to graphic_combined_module function that is a projection graph
				$output_projection,
				$content['top_n_value']
				);
			break;
		case 'data':
			break;
	}
	
	return reporting_check_structure_content($return);
}

function reporting_agent_configuration($report, $content) {
	global $config;
	
	$return['type'] = 'agent_configuration';
	
	if (empty($content['name'])) {
		$content['name'] = __('Agent configuration');
	}
	
	$return['title'] = $content['name'];
	$return["description"] = $content["description"];
	$return["date"] = reporting_get_date_text($report, $content);
	
	
	$sql = "
		SELECT *
		FROM tagente
		WHERE id_agente=" . $content['id_agent'];
	$agent_data = db_get_row_sql($sql);
	
	$agent_configuration = array();
	$agent_configuration['name'] = $agent_data['nombre'];
	$agent_configuration['group'] = groups_get_name($agent_data['id_grupo']);
	$agent_configuration['group_icon'] =
		ui_print_group_icon ($agent_data['id_grupo'], true, '', '', false);
	$agent_configuration['os'] = os_get_name($agent_data["id_os"]);
	$agent_configuration['os_icon'] = ui_print_os_icon($agent_data["id_os"], true, true);
	$agent_configuration['address'] = $agent_data['direccion'];
	$agent_configuration['description'] =
		strip_tags(ui_bbcode_to_html($agent_data['comentarios']));
	$agent_configuration['enabled'] = (int)!$agent_data['disabled'];
	$agent_configuration['group'] = $report["group"];
	
	$modules = agents_get_modules ($content['id_agent']);
	
	$agent_configuration['modules'] = array();
	//Agent's modules
	if (!empty($modules)) {
		foreach ($modules as $id_agent_module => $module) {
			$sql = "
				SELECT *
				FROM tagente_modulo
				WHERE id_agente_modulo = $id_agent_module";
			$module_db = db_get_row_sql($sql);
			
			
			$data_module = array();
			$data_module['name'] = $module_db['nombre'];
			if ($module_db['disabled']) {
				$data_module['name'] .= " (" . __('Disabled') . ")";
			}
			$data_module['type_icon'] =
				ui_print_moduletype_icon($module_db['id_tipo_modulo'], true);
			$data_module['type'] =
				modules_get_type_name($module_db['id_tipo_modulo']);
			$data_module['max_warning'] =
				$module_db['max_warning'];
			$data_module['min_warning'] =
				$module_db['min_warning'];
			$data_module['max_critical'] =
				$module_db['max_critical'];
			$data_module['min_critical'] =
				$module_db['min_critical'];
			$data_module['threshold'] = $module_db['module_ff_interval'];
			$data_module['description'] = $module_db['descripcion'];
			if (($module_db['module_interval'] == 0) ||
				($module_db['module_interval'] == '')) {
				
				$data_module['interval'] = db_get_value('intervalo',
					'tagente', 'id_agente', $content['id_agent']);
			}
			else {
				$data_module['interval'] = $module_db['module_interval'];
			}
			$data_module['unit'] = $module_db['unit'];
			$module_status = db_get_row(
				'tagente_estado', 'id_agente_modulo', $id_agent_module);
			modules_get_status($id_agent_module,
				$module_status['estado'],
				$module_status['datos'], $status, $title);
			$data_module['status_icon'] = 
				ui_print_status_image($status, $title, true);
			$data_module['status'] = $title;
			$sql_tag = "
				SELECT name
				FROM ttag
				WHERE id_tag IN (
					SELECT id_tag
					FROM ttag_module
					WHERE id_agente_modulo = $id_agent_module)";
			$tags = db_get_all_rows_sql($sql_tag);
			if ($tags === false)
				$data_module['tags'] = array();
			else {
				foreach ($tags as $tag) {
					$data_module['tags'][] = $tag['name'];
				}
			}
			
			$agent_configuration['modules'][] = $data_module;
		}
	}
	
	$return['data'] = $agent_configuration;
	
	return reporting_check_structure_content($return);
}

function reporting_value($report, $content, $type) {
	global $config;
	
	$return = array();
	switch ($type) {
		case 'max':
			$return['type'] = 'max_value';
			break;
		case 'min':
			$return['type'] = 'min_value';
			break;
		case 'avg':
			$return['type'] = 'avg_value';
			break;
		case 'sum':
			$return['type'] = 'sumatory';
			break;
		case 'MTTR':
			$return['type'] = 'MTTR';
			break;
		case 'MTBF':
			$return['type'] = 'MTBF';
			break;
		case 'TTO':
			$return['type'] = 'TTO';
			break;
		case 'TTRT':
			$return['type'] = 'TTRT';
			break;
	}
	
	
	if (empty($content['name'])) {
		switch ($type) {
			case 'max':
				$content['name'] = __('Max. Value');
				break;
			case 'min':
				$content['name'] = __('Min. Value');
				break;
			case 'avg':
				$content['name'] = __('AVG. Value');
				break;
			case 'sum':
				$content['name'] = __('Summatory');
				break;
			case 'MTTR':
				$content['name'] = __('MTTR');
				break;
			case 'MTBF':
				$content['name'] = __('MTBF');
				break;
			case 'TTO':
				$content['name'] = __('TTO');
				break;
			case 'TTRT':
				$return['type'] = __('TTRT');
				break;
		}
	}
	
	$module_name = io_safe_output(
		modules_get_agentmodule_name($content['id_agent_module']));
	$agent_name = io_safe_output(
		modules_get_agentmodule_agent_name ($content['id_agent_module']));
	$unit = db_get_value('unit', 'tagente_modulo', 'id_agente_modulo',
		$content ['id_agent_module']);
	
	$return['title'] = $content['name'];
	$return['subtitle'] = $agent_name . " - " . $module_name;
	$return["description"] = $content["description"];
	$return["date"] = reporting_get_date_text($report, $content);
	
	switch ($type) {
		case 'max':
			$value = reporting_get_agentmodule_data_max(
				$content['id_agent_module'], $content['period'], $report["datetime"]);
			$formated_value = format_for_graph($value, 2) . " " . $unit;
			break;
		case 'min':
			$value = reporting_get_agentmodule_data_min(
				$content['id_agent_module'], $content['period'], $report["datetime"]);
			$formated_value = format_for_graph($value, 2) . " " . $unit;
			break;
		case 'avg':
			$value = reporting_get_agentmodule_data_average(
				$content['id_agent_module'], $content['period'], $report["datetime"]);
			$formated_value = format_for_graph($value, 2) . " " . $unit;
			break;
		case 'sum':
			$value = reporting_get_agentmodule_data_sum(
				$content['id_agent_module'], $content['period'], $report["datetime"]);
			$formated_value = format_for_graph($value, 2) . " " . $unit;
			break;
		case 'MTTR':
			$value = reporting_get_agentmodule_mttr(
				$content['id_agent_module'], $content['period'], $report["datetime"]);
			$formated_value = null;
			break;
		case 'MTBF':
			$value = reporting_get_agentmodule_mtbf(
				$content['id_agent_module'], $content['period'], $report["datetime"]);
			$formated_value = null;
			break;
		case 'TTO':
			$value = reporting_get_agentmodule_tto(
				$content['id_agent_module'], $content['period'], $report["datetime"]);
			if ($value == 0) {
				$formated_value = null;
			}
			else {
				$formated_value = human_time_description_raw ($value);
			}
			break;
		case 'TTRT':
			$value = reporting_get_agentmodule_ttr(
				$content['id_agent_module'], $content['period'], $report["datetime"]);
			if ($value == 0) {
				$formated_value = null;
			}
			else {
				$formated_value = human_time_description_raw ($value);
			}
			break;
	}
	
	$return['data'] = array(
		'value' => $value,
		'formated_value' => $formated_value);
	
	return reporting_check_structure_content($return);
}

function reporting_url($report, $content, $type = 'dinamic') {
	global $config;
	
	$return = array();
	$return['type'] = 'url';
	
	if (empty($content['name'])) {
		$content['name'] = __('Url');
	}
	
	$return['title'] = $content['name'];
	$return["description"] = $content["description"];
	$return["date"] = reporting_get_date_text();
	
	$return["url"] = $content["external_source"];
	
	switch ($type) {
		case 'dinamic':
			$return["data"] = null;
			break;
		case 'data':
		case 'static':
			$curlObj = curl_init();
			curl_setopt($curlObj, CURLOPT_URL, $content['external_source']);
			curl_setopt($curlObj, CURLOPT_RETURNTRANSFER, 1);
			$output = curl_exec($curlObj);
			curl_close($curlObj);
			$return["data"] = $output;
			break;
	}
	
	return reporting_check_structure_content($return);
}

function reporting_text($report, $content) {
	
	global $config;
	
	$return = array();
	$return['type'] = 'text';
	
	if (empty($content['name'])) {
		$content['name'] = __('Text');
	}
	
	$return['title'] = $content['name'];
	$return["description"] = $content["description"];
	$return["date"] = reporting_get_date_text();
	
	$return["data"] = html_entity_decode($content['text']);
	
	return reporting_check_structure_content($return);
}

function reporting_sql($report, $content) {
	
	global $config;
	
	$return = array();
	$return['type'] = 'sql';
	
	if (empty($content['name'])) {
		$content['name'] = __('SQL');
	}
	
	$return['title'] = $content['name'];
	$return["description"] = $content["description"];
	$return["date"] = reporting_get_date_text();
	
	if ($content['treport_custom_sql_id'] != 0) {
		switch ($config["dbtype"]) {
			case "mysql":
				$sql = io_safe_output (db_get_value_filter('`sql`', 'treport_custom_sql', array('id' => $content['treport_custom_sql_id'])));
				break;
			case "postgresql":
				$sql = io_safe_output (db_get_value_filter('"sql"', 'treport_custom_sql', array('id' => $content['treport_custom_sql_id'])));
				break;
			case "oracle":
				$sql = io_safe_output (db_get_value_filter('sql', 'treport_custom_sql', array('id' => $content['treport_custom_sql_id'])));
				break;
		}
	}
	else {
		$sql = io_safe_output ($content['external_source']);
	}
	
	// Do a security check on SQL coming from the user
	$sql = check_sql ($sql);
	
	$return['sql'] = $sql;
	$return['correct'] = 1;
	$return['error'] = "";
	$return['data'] = array();
	if ($sql != '') {
		$header = array();
		if ($content['header_definition'] != '') {
			$header = explode('|', $content['header_definition']);
		}
		
		$result = db_get_all_rows_sql($sql);
		if ($result !== false) {
			
			foreach ($result as $row) {
				$data_row = array();
				
				$i = 0;
				foreach ($row as $dbkey => $field) {
					if (isset($header[$i])) {
						$key = $header[$i];
					}
					else {
						$key = $dbkey;
					}
					$data_row[$key] = $field;
					
					$i++;
				}
				
				$return['data'][] = $data_row;
			}
		}
	}
	else {
		$return['correct'] = 0;
		$return['error'] = __('Illegal query: Due security restrictions, there are some tokens or words you cannot use: *, delete, drop, alter, modify, union, password, pass, insert or update.');
	}
	
	return reporting_check_structure_content($return);
}

function reporting_availability($report, $content) {
	
	global $config;
	
	$return = array();
	$return['type'] = 'availability';
	$return['subtype'] = $content['group_by_agent'];
	$return['resume'] = $content['show_resume'];
	
	if (empty($content['name'])) {
		$content['name'] = __('Availability');
	}
	
	$return['title'] = $content['name'];
	$return["description"] = $content["description"];
	$return["date"] = reporting_get_date_text(
		$report,
		$content);
	
	if ($content['show_graph']) {
		$return['kind_availability'] = "address";
	}
	else {
		$return['kind_availability'] = "module";
	}
	
	
	$sql = sprintf("
		SELECT id_agent_module,
			server_name, operation
		FROM treport_content_item
		WHERE id_report_content = %d",
		$content['id_rc']);
	
	$items = db_process_sql ($sql);
	
	
	$data = array();
	
	$avg = 0;
	$min = null;
	$min_text = "";
	$max = null;
	$max_text = "";
	$count = 0;
	foreach ($items as $item) {
		//aaMetaconsole connection
		$server_name = $item ['server_name'];
		if (($config ['metaconsole'] == 1) && $server_name != '' && defined('METACONSOLE')) {
			$connection = metaconsole_get_connection($server_name);
			if (metaconsole_load_external_db($connection) != NOERR) {
				//ui_print_error_message ("Error connecting to ".$server_name);
				continue;
			}
		}
		
		if (modules_is_disable_agent($item['id_agent_module'])) {
			continue;
		}
		
		$row = array();
		
		$text = "";
		
		// HACK it is saved in show_graph field.
		// Show interfaces instead the modules
		if ($content['show_graph']) {
			$text = $row['availability_item'] = agents_get_address(
				modules_get_agentmodule_agent($item['id_agent_module']));
			
			if (empty($text)) {
				$text = $row['availability_item'] = __('No Address');
			}
		}
		else {
			$text = $row['availability_item'] = modules_get_agentmodule_name(
				$item['id_agent_module']);
		}
		$row['agent'] = modules_get_agentmodule_agent_name(
			$item['id_agent_module']);
		
		$text = $row['agent'] . " (" . $text . ")";
		
		$count_checks = modules_get_count_datas(
			$item['id_agent_module'],
			$report["datetime"] - $content['period'],
			$report["datetime"]);
		
		
		if (empty($count_checks)) {
			$row['checks'] = __('Unknown');
			$row['failed'] = __('Unknown');
			$row['fail'] = __('Unknown');
			$row['poling_time'] = __('Unknown');
			$row['time_unavaliable'] = __('Unknown');
			$row['ok'] = __('Unknown');
			
			$percent_ok = 0;
		}
		else {
			$count_fails = count(
				modules_get_data_with_value(
					$item['id_agent_module'],
					$report["datetime"] - $content['period'],
					$report["datetime"],
					0, true));
			$percent_ok = (($count_checks - $count_fails) * 100) / $count_checks;
			$percent_fail = 100 - $percent_ok;
			
			$row['ok'] = format_numeric($percent_ok, 2) . " %";
			$row['fail'] = format_numeric($percent_fail, 2) . " %";
			$row['checks'] = format_numeric($count_checks, 2);
			$row['failed'] = format_numeric($count_fails ,2);
			$row['poling_time'] = human_time_description_raw(
				($count_checks - $count_fails) * modules_get_interval($item['id_agent_module']),
				true);
			$row['time_unavaliable'] = "-";
			if ($count_fails > 0) {
				$row['time_unavaliable'] = human_time_description_raw(
					$count_fails * modules_get_interval($item['id_agent_module']),
					true);
			}
		}
		
		$data[] = $row;
		
		
		$avg = (($avg * $count) + $percent_ok) / ($count + 1);
		if (is_null($min)) {
			$min = $percent_ok;
			$min_text = $text;
		}
		else {
			if ($min > $percent_ok) {
				$min = $percent_ok;
				$min_text = $text;
			}
		}
		if (is_null($max)) {
			$max = $percent_ok;
			$max_text = $text;
		}
		else {
			if ($max < $percent_ok) {
				$max = $percent_ok;
				$max_text = $text;
			}
		}
		
		//Restore dbconnection
		if (($config ['metaconsole'] == 1) && $server_name != '' && defined('METACONSOLE')) {
			metaconsole_restore_db();
		}
		
		$count++;
	}
	
	
	switch ($content['order_uptodown']) {
		case REPORT_ITEM_ORDER_BY_AGENT_NAME:
			$temp = array();
			foreach ($data as $row) {
				$i = 0;
				foreach ($temp as $t_row) {
					if (strcmp($row['agent'], $t_row['agent']) < 0) {
						break;
					}
					
					$i++;
				}
				
				array_splice($temp, $i, 0, array($row));
			}
			
			$data = $temp;
			break;
		case REPORT_ITEM_ORDER_BY_ASCENDING:
			$temp = array();
			foreach ($data as $row) {
				$i = 0;
				foreach ($temp as $t_row) {
					if (strcmp($row['availability_item'], $t_row['availability_item']) < 0) {
						break;
					}
					
					$i++;
				}
				
				array_splice($temp, $i, 0, array($row));
			}
			
			$data = $temp;
			break;
		case REPORT_ITEM_ORDER_BY_DESCENDING:
			$temp = array();
			foreach ($data as $row) {
				$i = 0;
				foreach ($temp as $t_row) {
					
					if (strcmp($row['availability_item'], $t_row['availability_item']) > 0) {
						break;
					}
					
					$i++;
				}
				
				array_splice($temp, $i, 0, array($row));
			}
			
			$data = $temp;
			break;
	}
	
	
	$return["data"] = $data;
	$return["resume"] = array();
	$return["resume"]['min_text'] = $min_text;
	$return["resume"]['min'] = $min;
	$return["resume"]['avg'] = $avg;
	$return["resume"]['max_text'] = $max_text;
	$return["resume"]['max'] = $max;
	
	
	return reporting_check_structure_content($return);
}

function reporting_general($report, $content) {
	
	global $config;
	
	$return = array();
	$return['type'] = 'general';
	$return['subtype'] = $content['group_by_agent'];
	$return['resume'] = $content['show_resume'];
	
	if (empty($content['name'])) {
		$content['name'] = __('General');
	}
	
	$return['title'] = $content['name'];
	$return["description"] = $content["description"];
	$return["date"] = reporting_get_date_text(
		$report,
		$content);
	
	$return["data"] = array();
	$return["avg_value"] = 0;
	$return["min"] = array();
	$return["min"]["value"] = null;
	$return["min"]["formated_value"] = null;
	$return["min"]["agent"] = null;
	$return["min"]["module"] = null;
	$return["max"] = array();
	$return["max"]["value"] = null;
	$return["max"]["formated_value"] = null;
	$return["max"]["agent"] = null;
	$return["max"]["module"] = null;
	
	$generals = db_get_all_rows_filter(
		'treport_content_item',
		array('id_report_content' => $content['id_rc']));
	if (empty($generals)) {
		$generals = array();
	}
	
	$i = 0;
	foreach ($generals as $key => $row) {
		//Metaconsole connection
		$server_name = $row ['server_name'];
		if (($config ['metaconsole'] == 1) && $server_name != '' && defined('METACONSOLE')) {
			$connection = metaconsole_get_connection($server_name);
			if (metaconsole_load_external_db($connection) != NOERR) {
				//ui_print_error_message ("Error connecting to ".$server_name);
				continue;
			}
		}
		
		if (modules_is_disable_agent($row['id_agent_module'])) {
			continue;
		}
		
		$mod_name = modules_get_agentmodule_name ($row['id_agent_module']);
		$ag_name = modules_get_agentmodule_agent_name ($row['id_agent_module']);
		$unit = db_get_value('unit', 'tagente_modulo',
			'id_agente_modulo',
			$row['id_agent_module']);
		
		if ($content['period'] == 0) {
			$data_res[$key] =
				modules_get_last_value($row['id_agent_module']);
		}
		else {
			switch ($row['operation']) {
				case 'sum':
					$data_res[$key] =
						reporting_get_agentmodule_data_sum(
							$row['id_agent_module'], $content['period'], $report["datetime"]);
					break;
				case 'max':
					$data_res[$key] =
						reporting_get_agentmodule_data_max(
							$row['id_agent_module'], $content['period']);
					break;
				case 'min':
					$data_res[$key] =
						reporting_get_agentmodule_data_min(
							$row['id_agent_module'], $content['period']);
					break;
				case 'avg':
				default:
					$data_res[$key] =
						reporting_get_agentmodule_data_average(
							$row['id_agent_module'], $content['period']);
					break;
			}
		}
		
		switch ($content['group_by_agent']) {
			case REPORT_GENERAL_NOT_GROUP_BY_AGENT:
				$id_agent_module[$key] = $row['id_agent_module'];
				$agent_name[$key] = $ag_name;
				$module_name[$key] = $mod_name;
				$units[$key] = $unit;
				$operations[$key] = $row['operation'];
				break;
			case REPORT_GENERAL_GROUP_BY_AGENT:
				if ($data_res[$key] === false) {
					$return["data"][$ag_name][$mod_name] = null;
				}
				else {
					if (!is_numeric($data_res[$key])) {
						$return["data"][$ag_name][$mod_name] = $data_res[$key];
					}
					else {
						$return["data"][$ag_name][$mod_name] =
							format_for_graph($data_res[$key], 2) . " " . $unit;
					}
				}
				break;
		}
		
		// Calculate the avg, min and max
		if (is_numeric($data_res[$key])) {
			$change_min = false;
			if (is_null($return["min"]["value"])) {
				$change_min = true;
			}
			else {
				if ($return["min"]["value"] > $data_res[$key]) {
					$change_min = true;
				}
			}
			if ($change_min) {
				$return["min"]["value"] = $data_res[$key];
				$return["min"]["formated_value"] =
					format_for_graph($data_res[$key], 2) . " " . $unit;
				$return["min"]["agent"] = $ag_name;
				$return["min"]["module"] = $mod_name;
			}
			
			$change_max = false;
			if (is_null($return["max"]["value"])) {
				$change_max = true;
			}
			else {
				if ($return["max"]["value"] < $data_res[$key]) {
					$change_max = true;
				}
			}
			
			if ($change_max) {
				$return["max"]["value"] = $data_res[$key];
				$return["max"]["formated_value"] =
					format_for_graph($data_res[$key], 2) . " " . $unit;
				$return["max"]["agent"] = $ag_name;
				$return["max"]["module"] = $mod_name;
			}
			
			if ($i == 0) {
				$return["avg_value"] = $data_res[$key];
			}
			else {
				$return["avg_value"] =
					(($return["avg_value"] * $i) / ($i + 1))
					+
					($data_res[$key] / ($i + 1));
			}
		}
		
		$i++;
		
		//Restore dbconnection
		if (($config ['metaconsole'] == 1) && $server_name != '' && defined('METACONSOLE')) {
			metaconsole_restore_db();
		}
	}
	
	switch ($content['group_by_agent']) {
		case REPORT_GENERAL_NOT_GROUP_BY_AGENT:
			switch ($content['order_uptodown']) {
				case REPORT_ITEM_ORDER_BY_AGENT_NAME:
					array_multisort($agent_name, SORT_ASC,
						$data_res, SORT_ASC, $module_name, SORT_ASC,
						$id_agent_module, SORT_ASC, $operations,
						SORT_ASC);
					break;
				case REPORT_ITEM_ORDER_BY_ASCENDING:
					array_multisort($data_res, SORT_ASC,
						$agent_name, SORT_ASC, $module_name,
						SORT_ASC, $id_agent_module,
						SORT_ASC, $operations, SORT_ASC);
					break;
				case REPORT_ITEM_ORDER_BY_DESCENDING:
					array_multisort($data_res, SORT_DESC,
						$agent_name, SORT_ASC, $module_name,
						SORT_ASC, $id_agent_module,
						SORT_ASC, $operations, SORT_ASC);
					break;
				case REPORT_ITEM_ORDER_BY_UNSORT:
					break;
			}
			
			
			
			$i = 0;
			foreach ($data_res as $d) {
				$data = array();
				$data['agent'] = $agent_name[$i];
				$data['module'] = $module_name[$i];
				
				
				$data['operator'] = "";
				if ($content['period'] != 0) {
					switch ($operations[$i]) {
						case 'sum':
							$data['operator'] = __('Summatory');
							break;
						case 'min':
							$data['operator'] = __('Minimal');
							break;
						case 'max':
							$data['operator'] = __('Maximun');
							break;
						case 'avg':
						default:
							$data['operator'] = __('Rate');
							break;
					}
				}
				
				if ($d === false) {
					$data['value'] = null;
				}
				else {
					if (!is_numeric($d)) {
						$data['value'] = $d;
					}
					else {
						$data['value'] = format_for_graph($d, 2) . " " .
							$units[$i];
					}
				}
				$return["data"][] = $data;
				
				$i++;
			}
			break;
	}
	
	return reporting_check_structure_content($return);
}

function reporting_custom_graph($report, $content, $type = 'dinamic',
	$force_width_chart = null, $force_height_chart = null) {
	
	global $config;
	
	require_once ($config["homedir"] . '/include/functions_graph.php');
	
	$graph = db_get_row ("tgraph", "id_graph", $content['id_gs']);
	
	$return = array();
	$return['type'] = 'custom_graph';
	
	if (empty($content['name'])) {
		$content['name'] = __('Simple graph');
	}
	
	$return['title'] = $content['name'];
	$return['subtitle'] = $graph['name'];
	$return["description"] = $content["description"];
	$return["date"] = reporting_get_date_text(
		$report,
		$content);
	
	$graphs = db_get_all_rows_field_filter ("tgraph_source",
		"id_graph", $content['id_gs']);
	$modules = array ();
	$weights = array ();
	if ($graphs === false)
		$graphs = array();
	
	foreach ($graphs as $graph_item) {
		array_push ($modules, $graph_item['id_agent_module']);
		array_push ($weights, $graph_item["weight"]);
	}
	
	$return['chart'] = '';
	// Get chart
	reporting_set_conf_charts($width, $height, $only_image, $type,
		$content, $ttl);
	
	$height += count($modules) * REPORTING_CUSTOM_GRAPH_LEGEND_EACH_MODULE_VERTICAL_SIZE;
	
	switch ($type) {
		case 'dinamic':
		case 'static':
			$return['chart'] = graphic_combined_module(
				$modules,
				$weights,
				$content['period'],
				$width, $height,
				'Combined%20Sample%20Graph',
				'',
				0,
				0,
				0,
				$graph["stacked"],
				$report["datetime"],
				$only_image,
				ui_get_full_url(false, false, false, false));
			break;
		case 'data':
			break;
	}
	
	return reporting_check_structure_content($return);
}

function reporting_simple_graph($report, $content, $type = 'dinamic',
	$force_width_chart = null, $force_height_chart = null) {
	
	global $config;
	
	$return = array();
	$return['type'] = 'simple_graph';
	
	if (empty($content['name'])) {
		$content['name'] = __('Simple graph');
	}
	
	$module_name = io_safe_output(
		modules_get_agentmodule_name($content['id_agent_module']));
	$agent_name = io_safe_output(
		modules_get_agentmodule_agent_name ($content['id_agent_module']));
	
	
	$return['title'] = $content['name'];
	$return['subtitle'] = $agent_name . " - " . $module_name;
	$return["description"] = $content["description"];
	$return["date"] = reporting_get_date_text(
		$report,
		$content);
	
	$only_avg = true;
	// Due to database compatibility problems, the 'only_avg' value
	// is stored into the json contained into the 'style' column.
	if (isset($style['only_avg'])) {
		$only_avg = (bool) $style['only_avg'];
	}
	
	$moduletype_name = modules_get_moduletype_name(
		modules_get_agentmodule_type(
			$content['id_agent_module']));
	
	
	
	$return['chart'] = '';
	// Get chart
	reporting_set_conf_charts($width, $height, $only_image, $type,
		$content, $ttl);
	
	if (!empty($force_width_chart)) {
		$width = $force_width_chart;
	}
	
	if (!empty($force_height_chart)) {
		$height = $force_height_chart;
	}
	
	switch ($type) {
		case 'dinamic':
		case 'static':
			if (preg_match ("/string/", $moduletype_name)) {
				
				$urlImage = ui_get_full_url(false, false, false, false);
				
				$return['chart'] = grafico_modulo_string(
					$content['id_agent_module'],
					$content['period'],
					false,
					$width,
					$height,
					'',
					'',
					false,
					$only_avg,
					false,
					$report["datetime"],
					$only_image,
					$urlImage,
					"",
					$ttl);
				
			}
			else {
				// HACK it is saved in show_graph field.
				$time_compare_overlapped = false;
				if ($content['show_graph']) {
					$time_compare_overlapped = 'overlapped';
				}
				
				$return['chart'] = grafico_modulo_sparse(
					$content['id_agent_module'],
					$content['period'],
					false,
					$width,
					$height,
					'',
					'',
					false,
					$only_avg,
					true,
					$report["datetime"],
					'',
					0,
					0,
					true,
					$only_image,
					ui_get_full_url(false, false, false, false),
					$ttl,
					false,
					'',
					$time_compare_overlapped,
					true);
			}
			break;
		case 'data':
			break;
	}
	
	return reporting_check_structure_content($return);
}

function reporting_get_date_text($report = null, $content = null) {
	global $config;
	
	$return = array();
	$return['date'] = null;
	$return['period'] = null;
	$return['from'] = null;
	$return['to'] = null;
	
	if (!empty($report) && !empty($content)) {
		
		if ($content['period'] == 0) {
			$es = json_decode($content['external_source'], true);
			if ($es['date'] == 0) {
				$return['period'] = 0;
			}
			else {
				$return['date'] = $es['date'];
			}
		}
		else {
			$return['period'] = $content['period'];
			$return['from'] = $report["datetime"] - $content['period'];
			$return['to'] = $report["datetime"];
		}
	}
	
	return $return;
}

/**
 * Check the common items exits
 */
function reporting_check_structure_report($return) {
	if (!isset($return['group_name']))
		$return['group_name'] = "";
	if (!isset($return['title']))
		$return['title'] = "";
	if (!isset($return['datetime']))
		$return['datetime'] = "";
	if (!isset($return['period']))
		$return['period'] = "";
	
	return $return;
}

/**
 * Check the common items exits
 */
function reporting_check_structure_content($report) {
	if (!isset($report['title']))
		$report['title'] = "";
	if (!isset($report['subtitle']))
		$report['subtitle'] = "";
	if (!isset($report['description']))
		$report['description'] = "";
	if (!isset($report["date"])) {
		$report["date"]['date'] = "";
		$report["date"]['period'] = "";
		$report["date"]['from'] = "";
		$report["date"]['to'] = "";
	}
	
	return $report;
}

function reporting_set_conf_charts(&$width, &$height, &$only_image, $type,
	$content, &$ttl) {
	switch ($type) {
		case 'dinamic':
			$only_image = false;
			$width = 900;
			$height = 230;
			$ttl = 1;
			break;
		case 'static':
			$ttl = 2;
			$only_image = true;
			if ($content['style']['show_in_landscape']) {
				$height = 1100;
				$width = 1700;
			}
			else {
				$height = 360;
				$width = 780;
			}
			break;
		case 'data':
			break;
	}
}








////////////////////////////////////////////////////////////////////////
////////////////////////////////////////////////////////////////////////
////////////////////////////////////////////////////////////////////////
// MAYBE MOVE THE NEXT FUNCTIONS TO A FILE NAMED AS FUNCTION_REPORTING.UTILS.PHP //
////////////////////////////////////////////////////////////////////////
////////////////////////////////////////////////////////////////////////
////////////////////////////////////////////////////////////////////////

/**
 * Gets a detailed reporting of groups's events.  
 *
 * @param unknown_type $id_group Id of the group.
 * @param unknown_type $period Time period of the report.
 * @param unknown_type $date Date of the report.
 * @param unknown_type $return Whether to return or not.
 * @param unknown_type $html Whether to return HTML code or not.
 *
 * @return string Report of groups's events
 */
function reporting_get_count_events_validated ($filter, $period = 0,
	$date = 0,
	$filter_event_validated = false, $filter_event_critical = false,
	$filter_event_warning = false, $filter_event_no_validated = false,
	$filter_event_search = false) {
	
	if (!is_numeric ($date)) {
		$date = strtotime ($date);
	}
	if (empty ($date)) {
		$date = get_system_time ();
	}
	
	return events_get_count_events_validated($filter, $period, $date,
		$filter_event_validated, $filter_event_critical,
		$filter_event_warning, $filter_event_no_validated,
		$filter_event_search);
}

/**
 * Gets a detailed reporting of groups's events.  
 *
 * @param unknown_type $id_group Id of the group.
 * @param unknown_type $period Time period of the report.
 * @param unknown_type $date Date of the report.
 * @param unknown_type $return Whether to return or not.
 * @param unknown_type $html Whether to return HTML code or not.
 *
 * @return string Report of groups's events
 */
function reporting_get_count_events_by_criticity ($filter, $period = 0,
	$date = 0,
	$filter_event_validated = false, $filter_event_critical = false,
	$filter_event_warning = false, $filter_event_no_validated = false,
	$filter_event_search = false) {
	
	if (!is_numeric ($date)) {
		$date = strtotime ($date);
	}
	if (empty ($date)) {
		$date = get_system_time ();
	}
	
	return events_get_count_events_by_criticity($filter, $period, $date,
		$filter_event_validated, $filter_event_critical,
		$filter_event_warning, $filter_event_no_validated,
		$filter_event_search);
}

/**
 * Gets a detailed reporting of groups's events.  
 *
 * @param unknown_type $filter.
 * @param unknown_type $period Time period of the report.
 * @param unknown_type $date Date of the report.
 * @param unknown_type $return Whether to return or not.
 * @param unknown_type $html Whether to return HTML code or not.
 *
 * @return string Report of groups's events
 */
function reporting_get_count_events_validated_by_user ($filter, $period = 0,
	$date = 0,
	$filter_event_validated = false, $filter_event_critical = false,
	$filter_event_warning = false, $filter_event_no_validated = false,
	$filter_event_search = false) {
	
	if (!is_numeric ($date)) {
		$date = strtotime ($date);
	}
	if (empty ($date)) {
		$date = get_system_time ();
	}
	
	return events_get_count_events_validated_by_user($filter, $period, $date,
		$filter_event_validated, $filter_event_critical,
		$filter_event_warning, $filter_event_no_validated, $filter_event_search);
}

/**
 * Gets a detailed reporting of groups's events.  
 *
 * @param unknown_type $id_group Id of the group.
 * @param unknown_type $period Time period of the report.
 * @param unknown_type $date Date of the report.
 * @param unknown_type $return Whether to return or not.
 * @param unknown_type $html Whether to return HTML code or not.
 *
 * @return string Report of groups's events
 */
function reporting_get_group_detailed_event ($id_group, $period = 0,
	$date = 0, $return = false, $html = true,
	$filter_event_validated = false, $filter_event_critical = false,
	$filter_event_warning = false, $filter_event_no_validated = false,
	$filter_event_filter_search = null, $return_type = false) {
	
	global $config;
	
	if (!is_numeric ($date)) {
		$date = strtotime ($date);
	}
	if (empty ($date)) {
		$date = get_system_time ();
	}
	
	$table->width = '99%';
	
	$table->align = array();
	$table->align[0] = 'center';
	$table->align[2] = 'center';
	
	$table->data = array ();
	
	$table->head = array ();
	$table->head[0] = __('Status');
	$table->head[1] = __('Name');
	$table->head[2] = __('Type');
	$table->head[3] = __('Agent');
	$table->head[4] = __('Criticity');
	$table->head[5] = __('Val. by');
	$table->head[6] = __('Timestamp');
	
	$events = events_get_group_events($id_group, $period, $date,
		$filter_event_validated, $filter_event_critical,
		$filter_event_warning, $filter_event_no_validated,
		$filter_event_filter_search);
	
	if ($return_type === 'hash') {
		return $events;
	}
	
	if ($events) {
		$note = '';
		if (count($events) >= 1000) {
			$note .= '* ' . __('Maximum of events shown') . ' (1000)<br>';
		}
		foreach ($events as $k => $event) {
			//First pass along the class of this row
			$table->cellclass[$k][1] = $table->cellclass[$k][3] =
			$table->cellclass[$k][4] = $table->cellclass[$k][5] =
			$table->cellclass[$k][6] =
				get_priority_class ($event["criticity"]);
			
			$data = array ();
			
			// Colored box
			switch ($event['estado']) {
				case 0:
					$img_st = "images/star.png";
					$title_st = __('New event');
					break;
				case 1:
					$img_st = "images/tick.png";
					$title_st = __('Event validated');
					break;
				case 2:
					$img_st = "images/hourglass.png";
					$title_st = __('Event in process');
					break;
			}
			$data[] = html_print_image ($img_st, true, 
				array ("class" => "image_status",
					"width" => 16,
					"title" => $title_st,
					"id" => 'status_img_' . $event["id_evento"]));
			
			$data[] = ui_print_truncate_text(
				io_safe_output($event['evento']),
				140, false, true);
			
			//$data[1] = $event['event_type'];
			$data[] = events_print_type_img ($event["event_type"], true);
			
			if (!empty($event['id_agente']))
				$data[] = agents_get_name($event['id_agente']);
			else
				$data[] = __('Pandora System');
			$data[] = get_priority_name ($event['criticity']);
			if (empty($event['id_usuario']) && $event['estado'] == EVENT_VALIDATE) {
				$data[] = '<i>' . __('System') . '</i>';
			}
			else {
				$user_name = db_get_value ('fullname', 'tusuario', 'id_user', $event['id_usuario']);
				$data[] = io_safe_output($user_name);
			}
			$data[] = '<font style="font-size: 6pt;">' .
				date($config['date_format'], $event['timestamp_rep']) .
				'</font>';
			array_push ($table->data, $data);
		}
		
		if ($html) {
			return html_print_table ($table, $return) . $note;
		}
		else {
			return $table;
		}
	}
	else {
		return false;
	}
}

/** 
 * Get a detailed report of summarized events per agent
 *
 * It construct a table object with all the grouped events happened in an agent
 * during a period of time.
 * 
 * @param mixed Module id to get the report from.
 * @param int Period of time (in seconds) to get the report.
 * @param int Beginning date (unixtime) of the report
 * @param bool Flag to return or echo the report table (echo by default).
 * @param bool Flag to return the html or table object, by default html.
 * 
 * @return mixed A table object (XHTML) or object table is false the html.
 */
function reporting_get_module_detailed_event ($id_modules, $period = 0,
	$date = 0, $return = false, $html = true, $only_data = false) {
	
	global $config;
	
	$id_modules = (array)safe_int ($id_modules, 1);
	
	if (!is_numeric ($date)) {
		$date = strtotime ($date);
	}
	if (empty ($date)) {
		$date = get_system_time ();
	}
	
	$table->width = '99%';
	$table->data = array ();
	$table->head = array ();
	$table->head[0] = __('Status');
	$table->head[1] = __('Event name');
	$table->head[2] = __('Event type');
	$table->head[3] = __('Criticity');
	$table->head[4] = __('Count');
	$table->head[5] = __('Timestamp');
	$table->style[0] = 'text-align: center;';
	$table->style[4] = 'text-align: center;';
	
	$events = array ();
	
	foreach ($id_modules as $id_module) {
		$event = events_get_module ($id_module, (int) $period, (int) $date);
		if (!empty ($event)) {
			array_push ($events, $event);
		}
	}
	
	if ($only_data) {
		return $event;
	}
	
	if ($events) {
		$note = '';
		if (count($events) >= 1000) {
			$note .= '* ' . __('Maximum of events shown') . ' (1000)<br>';
		}
		foreach ($events as $eventRow) {
			foreach ($eventRow as $k => $event) {
				//$k = count($table->data);
				$table->cellclass[$k][1] = $table->cellclass[$k][2] =
				$table->cellclass[$k][3] = $table->cellclass[$k][4] =
				$table->cellclass[$k][5] =  get_priority_class ($event["criticity"]);
				
				$data = array ();
				
				// Colored box
				switch ($event['estado']) {
					case 0:
						$img_st = "images/star.png";
						$title_st = __('New event');
						break;
					case 1:
						$img_st = "images/tick.png";
						$title_st = __('Event validated');
						break;
					case 2:
						$img_st = "images/hourglass.png";
						$title_st = __('Event in process');
						break;
				}
				$data[0] = html_print_image ($img_st, true, 
					array ("class" => "image_status",
						"width" => 16,
						"title" => $title_st,
						"id" => 'status_img_' . $event["id_evento"]));
						
				$data[1] = io_safe_output($event['evento']);
				$data[2] = $event['event_type'];
				$data[3] = get_priority_name ($event['criticity']);
				$data[4] = $event['event_rep'];
				$data[5] = date($config['date_format'], $event['timestamp_rep']);
				array_push ($table->data, $data);
			}
		}
		
		if ($html) {
			return html_print_table ($table, $return) . $note;
		}
		else {
			return $table;
		}
	}
	else {
		return false;
	}
}


/** 
 * Get a detailed report of summarized events per agent
 *
 * It construct a table object with all the grouped events happened in an agent
 * during a period of time.
 * 
 * @param mixed Agent id(s) to get the report from.
 * @param int Period of time (in seconds) to get the report.
 * @param int Beginning date (unixtime) of the report
 * @param bool Flag to return or echo the report table (echo by default).
 * 
 * @return A table object (XHTML)
 */
function reporting_get_agents_detailed_event ($id_agents, $period = 0,
	$date = 0, $return = false, $filter_event_validated = false,
	$filter_event_critical = false, $filter_event_warning = false,
	$filter_event_no_validated = false, $only_data = false) {
	
	global $config;
	
	if ($only_data) {
		$return_data = array();
	}
	
	$id_agents = (array)safe_int ($id_agents, 1);
	
	if (!is_numeric ($date)) {
		$date = strtotime ($date);
	}
	if (empty ($date)) {
		$date = get_system_time ();
	}
	
	$table->width = '99%';
	
	$table->align = array();
	$table->align[0] = 'center';
	$table->align[1] = 'center';
	$table->align[3] = 'center';
	
	$table->data = array ();
	
	$table->head = array ();
	$table->head[0] = __('Status');
	$table->head[1] = __('Count');
	$table->head[2] = __('Name');
	$table->head[3] = __('Type');
	$table->head[4] = __('Criticity');
	$table->head[5] = __('Val. by');
	$table->head[6] = __('Timestamp');
	
	$events = array ();
	
	foreach ($id_agents as $id_agent) {
		$event = events_get_agent ($id_agent,
			(int)$period,
			(int)$date,
			$filter_event_validated, $filter_event_critical,
			$filter_event_warning, $filter_event_no_validated);
		
		if (empty($event)) {
			$event = array();
		}
		
		if ($only_data) {
			foreach ($event as $e) {
				$return_data[] = array(
					'status' => $e['estado'],
					'count' => $e['event_rep'],
					'name' => $e['evento'],
					'type' => $e["event_type"],
					'criticity' => $e["criticity"],
					'validated_by' => $e['id_usuario'],
					'timestamp' => $e['timestamp_rep']
				);
			}
		}
		else {
			if (!empty ($event)) {
				array_push ($events, $event);
			}
		}
	}
	
	if ($only_data) {
		return $return_data;
	}
	
	if ($events) {
		$note = '';
		if (count($events) >= 1000) {
			$note .= '* ' . __('Maximum of events shown') . ' (1000)<br>';
		}
		foreach ($events as $eventRow) {
			foreach ($eventRow as $k => $event) {
				//First pass along the class of this row
				$table->cellclass[$k][1] = $table->cellclass[$k][2] = 
				$table->cellclass[$k][4] = $table->cellclass[$k][5] =
				$table->cellclass[$k][6] =
					get_priority_class ($event["criticity"]);
				
				$data = array ();
				// Colored box
				switch ($event['estado']) {
					case 0:
						$img_st = "images/star.png";
						$title_st = __('New event');
						break;
					case 1:
						$img_st = "images/tick.png";
						$title_st = __('Event validated');
						break;
					case 2:
						$img_st = "images/hourglass.png";
						$title_st = __('Event in process');
						break;
				}
				$data[] = html_print_image ($img_st, true, 
					array ("class" => "image_status",
						"width" => 16,
						"title" => $title_st));
				
				$data[] = $event['event_rep'];
				
				$data[] = ui_print_truncate_text(
					io_safe_output($event['evento']),
					140, false, true);
				//$data[] = $event['event_type'];
				$data[] = events_print_type_img ($event["event_type"], true);
				
				$data[] = get_priority_name ($event['criticity']);
				if (empty($event['id_usuario']) && $event['estado'] == EVENT_VALIDATE) {
					$data[] = '<i>' . __('System') . '</i>';
				}
				else {
					$user_name = db_get_value ('fullname', 'tusuario', 'id_user', $event['id_usuario']);
					$data[] = io_safe_output($user_name);
				}
				$data[] = '<font style="font-size: 6pt;">' .
					date($config['date_format'], $event['timestamp_rep']) . '</font>';
				array_push ($table->data, $data);
			}
		}
	}
	
	if ($events)
		return html_print_table ($table, $return) . $note;
}

/** 
 * Get general statistical info on a group
 * 
 * @param int Group Id to get info from. 0 = all
 * 
 * @return array Group statistics
 */
function reporting_get_group_stats ($id_group = 0, $access = 'AR') {
	global $config;
	
	$data = array ();
	$data["monitor_checks"] = 0;
	$data["monitor_not_init"] = 0;
	$data["monitor_unknown"] = 0;
	$data["monitor_ok"] = 0;
	$data["monitor_bad"] = 0; // Critical + Unknown + Warning
	$data["monitor_warning"] = 0;
	$data["monitor_critical"] = 0;
	$data["monitor_not_normal"] = 0;
	$data["monitor_alerts"] = 0;
	$data["monitor_alerts_fired"] = 0;
	$data["monitor_alerts_fire_count"] = 0;
	$data["total_agents"] = 0;
	$data["total_alerts"] = 0;
	$data["total_checks"] = 0;
	$data["alerts"] = 0;
	$data["agents_unknown"] = 0;
	$data["monitor_health"] = 100;
	$data["alert_level"] = 100;
	$data["module_sanity"] = 100;
	$data["server_sanity"] = 100;
	$data["total_not_init"] = 0;
	$data["monitor_non_init"] = 0;
	$data["agent_ok"] = 0;
	$data["agent_warning"] = 0;
	$data["agent_critical"] = 0;
	$data["agent_unknown"] = 0;
	$data["agent_not_init"] = 0;
	
	$cur_time = get_system_time ();
	
	//Check for access credentials using check_acl. More overhead, much safer
	if (!check_acl ($config["id_user"], $id_group, $access)) {
		return $data;
	}
	
	if ($id_group == 0) {
		$id_group = array_keys(
			users_get_groups($config['id_user'], $access, false));
	}
	
	// -----------------------------------------------------------------
	// Server processed stats. NOT realtime (taken from tgroup_stat)
	// -----------------------------------------------------------------
	if ($config["realtimestats"] == 0) {
		
		if (!is_array($id_group)){
			$my_group = $id_group;
			$id_group = array();
			$id_group[0] = $my_group;
		}
		
		foreach ($id_group as $group) {
			$group_stat = db_get_all_rows_sql ("SELECT *
				FROM tgroup_stat, tgrupo
				WHERE tgrupo.id_grupo = tgroup_stat.id_group
					AND tgroup_stat.id_group = $group
				ORDER BY nombre");
			
			$data["monitor_checks"] += $group_stat[0]["modules"];
			$data["agent_not_init"] += $group_stat[0]["non-init"];
			$data["agent_unknown"] += $group_stat[0]["unknown"];
			$data["agent_ok"] += $group_stat[0]["normal"];
			$data["agent_warning"] += $group_stat[0]["warning"];
			$data["agent_critical"] += $group_stat[0]["critical"];
			$data["monitor_alerts"] += $group_stat[0]["alerts"];
			$data["monitor_alerts_fired"] += $group_stat[0]["alerts_fired"];
			$data["monitor_alerts_fire_count"] += $group_stat[0]["alerts_fired"];
			$data["total_checks"] += $group_stat[0]["modules"];
			$data["total_alerts"] += $group_stat[0]["alerts"];
			$data["total_agents"] += $group_stat[0]["agents"];
			$data["agents_unknown"] += $group_stat[0]["agents_unknown"];
			$data["utimestamp"] = $group_stat[0]["utimestamp"];
			
			// This fields are not in database
			$data["monitor_ok"] += (int) groups_get_normal_monitors($group);
			$data["monitor_warning"] += (int) groups_get_warning_monitors($group);
			$data["monitor_critical"] += (int) groups_get_critical_monitors($group);
			$data["monitor_unknown"] += (int) groups_get_unknown_monitors($group);
			$data["monitor_not_init"] += (int) groups_get_not_init_monitors($group);
		}
		
	// -------------------------------------------------------------------
	// Realtime stats, done by PHP Console
	// -------------------------------------------------------------------
	}
	else {
		
		if (!is_array($id_group)) {
			$my_group = $id_group;
			$id_group = array();
			$id_group[0] = $my_group;
		}
		
		// Store the groups where we are quering
		$covered_groups = array();
		$group_array = array();
		foreach ($id_group as $group) {
			$children = groups_get_childrens($group);
			
			//Show empty groups only if they have children with agents
			//$group_array = array();
			
			foreach ($children as $sub) {
				// If the group is quering previously, we ingore it
				if (!in_array($sub['id_grupo'],$covered_groups)) {
					array_push($covered_groups, $sub['id_grupo']);
					array_push($group_array, $sub['id_grupo']);
				}
				
			}
			
			// Add id of this group to create the clause
			// If the group is quering previously, we ingore it
			if (!in_array($group,$covered_groups)) {
				array_push($covered_groups, $group);
				array_push($group_array, $group);
			}
			
			// If there are not groups to query, we jump to nextone
			
			if (empty($group_array)) {
				continue;
			}
		}
		
		if (!empty($group_array)) {
			// FOR THE FUTURE: Split the groups into groups with tags restrictions and groups without it
			// To calculate in the light way the non tag restricted and in the heavy way the others
			/*
			$group_restricted_data = tags_get_acl_tags($config['id_user'], $group_array, $access, 'data');
			$tags_restricted_groups = array_keys($group_restricted_data);
			
			$no_tags_restricted_groups = $group_array;
			foreach ($no_tags_restricted_groups as $k => $v) {
				if (in_array($v, $tags_restricted_groups)) {
					unset($no_tags_restricted_groups[$k]);
				}
			}
			*/
			
			if (!empty($group_array)) {
				// Get monitor NOT INIT, except disabled AND async modules
				$data["monitor_not_init"] += (int) groups_get_not_init_monitors ($group_array, array(), array(), false, false, true);
				
				// Get monitor OK, except disabled and non-init
				$data["monitor_ok"] += (int) groups_get_normal_monitors ($group_array, array(), array(), false, false, true);
				
				// Get monitor CRITICAL, except disabled and non-init
				$data["monitor_critical"] += (int) groups_get_critical_monitors ($group_array, array(), array(), false, false, true);
				
				// Get monitor WARNING, except disabled and non-init
				$data["monitor_warning"] += (int) groups_get_warning_monitors ($group_array, array(), array(), false, false, true);
				
				// Get monitor UNKNOWN, except disabled and non-init
				$data["monitor_unknown"] += (int) groups_get_unknown_monitors ($group_array, array(), array(), false, false, true);
				
				// Get alerts configured, except disabled 
				$data["monitor_alerts"] += groups_monitor_alerts ($group_array) ;
				
				// Get alert configured currently FIRED, except disabled 
				$data["monitor_alerts_fired"] += groups_monitor_fired_alerts ($group_array);
				
				// Calculate totals using partial counts from above
				
				// Get TOTAL non-init modules, except disabled ones and async modules
				$data["total_not_init"] += $data["monitor_not_init"];
			
				// Get TOTAL agents in a group
				$data["total_agents"] += (int) groups_get_total_agents ($group_array, array(), array(), false, false, true);
				
				// Get Agents OK
				$data["agent_ok"] += (int) groups_get_normal_agents ($group_array, array(), array(), false, false, true);
				
				// Get Agents Warning 
				$data["agent_warning"] += (int) groups_get_warning_agents ($group_array, array(), array(), false, false, true);
				
				// Get Agents Critical
				$data["agent_critical"] += (int) groups_get_critical_agents ($group_array, array(), array(), false, false, true);
				
				// Get Agents Unknown
				$data["agent_unknown"] += (int) groups_get_unknown_agents ($group_array, array(), array(), false, false, true);
				
				// Get Agents Not init
				$data["agent_not_init"] += (int) groups_get_not_init_agents ($group_array, array(), array(), false, false, true);
			}
			
			// Get total count of monitors for this group, except disabled.
			$data["monitor_checks"] = $data["monitor_not_init"] + $data["monitor_unknown"] + $data["monitor_warning"] + $data["monitor_critical"] + $data["monitor_ok"];
			
			// Calculate not_normal monitors
			$data["monitor_not_normal"] += $data["monitor_checks"] - $data["monitor_ok"];
		}
		
		// Get total count of monitors for this group, except disabled.
		
		$data["monitor_checks"] = $data["monitor_not_init"] + $data["monitor_unknown"] + $data["monitor_warning"] + $data["monitor_critical"] + $data["monitor_ok"];
		
		/*
		 Monitor health (percentage)
		 Data health (percentage)
		 Global health (percentage)
		 Module sanity (percentage)
		 Alert level (percentage)
		 
		 Server Sanity	0% Uninitialized modules
		 
		 */
	}
	
	if ($data["monitor_unknown"] > 0 && $data["monitor_checks"] > 0) {
		$data["monitor_health"] = format_numeric (100 - ($data["monitor_not_normal"] / ($data["monitor_checks"] / 100)), 1);
	}
	else {
		$data["monitor_health"] = 100;
	}
	
	if ($data["monitor_not_init"] > 0 && $data["monitor_checks"] > 0) {
		$data["module_sanity"] = format_numeric (100 - ($data["monitor_not_init"] / ($data["monitor_checks"] / 100)), 1);
	}
	else {
		$data["module_sanity"] = 100;
	}
	
	if (isset($data["alerts"])) {
		if ($data["monitor_alerts_fired"] > 0 && $data["alerts"] > 0) {
			$data["alert_level"] = format_numeric (100 - ($data	["monitor_alerts_fired"] / ($data["alerts"] / 100)), 1);
		}
		else {
			$data["alert_level"] = 100;
		}
	} 
	else {
		$data["alert_level"] = 100;
		$data["alerts"] = 0;
	}
	
	$data["monitor_bad"] = $data["monitor_critical"] + $data["monitor_warning"];
	
	if ($data["monitor_bad"] > 0 && $data["monitor_checks"] > 0) {
		$data["global_health"] = format_numeric (100 - ($data["monitor_bad"] / ($data["monitor_checks"] / 100)), 1);
	}
	else {
		$data["global_health"] = 100;
	}
	
	$data["server_sanity"] = format_numeric (100 - $data["module_sanity"], 1);
	
	
	$data['alert_fired'] = 0;
	if ($data["monitor_alerts_fired"] > 0) {
		$data['alert_fired'] = 1;
	}
	
	
	if ($data["monitor_critical"] > 0) {
		$data['status'] = 'critical';
	}
	elseif ($data["monitor_warning"] > 0) {
		$data['status'] = 'warning';
	}
	elseif (($data["monitor_unknown"] > 0) ||  ($data["agents_unknown"] > 0)) {
		$data['status'] = 'unknown';
	}
	elseif ($data["monitor_ok"] > 0)  {
		$data['status'] = 'ok';
	}
	elseif ($data["agent_not_init"] > 0)  {
		$data['status'] = 'not_init';
	}
	else {
		$data['status'] = 'none';
	}
	
	return ($data);
}

function reporting_get_stats_indicators($data, $width = 280, $height = 20, $html = true) {
	$table_ind = html_get_predefined_table();
	
	$servers = array();
	$servers["all"] = (int) db_get_value ('COUNT(id_server)','tserver');
	$servers["up"] = (int) servers_check_status ();
	$servers["down"] = $servers["all"] - $servers["up"];
	if ($servers["all"] == 0) {
		$servers["health"] = 0;
	}
	else {
		$servers["health"] = $servers["up"] / ($servers["all"] / 100);
	}
	
	if ($html) {
		$tdata[0] = '<fieldset class="databox tactical_set">
						<legend>' . 
							__('Server health') . ui_print_help_tip (sprintf(__('%d Downed servers'), $servers["down"]), true) . 
						'</legend>' . 
						progress_bar($servers["health"], $width, $height, '', 0) . '</fieldset>';
		$table_ind->rowclass[] = '';
		$table_ind->data[] = $tdata;
		
		$tdata[0] = '<fieldset class="databox tactical_set">
						<legend>' . 
							__('Monitor health') . ui_print_help_tip (sprintf(__('%d Not Normal monitors'), $data["monitor_not_normal"]), true) . 
						'</legend>' . 
						progress_bar($data["monitor_health"], $width, $height, $data["monitor_health"].'% '.__('of monitors up'), 0) . '</fieldset>';
		$table_ind->rowclass[] = '';
		$table_ind->data[] = $tdata;
		
		$tdata[0] = '<fieldset class="databox tactical_set">
						<legend>' . 
							__('Module sanity') . ui_print_help_tip (sprintf(__('%d Not inited monitors'), $data["monitor_not_init"]), true) .
						'</legend>' . 
						progress_bar($data["module_sanity"], $width, $height, $data["module_sanity"].'% '.__('of total modules inited'), 0) . '</fieldset>';
		$table_ind->rowclass[] = '';
		$table_ind->data[] = $tdata;
		
		$tdata[0] = '<fieldset class="databox tactical_set">
						<legend>' . 
							__('Alert level') . ui_print_help_tip (sprintf(__('%d Fired alerts'), $data["monitor_alerts_fired"]), true) . 
						'</legend>' . 
						progress_bar($data["alert_level"], $width, $height, $data["alert_level"].'% '.__('of defined alerts not fired'), 0) . '</fieldset>';
		$table_ind->rowclass[] = '';
		$table_ind->data[] = $tdata;
		
		
		return html_print_table($table_ind, true);
	}
	else {
		$return = array();
		
		$return['server_health'] = array(
			'title' => __('Server health'),
			'graph' => progress_bar($servers["health"], $width, $height, '', 0));
		$return['monitor_health'] = array(
			'title' => __('Monitor health'),
			'graph' => progress_bar($data["monitor_health"], $width, $height, $data["monitor_health"].'% '.__('of monitors up'), 0));
		$return['module_sanity'] = array(
			'title' => __('Module sanity'),
			'graph' => progress_bar($data["module_sanity"], $width, $height, $data["module_sanity"].'% '.__('of total modules inited'), 0));
		$return['alert_level'] = array(
			'title' => __('Alert level'),
			'graph' => progress_bar($data["alert_level"], $width, $height, $data["alert_level"].'% '.__('of defined alerts not fired'), 0));
		
		return $return;
	}
}

function reporting_get_stats_alerts($data, $links = false) {
	global $config;
	
	// Link URLS
	$mobile = false;
	if (isset($data['mobile'])) {
		if ($data['mobile']) {
			$mobile = true;
		}
	}
	
	if ($mobile) {
		$urls = array();
		$urls['monitor_alerts'] = "index.php?page=alerts&status=all_enabled";
		$urls['monitor_alerts_fired'] = "index.php?page=alerts&status=fired";
	}
	else {
		$urls = array();
		if ($links) {
			$urls['monitor_alerts'] = "index.php?sec=estado&sec2=operation/agentes/alerts_status&pure=" . $config['pure'];
			$urls['monitor_alerts_fired'] = "index.php?sec=estado&sec2=operation/agentes/alerts_status&filter=fired&pure=" . $config['pure'];
		} else {
			$urls['monitor_alerts'] = "index.php?sec=estado&amp;sec2=operation/agentes/alerts_status&amp;refr=60";
			$urls['monitor_alerts_fired'] = "index.php?sec=estado&amp;sec2=operation/agentes/alerts_status&amp;refr=60&filter=fired";
		}
	}
	
	// Alerts table
	$table_al = html_get_predefined_table();
	
	$tdata = array();
	$tdata[0] = html_print_image('images/bell.png', true, array('title' => __('Defined alerts')));
	$tdata[1] = $data["monitor_alerts"] <= 0 ? '-' : $data["monitor_alerts"];
	$tdata[1] = '<a class="big_data" href="' . $urls["monitor_alerts"] . '">' . $tdata[1] . '</a>';
	
	$tdata[2] = html_print_image('images/bell_error.png', true, array('title' => __('Fired alerts')));
	$tdata[3] = $data["monitor_alerts_fired"] <= 0 ? '-' : $data["monitor_alerts_fired"];
	$tdata[3] = '<a style="color: ' . COL_ALERTFIRED . ';" class="big_data" href="' . $urls["monitor_alerts_fired"] . '">' . $tdata[3] . '</a>';
	$table_al->rowclass[] = '';
	$table_al->data[] = $tdata;
	
	if(!defined('METACONSOLE')){
		$output = '<fieldset class="databox tactical_set">
					<legend>' . 
						__('Defined and fired alerts') . 
					'</legend>' . 
					html_print_table($table_al, true) . '</fieldset>';
	}else{
		$table_al->class = "tactical_view";
		$table_al->style = array();
		$output = '<fieldset class="tactical_set">
					<legend>' . 
						__('Defined and fired alerts') . 
					'</legend>' . 
					html_print_table($table_al, true) . '</fieldset>';
	}
	return $output;
}


function reporting_get_stats_modules_status($data, $graph_width = 250, $graph_height = 150, $links = false, $data_agents=false) {
	global $config;
	
	// Link URLS
	if ($links === false) {
		$urls = array();
		$urls['monitor_critical'] = "index.php?" .
			"sec=estado&amp;sec2=operation/agentes/status_monitor&amp;" .
			"refr=60&amp;status=" . AGENT_MODULE_STATUS_CRITICAL_BAD . "&pure=" . $config['pure'];
		$urls['monitor_warning'] = "index.php?" .
			"sec=estado&amp;sec2=operation/agentes/status_monitor&amp;" .
			"refr=60&amp;status=" . AGENT_MODULE_STATUS_WARNING . "&pure=" . $config['pure'];
		$urls['monitor_ok'] = "index.php?" .
			"sec=estado&amp;sec2=operation/agentes/status_monitor&amp;" .
			"refr=60&amp;status=" . AGENT_MODULE_STATUS_NORMAL . "&pure=" . $config['pure'];
		$urls['monitor_unknown'] = "index.php?" .
			"sec=estado&amp;sec2=operation/agentes/status_monitor&amp;" .
			"refr=60&amp;status=" . AGENT_MODULE_STATUS_UNKNOWN . "&pure=" . $config['pure'];
		$urls['monitor_not_init'] = "index.php?" .
			"sec=estado&amp;sec2=operation/agentes/status_monitor&amp;" .
			"refr=60&amp;status=" . AGENT_MODULE_STATUS_NOT_INIT . "&pure=" . $config['pure'];
	}
	else {
		$urls = array();
		$urls['monitor_critical'] = $links['monitor_critical'];
		$urls['monitor_warning'] = $links['monitor_warning'];
		$urls['monitor_ok'] = $links['monitor_ok'];
		$urls['monitor_unknown'] = $links['monitor_unknown'];
		$urls['monitor_not_init'] = $links['monitor_not_init'];
	}
	
	// Modules by status table
	$table_mbs = html_get_predefined_table();
	
	$tdata = array();
	$tdata[0] = html_print_image('images/module_critical.png', true, array('title' => __('Monitor critical')));
	$tdata[1] = $data["monitor_critical"] <= 0 ? '-' : $data["monitor_critical"];
	$tdata[1] = '<a style="color: ' . COL_CRITICAL . ';" class="big_data" href="' . $urls['monitor_critical'] . '">' . $tdata[1] . '</a>';
	
	$tdata[2] = html_print_image('images/module_warning.png', true, array('title' => __('Monitor warning')));
	$tdata[3] = $data["monitor_warning"] <= 0 ? '-' : $data["monitor_warning"];
	$tdata[3] = '<a style="color: ' . COL_WARNING_DARK . ';" class="big_data" href="' . $urls['monitor_warning'] . '">' . $tdata[3] . '</a>';
	$table_mbs->rowclass[] = '';
	$table_mbs->data[] = $tdata;
	
	$tdata = array();
	$tdata[0] = html_print_image('images/module_ok.png', true, array('title' => __('Monitor normal')));
	$tdata[1] = $data["monitor_ok"] <= 0 ? '-' : $data["monitor_ok"];
	$tdata[1] = '<a style="color: ' . COL_NORMAL . ';" class="big_data" href="' . $urls["monitor_ok"] . '">' . $tdata[1] . '</a>';
	
	$tdata[2] = html_print_image('images/module_unknown.png', true, array('title' => __('Monitor unknown')));
	$tdata[3] = $data["monitor_unknown"] <= 0 ? '-' : $data["monitor_unknown"];
	$tdata[3] = '<a style="color: ' . COL_UNKNOWN . ';" class="big_data" href="' . $urls["monitor_unknown"] . '">' . $tdata[3] . '</a>';
	$table_mbs->rowclass[] = '';
	$table_mbs->data[] = $tdata;
	
	$tdata = array();
	$tdata[0] = html_print_image('images/module_notinit.png', true, array('title' => __('Monitor not init')));
	$tdata[1] = $data["monitor_not_init"] <= 0 ? '-' : $data["monitor_not_init"];
	$tdata[1] = '<a style="color: ' . COL_NOTINIT . ';" class="big_data" href="' . $urls["monitor_not_init"] . '">' . $tdata[1] . '</a>';
	
	$tdata[2] = $tdata[3] = '';
	$table_mbs->rowclass[] = '';
	$table_mbs->data[] = $tdata;

	if ($data["monitor_checks"] > 0) {
		$tdata = array();
		$table_mbs->colspan[count($table_mbs->data)][0] = 4;
		$table_mbs->cellstyle[count($table_mbs->data)][0] = 'text-align: center;';
		$tdata[0] = '<div id="outter_status_pie" style="height: ' . $graph_height . 'px">' .
			'<div id="status_pie" style="margin: auto; width: ' . $graph_width . 'px;">' .
				graph_agent_status(false, $graph_width, $graph_height, true, true, $data_agents) .
			'</div></div>';
		$table_mbs->rowclass[] = '';
		$table_mbs->data[] = $tdata;
	}
	
	if(!defined("METACONSOLE")){
		$output = '
			<fieldset class="databox tactical_set">
				<legend>' . 
					__('Monitors by status') . 
				'</legend>' . 
				html_print_table($table_mbs, true) .
			'</fieldset>';
	}
	else{
		$table_mbs->class = "tactical_view";
		$table_mbs->style=array();
		$output = '
			<fieldset class="tactical_set">
				<legend>' . 
					__('Monitors by status') . 
				'</legend>' . 
				html_print_table($table_mbs, true) .
			'</fieldset>';
	}
	return $output;
}

function reporting_get_stats_agents_monitors($data) {
	global $config;
	
	// Link URLS
	$mobile = false;
	if (isset($data['mobile'])) {
		if ($data['mobile']) {
			$mobile = true;
		}
	}
	
	if ($mobile) {
		$urls = array();
		$urls['total_agents'] = "index.php?page=agents";
		$urls['monitor_checks'] = "index.php?page=modules";
	}
	else {
		$urls = array();
		$urls['total_agents'] = "index.php?sec=estado&amp;sec2=operation/agentes/estado_agente&amp;refr=60";
		$urls['monitor_checks'] = "index.php?sec=estado&amp;sec2=operation/agentes/status_monitor&amp;refr=60&amp;status=-1";
	}
	
	// Agents and modules table
	$table_am = html_get_predefined_table();
	
	$tdata = array();
	$tdata[0] = html_print_image('images/agent.png', true, array('title' => __('Total agents')));
	$tdata[1] = $data["total_agents"] <= 0 ? '-' : $data["total_agents"];
	$tdata[1] = '<a class="big_data" href="' . $urls['total_agents'] . '">' . $tdata[1] . '</a>';
	
	$tdata[2] = html_print_image('images/module.png', true, array('title' => __('Monitor checks')));
	$tdata[3] = $data["monitor_checks"] <= 0 ? '-' : $data["monitor_checks"];
	$tdata[3] = '<a class="big_data" href="' . $urls['monitor_checks'] . '">' . $tdata[3] . '</a>';
	$table_am->rowclass[] = '';
	$table_am->data[] = $tdata;
	
	$output = '<fieldset class="databox tactical_set">
				<legend>' . 
					__('Total agents and monitors') . 
				'</legend>' . 
				html_print_table($table_am, true) . '</fieldset>';
	
	return $output;
}

function reporting_get_stats_users($data) {
	global $config;
	
	// Link URLS
	$urls = array();
	if (check_acl ($config['id_user'], 0, "UM")) {
		$urls['defined_users'] = "index.php?sec=gusuarios&amp;sec2=godmode/users/user_list";
	}
	else {
		$urls['defined_users'] = 'javascript:';
	}
	
	// Users table
	$table_us = html_get_predefined_table();
	
	$tdata = array();
	$tdata[0] = html_print_image('images/user_green.png', true, array('title' => __('Defined users')));
	$tdata[1] = count (get_users ());
	$tdata[1] = '<a class="big_data" href="' . $urls["defined_users"] . '">' . $tdata[1] . '</a>';
	
	$tdata[2] = $tdata[3] = '&nbsp;';
	$table_us->rowclass[] = '';
	$table_us->data[] = $tdata;
	
	$output = '<fieldset class="databox tactical_set">
				<legend>' . 
					__('Users') . 
				'</legend>' . 
				html_print_table($table_us, true) . '</fieldset>';
	
	return $output;
}

/** 
 * Get the average value of an agent module in a period of time.
 * 
 * @param int Agent module id
 * @param int Period of time to check (in seconds)
 * @param int Top date to check the values. Default current time.
 * 
 * @return float The average module value in the interval.
 */
function reporting_get_agentmodule_data_average ($id_agent_module, $period=0, $date = 0) {
	global $config;
	
	// Initialize variables
	if (empty ($date)) $date = get_system_time ();
	$datelimit = $date - $period;
	
	$search_in_history_db = db_search_in_history_db($datelimit);
	
	$id_module_type = modules_get_agentmodule_type ($id_agent_module);
	$module_type = modules_get_moduletype_name ($id_module_type);
	$uncompressed_module = is_module_uncompressed ($module_type);
	
	// Get module data
	$interval_data = db_get_all_rows_sql ('SELECT *
		FROM tagente_datos 
		WHERE id_agente_modulo = ' . (int) $id_agent_module .
			' AND utimestamp > ' . (int) $datelimit .
			' AND utimestamp < ' . (int) $date .
		' ORDER BY utimestamp ASC', $search_in_history_db);
	if ($interval_data === false) $interval_data = array ();
	
	// Uncompressed module data
	if ($uncompressed_module) {
		$min_necessary = 1;
	
	// Compressed module data
	}
	else {
		// Get previous data
		$previous_data = modules_get_previous_data ($id_agent_module, $datelimit);
		if ($previous_data !== false) {
			$previous_data['utimestamp'] = $datelimit;
			array_unshift ($interval_data, $previous_data);
		}
		
		// Get next data
		$next_data = modules_get_next_data ($id_agent_module, $date);
		if ($next_data !== false) {
			$next_data['utimestamp'] = $date;
			array_push ($interval_data, $next_data);
		}
		else if (count ($interval_data) > 0) {
			// Propagate the last known data to the end of the interval
			$next_data = array_pop ($interval_data);
			array_push ($interval_data, $next_data);
			$next_data['utimestamp'] = $date;
			array_push ($interval_data, $next_data);
		}
		
		$min_necessary = 2;
	}
	
	if (count ($interval_data) < $min_necessary) {
		return false;
	}
	
	// Set initial conditions
	$total = 0;
	$count = 0;
	if (! $uncompressed_module) {
		$previous_data = array_shift ($interval_data);
		
		// Do not count the empty start of an interval as 0
		if ($previous_data['utimestamp'] != $datelimit) {
			$period = $date - $previous_data['utimestamp'];
		}
	}
	foreach ($interval_data as $data) {
		if (! $uncompressed_module) {
			$total += $previous_data['datos'] * ($data['utimestamp'] - $previous_data['utimestamp']);
			$previous_data = $data;
		}
		else {
			$total += $data['datos'];
			$count++;
		}
	}
	
	// Compressed module data
	if (! $uncompressed_module) {
		if ($period == 0) {
			return 0;
		}
		
		return $total / $period;
	}
	
	// Uncompressed module data
	if ($count == 0) {
		return 0;
	}
	
	return $total / $count;	
}


/** 
 * Get the MTTR value of an agent module in a period of time. See
 * http://en.wikipedia.org/wiki/Mean_time_to_recovery
 * 
 * @param int Agent module id
 * @param int Period of time to check (in seconds)
 * @param int Top date to check the values. Default current time.
 * 
 * @return float The MTTR value in the interval.
 */
function reporting_get_agentmodule_mttr ($id_agent_module, $period = 0, $date = 0) {
	
	// Initialize variables
	if (empty ($date)) $date = get_system_time ();
	
	// Read module configuration
	$datelimit = $date - $period;
	$search_in_history_db = db_search_in_history_db($datelimit);

	$module = db_get_row_sql ('SELECT max_critical, min_critical, id_tipo_modulo
		FROM tagente_modulo
		WHERE id_agente_modulo = ' . (int) $id_agent_module);
	if ($module === false) {
		return false;
	}
	
	$critical_min = $module['min_critical'];
	$critical_max = $module['max_critical'];
	$module_type = $module['id_tipo_modulo'];
	
	// Set critical_min and critical for proc modules
	$module_type_str = modules_get_type_name ($module_type);
	if (strstr ($module_type_str, 'proc') !== false &&
		($critical_min == 0 && $critical_max == 0)) {
		$critical_min = 1;
	}
	
	// Get module data
	$interval_data = db_get_all_rows_sql ('SELECT * FROM tagente_datos 
		WHERE id_agente_modulo = ' . (int) $id_agent_module .
		' AND utimestamp > ' . (int) $datelimit .
		' AND utimestamp < ' . (int) $date .
		' ORDER BY utimestamp ASC', $search_in_history_db);
	if ($interval_data === false) $interval_data = array ();
	
	// Get previous data
	$previous_data = modules_get_previous_data ($id_agent_module, $datelimit);
	if ($previous_data !== false) {
		$previous_data['utimestamp'] = $datelimit;
		array_unshift ($interval_data, $previous_data);
	}
	
	// Get next data
	$next_data = modules_get_next_data ($id_agent_module, $date);
	if ($next_data !== false) {
		$next_data['utimestamp'] = $date;
		array_push ($interval_data, $next_data);
	}
	else if (count ($interval_data) > 0) {
		// Propagate the last known data to the end of the interval
		$next_data = array_pop ($interval_data);
		array_push ($interval_data, $next_data);
		$next_data['utimestamp'] = $date;
		array_push ($interval_data, $next_data);
	}
	
	if (count ($interval_data) < 2) {
		return false;
	}
	
	// Set initial conditions
	$critical_period = 0;
	$first_data = array_shift ($interval_data);
	$previous_utimestamp = $first_data['utimestamp'];
	if ((($critical_max > $critical_min AND ($first_data['datos'] > $critical_max OR $first_data['datos'] < $critical_min))) OR
		($critical_max <= $critical_min AND $first_data['datos'] < $critical_min)) {
		$previous_status = 1;
		$critical_count = 1;
	}
	else {
		$previous_status = 0;
		$critical_count = 0;
	}
	
	foreach ($interval_data as $data) {
		// Previous status was critical
		if ($previous_status == 1) {
			$critical_period += $data['utimestamp'] - $previous_utimestamp;
		}
		
		// Re-calculate previous status for the next data
		if ((($critical_max > $critical_min AND ($data['datos'] > $critical_max OR $data['datos'] < $critical_min))) OR
			($critical_max <= $critical_min AND $data['datos'] < $critical_min)) {
			if ($previous_status == 0) {
				$critical_count++;
			}
			$previous_status = 1;
		}
		else {
			$previous_status = 0;
		}
		
		$previous_utimestamp = $data['utimestamp'];
	}
	
	if ($critical_count == 0) {
		return 0;
	}
	
	return $critical_period / $critical_count;
}


/** 
 * Get the MTBF value of an agent module in a period of time. See
 * http://en.wikipedia.org/wiki/Mean_time_between_failures
 * 
 * @param int Agent module id
 * @param int Period of time to check (in seconds)
 * @param int Top date to check the values. Default current time.
 * 
 * @return float The MTBF value in the interval.
 */
function reporting_get_agentmodule_mtbf ($id_agent_module, $period = 0, $date = 0) {
	
	// Initialize variables
	if (empty ($date)) $date = get_system_time ();
	
	// Read module configuration
	$datelimit = $date - $period;
	$search_in_history_db = db_search_in_history_db($datelimit);

	$module = db_get_row_sql ('SELECT max_critical, min_critical, id_tipo_modulo
		FROM tagente_modulo
		WHERE id_agente_modulo = ' . (int) $id_agent_module);
	if ($module === false) {
		return false;
	}
	
	$critical_min = $module['min_critical'];
	$critical_max = $module['max_critical'];
	$module_type = $module['id_tipo_modulo'];
	
	// Set critical_min and critical for proc modules
	$module_type_str = modules_get_type_name ($module_type);
	if (strstr ($module_type_str, 'proc') !== false &&
		($critical_min == 0 && $critical_max == 0)) {
		$critical_min = 1;
	}
	
	// Get module data
	$interval_data = db_get_all_rows_sql ('SELECT * FROM tagente_datos 
		WHERE id_agente_modulo = ' . (int) $id_agent_module .
		' AND utimestamp > ' . (int) $datelimit .
		' AND utimestamp < ' . (int) $date .
		' ORDER BY utimestamp ASC', $search_in_history_db);
	if ($interval_data === false) $interval_data = array ();
	
	// Get previous data
	$previous_data = modules_get_previous_data ($id_agent_module, $datelimit);
	if ($previous_data !== false) {
		$previous_data['utimestamp'] = $datelimit;
		array_unshift ($interval_data, $previous_data);
	}
	
	// Get next data
	$next_data = modules_get_next_data ($id_agent_module, $date);
	if ($next_data !== false) {
		$next_data['utimestamp'] = $date;
		array_push ($interval_data, $next_data);
	}
	else if (count ($interval_data) > 0) {
		// Propagate the last known data to the end of the interval
		$next_data = array_pop ($interval_data);
		array_push ($interval_data, $next_data);
		$next_data['utimestamp'] = $date;
		array_push ($interval_data, $next_data);
	}
	
	if (count ($interval_data) < 2) {
		return false;
	}
	
	// Set initial conditions
	$critical_period = 0;
	$first_data = array_shift ($interval_data);
	$previous_utimestamp = $first_data['utimestamp'];
	if ((($critical_max > $critical_min AND ($first_data['datos'] > $critical_max OR $first_data['datos'] < $critical_min))) OR
			($critical_max <= $critical_min AND $first_data['datos'] < $critical_min)) {
		$previous_status = 1;
		$critical_count = 1;
	}
	else {
		$previous_status = 0;
		$critical_count = 0;
	}
	
	foreach ($interval_data as $data) {
		// Previous status was critical
		if ($previous_status == 1) {
			$critical_period += $data['utimestamp'] - $previous_utimestamp;
		}
		
		// Re-calculate previous status for the next data
		if ((($critical_max > $critical_min AND ($data['datos'] > $critical_max OR $data['datos'] < $critical_min))) OR
			($critical_max <= $critical_min AND $data['datos'] < $critical_min)) {
			if ($previous_status == 0) {
				$critical_count++;
			}
			$previous_status = 1;
		}
		else {
			$previous_status = 0;
		}
		
		$previous_utimestamp = $data['utimestamp'];
	}
	
	if ($critical_count == 0) {
		return 0;
	}
	
	return ($period - $critical_period) / $critical_count;
}


/** 
 * Get the TTO value of an agent module in a period of time.
 * 
 * @param int Agent module id
 * @param int Period of time to check (in seconds)
 * @param int Top date to check the values. Default current time.
 * 
 * @return float The TTO value in the interval.
 */
function reporting_get_agentmodule_tto ($id_agent_module, $period = 0, $date = 0) {
	
	// Initialize variables
	if (empty ($date)) $date = get_system_time ();
	
	// Read module configuration
	$datelimit = $date - $period;
	$search_in_history_db = db_search_in_history_db($datelimit);

	$module = db_get_row_sql ('SELECT max_critical, min_critical, id_tipo_modulo
		FROM tagente_modulo
		WHERE id_agente_modulo = ' . (int) $id_agent_module);
	if ($module === false) {
		return false;
	}
	
	$critical_min = $module['min_critical'];
	$critical_max = $module['max_critical'];
	$module_type = $module['id_tipo_modulo'];
	
	// Set critical_min and critical for proc modules
	$module_type_str = modules_get_type_name ($module_type);
	if (strstr ($module_type_str, 'proc') !== false &&
		($critical_min == 0 && $critical_max == 0)) {
		$critical_min = 1;
	}
	
	// Get module data
	$interval_data = db_get_all_rows_sql ('SELECT * FROM tagente_datos 
		WHERE id_agente_modulo = ' . (int) $id_agent_module .
		' AND utimestamp > ' . (int) $datelimit .
		' AND utimestamp < ' . (int) $date .
		' ORDER BY utimestamp ASC', $search_in_history_db);
	if ($interval_data === false) $interval_data = array ();
	
	// Get previous data
	$previous_data = modules_get_previous_data ($id_agent_module, $datelimit);
	if ($previous_data !== false) {
		$previous_data['utimestamp'] = $datelimit;
		array_unshift ($interval_data, $previous_data);
	}
	
	// Get next data
	$next_data = modules_get_next_data ($id_agent_module, $date);
	if ($next_data !== false) {
		$next_data['utimestamp'] = $date;
		array_push ($interval_data, $next_data);
	}
	else if (count ($interval_data) > 0) {
		// Propagate the last known data to the end of the interval
		$next_data = array_pop ($interval_data);
		array_push ($interval_data, $next_data);
		$next_data['utimestamp'] = $date;
		array_push ($interval_data, $next_data);
	}
	
	if (count ($interval_data) < 2) {
		return false;
	}
	
	// Set initial conditions
	$critical_period = 0;
	$first_data = array_shift ($interval_data);
	$previous_utimestamp = $first_data['utimestamp'];
	if ((($critical_max > $critical_min AND ($first_data['datos'] > $critical_max OR $first_data['datos'] < $critical_min))) OR
			($critical_max <= $critical_min AND $first_data['datos'] < $critical_min)) {
		$previous_status = 1;
	}
	else {
		$previous_status = 0;
	}
	
	foreach ($interval_data as $data) {
		// Previous status was critical
		if ($previous_status == 1) {
			$critical_period += $data['utimestamp'] - $previous_utimestamp;
		}
		
		// Re-calculate previous status for the next data
		if ((($critical_max > $critical_min AND ($data['datos'] > $critical_max OR $data['datos'] < $critical_min))) OR
			($critical_max <= $critical_min AND $data['datos'] < $critical_min)) {
			$previous_status = 1;
		}
		else {
			$previous_status = 0;
		}
		
		$previous_utimestamp = $data['utimestamp'];
	}
	
	return $period - $critical_period;
}

/** 
 * Get the TTR value of an agent module in a period of time.
 * 
 * @param int Agent module id
 * @param int Period of time to check (in seconds)
 * @param int Top date to check the values. Default current time.
 * 
 * @return float The TTR value in the interval.
 */
function reporting_get_agentmodule_ttr ($id_agent_module, $period = 0, $date = 0) {
	
	// Initialize variables
	if (empty ($date)) $date = get_system_time ();
	
	// Read module configuration
	$datelimit = $date - $period;
	$search_in_history_db = db_search_in_history_db($datelimit);

	$module = db_get_row_sql ('SELECT max_critical, min_critical, id_tipo_modulo
		FROM tagente_modulo
		WHERE id_agente_modulo = ' . (int) $id_agent_module);
	if ($module === false) {
		return false;
	}
	
	$critical_min = $module['min_critical'];
	$critical_max = $module['max_critical'];
	$module_type = $module['id_tipo_modulo'];
	
	// Set critical_min and critical for proc modules
	$module_type_str = modules_get_type_name ($module_type);
	if (strstr ($module_type_str, 'proc') !== false &&
		($critical_min == 0 && $critical_max == 0)) {
		$critical_min = 1;
	}
	
	// Get module data
	$interval_data = db_get_all_rows_sql ('SELECT * FROM tagente_datos 
		WHERE id_agente_modulo = ' . (int) $id_agent_module .
		' AND utimestamp > ' . (int) $datelimit .
		' AND utimestamp < ' . (int) $date .
		' ORDER BY utimestamp ASC', $search_in_history_db);
	if ($interval_data === false) $interval_data = array ();
	
	// Get previous data
	$previous_data = modules_get_previous_data ($id_agent_module, $datelimit);
	if ($previous_data !== false) {
		$previous_data['utimestamp'] = $datelimit;
		array_unshift ($interval_data, $previous_data);
	}

	// Get next data
	$next_data = modules_get_next_data ($id_agent_module, $date);
	if ($next_data !== false) {
		$next_data['utimestamp'] = $date;
		array_push ($interval_data, $next_data);
	}
	else if (count ($interval_data) > 0) {
		// Propagate the last known data to the end of the interval
		$next_data = array_pop ($interval_data);
		array_push ($interval_data, $next_data);
		$next_data['utimestamp'] = $date;
		array_push ($interval_data, $next_data);
	}
	
	if (count ($interval_data) < 2) {
		return false;
	}
	
	// Set initial conditions
	$critical_period = 0;
	$first_data = array_shift ($interval_data);
	$previous_utimestamp = $first_data['utimestamp'];
	if ((($critical_max > $critical_min AND ($first_data['datos'] > $critical_max OR $first_data['datos'] < $critical_min))) OR
			($critical_max <= $critical_min AND $first_data['datos'] < $critical_min)) {
		$previous_status = 1;
	}
	else {
		$previous_status = 0;
	}
	
	foreach ($interval_data as $data) {
		// Previous status was critical
		if ($previous_status == 1) {
			$critical_period += $data['utimestamp'] - $previous_utimestamp;
		}
		
		// Re-calculate previous status for the next data
		if ((($critical_max > $critical_min AND ($data['datos'] > $critical_max OR $data['datos'] < $critical_min))) OR
			($critical_max <= $critical_min AND $data['datos'] < $critical_min)) {
			$previous_status = 1;
		}
		else {
			$previous_status = 0;
		}
		
		$previous_utimestamp = $data['utimestamp'];
	}
	
	return $critical_period;
}


/** 
 * Get a detailed report of the modules of the agent
 * 
 * @param int $id_agent Agent id to get the report for.
 * @param string $filter filter for get partial modules.
 * 
 * @return array An array
 */
function reporting_get_agent_module_info ($id_agent, $filter = false) {
	global $config;
	
	$return = array ();
	$return["last_contact"] = 0; //Last agent contact
	$return["status"] = STATUS_AGENT_NO_DATA;
	$return["status_img"] = ui_print_status_image (STATUS_AGENT_NO_DATA, __('Agent without data'), true);
	$return["alert_status"] = "notfired";
	$return["alert_value"] = STATUS_ALERT_NOT_FIRED;
	$return["alert_img"] = ui_print_status_image (STATUS_ALERT_NOT_FIRED, __('Alert not fired'), true);
	$return["agent_group"] = agents_get_agent_group ($id_agent);
	
	if (!check_acl ($config["id_user"], $return["agent_group"], "AR")) {
		return $return;
	}
	
	if ($filter != '') {
		$filter = 'AND ';
	}
	
	$filter = 'disabled = 0';
	
	$modules = agents_get_modules($id_agent, false, $filter, true, false);
	
	if ($modules === false) {
		return $return;
	}
	
	$now = get_system_time ();
	
	// Get modules status for this agent
	
	$agent = db_get_row ("tagente", "id_agente", $id_agent);

	$return["total_count"] = $agent["total_count"];
	$return["normal_count"] = $agent["normal_count"];
	$return["warning_count"] = $agent["warning_count"];
	$return["critical_count"] = $agent["critical_count"];
	$return["unknown_count"] = $agent["unknown_count"];
	$return["fired_count"] = $agent["fired_count"];
	$return["notinit_count"] = $agent["notinit_count"];
			
	if ($return["total_count"] > 0) {
		if ($return["critical_count"] > 0) {
			$return["status"] = STATUS_AGENT_CRITICAL;
			$return["status_img"] = ui_print_status_image (STATUS_AGENT_CRITICAL, __('At least one module in CRITICAL status'), true);
		}
		else if ($return["warning_count"] > 0) {
			$return["status"] = STATUS_AGENT_WARNING;
			$return["status_img"] = ui_print_status_image (STATUS_AGENT_WARNING, __('At least one module in WARNING status'), true);
		}
		else if ($return["unknown_count"] > 0) {
			$return["status"] = STATUS_AGENT_DOWN;
			$return["status_img"] = ui_print_status_image (STATUS_AGENT_DOWN, __('At least one module is in UKNOWN status'), true);	
		}
		else {
			$return["status"] = STATUS_AGENT_OK;
			$return["status_img"] = ui_print_status_image (STATUS_AGENT_OK, __('All Monitors OK'), true);
		}
	}
	
	//Alert not fired is by default
	if ($return["fired_count"] > 0) {
		$return["alert_status"] = "fired";
		$return["alert_img"] = ui_print_status_image (STATUS_ALERT_FIRED, __('Alert fired'), true);
		$return["alert_value"] = STATUS_ALERT_FIRED;
	}
	elseif (groups_give_disabled_group ($return["agent_group"])) {
		$return["alert_status"] = "disabled";
		$return["alert_value"] = STATUS_ALERT_DISABLED;
		$return["alert_img"] = ui_print_status_image (STATUS_ALERT_DISABLED, __('Alert disabled'), true);
	}
	
	return $return;
}


/**
 * Print tiny statistics of the status of one agent, group, etc.
 * 
 * @param mixed Array with the counts of the total modules, normal modules, critical modules, warning modules, unknown modules and fired alerts
 * @param bool return or echo flag
 * 
 * @return string html formatted tiny stats of modules/alerts of an agent
 */
function reporting_tiny_stats ($counts_info, $return = false, $type = 'agent', $separator = ':', $strict_user = false) {
	global $config;

	$out = '';
	
	// Depend the type of object, the stats will refer agents, modules...
	switch ($type) {
		case 'modules':
			$template_title['total_count'] = __('%d Total modules');
			$template_title['normal_count'] = __('%d Normal modules');
			$template_title['critical_count'] = __('%d Critical modules');
			$template_title['warning_count'] = __('%d Warning modules');
			$template_title['unknown_count'] = __('%d Unknown modules');
			break;
		case 'agent':
			$template_title['total_count'] = __('%d Total modules');
			$template_title['normal_count'] = __('%d Normal modules');
			$template_title['critical_count'] = __('%d Critical modules');
			$template_title['warning_count'] = __('%d Warning modules');
			$template_title['unknown_count'] = __('%d Unknown modules');
			$template_title['fired_count'] = __('%d Fired alerts');
			break;
		default:
			$template_title['total_count'] = __('%d Total agents');
			$template_title['normal_count'] = __('%d Normal agents');
			$template_title['critical_count'] = __('%d Critical agents');
			$template_title['warning_count'] = __('%d Warning agents');
			$template_title['unknown_count'] = __('%d Unknown agents');
			$template_title['not_init_count'] = __('%d not init agents');
			$template_title['fired_count'] = __('%d Fired alerts');
			break;
	}
	
	if ($strict_user && $type == 'agent') {
		
		$acltags = tags_get_user_module_and_tags ($config['id_user'],'AR', $strict_user);
		$filter['disabled'] = 0;
		$id_agent = $counts_info['id_agente'];
		
		$counts_info = array();
		$counts_info['normal_count'] = count(tags_get_agent_modules ($id_agent, false, $acltags, false, $filter, false, AGENT_MODULE_STATUS_NORMAL));
		$counts_info['warning_count'] = count(tags_get_agent_modules ($id_agent, false, $acltags, false, $filter, false, AGENT_MODULE_STATUS_WARNING));
		$counts_info['critical_count'] = count(tags_get_agent_modules ($id_agent, false, $acltags, false, $filter, false, AGENT_MODULE_STATUS_CRITICAL_BAD));
		$counts_info['notinit_count'] = count(tags_get_agent_modules ($id_agent, false, $acltags, false, $filter, false, AGENT_MODULE_STATUS_NOT_INIT));
		$counts_info['unknown_count'] = count(tags_get_agent_modules ($id_agent, false, $acltags, false, $filter, false, AGENT_MODULE_STATUS_UNKNOWN));
		$counts_info['total_count'] = $counts_info['normal_count'] + $counts_info['warning_count'] + $counts_info['critical_count'] + $counts_info['unknown_count'] + $counts_info['notinit_count'];
		
		$all_agent_modules = tags_get_agent_modules ($id_agent, false, $acltags, false, $filter);
		if (!empty($all_agent_modules)) {
			$mod_clause = "(".implode(',', array_keys($all_agent_modules)).")";

			$counts_info['fired_count'] = (int) db_get_sql ("SELECT COUNT(times_fired)
				FROM talert_template_modules
				WHERE times_fired != 0 AND id_agent_module IN ".$mod_clause);
		}
		else {
			$counts_info['fired_count'] = 0;
		}
	}
	
	// Store the counts in a data structure to print hidden divs with titles
	$stats = array();
	
	if (isset($counts_info['total_count'])) {
		$not_init = isset($counts_info['notinit_count']) ? $counts_info['notinit_count'] : 0;
		$total_count = $counts_info['total_count'] - $not_init;
		$stats[] = array('name' => 'total_count', 'count' => $total_count, 'title' => sprintf($template_title['total_count'], $total_count));
	}
	
	if (isset($counts_info['normal_count'])) {
		$normal_count = $counts_info['normal_count'];
		$stats[] = array('name' => 'normal_count', 'count' => $normal_count, 'title' => sprintf($template_title['normal_count'], $normal_count));
	}
	
	if (isset($counts_info['critical_count'])) {
		$critical_count = $counts_info['critical_count'];
		$stats[] = array('name' => 'critical_count', 'count' => $critical_count, 'title' => sprintf($template_title['critical_count'], $critical_count));
	}
	
	if (isset($counts_info['warning_count'])) {
		$warning_count = $counts_info['warning_count'];
		$stats[] = array('name' => 'warning_count', 'count' => $warning_count, 'title' => sprintf($template_title['warning_count'], $warning_count));
	}
	
	if (isset($counts_info['unknown_count'])) {
		$unknown_count = $counts_info['unknown_count'];
		$stats[] = array('name' => 'unknown_count', 'count' => $unknown_count, 'title' => sprintf($template_title['unknown_count'], $unknown_count));
	}
	
	if (isset($counts_info['not_init_count'])) {
		$not_init_count = $counts_info['not_init_count'];
		$stats[] = array('name' => 'not_init_count',
			'count' => $not_init_count,
			'title' => sprintf($template_title['not_init_count'], $not_init_count));
	}
	
	if (isset($template_title['fired_count'])) {
		if (isset($counts_info['fired_count'])) {
			$fired_count = $counts_info['fired_count'];
			$stats[] = array('name' => 'fired_count', 'count' => $fired_count, 'title' => sprintf($template_title['fired_count'], $fired_count));
		}
	}
	
	$uniq_id = uniqid();
	
	foreach ($stats as $stat) {
		$params = array('id' => 'forced_title_' . $stat['name'] . '_' . $uniq_id, 
						'class' => 'forced_title_layer', 
						'content' => $stat['title'],
						'hidden' => true);
		$out .= html_print_div($params, true);
	}
	
	// If total count is less than 0, is an error. Never show negative numbers
	if ($total_count < 0) {
		$total_count = 0;
	}
	
	$out .= '<b>' . '<span id="total_count_' . $uniq_id . '" class="forced_title" style="font-size: 7pt">' . $total_count . '</span>';
	if (isset($fired_count) && $fired_count > 0)
		$out .= ' ' . $separator . ' <span class="orange forced_title" id="fired_count_' . $uniq_id . '" style="font-size: 7pt">' . $fired_count . '</span>';
	if (isset($critical_count) && $critical_count > 0)
		$out .= ' ' . $separator . ' <span class="red forced_title" id="critical_count_' . $uniq_id . '" style="font-size: 7pt">' . $critical_count . '</span>';
	if (isset($warning_count) && $warning_count > 0)
		$out .= ' ' . $separator . ' <span class="yellow forced_title" id="warning_count_' . $uniq_id . '" style="font-size: 7pt">' . $warning_count . '</span>';
	if (isset($unknown_count) && $unknown_count > 0)
		$out .= ' ' . $separator . ' <span class="grey forced_title" id="unknown_count_' . $uniq_id . '" style="font-size: 7pt">' . $unknown_count . '</span>';
	if (isset($not_init_count) && $not_init_count > 0)
		$out .= ' ' . $separator . ' <span class="blue forced_title" id="not_init_count_' . $uniq_id . '" style="font-size: 7pt">' . $not_init_count . '</span>';
	if (isset($normal_count) && $normal_count > 0)
		$out .= ' ' . $separator . ' <span class="green forced_title" id="normal_count_' . $uniq_id . '" style="font-size: 7pt">' . $normal_count . '</span>';
	
	$out .= '</b>';
	
	if ($return) {
		return $out;
	}
	else {
		echo $out;
	}
}


/** 
 * Get SLA of a module.
 * 
 * @param int Agent module to calculate SLA
 * @param int Period to check the SLA compliance.
 * @param int Minimum data value the module in the right interval
 * @param int Maximum data value the module in the right interval. False will
 * ignore max value
 * @param int Beginning date of the report in UNIX time (current date by default).
 * @param array $dayWeek  Array of days week to extract as array('monday' => false, 'tuesday' => true....), and by default is null.
 * @param string $timeFrom Time in the day to start to extract in mysql format, by default null.
 * @param string $timeTo Time in the day to end to extract in mysql format, by default null.
 * 
 * @return float SLA percentage of the requested module. False if no data were
 * found
 */
function reporting_get_agentmodule_sla ($id_agent_module, $period = 0,
	$min_value = 1, $max_value = false, $date = 0, $daysWeek = null,
	$timeFrom = null, $timeTo = null) {
	
	global $config;
	
	if (empty($id_agent_module))
		return false;
	
	// Set initial conditions
	$bad_period = 0;
	// Limit date to start searching data
	$datelimit = $date - $period;
	$search_in_history_db = db_search_in_history_db($datelimit);
	
	// Initialize variables
	if (empty ($date)) {
		$date = get_system_time ();
	}
	if ($daysWeek === null) {
		$daysWeek = array();
	}
	
	
	// Calculate the SLA for large time without hours
	if ($timeFrom == $timeTo) {
		// Get interval data
		$sql = sprintf ('SELECT *
			FROM tagente_datos
			WHERE id_agente_modulo = %d
				AND utimestamp > %d AND utimestamp <= %d',
			$id_agent_module, $datelimit, $date);
		
		//Add the working times (mon - tue - wed ...) and from time to time
		$days = array();
		//Translate to mysql week days
		if ($daysWeek) {
			foreach ($daysWeek as $key => $value) {
				if (!$value) {
					if ($key == 'monday') {
						$days[] = 2;
					}
					if ($key == 'tuesday') {
						$days[] = 3;
					}
					if ($key == 'wednesday') {
						$days[] = 4;
					}
					if ($key == 'thursday') {
						$days[] = 5;
					}
					if ($key == 'friday') {
						$days[] = 6;
					}
					if ($key == 'saturday') {
						$days[] = 7;
					}
					if ($key == 'sunday') {
						$days[] = 1;
					}
				}
			}
		}
		
		if (count($days) > 0) {
			$sql .= ' AND DAYOFWEEK(FROM_UNIXTIME(utimestamp)) NOT IN (' . implode(',', $days) . ')';
		}
		
		$sql .= "\n";
		$sql .= ' ORDER BY utimestamp ASC';
		$interval_data = db_get_all_rows_sql ($sql, $search_in_history_db);
		
		if ($interval_data === false) {
			$interval_data = array ();
		}
		
		// Calculate planned downtime dates
		$downtime_dates = reporting_get_planned_downtimes_intervals($id_agent_module, $datelimit, $date);
		
		// Get previous data
		$previous_data = modules_get_previous_data ($id_agent_module, $datelimit);
		
		if ($previous_data !== false) {
			$previous_data['utimestamp'] = $datelimit;
			array_unshift ($interval_data, $previous_data);
		}
		
		// Get next data
		$next_data = modules_get_next_data ($id_agent_module, $date);
		
		if ($next_data !== false) {
			$next_data['utimestamp'] = $date;
			array_push ($interval_data, $next_data);
		}
		else if (count ($interval_data) > 0) {
			// Propagate the last known data to the end of the interval
			$next_data = array_pop ($interval_data);
			array_push ($interval_data, $next_data);
			$next_data['utimestamp'] = $date;
			array_push ($interval_data, $next_data);
		}
		
		if (count ($interval_data) < 2) {
			return false;
		}
		
		
		$first_data = array_shift ($interval_data);
		
		// Do not count the empty start of an interval as 0
		if ($first_data['utimestamp'] != $datelimit) {
			$period = $date - $first_data['utimestamp'];
		}
		
		$previous_utimestamp = $first_data['utimestamp'];
		if ((($max_value > $min_value AND ($first_data['datos'] > $max_value OR $first_data['datos'] < $min_value))) OR
			($max_value <= $min_value AND $first_data['datos'] < $min_value)) {
			
			$previous_status = 1;
			foreach ($downtime_dates as $date_dt) {
				if (($date_dt['date_from'] <= $previous_utimestamp) AND ($date_dt['date_to'] >= $previous_utimestamp)) {
					$previous_status = 0;
				}
			}
		}
		else {
			$previous_status = 0;
		}
		
		
		
		
		
		foreach ($interval_data as $data) {
			// Previous status was critical
			if ($previous_status == 1) {
				$bad_period += $data['utimestamp'] - $previous_utimestamp;
			}
			
			if (array_key_exists('datos', $data)) {
				// Re-calculate previous status for the next data
				if ((($max_value > $min_value AND ($data['datos'] > $max_value OR $data['datos'] < $min_value))) OR
					($max_value <= $min_value AND $data['datos'] < $min_value)) {
					
					$previous_status = 1;
					foreach ($downtime_dates as $date_dt) {
						if (($date_dt['date_from'] <= $data['utimestamp']) AND ($date_dt['date_to'] >= $data['utimestamp'])) {
							$previous_status = 0;
						}
					}
				}
				else {
					$previous_status = 0;
				}
			}
			
			$previous_utimestamp = $data['utimestamp'];
		}
		
		// Return the percentage of SLA compliance
		return (float) (100 - ($bad_period / $period) * 100);
	}
	elseif ($period <= SECONDS_1DAY) {
		
		
		return reporting_get_agentmodule_sla_day(
			$id_agent_module,
			$period,
			$min_value,
			$max_value,
			$date,
			$daysWeek,
			$timeFrom,
			$timeTo);
	}
	else {
		// Extract the data each day
		
		$sla = 0;
		
		$i = 0;
		for ($interval = 0; $interval <= $period; $interval = $interval + SECONDS_1DAY) {
			$datelimit = $date - $interval;
			
			$sla_day = reporting_get_agentmodule_sla(
				$id_agent_module,
				SECONDS_1DAY,
				$min_value,
				$max_value,
				$datelimit + $interval,
				$daysWeek,
				$timeFrom, $timeTo);
			
			
			$sla += $sla_day;
			$i++;
		}
		
		$sla = $sla / $i;
		
		return $sla;
	}
}


/** 
 * Get the time intervals where an agentmodule is affected by the planned downtimes.
 * 
 * @param int Agent module to calculate planned downtimes intervals.
 * @param int Start date in utimestamp.
 * @param int End date in utimestamp.
 * @param bool Whether ot not to get the planned downtimes that affect the service associated with the agentmodule.
 * 
 * @return Array with time intervals.
 */
function reporting_get_planned_downtimes_intervals ($id_agent_module, $start_date, $end_date, $check_services = false) {
	global $config;

	if (empty($id_agent_module))
		return false;

	require_once ($config['homedir'] . '/include/functions_planned_downtimes.php');

	$malformed_planned_downtimes = planned_downtimes_get_malformed();
	if (empty($malformed_planned_downtimes))
		$malformed_planned_downtimes = array();

	$sql_downtime = "SELECT DISTINCT(tpdr.id), tpdr.*
					FROM (
							SELECT tpd.*
							FROM tplanned_downtime tpd, tplanned_downtime_agents tpda, tagente_modulo tam
							WHERE tpd.id = tpda.id_downtime
								AND tpda.all_modules = 1
								AND tpda.id_agent = tam.id_agente
								AND tam.id_agente_modulo = $id_agent_module
						UNION ALL
							SELECT tpd.*
							FROM tplanned_downtime tpd, tplanned_downtime_modules tpdm
							WHERE tpd.id = tpdm.id_downtime
								AND tpdm.id_agent_module = $id_agent_module
					) tpdr
					ORDER BY tpdr.id";

	$downtimes = db_get_all_rows_sql($sql_downtime);

	if ($downtimes == false) {
		$downtimes = array();
	}
	$downtime_dates = array();
	foreach ($downtimes as $downtime) {
		$downtime_id = $downtime['id'];
		$downtime_type = $downtime['type_execution'];
		$downtime_periodicity = $downtime['type_periodicity'];
		
		if ($downtime_type == 'once') {
			$dates = array();
			$dates['date_from'] = $downtime['date_from'];
			$dates['date_to'] = $downtime['date_to'];
			$downtime_dates[] = $dates;
		}
		else if ($downtime_type == 'periodically') {

			// If a planned downtime have malformed dates, its intervals aren't taken account
			$downtime_malformed = false;
			foreach ($malformed_planned_downtimes as $malformed_planned_downtime) {
				if ($downtime_id == $malformed_planned_downtime['id']) {
					$downtime_malformed = true;
					break;
				}
			}
			if ($downtime_malformed == true) {
				continue;
			}
			// If a planned downtime have malformed dates, its intervals aren't taken account

			$downtime_time_from = $downtime['periodically_time_from'];
			$downtime_time_to = $downtime['periodically_time_to'];

			$downtime_hour_from = date("H", strtotime($downtime_time_from));
			$downtime_minute_from = date("i", strtotime($downtime_time_from));
			$downtime_second_from = date("s", strtotime($downtime_time_from));
			$downtime_hour_to = date("H", strtotime($downtime_time_to));
			$downtime_minute_to = date("i", strtotime($downtime_time_to));
			$downtime_second_to = date("s", strtotime($downtime_time_to));

			if ($downtime_periodicity == "monthly") {
				$downtime_day_from = $downtime['periodically_day_from'];
				$downtime_day_to = $downtime['periodically_day_to'];

				$date_aux = strtotime(date("Y-m-01", $start_date));
				$year_aux = date("Y", $date_aux);
				$month_aux = date("m", $date_aux);

				$end_year = date("Y", $end_date);
				$end_month = date("m", $end_date);

				while ($year_aux < $end_year || ($year_aux == $end_year && $month_aux <= $end_month)) {
					
					if ($downtime_day_from > $downtime_day_to) {
						$dates = array();
						$dates['date_from'] = strtotime("$year_aux-$month_aux-$downtime_day_from $downtime_hour_from:$downtime_minute_from:$downtime_second_from");
						$dates['date_to'] = strtotime(date("Y-m-t H:i:s", strtotime("$year_aux-$month_aux-28 23:59:59")));
						$downtime_dates[] = $dates;

						$dates = array();
						if ($month_aux + 1 <= 12) {
							$dates['date_from'] = strtotime("$year_aux-".($month_aux + 1)."-01 00:00:00");
							$dates['date_to'] = strtotime("$year_aux-".($month_aux + 1)."-$downtime_day_to $downtime_hour_to:$downtime_minute_to:$downtime_second_to");
						}
						else {
							$dates['date_from'] = strtotime(($year_aux + 1)."-01-01 00:00:00");
							$dates['date_to'] = strtotime(($year_aux + 1)."-01-$downtime_day_to $downtime_hour_to:$downtime_minute_to:$downtime_second_to");
						}
						$downtime_dates[] = $dates;
					}
					else {
						if ($downtime_day_from == $downtime_day_to && strtotime($downtime_time_from) > strtotime($downtime_time_to)) {
							$date_aux_from = strtotime("$year_aux-$month_aux-$downtime_day_from $downtime_hour_from:$downtime_minute_from:$downtime_second_from");
							$max_day_num = date('t', $date_aux);

							$dates = array();
							$dates['date_from'] = strtotime("$year_aux-$month_aux-$downtime_day_from $downtime_hour_from:$downtime_minute_from:$downtime_second_from");
							$dates['date_to'] = strtotime("$year_aux-$month_aux-$downtime_day_from 23:59:59");
							$downtime_dates[] = $dates;

							if ($downtime_day_to + 1 > $max_day_num) {

								$dates = array();
								if ($month_aux + 1 <= 12) {
									$dates['date_from'] = strtotime("$year_aux-".($month_aux + 1)."-01 00:00:00");
									$dates['date_to'] = strtotime("$year_aux-".($month_aux + 1)."-01 $downtime_hour_to:$downtime_minute_to:$downtime_second_to");
								}
								else {
									$dates['date_from'] = strtotime(($year_aux + 1)."-01-01 00:00:00");
									$dates['date_to'] = strtotime(($year_aux + 1)."-01-01 $downtime_hour_to:$downtime_minute_to:$downtime_second_to");
								}
								$downtime_dates[] = $dates;
							}
							else {
								$dates = array();
								$dates['date_from'] = strtotime("$year_aux-$month_aux-".($downtime_day_to + 1)." 00:00:00");
								$dates['date_to'] = strtotime("$year_aux-$month_aux-".($downtime_day_to + 1)." $downtime_hour_to:$downtime_minute_to:$downtime_second_to");
								$downtime_dates[] = $dates;
							}
						}
						else {
							$dates = array();
							$dates['date_from'] = strtotime("$year_aux-$month_aux-$downtime_day_from $downtime_hour_from:$downtime_minute_from:$downtime_second_from");
							$dates['date_to'] = strtotime("$year_aux-$month_aux-$downtime_day_to $downtime_hour_to:$downtime_minute_to:$downtime_second_to");
							$downtime_dates[] = $dates;
						}
					}

					$month_aux++;
					if ($month_aux > 12) {
						$month_aux = 1;
						$year_aux++;
					}
				}
			}
			else if ($downtime_periodicity == "weekly") {
				$date_aux = $start_date;
				$active_days = array();
				$active_days[0] = ($downtime['sunday'] == 1) ? true : false;
				$active_days[1] = ($downtime['monday'] == 1) ? true : false;
				$active_days[2] = ($downtime['tuesday'] == 1) ? true : false;
				$active_days[3] = ($downtime['wednesday'] == 1) ? true : false;
				$active_days[4] = ($downtime['thursday'] == 1) ? true : false;
				$active_days[5] = ($downtime['friday'] == 1) ? true : false;
				$active_days[6] = ($downtime['saturday'] == 1) ? true : false;

				while ($date_aux <= $end_date) {
					$weekday_num = date('w', $date_aux);
					
					if ($active_days[$weekday_num]) {
						$day_num = date('d', $date_aux);
						$month_num = date('m', $date_aux);
						$year_num = date('Y', $date_aux);

						$max_day_num = date('t', $date_aux);

						if (strtotime($downtime_time_from) > strtotime($downtime_time_to)) {
							$dates = array();
							$dates['date_from'] = strtotime("$year_num-$month_num-$day_num $downtime_hour_from:$downtime_minute_from:$downtime_second_from");
							$dates['date_to'] = strtotime("$year_num-$month_num-$day_num 23:59:59");
							$downtime_dates[] = $dates;

							$dates = array();
							if ($day_num + 1 > $max_day_num) {
								if ($month_num + 1 > 12) {
									$dates['date_from'] = strtotime(($year_num + 1)."-01-01 00:00:00");
									$dates['date_to'] = strtotime(($year_num + 1)."-01-01 $downtime_hour_to:$downtime_minute_to:$downtime_second_to");
								}
								else {
									$dates['date_from'] = strtotime("$year_num-".($month_num + 1)."-01 00:00:00");
									$dates['date_to'] = strtotime("$year_num-".($month_num + 1)."-01 $downtime_hour_to:$downtime_minute_to:$downtime_second_to");
								}
							}
							else {
								$dates['date_from'] = strtotime("$year_num-$month_num-".($day_num + 1)." 00:00:00");
								$dates['date_to'] = strtotime("$year_num-$month_num-".($day_num + 1)." $downtime_hour_to:$downtime_minute_to:$downtime_second_to");
							}
							$downtime_dates[] = $dates;
						}
						else {
							$dates = array();
							$dates['date_from'] = strtotime("$year_num-$month_num-$day_num $downtime_hour_from:$downtime_minute_from:$downtime_second_from");
							$dates['date_to'] = strtotime("$year_num-$month_num-$day_num $downtime_hour_to:$downtime_minute_to:$downtime_second_to");
							$downtime_dates[] = $dates;
						}
					}

					$date_aux += SECONDS_1DAY;
				}
			}
		}
	}

	if ($check_services) {
		enterprise_include_once("include/functions_services.php");
		if (function_exists("services_get_planned_downtimes_intervals")) {
			services_get_planned_downtimes_intervals($downtime_dates, $start_date, $end_date, false, $id_agent_module);
		}
	}

	return $downtime_dates;
}

/**
 * Gets a detailed reporting of groups's events.  
 *
 * @param unknown_type $id_group Id of the group.
 * @param unknown_type $period Time period of the report.
 * @param unknown_type $date Date of the report.
 * @param unknown_type $return Whether to return or not.
 * @param unknown_type $html Whether to return HTML code or not.
 *
 * @return string Report of groups's events
 */
function reporting_get_count_events_by_agent ($id_group, $period = 0,
	$date = 0,
	$filter_event_validated = false, $filter_event_critical = false,
	$filter_event_warning = false, $filter_event_no_validated = false,
	$filter_event_filter_search = null) {
	
	if (!is_numeric ($date)) {
		$date = strtotime ($date);
	}
	if (empty ($date)) {
		$date = get_system_time ();
	}
	
	return events_get_count_events_by_agent($id_group, $period, $date,
		$filter_event_validated, $filter_event_critical,
		$filter_event_warning, $filter_event_no_validated,
		$filter_event_filter_search);
}

/** 
 * Get the maximum value of an agent module in a period of time.
 * 
 * @param int Agent module id to get the maximum value.
 * @param int Period of time to check (in seconds)
 * @param int Top date to check the values. Default current time.
 * 
 * @return float The maximum module value in the interval.
 */
function reporting_get_agentmodule_data_max ($id_agent_module, $period=0, $date = 0) {
	global $config;
	
	// Initialize variables
	if (empty ($date)) $date = get_system_time ();
	$datelimit = $date - $period;
	
	$search_in_history_db = db_search_in_history_db($datelimit);
	
	$id_module_type = modules_get_agentmodule_type ($id_agent_module);
	$module_type = modules_get_moduletype_name ($id_module_type);
	$uncompressed_module = is_module_uncompressed ($module_type);
	
	// Get module data
	$interval_data = db_get_all_rows_sql ('SELECT *
		FROM tagente_datos 
		WHERE id_agente_modulo = ' . (int) $id_agent_module .
			' AND utimestamp > ' . (int) $datelimit .
			' AND utimestamp < ' . (int) $date .
		' ORDER BY utimestamp ASC', $search_in_history_db);
	if ($interval_data === false) $interval_data = array ();
	
	// Uncompressed module data
	if ($uncompressed_module) {
	
	// Compressed module data
	}
	else {
		// Get previous data
		$previous_data = modules_get_previous_data ($id_agent_module, $datelimit);
		if ($previous_data !== false) {
			$previous_data['utimestamp'] = $datelimit;
			array_unshift ($interval_data, $previous_data);
		}
		
		// Get next data
		$next_data = modules_get_next_data ($id_agent_module, $date);
		if ($next_data !== false) {
			$next_data['utimestamp'] = $date;
			array_push ($interval_data, $next_data);
		}
		else if (count ($interval_data) > 0) {
			// Propagate the last known data to the end of the interval
			$next_data = array_pop ($interval_data);
			array_push ($interval_data, $next_data);
			$next_data['utimestamp'] = $date;
			array_push ($interval_data, $next_data);
		}
	}
	
	// Set initial conditions
	if (empty($iterval_data)) {
		$max = 0;
	}
	else {
		if ($uncompressed_module || $interval_data[0]['utimestamp'] == $datelimit) {
			$max = $interval_data[0]['datos'];
		}
		else {
			$max = 0;
		}
	}
	
	foreach ($interval_data as $data) {
		if ($data['datos'] > $max) {
			$max = $data['datos'];
		}
	}
	
	return $max;
}

/** 
 * Get the minimum value of an agent module in a period of time.
 * 
 * @param int Agent module id to get the minimum value.
 * @param int Period of time to check (in seconds)
 * @param int Top date to check the values in Unix time. Default current time.
 * 
 * @return float The minimum module value of the module
 */
function reporting_get_agentmodule_data_min ($id_agent_module, $period=0, $date = 0) {
	global $config;
	
	// Initialize variables
	if (empty ($date)) $date = get_system_time ();
	$datelimit = $date - $period;

	$search_in_history_db = db_search_in_history_db($datelimit);
	
	$id_module_type = modules_get_agentmodule_type ($id_agent_module);
	$module_type = modules_get_moduletype_name ($id_module_type);
	$uncompressed_module = is_module_uncompressed ($module_type);
	
	// Get module data
	$interval_data = db_get_all_rows_sql ('SELECT *
		FROM tagente_datos 
		WHERE id_agente_modulo = ' . (int) $id_agent_module .
			' AND utimestamp > ' . (int) $datelimit .
			' AND utimestamp < ' . (int) $date .
		' ORDER BY utimestamp ASC', $search_in_history_db);
	if ($interval_data === false) $interval_data = array ();
	
	// Uncompressed module data
	if ($uncompressed_module) {
		$min_necessary = 1;
	
	// Compressed module data
	}
	else {
		// Get previous data
		$previous_data = modules_get_previous_data ($id_agent_module, $datelimit);
		if ($previous_data !== false) {
			$previous_data['utimestamp'] = $datelimit;
			array_unshift ($interval_data, $previous_data);
		}
	
		// Get next data
		$next_data = modules_get_next_data ($id_agent_module, $date);
		if ($next_data !== false) {
			$next_data['utimestamp'] = $date;
			array_push ($interval_data, $next_data);
		}
		else if (count ($interval_data) > 0) {
			// Propagate the last known data to the end of the interval
			$next_data = array_pop ($interval_data);
			array_push ($interval_data, $next_data);
			$next_data['utimestamp'] = $date;
			array_push ($interval_data, $next_data);
		}
	}
	
	if (count ($interval_data) < 1) {
		return false;
	}
	
	// Set initial conditions
	$min = $interval_data[0]['datos'];
	
	foreach ($interval_data as $data) {
		if ($data['datos'] < $min) {
			$min = $data['datos'];
		}
	}
	
	return $min;
}

/** 
 * Get the sum of values of an agent module in a period of time.
 * 
 * @param int Agent module id to get the sumatory.
 * @param int Period of time to check (in seconds)
 * @param int Top date to check the values. Default current time.
 * 
 * @return float The sumatory of the module values in the interval.
 */
function reporting_get_agentmodule_data_sum ($id_agent_module,
	$period = 0, $date = 0) {
	
	global $config;
	
	// Initialize variables
	if (empty ($date)) $date = get_system_time ();
	$datelimit = $date - $period;
	
	$search_in_history_db = db_search_in_history_db($datelimit);
	
	$id_module_type = db_get_value ('id_tipo_modulo', 'tagente_modulo',
		'id_agente_modulo', $id_agent_module);
	$module_name = db_get_value ('nombre', 'ttipo_modulo', 'id_tipo',
		$id_module_type);
	$module_interval = modules_get_interval ($id_agent_module);
	$uncompressed_module = is_module_uncompressed ($module_name);
	
	// Wrong module type
	if (is_module_data_string ($module_name)) {
		return 0;
	}
	
	// Incremental modules are treated differently
	$module_inc = is_module_inc ($module_name);
	
	// Get module data
	$interval_data = db_get_all_rows_sql('
			SELECT * FROM tagente_datos 
			WHERE id_agente_modulo = ' . (int) $id_agent_module . '
				AND utimestamp > ' . (int) $datelimit . '
				AND utimestamp < ' . (int) $date . '
			ORDER BY utimestamp ASC', $search_in_history_db);
	if ($interval_data === false) $interval_data = array ();
	
	// Uncompressed module data
	if ($uncompressed_module) {
		$min_necessary = 1;
	
	// Compressed module data
	}
	else {
		// Get previous data
		$previous_data = modules_get_previous_data ($id_agent_module, $datelimit);
		if ($previous_data !== false) {
			$previous_data['utimestamp'] = $datelimit;
			array_unshift ($interval_data, $previous_data);
		}
		
		// Get next data
		$next_data = modules_get_next_data ($id_agent_module, $date);
		if ($next_data !== false) {
			$next_data['utimestamp'] = $date;
			array_push ($interval_data, $next_data);
		}
		else if (count ($interval_data) > 0) {
			// Propagate the last known data to the end of the interval
			$next_data = array_pop ($interval_data);
			array_push ($interval_data, $next_data);
			$next_data['utimestamp'] = $date;
			array_push ($interval_data, $next_data);
		}
		
		$min_necessary = 2;
	}
	
	if (count ($interval_data) < $min_necessary) {
		return false;
	}
	
	// Set initial conditions
	$total = 0;
	if (! $uncompressed_module) {
		$previous_data = array_shift ($interval_data);
	}
	
	foreach ($interval_data as $data) {
		if ($uncompressed_module) {
			$total += $data['datos'];
		}
		else if ($module_inc) {
			$total += $previous_data['datos'] * ($data['utimestamp'] - $previous_data['utimestamp']);
		}
		else {
			$total += $previous_data['datos'] * ($data['utimestamp'] - $previous_data['utimestamp']) / $module_interval;
		}
		$previous_data = $data;
	}
	
	return $total;
}

/** 
 * Get the planned downtimes that affect the passed modules on an specific datetime range.
 * 
 * @param int Start date in utimestamp.
 * @param int End date in utimestamp.
 * @param array The agent modules ids.
 * 
 * @return Array with the planned downtimes that are executed in any moment of the range selected and affect the
 * agent modules selected.
 */
function reporting_get_planned_downtimes ($start_date, $end_date, $id_agent_modules = false) {
	$start_time = date("H:i:s", $start_date);
	$end_time = date("H:i:s", $end_date);
	
	$start_day = date("d", $start_date);
	$end_day = date("d", $end_date);
	
	$start_month = date("m", $start_date);
	$end_month = date("m", $end_date);
	
	if ($start_date > $end_date) {
		return false;
	}
	
	if ($end_date - $start_date >= SECONDS_1MONTH) {
		// If the date range is larger than 1 month, every monthly planned downtime will be inside
		$periodically_monthly_w = "type_periodicity = 'monthly'";
	}
	else {
		// Check if the range is larger than the planned downtime execution, or if its start or end
		// is inside the planned downtime execution.
		// The start and end time is very important.
		$periodically_monthly_w = "type_periodicity = 'monthly'
									AND (((periodically_day_from > '$start_day'
												OR (periodically_day_from = '$start_day'
													AND periodically_time_from >= '$start_time'))
											AND (periodically_day_to < '$end_day'
												OR (periodically_day_to = '$end_day'
													AND periodically_time_to <= '$end_time')))
										OR ((periodically_day_from < '$start_day' 
												OR (periodically_day_from = '$start_day'
													AND periodically_time_from <= '$start_time'))
											AND (periodically_day_to > '$start_day'
												OR (periodically_day_to = '$start_day'
													AND periodically_time_to >= '$start_time')))
										OR ((periodically_day_from < '$end_day' 
												OR (periodically_day_from = '$end_day'
													AND periodically_time_from <= '$end_time'))
											AND (periodically_day_to > '$end_day'
												OR (periodically_day_to = '$end_day'
													AND periodically_time_to >= '$end_time'))))";
	}
	
	$periodically_weekly_days = array();
	$date_aux = $start_date;
	$i = 0;
	
	if (($end_date - $start_date) >= SECONDS_1WEEK) {
		// If the date range is larger than 7 days, every weekly planned downtime will be inside.
		for ($i = 0; $i < 7; $i++) {
			$weekday_actual = strtolower(date('l', $date_aux));
			$periodically_weekly_days[] = "($weekday_actual = 1)";
			$date_aux += SECONDS_1DAY;
		}
	}
	else if (($end_date - $start_date) <= SECONDS_1DAY && $start_day == $end_day) {
		// If the date range is smaller than 1 day, the start and end days can be equal or consecutive.
		// If they are equal, the execution times have to be contained in the date range times or contain
		// the start or end time of the date range.
		$weekday_actual = strtolower(date('l', $start_date));
		$periodically_weekly_days[] = "($weekday_actual = 1
			AND ((periodically_time_from > '$start_time' AND periodically_time_to < '$end_time')
				OR (periodically_time_from = '$start_time'
					OR (periodically_time_from < '$start_time'
						AND periodically_time_to >= '$start_time'))
				OR (periodically_time_from = '$end_time'
					OR (periodically_time_from < '$end_time'
						AND periodically_time_to >= '$end_time'))))";
	}
	else {
		while ($date_aux <= $end_date && $i < 7) {
			
			$weekday_actual = strtolower(date('l', $date_aux));
			$day_num_actual = date('d', $date_aux);
			
			if ($date_aux == $start_date) {
				$periodically_weekly_days[] = "($weekday_actual = 1 AND periodically_time_to >= '$start_time')";
			}
			else if ($day_num_actual == $end_day) {
				$periodically_weekly_days[] = "($weekday_actual = 1 AND periodically_time_from <= '$end_time')";
			}
			else {
				$periodically_weekly_days[] = "($weekday_actual = 1)";
			}
			
			$date_aux += SECONDS_1DAY;
			$i++;
		}
	}
	
	if (!empty($periodically_weekly_days)) {
		$periodically_weekly_w = "type_periodicity = 'weekly' AND (".implode(" OR ", $periodically_weekly_days).")";
		$periodically_condition = "(($periodically_monthly_w) OR ($periodically_weekly_w))";
	}
	else {
		$periodically_condition = "($periodically_monthly_w)";
	}
	
	if ($id_agent_modules !== false) {
		if (empty($id_agent_modules))
			return array();
		
		$id_agent_modules_str = implode(",", $id_agent_modules);
		
		$sql_downtime = "SELECT DISTINCT(tpdr.id), tpdr.*
						FROM (
								SELECT tpd.*
								FROM tplanned_downtime tpd, tplanned_downtime_agents tpda, tagente_modulo tam
								WHERE (tpd.id = tpda.id_downtime
										AND tpda.all_modules = 1
										AND tpda.id_agent = tam.id_agente
										AND tam.id_agente_modulo IN ($id_agent_modules_str))
									AND ((type_execution = 'periodically'
											AND $periodically_condition)
										OR (type_execution = 'once'
											AND ((date_from >= '$start_date' AND date_to <= '$end_date')
												OR (date_from <= '$start_date' AND date_to >= '$end_date')
												OR (date_from <= '$start_date' AND date_to >= '$start_date')
												OR (date_from <= '$end_date' AND date_to >= '$end_date'))))
							UNION ALL
								SELECT tpd.*
								FROM tplanned_downtime tpd, tplanned_downtime_modules tpdm
								WHERE (tpd.id = tpdm.id_downtime
										AND tpdm.id_agent_module IN ($id_agent_modules_str))
									AND ((type_execution = 'periodically'
											AND $periodically_condition)
										OR (type_execution = 'once'
											AND ((date_from >= '$start_date' AND date_to <= '$end_date')
												OR (date_from <= '$start_date' AND date_to >= '$end_date')
												OR (date_from <= '$start_date' AND date_to >= '$start_date')
												OR (date_from <= '$end_date' AND date_to >= '$end_date'))))
						) tpdr
						ORDER BY tpdr.id";
	}
	else {
		$sql_downtime = "SELECT *
						FROM tplanned_downtime tpd, tplanned_downtime_modules tpdm
						WHERE (type_execution = 'periodically'
									AND $periodically_condition)
								OR (type_execution = 'once'
									AND ((date_from >= '$start_date' AND date_to <= '$end_date')
										OR (date_from <= '$start_date' AND date_to >= '$end_date')
										OR (date_from <= '$start_date' AND date_to >= '$start_date')
										OR (date_from <= '$end_date' AND date_to >= '$end_date')))";
	}
	
	$downtimes = db_get_all_rows_sql($sql_downtime);
	if ($downtimes == false) {
		$downtimes = array();
	}
	
	return $downtimes;
}

/** 
 * Get SLA of a module.
 * 
 * @param int Agent module to calculate SLA
 * @param int Period to check the SLA compliance.
 * @param int Minimum data value the module in the right interval
 * @param int Maximum data value the module in the right interval. False will
 * ignore max value
 * @param int Beginning date of the report in UNIX time (current date by default).
 * @param array $dayWeek  Array of days week to extract as array('monday' => false, 'tuesday' => true....), and by default is null.
 * @param string $timeFrom Time in the day to start to extract in mysql format, by default null.
 * @param string $timeTo Time in the day to end to extract in mysql format, by default null.
 * 
 * @return float SLA percentage of the requested module. False if no data were
 * found
 */
function reporting_get_agentmodule_sla_day ($id_agent_module, $period = 0, $min_value = 1, $max_value = false, $date = 0, $daysWeek = null, $timeFrom = null, $timeTo = null) {
	global $config;
	
	if (empty($id_agent_module))
		return false;
	
	// Initialize variables
	if (empty ($date)) {
		$date = get_system_time ();
	}
	if ($daysWeek === null) {
		$daysWeek = array();
	}
	// Limit date to start searching data
	$datelimit = $date - $period;
	
	$search_in_history_db = db_search_in_history_db($datelimit);
	
	// Get interval data
	$sql = sprintf ('SELECT *
		FROM tagente_datos
		WHERE id_agente_modulo = %d
			AND utimestamp > %d AND utimestamp <= %d',
		$id_agent_module, $datelimit, $date);
	
	//Add the working times (mon - tue - wed ...) and from time to time
	$days = array();
	//Translate to mysql week days
	if ($daysWeek) {
		foreach ($daysWeek as $key => $value) {
			if (!$value) {
				if ($key == 'monday') {
					$days[] = 2;
				}
				if ($key == 'tuesday') {
					$days[] = 3;
				}
				if ($key == 'wednesday') {
					$days[] = 4;
				}
				if ($key == 'thursday') {
					$days[] = 5;
				}
				if ($key == 'friday') {
					$days[] = 6;
				}
				if ($key == 'saturday') {
					$days[] = 7;
				}
				if ($key == 'sunday') {
					$days[] = 1;
				}
			}
		}
	}
	
	if (count($days) > 0) {
		$sql .= ' AND DAYOFWEEK(FROM_UNIXTIME(utimestamp)) NOT IN (' . implode(',', $days) . ')';
	}
	
	if ($timeFrom < $timeTo) {
		$sql .= ' AND (TIME(FROM_UNIXTIME(utimestamp)) >= "' . $timeFrom . '" AND TIME(FROM_UNIXTIME(utimestamp)) <= "'. $timeTo . '")';
	}
	elseif ($timeFrom > $timeTo) {
		$sql .= ' AND (TIME(FROM_UNIXTIME(utimestamp)) >= "' . $timeFrom . '" OR TIME(FROM_UNIXTIME(utimestamp)) <= "'. $timeTo . '")';
	}
	$sql .= ' ORDER BY utimestamp ASC';
	$interval_data = db_get_all_rows_sql ($sql, $search_in_history_db);
	
	if ($interval_data === false) {
		$interval_data = array ();
	}
	
	// Calculate planned downtime dates
	$downtime_dates = reporting_get_planned_downtimes_intervals($id_agent_module, $datelimit, $date);
	
	// Get previous data
	$previous_data = modules_get_previous_data ($id_agent_module, $datelimit);
	
	if ($previous_data !== false) {
		$previous_data['utimestamp'] = $datelimit;
		array_unshift ($interval_data, $previous_data);
	}
	
	// Get next data
	$next_data = modules_get_next_data ($id_agent_module, $date);
	
	if ($next_data !== false) {
		$next_data['utimestamp'] = $date;
		array_push ($interval_data, $next_data);
	}
	else if (count ($interval_data) > 0) {
		// Propagate the last known data to the end of the interval
		$next_data = array_pop ($interval_data);
		array_push ($interval_data, $next_data);
		$next_data['utimestamp'] = $date;
		array_push ($interval_data, $next_data);
	}
	
	if (count ($interval_data) < 2) {
		return false;
	}
	
	// Set initial conditions
	$bad_period = 0;
	$first_data = array_shift ($interval_data);
	
	// Do not count the empty start of an interval as 0
	if ($first_data['utimestamp'] != $datelimit) {
		$period = $date - $first_data['utimestamp'];
	}
	
	$previous_utimestamp = $first_data['utimestamp'];
	if ((($max_value > $min_value AND ($first_data['datos'] > $max_value OR $first_data['datos'] < $min_value))) OR
		($max_value <= $min_value AND $first_data['datos'] < $min_value)) {
		
		$previous_status = 1;
		foreach ($downtime_dates as $date_dt) {
			if (($date_dt['date_from'] <= $previous_utimestamp) AND ($date_dt['date_to'] >= $previous_utimestamp)) {
				$previous_status = 0;
			}
		}
	}
	else {
		$previous_status = 0;
	}
	
	
	
	foreach ($interval_data as $data) {
		// Previous status was critical
		if ($previous_status == 1) {
			$bad_period += $data['utimestamp'] - $previous_utimestamp;
		}
		
		if (array_key_exists('datos', $data)) {
			// Re-calculate previous status for the next data
			if ((($max_value > $min_value AND ($data['datos'] > $max_value OR $data['datos'] < $min_value))) OR
				($max_value <= $min_value AND $data['datos'] < $min_value)) {
				
				$previous_status = 1;
				foreach ($downtime_dates as $date_dt) {
					if (($date_dt['date_from'] <= $data['utimestamp']) AND ($date_dt['date_to'] >= $data['utimestamp'])) {
						$previous_status = 0;
					}
				}
			}
			else {
				$previous_status = 0;
			}
		}
		
		$previous_utimestamp = $data['utimestamp'];
	}
	
	// Return the percentage of SLA compliance
	return (float) (100 - ($bad_period / $period) * 100);
}

/** 
 * Get several SLA data for an agentmodule within a period divided on subperiods
 * 
 * @param int Agent module to calculate SLA
 * @param int Period to check the SLA compliance.
 * @param int Minimum data value the module in the right interval
 * @param int Maximum data value the module in the right interval. False will
 * ignore max value
 * @param array $days Array of days week to extract as array('monday' => false, 'tuesday' => true....), and by default is null.
 * @param string $timeFrom Time in the day to start to extract in mysql format, by default null.
 * @param string $timeTo Time in the day to end to extract in mysql format, by default null.
 * 
 * @return Array with values either 1, 2, 3 or 4 depending if the SLA percentage for this subperiod
 * is within the sla limits, on the edge, outside or with an unknown value.
 */
function reporting_get_agentmodule_sla_array ($id_agent_module, $period = 0, $min_value = 1, $max_value = false, $date = 0, $daysWeek = null, $timeFrom = null, $timeTo = null) {
	global $config;
	
	if (empty($id_agent_module))
		return false;
	
	// Initialize variables
	if (empty ($date)) {
		$date = get_system_time ();
	}
	if ($daysWeek === null) {
		$daysWeek = array();
	}

	// Hotfix: The edge values are confuse to the users
	$percent = 0;
	
	// Limit date to start searching data
	$datelimit = $date - $period;

	$search_in_history_db = db_search_in_history_db($datelimit);
	
	// Get interval data
	$sql = sprintf ('SELECT * FROM tagente_datos
		WHERE id_agente_modulo = %d
			AND utimestamp > %d AND utimestamp <= %d',
		$id_agent_module, $datelimit, $date);
	
	//Add the working times (mon - tue - wed ...) and from time to time
	$days = array();
	//Translate to mysql week days
	
	if ($daysWeek) {
		foreach ($daysWeek as $key => $value) {
			if (!$value) {
				if ($key == 'monday') {
					$days[] = 2;
				}
				if ($key == 'tuesday') {
					$days[] = 3;
				}
				if ($key == 'wednesday') {
					$days[] = 4;
				}
				if ($key == 'thursday') {
					$days[] = 5;
				}
				if ($key == 'friday') {
					$days[] = 6;
				}
				if ($key == 'saturday') {
					$days[] = 7;
				}
				if ($key == 'sunday') {
					$days[] = 1;
				}
			}
		}
	}
	
	if (count($days) > 0) {
		$sql .= ' AND DAYOFWEEK(FROM_UNIXTIME(utimestamp)) NOT IN (' . implode(',', $days) . ')';
	}
	
	if ($timeFrom != $timeTo) {
		if ($timeFrom < $timeTo) {
			$sql .= ' AND (TIME(FROM_UNIXTIME(utimestamp)) >= "' . $timeFrom . '" AND TIME(FROM_UNIXTIME(utimestamp)) <= "'. $timeTo . '")';
		}
		elseif ($timeFrom > $timeTo) {
			$sql .= ' AND (TIME(FROM_UNIXTIME(utimestamp)) >= "' . $timeFrom . '" OR TIME(FROM_UNIXTIME(utimestamp)) <= "'. $timeTo . '")';
		}
	}
	
	$sql .= ' ORDER BY utimestamp ASC';
	$interval_data = db_get_all_rows_sql ($sql, $search_in_history_db);
	
	if ($interval_data === false) {
		$interval_data = array ();
	}
	
	
	// Indexing data
	$interval_data_indexed = array();
	foreach($interval_data as $idata) {
		$interval_data_indexed[$idata['utimestamp']]['data'] = $idata['datos'];
	}
	
	//-----------Calculate unknown status events------------------------
	$events_unknown = db_get_all_rows_filter ('tevento',
		array ('id_agentmodule' => $id_agent_module,
			"utimestamp > $datelimit",
			"utimestamp < $date",
			'order' => 'utimestamp ASC'),
		array ('id_evento', 'evento', 'timestamp', 'utimestamp', 'event_type'));
	
	if ($events_unknown === false) {
		$events_unknown = array ();
	}
	
	// Add unknown periods to data
	for ($i = 0; isset($events_unknown[$i]); $i++) {
		$eu = $events_unknown[$i];
		
		if ($eu['event_type'] == 'going_unknown') {
			$interval_data_indexed[$eu['utimestamp']]['data'] = 0;
			$interval_data_indexed[$eu['utimestamp']]['status'] = 4;
			
			// Search the corresponding recovery event.
			for ($j = $i+1; isset($events_unknown[$j]); $j++) {
				$eu = $events_unknown[$j];
				
				if ($eu['event_type'] != 'going_unknown' && substr ($eu['event_type'], 0, 5) == 'going') {
					$interval_data_indexed[$eu['utimestamp']]['data'] = 0;
					$interval_data_indexed[$eu['utimestamp']]['status'] = 6;
					
					// Do not process read events again.
					$i = $j;
					break;
				}
			}
		}
	}
	
	// Get the last event before inverval to know if graph start on unknown
	$prev_event = db_get_row_filter ('tevento',
		array ('id_agentmodule' => $id_agent_module,
			"utimestamp <= $datelimit",
			'order' => 'utimestamp DESC'));
	if (isset($prev_event['event_type']) && $prev_event['event_type'] == 'going_unknown') {
		$start_unknown = true;
	}
	else {
		$start_unknown = false;
	}
	//------------------------------------------------------------------
	
	//-----------------Set limits of the interval-----------------------
	// Get previous data (This adds the first data if the begin of module data is after the begin time interval)
	$previous_data = modules_get_previous_data ($id_agent_module, $datelimit);
	if ($previous_data !== false ) {
		$previous_value = $previous_data['datos'];
		// if ((($previous_value > ($min_value - $percent)) && ($previous_value < ($min_value + $percent))) || 
		// 		(($previous_value > ($max_value - $percent)) && ($previous_value < ($max_value + $percent)))) {//2 when value is within the edges
		// 	$previous_known_status = 2;
		// }
		// else
		if (($previous_value >= ($min_value + $percent)) && ($previous_value <= ($max_value - $percent))) { //1 when value is OK
			$previous_known_status = 1;
		}
		elseif (($previous_value <= ($min_value - $percent)) || ($previous_value >= ($max_value + $percent))) { //3 when value is Wrong
			$previous_known_status = 3;
		}
	}

	// If the starting of the graph is unknown we set it
	if ($start_unknown) {
		$interval_data_indexed[$datelimit]['data'] = 0;
		$interval_data_indexed[$datelimit]['status'] = 4;
	}
	else {
		if ($previous_data !== false ) {
			$interval_data_indexed[$datelimit]['data'] = $previous_data['datos'];
		}
		else { // If there are not data befor interval set unknown
			$interval_data_indexed[$datelimit]['data'] = 0;
			$interval_data_indexed[$datelimit]['status'] = 4;
			$previous_known_status = 1; // Assume the module was in normal status if there is no previous data.
		}
	}
	
	// Get next data (This adds data before the interval of the report)
	$next_data = modules_get_next_data ($id_agent_module, $date);
	
	if ($next_data !== false) {
		$interval_data_indexed[$date]['data'] = $previous_data['datos'];
	}
	else if (count ($interval_data_indexed) > 0) {
		// Propagate the last known data to the end of the interval (if there is no module data at the end point)
		ksort($interval_data_indexed);
		$last_data = end($interval_data_indexed);
		$interval_data_indexed[$date] = $last_data;
	}
	
	//------------------------------------------------------------------
	
	//--------Calculate planned downtime dates--------------------------
	$downtime_dates = reporting_get_planned_downtimes_intervals($id_agent_module, $datelimit, $date);

	foreach ($downtime_dates as $downtime_date) {
		// Delete data of the planned downtime and put the last data on the upper limit
		$interval_data_indexed[$downtime_date['date_from']]['data'] = 0;
		$interval_data_indexed[$downtime_date['date_from']]['status'] = 5;
		$interval_data_indexed[$downtime_date['date_to']]['data'] = 0;
		$interval_data_indexed[$downtime_date['date_to']]['status'] = 4;
		
		$last_downtime_data = false;
		foreach ($interval_data_indexed as $idi_timestamp => $idi) {
			if ($idi_timestamp != $downtime_date['date_from'] && $idi_timestamp != $downtime_date['date_to'] && 
					$idi_timestamp >= $downtime_date['date_from'] && $idi_timestamp <= $downtime_date['date_to']) {
				$last_downtime_data = $idi['data'];
				unset($interval_data_indexed[$idi_timestamp]);
			}
		}
		
		// Set the last data of the interval as limit
		if ($last_downtime_data !== false) {
			$interval_data_indexed[$downtime_date['date_to']]['data'] = $last_downtime_data;
		}
	}
	//------------------------------------------------------------------
	
	// Sort the array
	ksort($interval_data_indexed);
	
	// We need more or equal two points
	if (count ($interval_data_indexed) < 2) {
		return false;
	}
	
	//Get the percentage for the limits
	$diff = $max_value - $min_value; 
	
	// Get module type
	$id_module_type = db_get_value('id_tipo_modulo', 'tagente_modulo', 'id_agente_modulo', $id_agent_module);
	// If module is boolean don't create translation intervals (on the edge intervals)
	// if ($id_module_type == 2 or $id_module_type == 6 or $id_module_type == 9 or $id_module_type == 18){
	//      $percent = 0;
	// }
	// else {
	//      // Getting 10% of $diff --> $percent = ($diff/100)*10, so...
	//      $percent = $diff / 10;
	// }
	
	//Set initial conditions
	$first_data = array_shift ($interval_data);
	$previous_utimestamp = $date - $period;
	
	$previous_value = $first_data ['datos'];
	$previous_status = 0;
	
	if (isset($first_data['status'])) {
		// 4 for the Unknown value and 5 for planned downtime
		$previous_status = $first_data['status'];
	}
	// elseif ((($previous_value > ($min_value - $percent)) && ($previous_value < ($min_value + $percent))) || 
	// 		(($previous_value > ($max_value - $percent)) && ($previous_value < ($max_value + $percent)))) {//2 when value is within the edges
	// 	$previous_status = 2;
	// }
	elseif (($previous_value >= ($min_value + $percent)) && ($previous_value <= ($max_value - $percent))) { //1 when value is OK
		$previous_status = 1;
	}
	elseif (($previous_value <= ($min_value - $percent)) || ($previous_value >= ($max_value + $percent))) { //3 when value is Wrong
		$previous_status = 3;
	}
	
	$data_colors = array();
	$i = 0;
	
	foreach ($interval_data_indexed as $utimestamp => $data) {
		$change = false;
		$value = $data['data'];
		if (isset($data['status'])) {
			// Leaving unkown status.
			if ($data['status'] == 6) {
				$status = $previous_known_status;
			}
			// 4 unknown, 5 planned downtime.
			else {
				$status = $data['status'];
			}
		}
		// elseif ((($value > ($min_value - $percent)) && ($value < ($min_value + $percent))) || 
		// 		(($value > ($max_value - $percent)) && ($value < ($max_value + $percent)))) { //2 when value is within the edges
		// 	$status = 2;
		// }
		elseif (($value >= ($min_value + $percent)) && ($value <= ($max_value - $percent))) { //1 when value is OK
			$status = 1;
		}
		elseif (($value <= ($min_value - $percent)) || ($value >= ($max_value + $percent))) { //3 when value is Wrong
			$status = 3;
		}
		
		if ($status != $previous_status) {
			$change = true;
			$data_colors[$i]['data'] = $previous_status;
			$data_colors[$i]['utimestamp'] = $utimestamp - $previous_utimestamp;
			$i++;
			$previous_status = $status;
			$previous_utimestamp = $utimestamp;
		}
		
		// Save the last known status.
		if ($status <= 3) {
			$previous_known_status = $status;
		}
	}
	if ($change == false) {
		$data_colors[$i]['data'] = $previous_status;
		$data_colors[$i]['utimestamp'] = $date - $previous_utimestamp;
	}
	
	return $data_colors;
}
?><|MERGE_RESOLUTION|>--- conflicted
+++ resolved
@@ -2942,14 +2942,7 @@
 	
 	global $config;
 	
-<<<<<<< HEAD
-	$alerts = db_get_all_rows_sql('SELECT *, t1.id as id_alert_template_module
-		FROM talert_template_modules t1
-			INNER JOIN talert_templates t2 ON t1.id_alert_template = t2.id
-		WHERE id_agent_module = ' . $id_agent_module);
-=======
 	$return['type'] = 'prediction_date';
->>>>>>> f2683594
 	
 	if (empty($content['name'])) {
 		$content['name'] = __('Prediction Date');
