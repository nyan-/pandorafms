--- conflicted
+++ resolved
@@ -11136,10 +11136,8 @@
     $table_srv->data[] = $tdata;
 
     $output = '<fieldset class="databox tactical_set">
-<<<<<<< HEAD
                 <legend>'.__('Server performance').'</legend>'.html_print_table($table_srv, true).'</fieldset>';
-=======
-				<legend>'.__('Server performance').'</legend>'.html_print_table($table_srv, true).'</fieldset>';
+
     $public_hash = get_parameter('hash', false);
     if ($public_hash === false) {
         $output .= '<script type="text/javascript">';
@@ -11161,7 +11159,6 @@
         if ($config['event_view_hr']) {
             $sql_count_event .= 'WHERE utimestamp > (UNIX_TIMESTAMP(NOW()) - '.($config['event_view_hr'] * SECONDS_1HOUR).')';
         }
->>>>>>> f4b8b397
 
         $system_events = db_get_value_sql($sql_count_event);
 
