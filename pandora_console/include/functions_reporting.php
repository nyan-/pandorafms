--- conflicted
+++ resolved
@@ -684,10 +684,6 @@
 		}
 	}
 	
-<<<<<<< HEAD
-	// Alerts table
-	$table_al = html_get_predefined_table();
-=======
 	$table_agent = html_get_predefined_table();
 	
 	$agent_data = array();
@@ -721,7 +717,6 @@
 	$agent_data[1] = "<a style='color: #5BB6E5;' href='" . $links['agents_not_init'] . "'><b><span style='font-size: 12pt; font-weight: bold; color: #5BB6E5;'>";
 	$agent_data[1] .= $data["agent_not_init"] <= 0 ? '-' : format_numeric($data['agent_not_init']);
 	$agent_data[1] .= "</span></b></a>";
->>>>>>> c2dbc401
 	
 	$tdata = array();
 	$tdata[0] = html_print_image('images/bell.png', true, array('title' => __('Defined alerts')));
@@ -757,34 +752,6 @@
 function reporting_get_stats_modules_status($data, $graph_width = 250, $graph_height = 150, $links = false, $data_agents=false) {
 	global $config;
 	
-<<<<<<< HEAD
-	// Link URLS
-	if ($links === false) {
-		$urls = array();
-		$urls['monitor_critical'] = "index.php?" .
-			"sec=estado&amp;sec2=operation/agentes/status_monitor&amp;" .
-			"refr=60&amp;status=" . AGENT_MODULE_STATUS_CRITICAL_BAD . "&pure=" . $config['pure'];
-		$urls['monitor_warning'] = "index.php?" .
-			"sec=estado&amp;sec2=operation/agentes/status_monitor&amp;" .
-			"refr=60&amp;status=" . AGENT_MODULE_STATUS_WARNING . "&pure=" . $config['pure'];
-		$urls['monitor_ok'] = "index.php?" .
-			"sec=estado&amp;sec2=operation/agentes/status_monitor&amp;" .
-			"refr=60&amp;status=" . AGENT_MODULE_STATUS_NORMAL . "&pure=" . $config['pure'];
-		$urls['monitor_unknown'] = "index.php?" .
-			"sec=estado&amp;sec2=operation/agentes/status_monitor&amp;" .
-			"refr=60&amp;status=" . AGENT_MODULE_STATUS_UNKNOWN . "&pure=" . $config['pure'];
-		$urls['monitor_not_init'] = "index.php?" .
-			"sec=estado&amp;sec2=operation/agentes/status_monitor&amp;" .
-			"refr=60&amp;status=" . AGENT_MODULE_STATUS_NOT_INIT . "&pure=" . $config['pure'];
-	}
-	else {
-		$urls = array();
-		$urls['monitor_critical'] = $links['monitor_critical'];
-		$urls['monitor_warning'] = $links['monitor_warning'];
-		$urls['monitor_ok'] = $links['monitor_ok'];
-		$urls['monitor_unknown'] = $links['monitor_unknown'];
-		$urls['monitor_not_init'] = $links['monitor_not_init'];
-=======
 	$table_node = html_get_predefined_table();
 		
 	$node_data = array();
@@ -808,55 +775,11 @@
 						__('Node overview') . 
 					'</legend>' . 
 					html_print_table($table_node, true) . '</fieldset>';
->>>>>>> c2dbc401
 	}
 	
 	// Modules by status table
 	$table_mbs = html_get_predefined_table();
 	
-<<<<<<< HEAD
-	$tdata = array();
-	$tdata[0] = html_print_image('images/module_critical.png', true, array('title' => __('Monitor critical')));
-	$tdata[1] = $data["monitor_critical"] <= 0 ? '-' : $data["monitor_critical"];
-	$tdata[1] = '<a style="color: ' . COL_CRITICAL . ';" class="big_data" href="' . $urls['monitor_critical'] . '">' . $tdata[1] . '</a>';
-	
-	$tdata[2] = html_print_image('images/module_warning.png', true, array('title' => __('Monitor warning')));
-	$tdata[3] = $data["monitor_warning"] <= 0 ? '-' : $data["monitor_warning"];
-	$tdata[3] = '<a style="color: ' . COL_WARNING_DARK . ';" class="big_data" href="' . $urls['monitor_warning'] . '">' . $tdata[3] . '</a>';
-	$table_mbs->rowclass[] = '';
-	$table_mbs->data[] = $tdata;
-	
-	$tdata = array();
-	$tdata[0] = html_print_image('images/module_ok.png', true, array('title' => __('Monitor normal')));
-	$tdata[1] = $data["monitor_ok"] <= 0 ? '-' : $data["monitor_ok"];
-	$tdata[1] = '<a style="color: ' . COL_NORMAL . ';" class="big_data" href="' . $urls["monitor_ok"] . '">' . $tdata[1] . '</a>';
-	
-	$tdata[2] = html_print_image('images/module_unknown.png', true, array('title' => __('Monitor unknown')));
-	$tdata[3] = $data["monitor_unknown"] <= 0 ? '-' : $data["monitor_unknown"];
-	$tdata[3] = '<a style="color: ' . COL_UNKNOWN . ';" class="big_data" href="' . $urls["monitor_unknown"] . '">' . $tdata[3] . '</a>';
-	$table_mbs->rowclass[] = '';
-	$table_mbs->data[] = $tdata;
-	
-	$tdata = array();
-	$tdata[0] = html_print_image('images/module_notinit.png', true, array('title' => __('Monitor not init')));
-	$tdata[1] = $data["monitor_not_init"] <= 0 ? '-' : $data["monitor_not_init"];
-	$tdata[1] = '<a style="color: ' . COL_NOTINIT . ';" class="big_data" href="' . $urls["monitor_not_init"] . '">' . $tdata[1] . '</a>';
-	
-	$tdata[2] = $tdata[3] = '';
-	$table_mbs->rowclass[] = '';
-	$table_mbs->data[] = $tdata;
-	
-	if ($data["monitor_checks"] > 0) {
-		$tdata = array();
-		$table_mbs->colspan[count($table_mbs->data)][0] = 4;
-		$table_mbs->cellstyle[count($table_mbs->data)][0] = 'text-align: center;';
-		$tdata[0] = '<div id="outter_status_pie" style="height: ' . $graph_height . 'px">' .
-			'<div id="status_pie" style="margin: auto; width: ' . $graph_width . 'px;">' .
-				graph_agent_status(false, $graph_width, $graph_height, true, true, $data_agents) .
-			'</div></div>';
-		$table_mbs->rowclass[] = '';
-		$table_mbs->data[] = $tdata;
-=======
 	$table_events->width = "100%";
 	if (defined('METACONSOLE'))
 		$style = " vertical-align:middle;";
@@ -906,7 +829,6 @@
 			"<a style='color: #B2B2B2;" . $style . "' href='" . $links['unknown'] . "'><b><span style='font-size: 12pt; font-weight: bold; color: #B2B2B2;'>".
 						format_numeric($data['unknown'])."</span></b></a>";
 
->>>>>>> c2dbc401
 	}
 	
 	if (!defined("METACONSOLE")) {
@@ -980,8 +902,7 @@
 
 function reporting_get_stats_users($data) {
 	global $config;
-<<<<<<< HEAD
-=======
+	
 	include_once ('../../include/graphs/functions_gd.php');
 	$max_value = count($events);
 
@@ -999,7 +920,6 @@
 	);
 	
 	foreach ($events as $data) {
->>>>>>> c2dbc401
 	
 	// Link URLS
 	$urls = array();
