--- conflicted
+++ resolved
@@ -11646,20 +11646,6 @@
     $table_srv->data[] = $tdata;
 
     $output = '<fieldset class="databox tactical_set">
-<<<<<<< HEAD
-				<legend>'.__('Server performance').'</legend>'.html_print_table($table_srv, true).'</fieldset>';
-
-    $output .= '<script type="text/javascript">';
-        $output .= '$(document).ready(function () {';
-            $output .= 'var parameters = {};';
-            $output .= 'parameters["page"] = "include/ajax/events";';
-            $output .= 'parameters["total_events"] = 1;';
-
-            $output .= '$.ajax({type: "GET",url: "'.ui_get_full_url('ajax.php', false, false, false).'",data: parameters,';
-                $output .= 'success: function(data) {';
-                    $output .= '$("#total_events").text(data);';
-                $output .= '}';
-=======
                 <legend>'.__('Server performance').'</legend>'.html_print_table($table_srv, true).'</fieldset>';
 
     $public_hash = get_parameter('hash', false);
@@ -11670,12 +11656,11 @@
                 $output .= 'parameters["page"] = "include/ajax/events";';
                 $output .= 'parameters["total_events"] = 1;';
 
-                $output .= '$.ajax({type: "GET",url: "/pandora_console/ajax.php",data: parameters,';
+                $output .= '$.ajax({type: "GET",url: "'.ui_get_full_url('ajax.php', false, false, false).'",data: parameters,';
                     $output .= 'success: function(data) {';
                         $output .= '$("#total_events").text(data);';
                     $output .= '}';
                 $output .= '});';
->>>>>>> 2977766c
             $output .= '});';
         $output .= '</script>';
     } else {
