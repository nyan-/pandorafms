<?php

/**
 * MySQL Authentication functions.
 *
 * @category   Functions.
 * @package    Pandora FMS
 * @subpackage Login.
 * @version    1.0.0
 * @license    See below
 *
 *    ______                 ___                    _______ _______ ________
 *   |   __ \.-----.--.--.--|  |.-----.----.-----. |    ___|   |   |     __|
 *  |    __/|  _  |     |  _  ||  _  |   _|  _  | |    ___|       |__     |
 * |___|   |___._|__|__|_____||_____|__| |___._| |___|   |__|_|__|_______|
 *
 * ============================================================================
 * Copyright (c) 2005-2022 Artica Soluciones Tecnologicas
 * Please see http://pandorafms.org for full contribution list
 * This program is free software; you can redistribute it and/or
 * modify it under the terms of the GNU General Public License
 * as published by the Free Software Foundation for version 2.
 * This program is distributed in the hope that it will be useful,
 * but WITHOUT ANY WARRANTY; without even the implied warranty of
 * MERCHANTABILITY or FITNESS FOR A PARTICULAR PURPOSE.  See the
 * GNU General Public License for more details.
 * ============================================================================
 */

// Begin.
/**
 * @package Include/auth
 */

if (isset($config) === false) {
    die(
        '
<!DOCTYPE html PUBLIC "-//W3C//DTD HTML 4.01 Transitional//EN">
<html>
	<head>
		<title>Pandora FMS - The Flexible Monitoring System - Console error</title>
		<meta http-equiv="expires" content="0">
		<meta http-equiv="content-type" content="text/html; charset=utf8">
		<meta name="resource-type" content="document">
		<meta name="distribution" content="global">
		<meta name="author" content="Artica ST">
		<meta name="copyright" content="(c) Artica ST">
		<meta name="robots" content="index, follow">
		<link rel="icon" href="../../images/pandora.ico" type="image/ico">
		<link rel="stylesheet" href="../styles/pandora.css" type="text/css">
	</head>
	<body>
		<div id="main" class="float-left mrgn_lft_100px">
			<div align="center">
				<div id="login_f">
					<h1 id="log_f" class="error">You cannot access this file</h1>
					<div>
						<img src="../../images/pandora_logo.png" border="0" />
					</div>
					<div class="msg">
						<span class="error">
							<b>ERROR:</b> You can\'t access this file directly!
						</span>
					</div>
				</div>
			</div>
		</div>
	</body>
</html>
'
    );
}

require_once $config['homedir'].'/include/functions_profile.php';
enterprise_include('include/auth/mysql.php');

$config['user_can_update_info'] = true;
$config['user_can_update_password'] = true;
$config['admin_can_add_user'] = true;
$config['admin_can_delete_user'] = true;
$config['admin_can_disable_user'] = false;
// Currently not implemented.
$config['admin_can_make_admin'] = true;


/**
 * Process_user_login accepts $login and $pass and handles it according to
 * current authentication scheme.
 *
 * @param string  $login Login.
 * @param string  $pass  Pass.
 * @param boolean $api   Api.
 *
 * @return mixed False in case of error or invalid credentials, the username in
 * case it's correct.
 */
function process_user_login($login, $pass, $api=false)
{
    global $config;

    // 0. Check first is user y set as local user.
    $local_user = (bool) db_get_value_filter(
        'local_user',
        'tusuario',
        ['id_user' => $login]
    );

    // 1. Try remote.
    if ($local_user !== true && strtolower($config['auth']) != 'mysql') {
        $login_remote = process_user_login_remote(
            $login,
            io_safe_output($pass),
            $api
        );
    } else {
        $login_remote = false;
    }

    // 2. Try local.
    if ($login_remote === false) {
        if ($api === true) {
            $user_not_login = db_get_value(
                'not_login',
                'tusuario',
                'id_user',
                $login
            );
        }

        if ($config['fallback_local_auth']
            || is_user_admin($login)
            || $local_user === true
            || strtolower($config['auth']) == 'mysql'
            || (bool) $user_not_login === true
        ) {
            return process_user_login_local($login, $pass, $api);
        } else {
            return false;
        }
    } else {
        return $login_remote;
    }

}


function process_user_login_local($login, $pass, $api=false)
{
    global $config, $mysql_cache;

    // Connect to Database
    switch ($config['dbtype']) {
        case 'mysql':
            if (!$api) {
                $sql = sprintf(
                    "SELECT `id_user`, `password`
					FROM `tusuario`
					WHERE `id_user` = '%s' AND `not_login` = 0
						AND `disabled` = 0",
                    $login
                );
            } else {
                $sql = sprintf(
                    "SELECT `id_user`, `password`
					FROM `tusuario`
					WHERE `id_user` = '%s'
						AND `disabled` = 0",
                    $login
                );
            }
        break;

        case 'postgresql':
            if (!$api) {
                $sql = sprintf(
                    'SELECT "id_user", "password"
					FROM "tusuario"
					WHERE "id_user" = \'%s\' AND "not_login" = 0
						AND "disabled" = 0',
                    $login
                );
            } else {
                $sql = sprintf(
                    'SELECT "id_user", "password"
					FROM "tusuario"
					WHERE "id_user" = \'%s\'
						AND "disabled" = 0',
                    $login
                );
            }
        break;

        case 'oracle':
            if (!$api) {
                $sql = sprintf(
                    'SELECT id_user, password
					FROM tusuario
					WHERE id_user = \'%s\' AND not_login = 0
						AND disabled = 0',
                    $login
                );
            } else {
                $sql = sprintf(
                    'SELECT id_user, password
					FROM tusuario
					WHERE id_user = \'%s\'
						AND disabled = 0',
                    $login
                );
            }
        break;
    }

    $row = db_get_row_sql($sql);

    // Check that row exists, that password is not empty and that password is the same hash
    if ($row !== false && $row['password'] !== md5('')
        && $row['password'] == md5($pass)
    ) {
        // Login OK
        // Nick could be uppercase or lowercase (select in MySQL
        // is not case sensitive)
        // We get DB nick to put in PHP Session variable,
        // to avoid problems with case-sensitive usernames.
        // Thanks to David Muñiz for Bug discovery :)
        $filter = ['id_usuario' => $login];
        $user_profile = db_get_row_filter('tusuario_perfil', $filter);
        if (!users_is_admin($login) && !$user_profile) {
            $mysql_cache['auth_error'] = 'User does not have any profile';
            $config['auth_error'] = 'User does not have any profile';
            return false;
        }

        return $row['id_user'];
    } else {
        if (!user_can_login($login)) {
            $mysql_cache['auth_error'] = 'User only can use the API.';
            $config['auth_error'] = 'User only can use the API.';
        } else {
            $mysql_cache['auth_error'] = 'User not found in database or incorrect password';
            $config['auth_error'] = 'User not found in database or incorrect password';
        }
    }

    return false;
}


function process_user_login_remote($login, $pass, $api=false)
{
    global $config, $mysql_cache;

    // Remote authentication
    switch ($config['auth']) {
        // LDAP
        case 'ldap':
            $sr = ldap_process_user_login($login, $pass);
            // Try with secondary server if not login.
            if ($sr === false && (bool) $config['secondary_ldap_enabled'] === true) {
                $sr = ldap_process_user_login($login, $pass, true);
            }

            if (!$sr) {
                return false;
            }
        break;

        // Active Directory
        case 'ad':
            if (enterprise_hook('ad_process_user_login', [$login, $pass]) === false) {
                $config['auth_error'] = 'User not found in database or incorrect password';
                return false;
            }
        break;

        // Remote Pandora FMS
        case 'pandora':
            if (enterprise_hook('remote_pandora_process_user_login', [$login, $pass]) === false) {
                $config['auth_error'] = 'User not found in database or incorrect password';
                return false;
            }
        break;

        // Remote Integria
        case 'integria':
            if (enterprise_hook('remote_integria_process_user_login', [$login, $pass]) === false) {
                $config['auth_error'] = 'User not found in database or incorrect password';
                return false;
            }
        break;

        // Unknown authentication method
        default:
            $config['auth_error'] = 'User not found in database or incorrect password';
        return false;
            break;
    }

    if ($config['auth'] === 'ldap') {
        $login_user_attribute = $login;
        if ($config['ldap_login_user_attr'] == 'mail') {
            $login = $sr['mail'][0];
        }
    }

    // Authentication ok, check if the user exists in the local database
    if (is_user($login)) {
        if (!user_can_login($login)) {
            return false;
        }

        if (($config['auth'] === 'ad')) {
            // Check if autocreate  remote users is active.
            if ($config['autocreate_remote_users'] == 1) {
                if ($config['ad_save_password']) {
                    $update_credentials = change_local_user_pass_ldap($login, $pass);
                } else {
                    delete_user_pass_ldap($login);
                }
            }

            if (isset($config['ad_advanced_config']) && $config['ad_advanced_config']) {
                $return = enterprise_hook(
                    'prepare_permissions_groups_of_user_ad',
                    [
                        $login,
                        $pass,
                        false,
                        true,
                        defined('METACONSOLE'),
                    ]
                );

                if ($return === 'error_permissions') {
                    $config['auth_error'] = __('Problems with configuration permissions. Please contact with Administrator');
                    return false;
                }
            }
        } else if ($config['auth'] === 'ldap') {
            // Check if autocreate  remote users is active.
            if ($config['autocreate_remote_users'] == 1) {
                if ($config['ldap_save_password']) {
                    $update_credentials = change_local_user_pass_ldap($login, $pass);
                } else {
                    delete_user_pass_ldap($login);
                }

                $permissions = fill_permissions_ldap($sr);
                if (empty($permissions)) {
                    $config['auth_error'] = __('User not found in database or incorrect password');
                    return false;
                } else {
                    // check permissions
                    $result = check_permission_ad(
                        $login,
                        $pass,
                        false,
                        $permissions,
                        defined('METACONSOLE')
                    );

                    if ($result === 'error_permissions') {
                        $config['auth_error'] = __('Problems with configuration permissions. Please contact with Administrator');
                        return false;
                    }
                }
            }
        }

        return $login;
    }

    // The user does not exist and can not be created
    if ($config['autocreate_remote_users'] == 0 || is_user_blacklisted($login)) {
        $config['auth_error'] = __(
            'Ooops User not found in 
				database or incorrect password'
        );

        return false;
    }

    if ($config['auth'] === 'ad'
        && (isset($config['ad_advanced_config'])
        && $config['ad_advanced_config'])
    ) {
        if (is_management_allowed() === false) {
            $config['auth_error'] = __('Please, login into metaconsole first');
            return false;
        }

        $user_info = [
            'fullname' => $login,
            'comments' => 'Imported from '.$config['auth'],
        ];

        if (is_metaconsole() === true) {
            $user_info['metaconsole_access_node'] = $config['ad_adv_user_node'];
        }

        // Create the user.
        if (enterprise_hook(
            'prepare_permissions_groups_of_user_ad',
            [
                $login,
                $pass,
                $user_info,
                false,
                defined('METACONSOLE') && is_centralized() === false,
            ]
        ) === false
        ) {
            $config['auth_error'] = __('User not found in database or incorrect password');
            return false;
        }
    } else if ($config['auth'] === 'ldap') {
        if (is_management_allowed() === false) {
            $config['auth_error'] = __('Please, login into metaconsole first');
            return false;
        }

        if (is_metaconsole() === true) {
            $user_info['metaconsole_access_node'] = $config['ldap_adv_user_node'];
        }

        $permissions = fill_permissions_ldap($sr);
        if (empty($permissions) === true) {
            $config['auth_error'] = __('User not found in database or incorrect password');
            return false;
        } else {
            $user_info['fullname'] = $sr['cn'][0];
            $user_info['email'] = $sr['mail'][0];

            // Create the user.
            $create_user = create_user_and_permisions_ldap(
                $login,
                $pass,
                $user_info,
                $permissions,
                is_metaconsole() && is_centralized() === false
            );
        }
    } else {
        $user_info = [
            'fullname' => $login,
            'comments' => 'Imported from '.$config['auth'],
        ];
        if (is_metaconsole() === true && $config['auth'] === 'ad') {
            $user_info['metaconsole_access_node'] = $config['ad_adv_user_node'];
        }

        if (is_management_allowed() === false) {
            $config['auth_error'] = __('Please, login into metaconsole first');
            return false;
        }

        // Create the user in the local database.
        if (create_user($login, $pass, $user_info) === false) {
            $config['auth_error'] = __('User not found in database or incorrect password');
            return false;
        }

        profile_create_user_profile(
            $login,
            $config['default_remote_profile'],
            $config['default_remote_group'],
            false,
            $config['default_assign_tags']
        );
    }

    return $login;
}


/**
 * Checks if a user is administrator.
 *
 * @param string User id.
 *
 * @return boolean True is the user is admin
 */
function is_user_admin($id_user)
{
    include_once __DIR__.'/../functions_users.php';
    return users_is_admin($id_user);
}


/**
 * Get the user id field on a mixed structure.
 *
 * This function is needed to make auth system more compatible and independant.
 *
 * @param mixed User structure to get id. It might be a row returned from
 * tusuario or tusuario_perfil. If it's not a row, the int value is returned.
 *
 * @return integer User id of the mixed parameter.
 */
function get_user_id($user)
{
    if (is_array($user)) {
        if (isset($user['id_user'])) {
            return $user['id_user'];
        } else if (isset($user['id_usuario'])) {
            return $user['id_usuario'];
        } else {
            return false;
        }
    } else {
        return $user;
    }
}


/**
 * Check is a user exists in the system
 *
 * @param mixed User id.
 *
 * @return boolean True if the user exists.
 */
function is_user($user)
{
    $user = db_get_row('tusuario', 'id_user', get_user_id($user));

    if (! $user) {
        return false;
    }

    return true;
}


function user_can_login($user)
{
    $not_login = db_get_value('not_login', 'tusuario', 'id_user', $user);

    if ($not_login != 0) {
        return false;
    }

    return true;
}


/**
 * Gets the users real name
 *
 * @param mixed User id.
 *
 * @return string The users full name
 */
function get_user_fullname($user)
{
    return (string) db_get_value('fullname', 'tusuario', 'id_user', get_user_id($user));
}


/**
 * Gets the users email
 *
 * @param mixed $user User id.
 *
 * @return string The users email address
 */
function get_user_email($user)
{
    return (string) db_get_value('email', 'tusuario', 'id_user', get_user_id($user));
}


/**
 * Gets a Users info
 *
 * @param mixed $user User id.
 *
 * @return mixed An array of users
 */
function get_user_info($user)
{
    static $cache_user_info = [];
    if (array_key_exists($user, $cache_user_info) === true) {
        return $cache_user_info[$user];
    } else {
        $return = db_get_row('tusuario', 'id_user', get_user_id($user));
        $cache_user_info[$user] = $return;
        return $return;
    }
}


/**
 * Get a list of all users in an array [username] => array (userinfo)
 * We can't simplify this because some auth schemes (like LDAP) automatically (or it's at least cheaper to) return all the information
 * Functions like get_user_info allow selection of specifics (in functions_db)
 *
 * @param mixed  $order  Field to order by (id_user, fullname or registered).
 * @param string $filter Filter.
 * @param string $fields Fields.
 *
 * @return array An array of user information
 */
function get_users($order='fullname', $filter=false, $fields=false)
{
    if (is_array($order) === true) {
        $filter['order'] = $order['field'].' '.$order['order'];
    } else {
        if ($order !== 'registered' || $order !== 'last_connect' || $order !== 'fullname') {
            $order = 'fullname';
        }

        $filter['order'] = $order.' ASC';
    }

    $output = [];

    $result = db_get_all_rows_filter('tusuario', $filter, $fields);
    if ($result !== false) {
        foreach ($result as $row) {
            $output[$row['id_user']] = $row;
        }
    }

    return $output;
}


/**
 * Sets the last login for a user
 *
 * @param string $id_user User id.
 *
 * @return mixed.
 */
function process_user_contact(string $id_user)
{
    return db_process_sql_update(
        'tusuario',
        ['last_connect' => get_system_time()],
        ['id_user' => $id_user]
    );
}


/**
 * Create a new user
 *
 * @param string $id_user   Id User.
 * @param string $password  Password for this user.
 * @param array  $user_info Array with information of the user.
 *
 * @return boolean false
 */
function create_user($id_user, $password, $user_info)
{
    $values = $user_info;
    $values['id_user'] = $id_user;
    $values['password'] = md5($password);
    $values['last_connect'] = 0;
    $values['registered'] = get_system_time();

    $output = (@db_process_sql_insert('tusuario', $values)) !== false;

    // Add user to notification system.
    if ($output !== false) {
        if (isset($values['is_admin']) === true && (bool) $values['is_admin'] === true) {
            // Administrator user must be activated in all notifications sections.
            $notificationSources = db_get_all_rows_filter('tnotification_source', [], 'id');
            foreach ($notificationSources as $notification) {
                @db_process_sql_insert(
                    'tnotification_source_user',
                    [
                        'id_source' => $notification['id'],
                        'id_user'   => $id_user,
                    ]
                );
            }
        } else {
            // Other users only will be activated in `Message` notifications.
            $notificationSource = db_get_value('id', 'tnotification_source', 'description', 'Message');
            @db_process_sql_insert(
                'tnotification_source_user',
                [
                    'id_source' => $notificationSource,
                    'id_user'   => $id_user,
                ]
            );
        }
    }

    return $output;
}


/**
 * Save password history
 *
 * @param string $id_user  Id User.
 * @param string $password Password of user.
 *
 * @return boolean false
 */
function save_pass_history(string $id_user, string $password)
{
    $values['id_user'] = $id_user;
    $values['password'] = md5($password);
    $values['date_begin'] = date('Y/m/d H:i:s', get_system_time());

    return (@db_process_sql_insert('tpassword_history', $values)) !== false;
}


/**
 * Deletes the user
 *
 * @param string $id_user User id.
 *
 * @return boolean.
 */
function delete_user(string $id_user)
{
    $result = db_process_sql_delete(
        'tusuario_perfil',
        ['id_usuario' => $id_user]
    );
    if ($result === false) {
        return false;
    }

    $result = db_process_sql_delete(
        'tusuario',
        ['id_user' => $id_user]
    );
    if ($result === false) {
        return false;
    }

    // Remove from notification list as well.
    $result = db_process_sql_delete(
        'tnotification_source_user',
        ['id_user' => $id_user]
    );

    return true;
}


/**
 * Update the password in MD5 for user pass as id_user with
 * password in plain text.
 *
 * @param string $user         User ID.
 * @param string $password_new Password in plain text.
 *
 * @return mixed False in case of error or invalid values passed. Affected rows otherwise
 */
function update_user_password(string $user, string $password_new)
{
    global $config;
<<<<<<< HEAD

    if (excludedPassword($password_new) === true) {
        $config['auth_error'] = __('The password provided is not valid. Please, set another one.');
        return false;
    }

=======
>>>>>>> e31699ee
    if (isset($config['auth']) === true && $config['auth'] === 'pandora') {
        $sql = sprintf(
            "UPDATE tusuario SET password = '".md5($password_new)."', last_pass_change = '".date('Y-m-d H:i:s', get_system_time())."' WHERE id_user = '".$user."'"
        );

        $connection = mysql_connect_db(
            $config['rpandora_server'],
            $config['rpandora_dbname'],
            $config['rpandora_user'],
            $config['rpandora_pass']
        );
        $remote_pass_update = db_process_sql($sql, 'affected_rows', $connection);

        if ((bool) $remote_pass_update === false) {
            $config['auth_error'] = __('Could not changes password on remote pandora');
            return false;
        }
    }

    return db_process_sql_update(
        'tusuario',
        [
            'password'         => md5($password_new),
            'last_pass_change' => date('Y/m/d H:i:s', get_system_time()),
        ],
        ['id_user' => $user]
    );
}


/**
 * Update the data of a user that user is choose with
 * id_user.
 *
 * @param string $id_user User ID.
 * @param array  $values  Associative array with index as name of field and content.
 *
 * @return mixed False in case of error or invalid values passed. Affected rows otherwise
 */
function update_user(string $id_user, array $values)
{
    if (is_array($values) === false) {
        return false;
    }

    return db_process_sql_update('tusuario', $values, ['id_user' => $id_user]);
}


/**
 * Authenticate against an LDAP server.
 *
 * @param string User login
 * @param string User password (plain text)
 *
 * @return boolean True if the login is correct, false in other case
 */
function ldap_process_user_login($login, $password, $secondary_server=false)
{
    global $config;

    if (! function_exists('ldap_connect')) {
        $config['auth_error'] = __('Your installation of PHP does not support LDAP');

        return false;
    }

    $ldap_tokens = [
        'ldap_server',
        'ldap_port',
        'ldap_version',
        'ldap_base_dn',
        'ldap_login_attr',
        'ldap_admin_login',
        'ldap_admin_pass',
        'ldap_start_tls',
    ];

    foreach ($ldap_tokens as $token) {
        $ldap[$token] = $secondary_server === true ? $config[$token.'_secondary'] : $config[$token];
    }

    // Connect to the LDAP server
    if (stripos($ldap['ldap_server'], 'ldap://') !== false
        || stripos($ldap['ldap_server'], 'ldaps://') !== false
        || stripos($ldap['ldap_server'], 'ldapi://') !== false
    ) {
        $ds = @ldap_connect($ldap['ldap_server'].':'.$ldap['ldap_port']);
    } else {
        $ds = @ldap_connect($ldap['ldap_server'], $ldap['ldap_port']);
    }

    if (!$ds) {
        $config['auth_error'] = 'Error connecting to LDAP server';

        return false;
    }

    // Set the LDAP version
    ldap_set_option($ds, LDAP_OPT_PROTOCOL_VERSION, $ldap['ldap_version']);

    if ($ldap['ldap_start_tls']) {
        if (!@ldap_start_tls($ds)) {
            $config['auth_error'] = 'Could not start TLS for LDAP connection';
            @ldap_close($ds);

            return false;
        }
    }

    if ($config['ldap_function'] == 'local') {
        $sr = local_ldap_search(
            $ldap['ldap_server'],
            $ldap['ldap_port'],
            $ldap['ldap_version'],
            io_safe_output($ldap['ldap_base_dn']),
            $ldap['ldap_login_attr'],
            io_safe_output($ldap['ldap_admin_login']),
            io_output_password($ldap['ldap_admin_pass']),
            io_safe_output($login),
            $ldap['ldap_start_tls']
        );

        if ($sr) {
            $user_dn = $sr['dn'][0];

            $ldap_base_dn = !empty($ldap['ldap_base_dn']) ? ','.io_safe_output($ldap['ldap_base_dn']) : '';

            if (!empty($ldap_base_dn)) {
                if (strlen($password) != 0 && @ldap_bind($ds, io_safe_output($user_dn), $password)) {
                    @ldap_close($ds);
                    return $sr;
                }
            } else {
                if (strlen($password) != 0 && @ldap_bind($ds, io_safe_output($login), $password)) {
                    @ldap_close($ds);
                    return $sr;
                }
            }
        }
    } else {
        // PHP LDAP function
        if ($ldap['ldap_admin_login'] != '' && $ldap['ldap_admin_pass'] != '') {
            if (!@ldap_bind($ds, io_safe_output($ldap['ldap_admin_login']), io_output_password($ldap['ldap_admin_pass']))) {
                $config['auth_error'] = 'Admin ldap connection fail';
                @ldap_close($ds);
                return false;
            }
        }

        $filter = '('.$ldap['ldap_login_attr'].'='.io_safe_output($login).')';

        $sr = ldap_search($ds, io_safe_output($ldap['ldap_base_dn']), $filter);

        $memberof = ldap_get_entries($ds, $sr);

        if ($memberof['count'] == 0 && !isset($memberof[0]['memberof'])) {
            @ldap_close($ds);
            return false;
        } else {
            $memberof = $memberof[0];
        }

        unset($memberof['count']);
        $ldap_base_dn = !empty($ldap['ldap_base_dn']) ? ','.io_safe_output($ldap['ldap_base_dn']) : '';

        if (!empty($ldap_base_dn)) {
            if (strlen($password) != 0 && @ldap_bind($ds, io_safe_output($memberof['dn']), $password)) {
                @ldap_close($ds);
                return $memberof;
            }
        } else {
            if (strlen($password) != 0 && @ldap_bind($ds, io_safe_output($login), $password)) {
                @ldap_close($ds);
                return $memberof;
            }
        }
    }

    @ldap_close($ds);
    $config['auth_error'] = 'User not found in database or incorrect password';
    return false;

}


/**
 * Checks if a user is in the autocreate blacklist.
 *
 * @param string User
 *
 * @return boolean True if the user is in the blacklist, false otherwise.
 */
function is_user_blacklisted($user)
{
    global $config;

    $blisted_users = explode(',', $config['autocreate_blacklist']);
    foreach ($blisted_users as $blisted_user) {
        if ($user == $blisted_user) {
            return true;
        }
    }

    return false;
}


/**
 * Create progile with data obtaint from AD
 *
 * @param string Login
 * @param string Password
 * @param array user_info
 * @param array permiisons
 *
 * @return boolean
 */
function create_user_and_permisions_ldap(
    $id_user,
    $password,
    $user_info,
    $permissions,
    $syncronize=false
) {
    global $config;

    $values = $user_info;
    $values['id_user'] = $id_user;

    if ($config['ldap_save_password'] || $config['ad_save_password']) {
        $values['password'] = md5($password);
    }

    $values['last_connect'] = 0;
    $values['registered'] = get_system_time();
    if (defined('METACONSOLE') && $syncronize) {
        $values['metaconsole_access_node'] = $config['ldap_adv_user_node'];
    }

    $user = (@db_process_sql_insert('tusuario', $values)) !== false;

    if ($user) {
        if (!empty($permissions)) {
            foreach ($permissions as $permission) {
                $id_profile = $permission['profile'];
                $id_groups = $permission['groups'];
                $tags = $permission['tags'];
                $no_hierarchy = (bool) $permission['no_hierarchy'] ? 1 : 0;

                foreach ($id_groups as $id_group) {
                    $profile = profile_create_user_profile(
                        $id_user,
                        $id_profile,
                        $id_group,
                        false,
                        $tags,
                        $no_hierarchy
                    );
                }

                if (defined('METACONSOLE') && $syncronize) {
                    enterprise_include_once('include/functions_metaconsole.php');

                    unset($values['metaconsole_access_node']);
                    $values['not_login'] = (int) !$config['ldap_adv_user_node'];

                    $servers = metaconsole_get_servers();
                    foreach ($servers as $server) {
                        $perfil_maestro = db_get_row(
                            'tperfil',
                            'id_perfil',
                            $permission['profile']
                        );

                        if (metaconsole_connect($server) == NOERR) {
                            if (!profile_exist($perfil_maestro['name'])) {
                                unset($perfil_maestro['id_perfil']);
                                $id_profile = db_process_sql_insert('tperfil', $perfil_maestro);
                            } else {
                                $id_profile = db_get_value('id_perfil', 'tperfil', 'name', $perfil_maestro['name']);
                            }

                            db_process_sql_insert('tusuario', $values);
                            foreach ($id_groups as $id_group) {
                                $profile = profile_create_user_profile(
                                    $id_user,
                                    $id_profile,
                                    $id_group,
                                    false,
                                    $tags,
                                    $no_hierarchy
                                );
                            }
                        }

                        metaconsole_restore_db();
                    }
                }

                if (!$profile) {
                    return false;
                }
            }
        } else {
            $profile = profile_create_user_profile(
                $id_user,
                $config['default_remote_profile'],
                $config['default_remote_group'],
                false,
                $config['default_assign_tags']
            );

            if (!$profile) {
                    return false;
            }
        }
    }

    return true;
}


/**
 * Check if user have right permission in pandora. This
 * permission depend of ldap.
 *
 * @param string Login
 * @param string Password
 *
 * @return string
 */
function check_permission_ldap(
    $id_user,
    $password,
    $user_info,
    $permissions,
    $syncronize=false
) {
    global $config;
    include_once $config['homedir'].'/enterprise/include/functions_metaconsole.php';

    $result_user = users_get_user_by_id($id_user);
    $filter = ['id_usuario' => $id_user];
    $profiles_user = [];
    $user_profiles = db_get_all_rows_filter('tusuario_perfil', $filter);

    foreach ($user_profiles as $user_profile) {
        $profiles_user[$user_profile['id_up']] = $user_profile['id_perfil'];
    }

    $profiles_user_nodes = [];
    $permissions_nodes = [];
    if (is_metaconsole() && $syncronize) {
        $servers = metaconsole_get_servers();
        foreach ($servers as $server) {
            if (metaconsole_connect($server) == NOERR) {
                $user_profiles_nodes = db_get_all_rows_filter('tusuario_perfil', $filter);
                foreach ($user_profiles_nodes as $user_profile_node) {
                    $profiles_user_nodes[$server['server_name']][$user_profile_node['id_up']] = $user_profile_node['id_perfil'];
                }
            }

            metaconsole_restore_db();
        }

        foreach ($permissions as $key => $permission) {
            $perfil_maestro = db_get_row(
                'tperfil',
                'id_perfil',
                $permission['profile']
            );
            foreach ($servers as $server) {
                if (metaconsole_connect($server) == NOERR) {
                    if (profile_exist($perfil_maestro['name'])) {
                        $id_profile = db_get_value('id_perfil', 'tperfil', 'name', $perfil_maestro['name']);
                        $permissions_nodes[$server['server_name']][$key] = $permission;
                        $permissions_nodes[$server['server_name']][$key]['profile'] = $id_profile;
                    }
                }

                metaconsole_restore_db();
            }
        }
    }

    $no_found = [];
    if ($result_user) {
        foreach ($permissions as $permission) {
            $id_profile = $permission['profile'];
            $id_groups = $permission['groups'];
            $tags = $permission['tags'];

            foreach ($id_groups as $id_group) {
                $filter = [
                    'id_usuario' => $id_user,
                    'id_perfil'  => $id_profile,
                    'id_grupo'   => $id_group,
                ];
                // ~ Find perfil with advance permissions in
                // ~ authentication menu. This data depends on
                // ~ groups where this user it belong.
                $result_profiles = db_get_row_filter('tusuario_perfil', $filter);
                if (!$result_profiles) {
                    // If not found save in array.
                    $no_found[] = [
                        'id_perfil' => $id_profile,
                        'id_grupo'  => $id_group,
                        'tags'      => $tags,
                    ];
                } else {
                    // if profile is find, delete from array.
                    db_process_sql_update(
                        'tusuario_perfil',
                        ['tags' => $tags],
                        [
                            'id_usuario' => $id_user,
                            'id_up'      => $profiles_user[$id_profile],
                        ]
                    );

                    unset($profiles_user[$result_profiles['id_up']]);
                }
            }
        }

        if (is_metaconsole() && $syncronize) {
            $servers = metaconsole_get_servers();
            foreach ($servers as $server) {
                foreach ($permissions_nodes[$server['server_name']] as $permission_node) {
                    $id_profile = $permission_node['profile'];
                    $id_groups = $permission_node['groups'];
                    $tags = $permission_node['tags'];

                    foreach ($id_groups as $id_group) {
                        $filter = [
                            'id_usuario' => $id_user,
                            'id_perfil'  => $id_profile,
                            'id_grupo'   => $id_group,
                        ];

                        if (metaconsole_connect($server) == NOERR) {
                            $result_profiles = db_get_row_filter('tusuario_perfil', $filter);

                            if (!$result_profiles) {
                                // If not found save in array.
                                $no_found_server[$server['server_name']][] = [
                                    'id_perfil' => $id_profile,
                                    'id_grupo'  => $id_group,
                                    'tags'      => $tags,
                                ];
                            } else {
                                // if profile is find, delete from array.
                                db_process_sql_update(
                                    'tusuario_perfil',
                                    ['tags' => $tags],
                                    [
                                        'id_usuario' => $id_user,
                                        'id_up'      => $profiles_user_nodes[$server_name][$id_profile],
                                    ]
                                );

                                unset($profiles_user_nodes[$server_name][$result_profiles['id_up']]);
                            }
                        }
                    }
                }

                metaconsole_restore_db();
            }
        }

        if (empty($profiles_user) && empty($no_found)) {
            // The permmisions of user not changed
            return true;
        } else {
            foreach ($profiles_user as $key => $profile_user) {
                // The other profiles are deleted
                profile_delete_user_profile($id_user, $key);
            }

            if (is_metaconsole() && $syncronize) {
                foreach ($profiles_user_nodes as $server_name => $profile_users) {
                    $server = metaconsole_get_connection($server_name);
                    foreach ($profile_users as $key => $profile_user) {
                        if (metaconsole_connect($server) == NOERR) {
                            profile_delete_user_profile($id_user, $key);
                        }
                    }

                    metaconsole_restore_db();
                }
            }

            foreach ($no_found as $new_profiles) {
                // Add the missing permissions
                profile_create_user_profile(
                    $id_user,
                    $new_profiles['id_perfil'],
                    $new_profiles['id_grupo'],
                    false,
                    $new_profiles['tags']
                );
            }

            if (is_metaconsole() && $syncronize) {
                $servers = metaconsole_get_servers();
                foreach ($servers as $server) {
                    if (metaconsole_connect($server) == NOERR) {
                        foreach ($no_found_server[$server['server_name']] as $new_profiles) {
                            profile_create_user_profile(
                                $id_user,
                                $new_profiles['id_perfil'],
                                $new_profiles['id_grupo'],
                                false,
                                $new_profiles['tags']
                            );
                        }
                    }

                    metaconsole_restore_db();
                }
            }

            return 'permissions_changed';
        }
    } else {
        return 'error_permissions';
    }
}


/**
 * Fill permissions array with setup values
 *
 * @param string sr return value from LDAP connection
 *
 * @return array with all permission on LDAP authentication
 */
function fill_permissions_ldap($sr)
{
    global $config;
    $permissions = [];
    $permissions_profile = [];

    if ((bool) $config['ldap_save_profile'] === false && ($config['ldap_advanced_config'] == 0 || $config['ldap_advanced_config'] == '')) {
        $result = 0;
        $result = db_get_all_rows_filter(
            'tusuario_perfil',
            ['id_usuario' => $sr['uid'][0]]
        );
        if ($result == false) {
            $permissions[0]['profile'] = $config['default_remote_profile'];
            $permissions[0]['groups'][] = $config['default_remote_group'];
            $permissions[0]['tags'] = $config['default_assign_tags'];
            $permissions[0]['no_hierarchy'] = $config['default_no_hierarchy'];
            return $permissions;
        }

        foreach ($result as $perms) {
            $permissions_profile[] = [
                'profile'      => $perms['id_perfil'],
                'groups'       => [$perms['id_grupo']],
                'tags'         => $perms['tags'],
                'no_hierarchy' => (bool) $perms['no_hierarchy'] ? 1 : 0,
            ];
        }

        return $permissions_profile;
    }

    if ($config['ldap_advanced_config'] == 1 && $config['ldap_save_profile'] == 1) {
        $ldap_adv_perms = json_decode(io_safe_output($config['ldap_adv_perms']), true);
        return get_advanced_permissions($ldap_adv_perms, $sr);
    }

    if ($config['ldap_advanced_config'] == 1 && $config['ldap_save_profile'] == 0) {
        $result = db_get_all_rows_filter(
            'tusuario_perfil',
            ['id_usuario' => $sr['uid'][0]]
        );
        if ($result == false) {
            $ldap_adv_perms = json_decode(io_safe_output($config['ldap_adv_perms']), true);
            return get_advanced_permissions($ldap_adv_perms, $sr);
        }

        foreach ($result as $perms) {
            $permissions_profile[] = [
                'profile'      => $perms['id_perfil'],
                'groups'       => [$perms['id_grupo']],
                'tags'         => $perms['tags'],
                'no_hierarchy' => (bool) $perms['no_hierarchy'] ? 1 : 0,
            ];
        };

        return $permissions_profile;
    }

    if ($config['autocreate_remote_users'] && $config['ldap_save_profile'] == 1) {
        $permissions[0]['profile'] = $config['default_remote_profile'];
        $permissions[0]['groups'][] = $config['default_remote_group'];
        $permissions[0]['tags'] = $config['default_assign_tags'];
        $permissions[0]['no_hierarchy'] = $config['default_no_hierarchy'];
        return $permissions;
    }

    return $permissions;
}


/**
 * Get permissions in advanced mode.
 *
 * @param array ldap_adv_perms
 *
 * @return array
 */
function get_advanced_permissions($ldap_adv_perms, $sr)
{
    $permissions = [];
    foreach ($ldap_adv_perms as $ldap_adv_perm) {
        $attributes = $ldap_adv_perm['groups_ldap'];
        if (!empty($attributes[0])) {
            foreach ($attributes as $attr) {
                $attr = explode('=', $attr, 2);
                foreach ($sr[$attr[0]] as $s_attr) {
                    if (preg_match('/'.$attr[1].'/', $s_attr)) {
                        $permissions[] = [
                            'profile'      => $ldap_adv_perm['profile'],
                            'groups'       => $ldap_adv_perm['group'],
                            'tags'         => implode(',', $ldap_adv_perm['tags']),
                            'no_hierarchy' => (bool) $ldap_adv_perm['no_hierarchy'] ? 1 : 0,
                        ];
                    }
                }
            }
        } else {
            $permissions[] = [
                'profile'      => $ldap_adv_perm['profile'],
                'groups'       => $ldap_adv_perm['group'],
                'tags'         => implode(',', $ldap_adv_perm['tags']),
                'no_hierarchy' => (bool) $ldap_adv_perm['no_hierarchy'] ? 1 : 0,
            ];
        }
    }

    return $permissions;
}


/**
 * Update local user pass from ldap user
 *
 * @param string Login
 * @param string Password
 *
 * @return boolean
 */
function change_local_user_pass_ldap($id_user, $password)
{
    $local_user_pass = db_get_value_filter('password', 'tusuario', ['id_user' => $id_user]);

    $return = false;
    if (md5($password) !== $local_user_pass) {
        $values_update = [];
        $values_update['password'] = md5($password);

        $return = db_process_sql_update('tusuario', $values_update, ['id_user' => $id_user]);
    }

    return $return;
}


function delete_user_pass_ldap($id_user)
{
    $values_update = [];
    $values_update['password'] = null;

    $return = db_process_sql_update('tusuario', $values_update, ['id_user' => $id_user]);

    return;
}


function safe_output_accute($string)
{
    $no_allowed = [
        'á',
        'é',
        'í',
        'ó',
        'ú',
        'Á',
        'É',
        'Í',
        'Ó',
        'Ú',
        'ñ',
        'Ñ',
    ];
    $allowed = [
        'a',
        'e',
        'i',
        'o',
        'u',
        'A',
        'E',
        'I',
        'O',
        'U',
        'n',
        'N',
    ];
    $result = str_replace($no_allowed, $allowed, $string);
    return $result;
}


function local_ldap_search(
    $ldap_host,
    $ldap_port=389,
    $ldap_version=3,
    $dn=null,
    $access_attr=null,
    $ldap_admin_user=null,
    $ldap_admin_pass=null,
    $user=null,
    $ldap_start_tls=null
) {
    global $config;

    $filter = '';
    if (!empty($access_attr) && !empty($user)) {
        $filter = " -s sub '(".$access_attr.'='.$user.")' ";
    }

    $tls = '';
    if ($ldap_start_tls) {
        $tls = ' -ZZ ';
    }

    if (stripos($ldap_host, 'ldap://') !== false
        || stripos($ldap_host, 'ldaps://') !== false
        || stripos($ldap_host, 'ldapi://') !== false
    ) {
        $ldap_host = ' -H '.$ldap_host.':'.$ldap_port;
    } else {
        $ldap_host = ' -h '.$ldap_host.' -p '.$ldap_port;
    }

    $ldap_version = ' -P '.$ldap_version;
    if (!empty($ldap_admin_user)) {
        $ldap_admin_user = " -D '".$ldap_admin_user."'";
    }

    if (!empty($ldap_admin_pass)) {
        $ldap_admin_pass = ' -w '.escapeshellarg($ldap_admin_pass);
    }

    $dn = " -b '".$dn."'";

    $shell_ldap_search = explode("\n", shell_exec('ldapsearch -LLL -o ldif-wrap=no -x'.$ldap_host.$ldap_version.' -E pr=10000/noprompt '.$ldap_admin_user.$ldap_admin_pass.$dn.$filter.$tls.' | grep -v "^#\|^$" | sed "s/:\+ /=>/g"'));
    foreach ($shell_ldap_search as $line) {
        $values = explode('=>', $line);
        if (!empty($values[0]) && !empty($values[1])) {
            $user_attr[$values[0]][] = $values[1];
        }
    }

    if (empty($user_attr)) {
        return false;
    }

    $base64 = preg_match('/^[a-zA-Z0-9\/\r\n+]*={0,2}$/', $user_attr['dn'][0]);
    if ($base64) {
        $user_dn = safe_output_accute(base64_decode($user_attr['dn'][0]));
    } else {
        $user_dn = safe_output_accute($user_attr['dn'][0]);
    }

    if (strlen($user_dn) > 0) {
        $user_attr['dn'][0] = $user_dn;
    }

    return $user_attr;

}


// Reference the global use authorization error to last auth error.
$config['auth_error'] = &$mysql_cache['auth_error'];<|MERGE_RESOLUTION|>--- conflicted
+++ resolved
@@ -758,15 +758,12 @@
 function update_user_password(string $user, string $password_new)
 {
     global $config;
-<<<<<<< HEAD
 
     if (excludedPassword($password_new) === true) {
         $config['auth_error'] = __('The password provided is not valid. Please, set another one.');
         return false;
     }
 
-=======
->>>>>>> e31699ee
     if (isset($config['auth']) === true && $config['auth'] === 'pandora') {
         $sql = sprintf(
             "UPDATE tusuario SET password = '".md5($password_new)."', last_pass_change = '".date('Y-m-d H:i:s', get_system_time())."' WHERE id_user = '".$user."'"
