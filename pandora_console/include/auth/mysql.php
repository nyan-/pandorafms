--- conflicted
+++ resolved
@@ -101,7 +101,6 @@
     }
 
     // 2. Try local.
-<<<<<<< HEAD
     if ($login_remote === false) {
         if ($api === true) {
             $user_not_login = db_get_value(
@@ -114,6 +113,7 @@
 
         if ($config['fallback_local_auth']
             || is_user_admin($login)
+            || $local_user === true
             || strtolower($config['auth']) == 'mysql'
             || (bool) $user_not_login === true
         ) {
@@ -121,15 +121,6 @@
         } else {
             return false;
         }
-=======
-    if ($login_remote === false
-        && ($config['fallback_local_auth']
-        || is_user_admin($login)
-        || $local_user === true
-        || strtolower($config['auth']) == 'mysql')
-    ) {
-        return process_user_login_local($login, $pass, $api);
->>>>>>> f36a89d4
     } else {
         return $login_remote;
     }
