<?php

// Pandora FMS - http://pandorafms.com
// ==================================================
// Copyright (c) 2005-2021 Artica Soluciones Tecnologicas
// Please see http://pandorafms.org for full contribution list
// This program is free software; you can redistribute it and/or
// modify it under the terms of the  GNU Lesser General Public License
// as published by the Free Software Foundation; version 2
// This program is distributed in the hope that it will be useful,
// but WITHOUT ANY WARRANTY; without even the implied warranty of
// MERCHANTABILITY or FITNESS FOR A PARTICULAR PURPOSE.  See the
// GNU General Public License for more details.

/**
 * @package    Include
 * @subpackage HTML
 */

if (!isset($config)) {
    $working_dir = getcwd();
    $working_dir = str_replace('\\', '/', $working_dir);
    // Windows compatibility.
    $levels = substr_count($working_dir, '/');

    for ($i = 0; $i < $levels; $i++) {
        if (file_exists(str_repeat('../', $i).'config.php')) {
            include_once str_repeat('../', $i).'config.php';
            break;
            // Skip config.php loading after load the first one.
        } else if (file_exists(str_repeat('../', $i).'include/config.php')) {
            // For path from the enterprise structure dirs.
            include_once str_repeat('../', $i).'include/config.php';
            break;
            // Skip config.php loading after load the first one.
        }
    }
} else {
    include_once $config['homedir'].'/include/functions.php';
    include_once $config['homedir'].'/include/functions_users.php';
    include_once $config['homedir'].'/include/functions_groups.php';
    include_once $config['homedir'].'/include/functions_ui.php';
}


/**
 * Prints the print_r with < pre > tags
 */
function html_debug_print($var, $file='', $oneline=false)
{
    $more_info = '';
    if (is_string($var)) {
        $more_info = 'size: '.strlen($var);
    } else if (is_bool($var)) {
        $more_info = 'val: '.($var ? 'true' : 'false');
    } else if (is_null($var)) {
        $more_info = 'is null';
    } else if (is_array($var)) {
        $more_info = count($var);
    }

    if ($file === true) {
        $file = '/tmp/logDebug';
    }

    if ($oneline && is_string($var)) {
        $var = preg_replace("/[\t|\n| ]+/", ' ', $var);
    }

    if (strlen($file) > 0) {
        $f = fopen($file, 'a');
        ob_start();
        echo date('Y/m/d H:i:s').' ('.gettype($var).') '.$more_info."\n";
        print_r($var);
        echo "\n\n";
        $output = ob_get_clean();
        fprintf($f, '%s', $output);
        fclose($f);
    } else {
        echo '<pre class="bg_white pdd_1em zindex10000">'.date('Y/m/d H:i:s').' ('.gettype($var).') '.$more_info."\n";
        print_r($var);
        echo '</pre>';
    }
}


// Alias for "html_debug_print"
function html_debug($var, $file='', $oneline=false)
{
    html_debug_print($var, $file, $oneline);
}


// Alias for "html_debug_print"
function hd($var, $file='', $oneline=false)
{
    html_debug_print($var, $file, $oneline);
}


/**
 * Encapsulation (ob) for debug print function.
 *
 * @param mixed   $var     Variable to be dumped.
 * @param string  $file    Target file path.
 * @param boolean $oneline Show in oneline.
 *
 * @return string Dump string.
 */
function obhd($var, $file='', $oneline=false)
{
    ob_start();
    hd($var, $file, $oneline);
    return ob_get_clean();
}


function debug()
{
    $args_num = func_num_args();
    $arg_list = func_get_args();

    for ($i = 0; $i < $args_num; $i++) {
        html_debug_print($arg_list[$i], true);
    }
}


function html_f2str($function, $params)
{
    ob_start();

    call_user_func_array($function, $params);

    return ob_get_clean();
}


/**
 * Print side layer
 *
 * @params mixed Hash with all the params:
 *
 *     position: left or right
 *  width: width of the layer
 *     height: height of the layer
 *     icon_closed: icon showed when layer is hidden
 *     icon_open: icon showed when layer is showed
 *     top_text: text over the content
 *     body_text: content of layer
 *     bottom_text: text under the contet
 *
 * @return string HTML code if return parameter is true.
 */


function html_print_side_layer($params)
{
    global $config;

    // Check mandatory values, if any of them is missed, return ''
    $mandatory = [
        'icon_closed',
        'body_text',
    ];

    foreach ($mandatory as $man) {
        if (!isset($params[$man])) {
            return '';
        }
    }

    // Set default values if not setted
    $defaults = [
        'position'      => 'left',
        'width'         => '400',
        'height'        => '97%',
        'top_text'      => '',
        'bottom_text'   => '',
        'top'           => '0',
        'autotop'       => '',
        'right'         => '0',
        'autoright'     => '',
        'vertical_mode' => 'out',
        'icon_width'    => 50,
        'icon_height'   => 50,
        'icon_open'     => $params['icon_closed'],
    ];

    foreach ($defaults as $token => $value) {
        if (!isset($params[$token])) {
            $params[$token] = $value;
        }
    }

    // z-index is 1 because 2 made the calendar show under the side_layer
    switch ($params['position']) {
        case 'left':
            $round_class = 'menu_sidebar_radius_right';
            $body_float = 'left';
            $button_float = 'right';
        break;

        case 'right':
            $round_class = 'menu_sidebar_radius_left';
            $body_float = 'right';
            $button_float = 'left';
        break;

        case 'bottom':
            $round_class = 'menu_sidebar_radius_left menu_sidebar_radius_right';
            $body_float = 'right';
            $button_float = 'left';
        break;
    }

    $out_html = '<div id="side_layer" class="menu_sidebar invisible overflow_hidden'.$round_class.'" style=" z-index:1; height: '.$params['height'].'; width: '.$params['width'].';">';

    $table = new stdClass();
    $table->id = 'side_layer_layout';
    $table->width = $params['width'].'px';
    $table->cellspacing = 2;
    $table->cellpadding = 2;
    $table->class = 'none';

    $top = '<div id="side_top_text" class="w100p">'.$params['top_text'].'</div>';

    $button = '<div id="show_menu" class="vertical_middle relative right pdd_r_17px" style="width: '.$params['icon_width'].'px; height: '.$params['icon_height'].'px;">';
    // Use the no_meta parameter because this image is only in the base console
    $button .= html_print_image(
        $params['position'] == 'left' ? $params['icon_open'] : $params['icon_closed'],
        true,
        ['id' => 'graph_menu_arrow'],
        false,
        false,
        true
    );
    $button .= '</div>';

    $body = '<div id="side_body_text" class="w100p">'.$params['body_text'].'</div>';

    $bottom = '<div id="side_bottom_text" style="text-align: '.$params['position'].';">'.$params['bottom_text'].'</div>';

    switch ($params['position']) {
        case 'left':
            $table->size[1] = '15%';

            $table->data[0][0] = $top;
            $table->data[0][1] = '';
            $table->rowclass[0] = '';

            $table->data[1][0] = $body;

            $table->data[1][1] = $button;
            $table->rowclass[1] = '';

            $table->data[2][0] = $bottom;
            $table->data[2][1] = '';
            $table->rowclass[2] = '';
        break;

        case 'right':
            $table->size[0] = '15%';

            $table->data[0][0] = '';
            $table->data[0][1] = $top;
            $table->rowclass[0] = '';

            $table->data[1][0] = $button;

            $table->data[1][1] = $body;
            $table->rowclass[1] = '';

            $table->data[2][0] = '';
            $table->data[2][1] = $bottom;
            $table->rowclass[2] = '';
        break;

        case 'bottom':
            $table->data[0][0] = $button;
            $table->cellstyle[0][0] = 'text-align: center;';
            $table->rowclass[0] = '';

            $table->data[1][0] = $top;
            $table->rowclass[1] = '';

            $table->data[2][0] = $body;
            $table->rowclass[2] = '';

            $table->data[3][0] = $bottom;
            $table->rowclass[3] = '';
        break;
    }

    $out_html .= html_print_table($table, true);

    $out_html .= '</div>';

    $out_js = "<script type='text/javascript'>
			<!--
			hidded_sidebar('".$params['position']."', ".$params['width'].", '".$params['height']."', ".$params['icon_width'].", 
				'".$params['top']."', '".$params['autotop']."', '".$params['right']."', 
				'".$params['autoright']."', '".$params['icon_closed']."', '".$params['icon_open']."', '".$config['homeurl']."'
				, '".$params['vertical_mode']."');
			//-->
		</script>";

    echo $out_html.$out_js;
}


/**
 * Prints an array of fields in a popup menu of a form.
 *
 * Based on choose_from_menu() from Moodle
 *
 * @param array Array with dropdown values. Example: $fields["value"] = "label"
 * @param string Select form name
 * @param variant Current selected value. Can be a single value or an
 * array of selected values (in combination with multiple)
 * @param string Javascript onChange code.
 * @param string Label when nothing is selected.
 * @param variant Value when nothing is selected
 * @param bool Whether to return an output string or echo now (optional, echo by default).
 * @param bool Set the input to allow multiple selections (optional, single selection by default).
 * @param bool Whether to sort the options or not (optional, unsorted by default).
 *
 * @return string HTML code if return parameter is true.
 */
function html_print_select_style($fields, $name, $selected='', $style='', $script='', $nothing='', $nothing_value=0, $return=false, $multiple=false, $sort=true, $class='', $disabled=false)
{
    $output = "\n";

    static $idcounter = [];

    // If duplicate names exist, it will start numbering. Otherwise it won't
    if (isset($idcounter[$name])) {
        $idcounter[$name]++;
    } else {
        $idcounter[$name] = 0;
    }

    $id = preg_replace('/[^a-z0-9\:\;\-\_]/i', '', $name.($idcounter[$name] ? $idcounter[$name] : ''));

    $attributes = '';
    if (!empty($script)) {
        $attributes .= ' onchange="'.$script.'"';
    }

    if (!empty($multiple)) {
        $attributes .= ' multiple="multiple" size="10"';
    }

    if (!empty($class)) {
        $attributes .= ' class="'.$class.'"';
    }

    if (!empty($disabled)) {
        $attributes .= ' disabled="disabled"';
    }

    $output .= '<select style="'.$style.'" id="'.$id.'" name="'.$name.'"'.$attributes.'>';

    if ($nothing != '' || empty($fields)) {
        if ($nothing == '') {
            $nothing = __('None');
        }

        $output .= '<option value="'.$nothing_value.'"';
        if ($nothing_value == $selected) {
            $output .= ' selected="selected"';
        }

        $output .= '>'.$nothing.'</option>';
    }

    if (!empty($fields)) {
        if ($sort !== false) {
            asort($fields);
        }

        foreach ($fields as $value => $label) {
            $output .= '<option value="'.$value.'"';
            if (is_array($selected) && in_array($value, $selected)) {
                $output .= ' selected="selected"';
            } else if (is_numeric($value) && is_numeric($selected) && $value == $selected) {
                // This fixes string ($value) to int ($selected) comparisons
                $output .= ' selected="selected"';
            } else if ($value === $selected) {
                // Needs type comparison otherwise if $selected = 0 and $value = "string" this would evaluate to true
                $output .= ' selected="selected"';
            }

            if ($label === '') {
                $output .= '>'.$value.'</option>';
            } else {
                $output .= '>'.$label.'</option>';
            }
        }
    }

    $output .= '</select>';

    if ($return) {
        return $output;
    }

    echo $output;
}


/**
 * Print or return selector for groups.
 *
 * @param string  $id_user                 User id.
 * @param string  $privilege               The privilege to evaluate.
 * @param boolean $returnAllGroup          Flag the return group, (true).
 * @param boolean $name                    Name of input field.
 * @param array   $selected                Array with dropdown values. Example:
 *                                         $fields["value"] = "label".
 * @param string  $script                  Javascript onChange code.
 * @param mixed   $nothing                 Label when nothing is selected.
 * @param array   $nothing_value           Value when nothing is selected.
 * @param string  $return                  Return string or dump to output.
 * @param boolean $multiple                Enable multiple select.
 * @param mixed   $sort                    Sort values or not (default false).
 * @param boolean $class                   CSS classes to apply.
 * @param boolean $disabled                Disabled or enabled.
 * @param boolean $style                   CSS inline style.
 * @param string  $option_style            CSS inline style in array format.
 * @param integer $id_group                Exclude group branch from id_group.
 * @param string  $keys_field              Field to be used as array key, (id).
 * @param boolean $strict_user             Strict.
 * @param array   $delete_groups           Remove groups from select.
 * @param array   $include_groups          Add groups to select.
 * @param string  $size                    Style, size (width) of element.
 * @param boolean $simple_multiple_options Discovery simple multiple inputs.
 * @param boolean $required                Required input.
 *
 * @return string HTML code if return parameter is true.
 */
function html_print_select_groups(
    $id_user=false,
    $privilege='AR',
    $returnAllGroup=true,
    $name=null,
    $selected='',
    $script='',
    $nothing='',
    $nothing_value=0,
    $return=false,
    $multiple=false,
    $sort=false,
    $class='',
    $disabled=false,
    $style=false,
    $option_style=false,
    $id_group=false,
    $keys_field='id_grupo',
    $strict_user=false,
    $delete_groups=false,
    $include_groups=false,
    $size=false,
    $simple_multiple_options=false,
    $required=false
) {
    $output = '';

    global $config;
    $select2_css = 'select2.min';

    if ($config['style'] === 'pandora_black') {
        $select2_css = 'select2_dark.min';
    }

    if (is_ajax()) {
        $output .= '<script src="';
        $output .= ui_get_full_url(
            'include/javascript/select2.min.js',
            false,
            false,
            false
        );
        $output .= '" type="text/javascript"></script>';

        $output .= '<link rel="stylesheet" href="';
        $output .= ui_get_full_url(
            'include/styles/'.$select2_css.'.css',
            false,
            false,
            false
        );
        $output .= '"/>';
    } else {
        ui_require_css_file($select2_css);
        ui_require_javascript_file('select2.min');
    }

    if ($name === null) {
        static $idcounter = [];
        if (isset($idcounter[$name]) === true) {
            $idcounter[$name]++;
        } else {
            $idcounter[$name] = 0;
        }

        $name = 'group_select'.$idcounter[$name];
    }

    if ($id_group !== false) {
        $children = groups_get_children($id_group);
        foreach ($children as $child) {
            $delete_groups[] = $child['id_grupo'];
        }

        $delete_groups[] = $id_group;
    }

    $fields = [];
    // Preload selector.
    if (is_array($selected) === false) {
        if (empty($selected) === false) {
            $fields = [ $selected => groups_get_name($selected) ];
        } else if ($returnAllGroup === true && $multiple === false) {
            $fields = [ $selected => groups_get_name(null, true) ];
        }
    } else {
        foreach ($selected as $k) {
            if ($k === null || $k === '') {
                continue;
            }

            $fields[$k] = groups_get_name($k, $returnAllGroup);
        }

        if (empty($fields) === true && $returnAllGroup) {
            $fields[0] = groups_get_name(null, true);
        }
    }

    if (empty($nothing) === false) {
        $fields[$nothing_value] = $nothing;
        $include_groups[$nothing_value] = $nothing;
    }

    $json_exclusions = '';
    $json_inclusions = '';
    if (is_array($delete_groups) === true) {
        $json_exclusions = json_encode($delete_groups);
    }

    if (is_array($include_groups) === true) {
        $json_inclusions = json_encode($include_groups);
    }

    $output .= html_print_select(
        $fields,
        $name,
        $selected,
        $script,
        $nothing,
        $nothing_value,
        $return,
        $multiple,
        $sort,
        $class,
        $disabled,
        $style,
        $option_style,
        $size,
        false,
        '',
        false,
        $simple_multiple_options,
        $required
    );

    if ($required !== false) {
        $require_message = __('Please select an item from this list.');
    }

    if (empty($size) === true) {
        $size = '100%';
    }

    ob_start();
    ?>
    <style type="text/css">
    .select2-search__field {
        background: url('<?php echo ui_get_full_url('images/zoom.png'); ?>') no-repeat;
        background-position: right 10px center;
        background-size: 1em;
    }

    </style>

    <script type="text/javascript">
        $(document).ready(function() {
            $('select[name="<?php echo $name; ?>"]').each(
                function() {
                    $(this).select2({
                        multiple: <?php echo ($multiple) ? 'true' : 'false'; ?>,
                        placeholder: "<?php echo __('Please select...'); ?>",
                        debug: 0,
                        width: '<?php echo $size; ?>',
                        templateResult: function(node) {
                            if (!node.id) {
                                return node.text;
                            }
                            return $('<span style="padding-left:' + (5 * node.level) + 'px;">' + node.text + '</span>');
                        },
                        ajax: {
                            delay: 500,
                            method: 'post',
                            url: '<?php echo ui_get_full_url('ajax.php'); ?>',
                            dataType: 'json',
                            data: function (params) {
                                var query = {
                                    search: params.term,
                                    page: 'include/ajax/group',
                                    method: 'getGroupsForSelect',
                                    id_user: '<?php echo $id_user; ?>',
                                    privilege: '<?php echo $privilege; ?>',
                                    exclusions: '<?php echo $json_exclusions; ?>',
                                    inclusions: '<?php echo $json_inclusions; ?>',
                                    step: params.page || 1,
                                    strict: "<?php echo $strict_user; ?>",
                                    returnAllGroup: <?php echo (int) $returnAllGroup; ?>
                                }

                                return query;
                            }
                        }
                    });

                    <?php
                    if ($required !== false) {
                        ?>
                    $(this).on('change', function(e) {
                        e.currentTarget.setCustomValidity('');
                    })

                    $(this).on('invalid', function(e) {
                        if ($(e.currentTarget).val() == null) {
                            e.currentTarget.setCustomValidity(
                                '<?php echo $require_message; ?>'
                            );
                        }
                    })
                        <?php
                    }
                    ?>

                }
            );

    <?php
    if (empty($fields) === true) {
        ?>
            $('select[name="<?php echo $name; ?>"]').val(null).trigger("change");
            $('select[name="<?php echo $name; ?>"] option[value=""]').each(function() {
                $(this).remove();
            });
        <?php
    }
    ?>
        });
    </script>

    <?php
    $output .= ob_get_clean();

    if ($return) {
        return $output;
    } else {
        echo $output;
    }
}


/**
 * Prints an array of fields in a popup menu of a form.
 *
 * Based on choose_from_menu() from Moodle
 *
 * @param array Array with dropdown values. Example: $fields["value"] = "label"
 * @param string Select form name
 * @param variant Current selected value. Can be a single value or an
 *        array of selected values (in combination with multiple)
 * @param string Javascript onChange code.
 * @param string Label when nothing is selected.
 * @param variant Value when nothing is selected
 * @param bool Whether to return an output string or echo now (optional, echo by default).
 * @param bool Set the input to allow multiple selections (optional, single selection by default).
 * @param bool Whether to sort the options or not (optional, unsorted by default).
 * @param string                                                                                  $style The string of style.
 * @param mixed                                                                                   $size  Max elements showed in the select or default (size=10).
 *
 * @return string HTML code if return parameter is true.
 */
function html_print_select(
    $fields,
    $name,
    $selected='',
    $script='',
    $nothing='',
    $nothing_value=0,
    $return=false,
    $multiple=false,
    $sort=true,
    $class='',
    $disabled=false,
    $style=false,
    $option_style=false,
    $size=false,
    $modal=false,
    $message='',
    $select_all=false,
    $simple_multiple_options=false,
    $required=false
) {
    $output = "\n";

    static $idcounter = [];

    global $config;
    // If duplicate names exist, it will start numbering. Otherwise it won't
    if (isset($idcounter[$name])) {
        $idcounter[$name]++;
    } else {
        $idcounter[$name] = 0;
    }

    $id = preg_replace('/[^a-z0-9\:\;\-\_]/i', '', $name.($idcounter[$name] ? $idcounter[$name] : ''));

    $attributes = '';
    if (!empty($script)) {
        $attributes .= ' onchange="'.$script.'"';
    }

    if (!empty($multiple)) {
        if ($size !== false) {
            $attributes .= ' multiple="multiple" size="'.$size.'"';
        } else {
            $attributes .= ' multiple="multiple" size="10"';
        }
    }

    if ($simple_multiple_options === true) {
        if ($size !== false) {
            $attributes .= ' size="'.$size.'"';
        } else {
            $attributes .= ' size="10"';
        }
    }

    if (!empty($class)) {
        $attributes .= ' class="'.$class.'"';
    }

    if (!empty($disabled)) {
        $attributes .= ' disabled="disabled"';
    }

    if ($style === false) {
        $styleText = ' ';
        if ($config['style'] === 'pandora_black') {
            $styleText = 'style="color: white"';
        }
    } else {
        if ($config['style'] === 'pandora_black') {
            $style .= ' color: white';
        }

        $styleText = 'style="'.$style.'"';
    }

    if ($required) {
        $required = 'required';
    }

    $output .= '<select '.$required.' id="'.$id.'" name="'.$name.'"'.$attributes.' '.$styleText.'>';

    if ($nothing !== false) {
        if ($nothing != '' || empty($fields)) {
            if ($nothing == '') {
                $nothing = __('None');
            }

            $output .= '<option value="'.$nothing_value.'"';

            if ($nothing_value == $selected) {
                $output .= ' selected="selected"';
            } else if (is_array($selected)) {
                if (in_array($nothing_value, $selected)) {
                    $output .= ' selected="selected"';
                }
            }

            $output .= '>'.$nothing.'</option>';
        }
    }

    if (is_array($fields) && !empty($fields)) {
        if ($sort !== false) {
            // Sorting the fields in natural way and case insensitive preserving keys
            $first_elem = reset($fields);
            if (!is_array($first_elem)) {
                uasort($fields, 'strnatcasecmp');
            }
        }

        $lastopttype = '';
        foreach ($fields as $value => $label) {
            $optlabel = $label;
            if (is_array($label)) {
                if (isset($label['optgroup'])) {
                    if ($label['optgroup'] != $lastopttype) {
                        if ($lastopttype != '') {
                            $output .= '</optgroup>';
                        }

                        $output .= '<optgroup label="'.$label['optgroup'].'">';
                        $lastopttype = $label['optgroup'];
                    }
                }

                $optlabel = $label['name'];
            }

            $output .= '<option ';
            if ($select_all) {
                $output .= 'selected ';
            }

            $output .= 'value="'.$value.'"';

            if (is_array($selected) && in_array($value, $selected)) {
                $output .= ' selected="selected"';
            } else if (is_numeric($value) && is_numeric($selected)
                && $value == $selected
            ) {
                // This fixes string ($value) to int ($selected) comparisons
                $output .= ' selected="selected"';
            } else if ($value === $selected) {
                // Needs type comparison otherwise if $selected = 0 and $value = "string" this would evaluate to true
                $output .= ' selected="selected"';
            }

            if (is_array($option_style)
                && in_array($value, array_keys($option_style))
            ) {
                $output .= ' style="'.$option_style[$value].'"';
            }

            if ($optlabel === '') {
                $output .= '>None</option>';
            } else {
                $output .= '>'.$optlabel.'</option>';
            }
        }

        if (is_array($label)) {
            $output .= '</optgroup>';
        }
    }

    $output .= '</select>';
    if ($modal && !enterprise_installed()) {
        $output .= "
		<div id='".$message."' class='publienterprise publicenterprise_div' title='Community version'><img data-title='Enterprise version' class='img_help forced_title' data-use_title_for_force_title='1' src='images/alert_enterprise.png'></div>
		";
    }

    if ($return) {
        return $output;
    }

    echo $output;
}


/**
 * Generates a multiselect component with filters.
 *
 * @param array   $available    Available.
 * @param array   $selected     Selected.
 * @param string  $name         Custom identifier (optional).
 * @param string  $class        Custom class for main container (optional).
 * @param boolean $return       Dump to output or only return.
 * @param array   $group_filter Ajax information to reload content while
 *                              using different group filter (if enabled). Uses:
 *                                [
 *                                  page => 'your/controller/php',
 *                                  method => 'yourMethodName'
 *                                ]
 *                              Ensure you return data in json format as:
 *                                {id:label,id2:label2...}
 *                              Provided by caller.
 * @param array   $texts        Texts.
 * @param array   $sections     Enables or disables sub-components.
 *
 * @return string HTML code with component.
 */
function html_print_select_multiple_filtered(
    array $available,
    array $selected,
    ?string $name=null,
    string $class='',
    bool $return=true,
    array $group_filter=[],
    array $texts=[],
    array $sections=[]
) {
    ui_require_css_file('multiselect_filtered');
    if (is_ajax() === true) {
        ui_require_javascript_file('multiselect_filtered', 'include/javascript/', true);
    } else {
        ui_require_javascript_file('multiselect_filtered');
    }

    if (empty($name) === true) {
        $rid = uniqid();
    } else {
        $rid = $name;
    }

    if (empty($texts) === true) {
        $texts = [];
    }

    if (empty($texts['filter-item']) === true) {
        $texts['filter-item'] = 'Filter agent alias';
    }

    if (empty($texts['title-add']) === true) {
        $texts['title-add'] = 'Add selected';
    }

    if (empty($texts['title-del']) === true) {
        $texts['title-del'] = 'Remove selected';
    }

    if (empty($texts['title-left']) === true) {
        $texts['title-left'] = 'Available items';
    }

    if (empty($texts['title-right']) === true) {
        $texts['title-right'] = 'Selected items';
    }

    if (empty($sections) === true) {
        $sections = [];
    }

    if (isset($sections['filters']) === false) {
        $sections['filters'] = 1;
    }

    // Show/hide all left/rigth sfilters.
    if (isset($sections['item-selected-filters']) === false) {
        $sections['item-selected-filters'] = 1;
    }

    if (isset($sections['item-available-filters']) === false) {
        $sections['item-available-filters'] = 1;
    }

    if (isset($sections['group-filter']) == false) {
        $sections['group-filter'] = 1;
    }

    if (isset($sections['item-available-filter']) === false) {
        $sections['item-available-filter'] = 1;
    }

    if (isset($sections['item-selected-filter']) === false) {
        $sections['item-selected-filter'] = 1;
    }

    if (isset($group_filter) === false) {
        $sections['group-filter'] = 0;
    }

    if (isset($group_filter['nothing']) === false) {
        $group_filter['nothing'] = '';
    }

    if (isset($group_filter['nothing_value']) === false) {
        $group_filter['nothing_value'] = 0;
    }

    // Main container.
    $output = '<div class="multi-select flex-row-end '.$class.'">';

    // Left box.
    $output .= '<div class="multi-select-container flex-column">';
    $disable_filters = '';

    // Filtering.
    if (isset($sections['filters']) === true
        && $sections['filters'] === 1
        && $sections['item-available-filters'] === 1
    ) {
        // Filtering.
        if (isset($sections['group-filter']) === true
            && $sections['group-filter'] === 1
        ) {
            $output .= '<div class="filter">';

            $output .= '<div class="group-filter flex-row-vcenter">';

            $reload_content = "reloadContent('".$rid."'";
            $reload_content .= ", '".ui_get_full_url('ajax.php')."'";
            $reload_content .= ", '".base64_encode(
                json_encode($group_filter)
            )."'";
            $reload_content .= ", 'left'";
            $reload_content .= ", '".__('None')."')";

            $output .= html_print_input(
                [
                    'input_class'    => 'flex-row-vcenter',
                    'label'          => __('Filter group'),
                    'name'           => 'id-group-available-select-'.$rid,
                    'returnAllGroup' => true,
                    'privilege'      => 'AR',
                    'type'           => 'select_groups',
                    'return'         => true,
                    'script'         => $reload_content,
                    'nothing'        => $group_filter['nothing'],
                    'nothing_value'  => $group_filter['nothing_value'],
                ]
            );

            $output .= html_print_input(
                [
                    'label'       => __('Group recursion'),
                    'input_class' => 'flex-row-vcenter',
                    'name'        => 'id-group-recursion-available-select-'.$rid,
                    'id'          => 'checkbox-id-group-recursion-available-select-'.$rid,
                    'type'        => 'switch',
                    'onchange'    => $reload_content,
                    'return'      => true,
                ]
            );

            $output .= '</div>';

            $output .= '</div>';
            $disable_filters = "disableFilters('".$rid."')";
        }

        if (isset($sections['item-available-filter']) === true
            && $sections['item-available-filter'] === 1
        ) {
            $output .= '<div class="item-filter flex-row-vcenter">';

            $output .= html_print_input(
                [
                    'style'   => 'display:none;',
                    'name'    => 'tmp-available-select-'.$rid,
                    'type'    => 'select',
                    'nothing' => false,
                    'return'  => true,
                ]
            );

            $f = "filterAvailableItems(this.value,'".$rid."','".__('None')."')";
            $output .= html_print_input(
                [
                    'label'       => __($texts['filter-item']),
                    'name'        => 'filter-item-available-'.$rid,
                    'onKeyUp'     => $f,
                    'input_class' => 'filter w100p',
                    'size'        => 20,
                    'type'        => 'text',
                    'return'      => true,
                ]
            );

            $output .= '</div>';
        }
    }

    $output .= '<span class="title">'.$texts['title-left'].'</span>';

    // Selector boxes.
    $output .= html_print_input(
        [
            'type'                    => 'select',
            'fields'                  => $available,
            'name'                    => 'available-select-'.$rid.'[]',
            'selected'                => '',
            'script'                  => $disable_filters,
            'nothing'                 => '',
            'nothing_value'           => 0,
            'return'                  => true,
            'multiple'                => true,
            'sort'                    => true,
            'class'                   => 'select-multiple',
            'disabled'                => false,
            'style'                   => false,
            'option_style'            => false,
            'size'                    => false,
            'modal'                   => false,
            'message'                 => '',
            'select_all'              => false,
            'simple_multiple_options' => false,
        ]
    );

    $output .= '</div>';

    // Middle buttons actions.
    $add = "addItems('".$rid."','".__('None')."'); return false";
    $del = "removeItems('".$rid."','".__('None')."'); return false";

    $output .= '<div class="arrows-container flex-column">';

    $output .= html_print_input(
        [
            'type'    => 'image',
            'src'     => 'images/darrowright.png',
            'return'  => true,
            'options' => [
                'title'   => $texts['title-add'],
                'onclick' => $add,
                'class'   => 'invert_filter',
            ],
        ]
    );

    $output .= html_print_input(
        [
            'type'    => 'image',
            'src'     => 'images/darrowleft.png',
            'return'  => true,
            'options' => [
                'title'   => $texts['title-del'],
                'onclick' => $del,
                'class'   => 'invert_filter',
            ],
        ]
    );

    $output .= '</div>';

    // Right box.
    $output .= '<div class="multi-select-container flex-column">';

    // Filtering.
    if (isset($sections['filters']) === true
        && $sections['filters'] === 1
        && $sections['item-selected-filters']
    ) {
        if (isset($sections['group-filter']) === true
            && $sections['group-filter'] === 1
        ) {
            $output .= '<div class="filter">';

            $output .= '<div class="group-filter flex-row-vcenter">';

            $reload_content = "reloadContent('".$rid."'";
            $reload_content .= ", '".ui_get_full_url('ajax.php')."'";
            $reload_content .= ", '".base64_encode(
                json_encode($group_filter)
            )."'";
            $reload_content .= ", 'right'";
            $reload_content .= ", '".__('None')."')";

            $output .= html_print_input(
                [
                    'input_class'    => 'flex-row-vcenter',
                    'label'          => __('Filter group'),
                    'name'           => 'id-group-selected-select-'.$rid,
                    'returnAllGroup' => true,
                    'privilege'      => 'AR',
                    'type'           => 'select_groups',
                    'return'         => true,
                    'script'         => $reload_content,
                ]
            );

            $output .= html_print_input(
                [
                    'input_class' => 'flex-row-vcenter',
                    'label'       => __('Group recursion'),
                    'name'        => 'id-group-recursion-selected-select-'.$rid,
                    'type'        => 'checkbox',
                    'script'      => $reload_content,
                    'return'      => true,
                ]
            );

            $output .= '</div>';

            $output .= '</div>';
        }

        // Filtering.
        if (isset($sections['item-selected-filter']) === true
            && $sections['item-selected-filter'] === 1
        ) {
            $output .= '<div class="item-filter flex-row-vcenter">';

            $output .= html_print_input(
                [
                    'style'   => 'display:none;',
                    'name'    => 'tmp-selected-select-'.$rid,
                    'type'    => 'select',
                    'nothing' => false,
                    'return'  => true,
                ]
            );

            $f = "filterSelectedItems(this.value,'".$rid."','".__('None')."')";
            $output .= html_print_input(
                [
                    'label'       => __($texts['filter-item']),
                    'name'        => 'filter-item-selected-'.$rid,
                    'onKeyUp'     => $f,
                    'input_class' => 'flex-row-vcenter filter w100p',
                    'size'        => 20,
                    'type'        => 'text',
                    'return'      => true,
                ]
            );

            $output .= '</div>';
        }
    }

    $output .= '<span class="title">'.$texts['title-right'].'</span>';

    $output .= html_print_input(
        [
            'type'                    => 'select',
            'fields'                  => $selected,
            'name'                    => 'selected-select-'.$rid.'[]',
            'selected'                => '',
            'script'                  => '',
            'nothing'                 => '',
            'nothing_value'           => 0,
            'return'                  => true,
            'multiple'                => true,
            'sort'                    => true,
            'class'                   => 'select-multiple',
            'disabled'                => false,
            'style'                   => false,
            'option_style'            => false,
            'size'                    => false,
            'modal'                   => false,
            'message'                 => '',
            'select_all'              => true,
            'simple_multiple_options' => false,
        ]
    );

    $output .= '</div>';

    // Close main.
    $output .= '</div>';

    if ($return === false) {
        echo $output;
    }

    return $output;
}


/**
 * Form multiple inputs for slect groups.
 *
 * @param array $data Data inputs.
 *
 * @return string Html output.
 */
function html_print_select_multiple_modules_filtered(array $data):string
{
    if (is_ajax() === true) {
        ui_require_javascript_file(
            'multiselect_filtered',
            'include/javascript/',
            true
        );
    } else {
        ui_require_javascript_file('multiselect_filtered');
    }

    $uniqId = $data['uniqId'];

    $return_all_group = isset($data['mReturnAllGroup']) ? $data['mReturnAllGroup'] : true;

    // Group.
    $output = '<div>';
    $output .= html_print_input(
        [
            'label'          => __('Group'),
            'name'           => 'filtered-module-group-'.$uniqId,
            'returnAllGroup' => $return_all_group,
            'privilege'      => 'AR',
            'type'           => 'select_groups',
            'return'         => true,
            'script'         => 'fmAgentChange(\''.$uniqId.'\')',
            'selected'       => $data['mGroup'],
        ]
    );

    // Recursion.
    $output .= html_print_input(
        [
            'label'    => __('Recursion'),
            'type'     => 'switch',
            'name'     => 'filtered-module-recursion-'.$uniqId,
            'value'    => (empty($data['mRecursion']) === true) ? false : true,
            'checked'  => (empty($data['mRecursion']) === true) ? false : true,
            'return'   => true,
            'id'       => 'filtered-module-recursion-'.$uniqId,
            'onchange' => 'fmAgentChange(\''.$uniqId.'\')',
        ]
    );

    // Groups module.
    $module_groups = db_get_all_rows_sql(
        'SELECT * FROM tmodule_group ORDER BY name'
    );
    $module_groups = array_reduce(
        $module_groups,
        function ($carry, $item) {
            $carry[$item['id_mg']] = $item['name'];
            return $carry;
        }
    );

    $output .= html_print_input(
        [
            'label'         => __('Module group'),
            'type'          => 'select',
            'fields'        => $module_groups,
            'name'          => 'filtered-module-module-group-'.$uniqId,
            'selected'      => $data['mModuleGroup'],
            'return'        => true,
            'nothing'       => __('All'),
            'nothing_value' => 0,
            'script'        => 'fmModuleChange(\''.$uniqId.'\')',
        ]
    );
    $output .= '</div>';

    $output .= '<div>';
    // Agent.
    $agents = agents_get_group_agents($data['mGroup']);
    if ((empty($agents)) === true || $agents == -1) {
        $agents = [];
    }

    if ($data['mShowSelectedOtherGroups']) {
        $selected_agents = explode(',', $data['mAgents']);
        foreach ($selected_agents as $agent_id) {
            if (!array_key_exists($agent_id, $agents)) {
                $agents[$agent_id] = agents_get_alias($agent_id);
            }
        }
    }

    $output .= html_print_input(
        [
            'label'    => __('Agents'),
            'type'     => 'select',
            'fields'   => $agents,
            'name'     => 'filtered-module-agents-'.$uniqId,
            'selected' => explode(',', $data['mAgents']),
            'return'   => true,
            'multiple' => true,
            'style'    => 'min-width: 200px;max-width:200px;',
            'script'   => 'fmModuleChange(\''.$uniqId.'\')',
        ]
    );

    // Show common modules.
    $selection = [
        0 => __('Show common modules'),
        1 => __('Show all modules'),
    ];
    $output .= html_print_input(
        [
            'label'    => __('Show common modules'),
            'type'     => 'select',
            'fields'   => $selection,
            'name'     => 'filtered-module-show-common-modules-'.$uniqId,
            'selected' => $data['mShowCommonModules'],
            'return'   => true,
            'script'   => 'fmModuleChange(\''.$uniqId.'\')',
        ]
    );

    $all_modules = select_modules_for_agent_group(
        $data['mModuleGroup'],
        explode(',', $data['mAgents']),
        $data['mShowCommonModules'],
        false
    );

    if ($data['mShowSelectedOtherGroups']) {
        $selected_modules_ids = explode(',', $data['mModules']);

        foreach ($selected_modules_ids as $id) {
            if (!array_key_exists($id, $all_modules)) {
                $module_data = modules_get_agentmodule($id);
                $all_modules[$id] = $module_data['nombre'];
            }
        }
    }

    $output .= html_print_input(
        [
            'label'    => __('Modules'),
            'type'     => 'select',
            'fields'   => $all_modules,
            'name'     => 'filtered-module-modules-'.$uniqId,
            'selected' => explode(',', $data['mModules']),
            'return'   => true,
            'multiple' => true,
            'style'    => 'min-width: 200px;max-width:200px;',
        ]
    );

    $output .= '</div>';

    if ($data['return'] === false) {
        echo $output;
    }

    return $output;
}


/**
 * Prints an array of fields in a popup menu of a form based on a SQL query.
 * The first and second columns of the query will be used.
 *
 * The element will have an id like: "password-$value". Based on choose_from_menu() from Moodle.
 *
 * @param string  $sql            SQL sentence, the first field will be the identifier of the option.
 *             The second field will be the shown value in the dropdown.
 * @param string  $name           Select form name
 * @param string  $selected       Current selected value.
 * @param string  $script         Javascript onChange code.
 * @param string  $nothing        Label when nothing is selected.
 * @param string  $nothing_value  Value when nothing is selected
 * @param boolean $return         Whether to return an output string or echo now (optional, echo by default).
 * @param boolean $multiple       Whether to allow multiple selections or not. Single by default
 * @param boolean $sort           Whether to sort the options or not. Sorted by default.
 * @param boolean $disabled       if it's true, disable the select.
 * @param string  $style          The string of style.
 * @param mixed   $size           Max elements showed in select or default (size=10)
 * @param integer $truncante_size Truncate size of the element, by default is set to GENERIC_SIZE_TEXT constant
 * @param integer $class          Class to apply.
 * @param boolean $required       Select is required or not.
 *
 * @return string HTML code if return parameter is true.
 */
function html_print_select_from_sql(
    $sql,
    $name,
    $selected='',
    $script='',
    $nothing='',
    $nothing_value='0',
    $return=false,
    $multiple=false,
    $sort=true,
    $disabled=false,
    $style=false,
    $size=false,
    $trucate_size=GENERIC_SIZE_TEXT,
    $class='',
    $required=false
) {
    global $config;

    $fields = [];
    $result = db_get_all_rows_sql($sql);
    if ($result === false) {
        $result = [];
    }

    foreach ($result as $row) {
        $id = array_shift($row);
        $value = array_shift($row);
        $fields[$id] = ui_print_truncate_text(
            $value,
            $trucate_size,
            false,
            true,
            false
        );
    }

    return html_print_select(
        $fields,
        $name,
        $selected,
        $script,
        $nothing,
        $nothing_value,
        $return,
        $multiple,
        $sort,
        $class,
        $disabled,
        $style,
        '',
        $size,
        // Modal.
        false,
        // Message.
        '',
        // Select_all.
        false,
        // Simple_multiple_options.
        false,
        // Required.
        $required
    );
}


function html_print_extended_select_for_unit(
    $name,
    $selected='',
    $script='',
    $nothing='',
    $nothing_value='0',
    $size=false,
    $return=false,
    $select_style=false,
    $unique_name=true,
    $disabled=false,
    $no_change=0
) {
    global $config;

    // $fields = post_process_get_custom_values();
    $fields['_timeticks_'] = 'Timeticks';

    $default_module_custom_units = get_custom_module_units();

    $fields = array_merge($fields, $default_module_custom_units);

    if ($no_change != 0) {
        $fields[-1] = __('No change');
    }

    // $selected_float = (float)$selected;
    // $found = false;
    //
    // if (array_key_exists($selected, $fields))
    // $found = true;
    //
    // if (!$found) {
    // $fields[$selected] = floatval($selected);
    // }
    if ($unique_name === true) {
        $uniq_name = uniqid($name);
    } else {
        $uniq_name = $name;
    }

    ob_start();

    echo '<div id="'.$uniq_name.'_default" class="w100p inline_line">';
        html_print_select(
            $fields,
            $uniq_name.'_select',
            $selected,
            ''.$script,
            $nothing,
            $nothing_value,
            false,
            false,
            false,
            '',
            $disabled,
            'font-size: xx-small;'.$select_style
        );
        echo ' <a href="javascript:">'.html_print_image(
            'images/pencil.png',
            true,
            [
                'class' => $uniq_name.'_toggler',
                'alt'   => __('Custom'),
                'title' => __('Custom'),
                'style' => 'width: 18px;',
            ]
        ).'</a>';
    echo '</div>';

    echo '<div id="'.$uniq_name.'_manual" class="w100p inline_line">';
        html_print_input_text($uniq_name.'_text', $selected, '', 20);

        html_print_input_hidden($name, $selected, false, $uniq_name);
        echo ' <a href="javascript:">'.html_print_image(
            'images/default_list.png',
            true,
            [
                'class' => $uniq_name.'_toggler',
                'alt'   => __('List'),
                'title' => __('List'),
                'style' => 'width: 18px;',
            ]
        ).'</a>';
    echo '</div>';

    echo "<script type='text/javascript'>
		$(document).ready (function () {
			post_process_select_init_unit('$uniq_name','$selected');
			post_process_select_events_unit('$uniq_name','$selected');
		});
		
	</script>";

    $returnString = ob_get_clean();

    if ($return) {
        return $returnString;
    } else {
        echo $returnString;
    }
}


function html_print_extended_select_for_post_process(
    $name,
    $selected='',
    $script='',
    $nothing='',
    $nothing_value='0',
    $size=false,
    $return=false,
    $select_style=false,
    $unique_name=true,
    $disabled=false,
    $no_change=0
) {
    global $config;

    include_once $config['homedir'].'/include/functions_post_process.php';

    $fields = post_process_get_custom_values();

    if ($no_change != 0) {
        $fields[-1] = __('No change');
    }

    $selected_float = (float) $selected;
    $found = false;

    if ($selected) {
        if (array_key_exists(number_format($selected, 14, '.', ','), $fields)) {
            $found = true;
        }
    }

    if (!$found) {
        $fields[$selected] = floatval($selected);
    }

    if ($unique_name === true) {
        $uniq_name = uniqid($name);
    } else {
        $uniq_name = $name;
    }

    ob_start();

    echo '<div id="'.$uniq_name.'_default" style="w100p inline_line">';
        html_print_select(
            $fields,
            $uniq_name.'_select',
            $selected,
            ''.$script,
            $nothing,
            $nothing_value,
            false,
            false,
            false,
            '',
            $disabled,
            'font-size: xx-small;'.$select_style
        );
        echo ' <a href="javascript:">'.html_print_image(
            'images/pencil.png',
            true,
            [
                'class' => $uniq_name.'_toggler',
                'alt'   => __('Custom'),
                'title' => __('Custom'),
                'style' => 'width: 18px;',
            ]
        ).'</a>';
    echo '</div>';

    echo '<div id="'.$uniq_name.'_manual" style="w100p inline_line">';
        html_print_input_text($uniq_name.'_text', $selected, '', 20);

        html_print_input_hidden($name, $selected, false, $uniq_name);
        echo ' <a href="javascript:">'.html_print_image(
            'images/default_list.png',
            true,
            [
                'class' => $uniq_name.'_toggler',
                'alt'   => __('List'),
                'title' => __('List'),
                'style' => 'width: 18px;',
            ]
        ).'</a>';
    echo '</div>';

    echo "<script type='text/javascript'>
		$(document).ready (function () {
			post_process_select_init('$uniq_name');
			post_process_select_events('$uniq_name');
		});

	</script>";

    $returnString = ob_get_clean();

    if ($return) {
        return $returnString;
    } else {
        echo $returnString;
    }
}


/**
 * Render a pair of select for times and text box for set the time more fine.
 *
 * @param string  $name          Select form name
 * @param variant $selected      Current selected value. Can be a single value or an array of selected values (in combination with multiple)
 * @param string  $script        Javascript onChange (select) code.
 * @param string  $nothing       Label when nothing is selected.
 * @param variant $nothing_value Value when nothing is selected
 * @param integer $size          Size of the input.
 * @param boolean $return        Whether to return an output string or echo now (optional, echo by default).
 * @param boolean $select_style  Wherter to assign to combo a unique name (to have more than one on same page, like dashboard)
 * @param boolean $unique_name
 * @param string  $class
 * @param boolean $readonly
 * @param string  $custom_fields
 * @param string  $style_icon
 * @param boolean $no_change
 * @param boolean $allow_zero    Allow the use of the value zero.

 * @return string HTML code if return parameter is true.
 */
function html_print_extended_select_for_time(
    $name,
    $selected='',
    $script='',
    $nothing='',
    $nothing_value='0',
    $size=false,
    $return=false,
    $select_style=false,
    $unique_name=true,
    $class='',
    $readonly=false,
    $custom_fields=false,
    $style_icon='',
    $no_change=false,
    $allow_zero=false
) {
    global $config;
    $admin = is_user_admin($config['id_user']);
    if ($custom_fields) {
        $fields = $custom_fields;
    } else {
        $fields = get_periods(true, true, $allow_zero);
    }

    if ($no_change) {
        $fields['-2'] = __('No change');
    }

    if (! $selected) {
        foreach ($fields as $t_key => $t_value) {
            if ($t_key != -1) {
                if ($nothing == '') {
                    // -1 means 'custom'
                    $selected = $t_key;
                    break;
                } else {
                    $selected = $nothing;
                    break;
                }
            }
        }
    }

    // Allow the use of the value zero.
    if ($allow_zero === true) {
        $selected_zero = true;
    } else {
        $selected_zero = ($selected != 0) ? true : false;
    }

    if (($selected !== false) && (!isset($fields[$selected]) && $selected_zero)) {
        $fields[$selected] = human_time_description_raw($selected, true);
    }

    $units = [
        1               => __('seconds'),
        SECONDS_1MINUTE => __('minutes'),
        SECONDS_1HOUR   => __('hours'),
        SECONDS_1DAY    => __('days'),
        SECONDS_1WEEK   => __('weeks'),
        SECONDS_1MONTH  => __('months'),
        SECONDS_1YEAR   => __('years'),
    ];

    if ($unique_name === true) {
        $uniq_name = uniqid($name);
    } else {
        $uniq_name = $name;
    }

    if ($readonly) {
        $readonly = true;
    }

    ob_start();
    // Use the no_meta parameter because this image is only in the base console.
    echo '<div id="'.$uniq_name.'_default" class="wauto inline_line">';
        html_print_select(
            $fields,
            $uniq_name.'_select',
            $selected,
            ''.$script,
            $nothing,
            $nothing_value,
            false,
            false,
            false,
            $class,
            $readonly,
            'font-size: xx-small;'.$select_style
        );
        // The advanced control is only for admins.
    if ($admin) {
        echo ' <a href="javascript:">'.html_print_image(
            'images/pencil.png',
            true,
            [
                'class' => $uniq_name.'_toggler '.$class.' invert_filter',
                'alt'   => __('Custom'),
                'title' => __('Custom'),
                'style' => 'width: 18px; margin-bottom: -5px;'.$style_icon,
            ],
            false,
            false,
            true
        ).'</a>';
    }

    echo '</div>';

    echo '<div id="'.$uniq_name.'_manual" class="w100 inline_line">';
        html_print_input_text($uniq_name.'_text', $selected, '', $size, 255, false, $readonly, false, '', $class);

        html_print_input_hidden($name, $selected, false, $uniq_name);
        html_print_select(
            $units,
            $uniq_name.'_units',
            1,
            ''.$script,
            $nothing,
            $nothing_value,
            false,
            false,
            false,
            $class,
            $readonly,
            'font-size: xx-small;'.$select_style
        );
        echo ' <a href="javascript:">'.html_print_image(
            'images/list.png',
            true,
            [
                'class' => $uniq_name.'_toggler invert_filter',
                'alt'   => __('List'),
                'title' => __('List'),
                'style' => 'width: 18px;margin-bottom: -5px;'.$style_icon,
            ]
        ).'</a>';
    echo '</div>';
    echo "<script type='text/javascript'>
		$(document).ready (function () {
			period_select_init('".$uniq_name."', ".(($allow_zero) ? 'true' : 'null').");
			period_select_events('".$uniq_name."');
		});
		function period_select_".$name."_update(seconds) {
			$('#text-".$uniq_name."_text').val(seconds);
			adjustTextUnits('".$uniq_name."');
			calculateSeconds('".$uniq_name."');
			$('#".$uniq_name."_manual').show();
			$('#".$uniq_name."_default').hide();
		}
	</script>";
    $returnString = ob_get_clean();

    if ($return) {
        return $returnString;
    } else {
        echo $returnString;
    }
}


/**
 * Print selects to configure the cron of a module.
 *
 * @param string Run hour.
 * @param string Run minute.
 * @param string Run day of the month.
 * @param string Run month.
 * @param string Run day of the week.
 * @param bool Whether to return an output string or echo now (optional, echo by default).
 * @param bool Print cron grayed
 *
 * @return string HTML code if return parameter is true.
 */
function html_print_extended_select_for_cron($hour='*', $minute='*', $mday='*', $month='*', $wday='*', $return=false, $disabled=false, $to=false)
{
    // Hours
    for ($i = 0; $i < 24; $i++) {
        $hours[$i] = $i;
    }

    // Minutes
    for ($i = 0; $i < 60; $i++) {
        $minutes[$i] = $i;

        // If minute is not a multiple of 5, then add style to option in order to hide it from minute select but still is a valid value that input can adopt. We want this in case a value that is not a multiple of 5 is entered in module's data configuration.
        if (($i % 5) != 0) {
            $minutes_hidden_options[$i] = 'display: none;';
        }
    }

    // Month days
    for ($i = 1; $i <= 31; $i++) {
        $mdays[$i] = $i;
    }

    // Months
    for ($i = 1; $i <= 12; $i++) {
        $months[$i] = date('F', mktime(0, 0, 0, $i, 1));
    }

    // Days of the week
    $wdays = [
        __('Sunday'),
        __('Monday'),
        __('Tuesday'),
        __('Wednesday'),
        __('Thursday'),
        __('Friday'),
        __('Saturday'),
    ];

    // Print selectors
    $table = new stdClass();
    $table->id = 'cron';
    $table->width = '100%';
    $table->class = 'databox data';
    $table->head[0] = __('Hour');
    $table->head[1] = __('Minute');
    $table->head[2] = __('Month day');
    $table->head[3] = __('Month');
    $table->head[4] = __('Week day');

    if ($to) {
        $table->data[0][0] = html_print_select($hours, 'hour_to', $hour, '', __('Any'), '*', true, false, false, '', $disabled);
        $table->data[0][1] = html_print_select($minutes, 'minute_to', $minute, '', __('Any'), '*', true, false, false, '', $disabled, false, $minutes_hidden_options);
        $table->data[0][2] = html_print_select($mdays, 'mday_to', $mday, '', __('Any'), '*', true, false, false, '', $disabled);
        $table->data[0][3] = html_print_select($months, 'month_to', $month, '', __('Any'), '*', true, false, false, '', $disabled);
        $table->data[0][4] = html_print_select($wdays, 'wday_to', $wday, '', __('Any'), '*', true, false, false, '', $disabled);
    } else {
        $table->data[0][0] = html_print_select($hours, 'hour_from', $hour, '', __('Any'), '*', true, false, false, '', $disabled);
        $table->data[0][1] = html_print_select($minutes, 'minute_from', $minute, '', __('Any'), '*', true, false, false, '', $disabled, false, $minutes_hidden_options);
        $table->data[0][2] = html_print_select($mdays, 'mday_from', $mday, '', __('Any'), '*', true, false, false, '', $disabled);
        $table->data[0][3] = html_print_select($months, 'month_from', $month, '', __('Any'), '*', true, false, false, '', $disabled);
        $table->data[0][4] = html_print_select($wdays, 'wday_from', $wday, '', __('Any'), '*', true, false, false, '', $disabled);
    }

    return html_print_table($table, $return);
}


/**
 * Prints an input slide.
 *
 * @param string  $name    Name.
 * @param integer $value   Value.
 * @param string  $id      Id.
 * @param boolean $return  Return.
 * @param integer $min     Min.
 * @param integer $max     Max.
 * @param integer $step    Step.
 * @param string  $class   Class.
 * @param string  $oninput Oninput.
 *
 * @return string HTML code for input.
 */
function html_print_input_range(
    $name,
    $value,
    $id='',
    $return=true,
    $min=0,
    $max=100,
    $step=1,
    $class='',
    $oninput=''
) {
    $output = '<input type="range" ';
    if (isset($value) === true) {
        $output .= ' value="'.$value.'" ';
    }

    $output .= ' name="'.$name.'" ';
    $output .= ' id="'.$id.'" ';
    $output .= ' min="'.$min.'" ';
    $output .= ' max="'.$max.'" ';
    $output .= ' step="'.$step.'" ';
    $output .= ' class="'.$class.'" ';
    $output .= ' oninput="'.$oninput.'" ';

    $output .= ' />';

    if ($return === false) {
        echo $return;
    }

    return $output;
}


/**
 * Render an input text element. Extended version, use html_print_input_text() to simplify.
 *
 * @param string  $name       Input name.
 * @param string  $value      Input value.
 * @param string  $id         Input HTML id.
 * @param string  $alt        Do not use, invalid for text and password. Use html_print_input_image
 * @param integer $size       Size of the input.
 * @param integer $maxlength  Maximum length allowed.
 * @param boolean $disabled   Disable the button (optional, button enabled by default).
 * @param mixed   $script     JavaScript to attach to this. It is array the index is event to set a script, it is only string for "onkeyup" event.
 * @param mixed   $attributes Attributes to add to this tag. Should be an array for correction.
 * @param boolean $return     Whether to return an output string or echo now (optional, echo by default).
 * @param boolean $password   Whether it is a password input or not. Not password by default.
 *
 * @return string HTML code if return parameter is true.
 */
function html_print_input_text_extended(
    $name,
    $value,
    $id,
    $alt,
    $size,
    $maxlength,
    $readonly,
    $script,
    $attributes,
    $return=false,
    $password=false,
    $function='',
    $autocomplete='off',
    $disabled=false
) {
    static $idcounter = 0;

    if ($maxlength == 0) {
        $maxlength = 255;
    }

    if ($size === false) {
        $size = '';
    } else if ($size == 0) {
        $size = 10;
    }

    ++$idcounter;

    $valid_attrs = [
        'accept',
        'autofocus',
        'disabled',
        'maxlength',
        'name',
        'readonly',
        'placeholder',
        'size',
        'value',
        'accesskey',
        'class',
        'dir',
        'id',
        'lang',
        'style',
        'tabindex',
        'title',
        'xml:lang',
        'onfocus',
        'onblur',
        'onselect',
        'onchange',
        'onclick',
        'ondblclick',
        'onmousedown',
        'onmouseup',
        'onmouseover',
        'onmousemove',
        'onmouseout',
        'onkeypress',
        'onkeydown',
        'onkeyup',
        'required',
        'autocomplete',
        'form',
        'list',
    ];

    $output = '<input '.($password ? 'type="password" autocomplete="'.$autocomplete.'" ' : 'type="text" ');

    if ($readonly && (!is_array($attributes) || !array_key_exists('readonly', $attributes))) {
        $output .= 'readonly="readonly" ';
    }

    if ($disabled && (!is_array($attributes) || !array_key_exists('disabled', $attributes))) {
        $output .= 'disabled="disabled" ';
    }

    if (is_array($attributes)) {
        foreach ($attributes as $attribute => $attr_value) {
            if (! in_array($attribute, $valid_attrs)) {
                continue;
            }

            $output .= $attribute.'="'.$attr_value.'" ';
        }
    } else {
        $output .= trim($attributes).' ';
        $attributes = [];
    }

    if (!empty($alt)) {
        $output .= 'alt="'.$alt.'" ';
    }

    // Attributes specified by function call.
    $attrs = [
        'name'      => 'unnamed',
        'value'     => '',
        'id'        => 'text-'.sprintf('%04d', $idcounter),
        'size'      => '',
        'maxlength' => '',
    ];

    foreach ($attrs as $attribute => $default) {
        if (array_key_exists($attribute, $attributes)) {
            continue;
        } //end if

        /*
         * Remember, this next code have a $$ that for example there is a var as
         * $a = 'john' then $$a is a var $john .
         *
         * In this case is use for example for $name and $atribute = 'name' .
         *
         */

        // Exact operator because we want to show "0" on the value
        if ($attribute !== '') {
            $output .= $attribute.'="'.$$attribute.'" ';
        } else if ($default != '') {
            $output .= $attribute.'="'.$default.'" ';
        }
    }

    if (!empty($script)) {
        if (is_string($script)) {
            $code = $script;
            $script = [];
            $script['onkeyup'] = $code;
        }

        foreach ($script as $event => $code) {
            $output .= ' '.$event.'="'.$code.'" ';
        }
    }

    $output .= $function.'/>';

    if (!$return) {
        echo $output;
    }

    return $output;
}


/**
 * Render a section <div> html element.
 *
 * @param array   $options Parameters:
 *             - id: string
 *             - style: string
 *             - class: string
 *             - title: string
 *             - hidden: boolean
 *             - content: string.
 * @param boolean $return  Return or echo flag.
 *
 * @return string HTML code if return parameter is true.
 */
function html_print_div(
    array $options,
    bool $return=false
) {
    $output = '<div';

    // Valid attributes (invalid attributes get skipped).
    $attrs = [
        'id',
        'style',
        'class',
        'title',
    ];

    if (isset($options['hidden'])) {
        if (isset($options['style'])) {
            $options['style'] .= 'display:none;';
        } else {
            $options['style'] = 'display:none;';
        }
    }

    foreach ($attrs as $attribute) {
        if (isset($options[$attribute])) {
            $output .= ' '.$attribute.'="'.io_safe_input_html($options[$attribute]).'"';
        }
    }

    $output .= '>';

    $output .= isset($options['content']) ? $options['content'] : '';

    $output .= '</div>';

    if ($return) {
        return $output;
    } else {
        echo $output;
    }
}


/**
 * Render an anchor <a> html element.
 *
 * @param array   $options Parameters
 *                - id: string.
 *                - style: string.
 *                - title: string.
 *                - href: string.
 *                - content: string.
 * @param boolean $return  Return or echo flag.
 *
 * @return string HTML code if return parameter is true.
 */
function html_print_anchor(
    array $options,
    bool $return=false
) {
    $output = '<a ';

    // Valid attributes (invalid attributes get skipped).
    $attrs = [
        'id',
        'style',
        'class',
        'title',
    ];

    $output .= (isset($options['href']) === true) ? 'href="'.io_safe_input_html($options['href']).'"' : ui_get_full_url();

    foreach ($attrs as $attribute) {
        if (isset($options[$attribute])) {
            $output .= ' '.$attribute.'="'.io_safe_input_html($options[$attribute]).'"';
        }
    }

    $output .= '>';

    $output .= (isset($options['content']) === true) ? io_safe_input_html($options['content']) : '';

    $output .= '</a>';

    if ($return === true) {
        return $output;
    } else {
        echo $output;
    }

}


/**
 * Render an input password element.
 *
 * The element will have an id like: "password-$name"
 *
 * @param string  $name      Input name.
 * @param string  $value     Input value.
 * @param string  $alt       Alternative HTML string (optional).
 * @param integer $size      Size of the input (optional).
 * @param integer $maxlength Maximum length allowed (optional).
 * @param boolean $return    Whether to return an output string or echo now (optional, echo by default).
 * @param boolean $disabled  Disable the button (optional, button enabled by default).
 *
 * @return string HTML code if return parameter is true.
 */
function html_print_input_password(
    $name,
    $value,
    $alt='',
    $size=50,
    $maxlength=255,
    $return=false,
    $disabled=false,
    $required=false,
    $class='',
    $autocomplete='off'
) {
    if ($maxlength == 0) {
        $maxlength = 255;
    }

    if ($size === false) {
        $size = false;
    } else if ($size == 0) {
        $size = 10;
    }

    $attr = [];
    if ($required) {
        $attr['required'] = 'required';
    }

    if ($class) {
        $attr['class'] = $class;
    }

    if ($disabled === false) {
        // Trick to avoid password completion on most browsers.
        if ($autocomplete !== 'on') {
            $disabled = true;
            $attr['onfocus'] = "this.removeAttribute('readonly');";
        }
    }

    return html_print_input_text_extended($name, $value, 'password-'.$name, $alt, $size, $maxlength, $disabled, '', $attr, $return, true, '', $autocomplete);
}


/**
 * Render an input text element.
 *
 * The element will have an id like: "text-$name"
 *
 * @param string  $name      Input name.
 * @param string  $value     Input value.
 * @param string  $alt       Alternative HTML string (invalid - not used).
 * @param integer $size      Size of the input (optional).
 * @param integer $maxlength Maximum length allowed (optional).
 * @param boolean $return    Whether to return an output string or echo now (optional, echo by default).
 * @param boolean $disabled  Disable the button (optional, button enabled by default).
 *
 * @return string HTML code if return parameter is true.
 */
function html_print_input_text(
    $name,
    $value,
    $alt='',
    $size=50,
    $maxlength=255,
    $return=false,
    $readonly=false,
    $required=false,
    $function='',
    $class='',
    $onChange='',
    $autocomplete='',
    $autofocus=false,
    $onKeyDown='',
    $formTo='',
    $onKeyUp='',
    $disabled=false,
    $list=''
) {
    if ($maxlength == 0) {
        $maxlength = 255;
    }

    if ($size === false) {
        $size = false;
    } else if ($size == 0) {
        $size = 10;
    }

    $attr = [];
    if ($required) {
        $attr['required'] = 'required';
    }

    if ($class != '') {
        $attr['class'] = $class;
    }

    if ($onChange != '') {
        $attr['onchange'] = $onChange;
    }

    if ($onKeyDown != '') {
        $attr['onkeydown'] = $onKeyDown;
    }

    if ($onKeyUp != '') {
        $attr['onkeyup'] = $onKeyUp;
    }

    if ($autocomplete !== '') {
        $attr['autocomplete'] = $autocomplete;
    }

    if ($autofocus === true) {
        $attr['autofocus'] = $autofocus;
    }

    if ($formTo != '') {
        $attr['form'] = $formTo;
    }

    if ($list != '') {
        $attr['list'] = $list;
    }

    return html_print_input_text_extended(
        $name,
        $value,
        'text-'.$name,
        $alt,
        $size,
        $maxlength,
        $readonly,
        '',
        $attr,
        $return,
        false,
        $function,
        'off',
        $disabled
    );
}


/**
 * Render an input email element.
 *
 * @param array $settings Array with attributes input.
 * only name is necessary.
 *
 * @return string Html input.
 */
function html_print_input_email(array $settings):string
{
    // TODO: const.
    $valid_attrs = [
        'accept',
        'disabled',
        'maxlength',
        'name',
        'readonly',
        'placeholder',
        'size',
        'value',
        'accesskey',
        'class',
        'dir',
        'id',
        'lang',
        'style',
        'tabindex',
        'title',
        'xml:lang',
        'onfocus',
        'onblur',
        'onselect',
        'onchange',
        'onclick',
        'ondblclick',
        'onmousedown',
        'onmouseup',
        'onmouseover',
        'onmousemove',
        'onmouseout',
        'onkeypress',
        'onkeydown',
        'onkeyup',
        'required',
        'pattern',
        'autocomplete',
    ];

    $output = '';
    if (isset($settings) === true && is_array($settings) === true) {
        // Check Name is necessary.
        if (isset($settings['name']) === true) {
            $output = '<input type="email" ';

            // Check Max length.
            if (isset($settings['maxlength']) === false) {
                $settings['maxlength'] = 255;
            }

            // Check Size.
            if (isset($settings['size']) === false
                || $settings['size'] === 0
            ) {
                $settings['size'] = 255;
            }

            foreach ($settings as $attribute => $attr_value) {
                // Check valid attribute.
                if (in_array($attribute, $valid_attrs) === false) {
                    continue;
                }

                $output .= $attribute.'="'.$attr_value.'" ';
            }

            $output .= $function.'/>';
        }
    }

    return $output;
}


/**
 * Render an input number element.
 *
 * @param array $settings Array with attributes input.
 * only name is necessary.
 *
 * @return string
 */
function html_print_input_number(array $settings):string
{
    // TODO: const.
    $valid_attrs = [
        'accept',
        'disabled',
        'maxlength',
        'name',
        'readonly',
        'placeholder',
        'size',
        'value',
        'accesskey',
        'class',
        'dir',
        'id',
        'lang',
        'style',
        'tabindex',
        'title',
        'xml:lang',
        'onfocus',
        'onblur',
        'onselect',
        'onchange',
        'onclick',
        'ondblclick',
        'onmousedown',
        'onmouseup',
        'onmouseover',
        'onmousemove',
        'onmouseout',
        'onkeypress',
        'onkeydown',
        'onkeyup',
        'required',
        'pattern',
        'autocomplete',
        'min',
        'max',
        'step',
    ];

    global $config;
    $text_color = '';

    if ($config['style'] === 'pandora_black') {
        $text_color = 'style="color: white"';
    }

    $output = '';
    if (isset($settings) === true && is_array($settings) === true) {
        // Check Name is necessary.
        if (isset($settings['name']) === true) {
            $output = '<input '.$text_color.' type="number" ';

            // Check Max length.
            if (isset($settings['maxlength']) === false) {
                $settings['maxlength'] = 255;
            }

            foreach ($settings as $attribute => $attr_value) {
                // Check valid attribute.
                if (in_array($attribute, $valid_attrs) === false) {
                    continue;
                }

                $output .= $attribute.'="'.$attr_value.'" ';
            }

            $output .= $function.'/>';
        }
    }

    return $output;
}


/**
 * Render an input image element.
 *
 * The element will have an id like: "image-$name"
 *
 * @param string  $name   Input name.
 * @param string  $src    Image source.
 * @param string  $value  Input value.
 * @param string  $style  HTML style property.
 * @param boolean $return Whether to return an output string or echo now (optional, echo by default).
 *
 * @return string HTML code if return parameter is true.
 */
function html_print_input_image($name, $src, $value, $style='', $return=false, $options=false)
{
    global $config;
    static $idcounter = 0;

    ++$idcounter;

    // Checks if user's skin is available
    $isFunctionSkins = enterprise_include_once('include/functions_skins.php');

    if ($isFunctionSkins !== ENTERPRISE_NOT_HOOK) {
        $skin_path = enterprise_hook('skins_get_image_path', [$src]);
        if ($skin_path) {
            $src = $skin_path;
        }
    }

    // If metaconsole is activated and image doesn't exists try to search on normal console
    if (is_metaconsole()) {
        if (false === @file_get_contents($src, 0, null, 0, 1)) {
            $src = '../../'.$src;
        }
    }

    // path to image
    $src = ui_get_full_url($src);

    $output = '<input id="image-'.$name.$idcounter.'" src="'.$src.'" style="'.$style.'" name="'.$name.'" type="image"';

    // Valid attributes (invalid attributes get skipped)
    $attrs = [
        'alt',
        'accesskey',
        'lang',
        'tabindex',
        'title',
        'xml:lang',
        'onclick',
        'ondblclick',
        'onmousedown',
        'onmouseup',
        'onmouseover',
        'onmousemove',
        'onmouseout',
        'onkeypress',
        'onkeydown',
        'onkeyup',
        'class',
    ];

    foreach ($attrs as $attribute) {
        if (isset($options[$attribute])) {
            $output .= ' '.$attribute.'="'.io_safe_input_html($options[$attribute]).'"';
        }
    }

    $output .= ' value="'.$value.'" />';

    if ($return) {
        return $output;
    }

    echo $output;
}


/**
 * Render an input hidden element.
 *
 * The element will have an id like: "hidden-$name"
 *
 * @param string  $name       Input name.
 * @param string  $value      Input value.
 * @param boolean $return     Whether to return an output string or echo now
 * (optional, echo by default).
 * @param string  $class      Set the class of input.
 * @param string  $attributes String with the needed attributes to add.
 * @param string  $id         Specific id.
 *
 * @return string HTML code if return parameter is true.
 */
function html_print_input_hidden(
    $name,
    $value,
    $return=false,
    $class=false,
    $attributes=false,
    $id=''
) {
    if ($class !== false) {
        $classText = 'class="'.$class.'"';
    } else {
        $classText = '';
    }

    if ($attributes !== false) {
        $otherAttributes = $attributes;
    } else {
        $otherAttributes = '';
    }

    $separator = '"';

    if (is_string($value)) {
        if (strstr($value, '"')) {
            $separator = "'";
        }
    }

    $idInput = 'hidden-'.$name;
    if (empty($id) === false) {
        $idInput = $id;
    }

    $output = '<input id="'.$idInput.'" name="'.$name.'" type="hidden" '.$classText.' value='.$separator.$value.$separator.' '.$otherAttributes.'/>';

    if ($return) {
        return $output;
    }

    echo $output;
}


/**
 * Render an input hidden element. Extended version, use html_print_input_hidden() to simplify.
 *
 * The element will have an id like: "hidden-$name"
 *
 * @param string  $name   Input name.
 * @param string  $value  Input value.
 * @param string  $id     Input value.
 * @param boolean $return Whether to return an output string or echo now (optional, echo by default).
 * @param string  $class  Set the class of input.
 * @param boolean $quotes Use simple quotes or double quotes.
 *
 * @return string HTML code if return parameter is true.
 */
function html_print_input_hidden_extended(
    $name,
    $value,
    $id,
    $return=false,
    $class=false,
    $quotes=false
) {
    if ($class !== false) {
        $classText = 'class="'.$class.'"';
    } else {
        $classText = '';
    }

    if (empty($id)) {
        $ouput_id = 'hidden-'.$name;
    } else {
        $ouput_id = $id;
    }

    $quote = '"';
    if ($quotes === true) {
        $quote = "'";
    }

    $output = '<input id='.$quote.''.$ouput_id.''.$quote.' ';
    $output .= ' name='.$quote.''.$name.''.$quote.' ';
    $output .= ' type='.$quote.'hidden'.$quote.' '.$classText;
    $output .= ' value='.$quote.''.$value.''.$quote.'';
    $output .= ' />';

    if ($return) {
        return $output;
    }

    echo $output;
}


/**
 * Render a color input element.
 *
 * The element will have an id like: "hidden-$name"
 *
 * @param string  $name   Input name.
 * @param integer $value  Input value. Decimal representation of the color's hexadecimal value.
 * @param string  $class  Set the class of input.
 * @param boolean $return Whether to return an output string or echo now (optional, echo by default).
 *
 * @return string HTML code if return parameter is true.
 */
function html_print_input_color($name, $value, $id='', $class=false, $return=false)
{
    $attr_type = 'type="color"';
    if (empty($id) === true) {
        $attr_id = 'id="color-'.htmlspecialchars($name, ENT_QUOTES).'"';
    } else {
        $attr_id = 'id="'.$id.'"';
    }

    $attr_name = 'name="'.htmlspecialchars($name, ENT_QUOTES).'"';
    $attr_value = 'value="'.htmlspecialchars($value, ENT_QUOTES).'"';
    $attr_class = 'class="'.($class !== false ? htmlspecialchars($class, ENT_QUOTES) : '').'"';

    $output = '<input '.$attr_type.' '.$attr_id.' '.$attr_name.' '.$attr_value.' '.$attr_class.' />';

    if ($return) {
        return $output;
    }

    echo $output;
}


/**
 * Render an submit input button element.
 *
 * The element will have an id like: "submit-$name"
 *
 * @param string  $label      Input label.
 * @param string  $name       Input name.
 * @param boolean $disabled   Whether to disable by default or not. Enabled by default.
 * @param array   $attributes Additional HTML attributes.
 * @param boolean $return     Whether to return an output string or echo now (optional, echo by default).
 *
 * @return string HTML code if return parameter is true.
 */
function html_print_submit_button($label='OK', $name='', $disabled=false, $attributes='', $return=false)
{
    if (!$name) {
        $name = 'unnamed';
    }

    if (is_array($attributes)) {
        $attr_array = $attributes;
        $attributes = '';
        foreach ($attr_array as $attribute => $value) {
            $attributes .= $attribute.'="'.$value.'" ';
        }
    }

    $output = '<input type="submit" id="submit-'.$name.'" name="'.$name.'" value="'.$label.'" '.$attributes;
    if ($disabled) {
        $output .= ' disabled="disabled"';
    }

    $output .= ' />';
    if (!$return) {
        echo $output;
    }

    return $output;
}


/**
 * Render an submit input button element.
 *
 * The element will have an id like: "button-$name"
 *
 * @param string  $label       Input label.
 * @param string  $name        Input name.
 * @param boolean $disabled    Whether to disable by default or not. Enabled by default.
 * @param string  $script      JavaScript to attach
 * @param string  $attributes  Additional HTML attributes.
 * @param boolean $return      Whether to return an output string or echo now (optional, echo by default).
 * @param boolean $imageButton Set the button as a image button without text, by default is false.
 *
 * @return string HTML code if return parameter is true.
 */
function html_print_button($label='OK', $name='', $disabled=false, $script='', $attributes='', $return=false, $imageButton=false, $modal=false, $message='')
{
    $output = '';

    $alt = $title = '';
    if ($imageButton) {
        $alt = $title = $label;
        $label = '';
    }

    $output .= '<input title="'.$title.'" alt="'.$alt.'" type="button" id="button-'.$name.'" name="'.$name.'" value="'.$label.'" onClick="'.$script.'" '.$attributes;
    if ($disabled) {
        $output .= ' disabled';
    }

    $output .= ' />';

    if ($modal && !enterprise_installed()) {
        $output .= "
		<div id='".$message."' class='publienterprise publicenterprise_div' title='Community version' ><img data-title='Enterprise version' class='img_help forced_title' data-use_title_for_force_title='1' src='images/alert_enterprise.png'></div>
		";
    }

    if ($return) {
        return $output;
    }

    echo $output;
}


/**
 * Render an input textarea element.
 *
 * The element will have an id like: "textarea_$name"
 *
 * @param string  $name       Input name.
 * @param integer $rows       How many rows (height)
 * @param integer $columns    How many columns (width)
 * @param string  $value      Text in the textarea
 * @param string  $attributes Additional attributes
 * @param boolean $return     Whether to return an output string or echo now (optional, echo by default). *
 *
 * @return string HTML code if return parameter is true.
 */
function html_print_textarea(
    $name,
    $rows,
    $columns,
    $value='',
    $attributes='',
    $return=false,
    $class='',
    $disable=false,
    $id=false
) {
    $disabled = ($disable) ? 'disabled' : '';
    if ($id === false) {
        $id = 'textarea_'.$name;
    }

    $output = '<textarea id="'.$id.'" name="'.$name.'" cols="'.$columns.'" rows="'.$rows.'" '.$attributes.' class="'.$class.'" '.$disabled.'>';
    $output .= ($value);
    $output .= '</textarea>';
    if ($return) {
        return $output;
    }

    echo $output;
}


/**
 * Return a table parameters predefined
 *
 * @param string model
 *     - Transparent: More basic template. No borders, all the columns with same width
 * @param int number of columns
 *
 * @return object Table object
 */
function html_get_predefined_table($model='transparent', $columns=4)
{
    $width_percent = (100 / $columns);

    switch ($model) {
        case 'transparent':
        default:
            $table = new stdClass();

            $table->class = 'none';
            $table->cellpadding = 0;
            $table->cellspacing = 0;
            $table->head = [];
            $table->data = [];
            $table->style = array_fill(0, 4, 'text-align:center; width: '.$width_percent.'%;');
            $table->width = '100%';
    }

    return $table;
}


/**
 * Print a nicely formatted table. Code taken from moodle.
 *
 * @param object Object with several properties:
 *    $table->head - An array of heading names.
 *    $table->head_colspan - An array of colspans of each head column.
 *    $table->headstyle - An array of styles of each head column.
 *    $table->align - An array of column alignments
 *    $table->valign - An array of column alignments
 *    $table->size - An array of column sizes
 *    $table->wrap - An array of "nowrap"s or nothing
 *    $table->style - An array of personalized style for each column.
 *    $table->rowid - An array of personalized ids of each row.
 *    $table->rowstyle - An array of personalized style of each row.
 *    $table->rowclass - An array of personalized classes of each row (odd-evens classes will be ignored).
 *    $table->colspan - An array of colspans of each column.
 *    $table->rowspan - An array of rowspans of each column.
 *    $table->data[] - An array of arrays containing the data.
 *    $table->width - A percentage of the page
 *    $table->border - Border of the table.
 *    $table->tablealign - Align the whole table (float left or right)
 *    $table->cellpadding - Padding on each cell
 *    $table->cellspacing - Spacing between cells
 *    $table->cellstyle - Style of a cell
 *    $table->cellclass - Class of a cell
 *    $table->class - CSS table class
 *    $table->id - Table ID (useful in JavaScript)
 *    $table->headclass[] - An array of classes for each heading
 *    $table->title - Title of the table is a single string that will be on top of the table in the head spanning the whole table
 *    $table->titlestyle - Title style
 *    $table->titleclass - Title class
 *    $table->styleTable - Table style
 *    $table->autosize - Autosize
 *  $table->caption - Table title
 * @param bool Whether to return an output string or echo now
 *
 * @return string HTML code if return parameter is true.
 */
function html_print_table(&$table, $return=false)
{
    $output = '';
    static $table_count = 0;

    if (!isset($table)) {
        $table = new StdClass();
    }

    $table_count++;
    if (isset($table->align)) {
        foreach ($table->align as $key => $aa) {
            if ($aa) {
                $align[$key] = ' text-align:'.$aa.';';
            } else {
                $align[$key] = '';
            }
        }
    }

    if (isset($table->valign)) {
        foreach ($table->valign as $key => $aa) {
            if ($aa) {
                $valign[$key] = ' vertical-align:'.$aa.';';
            } else {
                $valign[$key] = '';
            }
        }
    }

    if (isset($table->size)) {
        foreach ($table->size as $key => $ss) {
            if ($ss) {
                $size[$key] = ' width:'.$ss.';';
            } else {
                $size[$key] = '';
            }
        }
    }

    if (isset($table->style)) {
        foreach ($table->style as $key => $st) {
            if ($st) {
                $style[$key] = ' '.$st.';';
            } else {
                $style[$key] = '';
            }
        }
    }

    $styleTable = '';
    if (isset($table->styleTable)) {
        $styleTable = $table->styleTable;
    }

    if (isset($table->rowid)) {
        foreach ($table->rowid as $key => $id) {
            $rowid[$key] = $id;
        }
    }

    if (isset($table->rowstyle)) {
        foreach ($table->rowstyle as $key => $st) {
            $rowstyle[$key] = ' '.$st.';';
        }
    }

    if (isset($table->rowclass)) {
        foreach ($table->rowclass as $key => $class) {
            $rowclass[$key] = $class;
        }
    }

    if (isset($table->colspan)) {
        foreach ($table->colspan as $keyrow => $cspan) {
            foreach ($cspan as $key => $span) {
                $colspan[$keyrow][$key] = ' colspan="'.$span.'"';
            }
        }
    }

    if (isset($table->cellstyle)) {
        foreach ($table->cellstyle as $keyrow => $cstyle) {
            foreach ($cstyle as $key => $cst) {
                $cellstyle[$keyrow][$key] = $cst;
            }
        }
    }

    if (isset($table->cellclass)) {
        foreach ($table->cellclass as $keyrow => $cclass) {
            foreach ($cclass as $key => $ccl) {
                $cellclass[$keyrow][$key] = $ccl;
            }
        }
    }

    if (isset($table->rowspan)) {
        foreach ($table->rowspan as $keyrow => $rspan) {
            foreach ($rspan as $key => $span) {
                $rowspan[$keyrow][$key] = ' rowspan="'.$span.'"';
            }
        }
    }

    if (empty($table->width)) {
        // $table->width = '80%';
    }

    if (isset($table->autosize) === true) {
        $table->autosize = 'autosize = "1"';
    } else {
        $table->autosize = '';
    }

    if (empty($table->border)) {
        if (empty($table)) {
            $table = new stdClass();
        }

        $table->border = '0';
    }

    if (empty($table->tablealign) || (($table->tablealign != 'left') && ($table->tablealign != 'right'))) {
        $table->tablealign = '"';
    } else {
        $table->tablealign = 'float:'.$table->tablealign.';"';
        // Align is deprecated. Use float instead
    }

    if (!isset($table->cellpadding)) {
        $table->cellpadding = '4';
    }

    if (!isset($table->cellspacing)) {
        $table->cellspacing = '4';
    }

    if (empty($table->class)) {
        $table->class = 'databox';
    }

    if (empty($table->titlestyle)) {
        $table->titlestyle = 'text-align:center;';
    }

    $tableid = empty($table->id) ? 'table'.$table_count : $table->id;

    if (!empty($table->width)) {
        $output .= '<table '.$table->autosize.' style="width:'.$table->width.'; '.$styleTable.' '.$table->tablealign;
    } else {
        $output .= '<table '.$table->autosize.' style="'.$styleTable.' '.$table->tablealign;
    }

    $output .= ' cellpadding="'.$table->cellpadding.'" cellspacing="'.$table->cellspacing.'"';
    $output .= ' border="'.$table->border.'" class="'.$table->class.'" id="'.$tableid.'">';

    $countcols = 0;

    if (!empty($table->caption)) {
        $output .= '<caption class="left"><h4>'.$table->caption.'</h4></caption>';
    }

    if (!empty($table->head)) {
        $countcols = count($table->head);
        $output .= '<thead><tr>';

        if (isset($table->title)) {
            $output .= '<th colspan="'.$countcols.'"';
            if (isset($table->titlestyle)) {
                $output .= ' style="'.$table->titlestyle.'"';
            }

            if (isset($table->titleclass)) {
                $output .= ' class="'.$table->titleclass.'"';
            }

            $output .= '>'.$table->title.'</th></tr><tr>';
        }

        foreach ($table->head as $key => $heading) {
            if (!isset($size[$key])) {
                $size[$key] = '';
            }

            if (!isset($align[$key])) {
                $align[$key] = '';
            }

            if (!isset($table->headclass[$key])) {
                $table->headclass[$key] = 'header c'.$key;
            }

            if (isset($table->head_colspan[$key])) {
                $headColspan = 'colspan = "'.$table->head_colspan[$key].'"';
            } else {
                $headColspan = '';
            }

            if (isset($table->headstyle[$key])) {
                $headStyle = ' style = "'.$table->headstyle[$key].'" ';
            } else {
                $headStyle = '';
            }

            $output .= '<th class="'.$table->headclass[$key].'" '.$headColspan.$headStyle.' scope="col">'.$heading.'</th>';
        }

        $output .= '</tr></thead>'."\n";
    }

    $output .= '<tbody>'."\n";
    if (!empty($table->data)) {
        $oddeven = 1;
        foreach ($table->data as $keyrow => $row) {
            if (!isset($rowstyle[$keyrow])) {
                $rowstyle[$keyrow] = '';
            }

            if (!isset($rowid[$keyrow])) {
                $rowid[$keyrow] = $tableid.'-'.$keyrow;
            }

            $oddeven = $oddeven ? 0 : 1;
            $class = 'datos'.($oddeven ? '' : '2');
            if (isset($rowclass[$keyrow])) {
                $class = $rowclass[$keyrow];
            }

            $output .= '<tr id="'.$rowid[$keyrow].'" style="'.$rowstyle[$keyrow].'" class="'.$class.'">'."\n";
            // Special separator rows
            if ($row == 'hr' and $countcols) {
                $output .= '<td colspan="'.$countcols.'"><div class="tabledivider"></div></td>';
                continue;
            }

            if (!is_array($row)) {
                $row = (array) $row;
            }

            // It's a normal row
            foreach ($row as $key => $item) {
                if (!isset($size[$key])) {
                    $size[$key] = '';
                }

                if (!isset($cellstyle[$keyrow][$key])) {
                    $cellstyle[$keyrow][$key] = '';
                }

                if (!isset($cellclass[$keyrow][$key])) {
                    $cellclass[$keyrow][$key] = '';
                }

                if (!isset($colspan[$keyrow][$key])) {
                    $colspan[$keyrow][$key] = '';
                }

                if (!isset($rowspan[$keyrow][$key])) {
                    $rowspan[$keyrow][$key] = '';
                }

                if (!isset($align[$key])) {
                    $align[$key] = '';
                }

                if (!isset($valign[$key])) {
                    $valign[$key] = '';
                }

                if (!isset($wrap[$key])) {
                    $wrap[$key] = '';
                }

                if (!isset($style[$key])) {
                    $style[$key] = '';
                }

                if ($class === 'datos5' && $key === 1) {
                    $output .= '<td id="'.$tableid.'-'.$keyrow.'-'.$key.'" style="'.$cellstyle[$keyrow][$key].$style[$key].$valign[$key].$align[$key].$size[$key].$wrap[$key].$colspan[$keyrow][$key].' '.$rowspan[$keyrow][$key].' class="'.$class.' '.$cellclass[$keyrow][$key].'">'.$item.'</td>'."\n";
                } else {
                    $output .= '<td id="'.$tableid.'-'.$keyrow.'-'.$key.'" style="'.$cellstyle[$keyrow][$key].$style[$key].$valign[$key].$align[$key].$size[$key].$wrap[$key].'" '.$colspan[$keyrow][$key].' '.$rowspan[$keyrow][$key].' class="'.$class.' '.$cellclass[$keyrow][$key].'">'.$item.'</td>'."\n";
                }
            }

            $output .= '</tr>'."\n";
        }
    }

    $output .= '</tbody></table>'."\n";

    if ($return) {
        return $output;
    }

    echo $output;
}


/**
 * Render a radio button input. Extended version, use html_print_input()
 * to simplify.
 *
 * @param string $name         Input name.
 * @param string $value        Input value.
 * @param string $label        Set the button to be marked (optional, unmarked by default).
 * @param string $checkedvalue Checked value.
 * @param string $disabled     Disable the button (optional, button enabled by default).
 * @param string $script       Script to execute when onClick event is triggered (optional).
 * @param string $attributes   Optional HTML attributes. It's a free string which will be inserted tag, use it carefully (optional).
 * @param string $returnparam  Whether to return an output string or echo now (optional, echo by default).
 * @param string $modalparam   Modal param.
 * @param string $message      Message.
 * @param string $id           Use custom id.
 *
 * @return string HTML code if return parameter is true.
 */
function html_print_radio_button_extended(
    $name,
    $value,
    $label,
    $checkedvalue,
    $disabled,
    $script,
    $attributes,
    $return=false,
    $modal=false,
    $message='visualmodal',
    $id=null
) {
    static $idcounter = 0;

    $output = '';

    $output = '<input type="radio" name="'.$name.'" value="'.$value.'"';
    if (empty($id) === false) {
        $htmlid = $id;
    } else {
        $htmlid = 'radiobtn'.sprintf('%04d', ++$idcounter);
    }

    $output .= ' id="'.$htmlid.'"';

    if ($value == $checkedvalue) {
        $output .= ' checked="checked"';
    }

    if ($disabled) {
        $output .= ' disabled="disabled"';
    }

    if ($script != '') {
        $output .= ' onClick="'.$script.'"';
    }

    $output .= ' '.$attributes;
    $output .= ' />';

    if (is_array($label)) {
        if (!empty($label)) {
            $output .= '<label for="'.$htmlid.'" title="'.$label['help_tip'].'">'.$label['label'].'</label>'."\n";
        }
    } else {
        if ($label != '') {
            $output .= '<label for="'.$htmlid.'">'.$label.'</label>'."\n";
        }
    }

    if ($modal && !enterprise_installed()) {
        $output .= "
		<div id='".$message."' class='publienterprise publicenterprise_div' title='Community version'><img data-title='Enterprise version' class='img_help forced_title' data-use_title_for_force_title='1' src='images/alert_enterprise.png'></div>
		";
    }

    if ($return) {
        return $output;
    }

    echo $output;
}


/**
 * Render a radio button input.
 *
 * @param string Input name.
 * @param string Input value.
 * @param string Label to add after the radio button (optional).
 * @param string Checked and selected value, the button will be selected if it matches    $value (optional).
 * @param bool Whether to return an output string or echo now (optional, echo by default).
 *
 * @return string HTML code if return parameter is true.
 */
function html_print_radio_button($name, $value, $label='', $checkedvalue='', $return=false, $disabled=false)
{
    $output = html_print_radio_button_extended($name, $value, $label, $checkedvalue, $disabled, '', '', true);

    if ($return) {
        return $output;
    }

    echo $output;
}


/**
 * Render a checkbox button input. Extended version, use html_print_checkbox() to simplify.
 *
 * @param string  $name       Input name.
 * @param string  $value      Input value.
 * @param string  $checked    Set the button to be marked (optional, unmarked by default).
 * @param boolean $disabled   Disable the button  (optional, button enabled by default).
 * @param string  $script     Script to execute when onClick event is triggered (optional).
 * @param string  $attributes Optional HTML attributes. It's a free string which will be inserted into the HTML tag, use it carefully (optional).
 * @param boolean $return     Whether to return an output string or echo now (optional, echo by default).
 * @param string  $id         Custom id.
 *
 * @return string HTML code if return parameter is true.
 */
function html_print_checkbox_extended(
    $name,
    $value,
    $checked,
    $disabled,
    $script,
    $attributes,
    $return=false,
    $id=''
) {
    static $idcounter = [];

    // If duplicate names exist, it will start numbering. Otherwise it won't
    if (isset($idcounter[$name])) {
        $idcounter[$name]++;
    } else {
        $idcounter[$name] = 0;
    }

    $id_aux = preg_replace('/[^a-z0-9\:\;\-\_]/i', '', $name.($idcounter[$name] ? $idcounter[$name] : ''));

    $output = '<input name="'.$name.'" type="checkbox" value="'.$value.'" '.($checked ? 'checked="checked"' : '');
    if ($id == '') {
        $output .= ' id="checkbox-'.$id_aux.'"';
    } else {
        $output .= ' id="'.$id.'"';
    }

    if ($script != '') {
        $output .= ' onclick="'.$script.'"';
    }

    if ($disabled) {
        $output .= ' disabled="disabled"';
    }

    $output .= ' '.$attributes;
    $output .= ' />';
    $output .= "\n";

    if ($return === false) {
        echo $output;
    }

    return $output;
}


/**
 * Render a checkbox button input.
 *
 * @param string  $name            Input name.
 * @param string  $value           Input value.
 * @param string  $checked         Set the button to be marked (optional, unmarked by default).
 * @param boolean $return          Whether to return an output string or echo now (optional, echo by default).
 * @param boolean $disabled        Disable the button (optional, button enabled by default).
 * @param string  $script          Script.
 * @param string  $disabled_hidden Disabled_hidden.
 * @param string  $attributes      Extra attributes.
 * @param string  $id              Custom ID.
 *
 * @return string HTML code if return parameter is true.
 */
function html_print_checkbox(
    $name,
    $value,
    $checked=false,
    $return=false,
    $disabled=false,
    $script='',
    $disabled_hidden=false,
    $attributes='',
    $id=''
) {
    $output = html_print_checkbox_extended(
        $name,
        $value,
        (bool) $checked,
        $disabled,
        $script,
        $attributes,
        true,
        $id
    );
    if (!$disabled_hidden) {
        $output .= html_print_input_hidden($name.'_sent', 1, true);
    }

    if ($return === false) {
        echo $output;
    }

    return $output;
}


/**
 * Render a checkbox button input switch type.
 * Extended version, use html_print_checkbox_switch() to simplify.
 *
 * @param string  $name        Input name.
 * @param integer $value       Input value.
 * @param integer $checked     Input checked.
 * @param boolean $disabled    Disable the button (optional,
 *       button enabled by default).
 * @param string  $script      Script to execute when onClick event
 *       is triggered (optional).
 * @param string  $attributes  Optional HTML attributes.
 *   It's a free string which will be.
 * @param boolean $return      Whether to return an output string or echo now
 *      (optional, echo by default).
 * @param string  $id          Input id.
 * @param string  $classParent Class for label.
 *
 * @return string Input html.
 */
function html_print_checkbox_switch_extended(
    $name,
    $value,
    $checked,
    $disabled=false,
    $script='',
    $attributes='',
    $return=false,
    $id='',
    $classParent=''
) {
    static $idcounter = [];

    // If duplicate names exist, it will start numbering. Otherwise it won't.
    if (isset($idcounter[$name])) {
        $idcounter[$name]++;
    } else {
        $idcounter[$name] = 0;
    }

    $id_aux = preg_replace(
        '/[^a-z0-9\:\;\-\_]/i',
        '',
        $name.($idcounter[$name] ? $idcounter[$name] : '')
    );

    $output = '<label class="p-switch '.$classParent.'">';
    $output .= '<input name="'.$name.'" type="checkbox" value="'.$value.'" '.($checked ? 'checked="checked"' : '');
    if ($id == '') {
        $output .= ' id="checkbox-'.$id_aux.'"';
    } else {
        $output .= ' id="'.$id.'"';
    }

    if ($script != '') {
        $output .= ' onclick="'.$script.'"';
    }

    if ($disabled) {
        $output .= ' disabled="disabled"';
    }

    $output .= ' '.$attributes;
    $output .= ' /><span class="p-slider"></span></label>';
    $output .= "\n";

    if ($return === false) {
        echo $output;
    }

    return $output;
}


/**
 * Render a checkbox button input  switch type.
 *
 * @param string Input name.
 * @param string Input value.
 * @param string Set the button to be marked (optional, unmarked by default).
 * @param bool Whether to return an output string or echo now (optional, echo by default).
 * @param boolean                                                                         $disabled Disable the button (optional, button enabled by default).
 *
 * @return string HTML code if return parameter is true.
 */


function html_print_checkbox_switch($name, $value, $checked=false, $return=false, $disabled=false, $script='', $disabled_hidden=false)
{
    $output = html_print_checkbox_switch_extended($name, $value, (bool) $checked, $disabled, $script, '', true);
    if (!$disabled_hidden) {
        $output .= html_print_input_hidden($name.'_sent', 1, true);
    }

    if ($return === false) {
        echo $output;
    }

    return $output;
}


/**
 * Prints an image HTML element.
 *
 * @param string  $src            Image source filename.
 * @param boolean $return         Whether to return or print.
 * @param array   $options        Array with optional HTML options to set.
 *          At this moment, the following options are supported:
 *          align, border, hspace, ismap, vspace, style, title, height,
 *          longdesc, usemap, width, id, class, lang, xml:lang, onclick,
 *          ondblclick, onmousedown, onmouseup, onmouseover, onmousemove,
 *          onmouseout, onkeypress, onkeydown, onkeyup, pos_tree, alt.
 * @param boolean $return_src     Whether to return src field of image
 *          ('images/*.*') or complete html img tag ('<img src="..." alt="...">').
 * @param boolean $relative       Whether to use relative path to image or not
 *          (i.e. $relative= true : /pandora/<img_src>).
 * @param boolean $no_in_meta     Do not show on metaconsole folder at first. Go
 *          directly to the node.
 * @param boolean $isExternalLink Do not shearch for images in Pandora.
 *
 * @return string HTML code if return parameter is true.
 */
function html_print_image(
    $src,
    $return=false,
    $options=false,
    $return_src=false,
    $relative=false,
    $no_in_meta=false,
    $isExternalLink=false
) {
    global $config;

    // If metaconsole is in use then don't use skins.
    if (!is_metaconsole()) {
        // Checks if user's skin is available.
        $isFunctionSkins = enterprise_include_once('include/functions_skins.php');

        if ($isFunctionSkins !== ENTERPRISE_NOT_HOOK) {
            $skin_path = enterprise_hook('skins_get_image_path', [$src]);

            if ($skin_path) {
                $src = $skin_path;
            }
        }
    }

    // If metaconsole is activated and image doesn't exists try to search on normal console.
    if (is_metaconsole()) {
        if (!$relative) {
            $working_dir = str_replace('\\', '/', getcwd());
            // Windows compatibility.
            if ($no_in_meta) {
                $src = '../../'.$src;
            } else if (strstr($working_dir, 'enterprise/meta') === false) {
                if ($src[0] !== '/') {
                    $src = '/'.$src;
                }

                if (!is_readable($working_dir.'/enterprise/meta'.$src)) {
                    if ($isExternalLink) {
                        $src = ui_get_full_url($src, false, false, false);
                    } else {
                        $src = ui_get_full_url('../..'.$src);
                    }
                } else {
                    $src = ui_get_full_url($src);
                }
            } else {
                if ($src[0] !== '/') {
                    $src = '/'.$src;
                }

                if (is_readable($working_dir.$src)) {
                    $src = ui_get_full_url($src);
                } else if (!is_readable($src)) {
                    $src = ui_get_full_url('../../'.$src);
                }
            }
        } else {
            $src = '../../'.$src;
        }
    } else {
        if (!$relative) {
            $src_tmp = $src;
            $src = ui_get_full_url($src);
        }
    }

    // Only return src field of image.
    if ($return_src) {
        if (!$return) {
            echo io_safe_input($src);
            return null;
        }

        return io_safe_input($src);
    }

    $output = '<img src="'.$src.'" ';
    // Dont use safe_input here or the performance will dead.
    $style = '';

    if (!empty($options)) {
        // Deprecated or value-less attributes.
        if (isset($options['align'])) {
            $style .= 'align:'.$options['align'].';';
            // Align is deprecated, use styles.
        }

        if (isset($options['border'])) {
            $style .= 'border:'.$options['border'].'px;';
            // Border is deprecated, use styles.
        }

        if (isset($options['hspace'])) {
            $style .= 'margin-left:'.$options['hspace'].'px;';
            // hspace is deprecated, use styles.
            $style .= 'margin-right:'.$options['hspace'].'px;';
        }

        if (isset($options['ismap'])) {
            $output .= 'ismap="ismap" ';
            // Defines the image as a server-side image map.
        }

        if (isset($options['vspace'])) {
            $style .= 'margin-top:'.$options['vspace'].'px;';
            // hspace is deprecated, use styles.
            $style .= 'margin-bottom:'.$options['vspace'].'px;';
        }

        if (isset($options['style'])) {
            $style .= $options['style'];
        }

        // If title is provided activate forced title.
        if (isset($options['title']) && $options['title'] != '') {
            if (isset($options['class'])) {
                $options['class'] .= ' forced_title';
            } else {
                $options['class'] = 'forced_title';
            }

            // New way to show the force_title (cleaner and better performance).
            $output .= 'data-title="'.io_safe_input_html($options['title']).'" ';
            $output .= 'data-use_title_for_force_title="1" ';
        }

        // Valid attributes (invalid attributes get skipped).
        $attrs = [
            'height',
            'longdesc',
            'usemap',
            'width',
            'id',
            'class',
            'lang',
            'xml:lang',
            'onclick',
            'ondblclick',
            'onmousedown',
            'onmouseup',
            'onmouseover',
            'onmousemove',
            'onmouseout',
            'onkeypress',
            'onkeydown',
            'onkeyup',
            'pos_tree',
        ];

        foreach ($attrs as $attribute) {
            if (isset($options[$attribute])) {
                $output .= $attribute.'="'.io_safe_input_html($options[$attribute]).'" ';
            }
        }
    } else {
        $options = [];
    }

    if (!isset($options['alt']) && isset($options['title'])) {
        $options['alt'] = io_safe_input_html($options['title']);
        // Set alt to title if it's not set.
    }

    if (!empty($style)) {
        $output .= 'style="'.$style.'" ';
    }

    if (isset($options['alt'])) {
        $output .= 'alt="'.io_safe_input_html($options['alt']).'" />';
    } else {
        $output .= '/>';
    }

    if (!$return) {
        echo $output;
    }

    return $output;
}


/**
 * Render an input text element. Extended version, use html_print_input_text() to simplify.
 *
 * @param string Input name.
 * @param bool Whether to return an output string or echo now (optional, echo by default).
 * @param array An array with optional HTML parameters.
 *    Key size: HTML size attribute.
 *    Key disabled: Whether to disable the input or not.
 *    Key class: HTML class
 */
function html_print_input_file($name, $return=false, $options=false)
{
    $output = '';

    $output .= '<input type="file" value="" name="'.$name.'" id="file-'.$name.'" ';

    if ($options) {
        if (isset($options['size'])) {
            $output .= 'size="'.$options['size'].'"';
        }

        if (isset($options['disabled'])) {
            $output .= 'disabled="disabled"';
        }

        if (isset($options['class'])) {
            $output .= 'class="'.$options['class'].'"';
        }
    }

    $output .= ' />';

    if ($return) {
        return $output;
    }

    echo $output;
}


/**
 * Render a label for a input elemennt.
 *
 * @param string Label text.
 * @param string Input id to refer.
 * @param bool Whether to return an output string or echo now (optional, echo by default).
 * @param array An array with optional HTML parameters.
 *    Key html: Extra HTML to add after the label.
 *    Key class: HTML class
 */
function html_print_label($text, $id, $return=false, $options=false)
{
    $output = '';

    $output .= '<label id="label-'.$id.'" ';

    if ($options) {
        if (isset($options['class'])) {
            $output .= 'class="'.$options['class'].'" ';
        }

        if (isset($options['style'])) {
            $output .= 'style="'.$options['style'].'" ';
        }
    }

    $output .= 'for="'.$id.'" >';
    $output .= $text;
    $output .= '</label>';

    if ($options) {
        if (isset($options['html'])) {
            $output .= $options['html'];
        }
    }

    if ($return) {
        return $output;
    }

    echo $output;
}


/**
 * Convert a html color like #FF00FF into the rgb values like (255,0,255).
 *
 * @param string color in format #FFFFFF, FFFFFF, #FFF or FFF
 */
function html_html2rgb($htmlcolor)
{
    if ($htmlcolor[0] == '#') {
        $htmlcolor = substr($htmlcolor, 1);
    }

    if (strlen($htmlcolor) == 6) {
        $r = hexdec($htmlcolor[0].$htmlcolor[1]);
        $g = hexdec($htmlcolor[2].$htmlcolor[3]);
        $b = hexdec($htmlcolor[4].$htmlcolor[5]);
        return [
            $r,
            $g,
            $b,
        ];
    } else if (strlen($htmlcolor) == 3) {
        $r = hexdec($htmlcolor[0].$htmlcolor[0]);
        $g = hexdec($htmlcolor[1].$htmlcolor[1]);
        $b = hexdec($htmlcolor[2].$htmlcolor[2]);
        return [
            $r,
            $g,
            $b,
        ];
    } else {
        return false;
    }
}


/**
 * Print a magic-ajax control to select the module.
 *
 * @param string  $name            The name of ajax control, by default is "module".
 * @param string  $default         The default value to show in the ajax control.
 * @param array   $id_agents       The array list of id agents as array(1,2,3), by default is false and the function use all agents (if the ACL desactive).
 * @param boolean $ACL             Filter the agents by the ACL list of user.
 * @param string  $scriptResult    The source code of script to call, by default is
 *     empty. And the example is:
 *             function (e, data, formatted) {
 *                ...
 *            }
 *
 *             And the formatted is the select item as string.
 *
 * @param array   $filter          Other filter of modules.
 * @param boolean $return          If it is true return a string with the output instead to echo the output.
 * @param integer $id_agent_module Id agent module.
 * @param string  $size            Size.
 *
 * @return mixed If the $return is true, return the output as string.
 */
function html_print_autocomplete_modules(
    $name='module',
    $default='',
    $id_agents=false,
    $ACL=true,
    $scriptResult='',
    $filter=[],
    $return=false,
    $id_agent_module=0,
    $size='30'
) {
    global $config;

    if ($id_agents === false) {
        $agents = agents_get_agents();

        if ($agents === false) {
            $agents = [];
        }

        $id_agents = [];
        foreach ($agents as $agent) {
            $id_agents[] = $agent['id_agente'];
        }
    } else {
        if ($ACL) {
            $agents = agents_get_agents();

            if ($agents === false) {
                $agents = [];
            }

            $id_agentsACL = [];
            foreach ($agents as $agent) {
                if (array_search($agent['id_agente'], $id_agents) !== false) {
                    $id_agentsACL[] = $agent['id_agente'];
                }
            }

            $id_agents = $id_agentsACL;
        }
    }

    ob_start();

    $text_color = '';
    $module_icon = 'images/search_module.png';
    if ($config['style'] === 'pandora_black') {
        $text_color = 'color: white';
        $module_icon = 'images/brick.menu.png';
    }

    html_print_input_text_extended(
        $name,
        $default,
        'text-'.$name,
        '',
        $size,
        100,
        false,
        '',
        ['style' => 'background: url('.$module_icon.') no-repeat right; '.$text_color.'']
    );
    html_print_input_hidden($name.'_hidden', $id_agent_module);

    if (!is_metaconsole()) {
        ui_print_help_tip(__('Type at least two characters to search the module.'), false);
    }

    $javascript_ajax_page = ui_get_full_url('ajax.php', false, false, false);
    ?>
    <script type="text/javascript">
        function escapeHTML (str)
        {
            var div = document.createElement('div');
            var text = document.createTextNode(str);
            div.appendChild(text);
            return div.innerHTML;
        }
        
        $(document).ready (function () {
                $("#text-<?php echo $name; ?>").autocomplete({
                    minLength: 2,
                    source: function( request, response ) {
                            var term = request.term; //Word to search
                            
                            data_params = {
                                page: "include/ajax/module",
                                q: term,
                                search_modules: 1,
                                id_agents: '<?php echo json_encode($id_agents); ?>',
                                other_filter: '<?php echo json_encode($filter); ?>'
                            };
                            
                            jQuery.ajax ({
                                data: data_params,
                                async: false,
                                type: "POST",
                                url: action="<?php echo $javascript_ajax_page; ?>",
                                timeout: 10000,
                                dataType: "json",
                                success: function (data) {
                                        temp = [];
                                        $.each(data, function (id, module) {
                                                temp.push({
                                                    'value' : id,
                                                    'label' : module});
                                        });
                                        
                                        response(temp);
                                    }
                                });
                        },
                    change: function( event, ui ) {
                            if (!ui.item)
                                $("input[name='<?php echo $name; ?>_hidden']")
                                    .val(0);
                            return false;
                        },
                    select: function( event, ui ) {
                            $("input[name='<?php echo $name; ?>_hidden']")
                                .val(ui.item.value);
                            
                            $("#text-<?php echo $name; ?>").val( ui.item.label );
                            return false;
                        }
                    }
                );
            });
    </script>
    <?php
    $output = ob_get_clean();

    if ($return) {
        return $output;
    } else {
        echo $output;
    }
}


/**
 * @param string Select form name
 * @param string Current selected value
 *
 * @return string HTML code
 */
function html_print_timezone_select($name, $selected='')
{
    $timezones_index = timezone_identifiers_list();
    $timezones = timezone_identifiers_list();
    $timezones = array_combine($timezones_index, $timezones);
    return html_print_select($timezones, $name, $selected, '', __('None'), '', true, false, false);
}


/**
 * Enclose a text into a result_div
 *
 * @param string Text to enclose
 *
 * @return string Text inside the result_div
 */
function html_print_result_div($text)
{
    $text = preg_replace('/</', '&lt;', $text);
    $text = preg_replace('/>/', '&gt;', $text);
    $text = preg_replace('/\n/i', '<br>', $text);
    $text = preg_replace('/\s/i', '&nbsp;', $text);

    $enclose = "<div id='result_div results_class'>";
    $enclose .= $text;
    $enclose .= '</div>';
    return $enclose;
}


/**
 * Print order arrows links
 *
 * @param array Base tags to build url
 * @param string Order key to add to URL
 * @param string Value to sort ascendent
 * @param string Value to sort descendent
 *
 * @return string HTML code to display both arrows.
 */
function html_print_sort_arrows($params, $order_tag, $up='up', $down='down')
{
    // Build the queries
    $params[$order_tag] = $up;
    $url_up = 'index.php?'.http_build_query($params, '', '&amp;');
    $params[$order_tag] = $down;
    $url_down = 'index.php?'.http_build_query($params, '', '&amp;');

    // Build the links
    $out = '&nbsp;<a href="'.$url_up.'">';
    $out .= html_print_image('images/sort_up_black.png', true);
    $out .= '</a><a href="'.$url_down.'">';
    $out .= html_print_image('images/sort_down_black.png', true).'</a>';
}


/**
 * Print an input hidden with a new csrf token generated
 */
function html_print_csrf_hidden()
{
    html_print_input_hidden('csrf_code', generate_csrf_code());
}


/**
 * Print an error if csrf is incorrect
 */
function html_print_csrf_error()
{
    if (validate_csrf_code()) {
        return false;
    }

    ui_print_error_message(
        __(
            '%s cannot verify the origin of the request. Try again, please.',
            get_product_name()
        )
    );
    return true;
}


/**
 * Print an swith button.
 *
 * @param array $attributes Valid params.
 * name: Usefull to handle in forms.
 * value: If is checked or not.
 * disabled: Disabled. Cannot be pressed.
 * id: Optional id for the switch.
 * class: Additional classes (string).
 * value: Check or not (boolean).
 * disabled: Enabled or disabled (boolean).
 *
 * @return string with HTML of button.
 */
function html_print_switch($attributes=[])
{
    $html_expand = '';

    // Check the load values on status.
    $html_expand .= (bool) ($attributes['value']) ? ' checked' : '';
    $html_expand .= (bool) ($attributes['disabled']) ? ' disabled' : '';

    // Only load the valid attributes.
    $valid_attrs = [
        'id',
        'class',
        'name',
        'onclick',
        'onchange',
    ];
    foreach ($valid_attrs as $va) {
        if (!isset($attributes[$va])) {
            continue;
        }

        $html_expand .= ' '.$va.'="'.$attributes[$va].'"';
    }

    if (!isset($attributes['style'])) {
        $attributes['style'] = '';
    }

    $disabled_class = (bool) ($attributes['disabled']) ? ' p-slider-disabled' : '';

    return "<label class='p-switch' style='".$attributes['style']."'>
			<input type='checkbox' ".$html_expand.">
			<span class='p-slider".$disabled_class."'></span>
		</label>";
}


/**
 * Print a link with post params.The component is really a form with a button
 *      with some inputs hidden.
 *
 * @param string $text   Text to show.
 * @param array  $params Params to be written like inputs hidden.
 * @param string $text   Text of image.
 * @param string $style  Additional style for the element.
 *
 * @return string With HTML code.
 */
function html_print_link_with_params($text, $params=[], $type='text', $style='')
{
    $html = '<form method=post>';
    switch ($type) {
        case 'image':
            $html .= html_print_input_image($text, $text, $text, $style, true);
        break;

        case 'text':
        default:
            if (!empty($style)) {
                $style = ' style="'.$style.'"';
            }

            $html .= html_print_submit_button(
                $text,
                $text,
                false,
                'class="button-as-link"'.$style,
                true
            );
        break;
    }

    foreach ($params as $param => $value) {
        $html .= html_print_input_hidden($param, $value, true);
    }

    $html .= '</form>';

    return $html;
}


/**
 * Print input using functions html lib.
 *
 * @param array   $data       Input definition.
 * @param string  $wrapper    Wrapper 'div' or 'li'.
 * @param boolean $input_only Return or print only input or also label.
 *
 * @return string HTML code for desired input.
 */
function html_print_input($data, $wrapper='div', $input_only=false)
{
    global $config;
    if (is_array($data) === false) {
        return '';
    }

<<<<<<< HEAD
    enterprise_include_once('include/functions_metaconsole.php');
=======
    if ($config['style'] === 'pandora_black') {
            $style = 'style="color: white"';
    }

>>>>>>> 321fc8aa
    $output = '';

    if ($data['label'] && $input_only === false) {
        $output = '<'.$wrapper.' id="'.$wrapper.'-'.$data['name'].'" ';
        $output .= ' class="'.$data['input_class'].'">';
        $output .= '<label '.$style.' class="'.$data['label_class'].'">';
        $output .= $data['label'];
        $output .= '</label>';

        if (!$data['return']) {
            echo $output;
        }
    }

    // If wrapper has attributes.
    // TODO. There is possible improve this handle of attributes.
    if (isset($data['wrapper_attributes'])) {
        $wrapper_attributes = $data['wrapper_attributes'];
    } else {
        $wrapper_attributes = '';
    }

    if (isset($data['wrapper']) === true) {
        $output = '<'.$data['wrapper'].' '.$wrapper_attributes.' id="wr_'.$data['name'].'" ';
        $output .= ' class="'.$data['input_class'].'">';
    }

    switch ($data['type']) {
        case 'text':
            $output .= html_print_input_text(
                $data['name'],
                $data['value'],
                ((isset($data['alt']) === true) ? $data['alt'] : ''),
                ((isset($data['size']) === true) ? $data['size'] : 50),
                ((isset($data['maxlength']) === true) ? $data['maxlength'] : 255),
                ((isset($data['return']) === true) ? $data['return'] : true),
                ((isset($data['disabled']) === true) ? $data['disabled'] : false),
                ((isset($data['required']) === true) ? $data['required'] : false),
                ((isset($data['function']) === true) ? $data['function'] : ''),
                ((isset($data['class']) === true) ? $data['class'] : ''),
                ((isset($data['onChange']) === true) ? $data['onChange'] : ''),
                ((isset($data['autocomplete']) === true) ? $data['autocomplete'] : ''),
                ((isset($data['autofocus']) === true) ? $data['autofocus'] : false),
                ((isset($data['onKeyDown']) === true) ? $data['onKeyDown'] : ''),
                ((isset($data['form']) === true) ? $data['form'] : ''),
                ((isset($data['onKeyUp']) === true) ? $data['onKeyUp'] : ''),
                ((isset($data['disabled']) === true) ? $data['disabled'] : false),
                ((isset($data['list']) === true) ? $data['list'] : '')
            );
        break;

        case 'range':
            $output .= html_print_input_range(
                $data['name'],
                $data['value'],
                (isset($data['id']) ? $data['id'] : ''),
                (isset($data['return']) ? $data['return'] : true),
                (isset($data['min']) ? $data['min'] : 0),
                (isset($data['max']) ? $data['max'] : 100),
                (isset($data['step']) ? $data['step'] : 1),
                (isset($data['class']) ? $data['class'] : ''),
                (isset($data['oninput']) ? $data['oninput'] : '')
            );
        break;

        case 'image':
            $output .= html_print_input_image(
                $data['name'],
                $data['src'],
                $data['value'],
                ((isset($data['style']) === true) ? $data['style'] : ''),
                ((isset($data['return']) === true) ? $data['return'] : false),
                ((isset($data['options']) === true) ? $data['options'] : false)
            );
        break;

        case 'text_extended':
            $output .= html_print_input_text_extended(
                $data['name'],
                $data['value'],
                $data['id'],
                $data['alt'],
                $data['size'],
                $data['maxlength'],
                $data['disabled'],
                $data['script'],
                $data['attributes'],
                ((isset($data['return']) === true) ? $data['return'] : false),
                ((isset($data['password']) === true) ? $data['password'] : false),
                ((isset($data['function']) === true) ? $data['function'] : '')
            );
        break;

        case 'password':
            $output .= html_print_input_password(
                $data['name'],
                $data['value'],
                ((isset($data['alt']) === true) ? $data['alt'] : ''),
                ((isset($data['size']) === true) ? $data['size'] : 50),
                ((isset($data['maxlength']) === true) ? $data['maxlength'] : 255),
                ((isset($data['return']) === true) ? $data['return'] : false),
                ((isset($data['disabled']) === true) ? $data['disabled'] : false),
                ((isset($data['required']) === true) ? $data['required'] : false),
                ((isset($data['class']) === true) ? $data['class'] : ''),
                ((isset($data['autocomplete']) === true) ? $data['autocomplete'] : 'off')
            );
        break;

        case 'email':
            $output .= html_print_input_email($data);
        break;

        case 'number':
            $output .= html_print_input_number($data);
        break;

        case 'hidden':
            $output .= html_print_input_hidden(
                $data['name'],
                $data['value'],
                ((isset($data['return']) === true) ? $data['return'] : false),
                ((isset($data['class']) === true) ? $data['class'] : false),
                false,
                ((isset($data['id']) === true) ? $data['id'] : '')
            );
        break;

        case 'hidden_extended':
            $output .= html_print_input_hidden_extended(
                $data['name'],
                $data['value'],
                $data['id'],
                ((isset($data['return']) === true) ? $data['return'] : false),
                ((isset($data['class']) === true) ? $data['class'] : false),
                ((isset($data['quotes']) === true) ? $data['quotes'] : false)
            );
        break;

        case 'color':
            $output .= html_print_input_color(
                $data['name'],
                $data['value'],
                $data['id'],
                ((isset($data['class']) === true) ? $data['class'] : false),
                ((isset($data['return']) === true) ? $data['return'] : false)
            );
        break;

        case 'file':
            $output .= html_print_input_file(
                $data['name'],
                ((isset($data['return']) === true) ? $data['return'] : false),
                ((isset($data['options']) === true) ? $data['options'] : false)
            );
        break;

        case 'select':
            $output .= html_print_select(
                $data['fields'],
                $data['name'],
                ((isset($data['selected']) === true) ? $data['selected'] : ''),
                ((isset($data['script']) === true) ? $data['script'] : ''),
                ((isset($data['nothing']) === true) ? $data['nothing'] : ''),
                ((isset($data['nothing_value']) === true) ? $data['nothing_value'] : 0),
                ((isset($data['return']) === true) ? $data['return'] : false),
                ((isset($data['multiple']) === true) ? $data['multiple'] : false),
                ((isset($data['sort']) === true) ? $data['sort'] : true),
                ((isset($data['class']) === true) ? $data['class'] : ''),
                ((isset($data['disabled']) === true) ? $data['disabled'] : false),
                ((isset($data['style']) === true) ? $data['style'] : false),
                ((isset($data['option_style']) === true) ? $data['option_style'] : false),
                ((isset($data['size']) === true) ? $data['size'] : false),
                ((isset($data['modal']) === true) ? $data['modal'] : false),
                ((isset($data['message']) === true) ? $data['message'] : ''),
                ((isset($data['select_all']) === true) ? $data['select_all'] : false)
            );
        break;

        case 'select_from_sql':
            $output .= html_print_select_from_sql(
                $data['sql'],
                $data['name'],
                ((isset($data['selected']) === true) ? $data['selected'] : ''),
                ((isset($data['script']) === true) ? $data['script'] : ''),
                ((isset($data['nothing']) === true) ? $data['nothing'] : ''),
                ((isset($data['nothing_value']) === true) ? $data['nothing_value'] : '0'),
                ((isset($data['return']) === true) ? $data['return'] : false),
                ((isset($data['multiple']) === true) ? $data['multiple'] : false),
                ((isset($data['sort']) === true) ? $data['sort'] : true),
                ((isset($data['disabled']) === true) ? $data['disabled'] : false),
                ((isset($data['style']) === true) ? $data['style'] : false),
                ((isset($data['size']) === true) ? $data['size'] : false),
                ((isset($data['trucate_size']) === true) ? $data['trucate_size'] : GENERIC_SIZE_TEXT),
                ((isset($data['class']) === true) ? $data['class'] : ''),
                ((isset($data['required']) === true) ? $data['required'] : false)
            );
        break;

        case 'select_groups':
            $output .= html_print_select_groups(
                ((isset($data['id_user']) === true) ? $data['id_user'] : false),
                ((isset($data['privilege']) === true) ? $data['privilege'] : 'AR'),
                ((isset($data['returnAllGroup']) === true) ? $data['returnAllGroup'] : true),
                $data['name'],
                ((isset($data['selected']) === true) ? $data['selected'] : ''),
                ((isset($data['script']) === true) ? $data['script'] : ''),
                ((isset($data['nothing']) === true) ? $data['nothing'] : ''),
                ((isset($data['nothing_value']) === true) ? $data['nothing_value'] : 0),
                ((isset($data['return']) === true) ? $data['return'] : false),
                ((isset($data['multiple']) === true) ? $data['multiple'] : false),
                ((isset($data['sort']) === true) ? $data['sort'] : true),
                ((isset($data['class']) === true) ? $data['class'] : ''),
                ((isset($data['disabled']) === true) ? $data['disabled'] : false),
                ((isset($data['style']) === true) ? $data['style'] : false),
                ((isset($data['option_style']) === true) ? $data['option_style'] : false),
                ((isset($data['id_group']) === true) ? $data['id_group'] : false),
                ((isset($data['keys_field']) === true) ? $data['keys_field'] : 'id_grupo'),
                ((isset($data['strict_user']) === true) ? $data['strict_user'] : false),
                ((isset($data['delete_groups']) === true) ? $data['delete_groups'] : false),
                ((isset($data['include_groups']) === true) ? $data['include_groups'] : false),
                ((isset($data['size']) === true) ? $data['size'] : false),
                ((isset($data['simple_multiple_options']) === true) ? $data['simple_multiple_options'] : false),
                ((isset($data['required']) === true) ? $data['required'] : false)
            );
        break;

        case 'select_metaconsole_nodes':
            $output .= html_print_select_from_sql(
                'SELECT `id`, `server_name` FROM `tmetaconsole_setup`',
                $data['name'],
                ((isset($data['selected']) === true) ? $data['selected'] : ''),
                ((isset($data['script']) === true) ? $data['script'] : ''),
                ((isset($data['nothing']) === true) ? $data['nothing'] : ''),
                ((isset($data['nothing_value']) === true) ? $data['nothing_value'] : '0'),
                ((isset($data['return']) === true) ? $data['return'] : false),
                ((isset($data['multiple']) === true) ? $data['multiple'] : false),
                ((isset($data['sort']) === true) ? $data['sort'] : true),
                ((isset($data['disabled']) === true) ? $data['disabled'] : false),
                ((isset($data['style']) === true) ? $data['style'] : false),
                ((isset($data['size']) === true) ? $data['size'] : false),
                ((isset($data['trucate_size']) === true) ? $data['trucate_size'] : GENERIC_SIZE_TEXT),
                ((isset($data['class']) === true) ? $data['class'] : '')
            );
        break;

        case 'select_for_unit':
            $output .= html_print_extended_select_for_unit(
                $data['name'],
                ((isset($data['selected']) === true) ? $data['selected'] : ''),
                ((isset($data['script']) === true) ? $data['script'] : ''),
                ((isset($data['nothing']) === true) ? $data['nothing'] : ''),
                ((isset($data['nothing_value']) === true) ? $data['nothing_value'] : '0'),
                ((isset($data['size']) === true) ? $data['size'] : false),
                ((isset($data['return']) === true) ? $data['return'] : false),
                ((isset($data['select_style']) === true) ? $data['select_style'] : false),
                ((isset($data['unique_name']) === true) ? $data['unique_name'] : true),
                ((isset($data['disabled']) === true) ? $data['disabled'] : false),
                ((isset($data['no_change']) === true) ? $data['no_change'] : 0)
            );

        case 'submit':
            $width = (isset($data['width']) === true) ? 'width: '.$data['width'] : 'width: 100%';
            $output .= '<'.$wrapper.' class="action-buttons" style="'.$width.'">'.html_print_submit_button(
                ((isset($data['label']) === true) ? $data['label'] : 'OK'),
                ((isset($data['name']) === true) ? $data['name'] : ''),
                ((isset($data['disabled']) === true) ? $data['disabled'] : false),
                ((isset($data['attributes']) === true) ? $data['attributes'] : ''),
                ((isset($data['return']) === true) ? $data['return'] : false)
            ).'</'.$wrapper.'>';
        break;

        case 'checkbox':
            $output .= html_print_checkbox(
                $data['name'],
                $data['value'],
                ((isset($data['checked']) === true) ? $data['checked'] : false),
                ((isset($data['return']) === true) ? $data['return'] : false),
                ((isset($data['disabled']) === true) ? $data['disabled'] : false),
                ((isset($data['script']) === true) ? $data['script'] : ''),
                ((isset($data['disabled_hidden']) === true) ? $data['disabled_hidden'] : false),
                ((isset($data['attributes']) === true) ? $data['attributes'] : ''),
                ((isset($data['id']) === true) ? $data['id'] : '')
            );
        break;

        case 'switch':
            $output .= html_print_switch($data);
        break;

        case 'interval':
            $output .= html_print_extended_select_for_time(
                $data['name'],
                ((isset($data['value']) === true) ? $data['value'] : $data['selected']),
                ((isset($data['script']) === true) ? $data['script'] : ''),
                ((isset($data['nothing']) === true) ? $data['nothing'] : ''),
                ((isset($data['nothing_value']) === true) ? $data['nothing_value'] : 0),
                ((isset($data['size']) === true) ? $data['size'] : false),
                ((isset($data['return']) === true) ? $data['return'] : false),
                ((isset($data['style']) === true) ? $data['selected'] : false),
                ((isset($data['unique']) === true) ? $data['unique'] : false)
            );
        break;

        case 'textarea':
            $output .= html_print_textarea(
                $data['name'],
                $data['rows'],
                $data['columns'],
                ((isset($data['value']) === true) ? $data['value'] : ''),
                ((isset($data['attributes']) === true) ? $data['attributes'] : ''),
                ((isset($data['return']) === true) ? $data['return'] : false),
                ((isset($data['class']) === true) ? $data['class'] : ''),
                ((isset($data['disabled']) === true) ? $data['disabled'] : false),
                ((isset($data['id']) === true) ? $data['id'] : false)
            );
        break;

        case 'button':
            $output .= html_print_button(
                ((isset($data['label']) === true) ? $data['label'] : 'OK'),
                ((isset($data['name']) === true) ? $data['name'] : ''),
                ((isset($data['disabled']) === true) ? $data['disabled'] : false),
                ((isset($data['script']) === true) ? $data['script'] : ''),
                ((isset($data['attributes']) === true) ? $data['attributes'] : ''),
                ((isset($data['return']) === true) ? $data['return'] : false),
                ((isset($data['imageButton']) === true) ? $data['imageButton'] : false),
                ((isset($data['modal']) === true) ? $data['modal'] : false),
                ((isset($data['message']) === true) ? $data['message'] : '')
            );
        break;

        case 'radio_button':
            $output .= html_print_radio_button_extended(
                $data['name'],
                $data['value'],
                $data['label'],
                ((isset($data['checkedvalue']) === true) ? $data['checkedvalue'] : 1),
                ((isset($data['disabled']) === true) ? $data['disabled'] : ''),
                ((isset($data['script']) === true) ? $data['script'] : ''),
                ((isset($data['attributes']) === true) ? $data['attributes'] : true),
                ((isset($data['return']) === true) ? $data['return'] : false),
                ((isset($data['modal']) === true) ? $data['modal'] : false),
                ((isset($data['message']) === true) ? $data['message'] : 'visualmodal'),
                ((isset($data['id']) === true) ? $data['id'] : null)
            );
        break;

        case 'email':
            $output .= html_print_input_email($data);
        break;

        case 'multicheck':
            $output .= html_print_input_multicheck($data);
        break;

        case 'agent_autocomplete':
            // Direct assignment of parameters.
            $output .= ui_print_agent_autocomplete_input($data);
        break;

        case 'autocomplete_agent':
            $agent_name = '';
            if (isset($data['id_agent_hidden']) === true
                && empty($data['id_agent_hidden']) === false
            ) {
                if (is_metaconsole() === true) {
                    $connection = metaconsole_get_connection_by_id(
                        $data['server_id_hidden']
                    );
                    $agent_name = '';

                    if (metaconsole_load_external_db($connection) == NOERR) {
                        $agent_name = db_get_value_filter(
                            'alias',
                            'tagente',
                            ['id_agente' => $data['id_agent_hidden']]
                        );
                    }

                    // Append server name.
                    if (!empty($agent_name)) {
                        $agent_name .= ' ('.$connection['server_name'].')';
                    }

                    // Restore db connection.
                    metaconsole_restore_db();
                } else {
                    $agent_name = agents_get_alias($data['id_agent_hidden']);
                }
            }

            $params = [];
            $params['disabled'] = $data['disabled'];
            $params['return'] = $data['return'];
            $params['show_helptip'] = false;
            $params['input_name'] = $data['name'];
            $params['value'] = $agent_name;
            $params['javascript_is_function_select'] = true;

            if (isset($data['get_only_string_modules']) === true
                && $data['get_only_string_modules'] === true
            ) {
                $params['get_only_string_modules'] = $data['get_only_string_modules'];
            }

            if (isset($data['module_input']) === true
                && $data['module_input'] === true
            ) {
                $params['selectbox_id'] = $data['module_name'];
                $params['add_none_module'] = $data['module_none'];
            }

            if (isset($data['size']) === true) {
                $params['size'] = $data['size'];
            }

            if (isset($data['from_wux']) === true
                && $data['from_wux'] === true
            ) {
                $params['from_wux'] = 1;
            }

            $params['use_hidden_input_idagent'] = true;
            $params['hidden_input_idagent_id'] = 'hidden-'.$data['name_agent_hidden'];
            if (is_metaconsole()) {
                $params['use_input_id_server'] = true;
                $params['input_id_server_id'] = 'hidden-'.$data['name_server_hidden'];
                $params['metaconsole_enabled'] = true;
            }

            $output .= html_print_input_hidden(
                $data['name_agent_hidden'],
                $data['id_agent_hidden'],
                $data['return']
            );

            $output .= html_print_input_hidden(
                $data['name_server_hidden'],
                $data['server_id_hidden'],
                $data['return']
            );

            $output .= ui_print_agent_autocomplete_input($params);
        break;

        case 'autocomplete_module':
            // Module.
            if (($data['agent_id'] === false
                || empty($data['agent_id']) === true)
                && (isset($data['selected']) === false
                || $data['selected'] === 0)
            ) {
                $fields = [
                    0 => __('Select an Agent first'),
                ];
            } else {
                $string_filter = '';
                if ($data['get_only_string_modules'] === true) {
                    $string_filter = 'AND id_tipo_modulo IN (17,23,3,10,33,36)';
                }

                if ($data['from_wux'] === true) {
                    $string_filter = ' AND id_tipo_modulo = 25';
                }

                if (isset($data['filter_modules']) && !empty($data['filter_modules'])) {
                    $string_filter = ' AND id_agente_modulo IN ('.implode(',', $data['filter_modules']).')';
                }

                $sql = sprintf(
                    'SELECT id_agente_modulo, nombre
                    FROM tagente_modulo
                    WHERE id_agente = %d
                    AND delete_pending = 0 %s',
                    $data['agent_id'],
                    $string_filter
                );

                if (is_metaconsole() === true) {
                    $connection = metaconsole_get_connection_by_id(
                        $data['metaconsole_id']
                    );

                    if (metaconsole_load_external_db($connection) == NOERR) {
                        $modules_agent = db_get_all_rows_sql($sql);

                        if ($modules_agent === false) {
                            $modules_agent = [];
                        }
                    }

                    // Restore db connection.
                    metaconsole_restore_db();
                } else {
                    $modules_agent = db_get_all_rows_sql($sql);
                }

                $fields = [];
                if (isset($modules_agent) === true
                    && is_array($modules_agent) === true
                ) {
                    $fields = array_reduce(
                        $modules_agent,
                        function ($carry, $item) {
                            $carry[$item['id_agente_modulo']] = $item['nombre'];
                            return $carry;
                        },
                        []
                    );
                }
            }

            $output .= html_print_select(
                $fields,
                $data['name'],
                ((isset($data['selected']) === true) ? $data['selected'] : ''),
                ((isset($data['script']) === true) ? $data['script'] : ''),
                ((isset($data['nothing']) === true) ? $data['nothing'] : ''),
                ((isset($data['nothing_value']) === true) ? $data['nothing_value'] : 0),
                ((isset($data['return']) === true) ? $data['return'] : false),
                ((isset($data['multiple']) === true) ? $data['multiple'] : false),
                ((isset($data['sort']) === true) ? $data['sort'] : true),
                ((isset($data['class']) === true) ? $data['class'] : ''),
                ((isset($data['disabled']) === true) ? $data['disabled'] : false),
                ((isset($data['style']) === true) ? $data['style'] : false),
                ((isset($data['option_style']) === true) ? $data['option_style'] : false),
                ((isset($data['size']) === true) ? $data['size'] : false),
                ((isset($data['modal']) === true) ? $data['modal'] : false),
                ((isset($data['message']) === true) ? $data['message'] : ''),
                ((isset($data['select_all']) === true) ? $data['select_all'] : false)
            );
        break;

        case 'select_multiple_filtered':
            $output .= html_print_select_multiple_filtered(
                $data['available'],
                $data['selected'],
                ((isset($data['name']) === true) ? $data['name'] : null),
                ((isset($data['class']) === true) ? $data['class'] : ''),
                ((isset($data['return']) === true) ? $data['return'] : true),
                ((isset($data['group_filter']) === true) ? $data['group_filter'] : []),
                ((isset($data['texts']) === true) ? $data['texts'] : []),
                ((isset($data['sections']) === true) ? $data['sections'] : [])
            );
        break;

        case 'select_multiple_modules_filtered':
            $output .= html_print_select_multiple_modules_filtered($data);
        break;

        case 'datalist':
            $output .= html_print_datalist(
                $data['name'],
                $data['value'],
                ((isset($data['return']) === true) ? $data['return'] : true)
            );
        break;

        default:
            // Ignore.
        break;
    }

    if (isset($data['wrapper']) === true) {
        $output .= '</'.$data['wrapper'].'>';
    }

    if ($data['label'] && $input_only === false) {
        $output .= '</'.$wrapper.'>';
        if (!$data['return']) {
            echo '</'.$wrapper.'>';
        }
    }

    return $output;
}


/**
 * Print all checkbox in the same row.
 *
 * @param array $data Array with attributes input.
 * only name is necessary.
 *
 * @return string
 */
function html_print_input_multicheck(array $data):string
{
    $html = '';
    if (isset($data['data']) === true && is_array($data['data']) === true) {
        foreach ($data['data'] as $key => $value) {
            $html .= $value;
            $html .= html_print_checkbox(
                'days_week_'.$key,
                1,
                $data['checked'][$key],
                true
            );
        }
    }

    return $html;
}


/**
 * Print an autocomplete input filled out with Integria IMS users.
 *
 * @param string  $name    The name of ajax control, by default is "users".
 * @param string  $default The default value to show in the ajax control.
 * @param boolean $return  If it is true return a string with the output instead to echo the output.
 * @param string  $size    Size.
 *
 * @return mixed If the $return is true, return the output as string.
 */
function html_print_autocomplete_users_from_integria(
    $name='users',
    $default='',
    $return=false,
    $size='30',
    $disable=false,
    $required=false
) {
    global $config;

    ob_start();

    $attrs = ['style' => 'background: url(images/user_green.png) no-repeat right;'];

    if ($required) {
        $attrs['required'] = 'required';
    }

    html_print_input_text_extended(
        $name,
        $default,
        'text-'.$name,
        '',
        $size,
        100,
        $disable,
        '',
        $attrs
    );
    html_print_input_hidden($name.'_hidden', $id_agent_module);

    ui_print_help_tip(__('Type at least two characters to search the user.'), false);

    $javascript_ajax_page = ui_get_full_url('ajax.php', false, false, false, false);
    ?>
    <script type="text/javascript">
        function escapeHTML (str)
        {
            var div = document.createElement('div');
            var text = document.createTextNode(str);
            div.appendChild(text);
            return div.innerHTML;
        }
        
        $(document).ready (function () {
                $("#text-<?php echo $name; ?>").autocomplete({
                    minLength: 2,
                    source: function( request, response ) {
                            var term = request.term; //Word to search
                            
                            data_params = {
                                page: "include/ajax/integria_incidents.ajax",
                                search_term: term,
                                get_users: 1,
                            };
                            
                            jQuery.ajax ({
                                data: data_params,
                                async: false,
                                type: "POST",
                                url: action="<?php echo $javascript_ajax_page; ?>",
                                timeout: 10000,
                                dataType: "json",
                                success: function (data) {
                                        temp = [];
                                        $.each(data, function (id, module) {
                                                temp.push({
                                                    'value' : id,
                                                    'label' : module});
                                        });
                                        
                                        response(temp);
                                    }
                                });
                        },
                    change: function( event, ui ) {
                            if (!ui.item)
                                $("input[name='<?php echo $name; ?>_hidden']")
                                    .val(0);
                            return false;
                        },
                    select: function( event, ui ) {
                            $("input[name='<?php echo $name; ?>_hidden']")
                                .val(ui.item.value);
                            
                            $("#text-<?php echo $name; ?>").val( ui.item.label );
                            return false;
                        }
                    }
                );
            });
    </script>
    <?php
    $output = ob_get_clean();

    if ($return) {
        return $output;
    } else {
        echo $output;
    }
}


function html_print_tabs(array $tabs)
{
    global $config;

    $bg_color = '';

    if ($config['style'] === 'pandora_black') {
        $bg_color = 'style="background-color: #222"';
    }

    $result = '<div id="html-tabs">';
    $result .= '<ul class="" '.$bg_color.'>';
    foreach ($tabs as $key => $value) {
        $result .= "<li><a href='".$value['href']."' id='".$value['id']."'>";
        $result .= html_print_image(
            'images/'.$value['img'],
            true
        );
        $result .= '<span>'.$value['name'].'</span>';
        $result .= '</a></li>';
    }

    $result .= '</ul>';

    $result .= '</div>';

    return $result;
}


/**
 * Create a datalist.
 *
 * @param string $id          Use custom id.
 * @param string $values      Input values.
 * @param string $returnparam Whether to return an output string or echo now (optional, echo by default).
 *
 * @return string HTML code if return parameter is true.
 */
function html_print_datalist(
    $id,
    $values,
    $return=false
) {
    $result = '<datalist id="'.$id.'">';
    foreach ($values as $key => $value) {
        $result .= '<option value="'.$value.'">';
    }

    $result .= '</datalist>';

    if ($return) {
        return $result;
    } else {
        echo $result;
    }
}<|MERGE_RESOLUTION|>--- conflicted
+++ resolved
@@ -4375,14 +4375,12 @@
         return '';
     }
 
-<<<<<<< HEAD
     enterprise_include_once('include/functions_metaconsole.php');
-=======
+
     if ($config['style'] === 'pandora_black') {
-            $style = 'style="color: white"';
-    }
-
->>>>>>> 321fc8aa
+        $style = 'style="color: white"';
+    }
+
     $output = '';
 
     if ($data['label'] && $input_only === false) {
