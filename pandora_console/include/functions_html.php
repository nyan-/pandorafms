<?php

// Pandora FMS - http://pandorafms.com
// ==================================================
// Copyright (c) 2005-2011 Artica Soluciones Tecnologicas
// Please see http://pandorafms.org for full contribution list
// This program is free software; you can redistribute it and/or
// modify it under the terms of the  GNU Lesser General Public License
// as published by the Free Software Foundation; version 2
// This program is distributed in the hope that it will be useful,
// but WITHOUT ANY WARRANTY; without even the implied warranty of
// MERCHANTABILITY or FITNESS FOR A PARTICULAR PURPOSE.  See the
// GNU General Public License for more details.

/**
 * @package    Include
 * @subpackage HTML
 */

if (!isset($config)) {
    $working_dir = getcwd();
    $working_dir = str_replace('\\', '/', $working_dir);
    // Windows compatibility.
    $levels = substr_count($working_dir, '/');

    for ($i = 0; $i < $levels; $i++) {
        if (file_exists(str_repeat('../', $i).'config.php')) {
            include_once str_repeat('../', $i).'config.php';
            break;
            // Skip config.php loading after load the first one.
        } else if (file_exists(str_repeat('../', $i).'include/config.php')) {
            // For path from the enterprise structure dirs.
            include_once str_repeat('../', $i).'include/config.php';
            break;
            // Skip config.php loading after load the first one.
        }
    }
} else {
    include_once $config['homedir'].'/include/functions.php';
    include_once $config['homedir'].'/include/functions_users.php';
    include_once $config['homedir'].'/include/functions_groups.php';
    include_once $config['homedir'].'/include/functions_ui.php';
}


/**
 * Prints the print_r with < pre > tags
 */
function html_debug_print($var, $file='', $oneline=false)
{
    $more_info = '';
    if (is_string($var)) {
        $more_info = 'size: '.strlen($var);
    } else if (is_bool($var)) {
        $more_info = 'val: '.($var ? 'true' : 'false');
    } else if (is_null($var)) {
        $more_info = 'is null';
    } else if (is_array($var)) {
        $more_info = count($var);
    }

    if ($file === true) {
        $file = '/tmp/logDebug';
    }

    if ($oneline && is_string($var)) {
        $var = preg_replace("/[\t|\n| ]+/", ' ', $var);
    }

    if (strlen($file) > 0) {
        $f = fopen($file, 'a');
        ob_start();
        echo date('Y/m/d H:i:s').' ('.gettype($var).') '.$more_info."\n";
        print_r($var);
        echo "\n\n";
        $output = ob_get_clean();
        fprintf($f, '%s', $output);
        fclose($f);
    } else {
        echo '<pre>'.date('Y/m/d H:i:s').' ('.gettype($var).') '.$more_info.'</pre>';
        echo '<pre>';
        print_r($var);
        echo '</pre>';
    }
}


// Alias for "html_debug_print"
function html_debug($var, $file='', $oneline=false)
{
    html_debug_print($var, $file, $oneline);
}


// Alias for "html_debug_print"
function hd($var, $file='', $oneline=false)
{
    html_debug_print($var, $file, $oneline);
}


function debug()
{
    $args_num = func_num_args();
    $arg_list = func_get_args();

    for ($i = 0; $i < $args_num; $i++) {
        html_debug_print($arg_list[$i], true);
    }
}


function html_f2str($function, $params)
{
    ob_start();

    call_user_func_array($function, $params);

    return ob_get_clean();
}


/**
 * Print side layer
 *
 * @params mixed Hash with all the params:
 *
 *     position: left or right
 *  width: width of the layer
 *     height: height of the layer
 *     icon_closed: icon showed when layer is hidden
 *     icon_open: icon showed when layer is showed
 *     top_text: text over the content
 *     body_text: content of layer
 *     bottom_text: text under the contet
 *
 * @return string HTML code if return parameter is true.
 */


function html_print_side_layer($params)
{
    global $config;

    // Check mandatory values, if any of them is missed, return ''
    $mandatory = [
        'icon_closed',
        'body_text',
    ];

    foreach ($mandatory as $man) {
        if (!isset($params[$man])) {
            return '';
        }
    }

    // Set default values if not setted
    $defaults = [
        'position'      => 'left',
        'width'         => '400',
        'height'        => '97%',
        'top_text'      => '',
        'bottom_text'   => '',
        'top'           => '0',
        'autotop'       => '',
        'right'         => '0',
        'autoright'     => '',
        'vertical_mode' => 'out',
        'icon_width'    => 50,
        'icon_height'   => 50,
        'icon_open'     => $params['icon_closed'],
    ];

    foreach ($defaults as $token => $value) {
        if (!isset($params[$token])) {
            $params[$token] = $value;
        }
    }

    // z-index is 1 because 2 made the calendar show under the side_layer
    switch ($params['position']) {
        case 'left':
            $round_class = 'menu_sidebar_radius_right';
            $body_float = 'left';
            $button_float = 'right';
        break;

        case 'right':
            $round_class = 'menu_sidebar_radius_left';
            $body_float = 'right';
            $button_float = 'left';
        break;

        case 'bottom':
            $round_class = 'menu_sidebar_radius_left menu_sidebar_radius_right';
            $body_float = 'right';
            $button_float = 'left';
        break;
    }

    $out_html = '<div id="side_layer" class="menu_sidebar '.$round_class.'" style="display:none; z-index:1; overflow: hidden; height: '.$params['height'].'; width: '.$params['width'].';">';

    $table = new stdClass();
    $table->id = 'side_layer_layout';
    $table->width = $params['width'].'px';
    $table->cellspacing = 2;
    $table->cellpadding = 2;
    $table->class = 'none';

    $top = '<div id="side_top_text" style="width: 100%";">'.$params['top_text'].'</div>';

    $button = '<div id="show_menu" style="vertical-align: middle; position: relative; width: '.$params['icon_width'].'px;  padding-right: 17px; text-align: right; height: '.$params['icon_height'].'px;">';
    // Use the no_meta parameter because this image is only in the base console
    $button .= html_print_image(
        $params['position'] == 'left' ? $params['icon_open'] : $params['icon_closed'],
        true,
        ['id' => 'graph_menu_arrow'],
        false,
        false,
        true
    );
    $button .= '</div>';

    $body = '<div id="side_body_text" style="width: 100%;">'.$params['body_text'].'</div>';

    $bottom = '<div id="side_bottom_text" style="text-align: '.$params['position'].';">'.$params['bottom_text'].'</div>';

    switch ($params['position']) {
        case 'left':
            $table->size[1] = '15%';

            $table->data[0][0] = $top;
            $table->data[0][1] = '';
            $table->rowclass[0] = '';

            $table->data[1][0] = $body;

            $table->data[1][1] = $button;
            $table->rowclass[1] = '';

            $table->data[2][0] = $bottom;
            $table->data[2][1] = '';
            $table->rowclass[2] = '';
        break;

        case 'right':
            $table->size[0] = '15%';

            $table->data[0][0] = '';
            $table->data[0][1] = $top;
            $table->rowclass[0] = '';

            $table->data[1][0] = $button;

            $table->data[1][1] = $body;
            $table->rowclass[1] = '';

            $table->data[2][0] = '';
            $table->data[2][1] = $bottom;
            $table->rowclass[2] = '';
        break;

        case 'bottom':
            $table->data[0][0] = $button;
            $table->cellstyle[0][0] = 'text-align: center;';
            $table->rowclass[0] = '';

            $table->data[1][0] = $top;
            $table->rowclass[1] = '';

            $table->data[2][0] = $body;
            $table->rowclass[2] = '';

            $table->data[3][0] = $bottom;
            $table->rowclass[3] = '';
        break;
    }

    $out_html .= html_print_table($table, true);

    $out_html .= '</div>';

    $out_js = "<script type='text/javascript'>
			<!--
			hidded_sidebar('".$params['position']."', ".$params['width'].", '".$params['height']."', ".$params['icon_width'].", 
				'".$params['top']."', '".$params['autotop']."', '".$params['right']."', 
				'".$params['autoright']."', '".$params['icon_closed']."', '".$params['icon_open']."', '".$config['homeurl']."'
				, '".$params['vertical_mode']."');
			//-->
		</script>";

    echo $out_html.$out_js;
}


/**
 * Prints an array of fields in a popup menu of a form.
 *
 * Based on choose_from_menu() from Moodle
 *
 * @param array Array with dropdown values. Example: $fields["value"] = "label"
 * @param string Select form name
 * @param variant Current selected value. Can be a single value or an
 * array of selected values (in combination with multiple)
 * @param string Javascript onChange code.
 * @param string Label when nothing is selected.
 * @param variant Value when nothing is selected
 * @param bool Whether to return an output string or echo now (optional, echo by default).
 * @param bool Set the input to allow multiple selections (optional, single selection by default).
 * @param bool Whether to sort the options or not (optional, unsorted by default).
 *
 * @return string HTML code if return parameter is true.
 */
function html_print_select_style($fields, $name, $selected='', $style='', $script='', $nothing='', $nothing_value=0, $return=false, $multiple=false, $sort=true, $class='', $disabled=false)
{
    $output = "\n";

    static $idcounter = [];

    // If duplicate names exist, it will start numbering. Otherwise it won't
    if (isset($idcounter[$name])) {
        $idcounter[$name]++;
    } else {
        $idcounter[$name] = 0;
    }

    $id = preg_replace('/[^a-z0-9\:\;\-\_]/i', '', $name.($idcounter[$name] ? $idcounter[$name] : ''));

    $attributes = '';
    if (!empty($script)) {
        $attributes .= ' onchange="'.$script.'"';
    }

    if (!empty($multiple)) {
        $attributes .= ' multiple="multiple" size="10"';
    }

    if (!empty($class)) {
        $attributes .= ' class="'.$class.'"';
    }

    if (!empty($disabled)) {
        $attributes .= ' disabled="disabled"';
    }

    $output .= '<select style="'.$style.'" id="'.$id.'" name="'.$name.'"'.$attributes.'>';

    if ($nothing != '' || empty($fields)) {
        if ($nothing == '') {
            $nothing = __('None');
        }

        $output .= '<option value="'.$nothing_value.'"';
        if ($nothing_value == $selected) {
            $output .= ' selected="selected"';
        }

        $output .= '>'.$nothing.'</option>';
    }

    if (!empty($fields)) {
        if ($sort !== false) {
            asort($fields);
        }

        foreach ($fields as $value => $label) {
            $output .= '<option value="'.$value.'"';
            if (is_array($selected) && in_array($value, $selected)) {
                $output .= ' selected="selected"';
            } else if (is_numeric($value) && is_numeric($selected) && $value == $selected) {
                // This fixes string ($value) to int ($selected) comparisons
                $output .= ' selected="selected"';
            } else if ($value === $selected) {
                // Needs type comparison otherwise if $selected = 0 and $value = "string" this would evaluate to true
                $output .= ' selected="selected"';
            }

            if ($label === '') {
                $output .= '>'.$value.'</option>';
            } else {
                $output .= '>'.$label.'</option>';
            }
        }
    }

    $output .= '</select>';

    if ($return) {
        return $output;
    }

    echo $output;
}


/**
 * Prints the groups of user of fields in a popup menu of a form.
 *
 * @param string User id
 * @param string The privilege to evaluate
 * @param boolean                                                                                 $returnAllGroup   Flag the return group, by default true.
 * @param boolean                                                                                 $returnAllColumns Flag to return all columns of groups.
 * @param array Array with dropdown values. Example: $fields["value"] = "label"
 * @param string Select form name
 * @param variant Current selected value. Can be a single value or an
 *        array of selected values (in combination with multiple)
 * @param string Javascript onChange code.
 * @param string Label when nothing is selected.
 * @param variant Value when nothing is selected
 * @param bool Whether to return an output string or echo now (optional, echo by default).
 * @param bool Set the input to allow multiple selections (optional, single selection by default).
 * @param bool Whether to sort the options or not (optional, unsorted by default).
 * @param string                                                                                  $style            The string of style.
 * @param integer                                                                                 $id_group         The id of node that must do not show the children and own.
 * @param string                                                                                  $keys_field       The field of the group used in the array keys. By default ID
 *
 * @return string HTML code if return parameter is true.
 */
function html_print_select_groups(
    $id_user=false,
    $privilege='AR',
    $returnAllGroup=true,
    $name,
    $selected='',
    $script='',
    $nothing='',
    $nothing_value=0,
    $return=false,
    $multiple=false,
    $sort=true,
    $class='',
    $disabled=false,
    $style=false,
    $option_style=false,
    $id_group=false,
    $keys_field='id_grupo',
    $strict_user=false,
    $delete_groups=false,
    $include_groups=false
) {
    global $config;

    $fields = users_get_groups_for_select(
        $id_user,
        $privilege,
        $returnAllGroup,
        true,
        $id_group,
        $keys_field
    );

    if ($delete_groups && is_array($delete_groups)) {
        foreach ($delete_groups as $value) {
            unset($fields[$value]);
        }
    }

    if (is_array($include_groups)) {
        $field = [];
        foreach ($include_groups as $value) {
            $field[$value] = $fields[$value];
        }

        $fields = array_intersect($fields, $field);
    }

    if ($strict_user) {
        $fields = users_get_strict_mode_groups($config['id_user'], $returnAllGroup);
    }

    $output = html_print_select(
        $fields,
        $name,
        $selected,
        $script,
        $nothing,
        $nothing_value,
        $return,
        $multiple,
        false,
        $class,
        $disabled,
        $style,
        $option_style
    );

    if ($return) {
        return $output;
    } else {
        echo $output;
    }
}


/**
 * Prints an array of fields in a popup menu of a form.
 *
 * Based on choose_from_menu() from Moodle
 *
 * @param array Array with dropdown values. Example: $fields["value"] = "label"
 * @param string Select form name
 * @param variant Current selected value. Can be a single value or an
 *        array of selected values (in combination with multiple)
 * @param string Javascript onChange code.
 * @param string Label when nothing is selected.
 * @param variant Value when nothing is selected
 * @param bool Whether to return an output string or echo now (optional, echo by default).
 * @param bool Set the input to allow multiple selections (optional, single selection by default).
 * @param bool Whether to sort the options or not (optional, unsorted by default).
 * @param string                                                                                  $style The string of style.
 * @param mixed                                                                                   $size  Max elements showed in the select or default (size=10).
 *
 * @return string HTML code if return parameter is true.
 */
function html_print_select(
    $fields,
    $name,
    $selected='',
    $script='',
    $nothing='',
    $nothing_value=0,
    $return=false,
    $multiple=false,
    $sort=true,
    $class='',
    $disabled=false,
    $style=false,
    $option_style=false,
    $size=false,
    $modal=false,
    $message='',
    $select_all=false
) {
    $output = "\n";

    static $idcounter = [];

    // If duplicate names exist, it will start numbering. Otherwise it won't
    if (isset($idcounter[$name])) {
        $idcounter[$name]++;
    } else {
        $idcounter[$name] = 0;
    }

    $id = preg_replace('/[^a-z0-9\:\;\-\_]/i', '', $name.($idcounter[$name] ? $idcounter[$name] : ''));

    $attributes = '';
    if (!empty($script)) {
        $attributes .= ' onchange="'.$script.'"';
    }

    if (!empty($multiple)) {
        if ($size !== false) {
            $attributes .= ' multiple="multiple" size="'.$size.'"';
        } else {
            $attributes .= ' multiple="multiple" size="10"';
        }
    }

    if (!empty($class)) {
        $attributes .= ' class="'.$class.'"';
    }

    if (!empty($disabled)) {
        $attributes .= ' disabled="disabled"';
    }

    if ($style === false) {
        $styleText = 'style=""';
    } else {
        $styleText = 'style="'.$style.'"';
    }

    $output .= '<select id="'.$id.'" name="'.$name.'"'.$attributes.' '.$styleText.'>';

    if ($nothing != '' || empty($fields)) {
        if ($nothing == '') {
            $nothing = __('None');
        }

        $output .= '<option value="'.$nothing_value.'"';

        if ($nothing_value == $selected) {
            $output .= ' selected="selected"';
        } else if (is_array($selected)) {
            if (in_array($nothing_value, $selected)) {
                $output .= ' selected="selected"';
            }
        }

        $output .= '>'.$nothing.'</option>';
    }

    if (is_array($fields) && !empty($fields)) {
        if ($sort !== false) {
            // Sorting the fields in natural way and case insensitive preserving keys
            $first_elem = reset($fields);
            if (!is_array($first_elem)) {
                uasort($fields, 'strnatcasecmp');
            }
        }

        $lastopttype = '';
        foreach ($fields as $value => $label) {
            $optlabel = $label;
            if (is_array($label)) {
                if (isset($label['optgroup'])) {
                    if ($label['optgroup'] != $lastopttype) {
                        if ($lastopttype != '') {
                            $output .= '</optgroup>';
                        }

                        $output .= '<optgroup label="'.$label['optgroup'].'">';
                        $lastopttype = $label['optgroup'];
                    }
                }

                $optlabel = $label['name'];
            }

            $output .= '<option ';
            if ($select_all) {
                $output .= 'selected ';
            }

            $output .= 'value="'.$value.'"';

            if (is_array($selected) && in_array($value, $selected)) {
                $output .= ' selected="selected"';
            } else if (is_numeric($value) && is_numeric($selected)
                && $value == $selected
            ) {
                // This fixes string ($value) to int ($selected) comparisons
                $output .= ' selected="selected"';
            } else if ($value === $selected) {
                // Needs type comparison otherwise if $selected = 0 and $value = "string" this would evaluate to true
                $output .= ' selected="selected"';
            }

            if (is_array($option_style)
                && in_array($value, array_keys($option_style))
            ) {
                $output .= ' style="'.$option_style[$value].'"';
            }

            if ($optlabel === '') {
                $output .= '>'.$value.'</option>';
            } else {
                $output .= '>'.$optlabel.'</option>';
            }
        }

        if (is_array($label)) {
            $output .= '</optgroup>';
        }
    }

    $output .= '</select>';
    if ($modal && !enterprise_installed()) {
        $output .= "
		<div id='".$message."' class='publienterprise' title='Community version' style='display:inline;position:relative;top:10px;left:0px;margin-top: -2px !important; margin-left: 2px !important;'><img data-title='Enterprise version' class='img_help forced_title' data-use_title_for_force_title='1' src='images/alert_enterprise.png'></div>
		";
    }

    if ($return) {
        return $output;
    }

    echo $output;
}


/**
 * Prints an array of fields in a popup menu of a form based on a SQL query.
 * The first and second columns of the query will be used.
 *
 * The element will have an id like: "password-$value". Based on choose_from_menu() from Moodle.
 *
 * @param string  $sql            SQL sentence, the first field will be the identifier of the option.
 *             The second field will be the shown value in the dropdown.
 * @param string  $name           Select form name
 * @param string  $selected       Current selected value.
 * @param string  $script         Javascript onChange code.
 * @param string  $nothing        Label when nothing is selected.
 * @param string  $nothing_value  Value when nothing is selected
 * @param boolean $return         Whether to return an output string or echo now (optional, echo by default).
 * @param boolean $multiple       Whether to allow multiple selections or not. Single by default
 * @param boolean $sort           Whether to sort the options or not. Sorted by default.
 * @param boolean $disabled       if it's true, disable the select.
 * @param string  $style          The string of style.
 * @param mixed   $size           Max elements showed in select or default (size=10)
 * @param integer $truncante_size Truncate size of the element, by default is set to GENERIC_SIZE_TEXT constant
 *
 * @return string HTML code if return parameter is true.
 */
function html_print_select_from_sql(
    $sql,
    $name,
    $selected='',
    $script='',
    $nothing='',
    $nothing_value='0',
    $return=false,
    $multiple=false,
    $sort=true,
    $disabled=false,
    $style=false,
    $size=false,
    $trucate_size=GENERIC_SIZE_TEXT
) {
    global $config;

    $fields = [];
    $result = db_get_all_rows_sql($sql);
    if ($result === false) {
        $result = [];
    }

    foreach ($result as $row) {
        $id = array_shift($row);
        $value = array_shift($row);
        $fields[$id] = ui_print_truncate_text(
            $value,
            $trucate_size,
            false,
            true,
            false
        );
    }

    return html_print_select(
        $fields,
        $name,
        $selected,
        $script,
        $nothing,
        $nothing_value,
        $return,
        $multiple,
        $sort,
        '',
        $disabled,
        $style,
        '',
        $size
    );
}


function html_print_extended_select_for_unit(
    $name,
    $selected='',
    $script='',
    $nothing='',
    $nothing_value='0',
    $size=false,
    $return=false,
    $select_style=false,
    $unique_name=true,
    $disabled=false,
    $no_change=0
) {
    global $config;

    // $fields = post_process_get_custom_values();
    $fields['_timeticks_'] = 'Timeticks';
    $fields['none'] = __('none');

    if ($no_change != 0) {
        $fields[-1] = __('No change');
    }

    // $selected_float = (float)$selected;
    // $found = false;
    //
    // if (array_key_exists($selected, $fields))
    // $found = true;
    //
    // if (!$found) {
    // $fields[$selected] = floatval($selected);
    // }
    if ($unique_name === true) {
        $uniq_name = uniqid($name);
    } else {
        $uniq_name = $name;
    }

    ob_start();

    echo '<div id="'.$uniq_name.'_default" style="width:100%;display:inline;">';
        html_print_select(
            $fields,
            $uniq_name.'_select',
            $selected,
            ''.$script,
            $nothing,
            $nothing_value,
            false,
            false,
            false,
            '',
            $disabled,
            'font-size: xx-small;'.$select_style
        );
        echo ' <a href="javascript:">'.html_print_image(
            'images/pencil.png',
            true,
            [
                'class' => $uniq_name.'_toggler',
                'alt'   => __('Custom'),
                'title' => __('Custom'),
                'style' => 'width: 18px;',
            ]
        ).'</a>';
    echo '</div>';

    echo '<div id="'.$uniq_name.'_manual" style="width:100%;display:inline;">';
        html_print_input_text($uniq_name.'_text', $selected, '', 20);

        html_print_input_hidden($name, $selected, false, $uniq_name);
        echo ' <a href="javascript:">'.html_print_image(
            'images/default_list.png',
            true,
            [
                'class' => $uniq_name.'_toggler',
                'alt'   => __('List'),
                'title' => __('List'),
                'style' => 'width: 18px;',
            ]
        ).'</a>';
    echo '</div>';

    echo "<script type='text/javascript'>
		$(document).ready (function () {
			post_process_select_init_unit('$uniq_name','$selected');
			post_process_select_events_unit('$uniq_name','$selected');
		});
		
	</script>";

    $returnString = ob_get_clean();

    if ($return) {
        return $returnString;
    } else {
        echo $returnString;
    }
}


function html_print_extended_select_for_post_process(
    $name,
    $selected='',
    $script='',
    $nothing='',
    $nothing_value='0',
    $size=false,
    $return=false,
    $select_style=false,
    $unique_name=true,
    $disabled=false,
    $no_change=0
) {
    global $config;

    include_once $config['homedir'].'/include/functions_post_process.php';

    $fields = post_process_get_custom_values();

    if ($no_change != 0) {
        $fields[-1] = __('No change');
    }

    $selected_float = (float) $selected;
    $found = false;

    if ($selected) {
        if (array_key_exists(number_format($selected, 14, '.', ','), $fields)) {
            $found = true;
        }
    }

    if (!$found) {
        $fields[$selected] = floatval($selected);
    }

    if ($unique_name === true) {
        $uniq_name = uniqid($name);
    } else {
        $uniq_name = $name;
    }

    ob_start();

    echo '<div id="'.$uniq_name.'_default" style="width:100%;display:inline;">';
        html_print_select(
            $fields,
            $uniq_name.'_select',
            $selected,
            ''.$script,
            $nothing,
            $nothing_value,
            false,
            false,
            false,
            '',
            $disabled,
            'font-size: xx-small;'.$select_style
        );
        echo ' <a href="javascript:">'.html_print_image(
            'images/pencil.png',
            true,
            [
                'class' => $uniq_name.'_toggler',
                'alt'   => __('Custom'),
                'title' => __('Custom'),
                'style' => 'width: 18px;',
            ]
        ).'</a>';
    echo '</div>';

    echo '<div id="'.$uniq_name.'_manual" style="width:100%;display:inline;">';
        html_print_input_text($uniq_name.'_text', $selected, '', 20);

        html_print_input_hidden($name, $selected, false, $uniq_name);
        echo ' <a href="javascript:">'.html_print_image(
            'images/default_list.png',
            true,
            [
                'class' => $uniq_name.'_toggler',
                'alt'   => __('List'),
                'title' => __('List'),
                'style' => 'width: 18px;',
            ]
        ).'</a>';
    echo '</div>';

    echo "<script type='text/javascript'>
		$(document).ready (function () {
			post_process_select_init('$uniq_name');
			post_process_select_events('$uniq_name');
		});

	</script>";

    $returnString = ob_get_clean();

    if ($return) {
        return $returnString;
    } else {
        echo $returnString;
    }
}


/**
 * Render a pair of select for times and text box for set the time more fine.
 *
 * @param string Select form name
 * @param variant Current selected value. Can be a single value or an
 * array of selected values (in combination with multiple)
 * @param string Javascript onChange (select) code.
 * @param string Label when nothing is selected.
 * @param variant Value when nothing is selected
 * @param integer                                                                                            $size Size of the input.
 * @param bool Whether to return an output string or echo now (optional, echo by default).
 * @param bool Wherter to assign to combo a unique name (to have more than one on same page, like dashboard)
 *
 * @return string HTML code if return parameter is true.
 */


function html_print_extended_select_for_time(
    $name,
    $selected='',
    $script='',
    $nothing='',
    $nothing_value='0',
    $size=false,
    $return=false,
    $select_style=false,
    $unique_name=true,
    $class='',
    $readonly=false,
    $custom_fields=false,
    $style_icon='',
    $no_change=false
) {
    global $config;
    $admin = is_user_admin($config['id_user']);
    if ($custom_fields) {
        $fields = $custom_fields;
    } else {
        $fields = get_periods();
    }

    if ($no_change) {
        $fields['-2'] = __('No change');
    }

    if (! $selected) {
        foreach ($fields as $t_key => $t_value) {
            if ($t_key != -1) {
                if ($nothing == '') {
                    // -1 means 'custom'
                    $selected = $t_key;
                    break;
                } else {
                    $selected = $nothing;
                    break;
                }
            }
        }
    }

    if (($selected !== false) && (!isset($fields[$selected]) && $selected != 0)) {
        $fields[$selected] = human_time_description_raw($selected, true);
    }

    $units = [
        1               => __('seconds'),
        SECONDS_1MINUTE => __('minutes'),
        SECONDS_1HOUR   => __('hours'),
        SECONDS_1DAY    => __('days'),
        SECONDS_1WEEK   => __('weeks'),
        SECONDS_1MONTH  => __('months'),
        SECONDS_1YEAR   => __('years'),
    ];

    if ($unique_name === true) {
        $uniq_name = uniqid($name);
    } else {
        $uniq_name = $name;
    }

    if ($readonly) {
        $readonly = true;
    }

    ob_start();
    // Use the no_meta parameter because this image is only in the base console
    echo '<div id="'.$uniq_name.'_default" style="width:100%;display:inline;">';
        html_print_select(
            $fields,
            $uniq_name.'_select',
            $selected,
            ''.$script,
            $nothing,
            $nothing_value,
            false,
            false,
            false,
            $class,
            $readonly,
            'font-size: xx-small;'.$select_style
        );
        // The advanced control is only for admins
    if ($admin) {
        echo ' <a href="javascript:">'.html_print_image(
            'images/pencil.png',
            true,
            [
                'class' => $uniq_name.'_toggler',
                'alt'   => __('Custom'),
                'title' => __('Custom'),
                'style' => 'width: 18px;'.$style_icon,
            ],
            false,
            false,
            true
        ).'</a>';
    }

    echo '</div>';

    echo '<div id="'.$uniq_name.'_manual" style="width:100%;display:inline;">';
        html_print_input_text($uniq_name.'_text', $selected, '', $size, 255, false, $readonly, false, '', $class);

        html_print_input_hidden($name, $selected, false, $uniq_name);
        html_print_select(
            $units,
            $uniq_name.'_units',
            1,
            ''.$script,
            $nothing,
            $nothing_value,
            false,
            false,
            false,
            $class,
            $readonly,
            'font-size: xx-small;'.$select_style
        );
        echo ' <a href="javascript:">'.html_print_image(
            'images/default_list.png',
            true,
            [
                'class' => $uniq_name.'_toggler',
                'alt'   => __('List'),
                'title' => __('List'),
                'style' => 'width: 18px;'.$style_icon,
            ]
        ).'</a>';
    echo '</div>';
    echo "<script type='text/javascript'>
		$(document).ready (function () {
			period_select_init('$uniq_name');
			period_select_events('$uniq_name');
		});
		function period_select_".$name."_update(seconds) {
			$('#text-".$uniq_name."_text').val(seconds);
			adjustTextUnits('".$uniq_name."');
			calculateSeconds('".$uniq_name."');
			$('#".$uniq_name."_manual').show();
			$('#".$uniq_name."_default').hide();
		}
	</script>";
    $returnString = ob_get_clean();

    if ($return) {
        return $returnString;
    } else {
        echo $returnString;
    }
}


/**
 * Print selects to configure the cron of a module.
 *
 * @param string Run hour.
 * @param string Run minute.
 * @param string Run day of the month.
 * @param string Run month.
 * @param string Run day of the week.
 * @param bool Whether to return an output string or echo now (optional, echo by default).
 * @param bool Print cron grayed
 *
 * @return string HTML code if return parameter is true.
 */
function html_print_extended_select_for_cron($hour='*', $minute='*', $mday='*', $month='*', $wday='*', $return=false, $disabled=false, $to=false)
{
    // Hours
    for ($i = 0; $i < 24; $i++) {
        $hours[$i] = $i;
    }

    // Minutes
    for ($i = 0; $i < 60; $i += 5) {
        $minutes[$i] = $i;
    }

    // Month days
    for ($i = 0; $i < 31; $i++) {
        $mdays[$i] = $i;
    }

    // Months
    for ($i = 1; $i <= 12; $i++) {
        $months[$i] = date('F', mktime(0, 0, 0, $i, 1));
    }

    // Days of the week
    $wdays = [
        __('Sunday'),
        __('Monday'),
        __('Tuesday'),
        __('Wednesday'),
        __('Thursday'),
        __('Friday'),
        __('Saturday'),
    ];

    // Print selectors
    $table = new stdClass();
    $table->id = 'cron';
    $table->width = '100%';
    $table->class = 'databox data';
    $table->head[0] = __('Hour');
    $table->head[1] = __('Minute');
    $table->head[2] = __('Month day');
    $table->head[3] = __('Month');
    $table->head[4] = __('Week day');

    if ($to) {
        $table->data[0][0] = html_print_select($hours, 'hour_to', $hour, '', __('Any'), '*', true, false, false, '', $disabled);
        $table->data[0][1] = html_print_select($minutes, 'minute_to', $minute, '', __('Any'), '*', true, false, false, '', $disabled);
        $table->data[0][2] = html_print_select($mdays, 'mday_to', $mday, '', __('Any'), '*', true, false, false, '', $disabled);
        $table->data[0][3] = html_print_select($months, 'month_to', $month, '', __('Any'), '*', true, false, false, '', $disabled);
        $table->data[0][4] = html_print_select($wdays, 'wday_to', $wday, '', __('Any'), '*', true, false, false, '', $disabled);
    } else {
        $table->data[0][0] = html_print_select($hours, 'hour_from', $hour, '', __('Any'), '*', true, false, false, '', $disabled);
        $table->data[0][1] = html_print_select($minutes, 'minute_from', $minute, '', __('Any'), '*', true, false, false, '', $disabled);
        $table->data[0][2] = html_print_select($mdays, 'mday_from', $mday, '', __('Any'), '*', true, false, false, '', $disabled);
        $table->data[0][3] = html_print_select($months, 'month_from', $month, '', __('Any'), '*', true, false, false, '', $disabled);
        $table->data[0][4] = html_print_select($wdays, 'wday_from', $wday, '', __('Any'), '*', true, false, false, '', $disabled);
    }

    return html_print_table($table, $return);
}


/**
 * Render an input text element. Extended version, use html_print_input_text() to simplify.
 *
 * @param string  $name       Input name.
 * @param string  $value      Input value.
 * @param string  $id         Input HTML id.
 * @param string  $alt        Do not use, invalid for text and password. Use html_print_input_image
 * @param integer $size       Size of the input.
 * @param integer $maxlength  Maximum length allowed.
 * @param boolean $disabled   Disable the button (optional, button enabled by default).
 * @param mixed   $script     JavaScript to attach to this. It is array the index is event to set a script, it is only string for "onkeyup" event.
 * @param mixed   $attributes Attributes to add to this tag. Should be an array for correction.
 * @param boolean $return     Whether to return an output string or echo now (optional, echo by default).
 * @param boolean $password   Whether it is a password input or not. Not password by default.
 *
 * @return string HTML code if return parameter is true.
 */
function html_print_input_text_extended($name, $value, $id, $alt, $size, $maxlength, $disabled, $script, $attributes, $return=false, $password=false, $function='')
{
    static $idcounter = 0;

    if ($maxlength == 0) {
        $maxlength = 255;
    }

    if ($size == 0) {
        $size = 10;
    }

    ++$idcounter;

    $valid_attrs = [
        'accept',
        'disabled',
        'maxlength',
        'name',
        'readonly',
        'placeholder',
        'size',
        'value',
        'accesskey',
        'class',
        'dir',
        'id',
        'lang',
        'style',
        'tabindex',
        'title',
        'xml:lang',
        'onfocus',
        'onblur',
        'onselect',
        'onchange',
        'onclick',
        'ondblclick',
        'onmousedown',
        'onmouseup',
        'onmouseover',
        'onmousemove',
        'onmouseout',
        'onkeypress',
        'onkeydown',
        'onkeyup',
        'required',
        'autocomplete',
    ];

    $output = '<input '.($password ? 'type="password" autocomplete="off" ' : 'type="text" ');

    if ($disabled && (!is_array($attributes) || !array_key_exists('disabled', $attributes))) {
        $output .= 'readonly="readonly" ';
    }

    if (is_array($attributes)) {
        foreach ($attributes as $attribute => $attr_value) {
            if (! in_array($attribute, $valid_attrs)) {
                continue;
            }

            $output .= $attribute.'="'.$attr_value.'" ';
        }
    } else {
        $output .= trim($attributes).' ';
        $attributes = [];
    }

    if (!empty($alt)) {
        $output .= 'alt="'.$alt.'" ';
    }

    // Attributes specified by function call
    $attrs = [
        'name'      => 'unnamed',
        'value'     => '',
        'id'        => 'text-'.sprintf('%04d', $idcounter),
        'size'      => '',
        'maxlength' => '',
    ];

    foreach ($attrs as $attribute => $default) {
        if (array_key_exists($attribute, $attributes)) {
            continue;
        } //end if

        /*
         * Remember, this next code have a $$ that for example there is a var as
         * $a = 'john' then $$a is a var $john .
         *
         * In this case is use for example for $name and $atribute = 'name' .
         *
         */

        // Exact operator because we want to show "0" on the value
        if ($attribute !== '') {
            $output .= $attribute.'="'.$$attribute.'" ';
        } else if ($default != '') {
            $output .= $attribute.'="'.$default.'" ';
        }
    }

    if (!empty($script)) {
        if (is_string($script)) {
            $code = $script;
            $script = [];
            $script['onkeyup'] = $code;
        }

        foreach ($script as $event => $code) {
            $output .= ' '.$event.'="'.$code.'" ';
        }
    }

    $output .= $function.'/>';

    if (!$return) {
        echo $output;
    }

    return $output;
}


/**
 * Render an input password element.
 *
 * The element will have an id like: "password-$name"
 *
 * @param mixed parameters:
 *             - id: string
 *             - style: string
 *             - hidden: boolean
 *             - content: string
 * @param bool return or echo flag
 *
 * @return string HTML code if return parameter is true.
 */
function html_print_div($options, $return=false)
{
    $output = '<div';

    // Valid attributes (invalid attributes get skipped)
    $attrs = [
        'id',
        'style',
        'class',
    ];

    if (isset($options['hidden'])) {
        if (isset($options['style'])) {
            $options['style'] .= 'display:none;';
        } else {
            $options['style'] = 'display:none;';
        }
    }

    foreach ($attrs as $attribute) {
        if (isset($options[$attribute])) {
            $output .= ' '.$attribute.'="'.io_safe_input_html($options[$attribute]).'"';
        }
    }

    $output .= '>';

    $output .= isset($options['content']) ? $options['content'] : '';

    $output .= '</div>';

    if ($return) {
        return $output;
    } else {
        echo $output;
    }
}


/**
 * Render an input password element.
 *
 * The element will have an id like: "password-$name"
 *
 * @param string  $name      Input name.
 * @param string  $value     Input value.
 * @param string  $alt       Alternative HTML string (optional).
 * @param integer $size      Size of the input (optional).
 * @param integer $maxlength Maximum length allowed (optional).
 * @param boolean $return    Whether to return an output string or echo now (optional, echo by default).
 * @param boolean $disabled  Disable the button (optional, button enabled by default).
 *
 * @return string HTML code if return parameter is true.
 */
function html_print_input_password(
    $name,
    $value,
    $alt='',
    $size=50,
    $maxlength=255,
    $return=false,
    $disabled=false,
    $required=false,
    $class=''
) {
    if ($maxlength == 0) {
        $maxlength = 255;
    }

    if ($size == 0) {
        $size = 10;
    }

    $attr = [];
    if ($required) {
        $attr['required'] = 'required';
    }

    if ($class) {
        $attr['class'] = $class;
    }

    return html_print_input_text_extended($name, $value, 'password-'.$name, $alt, $size, $maxlength, $disabled, '', $attr, $return, true);
}


/**
 * Render an input text element.
 *
 * The element will have an id like: "text-$name"
 *
 * @param string  $name      Input name.
 * @param string  $value     Input value.
 * @param string  $alt       Alternative HTML string (invalid - not used).
 * @param integer $size      Size of the input (optional).
 * @param integer $maxlength Maximum length allowed (optional).
 * @param boolean $return    Whether to return an output string or echo now (optional, echo by default).
 * @param boolean $disabled  Disable the button (optional, button enabled by default).
 *
 * @return string HTML code if return parameter is true.
 */
function html_print_input_text($name, $value, $alt='', $size=50, $maxlength=255, $return=false, $disabled=false, $required=false, $function='', $class='', $onChange='', $autocomplete='')
{
    if ($maxlength == 0) {
        $maxlength = 255;
    }

    if ($size == 0) {
        $size = 10;
    }

    $attr = [];
    if ($required) {
        $attr['required'] = 'required';
    }

    if ($class != '') {
        $attr['class'] = $class;
    }

    if ($onChange != '') {
        $attr['onchange'] = $onChange;
    }

    if ($autocomplete !== '') {
        $attr['autocomplete'] = $autocomplete;
    }

    return html_print_input_text_extended($name, $value, 'text-'.$name, $alt, $size, $maxlength, $disabled, '', $attr, $return, false, $function);
}


/**
 * Render an input image element.
 *
 * The element will have an id like: "image-$name"
 *
 * @param string  $name   Input name.
 * @param string  $src    Image source.
 * @param string  $value  Input value.
 * @param string  $style  HTML style property.
 * @param boolean $return Whether to return an output string or echo now (optional, echo by default).
 *
 * @return string HTML code if return parameter is true.
 */
function html_print_input_image($name, $src, $value, $style='', $return=false, $options=false)
{
    global $config;
    static $idcounter = 0;

    ++$idcounter;

    // Checks if user's skin is available
    $isFunctionSkins = enterprise_include_once('include/functions_skins.php');

    if ($isFunctionSkins !== ENTERPRISE_NOT_HOOK) {
        $skin_path = enterprise_hook('skins_get_image_path', [$src]);
        if ($skin_path) {
            $src = $skin_path;
        }
    }

    // If metaconsole is activated and image doesn't exists try to search on normal console
    if (is_metaconsole()) {
        if (false === @file_get_contents($src, 0, null, 0, 1)) {
            $src = '../../'.$src;
        }
    }

    // path to image
    $src = ui_get_full_url($src);

    $output = '<input id="image-'.$name.$idcounter.'" src="'.$src.'" style="'.$style.'" name="'.$name.'" type="image"';

    // Valid attributes (invalid attributes get skipped)
    $attrs = [
        'alt',
        'accesskey',
        'lang',
        'tabindex',
        'title',
        'xml:lang',
        'onclick',
        'ondblclick',
        'onmousedown',
        'onmouseup',
        'onmouseover',
        'onmousemove',
        'onmouseout',
        'onkeypress',
        'onkeydown',
        'onkeyup',
    ];

    foreach ($attrs as $attribute) {
        if (isset($options[$attribute])) {
            $output .= ' '.$attribute.'="'.io_safe_input_html($options[$attribute]).'"';
        }
    }

    $output .= ' value="'.$value.'" />';

    if ($return) {
        return $output;
    }

    echo $output;
}


/**
 * Render an input hidden element.
 *
 * The element will have an id like: "hidden-$name"
 *
 * @param string  $name   Input name.
 * @param string  $value  Input value.
 * @param boolean $return Whether to return an output string or echo now (optional, echo by default).
 * @param string  $class  Set the class of input.
 *
 * @return string HTML code if return parameter is true.
 */
function html_print_input_hidden($name, $value, $return=false, $class=false)
{
    if ($class !== false) {
        $classText = 'class="'.$class.'"';
    } else {
        $classText = '';
    }

    $separator = '"';

    if (is_string($value)) {
        if (strstr($value, '"')) {
            $separator = "'";
        }
    }

    $output = '<input id="hidden-'.$name.'" '.'name="'.$name.'" '.'type="hidden" '.$classText.' '.'value='.$separator.$value.$separator.' />';

    if ($return) {
        return $output;
    }

    echo $output;
}


/**
 * Render an input hidden element. Extended version, use html_print_input_hidden() to simplify.
 *
 * The element will have an id like: "hidden-$name"
 *
 * @param string  $name   Input name.
 * @param string  $value  Input value.
 * @param string  $id     Input value.
 * @param boolean $return Whether to return an output string or echo now (optional, echo by default).
 * @param string  $class  Set the class of input.
 *
 * @return string HTML code if return parameter is true.
 */
function html_print_input_hidden_extended($name, $value, $id, $return=false, $class=false)
{
    if ($class !== false) {
        $classText = 'class="'.$class.'"';
    } else {
        $classText = '';
    }

    if (empty($id)) {
        $ouput_id = 'hidden-'.$name;
    } else {
        $ouput_id = $id;
    }

    $output = '<input id="'.$ouput_id.'" name="'.$name.'" type="hidden" '.$classText.' value="'.$value.'" />';

    if ($return) {
        return $output;
    }

    echo $output;
}


/**
 * Render a color input element.
 *
 * The element will have an id like: "hidden-$name"
 *
 * @param string  $name   Input name.
 * @param integer $value  Input value. Decimal representation of the color's hexadecimal value.
 * @param string  $class  Set the class of input.
 * @param boolean $return Whether to return an output string or echo now (optional, echo by default).
 *
 * @return string HTML code if return parameter is true.
 */
function html_print_input_color($name, $value, $class=false, $return=false)
{
    $attr_type = 'type="color"';
    $attr_id = 'id="color-'.htmlspecialchars($name, ENT_QUOTES).'"';
    $attr_name = 'name="'.htmlspecialchars($name, ENT_QUOTES).'"';
    $attr_value = 'value="'.htmlspecialchars($value, ENT_QUOTES).'"';
    $attr_class = 'class="'.($class !== false ? htmlspecialchars($class, ENT_QUOTES) : '').'"';

    $output = '<input '.$attr_type.' '.$attr_id.' '.$attr_name.' '.$attr_value.' '.$attr_class.' />';

    if ($return) {
        return $output;
    }

    echo $output;
}


/**
 * Render an submit input button element.
 *
 * The element will have an id like: "submit-$name"
 *
 * @param string  $label      Input label.
 * @param string  $name       Input name.
 * @param boolean $disabled   Whether to disable by default or not. Enabled by default.
 * @param array   $attributes Additional HTML attributes.
 * @param boolean $return     Whether to return an output string or echo now (optional, echo by default).
 *
 * @return string HTML code if return parameter is true.
 */
function html_print_submit_button($label='OK', $name='', $disabled=false, $attributes='', $return=false)
{
    if (!$name) {
        $name = 'unnamed';
    }

    if (is_array($attributes)) {
        $attr_array = $attributes;
        $attributes = '';
        foreach ($attr_array as $attribute => $value) {
            $attributes .= $attribute.'="'.$value.'" ';
        }
    }

    $output = '<input type="submit" id="submit-'.$name.'" name="'.$name.'" value="'.$label.'" '.$attributes;
    if ($disabled) {
        $output .= ' disabled="disabled"';
    }

    $output .= ' />';
    if (!$return) {
        echo $output;
    }

    return $output;
}


/**
 * Render an submit input button element.
 *
 * The element will have an id like: "button-$name"
 *
 * @param string  $label       Input label.
 * @param string  $name        Input name.
 * @param boolean $disabled    Whether to disable by default or not. Enabled by default.
 * @param string  $script      JavaScript to attach
 * @param string  $attributes  Additional HTML attributes.
 * @param boolean $return      Whether to return an output string or echo now (optional, echo by default).
 * @param boolean $imageButton Set the button as a image button without text, by default is false.
 *
 * @return string HTML code if return parameter is true.
 */
function html_print_button($label='OK', $name='', $disabled=false, $script='', $attributes='', $return=false, $imageButton=false, $modal=false, $message='')
{
    $output = '';

    $alt = $title = '';
    if ($imageButton) {
        $alt = $title = $label;
        $label = '';
    }

    $output .= '<input title="'.$title.'" alt="'.$alt.'" type="button" id="button-'.$name.'" name="'.$name.'" value="'.$label.'" onClick="'.$script.'" '.$attributes;
    if ($disabled) {
        $output .= ' disabled';
    }

    $output .= ' />';

    if ($modal && !enterprise_installed()) {
        $output .= "
		<div id='".$message."' class='publienterprise' title='Community version' style='display:inline;position:relative;top:10px;left:0px;margin-top: -2px !important; margin-left: 2px !important;'><img data-title='Enterprise version' class='img_help forced_title' data-use_title_for_force_title='1' src='images/alert_enterprise.png'></div>
		";
    }

    if ($return) {
        return $output;
    }

    echo $output;
}


/**
 * Render an input textarea element.
 *
 * The element will have an id like: "textarea_$name"
 *
 * @param string  $name       Input name.
 * @param integer $rows       How many rows (height)
 * @param integer $columns    How many columns (width)
 * @param string  $value      Text in the textarea
 * @param string  $attributes Additional attributes
 * @param boolean $return     Whether to return an output string or echo now (optional, echo by default). *
 *
 * @return string HTML code if return parameter is true.
 */
function html_print_textarea($name, $rows, $columns, $value='', $attributes='', $return=false, $class='')
{
    $output = '<textarea id="textarea_'.$name.'" name="'.$name.'" cols="'.$columns.'" rows="'.$rows.'" '.$attributes.'" '.$class.'>';
    // $output .= io_safe_input ($value);
    $output .= ($value);
    $output .= '</textarea>';

    if ($return) {
        return $output;
    }

    echo $output;
}


/**
 * Return a table parameters predefined
 *
 * @param string model
 *     - Transparent: More basic template. No borders, all the columns with same width
 * @param int number of columns
 *
 * @return object Table object
 */
function html_get_predefined_table($model='transparent', $columns=4)
{
    $width_percent = (100 / $columns);

    switch ($model) {
        case 'transparent':
        default:
            $table = new stdClass();

            $table->class = 'none';
            $table->cellpadding = 0;
            $table->cellspacing = 0;
            $table->head = [];
            $table->data = [];
            $table->style = array_fill(0, 4, 'text-align:center; width: '.$width_percent.'%;');
            $table->width = '100%';
    }

    return $table;
}


/**
 * Print a nicely formatted table. Code taken from moodle.
 *
 * @param object Object with several properties:
 *    $table->head - An array of heading names.
 *    $table->head_colspan - An array of colspans of each head column.
 *    $table->headstyle - An array of styles of each head column.
 *    $table->align - An array of column alignments
 *    $table->valign - An array of column alignments
 *    $table->size - An array of column sizes
 *    $table->wrap - An array of "nowrap"s or nothing
 *    $table->style - An array of personalized style for each column.
 *    $table->rowid - An array of personalized ids of each row.
 *    $table->rowstyle - An array of personalized style of each row.
 *    $table->rowclass - An array of personalized classes of each row (odd-evens classes will be ignored).
 *    $table->colspan - An array of colspans of each column.
 *    $table->rowspan - An array of rowspans of each column.
 *    $table->data[] - An array of arrays containing the data.
 *    $table->width - A percentage of the page
 *    $table->border - Border of the table.
 *    $table->tablealign - Align the whole table (float left or right)
 *    $table->cellpadding - Padding on each cell
 *    $table->cellspacing - Spacing between cells
 *    $table->cellstyle - Style of a cell
 *    $table->cellclass - Class of a cell
 *    $table->class - CSS table class
 *    $table->id - Table ID (useful in JavaScript)
 *    $table->headclass[] - An array of classes for each heading
 *    $table->title - Title of the table is a single string that will be on top of the table in the head spanning the whole table
 *    $table->titlestyle - Title style
 *    $table->titleclass - Title class
 *    $table->styleTable - Table style
 *  $table->caption - Table title
 * @param bool Whether to return an output string or echo now
 *
 * @return string HTML code if return parameter is true.
 */
function html_print_table(&$table, $return=false)
{
    $output = '';
    static $table_count = 0;

    $table_count++;
    if (isset($table->align)) {
        foreach ($table->align as $key => $aa) {
            if ($aa) {
                $align[$key] = ' text-align:'.$aa.';';
            } else {
                $align[$key] = '';
            }
        }
    }

    if (isset($table->valign)) {
        foreach ($table->valign as $key => $aa) {
            if ($aa) {
                $valign[$key] = ' vertical-align:'.$aa.';';
            } else {
                $valign[$key] = '';
            }
        }
    }

    if (isset($table->size)) {
        foreach ($table->size as $key => $ss) {
            if ($ss) {
                $size[$key] = ' width:'.$ss.';';
            } else {
                $size[$key] = '';
            }
        }
    }

    if (isset($table->style)) {
        foreach ($table->style as $key => $st) {
            if ($st) {
                $style[$key] = ' '.$st.';';
            } else {
                $style[$key] = '';
            }
        }
    }

    $styleTable = '';
    if (isset($table->styleTable)) {
        $styleTable = $table->styleTable;
    }

    if (isset($table->rowid)) {
        foreach ($table->rowid as $key => $id) {
            $rowid[$key] = $id;
        }
    }

    if (isset($table->rowstyle)) {
        foreach ($table->rowstyle as $key => $st) {
            $rowstyle[$key] = ' '.$st.';';
        }
    }

    if (isset($table->rowclass)) {
        foreach ($table->rowclass as $key => $class) {
            $rowclass[$key] = $class;
        }
    }

    if (isset($table->colspan)) {
        foreach ($table->colspan as $keyrow => $cspan) {
            foreach ($cspan as $key => $span) {
                $colspan[$keyrow][$key] = ' colspan="'.$span.'"';
            }
        }
    }

    if (isset($table->cellstyle)) {
        foreach ($table->cellstyle as $keyrow => $cstyle) {
            foreach ($cstyle as $key => $cst) {
                $cellstyle[$keyrow][$key] = $cst;
            }
        }
    }

    if (isset($table->cellclass)) {
        foreach ($table->cellclass as $keyrow => $cclass) {
            foreach ($cclass as $key => $ccl) {
                $cellclass[$keyrow][$key] = $ccl;
            }
        }
    }

    if (isset($table->rowspan)) {
        foreach ($table->rowspan as $keyrow => $rspan) {
            foreach ($rspan as $key => $span) {
                $rowspan[$keyrow][$key] = ' rowspan="'.$span.'"';
            }
        }
    }

    if (empty($table->width)) {
        // $table->width = '80%';
    }

    if (empty($table->border)) {
        if (empty($table)) {
            $table = new stdClass();
        }

        $table->border = '0';
    }

    if (empty($table->tablealign) || (($table->tablealign != 'left') && ($table->tablealign != 'right'))) {
        $table->tablealign = '"';
    } else {
        $table->tablealign = 'float:'.$table->tablealign.';"';
        // Align is deprecated. Use float instead
    }

    if (!isset($table->cellpadding)) {
        $table->cellpadding = '4';
    }

    if (!isset($table->cellspacing)) {
        $table->cellspacing = '4';
    }

    if (empty($table->class)) {
        $table->class = 'databox';
    }

    if (empty($table->titlestyle)) {
        $table->titlestyle = 'text-align:center;';
    }

    $tableid = empty($table->id) ? 'table'.$table_count : $table->id;

    if (!empty($table->width)) {
        $output .= '<table style="width:'.$table->width.'; '.$styleTable.' '.$table->tablealign;
    } else {
        $output .= '<table style="'.$styleTable.' '.$table->tablealign;
    }

    $output .= ' cellpadding="'.$table->cellpadding.'" cellspacing="'.$table->cellspacing.'"';
    $output .= ' border="'.$table->border.'" class="'.$table->class.'" id="'.$tableid.'">';

    $countcols = 0;

    if (!empty($table->caption)) {
        $output .= '<caption style="text-align: left"><h4>'.$table->caption.'</h4></caption>';
    }

    if (!empty($table->head)) {
        $countcols = count($table->head);
        $output .= '<thead><tr>';

        if (isset($table->title)) {
            $output .= '<th colspan="'.$countcols.'"';
            if (isset($table->titlestyle)) {
                $output .= ' style="'.$table->titlestyle.'"';
            }

            if (isset($table->titleclass)) {
                $output .= ' class="'.$table->titleclass.'"';
            }

            $output .= '>'.$table->title.'</th></tr><tr>';
        }

        foreach ($table->head as $key => $heading) {
            if (!isset($size[$key])) {
                $size[$key] = '';
            }

            if (!isset($align[$key])) {
                $align[$key] = '';
            }

            if (!isset($table->headclass[$key])) {
                $table->headclass[$key] = 'header c'.$key;
            }

            if (isset($table->head_colspan[$key])) {
                $headColspan = 'colspan = "'.$table->head_colspan[$key].'"';
            } else {
                $headColspan = '';
            }

            if (isset($table->headstyle[$key])) {
                $headStyle = ' style = "'.$table->headstyle[$key].'" ';
            } else {
                $headStyle = '';
            }

            $output .= '<th class="'.$table->headclass[$key].'" '.$headColspan.$headStyle.' scope="col">'.$heading.'</th>';
        }

        $output .= '</tr></thead>'."\n";
    }

    $output .= '<tbody>'."\n";
    if (!empty($table->data)) {
        $oddeven = 1;
        foreach ($table->data as $keyrow => $row) {
            if (!isset($rowstyle[$keyrow])) {
                $rowstyle[$keyrow] = '';
            }

            if (!isset($rowid[$keyrow])) {
                $rowid[$keyrow] = $tableid.'-'.$keyrow;
            }

            $oddeven = $oddeven ? 0 : 1;
            $class = 'datos'.($oddeven ? '' : '2');
            if (isset($rowclass[$keyrow])) {
                $class = $rowclass[$keyrow];
            }

            $output .= '<tr id="'.$rowid[$keyrow].'" style="'.$rowstyle[$keyrow].'" class="'.$class.'">'."\n";
            // Special separator rows
            if ($row == 'hr' and $countcols) {
                $output .= '<td colspan="'.$countcols.'"><div class="tabledivider"></div></td>';
                continue;
            }

            if (!is_array($row)) {
                $row = (array) $row;
            }

            // It's a normal row
            foreach ($row as $key => $item) {
                if (!isset($size[$key])) {
                    $size[$key] = '';
                }

                if (!isset($cellstyle[$keyrow][$key])) {
                    $cellstyle[$keyrow][$key] = '';
                }

                if (!isset($cellclass[$keyrow][$key])) {
                    $cellclass[$keyrow][$key] = '';
                }

                if (!isset($colspan[$keyrow][$key])) {
                    $colspan[$keyrow][$key] = '';
                }

                if (!isset($rowspan[$keyrow][$key])) {
                    $rowspan[$keyrow][$key] = '';
                }

                if (!isset($align[$key])) {
                    $align[$key] = '';
                }

                if (!isset($valign[$key])) {
                    $valign[$key] = '';
                }

                if (!isset($wrap[$key])) {
                    $wrap[$key] = '';
                }

                if (!isset($style[$key])) {
                    $style[$key] = '';
                }

                $output .= '<td id="'.$tableid.'-'.$keyrow.'-'.$key.'" style="'.$cellstyle[$keyrow][$key].$style[$key].$valign[$key].$align[$key].$size[$key].$wrap[$key].'" '.$colspan[$keyrow][$key].' '.$rowspan[$keyrow][$key].' class="'.$class.' '.$cellclass[$keyrow][$key].'">'.$item.'</td>'."\n";
            }

            $output .= '</tr>'."\n";
        }
    }

    $output .= '</tbody></table>'."\n";

    if ($return) {
        return $output;
    }

    echo $output;
}


/**
 * Render a radio button input. Extended version, use html_print_radio_button() to simplify.
 *
 * @param string Input name.
 * @param string Input value.
 * @param string Set the button to be marked (optional, unmarked by default).
 * @param bool Disable the button (optional, button enabled by default).
 * @param string Script to execute when onClick event is triggered (optional).
 * @param string Optional HTML attributes. It's a free string which will be
    inserted into the HTML tag, use it carefully (optional).
 * @param bool Whether to return an output string or echo now (optional, echo by default).
 *
 * @return string HTML code if return parameter is true.
 */
 /*
     Hello there! :)
     We added some of what seems to be "buggy" messages to the openSource version recently. This is not to force open-source users to move to the enterprise version, this is just to inform people using Pandora FMS open source that it requires skilled people to maintain and keep it running smoothly without professional support. This does not imply open-source version is limited in any way. If you check the recently added code, it contains only warnings and messages, no limitations except one: we removed the option to add custom logo in header. In the Update Manager section, it warns about the 'danger’ of applying automated updates without a proper backup, remembering in the process that the Enterprise version comes with a human-tested package. Maintaining an OpenSource version with more than 500 agents is not so easy, that's why someone using a Pandora with 8000 agents should consider asking for support. It's not a joke, we know of many setups with a huge number of agents, and we hate to hear that “its becoming unstable and slow” :(
     You can of course remove the warnings, that's why we include the source and do not use any kind of trick. And that's why we added here this comment, to let you know this does not reflect any change in our opensource mentality of does the last 14 years.
 */

function html_print_radio_button_extended($name, $value, $label, $checkedvalue, $disabled, $script, $attributes, $return=false, $modal=false, $message='visualmodal')
{
    static $idcounter = 0;

    $output = '';

    $output = '<input type="radio" name="'.$name.'" value="'.$value.'"';
    $htmlid = 'radiobtn'.sprintf('%04d', ++$idcounter);
    $output .= ' id="'.$htmlid.'"';

    if ($value == $checkedvalue) {
        $output .= ' checked="checked"';
    }

    if ($disabled) {
        $output .= ' disabled="disabled"';
    }

    if ($script != '') {
        $output .= ' onClick="'.$script.'"';
    }

    $output .= ' '.$attributes;
    $output .= ' />';

    if ($label != '') {
        $output .= '<label for="'.$htmlid.'">'.$label.'</label>'."\n";
    }

    if ($modal && !enterprise_installed()) {
        $output .= "
		<div id='".$message."' class='publienterprise' title='Community version' style='display:inline;position:relative;top:10px;left:0px;margin-top: -2px !important; margin-left: 2px !important;'><img data-title='Enterprise version' class='img_help forced_title' data-use_title_for_force_title='1' src='images/alert_enterprise.png'></div>
		";
    }

    if ($return) {
        return $output;
    }

    echo $output;
}


/**
 * Render a radio button input.
 *
 * @param string Input name.
 * @param string Input value.
 * @param string Label to add after the radio button (optional).
 * @param string Checked and selected value, the button will be selected if it matches    $value (optional).
 * @param bool Whether to return an output string or echo now (optional, echo by default).
 *
 * @return string HTML code if return parameter is true.
 */
function html_print_radio_button($name, $value, $label='', $checkedvalue='', $return=false, $disabled=false)
{
    $output = html_print_radio_button_extended($name, $value, $label, $checkedvalue, $disabled, '', '', true);

    if ($return) {
        return $output;
    }

    echo $output;
}


/**
 * Render a checkbox button input. Extended version, use html_print_checkbox() to simplify.
 *
 * @param string Input name.
 * @param string Input value.
 * @param string Set the button to be marked (optional, unmarked by default).
 * @param bool Disable the button  (optional, button enabled by default).
 * @param string Script to execute when onClick event is triggered (optional).
 * @param string Optional HTML attributes. It's a free string which will be
    inserted into the HTML tag, use it carefully (optional).
 * @param bool Whether to return an output string or echo now (optional, echo by default).
 *
 * @return string HTML code if return parameter is true.
 */
function html_print_checkbox_extended($name, $value, $checked, $disabled, $script, $attributes, $return=false, $id='')
{
    static $idcounter = [];

    // If duplicate names exist, it will start numbering. Otherwise it won't
    if (isset($idcounter[$name])) {
        $idcounter[$name]++;
    } else {
        $idcounter[$name] = 0;
    }

    $id_aux = preg_replace('/[^a-z0-9\:\;\-\_]/i', '', $name.($idcounter[$name] ? $idcounter[$name] : ''));

    $output = '<input name="'.$name.'" type="checkbox" value="'.$value.'" '.($checked ? 'checked="checked"' : '');
    if ($id == '') {
        $output .= ' id="checkbox-'.$id_aux.'"';
    } else {
        $output .= ' '.$id.'"';
    }

    if ($script != '') {
        $output .= ' onclick="'.$script.'"';
    }

    if ($disabled) {
        $output .= ' disabled="disabled"';
    }

    $output .= ' '.$attributes;
    $output .= ' />';
    $output .= "\n";

    if ($return === false) {
        echo $output;
    }

    return $output;
}


/**
 * Render a checkbox button input.
 *
 * @param string Input name.
 * @param string Input value.
 * @param string Set the button to be marked (optional, unmarked by default).
 * @param bool Whether to return an output string or echo now (optional, echo by default).
 * @param boolean                                                                         $disabled Disable the button (optional, button enabled by default).
 *
 * @return string HTML code if return parameter is true.
 */
function html_print_checkbox($name, $value, $checked=false, $return=false, $disabled=false, $script='', $disabled_hidden=false)
{
    $output = html_print_checkbox_extended($name, $value, (bool) $checked, $disabled, $script, '', true);
    if (!$disabled_hidden) {
        $output .= html_print_input_hidden($name.'_sent', 1, true);
    }

    if ($return === false) {
        echo $output;
    }

    return $output;
}


/**
 * Render a checkbox button input switch type. Extended version, use html_print_checkbox_switch() to simplify.
 *
 * @param string Input name.
 * @param string Input value.
 * @param string Set the button to be marked (optional, unmarked by default).
 * @param bool Disable the button  (optional, button enabled by default).
 * @param string Script to execute when onClick event is triggered (optional).
 * @param string Optional HTML attributes. It's a free string which will be
 * @param bool Whether to return an output string or echo now (optional, echo by default).
 *
 * @return string HTML code if return parameter is true.
 */


function html_print_checkbox_switch_extended($name, $value, $checked, $disabled, $script, $attributes, $return=false, $id='')
{
    static $idcounter = [];

    // If duplicate names exist, it will start numbering. Otherwise it won't
    if (isset($idcounter[$name])) {
        $idcounter[$name]++;
    } else {
        $idcounter[$name] = 0;
    }

    $id_aux = preg_replace('/[^a-z0-9\:\;\-\_]/i', '', $name.($idcounter[$name] ? $idcounter[$name] : ''));

    $output = '<label class="p-switch"><input name="'.$name.'" type="checkbox" value="'.$value.'" '.($checked ? 'checked="checked"' : '');
    if ($id == '') {
        $output .= ' id="checkbox-'.$id_aux.'"';
    } else {
        $output .= ' '.$id.'"';
    }

    if ($script != '') {
        $output .= ' onclick="'.$script.'"';
    }

    if ($disabled) {
        $output .= ' disabled="disabled"';
    }

    $output .= ' '.$attributes;
    $output .= ' /><span class="p-slider"></span></label>';
    $output .= "\n";

    if ($return === false) {
        echo $output;
    }

    return $output;
}


/**
 * Render a checkbox button input  switch type.
 *
 * @param string Input name.
 * @param string Input value.
 * @param string Set the button to be marked (optional, unmarked by default).
 * @param bool Whether to return an output string or echo now (optional, echo by default).
 * @param boolean                                                                         $disabled Disable the button (optional, button enabled by default).
 *
 * @return string HTML code if return parameter is true.
 */


function html_print_checkbox_switch($name, $value, $checked=false, $return=false, $disabled=false, $script='', $disabled_hidden=false)
{
    $output = html_print_checkbox_switch_extended($name, $value, (bool) $checked, $disabled, $script, '', true);
    if (!$disabled_hidden) {
        $output .= html_print_input_hidden($name.'_sent', 1, true);
    }

    if ($return === false) {
        echo $output;
    }

    return $output;
}


/**
 * Prints an image HTML element.
 *
 * @param string  $src        Image source filename.
 * @param boolean $return     Whether to return or print
 * @param array   $options    Array with optional HTML options to set. At this moment, the
 *      following options are supported: alt, style, title, width, height, class, pos_tree.
 * @param boolean $return_src Whether to return src field of image ('images/*.*') or complete html img tag ('<img src="..." alt="...">').
 * @param boolean $relative   Whether to use relative path to image or not (i.e. $relative= true : /pandora/<img_src>).
 *
 * @return string HTML code if return parameter is true.
 */
function html_print_image(
    $src,
    $return=false,
    $options=false,
    $return_src=false,
    $relative=false,
    $no_in_meta=false,
    $isExternalLink=false
) {
    global $config;

    // If metaconsole is in use then don't use skins
    if (!is_metaconsole()) {
        // Checks if user's skin is available
        $isFunctionSkins = enterprise_include_once('include/functions_skins.php');

        if ($isFunctionSkins !== ENTERPRISE_NOT_HOOK) {
            $skin_path = enterprise_hook('skins_get_image_path', [$src]);

            if ($skin_path) {
                $src = $skin_path;
            }
        }
    }

    // If metaconsole is activated and image doesn't exists try to search on normal console
    if (is_metaconsole()) {
        if (!$relative) {
            $working_dir = str_replace('\\', '/', getcwd());
            // Windows compatibility
            if ($no_in_meta) {
                $src = '../../'.$src;
            } else if (strstr($working_dir, 'enterprise/meta') === false) {
                if ($src[0] !== '/') {
                    $src = '/'.$src;
                }

                if (!is_readable($working_dir.'/enterprise/meta'.$src)) {
                    if ($isExternalLink) {
                        $src = ui_get_full_url($src);
                    } else {
                        $src = ui_get_full_url('../..'.$src);
                    }
                } else {
                    $src = ui_get_full_url($src);
                }
            } else {
                if ($src[0] !== '/') {
                    $src = '/'.$src;
                }

                if (is_readable($working_dir.$src)) {
                    $src = ui_get_full_url($src);
                } else if (!is_readable($src)) {
                    $src = ui_get_full_url('../../'.$src);
                }
            }
        } else {
            $src = '../../'.$src;
        }
    } else {
        if (!$relative) {
            $src_tmp = $src;
            $src = ui_get_full_url($src);
        }
    }

    // Only return src field of image
    if ($return_src) {
        if (!$return) {
            echo io_safe_input($src);
            return;
        }

        return io_safe_input($src);
    }

    $output = '<img src="'.$src.'" ';
    // Dont use safe_input here or the performance will dead
    $style = '';

    if (!empty($options)) {
        // Deprecated or value-less attributes
        if (isset($options['align'])) {
            $style .= 'align:'.$options['align'].';';
            // Align is deprecated, use styles.
        }

        if (isset($options['border'])) {
            $style .= 'border:'.$options['border'].'px;';
            // Border is deprecated, use styles
        }

        if (isset($options['hspace'])) {
            $style .= 'margin-left:'.$options['hspace'].'px;';
            // hspace is deprecated, use styles
            $style .= 'margin-right:'.$options['hspace'].'px;';
        }

        if (isset($options['ismap'])) {
            $output .= 'ismap="ismap" ';
            // Defines the image as a server-side image map
        }

        if (isset($options['vspace'])) {
            $style .= 'margin-top:'.$options['vspace'].'px;';
            // hspace is deprecated, use styles
            $style .= 'margin-bottom:'.$options['vspace'].'px;';
        }

        if (isset($options['style'])) {
            $style .= $options['style'];
        }

        // If title is provided activate forced title
        if (isset($options['title']) && $options['title'] != '') {
            if (isset($options['class'])) {
                $options['class'] .= ' forced_title';
            } else {
                $options['class'] = 'forced_title';
            }

            // New way to show the force_title (cleaner and better performance)
            $output .= 'data-title="'.io_safe_input_html($options['title']).'" ';
            $output .= 'data-use_title_for_force_title="1" ';
        }

        // Valid attributes (invalid attributes get skipped)
        $attrs = [
            'height',
            'longdesc',
            'usemap',
            'width',
            'id',
            'class',
            'lang',
            'xml:lang',
            'onclick',
            'ondblclick',
            'onmousedown',
            'onmouseup',
            'onmouseover',
            'onmousemove',
            'onmouseout',
            'onkeypress',
            'onkeydown',
            'onkeyup',
            'pos_tree',
        ];

        foreach ($attrs as $attribute) {
            if (isset($options[$attribute])) {
                $output .= $attribute.'="'.io_safe_input_html($options[$attribute]).'" ';
            }
        }
    } else {
        $options = [];
    }

    if (!isset($options['alt']) && isset($options['title'])) {
        $options['alt'] = io_safe_input_html($options['title']);
        // Set alt to title if it's not set
    }

    if (!empty($style)) {
        $output .= 'style="'.$style.'" ';
    }

    if (isset($options['alt'])) {
        $output .= 'alt="'.io_safe_input_html($options['alt']).'" />';
    } else {
        $output .= '/>';
    }

    if (!$return) {
        echo $output;
    }

    return $output;
}


/**
 * Render an input text element. Extended version, use html_print_input_text() to simplify.
 *
 * @param string Input name.
 * @param bool Whether to return an output string or echo now (optional, echo by default).
 * @param array An array with optional HTML parameters.
 *    Key size: HTML size attribute.
 *    Key disabled: Whether to disable the input or not.
 *    Key class: HTML class
 */
function html_print_input_file($name, $return=false, $options=false)
{
    $output = '';

    $output .= '<input type="file" value="" name="'.$name.'" id="file-'.$name.'" ';

    if ($options) {
        if (isset($options['size'])) {
            $output .= 'size="'.$options['size'].'"';
        }

        if (isset($options['disabled'])) {
            $output .= 'disabled="disabled"';
        }

        if (isset($options['class'])) {
            $output .= 'class="'.$options['class'].'"';
        }
    }

    $output .= ' />';

    if ($return) {
        return $output;
    }

    echo $output;
}


/**
 * Render a label for a input elemennt.
 *
 * @param string Label text.
 * @param string Input id to refer.
 * @param bool Whether to return an output string or echo now (optional, echo by default).
 * @param array An array with optional HTML parameters.
 *    Key html: Extra HTML to add after the label.
 *    Key class: HTML class
 */
function html_print_label($text, $id, $return=false, $options=false)
{
    $output = '';

    $output .= '<label id="label-'.$id.'" ';

    if ($options) {
        if (isset($options['class'])) {
            $output .= 'class="'.$options['class'].'" ';
        }

        if (isset($options['style'])) {
            $output .= 'style="'.$options['style'].'" ';
        }
    }

    $output .= 'for="'.$id.'" >';
    $output .= $text;
    $output .= '</label>';

    if ($options) {
        if (isset($options['html'])) {
            $output .= $options['html'];
        }
    }

    if ($return) {
        return $output;
    }

    echo $output;
}


/**
 * Convert a html color like #FF00FF into the rgb values like (255,0,255).
 *
 * @param string color in format #FFFFFF, FFFFFF, #FFF or FFF
 */
function html_html2rgb($htmlcolor)
{
    if ($htmlcolor[0] == '#') {
        $htmlcolor = substr($htmlcolor, 1);
    }

    if (strlen($htmlcolor) == 6) {
        $r = hexdec($htmlcolor[0].$htmlcolor[1]);
        $g = hexdec($htmlcolor[2].$htmlcolor[3]);
        $b = hexdec($htmlcolor[4].$htmlcolor[5]);
        return [
            $r,
            $g,
            $b,
        ];
    } else if (strlen($htmlcolor) == 3) {
        $r = hexdec($htmlcolor[0].$htmlcolor[0]);
        $g = hexdec($htmlcolor[1].$htmlcolor[1]);
        $b = hexdec($htmlcolor[2].$htmlcolor[2]);
        return [
            $r,
            $g,
            $b,
        ];
    } else {
        return false;
    }
}


/**
 * Print a magic-ajax control to select the module.
 *
 * @param string  $name         The name of ajax control, by default is "module".
 * @param string  $default      The default value to show in the ajax control.
 * @param array   $id_agents    The array list of id agents as array(1,2,3), by default is false and the function use all agents (if the ACL desactive).
 * @param boolean $ACL          Filter the agents by the ACL list of user.
 * @param string  $scriptResult The source code of script to call, by default is
 *  empty. And the example is:
 *          function (e, data, formatted) {
 *             ...
 *         }
 *
 *          And the formatted is the select item as string.
 *
 * @param array   $filter       Other filter of modules.
 * @param boolean $return       If it is true return a string with the output instead to echo the output.
 *
 * @return mixed If the $return is true, return the output as string.
 */
function html_print_autocomplete_modules(
    $name='module',
    $default='',
    $id_agents=false,
    $ACL=true,
    $scriptResult='',
    $filter=[],
    $return=false,
    $id_agent_module=0
) {
    global $config;

    if ($id_agents === false) {
        $groups = [];
        if ($ACL) {
            $groups = users_get_groups($config['id_user'], 'AW', false);
            $groups = array_keys($groups);

            if (empty($groups)) {
                $id_groups = 0;
            } else {
                $id_groups = implode(',', $groups);
            }

            $agents = db_get_all_rows_sql(
                'SELECT id_agente
				FROM tagente
				WHERE id_grupo IN ('.$id_groups.')'
            );
        } else {
            $agents = db_get_all_rows_sql(
                'SELECT id_agente
				FROM tagente'
            );
        }

        if ($agents === false) {
            $agents = [];
        }

        $id_agents = [];
        foreach ($agents as $agent) {
            $id_agents[] = $agent['id_agente'];
        }
    } else {
        if ($ACL) {
            $groups = users_get_groups($config['id_user'], 'AW', false);
            $groups = array_keys($groups);

            $agents = db_get_all_rows_sql('SELECT id_agente FROM tagente WHERE id_grupo IN ('.implode(',', $groups).')');

            if ($agents === false) {
                $agents = [];
            }

            $id_agentsACL = [];
            foreach ($agents as $agent) {
                if (array_search($agent['id_agente'], $id_agents) !== false) {
                    $id_agentsACL[] = $agent['id_agente'];
                }
            }

            $id_agents = $id_agentsACL;
        }
    }

    ob_start();

    html_print_input_text_extended(
        $name,
        $default,
        'text-'.$name,
        '',
        30,
        100,
        false,
        '',
        ['style' => 'background: url(images/search_module.png) no-repeat right;']
    );
    html_print_input_hidden($name.'_hidden', $id_agent_module);
    ui_print_help_tip(__('Type at least two characters to search the module.'), false);

    $javascript_ajax_page = ui_get_full_url('ajax.php', false, false, false, false);
    ?>
    <script type="text/javascript">
        function escapeHTML (str)
        {
            var div = document.createElement('div');
            var text = document.createTextNode(str);
            div.appendChild(text);
            return div.innerHTML;
        }
        
        $(document).ready (function () {
                $("#text-<?php echo $name; ?>").autocomplete({
                    minLength: 2,
                    source: function( request, response ) {
                            var term = request.term; //Word to search
                            
                            data_params = {
                                page: "include/ajax/module",
                                q: term,
                                search_modules: 1,
                                id_agents: '<?php echo json_encode($id_agents); ?>',
                                other_filter: '<?php echo json_encode($filter); ?>'
                            };
                            
                            jQuery.ajax ({
                                data: data_params,
                                async: false,
                                type: "POST",
                                url: action="<?php echo $javascript_ajax_page; ?>",
                                timeout: 10000,
                                dataType: "json",
                                success: function (data) {
                                        temp = [];
                                        $.each(data, function (id, module) {
                                                temp.push({
                                                    'value' : id,
                                                    'label' : module});
                                        });
                                        
                                        response(temp);
                                    }
                                });
                        },
                    change: function( event, ui ) {
                            if (!ui.item)
                                $("input[name='<?php echo $name; ?>_hidden']")
                                    .val(0);
                            return false;
                        },
                    select: function( event, ui ) {
                            $("input[name='<?php echo $name; ?>_hidden']")
                                .val(ui.item.value);
                            
                            $("#text-<?php echo $name; ?>").val( ui.item.label );
                            return false;
                        }
                    }
                );
            });
    </script>
    <?php
    $output = ob_get_clean();

    if ($return) {
        return $output;
    } else {
        echo $output;
    }
}


/**
 * @param string Select form name
 * @param string Current selected value
 *
 * @return string HTML code
 */
function html_print_timezone_select($name, $selected='')
{
    $timezones = [
        'Pacific/Midway'       => '(GMT-11:00) '.__('Midway Island'),
        'US/Samoa'             => '(GMT-11:00) '.__('Samoa'),
        'US/Hawaii'            => '(GMT-10:00) '.__('Hawaii'),
        'US/Alaska'            => '(GMT-09:00) '.__('Alaska'),
        'US/Pacific'           => '(GMT-08:00) '.__('Pacific Time (US & Canada)'),
        'America/Tijuana'      => '(GMT-08:00) '.__('Tijuana'),
        'US/Arizona'           => '(GMT-07:00) '.__('Arizona'),
        'US/Mountain'          => '(GMT-07:00) '.__('Mountain Time (US & Canada)'),
        'America/Chihuahua'    => '(GMT-07:00) '.__('Chihuahua'),
        'America/Mazatlan'     => '(GMT-07:00) '.__('Mazatlan'),
        'America/Mexico_City'  => '(GMT-06:00) '.__('Mexico City'),
        'America/Monterrey'    => '(GMT-06:00) '.__('Monterrey'),
        'Canada/Saskatchewan'  => '(GMT-06:00) '.__('Saskatchewan'),
        'US/Central'           => '(GMT-06:00) '.__('Central Time (US & Canada)'),
        'US/Eastern'           => '(GMT-05:00) '.__('Eastern Time (US & Canada)'),
        'US/East-Indiana'      => '(GMT-05:00) '.__('Indiana (East)'),
        'America/Bogota'       => '(GMT-05:00) '.__('Bogota'),
        'America/Lima'         => '(GMT-05:00) '.__('Lima'),
        'America/Caracas'      => '(GMT-04:30) '.__('Caracas'),
        'Canada/Atlantic'      => '(GMT-04:00) '.__('Atlantic Time (Canada)'),
        'America/La_Paz'       => '(GMT-04:00) '.__('La Paz'),
        'America/Santiago'     => '(GMT-04:00) '.__('Santiago'),
        'Canada/Newfoundland'  => '(GMT-03:30) '.__('Newfoundland'),
        'America/Buenos_Aires' => '(GMT-03:00) '.__('Buenos Aires'),
        "Greenland'"           => '(GMT-03:00) '.__('Greenland'),
        'Atlantic/Stanley'     => '(GMT-02:00) '.__('Stanley'),
        'Atlantic/Azores'      => '(GMT-01:00) '.__('Azores'),
        'Atlantic/Cape_Verde'  => '(GMT-01:00) '.__('Cape Verde Is.'),
        'Africa/Casablanca'    => '(GMT+00:00) '.__('Casablanca'),
        'Europe/Dublin'        => '(GMT+00:00) '.__('Dublin'),
        'Europe/Lisbon'        => '(GMT+00:00) '.__('Lisbon'),
        'Europe/London'        => '(GMT+00:00) '.__('London'),
        'Africa/Monrovia'      => '(GMT+00:00) '.__('Monrovia'),
        'Europe/Amsterdam'     => '(GMT+01:00) '.__('Amsterdam'),
        'Europe/Belgrade'      => '(GMT+01:00) '.__('Belgrade'),
        'Europe/Berlin'        => '(GMT+01:00) '.__('Berlin'),
        'Europe/Bratislava'    => '(GMT+01:00) '.__('Bratislava'),
        'Europe/Brussels'      => '(GMT+01:00) '.__('Brussels'),
        'Europe/Budapest'      => '(GMT+01:00) '.__('Budapest'),
        'Europe/Copenhagen'    => '(GMT+01:00) '.__('Copenhagen'),
        'Europe/Ljubljana'     => '(GMT+01:00) '.__('Ljubljana'),
        'Europe/Madrid'        => '(GMT+01:00) '.__('Madrid'),
        'Europe/Paris'         => '(GMT+01:00) '.__('Paris'),
        'Europe/Prague'        => '(GMT+01:00) '.__('Prague'),
        'Europe/Rome'          => '(GMT+01:00) '.__('Rome'),
        'Europe/Sarajevo'      => '(GMT+01:00) '.__('Sarajevo'),
        'Europe/Skopje'        => '(GMT+01:00) '.__('Skopje'),
        'Europe/Stockholm'     => '(GMT+01:00) '.__('Stockholm'),
        'Europe/Vienna'        => '(GMT+01:00) '.__('Vienna'),
        'Europe/Warsaw'        => '(GMT+01:00) '.__('Warsaw'),
        'Europe/Zagreb'        => '(GMT+01:00) '.__('Zagreb'),
        'Europe/Athens'        => '(GMT+02:00) '.__('Athens'),
        'Europe/Bucharest'     => '(GMT+02:00) '.__('Bucharest'),
        'Africa/Cairo'         => '(GMT+02:00) '.__('Cairo'),
        'Africa/Harare'        => '(GMT+02:00) '.__('Harare'),
        'Europe/Helsinki'      => '(GMT+02:00) '.__('Helsinki'),
        'Europe/Istanbul'      => '(GMT+02:00) '.__('Istanbul'),
        'Asia/Jerusalem'       => '(GMT+02:00) '.__('Jerusalem'),
        'Europe/Kiev'          => '(GMT+02:00) '.__('Kyiv'),
        'Europe/Minsk'         => '(GMT+02:00) '.__('Minsk'),
        'Europe/Riga'          => '(GMT+02:00) '.__('Riga'),
        'Europe/Sofia'         => '(GMT+02:00) '.__('Sofia'),
        'Europe/Tallinn'       => '(GMT+02:00) '.__('Tallinn'),
        'Europe/Vilnius'       => '(GMT+02:00) '.__('Vilnius'),
        'Asia/Baghdad'         => '(GMT+03:00) '.__('Baghdad'),
        'Asia/Kuwait'          => '(GMT+03:00) '.__('Kuwait'),
        'Africa/Nairobi'       => '(GMT+03:00) '.__('Nairobi'),
        'Asia/Riyadh'          => '(GMT+03:00) '.__('Riyadh'),
        'Europe/Moscow'        => '(GMT+03:00) '.__('Moscow'),
        'Asia/Tehran'          => '(GMT+03:30) '.__('Tehran'),
        'Asia/Baku'            => '(GMT+04:00) '.__('Baku'),
        'Europe/Volgograd'     => '(GMT+04:00) '.__('Volgograd'),
        'Asia/Muscat'          => '(GMT+04:00) '.__('Muscat'),
        'Asia/Tbilisi'         => '(GMT+04:00) '.__('Tbilisi'),
        'Asia/Yerevan'         => '(GMT+04:00) '.__('Yerevan'),
        'Asia/Kabul'           => '(GMT+04:30) '.__('Kabul'),
        'Asia/Karachi'         => '(GMT+05:00) '.__('Karachi'),
        'Asia/Tashkent'        => '(GMT+05:00) '.__('Tashkent'),
        'Asia/Kolkata'         => '(GMT+05:30) '.__('Kolkata'),
        'Asia/Kathmandu'       => '(GMT+05:45) '.__('Kathmandu'),
        'Asia/Yekaterinburg'   => '(GMT+06:00) '.__('Ekaterinburg'),
        'Asia/Almaty'          => '(GMT+06:00) '.__('Almaty'),
        'Asia/Dhaka'           => '(GMT+06:00) '.__('Dhaka'),
        'Asia/Novosibirsk'     => '(GMT+07:00) '.__('Novosibirsk'),
        'Asia/Bangkok'         => '(GMT+07:00) '.__('Bangkok'),
        'Asia/Jakarta'         => '(GMT+07:00) '.__('Jakarta'),
        'Asia/Krasnoyarsk'     => '(GMT+08:00) '.__('Krasnoyarsk'),
        'Asia/Chongqing'       => '(GMT+08:00) '.__('Chongqing'),
        'Asia/Hong_Kong'       => '(GMT+08:00) '.__('Hong Kong'),
        'Asia/Kuala_Lumpur'    => '(GMT+08:00) '.__('Kuala Lumpur'),
        'Australia/Perth'      => '(GMT+08:00) '.__('Perth'),
        'Asia/Singapore'       => '(GMT+08:00) '.__('Singapore'),
        'Asia/Taipei'          => '(GMT+08:00) '.__('Taipei'),
        'Asia/Ulaanbaatar'     => '(GMT+08:00) '.__('Ulaan Bataar'),
        'Asia/Urumqi'          => '(GMT+08:00) '.__('Urumqi'),
        'Asia/Irkutsk'         => '(GMT+09:00) '.__('Irkutsk'),
        'Asia/Seoul'           => '(GMT+09:00) '.__('Seoul'),
        'Asia/Tokyo'           => '(GMT+09:00) '.__('Tokyo'),
        'Australia/Adelaide'   => '(GMT+09:30) '.__('Adelaide'),
        'Australia/Darwin'     => '(GMT+09:30) '.__('Darwin'),
        'Asia/Yakutsk'         => '(GMT+10:00) '.__('Yakutsk'),
        'Australia/Brisbane'   => '(GMT+10:00) '.__('Brisbane'),
        'Australia/Canberra'   => '(GMT+10:00) '.__('Canberra'),
        'Pacific/Guam'         => '(GMT+10:00) '.__('Guam'),
        'Australia/Hobart'     => '(GMT+10:00) '.__('Hobart'),
        'Australia/Melbourne'  => '(GMT+10:00) '.__('Melbourne'),
        'Pacific/Port_Moresby' => '(GMT+10:00) '.__('Port Moresby'),
        'Australia/Sydney'     => '(GMT+10:00) '.__('Sydney'),
        'Asia/Vladivostok'     => '(GMT+11:00) '.__('Vladivostok'),
        'Asia/Magadan'         => '(GMT+12:00) '.__('Magadan'),
        'Pacific/Auckland'     => '(GMT+12:00) '.__('Auckland'),
        'Pacific/Fiji'         => '(GMT+12:00) '.__('Fiji'),
    ];

    return html_print_select($timezones, $name, $selected, '', __('None'), '', true, false, false);
}


/**
 * Enclose a text into a result_div
 *
 * @param string Text to enclose
 *
 * @return string Text inside the result_div
 */
function html_print_result_div($text)
{
    $text = preg_replace('/</', '&lt;', $text);
    $text = preg_replace('/>/', '&gt;', $text);
    $text = preg_replace('/\n/i', '<br>', $text);
    $text = preg_replace('/\s/i', '&nbsp;', $text);

    $enclose = "<div id='result_div' style='width: 100%; height: 100%; overflow: auto; padding: 10px; font-size: 14px; line-height: 16px; font-family: mono,monospace; text-align: left'>";
    $enclose .= $text;
    $enclose .= '</div>';
    return $enclose;
}


/**
 * Print order arrows links
 *
 * @param array Base tags to build url
 * @param string Order key to add to URL
 * @param string Value to sort ascendent
 * @param string Value to sort descendent
 *
 * @return string HTML code to display both arrows.
 */
function html_print_sort_arrows($params, $order_tag, $up='up', $down='down')
{
    // Build the queries
    $params[$order_tag] = $up;
    $url_up = 'index.php?'.http_build_query($params, '', '&amp;');
    $params[$order_tag] = $down;
    $url_down = 'index.php?'.http_build_query($params, '', '&amp;');

    // Build the links
    return '&nbsp;'.'<a href="'.$url_up.'">'.html_print_image('images/sort_up.png', true).'</a>'.'<a href="'.$url_down.'">'.html_print_image('images/sort_down.png', true).'</a>';
}


/**
 * Print an input hidden with a new csrf token generated
 */
function html_print_csrf_hidden()
{
    html_print_input_hidden('csrf_code', generate_csrf_code());
}


/**
 * Print an error if csrf is incorrect
 */
function html_print_csrf_error()
{
    if (validate_csrf_code()) {
        return false;
    }

    ui_print_error_message(
        __(
            '%s cannot verify the origin of the request. Try again, please.',
            get_product_name()
        )
    );
    return true;
}


/**
 * Print an swith button
 *
 * @param  array $atributes. Valid params:
 *         name: Usefull to handle in forms
 *         value: If is checked or not
 *         disabled: Disabled. Cannot be pressed.
 *         id: Optional id for the switch.
 *         class: Additional classes (string).
 * @return string with HTML of button
 */
function html_print_switch($attributes=[])
{
    $html_expand = '';

    // Check the load values on status.
    $html_expand .= (bool) $attributes['value'] ? ' checked' : '';
    $html_expand .= (bool) $attributes['disabled'] ? ' disabled' : '';

    // Only load the valid attributes.
    $valid_attrs = [
        'id',
        'class',
        'name',
        'onclick',
    ];
    foreach ($valid_attrs as $va) {
        if (!isset($attributes[$va])) {
            continue;
        }

        $html_expand .= ' '.$va.'="'.$attributes[$va].'"';
    }

    return "<label class='p-switch'>
			<input type='checkbox' $html_expand>
			<span class='p-slider'></span>
		</label>";
<<<<<<< HEAD
}
=======
}
>>>>>>> 88202977
<|MERGE_RESOLUTION|>--- conflicted
+++ resolved
@@ -3113,8 +3113,4 @@
 			<input type='checkbox' $html_expand>
 			<span class='p-slider'></span>
 		</label>";
-<<<<<<< HEAD
-}
-=======
-}
->>>>>>> 88202977
+}