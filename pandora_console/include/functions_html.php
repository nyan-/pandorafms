--- conflicted
+++ resolved
@@ -7170,7 +7170,6 @@
 }
 
 
-<<<<<<< HEAD
 function html_print_select_date_range(
     $name,
     $return,
@@ -7390,7 +7389,16 @@
         });
 
 	</script>";
-=======
+
+    if ($return === true) {
+        return $output;
+    } else {
+        echo $output;
+    }
+
+}
+
+
 function html_print_wizard_diagnosis(
     $title,
     $id_button,
@@ -7423,15 +7431,11 @@
                             <span>'.$description.'</span>
                         </div>
                 </div>';
->>>>>>> dcb9f89b
 
     if ($return === true) {
         return $output;
     } else {
         echo $output;
     }
-<<<<<<< HEAD
-
-=======
->>>>>>> dcb9f89b
+
 }