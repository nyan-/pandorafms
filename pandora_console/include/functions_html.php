<?php

// Pandora FMS - http://pandorafms.com
// ==================================================
// Copyright (c) 2005-2021 Artica Soluciones Tecnologicas
// Please see http://pandorafms.org for full contribution list
// This program is free software; you can redistribute it and/or
// modify it under the terms of the  GNU Lesser General Public License
// as published by the Free Software Foundation; version 2
// This program is distributed in the hope that it will be useful,
// but WITHOUT ANY WARRANTY; without even the implied warranty of
// MERCHANTABILITY or FITNESS FOR A PARTICULAR PURPOSE.  See the
// GNU General Public License for more details.

/**
 * @package    Include
 * @subpackage HTML
 */

if (!isset($config)) {
    $working_dir = getcwd();
    $working_dir = str_replace('\\', '/', $working_dir);
    // Windows compatibility.
    $levels = substr_count($working_dir, '/');

    for ($i = 0; $i < $levels; $i++) {
        if (file_exists(str_repeat('../', $i).'config.php')) {
            include_once str_repeat('../', $i).'config.php';
            break;
            // Skip config.php loading after load the first one.
        } else if (file_exists(str_repeat('../', $i).'include/config.php')) {
            // For path from the enterprise structure dirs.
            include_once str_repeat('../', $i).'include/config.php';
            break;
            // Skip config.php loading after load the first one.
        }
    }
} else {
    include_once $config['homedir'].'/include/functions.php';
    include_once $config['homedir'].'/include/functions_users.php';
    include_once $config['homedir'].'/include/functions_groups.php';
    include_once $config['homedir'].'/include/functions_ui.php';
}


/**
 * Prints the print_r with < pre > tags
 */
function html_debug_print($var, $file='', $oneline=false)
{
    $more_info = '';
    if (is_string($var)) {
        $more_info = 'size: '.strlen($var);
    } else if (is_bool($var)) {
        $more_info = 'val: '.($var ? 'true' : 'false');
    } else if (is_null($var)) {
        $more_info = 'is null';
    } else if (is_array($var)) {
        $more_info = count($var);
    }

    if ($file === true) {
        $file = '/tmp/logDebug';
    }

    if ($oneline && is_string($var)) {
        $var = preg_replace("/[\t|\n| ]+/", ' ', $var);
    }

    if (strlen($file) > 0) {
        $f = fopen($file, 'a');
        ob_start();
        echo date('Y/m/d H:i:s').' ('.gettype($var).') '.$more_info."\n";
        print_r($var);
        echo "\n\n";
        $output = ob_get_clean();
        fprintf($f, '%s', $output);
        fclose($f);
    } else {
        echo '<pre class="bg_white pdd_1em zindex10000">'.date('Y/m/d H:i:s').' ('.gettype($var).') '.$more_info."\n";
        print_r($var);
        echo '</pre>';
    }
}


// Alias for "html_debug_print"
function html_debug($var, $file='', $oneline=false)
{
    html_debug_print($var, $file, $oneline);
}


// Alias for "html_debug_print"
function hd($var, $file='', $oneline=false)
{
    html_debug_print($var, $file, $oneline);
}


/**
 * Encapsulation (ob) for debug print function.
 *
 * @param mixed   $var     Variable to be dumped.
 * @param string  $file    Target file path.
 * @param boolean $oneline Show in oneline.
 *
 * @return string Dump string.
 */
function obhd($var, $file='', $oneline=false)
{
    ob_start();
    hd($var, $file, $oneline);
    return ob_get_clean();
}


function debug()
{
    $args_num = func_num_args();
    $arg_list = func_get_args();

    for ($i = 0; $i < $args_num; $i++) {
        html_debug_print($arg_list[$i], true);
    }
}


function html_f2str($function, $params)
{
    ob_start();

    call_user_func_array($function, $params);

    return ob_get_clean();
}


/**
 * Print side layer
 *
 * @params mixed Hash with all the params:
 *
 *     position: left or right
 *  width: width of the layer
 *     height: height of the layer
 *     icon_closed: icon showed when layer is hidden
 *     icon_open: icon showed when layer is showed
 *     top_text: text over the content
 *     body_text: content of layer
 *     bottom_text: text under the contet
 *
 * @return string HTML code if return parameter is true.
 */


function html_print_side_layer($params)
{
    global $config;

    // Check mandatory values, if any of them is missed, return ''
    $mandatory = [
        'icon_closed',
        'body_text',
    ];

    foreach ($mandatory as $man) {
        if (!isset($params[$man])) {
            return '';
        }
    }

    // Set default values if not setted
    $defaults = [
        'position'      => 'left',
        'width'         => '400',
        'height'        => '97%',
        'top_text'      => '',
        'bottom_text'   => '',
        'top'           => '0',
        'autotop'       => '',
        'right'         => '0',
        'autoright'     => '',
        'vertical_mode' => 'out',
        'icon_width'    => 50,
        'icon_height'   => 50,
        'icon_open'     => $params['icon_closed'],
    ];

    foreach ($defaults as $token => $value) {
        if (!isset($params[$token])) {
            $params[$token] = $value;
        }
    }

    // z-index is 1 because 2 made the calendar show under the side_layer
    switch ($params['position']) {
        case 'left':
            $round_class = 'menu_sidebar_radius_right';
            $body_float = 'left';
            $button_float = 'right';
        break;

        case 'right':
            $round_class = 'menu_sidebar_radius_left';
            $body_float = 'right';
            $button_float = 'left';
        break;

        case 'bottom':
            $round_class = 'menu_sidebar_radius_left menu_sidebar_radius_right';
            $body_float = 'right';
            $button_float = 'left';
        break;
    }

    $out_html = '<div id="side_layer" class="menu_sidebar invisible overflow_hidden'.$round_class.'" style=" z-index:1; height: '.$params['height'].'; width: '.$params['width'].';">';

    $table = new stdClass();
    $table->id = 'side_layer_layout';
    $table->width = $params['width'].'px';
    $table->cellspacing = 2;
    $table->cellpadding = 2;
    $table->class = 'none';

    $top = '<div id="side_top_text" class="w100p">'.$params['top_text'].'</div>';

    $button = '<div id="show_menu" class="vertical_middle relative right pdd_r_17px" style="width: '.$params['icon_width'].'px; height: '.$params['icon_height'].'px;">';
    // Use the no_meta parameter because this image is only in the base console
    $button .= html_print_image(
        $params['position'] == 'left' ? $params['icon_open'] : $params['icon_closed'],
        true,
        ['id' => 'graph_menu_arrow'],
        false,
        false,
        true
    );
    $button .= '</div>';

    $body = '<div id="side_body_text" class="w100p">'.$params['body_text'].'</div>';

    $bottom = '<div id="side_bottom_text" style="text-align: '.$params['position'].';">'.$params['bottom_text'].'</div>';

    switch ($params['position']) {
        case 'left':
            $table->size[1] = '15%';

            $table->data[0][0] = $top;
            $table->data[0][1] = '';
            $table->rowclass[0] = '';

            $table->data[1][0] = $body;

            $table->data[1][1] = $button;
            $table->rowclass[1] = '';

            $table->data[2][0] = $bottom;
            $table->data[2][1] = '';
            $table->rowclass[2] = '';
        break;

        case 'right':
            $table->size[0] = '15%';

            $table->data[0][0] = '';
            $table->data[0][1] = $top;
            $table->rowclass[0] = '';

            $table->data[1][0] = $button;

            $table->data[1][1] = $body;
            $table->rowclass[1] = '';

            $table->data[2][0] = '';
            $table->data[2][1] = $bottom;
            $table->rowclass[2] = '';
        break;

        case 'bottom':
            $table->data[0][0] = $button;
            $table->cellstyle[0][0] = 'text-align: center;';
            $table->rowclass[0] = '';

            $table->data[1][0] = $top;
            $table->rowclass[1] = '';

            $table->data[2][0] = $body;
            $table->rowclass[2] = '';

            $table->data[3][0] = $bottom;
            $table->rowclass[3] = '';
        break;
    }

    $out_html .= html_print_table($table, true);

    $out_html .= '</div>';

    $out_js = "<script type='text/javascript'>
			<!--
			hidded_sidebar('".$params['position']."', ".$params['width'].", '".$params['height']."', ".$params['icon_width'].", 
				'".$params['top']."', '".$params['autotop']."', '".$params['right']."', 
				'".$params['autoright']."', '".$params['icon_closed']."', '".$params['icon_open']."', '".$config['homeurl']."'
				, '".$params['vertical_mode']."');
			//-->
		</script>";

    echo $out_html.$out_js;
}


/**
 * Prints an array of fields in a popup menu of a form.
 *
 * Based on choose_from_menu() from Moodle
 *
 * @param array Array with dropdown values. Example: $fields["value"] = "label"
 * @param string Select form name
 * @param variant Current selected value. Can be a single value or an
 * array of selected values (in combination with multiple)
 * @param string Javascript onChange code.
 * @param string Label when nothing is selected.
 * @param variant Value when nothing is selected
 * @param bool Whether to return an output string or echo now (optional, echo by default).
 * @param bool Set the input to allow multiple selections (optional, single selection by default).
 * @param bool Whether to sort the options or not (optional, unsorted by default).
 *
 * @return string HTML code if return parameter is true.
 */
function html_print_select_style($fields, $name, $selected='', $style='', $script='', $nothing='', $nothing_value=0, $return=false, $multiple=false, $sort=true, $class='', $disabled=false)
{
    $output = "\n";

    static $idcounter = [];

    // If duplicate names exist, it will start numbering. Otherwise it won't
    if (isset($idcounter[$name])) {
        $idcounter[$name]++;
    } else {
        $idcounter[$name] = 0;
    }

    $id = preg_replace('/[^a-z0-9\:\;\-\_]/i', '', $name.($idcounter[$name] ? $idcounter[$name] : ''));

    $attributes = '';
    if (!empty($script)) {
        $attributes .= ' onchange="'.$script.'"';
    }

    if (!empty($multiple)) {
        $attributes .= ' multiple="multiple" size="10"';
    }

    if (!empty($class)) {
        $attributes .= ' class="'.$class.'"';
    }

    if (!empty($disabled)) {
        $attributes .= ' disabled="disabled"';
    }

    $output .= '<select style="'.$style.'" id="'.$id.'" name="'.$name.'"'.$attributes.'>';

    if ($nothing != '' || empty($fields)) {
        if ($nothing == '') {
            $nothing = __('None');
        }

        $output .= '<option value="'.$nothing_value.'"';
        if ($nothing_value == $selected) {
            $output .= ' selected="selected"';
        }

        $output .= '>'.$nothing.'</option>';
    }

    if (!empty($fields)) {
        if ($sort !== false) {
            asort($fields);
        }

        foreach ($fields as $value => $label) {
            $output .= '<option value="'.$value.'"';
            if (is_array($selected) && in_array($value, $selected)) {
                $output .= ' selected="selected"';
            } else if (is_numeric($value) && is_numeric($selected) && $value == $selected) {
                // This fixes string ($value) to int ($selected) comparisons
                $output .= ' selected="selected"';
            } else if ($value === $selected) {
                // Needs type comparison otherwise if $selected = 0 and $value = "string" this would evaluate to true
                $output .= ' selected="selected"';
            }

            if ($label === '') {
                $output .= '>'.$value.'</option>';
            } else {
                $output .= '>'.$label.'</option>';
            }
        }
    }

    $output .= '</select>';

    if ($return) {
        return $output;
    }

    echo $output;
}


/**
 * Print or return selector for groups.
 *
 * @param string  $id_user                 User id.
 * @param string  $privilege               The privilege to evaluate.
 * @param boolean $returnAllGroup          Flag the return group, (true).
 * @param boolean $name                    Name of input field.
 * @param array   $selected                Array with dropdown values. Example:
 *                                         $fields["value"] = "label".
 * @param string  $script                  Javascript onChange code.
 * @param mixed   $nothing                 Label when nothing is selected.
 * @param array   $nothing_value           Value when nothing is selected.
 * @param string  $return                  Return string or dump to output.
 * @param boolean $multiple                Enable multiple select.
 * @param mixed   $sort                    Sort values or not (default false).
 * @param boolean $class                   CSS classes to apply.
 * @param boolean $disabled                Disabled or enabled.
 * @param boolean $style                   CSS inline style.
 * @param string  $option_style            CSS inline style in array format.
 * @param integer $id_group                Exclude group branch from id_group.
 * @param string  $keys_field              Field to be used as array key, (id).
 * @param boolean $strict_user             Strict.
 * @param array   $delete_groups           Remove groups from select.
 * @param array   $include_groups          Add groups to select.
 * @param string  $size                    Style, size (width) of element.
 * @param boolean $simple_multiple_options Discovery simple multiple inputs.
 * @param boolean $required                Required input.
 *
 * @return string HTML code if return parameter is true.
 */
function html_print_select_groups(
    $id_user=false,
    $privilege='AR',
    $returnAllGroup=true,
    $name=null,
    $selected='',
    $script='',
    $nothing='',
    $nothing_value=0,
    $return=false,
    $multiple=false,
    $sort=false,
    $class='',
    $disabled=false,
    $style=false,
    $option_style=false,
    $id_group=false,
    $keys_field='id_grupo',
    $strict_user=false,
    $delete_groups=false,
    $include_groups=false,
    $size=false,
    $simple_multiple_options=false,
    $required=false
) {
    $output = '';

    global $config;
    $select2_css = 'select2.min';

    if ($config['style'] === 'pandora_black') {
        $select2_css = 'select2_dark.min';
    }

    if (is_ajax()) {
        $output .= '<script src="';
        $output .= ui_get_full_url(
            'include/javascript/select2.min.js',
            false,
            false,
            false
        );
        $output .= '" type="text/javascript"></script>';

        $output .= '<link rel="stylesheet" href="';
        $output .= ui_get_full_url(
            'include/styles/'.$select2_css.'.css',
            false,
            false,
            false
        );
        $output .= '"/>';
    } else {
        ui_require_css_file($select2_css);
        ui_require_javascript_file('select2.min');
    }

    if ($name === null) {
        static $idcounter = [];
        if (isset($idcounter[$name]) === true) {
            $idcounter[$name]++;
        } else {
            $idcounter[$name] = 0;
        }

        $name = 'group_select'.$idcounter[$name];
    }

    if ($id_group !== false) {
        $children = groups_get_children($id_group);
        foreach ($children as $child) {
            $delete_groups[] = $child['id_grupo'];
        }

        $delete_groups[] = $id_group;
    }

    $fields = [];
    // Preload selector.
    if (is_array($selected) === false) {
        if (empty($selected) === false) {
            $fields = [ $selected => groups_get_name($selected) ];
        } else if ($returnAllGroup === true && $multiple === false) {
            $fields = [ $selected => groups_get_name(null, true) ];
        }
    } else {
        foreach ($selected as $k) {
            if ($k === null || $k === '') {
                continue;
            }

            $fields[$k] = groups_get_name($k, $returnAllGroup);
        }

        if (empty($fields) === true && $returnAllGroup) {
            $fields[0] = groups_get_name(null, true);
        }
    }

    if (empty($nothing) === false) {
        $fields[$nothing_value] = $nothing;
        $include_groups[$nothing_value] = $nothing;
    }

    $json_exclusions = '';
    $json_inclusions = '';
    if (is_array($delete_groups) === true) {
        $json_exclusions = json_encode($delete_groups);
    }

    if (is_array($include_groups) === true) {
        $json_inclusions = json_encode($include_groups);
    }

    $output .= html_print_select(
        $fields,
        $name,
        $selected,
        $script,
        $nothing,
        $nothing_value,
        $return,
        $multiple,
        $sort,
        $class,
        $disabled,
        $style,
        $option_style,
        $size,
        false,
        '',
        false,
        $simple_multiple_options,
        $required
    );

    if ($required !== false) {
        $require_message = __('Please select an item from this list.');
    }

    if (empty($size) === true) {
        $size = '100%';
    }

    ob_start();
    ?>
    <style type="text/css">
    .select2-search__field {
        background: url('<?php echo ui_get_full_url('images/zoom.png'); ?>') no-repeat;
        background-position: right 10px center;
        background-size: 1em;
    }

    </style>

    <script type="text/javascript">
        $(document).ready(function() {
            $('select[name="<?php echo $name; ?>"]').each(
                function() {
                    $(this).select2({
                        multiple: <?php echo ($multiple) ? 'true' : 'false'; ?>,
                        placeholder: "<?php echo __('Please select...'); ?>",
                        debug: 0,
                        width: '<?php echo $size; ?>',
                        templateResult: function(node) {
                            if (!node.id) {
                                return node.text;
                            }
                            return $('<span style="padding-left:' + (5 * node.level) + 'px;">' + node.text + '</span>');
                        },
                        ajax: {
                            delay: 500,
                            method: 'post',
                            url: '<?php echo ui_get_full_url('ajax.php'); ?>',
                            dataType: 'json',
                            data: function (params) {
                                var query = {
                                    search: params.term,
                                    page: 'include/ajax/group',
                                    method: 'getGroupsForSelect',
                                    id_user: '<?php echo $id_user; ?>',
                                    privilege: '<?php echo $privilege; ?>',
                                    exclusions: '<?php echo $json_exclusions; ?>',
                                    inclusions: '<?php echo $json_inclusions; ?>',
                                    step: params.page || 1,
                                    strict: "<?php echo $strict_user; ?>",
                                    returnAllGroup: <?php echo (int) $returnAllGroup; ?>
                                }

                                return query;
                            }
                        }
                    });

                    <?php
                    if ($required !== false) {
                        ?>
                    $(this).on('change', function(e) {
                        e.currentTarget.setCustomValidity('');
                    })

                    $(this).on('invalid', function(e) {
                        if ($(e.currentTarget).val() == null) {
                            e.currentTarget.setCustomValidity(
                                '<?php echo $require_message; ?>'
                            );
                        }
                    })
                        <?php
                    }
                    ?>

                }
            );

    <?php
    if (empty($fields) === true) {
        ?>
            $('select[name="<?php echo $name; ?>"]').val(null).trigger("change");
            $('select[name="<?php echo $name; ?>"] option[value=""]').each(function() {
                $(this).remove();
            });
        <?php
    }
    ?>
        });
    </script>

    <?php
    $output .= ob_get_clean();

    if ($return) {
        return $output;
    } else {
        echo $output;
    }
}


/**
 * Prints an array of fields in a popup menu of a form.
 *
 * Based on choose_from_menu() from Moodle
 *
 * @param array Array with dropdown values. Example: $fields["value"] = "label"
 * @param string Select form name
 * @param variant Current selected value. Can be a single value or an
 *        array of selected values (in combination with multiple)
 * @param string Javascript onChange code.
 * @param string Label when nothing is selected.
 * @param variant Value when nothing is selected
 * @param bool Whether to return an output string or echo now (optional, echo by default).
 * @param bool Set the input to allow multiple selections (optional, single selection by default).
 * @param bool Whether to sort the options or not (optional, unsorted by default).
 * @param string                                                                                  $style The string of style.
 * @param mixed                                                                                   $size  Max elements showed in the select or default (size=10).
 *
 * @return string HTML code if return parameter is true.
 */
function html_print_select(
    $fields,
    $name,
    $selected='',
    $script='',
    $nothing='',
    $nothing_value=0,
    $return=false,
    $multiple=false,
    $sort=true,
    $class='',
    $disabled=false,
    $style=false,
    $option_style=false,
    $size=false,
    $modal=false,
    $message='',
    $select_all=false,
    $simple_multiple_options=false,
    $required=false,
    $truncate_size=false,
    $select2_enable=true
) {
    $output = "\n";

    static $idcounter = [];

    global $config;
    // If duplicate names exist, it will start numbering. Otherwise it won't
    if (isset($idcounter[$name])) {
        $idcounter[$name]++;
    } else {
        $idcounter[$name] = 0;
    }

    $id = preg_replace('/[^a-z0-9\:\;\-\_]/i', '', $name.($idcounter[$name] ? $idcounter[$name] : ''));

    $attributes = '';
    if (!empty($script)) {
        $attributes .= ' onchange="'.$script.'"';
    }

    if (!empty($multiple)) {
        if ($size !== false) {
            $attributes .= ' multiple="multiple" size="'.$size.'"';
        } else {
            $attributes .= ' multiple="multiple" size="10"';
        }
    }

    if ($simple_multiple_options === true) {
        if ($size !== false) {
            $attributes .= ' size="'.$size.'"';
        } else {
            $attributes .= ' size="10"';
        }
    }

    if (!empty($class)) {
        $attributes .= ' class="'.$class.'"';
    }

    if (!empty($disabled)) {
        $attributes .= ' disabled="disabled"';
    }

    if ($style === false) {
        $styleText = ' ';
        if ($config['style'] === 'pandora_black') {
            $styleText = 'style="color: white"';
        }
    } else {
        if ($config['style'] === 'pandora_black') {
            $style .= ' color: white';
        }

        $styleText = 'style="'.$style.'"';
    }

    if ($required) {
        $required = 'required';
    }

    $output .= '<select '.$required.' id="'.$id.'" name="'.$name.'"'.$attributes.' '.$styleText.'>';

    if ($nothing !== false) {
        if ($nothing != '' || empty($fields)) {
            if ($nothing == '') {
                $nothing = __('None');
            }

            $output .= '<option value="'.$nothing_value.'"';

            if ($nothing_value == $selected) {
                $output .= ' selected="selected"';
            } else if (is_array($selected)) {
                if (in_array($nothing_value, $selected)) {
                    $output .= ' selected="selected"';
                }
            }

            $output .= '>'.$nothing.'</option>';
        }
    }

    if (is_array($fields) && !empty($fields)) {
        if ($sort !== false) {
            // Sorting the fields in natural way and case insensitive preserving keys
            $first_elem = reset($fields);
            if (!is_array($first_elem)) {
                uasort($fields, 'strnatcasecmp');
            }
        }

        $lastopttype = '';
        foreach ($fields as $value => $label) {
            $optlabel = $label;
            if (is_array($label)) {
                if (isset($label['optgroup'])) {
                    if ($label['optgroup'] != $lastopttype) {
                        if ($lastopttype != '') {
                            $output .= '</optgroup>';
                        }

                        $output .= '<optgroup label="'.$label['optgroup'].'">';
                        $lastopttype = $label['optgroup'];
                    }
                }

                $optlabel = $label['name'];
            }

            $output .= '<option ';
            if ($select_all) {
                $output .= 'selected ';
            }

            $output .= 'value="'.$value.'"';

            if (is_array($selected) && in_array($value, $selected)) {
                $output .= ' selected="selected"';
            } else if (is_numeric($value) && is_numeric($selected)
                && $value == $selected
            ) {
                // This fixes string ($value) to int ($selected) comparisons
                $output .= ' selected="selected"';
            } else if ($value === $selected) {
                // Needs type comparison otherwise if $selected = 0 and $value = "string" this would evaluate to true
                $output .= ' selected="selected"';
            }

            if (is_array($option_style)
                && in_array($value, array_keys($option_style))
            ) {
                $output .= ' style="'.$option_style[$value].'"';
            }

            if ($truncate_size !== false) {
                $output .= ' Title="'.$optlabel.'"';

                $optlabel = ui_print_truncate_text(
                    $optlabel,
                    $truncate_size,
                    false,
                    true,
                    false
                );
            }

            if ($optlabel === '') {
                $output .= '>None</option>';
            } else {
                $output .= '>'.$optlabel.'</option>';
            }
        }

        if (is_array($label)) {
            $output .= '</optgroup>';
        }
    }

    $output .= '</select>';
    if ($modal && !enterprise_installed()) {
        $output .= "
		<div id='".$message."' class='publienterprise publicenterprise_div' title='Community version'><img data-title='".__('Enterprise version not installed')."' class='img_help forced_title' data-use_title_for_force_title='1' src='images/alert_enterprise.png'></div>
		";
    }

    $select2 = 'select2.min';
    if ($config['style'] === 'pandora_black') {
        $select2 = 'select2_dark.min';
    }

    if ($multiple === false && $select2_enable === true) {
        if (is_ajax()) {
            $output .= '<script src="';
            $output .= ui_get_full_url(
                'include/javascript/select2.min.js',
                false,
                false,
                false
            );
            $output .= '" type="text/javascript"></script>';

            $output .= '<link rel="stylesheet" href="';
            $output .= ui_get_full_url(
                'include/styles/'.$select2.'.css',
                false,
                false,
                false
            );
            $output .= '"/>';
        } else {
            ui_require_css_file($select2);
            ui_require_javascript_file('select2.min');
        }

<<<<<<< HEAD
        $output .= '<script type="text/javascript">$("#'.$id.'").select2();</script>';
=======
        $output .= '<script type="text/javascript">';
        $output .= '$("#'.$id.'").select2();';

        if ($required !== false) {
            $require_message = __('Please select an item from this list.');
            $output .= '$("#'.$id.'").on("change", function(e) {
                e.currentTarget.setCustomValidity("");
            });';

            $output .= '$("#'.$id.'").on("invalid", function(e) {
                if ($(e.currentTarget).val() == null) {
                    e.currentTarget.setCustomValidity(
                        "'.$require_message.'"
                    );
                }
            });';
        }

        $output .= '</script>';
>>>>>>> 18698827
    }

    if ($return) {
        return $output;
    }

    echo $output;
}


/**
 * Generates a multiselect component with filters.
 *
 * @param array   $available    Available.
 * @param array   $selected     Selected.
 * @param string  $name         Custom identifier (optional).
 * @param string  $class        Custom class for main container (optional).
 * @param boolean $return       Dump to output or only return.
 * @param array   $group_filter Ajax information to reload content while
 *                              using different group filter (if enabled). Uses:
 *                                [
 *                                  page => 'your/controller/php',
 *                                  method => 'yourMethodName'
 *                                ]
 *                              Ensure you return data in json format as:
 *                                {id:label,id2:label2...}
 *                              Provided by caller.
 * @param array   $texts        Texts.
 * @param array   $sections     Enables or disables sub-components.
 *
 * @return string HTML code with component.
 */
function html_print_select_multiple_filtered(
    array $available,
    array $selected,
    ?string $name=null,
    string $class='',
    bool $return=true,
    array $group_filter=[],
    array $texts=[],
    array $sections=[]
) {
    ui_require_css_file('multiselect_filtered');
    if (is_ajax() === true) {
        ui_require_javascript_file('multiselect_filtered', 'include/javascript/', true);
    } else {
        ui_require_javascript_file('multiselect_filtered');
    }

    if (empty($name) === true) {
        $rid = uniqid();
    } else {
        $rid = $name;
    }

    if (empty($texts) === true) {
        $texts = [];
    }

    if (empty($texts['filter-item']) === true) {
        $texts['filter-item'] = 'Filter agent alias';
    }

    if (empty($texts['title-add']) === true) {
        $texts['title-add'] = 'Add selected';
    }

    if (empty($texts['title-del']) === true) {
        $texts['title-del'] = 'Remove selected';
    }

    if (empty($texts['title-left']) === true) {
        $texts['title-left'] = 'Available items';
    }

    if (empty($texts['title-right']) === true) {
        $texts['title-right'] = 'Selected items';
    }

    if (empty($sections) === true) {
        $sections = [];
    }

    if (isset($sections['filters']) === false) {
        $sections['filters'] = 1;
    }

    // Show/hide all left/rigth sfilters.
    if (isset($sections['item-selected-filters']) === false) {
        $sections['item-selected-filters'] = 1;
    }

    if (isset($sections['item-available-filters']) === false) {
        $sections['item-available-filters'] = 1;
    }

    if (isset($sections['group-filter']) == false) {
        $sections['group-filter'] = 1;
    }

    if (isset($sections['item-available-filter']) === false) {
        $sections['item-available-filter'] = 1;
    }

    if (isset($sections['item-selected-filter']) === false) {
        $sections['item-selected-filter'] = 1;
    }

    if (isset($group_filter) === false) {
        $sections['group-filter'] = 0;
    }

    if (isset($group_filter['nothing']) === false) {
        $group_filter['nothing'] = '';
    }

    if (isset($group_filter['nothing_value']) === false) {
        $group_filter['nothing_value'] = 0;
    }

    // Main container.
    $output = '<div class="multi-select flex-row-end '.$class.'">';

    // Left box.
    $output .= '<div class="multi-select-container flex-column">';
    $disable_filters = '';

    // Filtering.
    if (isset($sections['filters']) === true
        && $sections['filters'] === 1
        && $sections['item-available-filters'] === 1
    ) {
        // Filtering.
        if (isset($sections['group-filter']) === true
            && $sections['group-filter'] === 1
        ) {
            $output .= '<div class="filter">';

            $output .= '<div class="group-filter flex-row-vcenter">';

            $reload_content = "reloadContent('".$rid."'";
            $reload_content .= ", '".ui_get_full_url('ajax.php')."'";
            $reload_content .= ", '".base64_encode(
                json_encode($group_filter)
            )."'";
            $reload_content .= ", 'left'";
            $reload_content .= ", '".__('None')."')";

            $output .= html_print_input(
                [
                    'input_class'    => 'flex-row-vcenter',
                    'label'          => __('Filter group'),
                    'name'           => 'id-group-available-select-'.$rid,
                    'returnAllGroup' => true,
                    'privilege'      => 'AR',
                    'type'           => 'select_groups',
                    'return'         => true,
                    'script'         => $reload_content,
                    'nothing'        => $group_filter['nothing'],
                    'nothing_value'  => $group_filter['nothing_value'],
                ]
            );

            $output .= html_print_input(
                [
                    'label'       => __('Group recursion'),
                    'input_class' => 'flex-row-vcenter',
                    'name'        => 'id-group-recursion-available-select-'.$rid,
                    'id'          => 'checkbox-id-group-recursion-available-select-'.$rid,
                    'type'        => 'switch',
                    'onchange'    => $reload_content,
                    'return'      => true,
                ]
            );

            $output .= '</div>';

            $output .= '</div>';
            $disable_filters = "disableFilters('".$rid."')";
        }

        if (isset($sections['item-available-filter']) === true
            && $sections['item-available-filter'] === 1
        ) {
            $output .= '<div class="item-filter flex-row-vcenter">';

            $output .= html_print_input(
                [
                    'style'   => 'display:none;',
                    'name'    => 'tmp-available-select-'.$rid,
                    'type'    => 'select',
                    'nothing' => false,
                    'return'  => true,
                ]
            );

            $f = "filterAvailableItems(this.value,'".$rid."','".__('None')."')";
            $output .= html_print_input(
                [
                    'label'       => __($texts['filter-item']),
                    'name'        => 'filter-item-available-'.$rid,
                    'onKeyUp'     => $f,
                    'input_class' => 'filter w100p',
                    'size'        => 20,
                    'type'        => 'text',
                    'return'      => true,
                ]
            );

            $output .= '</div>';
        }
    }

    $output .= '<span class="title">'.$texts['title-left'].'</span>';

    // Selector boxes.
    $output .= html_print_input(
        [
            'type'                    => 'select',
            'fields'                  => $available,
            'name'                    => 'available-select-'.$rid.'[]',
            'selected'                => '',
            'script'                  => $disable_filters,
            'nothing'                 => '',
            'nothing_value'           => 0,
            'return'                  => true,
            'multiple'                => true,
            'sort'                    => true,
            'class'                   => 'select-multiple',
            'disabled'                => false,
            'style'                   => false,
            'option_style'            => false,
            'size'                    => false,
            'modal'                   => false,
            'message'                 => '',
            'select_all'              => false,
            'simple_multiple_options' => false,
        ]
    );

    $output .= '</div>';

    // Middle buttons actions.
    $add = "addItems('".$rid."','".__('None')."'); return false";
    $del = "removeItems('".$rid."','".__('None')."'); return false";

    $output .= '<div class="arrows-container flex-column">';

    $output .= html_print_input(
        [
            'type'    => 'image',
            'src'     => 'images/darrowright.png',
            'return'  => true,
            'options' => [
                'title'   => $texts['title-add'],
                'onclick' => $add,
                'class'   => 'invert_filter',
            ],
        ]
    );

    $output .= html_print_input(
        [
            'type'    => 'image',
            'src'     => 'images/darrowleft.png',
            'return'  => true,
            'options' => [
                'title'   => $texts['title-del'],
                'onclick' => $del,
                'class'   => 'invert_filter',
            ],
        ]
    );

    $output .= '</div>';

    // Right box.
    $output .= '<div class="multi-select-container flex-column">';

    // Filtering.
    if (isset($sections['filters']) === true
        && $sections['filters'] === 1
        && $sections['item-selected-filters']
    ) {
        if (isset($sections['group-filter']) === true
            && $sections['group-filter'] === 1
        ) {
            $output .= '<div class="filter">';

            $output .= '<div class="group-filter flex-row-vcenter">';

            $reload_content = "reloadContent('".$rid."'";
            $reload_content .= ", '".ui_get_full_url('ajax.php')."'";
            $reload_content .= ", '".base64_encode(
                json_encode($group_filter)
            )."'";
            $reload_content .= ", 'right'";
            $reload_content .= ", '".__('None')."')";

            $output .= html_print_input(
                [
                    'input_class'    => 'flex-row-vcenter',
                    'label'          => __('Filter group'),
                    'name'           => 'id-group-selected-select-'.$rid,
                    'returnAllGroup' => true,
                    'privilege'      => 'AR',
                    'type'           => 'select_groups',
                    'return'         => true,
                    'script'         => $reload_content,
                ]
            );

            $output .= html_print_input(
                [
                    'input_class' => 'flex-row-vcenter',
                    'label'       => __('Group recursion'),
                    'name'        => 'id-group-recursion-selected-select-'.$rid,
                    'type'        => 'checkbox',
                    'script'      => $reload_content,
                    'return'      => true,
                ]
            );

            $output .= '</div>';

            $output .= '</div>';
        }

        // Filtering.
        if (isset($sections['item-selected-filter']) === true
            && $sections['item-selected-filter'] === 1
        ) {
            $output .= '<div class="item-filter flex-row-vcenter">';

            $output .= html_print_input(
                [
                    'style'   => 'display:none;',
                    'name'    => 'tmp-selected-select-'.$rid,
                    'type'    => 'select',
                    'nothing' => false,
                    'return'  => true,
                ]
            );

            $f = "filterSelectedItems(this.value,'".$rid."','".__('None')."')";
            $output .= html_print_input(
                [
                    'label'       => __($texts['filter-item']),
                    'name'        => 'filter-item-selected-'.$rid,
                    'onKeyUp'     => $f,
                    'input_class' => 'flex-row-vcenter filter w100p',
                    'size'        => 20,
                    'type'        => 'text',
                    'return'      => true,
                ]
            );

            $output .= '</div>';
        }
    }

    $output .= '<span class="title">'.$texts['title-right'].'</span>';

    $output .= html_print_input(
        [
            'type'                    => 'select',
            'fields'                  => $selected,
            'name'                    => 'selected-select-'.$rid.'[]',
            'selected'                => '',
            'script'                  => '',
            'nothing'                 => '',
            'nothing_value'           => 0,
            'return'                  => true,
            'multiple'                => true,
            'sort'                    => true,
            'class'                   => 'select-multiple',
            'disabled'                => false,
            'style'                   => false,
            'option_style'            => false,
            'size'                    => false,
            'modal'                   => false,
            'message'                 => '',
            'select_all'              => true,
            'simple_multiple_options' => false,
        ]
    );

    $output .= '</div>';

    // Close main.
    $output .= '</div>';

    if ($return === false) {
        echo $output;
    }

    return $output;
}


/**
 * Form multiple inputs for slect groups.
 *
 * @param array $data Data inputs.
 *
 * @return string Html output.
 */
function html_print_select_multiple_modules_filtered(array $data):string
{
    if (is_ajax() === true) {
        ui_require_javascript_file(
            'multiselect_filtered',
            'include/javascript/',
            true
        );
        ui_require_css_file(
            'multiselect_filtered',
            'include/styles/',
            true
        );
    } else {
        ui_require_javascript_file('multiselect_filtered');
        ui_require_css_file('multiselect_filtered');
    }

    $uniqId = $data['uniqId'];

    $return_all_group = isset($data['mReturnAllGroup']) ? $data['mReturnAllGroup'] : true;

    // Group.
    $output = '<div>';
    $output .= html_print_input(
        [
            'label'          => __('Group'),
            'name'           => 'filtered-module-group-'.$uniqId,
            'returnAllGroup' => $return_all_group,
            'privilege'      => 'AR',
            'type'           => 'select_groups',
            'return'         => true,
            'script'         => 'fmAgentChange(\''.$uniqId.'\')',
            'selected'       => $data['mGroup'],
        ]
    );

    // Recursion.
    $output .= html_print_input(
        [
            'label'    => __('Recursion'),
            'type'     => 'switch',
            'name'     => 'filtered-module-recursion-'.$uniqId,
            'value'    => (empty($data['mRecursion']) === true) ? false : true,
            'checked'  => (empty($data['mRecursion']) === true) ? false : true,
            'return'   => true,
            'id'       => 'filtered-module-recursion-'.$uniqId,
            'onchange' => 'fmAgentChange(\''.$uniqId.'\')',
        ]
    );

    // Groups module.
    $module_groups = db_get_all_rows_sql(
        'SELECT * FROM tmodule_group ORDER BY name'
    );
    $module_groups = array_reduce(
        $module_groups,
        function ($carry, $item) {
            $carry[$item['id_mg']] = $item['name'];
            return $carry;
        }
    );

    $output .= html_print_input(
        [
            'label'         => __('Module group'),
            'type'          => 'select',
            'fields'        => $module_groups,
            'name'          => 'filtered-module-module-group-'.$uniqId,
            'selected'      => $data['mModuleGroup'],
            'return'        => true,
            'nothing'       => __('All'),
            'nothing_value' => 0,
            'script'        => 'fmModuleChange(\''.$uniqId.'\')',
        ]
    );
    $output .= '</div>';

    $output .= '<div>';
    // Agent.
    $agents = agents_get_group_agents(
        // Id_group.
        $data['mGroup'],
        // Search.
        false,
        // Case.
        'lower',
        // NoACL.
        false,
        // ChildGroups.
        false,
        // Serialized.
        false,
        // Separator.
        '|',
        // Add_alert_bulk_op.
        false,
        // Force_serialized.
        false,
        // Meta_fields.
        ($data['mMetaFields'] ?? is_metaconsole())
    );

    if ((empty($agents)) === true || $agents == -1) {
        $agents = [];
    }

    if ($data['mShowSelectedOtherGroups']) {
        $selected_agents = explode(',', $data['mAgents']);
        foreach ($selected_agents as $agent_id) {
            if (!array_key_exists($agent_id, $agents)) {
                $agents[$agent_id] = agents_get_alias($agent_id);
            }
        }
    }

    $output .= html_print_input(
        [
            'label'    => __('Agents'),
            'type'     => 'select',
            'fields'   => $agents,
            'name'     => 'filtered-module-agents-'.$uniqId,
            'selected' => explode(',', $data['mAgents']),
            'return'   => true,
            'multiple' => true,
            'style'    => 'min-width: 200px;max-width:200px;',
            'script'   => 'fmModuleChange(\''.$uniqId.'\')',
        ]
    );

    // Show common modules.
    $selection = [
        0 => __('Show common modules'),
        1 => __('Show all modules'),
    ];
    $output .= html_print_input(
        [
            'label'    => __('Show common modules'),
            'type'     => 'select',
            'fields'   => $selection,
            'name'     => 'filtered-module-show-common-modules-'.$uniqId,
            'selected' => $data['mShowCommonModules'],
            'return'   => true,
            'script'   => 'fmModuleChange(\''.$uniqId.'\')',
        ]
    );

    if ($data['mAgents'] !== null) {
        $all_modules = select_modules_for_agent_group(
            $data['mModuleGroup'],
            explode(',', $data['mAgents']),
            $data['mShowCommonModules'],
            false
        );
    } else {
        $all_modules = [];
    }

    if ($data['mShowSelectedOtherGroups']) {
        $selected_modules_ids = explode(',', $data['mModules']);

        foreach ($selected_modules_ids as $id) {
            if (!array_key_exists($id, $all_modules)) {
                $module_data = modules_get_agentmodule($id);
                $all_modules[$id] = $module_data['nombre'];
            }
        }
    }

    $output .= html_print_input(
        [
            'label'    => __('Modules'),
            'type'     => 'select',
            'fields'   => $all_modules,
            'name'     => 'filtered-module-modules-'.$uniqId,
            'selected' => explode(',', $data['mModules']),
            'return'   => true,
            'multiple' => true,
            'style'    => 'min-width: 200px;max-width:200px;',
        ]
    );

    $output .= '</div>';

    if ($data['return'] === false) {
        echo $output;
    }

    return $output;
}


/**
 * Prints an array of fields in a popup menu of a form based on a SQL query.
 * The first and second columns of the query will be used.
 *
 * The element will have an id like: "password-$value". Based on choose_from_menu() from Moodle.
 *
 * @param string  $sql            SQL sentence, the first field will be the identifier of the option.
 *             The second field will be the shown value in the dropdown.
 * @param string  $name           Select form name
 * @param string  $selected       Current selected value.
 * @param string  $script         Javascript onChange code.
 * @param string  $nothing        Label when nothing is selected.
 * @param string  $nothing_value  Value when nothing is selected
 * @param boolean $return         Whether to return an output string or echo now (optional, echo by default).
 * @param boolean $multiple       Whether to allow multiple selections or not. Single by default
 * @param boolean $sort           Whether to sort the options or not. Sorted by default.
 * @param boolean $disabled       if it's true, disable the select.
 * @param string  $style          The string of style.
 * @param mixed   $size           Max elements showed in select or default (size=10)
 * @param integer $truncante_size Truncate size of the element, by default is set to GENERIC_SIZE_TEXT constant
 * @param integer $class          Class to apply.
 * @param boolean $required       Select is required or not.
 *
 * @return string HTML code if return parameter is true.
 */
function html_print_select_from_sql(
    $sql,
    $name,
    $selected='',
    $script='',
    $nothing='',
    $nothing_value='0',
    $return=false,
    $multiple=false,
    $sort=true,
    $disabled=false,
    $style=false,
    $size=false,
    $truncate_size=GENERIC_SIZE_TEXT,
    $class='',
    $required=false
) {
    global $config;

    $fields = [];
    $result = db_get_all_rows_sql($sql);
    if ($result === false) {
        $result = [];
    }

    foreach ($result as $row) {
        $id = array_shift($row);
        $value = array_shift($row);
        $fields[$id] = $value;
    }

    return html_print_select(
        $fields,
        $name,
        $selected,
        $script,
        $nothing,
        $nothing_value,
        $return,
        $multiple,
        $sort,
        $class,
        $disabled,
        $style,
        '',
        $size,
        // Modal.
        false,
        // Message.
        '',
        // Select_all.
        false,
        // Simple_multiple_options.
        false,
        // Required.
        $required,
        $truncate_size
    );
}


function html_print_extended_select_for_unit(
    $name,
    $selected='',
    $script='',
    $nothing='',
    $nothing_value='0',
    $size=false,
    $return=false,
    $select_style=false,
    $unique_name=true,
    $disabled=false,
    $no_change=0
) {
    global $config;

    // $fields = post_process_get_custom_values();
    $fields['_timeticks_'] = 'Timeticks';

    $default_module_custom_units = get_custom_module_units();

    $fields = array_merge($fields, $default_module_custom_units);

    if ($no_change != 0) {
        $fields[-1] = __('No change');
    }

    // $selected_float = (float)$selected;
    // $found = false;
    //
    // if (array_key_exists($selected, $fields))
    // $found = true;
    //
    // if (!$found) {
    // $fields[$selected] = floatval($selected);
    // }
    if ($unique_name === true) {
        $uniq_name = uniqid($name);
    } else {
        $uniq_name = $name;
    }

    ob_start();

    echo '<div id="'.$uniq_name.'_default" class="w100p inline_line">';
        html_print_select(
            $fields,
            $uniq_name.'_select',
            $selected,
            ''.$script,
            $nothing,
            $nothing_value,
            false,
            false,
            false,
            '',
            $disabled,
            'font-size: xx-small;'.$select_style
        );
        echo ' <a href="javascript:">'.html_print_image(
            'images/pencil.png',
            true,
            [
                'class' => $uniq_name.'_toggler',
                'alt'   => __('Custom'),
                'title' => __('Custom'),
                'style' => 'width: 18px;',
            ]
        ).'</a>';
    echo '</div>';

    echo '<div id="'.$uniq_name.'_manual" class="w100p inline_line">';
        html_print_input_text($uniq_name.'_text', $selected, '', 20);

        html_print_input_hidden($name, $selected, false, $uniq_name);
        echo ' <a href="javascript:">'.html_print_image(
            'images/default_list.png',
            true,
            [
                'class' => $uniq_name.'_toggler',
                'alt'   => __('List'),
                'title' => __('List'),
                'style' => 'width: 18px;',
            ]
        ).'</a>';
    echo '</div>';

    echo "<script type='text/javascript'>
		$(document).ready (function () {
			post_process_select_init_unit('$uniq_name','$selected');
			post_process_select_events_unit('$uniq_name','$selected');
		});
		
	</script>";

    $returnString = ob_get_clean();

    if ($return) {
        return $returnString;
    } else {
        echo $returnString;
    }
}


function html_print_extended_select_for_post_process(
    $name,
    $selected='',
    $script='',
    $nothing='',
    $nothing_value='0',
    $size=false,
    $return=false,
    $select_style=false,
    $unique_name=true,
    $disabled=false,
    $no_change=0
) {
    global $config;

    include_once $config['homedir'].'/include/functions_post_process.php';

    $fields = post_process_get_custom_values();

    if ($no_change != 0) {
        $fields[-1] = __('No change');
    }

    $selected_float = (float) $selected;
    $found = false;

    if ($selected) {
        if (array_key_exists(number_format($selected, 14, '.', ','), $fields)) {
            $found = true;
        }
    }

    if (!$found) {
        $fields[$selected] = floatval($selected);
    }

    if ($unique_name === true) {
        $uniq_name = uniqid($name);
    } else {
        $uniq_name = $name;
    }

    ob_start();

    echo '<div id="'.$uniq_name.'_default" style="w100p inline_line">';
        html_print_select(
            $fields,
            $uniq_name.'_select',
            $selected,
            ''.$script,
            $nothing,
            $nothing_value,
            false,
            false,
            false,
            '',
            $disabled,
            'font-size: xx-small;'.$select_style
        );
        echo ' <a href="javascript:">'.html_print_image(
            'images/pencil.png',
            true,
            [
                'class' => $uniq_name.'_toggler',
                'alt'   => __('Custom'),
                'title' => __('Custom'),
                'style' => 'width: 18px;',
            ]
        ).'</a>';
    echo '</div>';

    echo '<div id="'.$uniq_name.'_manual" style="w100p inline_line">';
        html_print_input_text($uniq_name.'_text', $selected, '', 20);

        html_print_input_hidden($name, $selected, false, $uniq_name);
        echo ' <a href="javascript:">'.html_print_image(
            'images/default_list.png',
            true,
            [
                'class' => $uniq_name.'_toggler',
                'alt'   => __('List'),
                'title' => __('List'),
                'style' => 'width: 18px;',
            ]
        ).'</a>';
    echo '</div>';

    echo "<script type='text/javascript'>
		$(document).ready (function () {
			post_process_select_init('$uniq_name');
			post_process_select_events('$uniq_name');
		});

	</script>";

    $returnString = ob_get_clean();

    if ($return) {
        return $returnString;
    } else {
        echo $returnString;
    }
}


/**
 * Render a pair of select for times and text box for set the time more fine.
 *
 * @param string  $name          Select form name
 * @param variant $selected      Current selected value. Can be a single value or an array of selected values (in combination with multiple)
 * @param string  $script        Javascript onChange (select) code.
 * @param string  $nothing       Label when nothing is selected.
 * @param variant $nothing_value Value when nothing is selected
 * @param integer $size          Size of the input.
 * @param boolean $return        Whether to return an output string or echo now (optional, echo by default).
 * @param boolean $select_style  Wherter to assign to combo a unique name (to have more than one on same page, like dashboard)
 * @param boolean $unique_name
 * @param string  $class
 * @param boolean $readonly
 * @param string  $custom_fields
 * @param string  $style_icon
 * @param boolean $no_change
 * @param boolean $allow_zero    Allow the use of the value zero.

 * @return string HTML code if return parameter is true.
 */
function html_print_extended_select_for_time(
    $name,
    $selected='',
    $script='',
    $nothing='',
    $nothing_value='0',
    $size=false,
    $return=false,
    $select_style=false,
    $unique_name=true,
    $class='',
    $readonly=false,
    $custom_fields=false,
    $style_icon='',
    $no_change=false,
    $allow_zero=false
) {
    global $config;
    $admin = is_user_admin($config['id_user']);
    if ($custom_fields) {
        $fields = $custom_fields;
    } else {
        $fields = get_periods(true, true, $allow_zero);
    }

    if ($no_change) {
        $fields['-2'] = __('No change');
    }

    if (! $selected) {
        foreach ($fields as $t_key => $t_value) {
            if ($t_key != -1) {
                if ($nothing == '') {
                    // -1 means 'custom'
                    $selected = $t_key;
                    break;
                } else {
                    $selected = $nothing;
                    break;
                }
            }
        }
    }

    // Allow the use of the value zero.
    if ($allow_zero === true) {
        $selected_zero = true;
    } else {
        $selected_zero = ($selected != 0) ? true : false;
    }

    if (($selected !== false) && (!isset($fields[$selected]) && $selected_zero)) {
        $fields[$selected] = human_time_description_raw($selected, true);
    }

    $units = [
        1               => __('seconds'),
        SECONDS_1MINUTE => __('minutes'),
        SECONDS_1HOUR   => __('hours'),
        SECONDS_1DAY    => __('days'),
        SECONDS_1WEEK   => __('weeks'),
        SECONDS_1MONTH  => __('months'),
        SECONDS_1YEAR   => __('years'),
    ];

    if ($unique_name === true) {
        $uniq_name = uniqid($name);
    } else {
        $uniq_name = $name;
    }

    if ($readonly) {
        $readonly = true;
    }

    ob_start();
    // Use the no_meta parameter because this image is only in the base console.
    echo '<div id="'.$uniq_name.'_default" class="wauto inline_line">';
        html_print_select(
            $fields,
            $uniq_name.'_select',
            $selected,
            ''.$script,
            $nothing,
            $nothing_value,
            false,
            false,
            false,
            $class,
            $readonly,
            'font-size: xx-small;'.$select_style
        );
        // The advanced control is only for admins.
    if ($admin) {
        echo ' <a href="javascript:">'.html_print_image(
            'images/pencil.png',
            true,
            [
                'class' => $uniq_name.'_toggler '.$class.' invert_filter',
                'alt'   => __('Custom'),
                'title' => __('Custom'),
                'style' => 'width: 18px; margin-bottom: -5px;'.$style_icon,
            ],
            false,
            false,
            true
        ).'</a>';
    }

    echo '</div>';

    echo '<div id="'.$uniq_name.'_manual" class="w100 inline_line">';
        html_print_input_text($uniq_name.'_text', $selected, '', $size, 255, false, $readonly, false, '', $class);

        html_print_input_hidden($name, $selected, false, $uniq_name);
        html_print_select(
            $units,
            $uniq_name.'_units',
            '60',
            ''.$script,
            $nothing,
            $nothing_value,
            false,
            false,
            false,
            $class,
            $readonly,
            'font-size: xx-small;'.$select_style
        );
        echo ' <a href="javascript:">'.html_print_image(
            'images/list.png',
            true,
            [
                'class' => $uniq_name.'_toggler invert_filter',
                'alt'   => __('List'),
                'title' => __('List'),
                'style' => 'width: 18px;margin-bottom: -5px;'.$style_icon,
            ]
        ).'</a>';
    echo '</div>';
    echo "<script type='text/javascript'>
		$(document).ready (function () {
			period_select_init('".$uniq_name."', ".(($allow_zero) ? 'true' : 'null').");
			period_select_events('".$uniq_name."');
		});
		function period_select_".$name."_update(seconds) {
			$('#text-".$uniq_name."_text').val(seconds);
			adjustTextUnits('".$uniq_name."');
			calculateSeconds('".$uniq_name."');
			$('#".$uniq_name."_manual').show();
			$('#".$uniq_name."_default').hide();
		}
	</script>";
    $returnString = ob_get_clean();

    if ($return) {
        return $returnString;
    } else {
        echo $returnString;
    }
}


/**
 * Print selects to configure the cron of a module.
 *
 * @param string Run hour.
 * @param string Run minute.
 * @param string Run day of the month.
 * @param string Run month.
 * @param string Run day of the week.
 * @param bool Whether to return an output string or echo now (optional, echo by default).
 * @param bool Print cron grayed
 *
 * @return string HTML code if return parameter is true.
 */
function html_print_extended_select_for_cron($hour='*', $minute='*', $mday='*', $month='*', $wday='*', $return=false, $disabled=false, $to=false)
{
    // Hours
    for ($i = 0; $i < 24; $i++) {
        $hours[$i] = $i;
    }

    // Minutes
    for ($i = 0; $i < 60; $i++) {
        $minutes[$i] = $i;

        // If minute is not a multiple of 5, then add style to option in order to hide it from minute select but still is a valid value that input can adopt. We want this in case a value that is not a multiple of 5 is entered in module's data configuration.
        if (($i % 5) != 0) {
            $minutes_hidden_options[$i] = 'display: none;';
        }
    }

    // Month days
    for ($i = 1; $i <= 31; $i++) {
        $mdays[$i] = $i;
    }

    // Months
    for ($i = 1; $i <= 12; $i++) {
        $months[$i] = date('F', mktime(0, 0, 0, $i, 1));
    }

    // Days of the week
    $wdays = [
        __('Sunday'),
        __('Monday'),
        __('Tuesday'),
        __('Wednesday'),
        __('Thursday'),
        __('Friday'),
        __('Saturday'),
    ];

    // Print selectors
    $table = new stdClass();
    $table->id = 'cron';
    $table->width = '100%';
    $table->class = 'databox data';
    $table->head[0] = __('Hour');
    $table->head[1] = __('Minute');
    $table->head[2] = __('Month day');
    $table->head[3] = __('Month');
    $table->head[4] = __('Week day');

    if ($to) {
        $table->data[0][0] = html_print_select($hours, 'hour_to', $hour, '', __('Any'), '*', true, false, false, '', $disabled);
        $table->data[0][1] = html_print_select($minutes, 'minute_to', $minute, '', __('Any'), '*', true, false, false, '', $disabled, false, $minutes_hidden_options);
        $table->data[0][2] = html_print_select($mdays, 'mday_to', $mday, '', __('Any'), '*', true, false, false, '', $disabled);
        $table->data[0][3] = html_print_select($months, 'month_to', $month, '', __('Any'), '*', true, false, false, '', $disabled);
        $table->data[0][4] = html_print_select($wdays, 'wday_to', $wday, '', __('Any'), '*', true, false, false, '', $disabled);
    } else {
        $table->data[0][0] = html_print_select($hours, 'hour_from', $hour, '', __('Any'), '*', true, false, false, '', $disabled);
        $table->data[0][1] = html_print_select($minutes, 'minute_from', $minute, '', __('Any'), '*', true, false, false, '', $disabled, false, $minutes_hidden_options);
        $table->data[0][2] = html_print_select($mdays, 'mday_from', $mday, '', __('Any'), '*', true, false, false, '', $disabled);
        $table->data[0][3] = html_print_select($months, 'month_from', $month, '', __('Any'), '*', true, false, false, '', $disabled);
        $table->data[0][4] = html_print_select($wdays, 'wday_from', $wday, '', __('Any'), '*', true, false, false, '', $disabled);
    }

    return html_print_table($table, $return);
}


/**
 * Prints an input slide.
 *
 * @param string  $name    Name.
 * @param integer $value   Value.
 * @param string  $id      Id.
 * @param boolean $return  Return.
 * @param integer $min     Min.
 * @param integer $max     Max.
 * @param integer $step    Step.
 * @param string  $class   Class.
 * @param string  $oninput Oninput.
 *
 * @return string HTML code for input.
 */
function html_print_input_range(
    $name,
    $value,
    $id='',
    $return=true,
    $min=0,
    $max=100,
    $step=1,
    $class='',
    $oninput=''
) {
    $output = '<input type="range" ';
    if (isset($value) === true) {
        $output .= ' value="'.$value.'" ';
    }

    $output .= ' name="'.$name.'" ';
    $output .= ' id="'.$id.'" ';
    $output .= ' min="'.$min.'" ';
    $output .= ' max="'.$max.'" ';
    $output .= ' step="'.$step.'" ';
    $output .= ' class="'.$class.'" ';
    $output .= ' oninput="'.$oninput.'" ';

    $output .= ' />';

    if ($return === false) {
        echo $return;
    }

    return $output;
}


/**
 * Render an input text element. Extended version, use html_print_input_text() to simplify.
 *
 * @param string  $name       Input name.
 * @param string  $value      Input value.
 * @param string  $id         Input HTML id.
 * @param string  $alt        Do not use, invalid for text and password. Use html_print_input_image
 * @param integer $size       Size of the input.
 * @param integer $maxlength  Maximum length allowed.
 * @param boolean $disabled   Disable the button (optional, button enabled by default).
 * @param mixed   $script     JavaScript to attach to this. It is array the index is event to set a script, it is only string for "onkeyup" event.
 * @param mixed   $attributes Attributes to add to this tag. Should be an array for correction.
 * @param boolean $return     Whether to return an output string or echo now (optional, echo by default).
 * @param boolean $password   Whether it is a password input or not. Not password by default.
 *
 * @return string HTML code if return parameter is true.
 */
function html_print_input_text_extended(
    $name,
    $value,
    $id,
    $alt,
    $size,
    $maxlength,
    $readonly,
    $script,
    $attributes,
    $return=false,
    $password=false,
    $function='',
    $autocomplete='off',
    $disabled=false
) {
    static $idcounter = 0;

    if ($maxlength == 0) {
        $maxlength = 255;
    }

    if ($size === false) {
        $size = '';
    } else if ($size == 0) {
        $size = 10;
    }

    ++$idcounter;

    $valid_attrs = [
        'accept',
        'autofocus',
        'disabled',
        'maxlength',
        'name',
        'readonly',
        'placeholder',
        'size',
        'value',
        'accesskey',
        'class',
        'dir',
        'id',
        'lang',
        'style',
        'tabindex',
        'title',
        'xml:lang',
        'onfocus',
        'onblur',
        'onselect',
        'onchange',
        'onclick',
        'ondblclick',
        'onmousedown',
        'onmouseup',
        'onmouseover',
        'onmousemove',
        'onmouseout',
        'onkeypress',
        'onkeydown',
        'onkeyup',
        'required',
        'autocomplete',
        'form',
        'list',
    ];

    $output = '<input '.($password ? 'type="password" autocomplete="'.$autocomplete.'" ' : 'type="text" autocomplete="'.$autocomplete.'"');

    if ($readonly && (!is_array($attributes) || !array_key_exists('readonly', $attributes))) {
        $output .= 'readonly="readonly" ';
    }

    if ($disabled && (!is_array($attributes) || !array_key_exists('disabled', $attributes))) {
        $output .= 'disabled="disabled" ';
    }

    if (is_array($attributes)) {
        foreach ($attributes as $attribute => $attr_value) {
            if (! in_array($attribute, $valid_attrs)) {
                continue;
            }

            $output .= $attribute.'="'.$attr_value.'" ';
        }
    } else {
        $output .= trim($attributes).' ';
        $attributes = [];
    }

    if (!empty($alt)) {
        $output .= 'alt="'.$alt.'" ';
    }

    // Attributes specified by function call.
    $attrs = [
        'name'      => 'unnamed',
        'value'     => '',
        'id'        => 'text-'.sprintf('%04d', $idcounter),
        'size'      => '',
        'maxlength' => '',
    ];

    foreach ($attrs as $attribute => $default) {
        if (array_key_exists($attribute, $attributes)) {
            continue;
        } //end if

        /*
         * Remember, this next code have a $$ that for example there is a var as
         * $a = 'john' then $$a is a var $john .
         *
         * In this case is use for example for $name and $atribute = 'name' .
         *
         */

        // Exact operator because we want to show "0" on the value
        if ($attribute !== '') {
            $output .= $attribute.'="'.$$attribute.'" ';
        } else if ($default != '') {
            $output .= $attribute.'="'.$default.'" ';
        }
    }

    if (!empty($script)) {
        if (is_string($script)) {
            $code = $script;
            $script = [];
            $script['onkeyup'] = $code;
        }

        foreach ($script as $event => $code) {
            $output .= ' '.$event.'="'.$code.'" ';
        }
    }

    $output .= $function.'/>';

    if (!$return) {
        echo $output;
    }

    return $output;
}


/**
 * Render a section <div> html element.
 *
 * @param array   $options Parameters:
 *             - id: string
 *             - style: string
 *             - class: string
 *             - title: string
 *             - hidden: boolean
 *             - content: string.
 * @param boolean $return  Return or echo flag.
 *
 * @return string HTML code if return parameter is true.
 */
function html_print_div(
    array $options,
    bool $return=false
) {
    $output = '<div';

    // Valid attributes (invalid attributes get skipped).
    $attrs = [
        'id',
        'style',
        'class',
        'title',
    ];

    if (isset($options['hidden'])) {
        if (isset($options['style'])) {
            $options['style'] .= 'display:none;';
        } else {
            $options['style'] = 'display:none;';
        }
    }

    foreach ($attrs as $attribute) {
        if (isset($options[$attribute])) {
            $output .= ' '.$attribute.'="'.io_safe_input_html($options[$attribute]).'"';
        }
    }

    $output .= '>';

    $output .= isset($options['content']) ? $options['content'] : '';

    $output .= '</div>';

    if ($return) {
        return $output;
    } else {
        echo $output;
    }
}


/**
 * Render an anchor <a> html element.
 *
 * @param array   $options Parameters.
 *                - id: string.
 *                - style: string.
 *                - title: string.
 *                - href: string.
 *                - content: string.
 *                - onClick: string.
 * @param boolean $return  Return or echo flag.
 *
 * @return string HTML code if return parameter is true.
 */
function html_print_anchor(
    array $options,
    bool $return=false
) {
    $output = '<a ';

    // Valid attributes (invalid attributes get skipped).
    $attrs = [
        'id',
        'style',
        'class',
        'title',
        'onClick',
    ];

    $output .= (isset($options['href']) === true) ? 'href="'.io_safe_input_html($options['href']).'"' : ui_get_full_url();

    foreach ($attrs as $attribute) {
        if (isset($options[$attribute])) {
            $output .= ' '.$attribute.'="'.io_safe_input_html($options[$attribute]).'"';
        }
    }

    $output .= '>';

    $output .= (isset($options['content']) === true) ? io_safe_input_html($options['content']) : '';

    $output .= '</a>';

    if ($return === true) {
        return $output;
    } else {
        echo $output;
    }

}


/**
 * Render an input password element.
 *
 * The element will have an id like: "password-$name"
 *
 * @param string  $name      Input name.
 * @param string  $value     Input value.
 * @param string  $alt       Alternative HTML string (optional).
 * @param integer $size      Size of the input (optional).
 * @param integer $maxlength Maximum length allowed (optional).
 * @param boolean $return    Whether to return an output string or echo now (optional, echo by default).
 * @param boolean $disabled  Disable the button (optional, button enabled by default).
 *
 * @return string HTML code if return parameter is true.
 */
function html_print_input_password(
    $name,
    $value,
    $alt='',
    $size=50,
    $maxlength=255,
    $return=false,
    $disabled=false,
    $required=false,
    $class='',
    $autocomplete='off'
) {
    if ($maxlength == 0) {
        $maxlength = 255;
    }

    if ($size === false) {
        $size = false;
    } else if ($size == 0) {
        $size = 10;
    }

    $attr = [];
    if ($required) {
        $attr['required'] = 'required';
    }

    if ($class) {
        $attr['class'] = $class;
    }

    if ($disabled === false) {
        // Trick to avoid password completion on most browsers.
        if ($autocomplete !== 'on') {
            $disabled = true;
            $attr['onfocus'] = "this.removeAttribute('readonly');";
        }
    }

    return html_print_input_text_extended($name, $value, 'password-'.$name, $alt, $size, $maxlength, $disabled, '', $attr, $return, true, '', $autocomplete);
}


/**
 * Render an input text element.
 *
 * The element will have an id like: "text-$name"
 *
 * @param string  $name      Input name.
 * @param string  $value     Input value.
 * @param string  $alt       Alternative HTML string (invalid - not used).
 * @param integer $size      Size of the input (optional).
 * @param integer $maxlength Maximum length allowed (optional).
 * @param boolean $return    Whether to return an output string or echo now (optional, echo by default).
 * @param boolean $disabled  Disable the button (optional, button enabled by default).
 *
 * @return string HTML code if return parameter is true.
 */
function html_print_input_text(
    $name,
    $value,
    $alt='',
    $size=50,
    $maxlength=255,
    $return=false,
    $readonly=false,
    $required=false,
    $function='',
    $class='',
    $onChange='',
    $autocomplete='off',
    $autofocus=false,
    $onKeyDown='',
    $formTo='',
    $onKeyUp='',
    $disabled=false,
    $list=''
) {
    if ($maxlength == 0) {
        $maxlength = 255;
    }

    if ($size === false) {
        $size = false;
    } else if ($size == 0) {
        $size = 10;
    }

    $attr = [];
    if ($required) {
        $attr['required'] = 'required';
    }

    if ($class != '') {
        $attr['class'] = $class;
    }

    if ($onChange != '') {
        $attr['onchange'] = $onChange;
    }

    if ($onKeyDown != '') {
        $attr['onkeydown'] = $onKeyDown;
    }

    if ($onKeyUp != '') {
        $attr['onkeyup'] = $onKeyUp;
    }

    if ($autofocus === true) {
        $attr['autofocus'] = $autofocus;
    }

    if ($formTo != '') {
        $attr['form'] = $formTo;
    }

    if ($list != '') {
        $attr['list'] = $list;
    }

    return html_print_input_text_extended(
        $name,
        $value,
        'text-'.$name,
        $alt,
        $size,
        $maxlength,
        $readonly,
        '',
        $attr,
        $return,
        false,
        $function,
        $autocomplete,
        $disabled
    );
}


/**
 * Render an input email element.
 *
 * @param array $settings Array with attributes input.
 * only name is necessary.
 *
 * @return string Html input.
 */
function html_print_input_email(array $settings):string
{
    // TODO: const.
    $valid_attrs = [
        'accept',
        'disabled',
        'maxlength',
        'name',
        'readonly',
        'placeholder',
        'size',
        'value',
        'accesskey',
        'class',
        'dir',
        'id',
        'lang',
        'style',
        'tabindex',
        'title',
        'xml:lang',
        'onfocus',
        'onblur',
        'onselect',
        'onchange',
        'onclick',
        'ondblclick',
        'onmousedown',
        'onmouseup',
        'onmouseover',
        'onmousemove',
        'onmouseout',
        'onkeypress',
        'onkeydown',
        'onkeyup',
        'required',
        'pattern',
        'autocomplete',
    ];

    $output = '';
    if (isset($settings) === true && is_array($settings) === true) {
        // Check Name is necessary.
        if (isset($settings['name']) === true) {
            $output = '<input type="email" ';

            // Check Max length.
            if (isset($settings['maxlength']) === false) {
                $settings['maxlength'] = 255;
            }

            // Check Size.
            if (isset($settings['size']) === false
                || $settings['size'] === 0
            ) {
                $settings['size'] = 255;
            }

            if (isset($settings['autocomplete']) === false) {
                $settings['autocomplete'] = 'off';
            }

            foreach ($settings as $attribute => $attr_value) {
                // Check valid attribute.
                if (in_array($attribute, $valid_attrs) === false) {
                    continue;
                }

                $output .= $attribute.'="'.$attr_value.'" ';
            }

            $output .= $function.'/>';
        }
    }

    return $output;
}


/**
 * Render an input number element.
 *
 * @param array $settings Array with attributes input.
 * only name is necessary.
 *
 * @return string
 */
function html_print_input_number(array $settings):string
{
    // TODO: const.
    $valid_attrs = [
        'accept',
        'disabled',
        'maxlength',
        'name',
        'readonly',
        'placeholder',
        'size',
        'value',
        'accesskey',
        'class',
        'dir',
        'id',
        'lang',
        'style',
        'tabindex',
        'title',
        'xml:lang',
        'onfocus',
        'onblur',
        'onselect',
        'onchange',
        'onclick',
        'ondblclick',
        'onmousedown',
        'onmouseup',
        'onmouseover',
        'onmousemove',
        'onmouseout',
        'onkeypress',
        'onkeydown',
        'onkeyup',
        'required',
        'pattern',
        'autocomplete',
        'min',
        'max',
        'step',
    ];

    global $config;
    $text_color = '';

    if ($config['style'] === 'pandora_black') {
        $text_color = 'style="color: white"';
    }

    $output = '';
    if (isset($settings) === true && is_array($settings) === true) {
        // Check Name is necessary.
        if (isset($settings['name']) === true) {
            $output = '<input '.$text_color.' type="number" ';

            // Check Max length.
            if (isset($settings['maxlength']) === false) {
                $settings['maxlength'] = 255;
            }

            if (isset($settings['autocomplete']) === false) {
                $settings['autocomplete'] = 'off';
            }

            foreach ($settings as $attribute => $attr_value) {
                // Check valid attribute.
                if (in_array($attribute, $valid_attrs) === false) {
                    continue;
                }

                $output .= $attribute.'="'.$attr_value.'" ';
            }

            $output .= $function.'/>';
        }
    }

    return $output;
}


/**
 * Render an input image element.
 *
 * The element will have an id like: "image-$name"
 *
 * @param string  $name   Input name.
 * @param string  $src    Image source.
 * @param string  $value  Input value.
 * @param string  $style  HTML style property.
 * @param boolean $return Whether to return an output string or echo now (optional, echo by default).
 *
 * @return string HTML code if return parameter is true.
 */
function html_print_input_image($name, $src, $value, $style='', $return=false, $options=false)
{
    global $config;
    static $idcounter = 0;

    ++$idcounter;

    // Checks if user's skin is available
    $isFunctionSkins = enterprise_include_once('include/functions_skins.php');

    if ($isFunctionSkins !== ENTERPRISE_NOT_HOOK) {
        $skin_path = enterprise_hook('skins_get_image_path', [$src]);
        if ($skin_path) {
            $src = $skin_path;
        }
    }

    // If metaconsole is activated and image doesn't exists try to search on normal console
    if (is_metaconsole()) {
        if (false === @file_get_contents($src, 0, null, 0, 1)) {
            $src = '../../'.$src;
        }
    }

    // path to image
    $src = ui_get_full_url($src);

    $output = '<input id="image-'.$name.$idcounter.'" src="'.$src.'" style="'.$style.'" name="'.$name.'" type="image"';

    // Valid attributes (invalid attributes get skipped)
    $attrs = [
        'alt',
        'accesskey',
        'lang',
        'tabindex',
        'title',
        'data-title',
        'data-use_title_for_force_title',
        'xml:lang',
        'onclick',
        'ondblclick',
        'onmousedown',
        'onmouseup',
        'onmouseover',
        'onmousemove',
        'onmouseout',
        'onkeypress',
        'onkeydown',
        'onkeyup',
        'class',
    ];

    foreach ($attrs as $attribute) {
        if (isset($options[$attribute])) {
            $output .= ' '.$attribute.'="'.io_safe_input_html($options[$attribute]).'"';
        }
    }

    $output .= ' value="'.$value.'" />';

    if ($return) {
        return $output;
    }

    echo $output;
}


/**
 * Render an input hidden element.
 *
 * The element will have an id like: "hidden-$name"
 *
 * @param string  $name       Input name.
 * @param string  $value      Input value.
 * @param boolean $return     Whether to return an output string or echo now
 * (optional, echo by default).
 * @param string  $class      Set the class of input.
 * @param string  $attributes String with the needed attributes to add.
 * @param string  $id         Specific id.
 *
 * @return string HTML code if return parameter is true.
 */
function html_print_input_hidden(
    $name,
    $value,
    $return=false,
    $class=false,
    $attributes=false,
    $id=''
) {
    if ($class !== false) {
        $classText = 'class="'.$class.'"';
    } else {
        $classText = '';
    }

    if ($attributes !== false) {
        $otherAttributes = $attributes;
    } else {
        $otherAttributes = '';
    }

    $separator = '"';

    if (is_string($value)) {
        if (strstr($value, '"')) {
            $separator = "'";
        }
    }

    $idInput = 'hidden-'.$name;
    if (empty($id) === false) {
        $idInput = $id;
    }

    $output = '<input id="'.$idInput.'" name="'.$name.'" type="hidden" '.$classText.' value='.$separator.$value.$separator.' '.$otherAttributes.'/>';

    if ($return) {
        return $output;
    }

    echo $output;
}


/**
 * Render an input hidden element. Extended version, use html_print_input_hidden() to simplify.
 *
 * The element will have an id like: "hidden-$name"
 *
 * @param string  $name   Input name.
 * @param string  $value  Input value.
 * @param string  $id     Input value.
 * @param boolean $return Whether to return an output string or echo now (optional, echo by default).
 * @param string  $class  Set the class of input.
 * @param boolean $quotes Use simple quotes or double quotes.
 *
 * @return string HTML code if return parameter is true.
 */
function html_print_input_hidden_extended(
    $name,
    $value,
    $id,
    $return=false,
    $class=false,
    $quotes=false
) {
    if ($class !== false) {
        $classText = 'class="'.$class.'"';
    } else {
        $classText = '';
    }

    if (empty($id)) {
        $ouput_id = 'hidden-'.$name;
    } else {
        $ouput_id = $id;
    }

    $quote = '"';
    if ($quotes === true) {
        $quote = "'";
    }

    $output = '<input id='.$quote.''.$ouput_id.''.$quote.' ';
    $output .= ' name='.$quote.''.$name.''.$quote.' ';
    $output .= ' type='.$quote.'hidden'.$quote.' '.$classText;
    $output .= ' value='.$quote.''.$value.''.$quote.'';
    $output .= ' />';

    if ($return) {
        return $output;
    }

    echo $output;
}


/**
 * Render a color input element.
 *
 * The element will have an id like: "hidden-$name"
 *
 * @param string  $name   Input name.
 * @param integer $value  Input value. Decimal representation of the color's hexadecimal value.
 * @param string  $class  Set the class of input.
 * @param boolean $return Whether to return an output string or echo now (optional, echo by default).
 *
 * @return string HTML code if return parameter is true.
 */
function html_print_input_color($name, $value, $id='', $class=false, $return=false)
{
    $attr_type = 'type="color"';
    if (empty($id) === true) {
        $attr_id = 'id="color-'.htmlspecialchars($name, ENT_QUOTES).'"';
    } else {
        $attr_id = 'id="'.$id.'"';
    }

    $attr_name = 'name="'.htmlspecialchars($name, ENT_QUOTES).'"';
    $attr_value = 'value="'.htmlspecialchars($value, ENT_QUOTES).'"';
    $attr_class = 'class="'.($class !== false ? htmlspecialchars($class, ENT_QUOTES) : '').'"';

    $output = '<input '.$attr_type.' '.$attr_id.' '.$attr_name.' '.$attr_value.' '.$attr_class.' />';

    if ($return) {
        return $output;
    }

    echo $output;
}


/**
 * Render an submit input button element.
 *
 * The element will have an id like: "submit-$name"
 *
 * @param string  $label      Input label.
 * @param string  $name       Input name.
 * @param boolean $disabled   Whether to disable by default or not. Enabled by default.
 * @param array   $attributes Additional HTML attributes.
 * @param boolean $return     Whether to return an output string or echo now (optional, echo by default).
 *
 * @return string HTML code if return parameter is true.
 */
function html_print_submit_button($label='OK', $name='', $disabled=false, $attributes='', $return=false)
{
    if (!$name) {
        $name = 'unnamed';
    }

    if (is_array($attributes)) {
        $attr_array = $attributes;
        $attributes = '';
        foreach ($attr_array as $attribute => $value) {
            $attributes .= $attribute.'="'.$value.'" ';
        }
    }

    $output = '<input type="submit" id="submit-'.$name.'" name="'.$name.'" value="'.$label.'" '.$attributes;
    if ($disabled) {
        $output .= ' disabled="disabled"';
    }

    $output .= ' />';
    if (!$return) {
        echo $output;
    }

    return $output;
}


/**
 * Render an submit input button element.
 *
 * The element will have an id like: "button-$name"
 *
 * @param string  $label       Input label.
 * @param string  $name        Input name.
 * @param boolean $disabled    Whether to disable by default or not. Enabled by default.
 * @param string  $script      JavaScript to attach
 * @param string  $attributes  Additional HTML attributes.
 * @param boolean $return      Whether to return an output string or echo now (optional, echo by default).
 * @param boolean $imageButton Set the button as a image button without text, by default is false.
 *
 * @return string HTML code if return parameter is true.
 */
function html_print_button($label='OK', $name='', $disabled=false, $script='', $attributes='', $return=false, $imageButton=false, $modal=false, $message='')
{
    $output = '';

    $alt = $title = '';
    if ($imageButton) {
        $alt = $title = $label;
        $label = '';
    }

    $output .= '<input title="'.$title.'" alt="'.$alt.'" type="button" id="button-'.$name.'" name="'.$name.'" value="'.$label.'" onClick="'.$script.'" '.$attributes;
    if ($disabled) {
        $output .= ' disabled';
    }

    $output .= ' />';

    if ($modal && !enterprise_installed()) {
        $output .= "
		<div id='".$message."' class='publienterprise publicenterprise_div' title='Community version'><img data-title='".__('Enterprise version not installed')."' class='img_help forced_title' data-use_title_for_force_title='1' src='images/alert_enterprise.png'></div>
		";
    }

    if ($return) {
        return $output;
    }

    echo $output;
}


/**
 * Render an input textarea element.
 *
 * The element will have an id like: "textarea_$name"
 *
 * @param string  $name       Input name.
 * @param integer $rows       How many rows (height)
 * @param integer $columns    How many columns (width)
 * @param string  $value      Text in the textarea
 * @param string  $attributes Additional attributes
 * @param boolean $return     Whether to return an output string or echo now (optional, echo by default). *
 *
 * @return string HTML code if return parameter is true.
 */
function html_print_textarea(
    $name,
    $rows,
    $columns,
    $value='',
    $attributes='',
    $return=false,
    $class='',
    $disable=false,
    $id=false
) {
    $disabled = ($disable) ? 'disabled' : '';
    if ($id === false) {
        $id = 'textarea_'.$name;
    }

    $output = '<textarea id="'.$id.'" name="'.$name.'" cols="'.$columns.'" rows="'.$rows.'" '.$attributes.' class="'.$class.'" '.$disabled.'>';
    $output .= ($value);
    $output .= '</textarea>';
    if ($return) {
        return $output;
    }

    echo $output;
}


/**
 * Return a table parameters predefined
 *
 * @param string model
 *     - Transparent: More basic template. No borders, all the columns with same width
 * @param int number of columns
 *
 * @return object Table object
 */
function html_get_predefined_table($model='transparent', $columns=4)
{
    $width_percent = (100 / $columns);

    switch ($model) {
        case 'transparent':
        default:
            $table = new stdClass();

            $table->class = 'none';
            $table->cellpadding = 0;
            $table->cellspacing = 0;
            $table->head = [];
            $table->data = [];
            $table->style = array_fill(0, 4, 'text-align:center; width: '.$width_percent.'%;');
            $table->width = '100%';
    }

    return $table;
}


/**
 * Print a nicely formatted table. Code taken from moodle.
 *
 * @param object Object with several properties:
 *    $table->head - An array of heading names.
 *    $table->head_colspan - An array of colspans of each head column.
 *    $table->headstyle - An array of styles of each head column.
 *    $table->align - An array of column alignments
 *    $table->valign - An array of column alignments
 *    $table->size - An array of column sizes
 *    $table->wrap - An array of "nowrap"s or nothing
 *    $table->style - An array of personalized style for each column.
 *    $table->rowid - An array of personalized ids of each row.
 *    $table->rowstyle - An array of personalized style of each row.
 *    $table->rowclass - An array of personalized classes of each row (odd-evens classes will be ignored).
 *    $table->colspan - An array of colspans of each column.
 *    $table->rowspan - An array of rowspans of each column.
 *    $table->data[] - An array of arrays containing the data.
 *    $table->width - A percentage of the page
 *    $table->border - Border of the table.
 *    $table->tablealign - Align the whole table (float left or right)
 *    $table->cellpadding - Padding on each cell
 *    $table->cellspacing - Spacing between cells
 *    $table->cellstyle - Style of a cell
 *    $table->cellclass - Class of a cell
 *    $table->class - CSS table class
 *    $table->id - Table ID (useful in JavaScript)
 *    $table->headclass[] - An array of classes for each heading
 *    $table->title - Title of the table is a single string that will be on top of the table in the head spanning the whole table
 *    $table->titlestyle - Title style
 *    $table->titleclass - Title class
 *    $table->styleTable - Table style
 *    $table->autosize - Autosize
 *  $table->caption - Table title
 * @param bool Whether to return an output string or echo now
 *
 * @return string HTML code if return parameter is true.
 */
function html_print_table(&$table, $return=false)
{
    $output = '';
    static $table_count = 0;

    if (!isset($table)) {
        $table = new StdClass();
    }

    $table_count++;
    if (isset($table->align)) {
        foreach ($table->align as $key => $aa) {
            if ($aa) {
                $align[$key] = ' text-align:'.$aa.';';
            } else {
                $align[$key] = '';
            }
        }
    }

    if (isset($table->valign)) {
        foreach ($table->valign as $key => $aa) {
            if ($aa) {
                $valign[$key] = ' vertical-align:'.$aa.';';
            } else {
                $valign[$key] = '';
            }
        }
    }

    if (isset($table->size)) {
        foreach ($table->size as $key => $ss) {
            if ($ss) {
                $size[$key] = ' width:'.$ss.';';
            } else {
                $size[$key] = '';
            }
        }
    }

    if (isset($table->style)) {
        foreach ($table->style as $key => $st) {
            if ($st) {
                $style[$key] = ' '.$st.';';
            } else {
                $style[$key] = '';
            }
        }
    }

    $styleTable = '';
    if (isset($table->styleTable)) {
        $styleTable = $table->styleTable;
    }

    if (isset($table->rowid)) {
        foreach ($table->rowid as $key => $id) {
            $rowid[$key] = $id;
        }
    }

    if (isset($table->rowstyle)) {
        foreach ($table->rowstyle as $key => $st) {
            $rowstyle[$key] = ' '.$st.';';
        }
    }

    if (isset($table->rowclass)) {
        foreach ($table->rowclass as $key => $class) {
            $rowclass[$key] = $class;
        }
    }

    if (isset($table->colspan)) {
        foreach ($table->colspan as $keyrow => $cspan) {
            foreach ($cspan as $key => $span) {
                $colspan[$keyrow][$key] = ' colspan="'.$span.'"';
            }
        }
    }

    if (isset($table->cellstyle)) {
        foreach ($table->cellstyle as $keyrow => $cstyle) {
            foreach ($cstyle as $key => $cst) {
                $cellstyle[$keyrow][$key] = $cst;
            }
        }
    }

    if (isset($table->cellclass)) {
        foreach ($table->cellclass as $keyrow => $cclass) {
            foreach ($cclass as $key => $ccl) {
                $cellclass[$keyrow][$key] = $ccl;
            }
        }
    }

    if (isset($table->rowspan)) {
        foreach ($table->rowspan as $keyrow => $rspan) {
            foreach ($rspan as $key => $span) {
                $rowspan[$keyrow][$key] = ' rowspan="'.$span.'"';
            }
        }
    }

    if (empty($table->width)) {
        // $table->width = '80%';
    }

    if (isset($table->autosize) === true) {
        $table->autosize = 'autosize = "1"';
    } else {
        $table->autosize = '';
    }

    if (empty($table->border)) {
        if (empty($table)) {
            $table = new stdClass();
        }

        $table->border = '0';
    }

    if (empty($table->tablealign) || (($table->tablealign != 'left') && ($table->tablealign != 'right'))) {
        $table->tablealign = '"';
    } else {
        $table->tablealign = 'float:'.$table->tablealign.';"';
        // Align is deprecated. Use float instead
    }

    if (!isset($table->cellpadding)) {
        $table->cellpadding = '4';
    }

    if (!isset($table->cellspacing)) {
        $table->cellspacing = '4';
    }

    if (empty($table->class)) {
        $table->class = 'databox';
    }

    if (empty($table->titlestyle)) {
        $table->titlestyle = 'text-align:center;';
    }

    $tableid = empty($table->id) ? 'table'.$table_count : $table->id;

    if (!empty($table->width)) {
        $output .= '<table '.$table->autosize.' style="width:'.$table->width.'; '.$styleTable.' '.$table->tablealign;
    } else {
        $output .= '<table '.$table->autosize.' style="'.$styleTable.' '.$table->tablealign;
    }

    $output .= ' cellpadding="'.$table->cellpadding.'" cellspacing="'.$table->cellspacing.'"';
    $output .= ' border="'.$table->border.'" class="'.$table->class.'" id="'.$tableid.'">';

    $countcols = 0;

    if (!empty($table->caption)) {
        $output .= '<caption class="left"><h4>'.$table->caption.'</h4></caption>';
    }

    if (!empty($table->head)) {
        $countcols = count($table->head);
        $output .= '<thead><tr>';

        if (isset($table->title)) {
            $output .= '<th colspan="'.$countcols.'"';
            if (isset($table->titlestyle)) {
                $output .= ' style="'.$table->titlestyle.'"';
            }

            if (isset($table->titleclass)) {
                $output .= ' class="'.$table->titleclass.'"';
            }

            $output .= '>'.$table->title.'</th></tr><tr>';
        }

        foreach ($table->head as $key => $heading) {
            if (!isset($size[$key])) {
                $size[$key] = '';
            }

            if (!isset($align[$key])) {
                $align[$key] = '';
            }

            if (!isset($table->headclass[$key])) {
                $table->headclass[$key] = 'header c'.$key;
            }

            if (isset($table->head_colspan[$key])) {
                $headColspan = 'colspan = "'.$table->head_colspan[$key].'"';
            } else {
                $headColspan = '';
            }

            if (isset($table->headstyle[$key])) {
                $headStyle = ' style = "'.$table->headstyle[$key].'" ';
            } else {
                $headStyle = '';
            }

            $output .= '<th class="'.$table->headclass[$key].'" '.$headColspan.$headStyle.' scope="col">'.$heading.'</th>';
        }

        $output .= '</tr></thead>'."\n";
    }

    $output .= '<tbody>'."\n";
    if (!empty($table->data)) {
        $oddeven = 1;
        foreach ($table->data as $keyrow => $row) {
            if (!isset($rowstyle[$keyrow])) {
                $rowstyle[$keyrow] = '';
            }

            if (!isset($rowid[$keyrow])) {
                $rowid[$keyrow] = $tableid.'-'.$keyrow;
            }

            $oddeven = $oddeven ? 0 : 1;
            $class = 'datos'.($oddeven ? '' : '2');
            if (isset($rowclass[$keyrow])) {
                $class = $rowclass[$keyrow];
            }

            $output .= '<tr id="'.$rowid[$keyrow].'" style="'.$rowstyle[$keyrow].'" class="'.$class.'">'."\n";
            // Special separator rows
            if ($row == 'hr' and $countcols) {
                $output .= '<td colspan="'.$countcols.'"><div class="tabledivider"></div></td>';
                continue;
            }

            if (!is_array($row)) {
                $row = (array) $row;
            }

            // It's a normal row
            foreach ($row as $key => $item) {
                if (!isset($size[$key])) {
                    $size[$key] = '';
                }

                if (!isset($cellstyle[$keyrow][$key])) {
                    $cellstyle[$keyrow][$key] = '';
                }

                if (!isset($cellclass[$keyrow][$key])) {
                    $cellclass[$keyrow][$key] = '';
                }

                if (!isset($colspan[$keyrow][$key])) {
                    $colspan[$keyrow][$key] = '';
                }

                if (!isset($rowspan[$keyrow][$key])) {
                    $rowspan[$keyrow][$key] = '';
                }

                if (!isset($align[$key])) {
                    $align[$key] = '';
                }

                if (!isset($valign[$key])) {
                    $valign[$key] = '';
                }

                if (!isset($wrap[$key])) {
                    $wrap[$key] = '';
                }

                if (!isset($style[$key])) {
                    $style[$key] = '';
                }

                if ($class === 'datos5' && $key === 1) {
                    $output .= '<td id="'.$tableid.'-'.$keyrow.'-'.$key.'" style="'.$cellstyle[$keyrow][$key].$style[$key].$valign[$key].$align[$key].$size[$key].$wrap[$key].$colspan[$keyrow][$key].' '.$rowspan[$keyrow][$key].' class="'.$class.' '.$cellclass[$keyrow][$key].'">'.$item.'</td>'."\n";
                } else {
                    $output .= '<td id="'.$tableid.'-'.$keyrow.'-'.$key.'" style="'.$cellstyle[$keyrow][$key].$style[$key].$valign[$key].$align[$key].$size[$key].$wrap[$key].'" '.$colspan[$keyrow][$key].' '.$rowspan[$keyrow][$key].' class="'.$class.' '.$cellclass[$keyrow][$key].'">'.$item.'</td>'."\n";
                }
            }

            $output .= '</tr>'."\n";
        }
    }

    $output .= '</tbody></table>'."\n";

    if ($return) {
        return $output;
    }

    echo $output;
}


/**
 * Render a radio button input. Extended version, use html_print_input()
 * to simplify.
 *
 * @param string $name         Input name.
 * @param string $value        Input value.
 * @param string $label        Set the button to be marked (optional, unmarked by default).
 * @param string $checkedvalue Checked value.
 * @param string $disabled     Disable the button (optional, button enabled by default).
 * @param string $script       Script to execute when onClick event is triggered (optional).
 * @param string $attributes   Optional HTML attributes. It's a free string which will be inserted tag, use it carefully (optional).
 * @param string $returnparam  Whether to return an output string or echo now (optional, echo by default).
 * @param string $modalparam   Modal param.
 * @param string $message      Message.
 * @param string $id           Use custom id.
 *
 * @return string HTML code if return parameter is true.
 */
function html_print_radio_button_extended(
    $name,
    $value,
    $label,
    $checkedvalue,
    $disabled,
    $script,
    $attributes,
    $return=false,
    $modal=false,
    $message='visualmodal',
    $id=null
) {
    static $idcounter = 0;

    $output = '';

    $output = '<input type="radio" name="'.$name.'" value="'.$value.'"';
    if (empty($id) === false) {
        $htmlid = $id;
    } else {
        $htmlid = 'radiobtn'.sprintf('%04d', ++$idcounter);
    }

    $output .= ' id="'.$htmlid.'"';

    if ($value == $checkedvalue) {
        $output .= ' checked="checked"';
    }

    if ($disabled) {
        $output .= ' disabled="disabled"';
    }

    if ($script != '') {
        $output .= ' onClick="'.$script.'"';
    }

    $output .= ' '.$attributes;
    $output .= ' />';

    if (is_array($label)) {
        if (!empty($label)) {
            $output .= '<label for="'.$htmlid.'" title="'.$label['help_tip'].'">'.$label['label'].'</label>'."\n";
        }
    } else {
        if ($label != '') {
            $output .= '<label for="'.$htmlid.'">'.$label.'</label>'."\n";
        }
    }

    if ($modal && !enterprise_installed()) {
        $output .= "
		<div id='".$message."' class='publienterprise publicenterprise_div' title='Community version'><img data-title='".__('Enterprise version not installed')."' class='img_help forced_title' data-use_title_for_force_title='1' src='images/alert_enterprise.png'></div>
		";
    }

    if ($return) {
        return $output;
    }

    echo $output;
}


/**
 * Render a radio button input.
 *
 * @param string Input name.
 * @param string Input value.
 * @param string Label to add after the radio button (optional).
 * @param string Checked and selected value, the button will be selected if it matches    $value (optional).
 * @param bool Whether to return an output string or echo now (optional, echo by default).
 *
 * @return string HTML code if return parameter is true.
 */
function html_print_radio_button($name, $value, $label='', $checkedvalue='', $return=false, $disabled=false)
{
    $output = html_print_radio_button_extended($name, $value, $label, $checkedvalue, $disabled, '', '', true);

    if ($return) {
        return $output;
    }

    echo $output;
}


/**
 * Render a checkbox button input. Extended version, use html_print_checkbox() to simplify.
 *
 * @param string  $name       Input name.
 * @param string  $value      Input value.
 * @param string  $checked    Set the button to be marked (optional, unmarked by default).
 * @param boolean $disabled   Disable the button  (optional, button enabled by default).
 * @param string  $script     Script to execute when onClick event is triggered (optional).
 * @param string  $attributes Optional HTML attributes. It's a free string which will be inserted into the HTML tag, use it carefully (optional).
 * @param boolean $return     Whether to return an output string or echo now (optional, echo by default).
 * @param string  $id         Custom id.
 *
 * @return string HTML code if return parameter is true.
 */
function html_print_checkbox_extended(
    $name,
    $value,
    $checked,
    $disabled,
    $script,
    $attributes,
    $return=false,
    $id=''
) {
    static $idcounter = [];

    // If duplicate names exist, it will start numbering. Otherwise it won't
    if (isset($idcounter[$name])) {
        $idcounter[$name]++;
    } else {
        $idcounter[$name] = 0;
    }

    $id_aux = preg_replace('/[^a-z0-9\:\;\-\_]/i', '', $name.($idcounter[$name] ? $idcounter[$name] : ''));

    $output = '<input name="'.$name.'" type="checkbox" value="'.$value.'" '.($checked ? 'checked="checked"' : '');
    if ($id == '') {
        $output .= ' id="checkbox-'.$id_aux.'"';
    } else {
        $output .= ' id="'.$id.'"';
    }

    if ($script != '') {
        $output .= ' onclick="'.$script.'"';
    }

    if ($disabled) {
        $output .= ' disabled="disabled"';
    }

    $output .= ' '.$attributes;
    $output .= ' />';
    $output .= "\n";

    if ($return === false) {
        echo $output;
    }

    return $output;
}


/**
 * Render a checkbox button input.
 *
 * @param string  $name            Input name.
 * @param string  $value           Input value.
 * @param string  $checked         Set the button to be marked (optional, unmarked by default).
 * @param boolean $return          Whether to return an output string or echo now (optional, echo by default).
 * @param boolean $disabled        Disable the button (optional, button enabled by default).
 * @param string  $script          Script.
 * @param string  $disabled_hidden Disabled_hidden.
 * @param string  $attributes      Extra attributes.
 * @param string  $id              Custom ID.
 *
 * @return string HTML code if return parameter is true.
 */
function html_print_checkbox(
    $name,
    $value,
    $checked=false,
    $return=false,
    $disabled=false,
    $script='',
    $disabled_hidden=false,
    $attributes='',
    $id=''
) {
    $output = html_print_checkbox_extended(
        $name,
        $value,
        (bool) $checked,
        $disabled,
        $script,
        $attributes,
        true,
        $id
    );
    if (!$disabled_hidden) {
        $output .= html_print_input_hidden($name.'_sent', 1, true);
    }

    if ($return === false) {
        echo $output;
    }

    return $output;
}


/**
 * Render a checkbox button input switch type.
 * Extended version, use html_print_checkbox_switch() to simplify.
 *
 * @param string  $name        Input name.
 * @param integer $value       Input value.
 * @param integer $checked     Input checked.
 * @param boolean $disabled    Disable the button (optional,
 *       button enabled by default).
 * @param string  $script      Script to execute when onClick event
 *       is triggered (optional).
 * @param string  $attributes  Optional HTML attributes.
 *   It's a free string which will be.
 * @param boolean $return      Whether to return an output string or echo now
 *      (optional, echo by default).
 * @param string  $id          Input id.
 * @param string  $classParent Class for label.
 *
 * @return string Input html.
 */
function html_print_checkbox_switch_extended(
    $name,
    $value,
    $checked,
    $disabled=false,
    $script='',
    $attributes='',
    $return=false,
    $id='',
    $classParent=''
) {
    static $idcounter = [];

    // If duplicate names exist, it will start numbering. Otherwise it won't.
    if (isset($idcounter[$name])) {
        $idcounter[$name]++;
    } else {
        $idcounter[$name] = 0;
    }

    $id_aux = preg_replace(
        '/[^a-z0-9\:\;\-\_]/i',
        '',
        $name.($idcounter[$name] ? $idcounter[$name] : '')
    );

    $output = '<label class="p-switch '.$classParent.'">';
    $output .= '<input name="'.$name.'" type="checkbox" value="'.$value.'" '.($checked ? 'checked="checked"' : '');
    if ($id == '') {
        $output .= ' id="checkbox-'.$id_aux.'"';
    } else {
        $output .= ' id="'.$id.'"';
    }

    if ($script != '') {
        $output .= ' onclick="'.$script.'"';
    }

    if ($disabled) {
        $output .= ' disabled="disabled"';
    }

    $output .= ' '.$attributes;
    $output .= ' /><span class="p-slider"></span></label>';
    $output .= "\n";

    if ($return === false) {
        echo $output;
    }

    return $output;
}


/**
 * Render a checkbox button input  switch type.
 *
 * @param string Input name.
 * @param string Input value.
 * @param string Set the button to be marked (optional, unmarked by default).
 * @param bool Whether to return an output string or echo now (optional, echo by default).
 * @param boolean                                                                         $disabled Disable the button (optional, button enabled by default).
 *
 * @return string HTML code if return parameter is true.
 */


function html_print_checkbox_switch($name, $value, $checked=false, $return=false, $disabled=false, $script='', $disabled_hidden=false)
{
    $output = html_print_checkbox_switch_extended($name, $value, (bool) $checked, $disabled, $script, '', true);
    if (!$disabled_hidden) {
        $output .= html_print_input_hidden($name.'_sent', 1, true);
    }

    if ($return === false) {
        echo $output;
    }

    return $output;
}


/**
 * Prints an image HTML element.
 *
 * @param string  $src            Image source filename.
 * @param boolean $return         Whether to return or print.
 * @param array   $options        Array with optional HTML options to set.
 *          At this moment, the following options are supported:
 *          align, border, hspace, ismap, vspace, style, title, height,
 *          longdesc, usemap, width, id, class, lang, xml:lang, onclick,
 *          ondblclick, onmousedown, onmouseup, onmouseover, onmousemove,
 *          onmouseout, onkeypress, onkeydown, onkeyup, pos_tree, alt.
 * @param boolean $return_src     Whether to return src field of image
 *          ('images/*.*') or complete html img tag ('<img src="..." alt="...">').
 * @param boolean $relative       Whether to use relative path to image or not
 *          (i.e. $relative= true : /pandora/<img_src>).
 * @param boolean $no_in_meta     Do not show on metaconsole folder at first. Go
 *          directly to the node.
 * @param boolean $isExternalLink Do not shearch for images in Pandora.
 *
 * @return string HTML code if return parameter is true.
 */
function html_print_image(
    $src,
    $return=false,
    $options=false,
    $return_src=false,
    $relative=false,
    $no_in_meta=false,
    $isExternalLink=false
) {
    global $config;

    // If metaconsole is in use then don't use skins.
    if (!is_metaconsole()) {
        // Checks if user's skin is available.
        $isFunctionSkins = enterprise_include_once('include/functions_skins.php');

        if ($isFunctionSkins !== ENTERPRISE_NOT_HOOK) {
            $skin_path = enterprise_hook('skins_get_image_path', [$src]);

            if ($skin_path) {
                $src = $skin_path;
            }
        }
    }

    // If metaconsole is activated and image doesn't exists try to search on normal console.
    if (is_metaconsole()) {
        if (!$relative) {
            $working_dir = str_replace('\\', '/', getcwd());
            // Windows compatibility.
            if ($no_in_meta) {
                $src = '../../'.$src;
            } else if (strstr($working_dir, 'enterprise/meta') === false) {
                if ($src[0] !== '/') {
                    $src = '/'.$src;
                }

                if (!is_readable($working_dir.'/enterprise/meta'.$src)) {
                    if ($isExternalLink) {
                        $src = ui_get_full_url($src, false, false, false);
                    } else {
                        $src = ui_get_full_url('../..'.$src);
                    }
                } else {
                    $src = ui_get_full_url($src);
                }
            } else {
                if ($src[0] !== '/') {
                    $src = '/'.$src;
                }

                if (is_readable($working_dir.$src)) {
                    $src = ui_get_full_url($src);
                } else if (!is_readable($src)) {
                    $src = ui_get_full_url('../../'.$src);
                }
            }
        } else {
            $src = '../../'.$src;
        }
    } else {
        if (!$relative) {
            $src_tmp = $src;
            $src = ui_get_full_url($src);
        }
    }

    // Only return src field of image.
    if ($return_src) {
        if (!$return) {
            echo io_safe_input($src);
            return null;
        }

        return io_safe_input($src);
    }

    $output = '<img src="'.$src.'" ';
    // Dont use safe_input here or the performance will dead.
    $style = '';

    if (!empty($options)) {
        // Deprecated or value-less attributes.
        if (isset($options['align'])) {
            $style .= 'align:'.$options['align'].';';
            // Align is deprecated, use styles.
        }

        if (isset($options['border'])) {
            $style .= 'border:'.$options['border'].'px;';
            // Border is deprecated, use styles.
        }

        if (isset($options['hspace'])) {
            $style .= 'margin-left:'.$options['hspace'].'px;';
            // hspace is deprecated, use styles.
            $style .= 'margin-right:'.$options['hspace'].'px;';
        }

        if (isset($options['ismap'])) {
            $output .= 'ismap="ismap" ';
            // Defines the image as a server-side image map.
        }

        if (isset($options['vspace'])) {
            $style .= 'margin-top:'.$options['vspace'].'px;';
            // hspace is deprecated, use styles.
            $style .= 'margin-bottom:'.$options['vspace'].'px;';
        }

        if (isset($options['style'])) {
            $style .= $options['style'];
        }

        // If title is provided activate forced title.
        if (isset($options['title']) && $options['title'] != '') {
            if (isset($options['class'])) {
                $options['class'] .= ' forced_title';
            } else {
                $options['class'] = 'forced_title';
            }

            // New way to show the force_title (cleaner and better performance).
            $output .= 'data-title="'.io_safe_input_html($options['title']).'" ';
            $output .= 'data-use_title_for_force_title="1" ';
        }

        // Valid attributes (invalid attributes get skipped).
        $attrs = [
            'height',
            'longdesc',
            'usemap',
            'width',
            'id',
            'class',
            'lang',
            'xml:lang',
            'onclick',
            'ondblclick',
            'onmousedown',
            'onmouseup',
            'onmouseover',
            'onmousemove',
            'onmouseout',
            'onkeypress',
            'onkeydown',
            'onkeyup',
            'pos_tree',
        ];

        foreach ($attrs as $attribute) {
            if (isset($options[$attribute])) {
                $output .= $attribute.'="'.io_safe_input_html($options[$attribute]).'" ';
            }
        }
    } else {
        $options = [];
    }

    if (!isset($options['alt']) && isset($options['title'])) {
        $options['alt'] = io_safe_input_html($options['title']);
        // Set alt to title if it's not set.
    }

    if (!empty($style)) {
        $output .= 'style="'.$style.'" ';
    }

    if (isset($options['alt'])) {
        $output .= 'alt="'.io_safe_input_html($options['alt']).'" />';
    } else {
        $output .= '/>';
    }

    if (!$return) {
        echo $output;
    }

    return $output;
}


/**
 * Render an input text element. Extended version, use html_print_input_text() to simplify.
 *
 * @param string Input name.
 * @param bool Whether to return an output string or echo now (optional, echo by default).
 * @param array An array with optional HTML parameters.
 *    Key size: HTML size attribute.
 *    Key disabled: Whether to disable the input or not.
 *    Key class: HTML class
 */
function html_print_input_file($name, $return=false, $options=false)
{
    $output = '';

    $output .= '<input type="file" value="" name="'.$name.'" id="file-'.$name.'" ';

    if ($options) {
        if (isset($options['size'])) {
            $output .= 'size="'.$options['size'].'"';
        }

        if (isset($options['disabled'])) {
            $output .= 'disabled="disabled"';
        }

        if (isset($options['class'])) {
            $output .= 'class="'.$options['class'].'"';
        }
    }

    $output .= ' />';

    if ($return) {
        return $output;
    }

    echo $output;
}


/**
 * Render a label for a input elemennt.
 *
 * @param string Label text.
 * @param string Input id to refer.
 * @param bool Whether to return an output string or echo now (optional, echo by default).
 * @param array An array with optional HTML parameters.
 *    Key html: Extra HTML to add after the label.
 *    Key class: HTML class
 */
function html_print_label($text, $id, $return=false, $options=false)
{
    $output = '';

    $output .= '<label id="label-'.$id.'" ';

    if ($options) {
        if (isset($options['class'])) {
            $output .= 'class="'.$options['class'].'" ';
        }

        if (isset($options['style'])) {
            $output .= 'style="'.$options['style'].'" ';
        }
    }

    $output .= 'for="'.$id.'" >';
    $output .= $text;
    $output .= '</label>';

    if ($options) {
        if (isset($options['html'])) {
            $output .= $options['html'];
        }
    }

    if ($return) {
        return $output;
    }

    echo $output;
}


/**
 * Convert a html color like #FF00FF into the rgb values like (255,0,255).
 *
 * @param string color in format #FFFFFF, FFFFFF, #FFF or FFF
 */
function html_html2rgb($htmlcolor)
{
    if ($htmlcolor[0] == '#') {
        $htmlcolor = substr($htmlcolor, 1);
    }

    if (strlen($htmlcolor) == 6) {
        $r = hexdec($htmlcolor[0].$htmlcolor[1]);
        $g = hexdec($htmlcolor[2].$htmlcolor[3]);
        $b = hexdec($htmlcolor[4].$htmlcolor[5]);
        return [
            $r,
            $g,
            $b,
        ];
    } else if (strlen($htmlcolor) == 3) {
        $r = hexdec($htmlcolor[0].$htmlcolor[0]);
        $g = hexdec($htmlcolor[1].$htmlcolor[1]);
        $b = hexdec($htmlcolor[2].$htmlcolor[2]);
        return [
            $r,
            $g,
            $b,
        ];
    } else {
        return false;
    }
}


/**
 * Print a magic-ajax control to select the module.
 *
 * @param string  $name            The name of ajax control, by default is "module".
 * @param string  $default         The default value to show in the ajax control.
 * @param array   $id_agents       The array list of id agents as array(1,2,3), by default is false and the function use all agents (if the ACL desactive).
 * @param boolean $ACL             Filter the agents by the ACL list of user.
 * @param string  $scriptResult    The source code of script to call, by default is
 *     empty. And the example is:
 *             function (e, data, formatted) {
 *                ...
 *            }
 *
 *             And the formatted is the select item as string.
 *
 * @param array   $filter          Other filter of modules.
 * @param boolean $return          If it is true return a string with the output instead to echo the output.
 * @param integer $id_agent_module Id agent module.
 * @param string  $size            Size.
 *
 * @return mixed If the $return is true, return the output as string.
 */
function html_print_autocomplete_modules(
    $name='module',
    $default='',
    $id_agents=false,
    $ACL=true,
    $scriptResult='',
    $filter=[],
    $return=false,
    $id_agent_module=0,
    $size='30'
) {
    global $config;

    if ($id_agents === false) {
        $agents = agents_get_agents();

        if ($agents === false) {
            $agents = [];
        }

        $id_agents = [];
        foreach ($agents as $agent) {
            $id_agents[] = $agent['id_agente'];
        }
    } else {
        if ($ACL) {
            $agents = agents_get_agents();

            if ($agents === false) {
                $agents = [];
            }

            $id_agentsACL = [];
            foreach ($agents as $agent) {
                if (array_search($agent['id_agente'], $id_agents) !== false) {
                    $id_agentsACL[] = $agent['id_agente'];
                }
            }

            $id_agents = $id_agentsACL;
        }
    }

    ob_start();

    $text_color = '';
    $module_icon = 'images/search_module.png';
    if ($config['style'] === 'pandora_black') {
        $text_color = 'color: white';
        $module_icon = 'images/brick.menu.png';
    }

    html_print_input_text_extended(
        $name,
        $default,
        'text-'.$name,
        '',
        $size,
        100,
        false,
        '',
        ['style' => 'background: url('.$module_icon.') no-repeat right; '.$text_color.'']
    );
    html_print_input_hidden($name.'_hidden', $id_agent_module);

    if (!is_metaconsole()) {
        ui_print_help_tip(__('Type at least two characters to search the module.'), false);
    }

    $javascript_ajax_page = ui_get_full_url('ajax.php', false, false, false);
    ?>
    <script type="text/javascript">
        function escapeHTML (str)
        {
            var div = document.createElement('div');
            var text = document.createTextNode(str);
            div.appendChild(text);
            return div.innerHTML;
        }
        
        $(document).ready (function () {
                $("#text-<?php echo $name; ?>").autocomplete({
                    minLength: 2,
                    source: function( request, response ) {
                            var term = request.term; //Word to search
                            
                            data_params = {
                                page: "include/ajax/module",
                                q: term,
                                search_modules: 1,
                                id_agents: '<?php echo json_encode($id_agents); ?>',
                                other_filter: '<?php echo json_encode($filter); ?>'
                            };
                            
                            jQuery.ajax ({
                                data: data_params,
                                async: false,
                                type: "POST",
                                url: action="<?php echo $javascript_ajax_page; ?>",
                                timeout: 10000,
                                dataType: "json",
                                success: function (data) {
                                        temp = [];
                                        $.each(data, function (id, module) {
                                                temp.push({
                                                    'value' : id,
                                                    'label' : module});
                                        });
                                        
                                        response(temp);
                                    }
                                });
                        },
                    change: function( event, ui ) {
                            if (!ui.item)
                                $("input[name='<?php echo $name; ?>_hidden']")
                                    .val(0);
                            return false;
                        },
                    select: function( event, ui ) {
                            $("input[name='<?php echo $name; ?>_hidden']")
                                .val(ui.item.value);
                            
                            $("#text-<?php echo $name; ?>").val( ui.item.label );
                            return false;
                        }
                    }
                );
            });
    </script>
    <?php
    $output = ob_get_clean();

    if ($return) {
        return $output;
    } else {
        echo $output;
    }
}


/**
 * @param string Select form name
 * @param string Current selected value
 *
 * @return string HTML code
 */
function html_print_timezone_select($name, $selected='')
{
    $timezones_index = timezone_identifiers_list();
    $timezones = timezone_identifiers_list();
    $timezones = array_combine($timezones_index, $timezones);
    return html_print_select($timezones, $name, $selected, '', __('None'), '', true, false, false);
}


/**
 * Enclose a text into a result_div
 *
 * @param string Text to enclose
 *
 * @return string Text inside the result_div
 */
function html_print_result_div($text)
{
    $text = preg_replace('/</', '&lt;', $text);
    $text = preg_replace('/>/', '&gt;', $text);
    $text = preg_replace('/\n/i', '<br>', $text);
    $text = preg_replace('/\s/i', '&nbsp;', $text);

    $enclose = "<div id='result_div results_class'>";
    $enclose .= $text;
    $enclose .= '</div>';
    return $enclose;
}


/**
 * Print order arrows links
 *
 * @param array Base tags to build url
 * @param string Order key to add to URL
 * @param string Value to sort ascendent
 * @param string Value to sort descendent
 *
 * @return string HTML code to display both arrows.
 */
function html_print_sort_arrows($params, $order_tag, $up='up', $down='down')
{
    // Build the queries
    $params[$order_tag] = $up;
    $url_up = 'index.php?'.http_build_query($params, '', '&amp;');
    $params[$order_tag] = $down;
    $url_down = 'index.php?'.http_build_query($params, '', '&amp;');

    // Build the links
    $out = '&nbsp;<a href="'.$url_up.'">';
    $out .= html_print_image('images/sort_up_black.png', true);
    $out .= '</a><a href="'.$url_down.'">';
    $out .= html_print_image('images/sort_down_black.png', true).'</a>';
}


/**
 * Print an input hidden with a new csrf token generated
 *
 * @param boolean $return If it is true return a string with the output instead to echo the output.
 *
 * @return void
 */
function html_print_csrf_hidden(bool $return=false)
{
    return html_print_input_hidden('csrf_code', generate_csrf_code(), $return);
}


/**
 * Print an error if csrf is incorrect
 */
function html_print_csrf_error()
{
    if (validate_csrf_code()) {
        return false;
    }

    ui_print_error_message(
        __(
            '%s cannot verify the origin of the request. Try again, please.',
            get_product_name()
        )
    );
    return true;
}


/**
 * Print an swith button.
 *
 * @param array $attributes Valid params.
 * name: Usefull to handle in forms.
 * value: If is checked or not.
 * disabled: Disabled. Cannot be pressed.
 * id: Optional id for the switch.
 * class: Additional classes (string).
 * value: Check or not (boolean).
 * disabled: Enabled or disabled (boolean).
 *
 * @return string with HTML of button.
 */
function html_print_switch($attributes=[])
{
    $html_expand = '';

    // Check the load values on status.
    $html_expand .= (bool) ($attributes['value']) ? ' checked' : '';
    $html_expand .= (bool) ($attributes['disabled']) ? ' disabled' : '';

    // Only load the valid attributes.
    $valid_attrs = [
        'id',
        'class',
        'name',
        'onclick',
        'onchange',
    ];
    foreach ($valid_attrs as $va) {
        if (!isset($attributes[$va])) {
            continue;
        }

        $html_expand .= ' '.$va.'="'.$attributes[$va].'"';
    }

    if (!isset($attributes['style'])) {
        $attributes['style'] = '';
    }

    $disabled_class = (bool) ($attributes['disabled']) ? ' p-slider-disabled' : '';

    return "<label class='p-switch' style='".$attributes['style']."'>
			<input type='checkbox' ".$html_expand.">
			<span class='p-slider".$disabled_class."'></span>
		</label>";
}


/**
 * Print a link with post params.The component is really a form with a button
 *      with some inputs hidden.
 *
 * @param string $text   Text to show.
 * @param array  $params Params to be written like inputs hidden.
 * @param string $text   Text of image.
 * @param string $style  Additional style for the element.
 *
 * @return string With HTML code.
 */
function html_print_link_with_params($text, $params=[], $type='text', $style='')
{
    $html = '<form method=post>';
    switch ($type) {
        case 'image':
            $html .= html_print_input_image($text, $text, $text, $style, true);
        break;

        case 'text':
        default:
            if (!empty($style)) {
                $style = ' style="'.$style.'"';
            }

            $html .= html_print_submit_button(
                $text,
                $text,
                false,
                'class="button-as-link"'.$style,
                true
            );
        break;
    }

    foreach ($params as $param => $value) {
        $html .= html_print_input_hidden($param, $value, true);
    }

    $html .= '</form>';

    return $html;
}


/**
 * Print input using functions html lib.
 *
 * @param array   $data       Input definition.
 * @param string  $wrapper    Wrapper 'div' or 'li'.
 * @param boolean $input_only Return or print only input or also label.
 *
 * @return string HTML code for desired input.
 */
function html_print_input($data, $wrapper='div', $input_only=false)
{
    global $config;
    if (is_array($data) === false) {
        return '';
    }

    enterprise_include_once('include/functions_metaconsole.php');

    if ($config['style'] === 'pandora_black') {
        $style = 'style="color: white"';
    }

    $output = '';

    if ($data['label'] && $input_only === false) {
        $output = '<'.$wrapper.' id="'.$wrapper.'-'.$data['name'].'" ';
        $output .= ' class="'.$data['input_class'].'">';
        $output .= '<label '.$style.' class="'.$data['label_class'].'">';
        $output .= $data['label'];
        $output .= '</label>';

        if (!$data['return']) {
            echo $output;
        }
    }

    // If wrapper has attributes.
    // TODO. There is possible improve this handle of attributes.
    if (isset($data['wrapper_attributes'])) {
        $wrapper_attributes = $data['wrapper_attributes'];
    } else {
        $wrapper_attributes = '';
    }

    if (isset($data['wrapper']) === true) {
        $output = '<'.$data['wrapper'].' '.$wrapper_attributes.' id="wr_'.$data['name'].'" ';
        $output .= ' class="'.$data['input_class'].'">';
    }

    switch ($data['type']) {
        case 'text':
            $output .= html_print_input_text(
                $data['name'],
                $data['value'],
                ((isset($data['alt']) === true) ? $data['alt'] : ''),
                ((isset($data['size']) === true) ? $data['size'] : 50),
                ((isset($data['maxlength']) === true) ? $data['maxlength'] : 255),
                ((isset($data['return']) === true) ? $data['return'] : true),
                ((isset($data['disabled']) === true) ? $data['disabled'] : false),
                ((isset($data['required']) === true) ? $data['required'] : false),
                ((isset($data['function']) === true) ? $data['function'] : ''),
                ((isset($data['class']) === true) ? $data['class'] : ''),
                ((isset($data['onChange']) === true) ? $data['onChange'] : ''),
                ((isset($data['autocomplete']) === true) ? $data['autocomplete'] : 'off'),
                ((isset($data['autofocus']) === true) ? $data['autofocus'] : false),
                ((isset($data['onKeyDown']) === true) ? $data['onKeyDown'] : ''),
                ((isset($data['form']) === true) ? $data['form'] : ''),
                ((isset($data['onKeyUp']) === true) ? $data['onKeyUp'] : ''),
                ((isset($data['disabled']) === true) ? $data['disabled'] : false),
                ((isset($data['list']) === true) ? $data['list'] : '')
            );
        break;

        case 'range':
            $output .= html_print_input_range(
                $data['name'],
                $data['value'],
                (isset($data['id']) ? $data['id'] : ''),
                (isset($data['return']) ? $data['return'] : true),
                (isset($data['min']) ? $data['min'] : 0),
                (isset($data['max']) ? $data['max'] : 100),
                (isset($data['step']) ? $data['step'] : 1),
                (isset($data['class']) ? $data['class'] : ''),
                (isset($data['oninput']) ? $data['oninput'] : '')
            );
        break;

        case 'image':
            $output .= html_print_input_image(
                $data['name'],
                $data['src'],
                $data['value'],
                ((isset($data['style']) === true) ? $data['style'] : ''),
                ((isset($data['return']) === true) ? $data['return'] : false),
                ((isset($data['options']) === true) ? $data['options'] : false)
            );
        break;

        case 'text_extended':
            $output .= html_print_input_text_extended(
                $data['name'],
                $data['value'],
                $data['id'],
                $data['alt'],
                $data['size'],
                $data['maxlength'],
                $data['disabled'],
                $data['script'],
                $data['attributes'],
                ((isset($data['return']) === true) ? $data['return'] : false),
                ((isset($data['password']) === true) ? $data['password'] : false),
                ((isset($data['function']) === true) ? $data['function'] : '')
            );
        break;

        case 'password':
            $output .= html_print_input_password(
                $data['name'],
                $data['value'],
                ((isset($data['alt']) === true) ? $data['alt'] : ''),
                ((isset($data['size']) === true) ? $data['size'] : 50),
                ((isset($data['maxlength']) === true) ? $data['maxlength'] : 255),
                ((isset($data['return']) === true) ? $data['return'] : false),
                ((isset($data['disabled']) === true) ? $data['disabled'] : false),
                ((isset($data['required']) === true) ? $data['required'] : false),
                ((isset($data['class']) === true) ? $data['class'] : ''),
                ((isset($data['autocomplete']) === true) ? $data['autocomplete'] : 'off')
            );
        break;

        case 'email':
            $output .= html_print_input_email($data);
        break;

        case 'number':
            $output .= html_print_input_number($data);
        break;

        case 'hidden':
            $output .= html_print_input_hidden(
                $data['name'],
                $data['value'],
                ((isset($data['return']) === true) ? $data['return'] : false),
                ((isset($data['class']) === true) ? $data['class'] : false),
                false,
                ((isset($data['id']) === true) ? $data['id'] : '')
            );
        break;

        case 'hidden_extended':
            $output .= html_print_input_hidden_extended(
                $data['name'],
                $data['value'],
                $data['id'],
                ((isset($data['return']) === true) ? $data['return'] : false),
                ((isset($data['class']) === true) ? $data['class'] : false),
                ((isset($data['quotes']) === true) ? $data['quotes'] : false)
            );
        break;

        case 'color':
            $output .= html_print_input_color(
                $data['name'],
                $data['value'],
                $data['id'],
                ((isset($data['class']) === true) ? $data['class'] : false),
                ((isset($data['return']) === true) ? $data['return'] : false)
            );
        break;

        case 'file':
            $output .= html_print_input_file(
                $data['name'],
                ((isset($data['return']) === true) ? $data['return'] : false),
                ((isset($data['options']) === true) ? $data['options'] : false)
            );
        break;

        case 'select':
            $output .= html_print_select(
                $data['fields'],
                $data['name'],
                ((isset($data['selected']) === true) ? $data['selected'] : ''),
                ((isset($data['script']) === true) ? $data['script'] : ''),
                ((isset($data['nothing']) === true) ? $data['nothing'] : ''),
                ((isset($data['nothing_value']) === true) ? $data['nothing_value'] : 0),
                ((isset($data['return']) === true) ? $data['return'] : false),
                ((isset($data['multiple']) === true) ? $data['multiple'] : false),
                ((isset($data['sort']) === true) ? $data['sort'] : true),
                ((isset($data['class']) === true) ? $data['class'] : ''),
                ((isset($data['disabled']) === true) ? $data['disabled'] : false),
                ((isset($data['style']) === true) ? $data['style'] : false),
                ((isset($data['option_style']) === true) ? $data['option_style'] : false),
                ((isset($data['size']) === true) ? $data['size'] : false),
                ((isset($data['modal']) === true) ? $data['modal'] : false),
                ((isset($data['message']) === true) ? $data['message'] : ''),
                ((isset($data['select_all']) === true) ? $data['select_all'] : false)
            );
        break;

        case 'select_from_sql':
            $output .= html_print_select_from_sql(
                $data['sql'],
                $data['name'],
                ((isset($data['selected']) === true) ? $data['selected'] : ''),
                ((isset($data['script']) === true) ? $data['script'] : ''),
                ((isset($data['nothing']) === true) ? $data['nothing'] : ''),
                ((isset($data['nothing_value']) === true) ? $data['nothing_value'] : '0'),
                ((isset($data['return']) === true) ? $data['return'] : false),
                ((isset($data['multiple']) === true) ? $data['multiple'] : false),
                ((isset($data['sort']) === true) ? $data['sort'] : true),
                ((isset($data['disabled']) === true) ? $data['disabled'] : false),
                ((isset($data['style']) === true) ? $data['style'] : false),
                ((isset($data['size']) === true) ? $data['size'] : false),
                ((isset($data['trucate_size']) === true) ? $data['trucate_size'] : GENERIC_SIZE_TEXT),
                ((isset($data['class']) === true) ? $data['class'] : ''),
                ((isset($data['required']) === true) ? $data['required'] : false)
            );
        break;

        case 'select_groups':
            $output .= html_print_select_groups(
                ((isset($data['id_user']) === true) ? $data['id_user'] : false),
                ((isset($data['privilege']) === true) ? $data['privilege'] : 'AR'),
                ((isset($data['returnAllGroup']) === true) ? $data['returnAllGroup'] : true),
                $data['name'],
                ((isset($data['selected']) === true) ? $data['selected'] : ''),
                ((isset($data['script']) === true) ? $data['script'] : ''),
                ((isset($data['nothing']) === true) ? $data['nothing'] : ''),
                ((isset($data['nothing_value']) === true) ? $data['nothing_value'] : 0),
                ((isset($data['return']) === true) ? $data['return'] : false),
                ((isset($data['multiple']) === true) ? $data['multiple'] : false),
                ((isset($data['sort']) === true) ? $data['sort'] : true),
                ((isset($data['class']) === true) ? $data['class'] : ''),
                ((isset($data['disabled']) === true) ? $data['disabled'] : false),
                ((isset($data['style']) === true) ? $data['style'] : false),
                ((isset($data['option_style']) === true) ? $data['option_style'] : false),
                ((isset($data['id_group']) === true) ? $data['id_group'] : false),
                ((isset($data['keys_field']) === true) ? $data['keys_field'] : 'id_grupo'),
                ((isset($data['strict_user']) === true) ? $data['strict_user'] : false),
                ((isset($data['delete_groups']) === true) ? $data['delete_groups'] : false),
                ((isset($data['include_groups']) === true) ? $data['include_groups'] : false),
                ((isset($data['size']) === true) ? $data['size'] : false),
                ((isset($data['simple_multiple_options']) === true) ? $data['simple_multiple_options'] : false),
                ((isset($data['required']) === true) ? $data['required'] : false)
            );
        break;

        case 'select_search':
            $output .= html_print_select_search(
                $data['fields'],
                $data['name'],
                ((isset($data['selected']) === true) ? $data['selected'] : ''),
                ((isset($data['script']) === true) ? $data['script'] : ''),
                ((isset($data['nothing']) === true) ? $data['nothing'] : ''),
                ((isset($data['nothing_value']) === true) ? $data['nothing_value'] : 0),
                ((isset($data['return']) === true) ? $data['return'] : false),
                ((isset($data['multiple']) === true) ? $data['multiple'] : false),
                ((isset($data['sort']) === true) ? $data['sort'] : true),
                ((isset($data['class']) === true) ? $data['class'] : ''),
                ((isset($data['disabled']) === true) ? $data['disabled'] : false),
                ((isset($data['style']) === true) ? $data['style'] : false),
                ((isset($data['option_style']) === true) ? $data['option_style'] : false),
                ((isset($data['size']) === true) ? $data['size'] : false),
                ((isset($data['modal']) === true) ? $data['modal'] : false),
                ((isset($data['message']) === true) ? $data['message'] : ''),
                ((isset($data['dropdownAutoWidth']) === true) ? $data['dropdownAutoWidth'] : false)
            );
        break;

        case 'select_metaconsole_nodes':
            $output .= html_print_select_from_sql(
                'SELECT `id`, `server_name` FROM `tmetaconsole_setup`',
                $data['name'],
                ((isset($data['selected']) === true) ? $data['selected'] : ''),
                ((isset($data['script']) === true) ? $data['script'] : ''),
                ((isset($data['nothing']) === true) ? $data['nothing'] : ''),
                ((isset($data['nothing_value']) === true) ? $data['nothing_value'] : '0'),
                ((isset($data['return']) === true) ? $data['return'] : false),
                ((isset($data['multiple']) === true) ? $data['multiple'] : false),
                ((isset($data['sort']) === true) ? $data['sort'] : true),
                ((isset($data['disabled']) === true) ? $data['disabled'] : false),
                ((isset($data['style']) === true) ? $data['style'] : false),
                ((isset($data['size']) === true) ? $data['size'] : false),
                ((isset($data['trucate_size']) === true) ? $data['trucate_size'] : GENERIC_SIZE_TEXT),
                ((isset($data['class']) === true) ? $data['class'] : '')
            );
        break;

        case 'select_for_unit':
            $output .= html_print_extended_select_for_unit(
                $data['name'],
                ((isset($data['selected']) === true) ? $data['selected'] : ''),
                ((isset($data['script']) === true) ? $data['script'] : ''),
                ((isset($data['nothing']) === true) ? $data['nothing'] : ''),
                ((isset($data['nothing_value']) === true) ? $data['nothing_value'] : '0'),
                ((isset($data['size']) === true) ? $data['size'] : false),
                ((isset($data['return']) === true) ? $data['return'] : false),
                ((isset($data['select_style']) === true) ? $data['select_style'] : false),
                ((isset($data['unique_name']) === true) ? $data['unique_name'] : true),
                ((isset($data['disabled']) === true) ? $data['disabled'] : false),
                ((isset($data['no_change']) === true) ? $data['no_change'] : 0)
            );

        case 'submit':
            $width = (isset($data['width']) === true) ? 'width: '.$data['width'] : 'width: 100%';
            $output .= '<'.$wrapper.' class="action-buttons" style="'.$width.'">'.html_print_submit_button(
                ((isset($data['label']) === true) ? $data['label'] : 'OK'),
                ((isset($data['name']) === true) ? $data['name'] : ''),
                ((isset($data['disabled']) === true) ? $data['disabled'] : false),
                ((isset($data['attributes']) === true) ? $data['attributes'] : ''),
                ((isset($data['return']) === true) ? $data['return'] : false)
            ).'</'.$wrapper.'>';
        break;

        case 'checkbox':
            $output .= html_print_checkbox(
                $data['name'],
                $data['value'],
                ((isset($data['checked']) === true) ? $data['checked'] : false),
                ((isset($data['return']) === true) ? $data['return'] : false),
                ((isset($data['disabled']) === true) ? $data['disabled'] : false),
                ((isset($data['script']) === true) ? $data['script'] : ''),
                ((isset($data['disabled_hidden']) === true) ? $data['disabled_hidden'] : false),
                ((isset($data['attributes']) === true) ? $data['attributes'] : ''),
                ((isset($data['id']) === true) ? $data['id'] : '')
            );
        break;

        case 'switch':
            $output .= html_print_switch($data);
        break;

        case 'interval':
            $output .= html_print_extended_select_for_time(
                $data['name'],
                ((isset($data['value']) === true) ? $data['value'] : $data['selected']),
                ((isset($data['script']) === true) ? $data['script'] : ''),
                ((isset($data['nothing']) === true) ? $data['nothing'] : ''),
                ((isset($data['nothing_value']) === true) ? $data['nothing_value'] : 0),
                ((isset($data['size']) === true) ? $data['size'] : false),
                ((isset($data['return']) === true) ? $data['return'] : false),
                ((isset($data['style']) === true) ? $data['selected'] : false),
                ((isset($data['unique']) === true) ? $data['unique'] : false)
            );
        break;

        case 'textarea':
            $output .= html_print_textarea(
                $data['name'],
                $data['rows'],
                $data['columns'],
                ((isset($data['value']) === true) ? $data['value'] : ''),
                ((isset($data['attributes']) === true) ? $data['attributes'] : ''),
                ((isset($data['return']) === true) ? $data['return'] : false),
                ((isset($data['class']) === true) ? $data['class'] : ''),
                ((isset($data['disabled']) === true) ? $data['disabled'] : false),
                ((isset($data['id']) === true) ? $data['id'] : false)
            );
        break;

        case 'button':
            $output .= html_print_button(
                ((isset($data['label']) === true) ? $data['label'] : 'OK'),
                ((isset($data['name']) === true) ? $data['name'] : ''),
                ((isset($data['disabled']) === true) ? $data['disabled'] : false),
                ((isset($data['script']) === true) ? $data['script'] : ''),
                ((isset($data['attributes']) === true) ? $data['attributes'] : ''),
                ((isset($data['return']) === true) ? $data['return'] : false),
                ((isset($data['imageButton']) === true) ? $data['imageButton'] : false),
                ((isset($data['modal']) === true) ? $data['modal'] : false),
                ((isset($data['message']) === true) ? $data['message'] : '')
            );
        break;

        case 'radio_button':
            $output .= html_print_radio_button_extended(
                $data['name'],
                $data['value'],
                $data['label'],
                ((isset($data['checkedvalue']) === true) ? $data['checkedvalue'] : 1),
                ((isset($data['disabled']) === true) ? $data['disabled'] : ''),
                ((isset($data['script']) === true) ? $data['script'] : ''),
                ((isset($data['attributes']) === true) ? $data['attributes'] : true),
                ((isset($data['return']) === true) ? $data['return'] : false),
                ((isset($data['modal']) === true) ? $data['modal'] : false),
                ((isset($data['message']) === true) ? $data['message'] : 'visualmodal'),
                ((isset($data['id']) === true) ? $data['id'] : null)
            );
        break;

        case 'email':
            $output .= html_print_input_email($data);
        break;

        case 'multicheck':
            $output .= html_print_input_multicheck($data);
        break;

        case 'agent_autocomplete':
            // Direct assignment of parameters.
            $output .= ui_print_agent_autocomplete_input($data);
        break;

        case 'autocomplete_agent':
            $agent_name = '';
            if (isset($data['id_agent_hidden']) === true
                && empty($data['id_agent_hidden']) === false
            ) {
                if (is_metaconsole() === true) {
                    $connection = metaconsole_get_connection_by_id(
                        $data['server_id_hidden']
                    );
                    $agent_name = '';

                    if (metaconsole_load_external_db($connection) == NOERR) {
                        $agent_name = db_get_value_filter(
                            'alias',
                            'tagente',
                            ['id_agente' => $data['id_agent_hidden']]
                        );
                    }

                    // Append server name.
                    if (!empty($agent_name)) {
                        $agent_name .= ' ('.$connection['server_name'].')';
                    }

                    // Restore db connection.
                    metaconsole_restore_db();
                } else {
                    $agent_name = agents_get_alias($data['id_agent_hidden']);
                }
            }

            $params = [];
            $params['disabled'] = $data['disabled'];
            $params['return'] = $data['return'];
            $params['show_helptip'] = false;
            $params['input_name'] = $data['name'];
            $params['value'] = $agent_name;
            $params['javascript_is_function_select'] = true;

            if (isset($data['get_only_string_modules']) === true
                && $data['get_only_string_modules'] === true
            ) {
                $params['get_only_string_modules'] = $data['get_only_string_modules'];
            }

            if (isset($data['module_input']) === true
                && $data['module_input'] === true
            ) {
                $params['selectbox_id'] = $data['module_name'];
                $params['add_none_module'] = $data['module_none'];
            }

            if (isset($data['size']) === true) {
                $params['size'] = $data['size'];
            }

            if (isset($data['from_wux']) === true
                && $data['from_wux'] === true
            ) {
                $params['from_wux'] = 1;
            }

            $params['use_hidden_input_idagent'] = true;
            $params['hidden_input_idagent_id'] = 'hidden-'.$data['name_agent_hidden'];
            if (is_metaconsole()) {
                $params['use_input_id_server'] = true;
                $params['input_id_server_id'] = 'hidden-'.$data['name_server_hidden'];
                $params['metaconsole_enabled'] = true;
            }

            $output .= html_print_input_hidden(
                $data['name_agent_hidden'],
                $data['id_agent_hidden'],
                $data['return']
            );

            $output .= html_print_input_hidden(
                $data['name_server_hidden'],
                $data['server_id_hidden'],
                $data['return']
            );

            $output .= ui_print_agent_autocomplete_input($params);
        break;

        case 'autocomplete_module':
            // Module.
            if (($data['agent_id'] === false
                || empty($data['agent_id']) === true)
                && (isset($data['selected']) === false
                || $data['selected'] === 0)
            ) {
                $fields = [
                    0 => __('Select an Agent first'),
                ];
            } else {
                $string_filter = '';
                if ($data['get_only_string_modules'] === true) {
                    $string_filter = 'AND id_tipo_modulo IN (17,23,3,10,33,36)';
                }

                if ($data['from_wux'] === true) {
                    $string_filter = ' AND id_tipo_modulo = 25';
                }

                if (isset($data['filter_modules']) && !empty($data['filter_modules'])) {
                    $string_filter = ' AND id_agente_modulo IN ('.implode(',', $data['filter_modules']).')';
                }

                $sql = sprintf(
                    'SELECT id_agente_modulo, nombre
                    FROM tagente_modulo
                    WHERE id_agente = %d
                    AND delete_pending = 0 %s',
                    $data['agent_id'],
                    $string_filter
                );

                if (is_metaconsole() === true) {
                    $connection = metaconsole_get_connection_by_id(
                        $data['metaconsole_id']
                    );

                    if (metaconsole_load_external_db($connection) == NOERR) {
                        $modules_agent = db_get_all_rows_sql($sql);

                        if ($modules_agent === false) {
                            $modules_agent = [];
                        }
                    }

                    // Restore db connection.
                    metaconsole_restore_db();
                } else {
                    $modules_agent = db_get_all_rows_sql($sql);
                }

                $fields = [];
                if (isset($modules_agent) === true
                    && is_array($modules_agent) === true
                ) {
                    $fields = array_reduce(
                        $modules_agent,
                        function ($carry, $item) {
                            $carry[$item['id_agente_modulo']] = $item['nombre'];
                            return $carry;
                        },
                        []
                    );
                }
            }

            $output .= html_print_select(
                $fields,
                $data['name'],
                ((isset($data['selected']) === true) ? $data['selected'] : ''),
                ((isset($data['script']) === true) ? $data['script'] : ''),
                ((isset($data['nothing']) === true) ? $data['nothing'] : ''),
                ((isset($data['nothing_value']) === true) ? $data['nothing_value'] : 0),
                ((isset($data['return']) === true) ? $data['return'] : false),
                ((isset($data['multiple']) === true) ? $data['multiple'] : false),
                ((isset($data['sort']) === true) ? $data['sort'] : true),
                ((isset($data['class']) === true) ? $data['class'] : ''),
                ((isset($data['disabled']) === true) ? $data['disabled'] : false),
                ((isset($data['style']) === true) ? $data['style'] : false),
                ((isset($data['option_style']) === true) ? $data['option_style'] : false),
                ((isset($data['size']) === true) ? $data['size'] : false),
                ((isset($data['modal']) === true) ? $data['modal'] : false),
                ((isset($data['message']) === true) ? $data['message'] : ''),
                ((isset($data['select_all']) === true) ? $data['select_all'] : false)
            );
        break;

        case 'select_multiple_filtered':
            $output .= html_print_select_multiple_filtered(
                $data['available'],
                $data['selected'],
                ((isset($data['name']) === true) ? $data['name'] : null),
                ((isset($data['class']) === true) ? $data['class'] : ''),
                ((isset($data['return']) === true) ? $data['return'] : true),
                ((isset($data['group_filter']) === true) ? $data['group_filter'] : []),
                ((isset($data['texts']) === true) ? $data['texts'] : []),
                ((isset($data['sections']) === true) ? $data['sections'] : [])
            );
        break;

        case 'select_multiple_modules_filtered':
            $output .= html_print_select_multiple_modules_filtered($data);
        break;

        case 'datalist':
            $output .= html_print_datalist(
                $data['name'],
                $data['value'],
                ((isset($data['return']) === true) ? $data['return'] : true)
            );
        break;

        default:
            // Ignore.
        break;
    }

    if (isset($data['wrapper']) === true) {
        $output .= '</'.$data['wrapper'].'>';
    }

    if ($data['label'] && $input_only === false) {
        $output .= '</'.$wrapper.'>';
        if (!$data['return']) {
            echo '</'.$wrapper.'>';
        }
    }

    return $output;
}


/**
 * Print all checkbox in the same row.
 *
 * @param array $data Array with attributes input.
 * only name is necessary.
 *
 * @return string
 */
function html_print_input_multicheck(array $data):string
{
    $html = '';
    if (isset($data['data']) === true && is_array($data['data']) === true) {
        foreach ($data['data'] as $key => $value) {
            $html .= $value;
            $html .= html_print_checkbox(
                'days_week_'.$key,
                1,
                $data['checked'][$key],
                true
            );
        }
    }

    return $html;
}


/**
 * Print an autocomplete input filled out with Integria IMS users.
 *
 * @param string  $name     The name of ajax control, by default is "users".
 * @param string  $default  The default value to show in the ajax control.
 * @param boolean $return   If it is true return a string with the output instead to echo the output.
 * @param string  $size     Size.
 * @param boolean $disable  Disable the button (optional, button enabled by default).
 * @param boolean $required Attribute required.
 * @param string  $class    Text inpunt class.
 *
 * @return mixed If the $return is true, return the output as string.
 */
function html_print_autocomplete_users_from_integria(
    $name='users',
    $default='',
    $return=false,
    $size='30',
    $disable=false,
    $required=false,
    $class=null
) {
    global $config;

    $user_icon = 'images/user_green.png';
    if ($config['style'] === 'pandora_black') {
        $user_icon = 'images/header_user.png';
    }

    ob_start();

    $attrs = ['style' => 'background: url('.$user_icon.') no-repeat right;'];

    if ($required) {
        $attrs['required'] = 'required';
    }

    if (empty($class) === false) {
        $attrs['class'] = $class;
    }

    html_print_input_text_extended(
        $name,
        $default,
        'text-'.$name,
        '',
        $size,
        100,
        $disable,
        '',
        $attrs
    );
    html_print_input_hidden($name.'_hidden', $id_agent_module);

    ui_print_help_tip(__('Type at least two characters to search the user.'), false);

    $javascript_ajax_page = ui_get_full_url('ajax.php', false, false, false, false);
    ?>
    <script type="text/javascript">
        function escapeHTML (str)
        {
            var div = document.createElement('div');
            var text = document.createTextNode(str);
            div.appendChild(text);
            return div.innerHTML;
        }
        
        $(document).ready (function () {
                $("#text-<?php echo $name; ?>").autocomplete({
                    minLength: 2,
                    source: function( request, response ) {
                            var term = request.term; //Word to search
                            
                            data_params = {
                                page: "include/ajax/integria_incidents.ajax",
                                search_term: term,
                                get_users: 1,
                            };
                            
                            jQuery.ajax ({
                                data: data_params,
                                async: false,
                                type: "POST",
                                url: action="<?php echo $javascript_ajax_page; ?>",
                                timeout: 10000,
                                dataType: "json",
                                success: function (data) {
                                        temp = [];
                                        $.each(data, function (id, module) {
                                                temp.push({
                                                    'value' : id,
                                                    'label' : module});
                                        });
                                        
                                        response(temp);
                                    }
                                });
                        },
                    change: function( event, ui ) {
                            if (!ui.item)
                                $("input[name='<?php echo $name; ?>_hidden']")
                                    .val(0);
                            return false;
                        },
                    select: function( event, ui ) {
                            $("input[name='<?php echo $name; ?>_hidden']")
                                .val(ui.item.value);
                            
                            $("#text-<?php echo $name; ?>").val( ui.item.label );
                            return false;
                        }
                    }
                );
            });
    </script>
    <?php
    $output = ob_get_clean();

    if ($return) {
        return $output;
    } else {
        echo $output;
    }
}


function html_print_tabs(array $tabs)
{
    global $config;

    $bg_color = '';

    if ($config['style'] === 'pandora_black') {
        $bg_color = 'style="background-color: #222"';
    }

    $result = '<div id="html-tabs">';
    $result .= '<ul class="" '.$bg_color.'>';
    foreach ($tabs as $key => $value) {
        $result .= "<li><a href='".$value['href']."' id='".$value['id']."'>";
        $result .= html_print_image(
            'images/'.$value['img'],
            true
        );
        $result .= '<span>'.$value['name'].'</span>';
        $result .= '</a></li>';
    }

    $result .= '</ul>';

    $result .= '</div>';

    return $result;
}


/**
 * Create a datalist.
 *
 * @param string $id          Use custom id.
 * @param string $values      Input values.
 * @param string $returnparam Whether to return an output string or echo now (optional, echo by default).
 *
 * @return string HTML code if return parameter is true.
 */
function html_print_datalist(
    $id,
    $values,
    $return=false
) {
    $result = '<datalist id="'.$id.'">';
    foreach ($values as $key => $value) {
        $result .= '<option value="'.$value.'">';
    }

    $result .= '</datalist>';

    if ($return) {
        return $result;
    } else {
        echo $result;
    }
}


/**
 * Print or return selector with search bar.
 *
 * @param string  $fields                  Select fields
 * @param boolean $name                    Name of input field.
 * @param array   $selected                Array with dropdown values. Example:
 *                                         $fields["value"] = "label".
 * @param string  $script                  Javascript onChange code.
 * @param mixed   $nothing                 Label when nothing is selected.
 * @param array   $nothing_value           Value when nothing is selected.
 * @param string  $return                  Return string or dump to output.
 * @param boolean $multiple                Enable multiple select.
 * @param mixed   $sort                    Sort values or not (default false).
 * @param boolean $class                   CSS classes to apply.
 * @param boolean $disabled                Disabled or enabled.
 * @param boolean $style                   CSS inline style.
 * @param string  $option_style            CSS inline style in array format.
 * @param string  $size                    Style, size (width) of element.
 * @param boolean $simple_multiple_options Discovery simple multiple inputs.
 * @param boolean $required                Required input.
 * @param boolean $dropdownAutoWidth       Set dropdown auto width.
 *
 * @return string HTML code if return parameter is true.
 */
function html_print_select_search(
    $fields=[],
    $name=null,
    $selected='',
    $script='',
    $nothing='',
    $nothing_value=0,
    $return=false,
    $multiple=false,
    $sort=false,
    $class='',
    $disabled=false,
    $style=false,
    $option_style=false,
    $size=false,
    $simple_multiple_options=false,
    $required=false,
    $dropdownAutoWidth=false
) {
    global $config;

    $output = '';

    $select2_css = 'select2.min';

    if ($config['style'] === 'pandora_black') {
        $select2_css = 'select2_dark.min';
    }

    ui_require_css_file($select2_css);
    ui_require_javascript_file('select2.min');

    if ($name === null) {
        static $idcounter = [];
        if (isset($idcounter[$name]) === true) {
            $idcounter[$name]++;
        } else {
            $idcounter[$name] = 0;
        }

        $name = 'select'.$idcounter[$name];
    }

    if (empty($nothing) === false) {
        $fields[$nothing_value] = $nothing;
    }

    $output .= html_print_select(
        $fields,
        $name,
        $selected,
        $script,
        $nothing,
        $nothing_value,
        $return,
        $multiple,
        $sort,
        $class,
        $disabled,
        $style,
        $option_style,
        $size,
        false,
        '',
        false,
        $simple_multiple_options,
        $required
    );

    if (empty($size) === true) {
        $size = '100%';
    }

    ob_start();
    ?>
    <style type="text/css">
    .select2-search__field {
        background: url('<?php echo ui_get_full_url('images/zoom.png'); ?>') no-repeat;
        background-position: right 10px center;
        background-size: 1em;
    }

    </style>

<script type="text/javascript">
        $(document).ready(function() {
            $('select[name="<?php echo $name; ?>"]').each(
                function() {
                    $(this).select2({
                        multiple: <?php echo ($multiple) ? 'true' : 'false'; ?>,
                        placeholder: "<?php echo __('Please select...'); ?>",
                        debug: 0,
                        width: '<?php echo $size; ?>',
                        dropdownAutoWidth : '<?php echo $dropdownAutoWidth; ?>',
                        templateResult: function(node) {
                            if (!node.id) {
                                return node.text;
                            }
                            return $('<span style="padding-left:' + (5 * node.level) + 'px;">' + node.text + '</span>');
                        }
                    });
                }
            );

    <?php
    if (empty($fields) === true) {
        ?>
            $('select[name="<?php echo $name; ?>"]').val(null).trigger("change");
            $('select[name="<?php echo $name; ?>"] option[value=""]').each(function() {
                $(this).remove();
            });
        <?php
    }
    ?>
        });
    </script>

    <?php
    $output .= ob_get_clean();

    if ($return) {
        return $output;
    } else {
        echo $output;
    }
}<|MERGE_RESOLUTION|>--- conflicted
+++ resolved
@@ -915,9 +915,6 @@
             ui_require_javascript_file('select2.min');
         }
 
-<<<<<<< HEAD
-        $output .= '<script type="text/javascript">$("#'.$id.'").select2();</script>';
-=======
         $output .= '<script type="text/javascript">';
         $output .= '$("#'.$id.'").select2();';
 
@@ -937,7 +934,6 @@
         }
 
         $output .= '</script>';
->>>>>>> 18698827
     }
 
     if ($return) {
