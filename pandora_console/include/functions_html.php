--- conflicted
+++ resolved
@@ -1822,35 +1822,35 @@
  * Print a nicely formatted table. Code taken from moodle.
  *
  * @param object Object with several properties:
- * $table->head - An array of heading names.
- * $table->head_colspan - An array of colspans of each head column.
- * $table->headstyle - An array of styles of each head column.
- * $table->align - An array of column alignments
- * $table->valign - An array of column alignments
- * $table->size - An array of column sizes
- * $table->wrap - An array of "nowrap"s or nothing
- * $table->style - An array of personalized style for each column.
- * $table->rowid - An array of personalized ids of each row.
- * $table->rowstyle - An array of personalized style of each row.
- * $table->rowclass - An array of personalized classes of each row (odd-evens classes will be ignored).
- * $table->colspan - An array of colspans of each column.
- * $table->rowspan - An array of rowspans of each column.
- * $table->data[] - An array of arrays containing the data.
- * $table->width - A percentage of the page
- * $table->border - Border of the table.
- * $table->tablealign - Align the whole table (float left or right)
- * $table->cellpadding - Padding on each cell
- * $table->cellspacing - Spacing between cells
- * $table->cellstyle - Style of a cell
- * $table->cellclass - Class of a cell
- * $table->class - CSS table class
- * $table->id - Table ID (useful in JavaScript)
- * $table->headclass[] - An array of classes for each heading
- * $table->title - Title of the table is a single string that will be on top of the table in the head spanning the whole table
- * $table->titlestyle - Title style
- * $table->titleclass - Title class
- * $table->styleTable - Table style
- * $table->caption - Table title
+ *    $table->head - An array of heading names.
+ *    $table->head_colspan - An array of colspans of each head column.
+ *    $table->headstyle - An array of styles of each head column.
+ *    $table->align - An array of column alignments
+ *    $table->valign - An array of column alignments
+ *    $table->size - An array of column sizes
+ *    $table->wrap - An array of "nowrap"s or nothing
+ *    $table->style - An array of personalized style for each column.
+ *    $table->rowid - An array of personalized ids of each row.
+ *    $table->rowstyle - An array of personalized style of each row.
+ *    $table->rowclass - An array of personalized classes of each row (odd-evens classes will be ignored).
+ *    $table->colspan - An array of colspans of each column.
+ *    $table->rowspan - An array of rowspans of each column.
+ *    $table->data[] - An array of arrays containing the data.
+ *    $table->width - A percentage of the page
+ *    $table->border - Border of the table.
+ *    $table->tablealign - Align the whole table (float left or right)
+ *    $table->cellpadding - Padding on each cell
+ *    $table->cellspacing - Spacing between cells
+ *    $table->cellstyle - Style of a cell
+ *    $table->cellclass - Class of a cell
+ *    $table->class - CSS table class
+ *    $table->id - Table ID (useful in JavaScript)
+ *    $table->headclass[] - An array of classes for each heading
+ *    $table->title - Title of the table is a single string that will be on top of the table in the head spanning the whole table
+ *    $table->titlestyle - Title style
+ *    $table->titleclass - Title class
+ *    $table->styleTable - Table style
+ *  $table->caption - Table title
  * @param bool Whether to return an output string or echo now
  *
  * @return string HTML code if return parameter is true.
@@ -2257,7 +2257,7 @@
     if ($id == '') {
         $output .= ' id="checkbox-'.$id_aux.'"';
     } else {
-        $output .= ' id='.$id;
+        $output .= ' '.$id.'"';
     }
 
     if ($script != '') {
@@ -3072,7 +3072,6 @@
         )
     );
     return true;
-<<<<<<< HEAD
 }
 
 
@@ -3115,6 +3114,3 @@
 			<span class='p-slider'></span>
 		</label>";
 }
-=======
-}
->>>>>>> e55915e1
