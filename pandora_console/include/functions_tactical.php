<?php
/**
 * Tactical view functions script
 *
 * @category   Functions
 * @package    Pandora FMS
 * @subpackage Tactical View
 * @version    1.0.0
 * @license    See below
 *
 *    ______                 ___                    _______ _______ ________
 *   |   __ \.-----.--.--.--|  |.-----.----.-----. |    ___|   |   |     __|
 *  |    __/|  _  |     |  _  ||  _  |   _|  _  | |    ___|       |__     |
 * |___|   |___._|__|__|_____||_____|__| |___._| |___|   |__|_|__|_______|
 *
 * ============================================================================
 * Copyright (c) 2005-2021 Artica Soluciones Tecnologicas
 * Please see http://pandorafms.org for full contribution list
 * This program is free software; you can redistribute it and/or
 * modify it under the terms of the GNU General Public License
 * as published by the Free Software Foundation for version 2.
 * This program is distributed in the hope that it will be useful,
 * but WITHOUT ANY WARRANTY; without even the implied warranty of
 * MERCHANTABILITY or FITNESS FOR A PARTICULAR PURPOSE.  See the
 * GNU General Public License for more details.
 * ============================================================================
 */

// Begin.


/**
 * Undocumented function
 *
 * @param  boolean $id_user
 * @param  boolean $user_strict
 * @param  [type]  $acltags
 * @param  boolean $returnAllGroup
 * @param  string  $mode
 * @param  array   $agent_filter
 * @param  array   $module_filter
 * @return void
 */
function tactical_get_data($id_user=false, $user_strict=false, $acltags, $returnAllGroup=false, $mode='group', $agent_filter=[], $module_filter=[])
{
    global $config;
    if ($id_user == false) {
        $id_user = $config['id_user'];
    }

    $user_groups = [];
    $user_tags = [];
    $groups_without_tags = [];
    foreach ($acltags as $group => $tags) {
        if ($user_strict) {
            // Remove groups with tags
            $groups_without_tags[$group] = $group;
        }

        if ($tags != '') {
            $tags_group = explode(',', $tags);

            foreach ($tags_group as $tag) {
                $user_tags[$tag] = tags_get_name($tag);
            }
        }
    }

    if ($user_strict) {
        $user_groups_ids = implode(',', array_keys($groups_without_tags));
    } else {
        $user_groups_ids = implode(',', array_keys($acltags));
    }

    if (empty($user_groups_ids)) {
        $user_groups_ids = 'null';
    }

    if (!empty($user_groups_ids)) {
        $list_groups = db_get_all_rows_sql(
            '
            SELECT *
            FROM tgrupo
            WHERE id_grupo IN ('.$user_groups_ids.')
            ORDER BY nombre COLLATE utf8_general_ci ASC'
        );
    }

    $list = [];
    $list['_monitors_critical_'] = 0;
    $list['_monitors_warning_'] = 0;
    $list['_monitors_unknown_'] = 0;
    $list['_monitors_not_init_'] = 0;
    $list['_monitors_ok_'] = 0;
    $list['_monitors_alerts_fired_'] = 0;

    if (empty($list_groups)) {
        $list_groups = [];
    }

    /*
     * Agent cache for metaconsole.
     * Retrieve the statistic data from the cache table.
     */
    if (is_metaconsole() && !empty($list_groups)) {
        $cache_table = 'tmetaconsole_agent';

        if (users_is_admin() === false) {
            $user_groups_ids_array = explode(',', $user_groups_ids);

            $user_group_children_ids = [];

            foreach ($user_groups_ids_array as $user_group_id) {
                $group_children_ids = groups_get_children_ids($user_group_id);
                $user_group_children_ids = array_merge($user_group_children_ids, $group_children_ids);
            }

            $user_groups_ids = implode(',', array_unique($user_group_children_ids));
        }

        $sql_stats = sprintf(
            'SELECT tma.id_grupo, COUNT(tma.id_agente) AS agents_total,
            SUM(tma.total_count) AS monitors_total,
            SUM(tma.normal_count) AS monitors_ok,
            SUM(tma.warning_count) AS monitors_warning,
			SUM(tma.critical_count) AS monitors_critical,
			SUM(tma.unknown_count) AS monitors_unknown,
			SUM(tma.notinit_count) AS monitors_not_init,
			SUM(tma.fired_count) AS alerts_fired
			FROM tmetaconsole_agent tma
            LEFT JOIN tmetaconsole_agent_secondary_group tmasg
            ON tma.id_agente = tmasg.id_agent
			WHERE tma.disabled = 0
			AND tma.id_grupo IN (%s) OR tmasg.id_group IN (%s)
            GROUP BY tma.id_grupo',
            $user_groups_ids,
            $user_groups_ids
        );

        $data_stats = db_get_all_rows_sql($sql_stats);

        $sql_stats_unknown = sprintf(
            'SELECT tma.id_grupo, COUNT(tma.id_agente) AS agents_unknown
            FROM tmetaconsole_agent tma
            LEFT JOIN tmetaconsole_agent_secondary_group tmasg
            ON tma.id_agente = tmasg.id_agent
			WHERE tma.disabled = 0
			AND (tma.id_grupo IN (%s) OR tmasg.id_group IN (%s))
			AND tma.critical_count = 0
			AND tma.warning_count = 0
			AND tma.unknown_count > 0
            GROUP BY tma.id_grupo',
            $user_groups_ids,
            $user_groups_ids
        );

        $data_stats_unknown = db_get_all_rows_sql($sql_stats_unknown);

        $sql_stats_not_init = sprintf(
            'SELECT tma.id_grupo, COUNT(tma.id_agente) AS agents_not_init
			FROM tmetaconsole_agent tma
            LEFT JOIN tmetaconsole_agent_secondary_group tmasg
            ON tma.id_agente = tmasg.id_agent
			WHERE tma.disabled = 0
			AND (tma.id_grupo IN (%s) OR tmasg.id_group IN (%s))
			AND (tma.total_count = 0 OR tma.total_count = tma.notinit_count)
            GROUP BY tma.id_grupo',
            $user_groups_ids,
            $user_groups_ids
        );

        $data_stats_not_init = db_get_all_rows_sql($sql_stats_not_init);

        $sql_stats_ok = sprintf(
            'SELECT tma.id_grupo, COUNT(tma.id_agente) AS agents_ok
            FROM tmetaconsole_agent tma
            LEFT JOIN tmetaconsole_agent_secondary_group tmasg
            ON tma.id_agente = tmasg.id_agent
			WHERE tma.disabled = 0
			AND (tma.id_grupo IN (%s) OR tmasg.id_group IN (%s))
			AND tma.critical_count = 0
			AND tma.warning_count = 0
			AND tma.unknown_count = 0
			AND tma.normal_count > 0
            GROUP BY tma.id_grupo',
            $user_groups_ids,
            $user_groups_ids
        );

        $data_stats_ok = db_get_all_rows_sql($sql_stats_ok);

        $sql_stats_warning = sprintf(
            'SELECT tma.id_grupo, COUNT(tma.id_agente) AS agents_warning
			FROM tmetaconsole_agent tma
            LEFT JOIN tmetaconsole_agent_secondary_group tmasg
            ON tma.id_agente = tmasg.id_agent
			WHERE tma.disabled = 0
			AND (tma.id_grupo IN (%s) OR tmasg.id_group IN (%s))
			AND tma.critical_count = 0
			AND tma.warning_count > 0
            GROUP BY tma.id_grupo',
            $user_groups_ids,
            $user_groups_ids
        );

        $data_stats_warning = db_get_all_rows_sql($sql_stats_warning);

        $sql_stats_critical = sprintf(
            'SELECT tma.id_grupo, COUNT(tma.id_agente) AS agents_critical
			FROM tmetaconsole_agent tma
            LEFT JOIN tmetaconsole_agent_secondary_group tmasg
            ON tma.id_agente = tmasg.id_agent
			WHERE tma.disabled = 0
			AND (tma.id_grupo IN (%s) OR tmasg.id_group IN (%s))
			AND tma.critical_count > 0
            GROUP BY tma.id_grupo',
            $user_groups_ids,
            $user_groups_ids
        );

        $data_stats_critical = db_get_all_rows_sql($sql_stats_critical);

        if (!empty($data_stats)) {
            foreach ($data_stats as $value) {
                $list['_total_agents_'] += (int) $value['agents_total'];
                $list['_monitors_ok_'] += (int) $value['monitors_ok'];
                $list['_monitors_critical_'] += (int) $value['monitors_critical'];
                $list['_monitors_warning_'] += (int) $value['monitors_warning'];
                $list['_monitors_unknown_'] += (int) $value['monitors_unknown'];
                $list['_monitors_not_init_'] += (int) $value['monitors_not_init'];
                $list['_monitors_alerts_fired_'] += (int) $value['alerts_fired'];
            }

            if (!empty($data_stats_unknown)) {
                foreach ($data_stats_unknown as $value) {
                    $list['_agents_unknown_'] += (int) $value['agents_unknown'];
                }
            }

            if (!empty($data_stats_not_init)) {
                foreach ($data_stats_not_init as $value) {
                    $list['_agents_not_init_'] += (int) $value['agents_not_init'];
                }
            }

            if (!empty($data_stats_ok)) {
                foreach ($data_stats_ok as $value) {
                    $list['_agents_ok_'] += (int) $value['agents_ok'];
                }
            }

            if (!empty($data_stats_warning)) {
                foreach ($data_stats_warning as $value) {
                    $list['_agents_warning_'] += (int) $value['agents_warning'];
                }
            }

            if (!empty($data_stats_critical)) {
                foreach ($data_stats_critical as $value) {
                    $list['_agents_critical_'] += (int) $value['agents_critical'];
                }
            }
        }
    }

    if (is_metaconsole()) {
        // Agent cache
        // Get total count of monitors for this group, except disabled.
        $list['_monitor_checks_'] = ($list['_monitors_not_init_'] + $list['_monitors_unknown_'] + $list['_monitors_warning_'] + $list['_monitors_critical_'] + $list['_monitors_ok_']);

        // Calculate not_normal monitors
        $list['_monitor_not_normal_'] = ($list[$i]['_monitor_checks_'] - $list['_monitors_ok_']);

        if ($list['_monitor_not_normal_'] > 0 && $list['_monitor_checks_'] > 0) {
            $list['_monitor_health_'] = format_numeric((100 - ($list['_monitor_not_normal_'] / ($list['_monitor_checks_'] / 100))), 1);
        } else {
            $list['_monitor_health_'] = 100;
        }

        if ($list['_monitors_not_init_'] > 0 && $list['_monitor_checks_'] > 0) {
            $list['_module_sanity_'] = format_numeric((100 - ($list['_monitors_not_init_'] / ($list['_monitor_checks_'] / 100))), 1);
        } else {
            $list['_module_sanity_'] = 100;
        }

        if (isset($list[$i]['_alerts_'])) {
            if ($list['_monitors_alerts_fired_'] > 0 && $list['_alerts_'] > 0) {
                $list['_alert_level_'] = format_numeric((100 - ($list['_monitors_alerts_fired_'] / ($list['_alerts_'] / 100))), 1);
            } else {
                $list['_alert_level_'] = 100;
            }
        } else {
            $list['_alert_level_'] = 100;
            $list['_alerts_'] = 0;
        }

        $list['_monitor_bad_'] = ($list['_monitors_critical_'] + $list['_monitors_warning_']);

        if ($list['_monitor_bad_'] > 0 && $list['_monitor_checks_'] > 0) {
            $list['_global_health_'] = format_numeric((100 - ($list['_monitor_bad_'] / ($list['_monitor_checks_'] / 100))), 1);
        } else {
            $list['_global_health_'] = 100;
        }

        $list['_server_sanity_'] = format_numeric((100 - $list['_module_sanity_']), 1);
    } else if (($config['realtimestats'] == 0)) {
        if (users_is_admin()) {
            $group_stat = db_get_all_rows_sql(
                sprintf(
                    'SELECT
                    SUM(ta.normal_count) as normal, SUM(ta.critical_count) as critical,
                    SUM(ta.warning_count) as warning,SUM(ta.unknown_count) as unknown,
                    SUM(ta.notinit_count) as not_init, SUM(ta.fired_count) as alerts_fired
                    FROM tagente ta
                    WHERE ta.disabled = 0 AND ta.id_grupo IN (%s)
                    ',
                    $user_groups_ids
                )
            );
        } else {
            $group_stat = db_get_all_rows_sql(
                sprintf(
                    'SELECT
                    SUM(ta.normal_count) as normal, SUM(ta.critical_count) as critical,
                    SUM(ta.warning_count) as warning,SUM(ta.unknown_count) as unknown,
                    SUM(ta.notinit_count) as not_init, SUM(ta.fired_count) as alerts_fired
                    FROM tagente ta
                    LEFT JOIN tagent_secondary_group tasg
                        ON ta.id_agente = tasg.id_agent
                    WHERE ta.disabled = 0 AND
                    (ta.id_grupo IN ( %s ) OR tasg.id_group IN ( %s ))',
                    $user_groups_ids,
                    $user_groups_ids
                )
            );
        }

        $list['_agents_unknown_'] = $group_stat[0]['unknown'];
        $list['_monitors_alerts_fired_'] = $group_stat[0]['alerts_fired'];

        $list['_monitors_ok_'] = $group_stat[0]['normal'];
        $list['_monitors_warning_'] = $group_stat[0]['warning'];
        $list['_monitors_critical_'] = $group_stat[0]['critical'];
        $list['_monitors_unknown_'] = $group_stat[0]['unknown'];
        $list['_monitors_not_init_'] = $group_stat[0]['not_init'];
        $total_agentes = agents_get_agents(false, ['count(*) as total_agents'], 'AR', false, false);
        $list['_total_agents_'] = $total_agentes[0]['total_agents'];
        $list['_monitor_alerts_fire_count_'] = $group_stat[0]['alerts_fired'];

        $list['_monitors_alerts_'] = tactical_monitor_alerts($user_strict);
        // Get total count of monitors for this group, except disabled.
        $list['_monitor_checks_'] = ($list['_monitors_not_init_'] + $list['_monitors_unknown_'] + $list['_monitors_warning_'] + $list['_monitors_critical_'] + $list['_monitors_ok_']);

        // Calculate not_normal monitors
        $list['_monitor_not_normal_'] = ($list['_monitor_checks_'] - $list['_monitors_ok_']);

        if ($list['_monitor_not_normal_'] > 0 && $list['_monitor_checks_'] > 0) {
            $list['_monitor_health_'] = format_numeric((100 - ($list['_monitor_not_normal_'] / ($list['_monitor_checks_'] / 100))), 1);
        } else {
            $list['_monitor_health_'] = 100;
        }

        if ($list['_monitors_not_init_'] > 0 && $list['_monitor_checks_'] > 0) {
            $list['_module_sanity_'] = format_numeric((100 - ($list['_monitors_not_init_'] / ($list['_monitor_checks_'] / 100))), 1);
        } else {
            $list['_module_sanity_'] = 100;
        }

        if (isset($list['_alerts_'])) {
            if ($list['_monitors_alerts_fired_'] > 0 && $list['_alerts_'] > 0) {
                $list['_alert_level_'] = format_numeric((100 - ($list['_monitors_alerts_fired_'] / ($list['_alerts_'] / 100))), 1);
            } else {
                $list['_alert_level_'] = 100;
            }
        } else {
            $list['_alert_level_'] = 100;
            $list['_alerts_'] = 0;
        }

        $list['_monitor_bad_'] = ($list['_monitors_critical_'] + $list['_monitors_warning_']);

        if ($list['_monitor_bad_'] > 0 && $list['_monitor_checks_'] > 0) {
            $list['_global_health_'] = format_numeric((100 - ($list['_monitor_bad_'] / ($list['_monitor_checks_'] / 100))), 1);
        } else {
            $list['_global_health_'] = 100;
        }

        $list['_server_sanity_'] = format_numeric((100 - $list['_module_sanity_']), 1);
    } else {
        if (users_is_admin() || users_can_manage_group_all()) {
            $result_list = db_get_all_rows_sql(
                sprintf(
                    'SELECT COUNT(*) as contado, estado FROM tagente_estado tae 
                    INNER JOIN tagente ta
                        ON tae.id_agente = ta.id_agente
                        AND ta.disabled = 0
                        AND ta.id_grupo IN ( %s )
                    INNER JOIN tagente_modulo tam
                        ON tae.id_agente_modulo = tam.id_agente_modulo
                        AND tam.disabled = 0
                        AND tam.id_modulo <> 0
                    GROUP BY estado',
                    $user_groups_ids
                )
            );
        } else {
            $result_list = db_get_all_rows_sql(
                sprintf(
                    'SELECT COUNT(*) as contado, estado 
                FROM tagente_estado tae 
                    INNER JOIN tagente ta
                        ON tae.id_agente = ta.id_agente
                        AND ta.disabled = 0	
                    INNER JOIN tagente_modulo tam
                        ON tae.id_agente_modulo = tam.id_agente_modulo
                        AND tam.disabled = 0
                        AND tam.id_modulo <> 0
                    LEFT JOIN tagent_secondary_group tasg 
                        ON ta.id_agente = tasg.id_agent
                    WHERE (ta.id_grupo IN ( %s ) OR tasg.id_group IN ( %s ))
                    GROUP BY estado',
                    $user_groups_ids,
                    $user_groups_ids
                )
            );
        }

        if (empty($result_list)) {
            $result_list = [];
        }

        foreach ($result_list as $result) {
            switch ($result['estado']) {
                case AGENT_MODULE_STATUS_CRITICAL_ALERT:

                break;

                case AGENT_MODULE_STATUS_CRITICAL_BAD:
                    $list['_monitors_critical_'] += (int) $result['contado'];
                break;

                case AGENT_MODULE_STATUS_WARNING_ALERT:
                break;

                case AGENT_MODULE_STATUS_WARNING:
                    $list['_monitors_warning_'] += (int) $result['contado'];
                break;

                case AGENT_MODULE_STATUS_UNKNOWN:
                    $list['_monitors_unknown_'] += (int) $result['contado'];
                break;

                case AGENT_MODULE_STATUS_NO_DATA:
                case AGENT_MODULE_STATUS_NOT_INIT:
                    $list['_monitors_not_init_'] += (int) $result['contado'];
                break;

                case AGENT_MODULE_STATUS_NORMAL_ALERT:
                    // Do nothing.
                break;

                case AGENT_MODULE_STATUS_NORMAL:
                    $list['_monitors_ok_'] += (int) $result['contado'];
                break;
            }
        }

        $list['_monitors_alerts_fired_'] = tactical_monitor_fired_alerts(explode(',', $user_groups_ids), $user_strict, explode(',', $user_groups_ids));
        $list['_monitors_alerts_'] = tactical_monitor_alerts($user_strict);

        $total_agentes = agents_get_agents(false, ['count(DISTINCT id_agente) as total_agents'], 'AR', false, false, 1);
        $list['_total_agents_'] = $total_agentes[0]['total_agents'];
<<<<<<< HEAD

        $list['_monitor_checks_'] = ($list['_monitors_not_init_'] + $list['_monitors_unknown_'] + $list['_monitors_warning_'] + $list['_monitors_critical_'] + $list['_monitors_ok_']);
=======
        $list['_monitor_total_'] = ($list['_monitors_not_init_'] + $list['_monitors_unknown_'] + $list['_monitors_warning_'] + $list['_monitors_critical_'] + $list['_monitors_ok_']);
        $list['_monitor_checks_'] = ($list['_monitors_unknown_'] + $list['_monitors_warning_'] + $list['_monitors_critical_'] + $list['_monitors_ok_']);
>>>>>>> f18a575b

        // Calculate not_normal monitors
        $list['_monitor_not_normal_'] = ($list['_monitor_checks_'] - $list['_monitors_ok_']);
    }

    return $list;
}


function tactical_status_modules_agents($id_user=false, $user_strict=false, $access='AR', $force_group_and_tag=true)
{
    global $config;

    if ($id_user == false) {
        $id_user = $config['id_user'];
    }

    $acltags = tags_get_user_groups_and_tags($id_user, $access, $user_strict);

    $result_list = tactical_get_data($id_user, $user_strict, $acltags);

    return $result_list;
}


function tactical_monitor_alerts($strict_user=false)
{
    $groups = users_get_groups($config['id_user'], 'AR', false);
    $id_groups = array_keys($groups);

    if (empty($id_groups)) {
        $where_clause .= ' AND (1 = 0) ';
    } else {
        $where_clause .= sprintf(
            ' AND id_agent_module IN (
            SELECT tam.id_agente_modulo
            FROM tagente_modulo tam
            WHERE tam.id_agente IN (SELECT ta.id_agente
                FROM tagente ta LEFT JOIN tagent_secondary_group tasg ON
                    ta.id_agente = tasg.id_agent
                    WHERE (ta.id_grupo IN (%s) OR tasg.id_group IN (%s)))) ',
            implode(',', $id_groups),
            implode(',', $id_groups)
        );
    }

    $filter_alert = [];
    $filter_alert['disabled'] = 'all_enabled';

    $alert_count = get_group_alerts($id_groups, $filter_alert, false, $where_clause, false, false, false, true, $strict_user);

    return $alert_count;
}


function tactical_monitor_fired_alerts($group_array, $strict_user=false, $id_group_strict=false)
{
    // If there are not groups to query, we jump to nextone
    if (empty($group_array)) {
        return 0;
    } else if (!is_array($group_array)) {
        $group_array = [$group_array];
    }

    $group_clause = implode(',', $group_array);
    $group_clause = '('.$group_clause.')';

    if ($strict_user) {
        $group_clause_strict = implode(',', $id_group_strict);
        $group_clause_strict = '('.$group_clause_strict.')';
        $sql = "SELECT COUNT(talert_template_modules.id)
		FROM talert_template_modules, tagente_modulo, tagente_estado, tagente
		WHERE tagente.id_grupo IN $group_clause_strict AND tagente_modulo.id_agente = tagente.id_agente
			AND tagente_estado.id_agente_modulo = tagente_modulo.id_agente_modulo
			AND talert_template_modules.id_agent_module = tagente_modulo.id_agente_modulo 
			AND times_fired > 0 AND talert_template_modules.disabled = 0
            AND tagente.disabled = 0 AND tagente_modulo.disabled = 0";

        $count = db_get_sql($sql);
        return $count;
    } else {
        // TODO REVIEW ORACLE AND POSTGRES
        return db_get_sql(
            "SELECT COUNT(talert_template_modules.id)
			FROM talert_template_modules, tagente_modulo, tagente_estado, tagente
			WHERE tagente.id_grupo IN $group_clause AND tagente_modulo.id_agente = tagente.id_agente
				AND tagente_estado.id_agente_modulo = tagente_modulo.id_agente_modulo
				AND talert_template_modules.id_agent_module = tagente_modulo.id_agente_modulo 
				AND times_fired > 0 AND talert_template_modules.disabled = 0
                AND tagente.disabled = 0 AND tagente_modulo.disabled = 0"
        );
    }

}<|MERGE_RESOLUTION|>--- conflicted
+++ resolved
@@ -470,13 +470,10 @@
 
         $total_agentes = agents_get_agents(false, ['count(DISTINCT id_agente) as total_agents'], 'AR', false, false, 1);
         $list['_total_agents_'] = $total_agentes[0]['total_agents'];
-<<<<<<< HEAD
 
         $list['_monitor_checks_'] = ($list['_monitors_not_init_'] + $list['_monitors_unknown_'] + $list['_monitors_warning_'] + $list['_monitors_critical_'] + $list['_monitors_ok_']);
-=======
+
         $list['_monitor_total_'] = ($list['_monitors_not_init_'] + $list['_monitors_unknown_'] + $list['_monitors_warning_'] + $list['_monitors_critical_'] + $list['_monitors_ok_']);
-        $list['_monitor_checks_'] = ($list['_monitors_unknown_'] + $list['_monitors_warning_'] + $list['_monitors_critical_'] + $list['_monitors_ok_']);
->>>>>>> f18a575b
 
         // Calculate not_normal monitors
         $list['_monitor_not_normal_'] = ($list['_monitor_checks_'] - $list['_monitors_ok_']);
