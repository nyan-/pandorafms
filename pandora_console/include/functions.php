--- conflicted
+++ resolved
@@ -3545,7 +3545,6 @@
                     && is_array($show_elements_graph['labels'])
                     && (count($show_elements_graph['labels']) > 0)
                 ) {
-<<<<<<< HEAD
                     if ($show_elements_graph['unit']) {
                         $name_legend = $show_elements_graph['labels'][$value['agent_module_id']].' / '.__('Unit ').' '.$show_elements_graph['unit'].': ';
                         $data_return['legend'][$key] = $show_elements_graph['labels'][$value['agent_module_id']].' / '.__('Unit ').' '.$show_elements_graph['unit'].': ';
@@ -3553,9 +3552,6 @@
                         $name_legend = $show_elements_graph['labels'][$value['agent_module_id']].': ';
                         $data_return['legend'][$key] = $show_elements_graph['labels'][$value['agent_module_id']].': ';
                     }
-=======
-                    $name_legend = $data_return['legend'][$key] = $show_elements_graph['labels'][$value['agent_module_id']].' ';
->>>>>>> 3119278b
                 } else {
                     if (strpos($key, 'baseline') !== false) {
                         if ($value['unit']) {
