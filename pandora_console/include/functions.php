--- conflicted
+++ resolved
@@ -2667,7 +2667,6 @@
 		str_replace(array_keys($replace_locale), $replace_locale, $user_language));
 }
 
-<<<<<<< HEAD
 function update_config_token ($cfgtoken, $cfgvalue) {
 	global $config;
 	
@@ -2738,7 +2737,6 @@
 	return $mr_size;
 }
 
-=======
 function remove_right_zeros ($value) {
 	$is_decimal = explode(".", $value);
 	if (isset($is_decimal[1])) {
@@ -2749,5 +2747,4 @@
 		return $value;
 	}
 }
->>>>>>> 4c63756f
 ?>