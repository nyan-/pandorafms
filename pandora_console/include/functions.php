--- conflicted
+++ resolved
@@ -2824,7 +2824,6 @@
 	return true;
 }
 
-<<<<<<< HEAD
 function color_graph_array($series_suffix, $compare = false){
 	global $config;
 
@@ -3122,11 +3121,12 @@
 	$img_destination = "/var/www/html/pandora_console/attachment/imagen_". $params['agent_module_id'] .".png";
 	$width_img = 1048;
 	$height_img = 568;
-html_debug_print("entra con: " . $params['agent_module_id'] ."  en el tiempo " . date("Y-m-d H:i:s"), true);
+	html_debug_print("entra con: " . $params['agent_module_id'] ."  en el tiempo " . date("Y-m-d H:i:s"), true);
 	exec("phantomjs " . $file_js . " " . $url . "  '" . $params_encode_json . "' " . $img_destination . " " . $width_img . " " . $height_img);
-html_debug_print("sale con:  " . $params['agent_module_id'] ."  en el tiempo " . date("Y-m-d H:i:s"), true);
-return "<img src='/var/www/html/pandora_console/attachment/imagen_". $params['agent_module_id'] .".png' alt='la imagen bonica'>";
-=======
+	html_debug_print("sale con:  " . $params['agent_module_id'] ."  en el tiempo " . date("Y-m-d H:i:s"), true);
+	return "<img src='/var/www/html/pandora_console/attachment/imagen_". $params['agent_module_id'] .".png' alt='la imagen bonica'>";
+}
+
 /**
  * Get the product name.
  *
@@ -3153,6 +3153,5 @@
 		return "Ártica ST";
 	}
 	return $stored_name;
->>>>>>> 01cce159
 }
 ?>