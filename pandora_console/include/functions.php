--- conflicted
+++ resolved
@@ -3896,29 +3896,6 @@
  * @param  string mask
  * @return string true or false if the ip is between the two ips
  */
-<<<<<<< HEAD
-function mask2cidr($mask){
-	if(!isset($mask))
-		return 0;
-
-	$long = ip2long($mask);
-	$base = ip2long('255.255.255.255');
-	return 32-log(($long ^ $base)+1,2);
-}
-
-/**
- * Convert the checkbox result to 1 or 0
- *
- * @param string $value Param returned by swith fomulary.
- *
- * @return int 1 if value is "on". 0 otherwise.
- */
-function switch_to_int(string $value) {
-	return $value === "on" ? 1 : 0;
-}
-
-?>
-=======
 function mask2cidr($mask)
 {
     if (!isset($mask)) {
@@ -3928,5 +3905,4 @@
     $long = ip2long($mask);
     $base = ip2long('255.255.255.255');
     return (32 - log((($long ^ $base) + 1), 2));
-}
->>>>>>> e6abb61a
+}