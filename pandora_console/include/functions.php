--- conflicted
+++ resolved
@@ -2775,14 +2775,12 @@
 	$values['success'] = $success;
 	db_process_sql_insert('treset_pass_history', $values);
 }
-<<<<<<< HEAD
 
 function isJson($string) {
  json_decode($string);
  return (json_last_error() == JSON_ERROR_NONE);
 }
 
-=======
 /**
  * returns true or false if it is a valid ip 
  * checking ipv4 and ipv6 or resolves the name dns
@@ -2804,5 +2802,4 @@
 	}
 	return true;
 }
->>>>>>> 0f01fcbd
 ?>