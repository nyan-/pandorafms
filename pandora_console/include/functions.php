--- conflicted
+++ resolved
@@ -2828,7 +2828,6 @@
 	return true;
 }
 
-<<<<<<< HEAD
 /**
  * Used to get the offset in seconds to the UTC date.
  *
@@ -2885,7 +2884,6 @@
 	return date($format, time_w_fixed_tz($date, $timezone_offset));
 }
 
-=======
 function color_graph_array(){
 	global $config;
 
@@ -3279,5 +3277,5 @@
 	}
 	return $stored_name;
 }
->>>>>>> 5e1c88cd
+
 ?>