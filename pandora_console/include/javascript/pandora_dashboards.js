/* globals $, GridStack, load_modal, TreeController, forced_title_callback, createVisualConsole, tinyMCE*/
// eslint-disable-next-line no-unused-vars
function show_option_dialog(settings) {
  load_modal({
    target: $("#modal-update-dashboard"),
    form: "form-update-dashboard",
    url: settings.url_ajax,
    modal: {
      title: settings.title,
      cancel: settings.btn_cancel,
      ok: settings.btn_text
    },
    onshow: {
      page: settings.url,
      method: "drawFormDashboard",
      extradata: {
        dashboardId: settings.dashboardId
      }
    },
    onsubmit: {
      page: settings.url,
      method: "updateDashboard",
      dataType: "json"
    },
    ajax_callback: update_dashboard
  });
}

function update_dashboard(data) {
  if (data.error === 1) {
    console.error(data.error_mesage);
    return;
  }

  $(".ui-dialog-content").dialog("close");
  var url = data.url + "&dashboardId=" + data.dashboardId;
  location.replace(url);
}

/**
 * Onchange input switch private.
 * @return {void}
 */
// eslint-disable-next-line no-unused-vars
function showGroup() {
  $("#li-group").removeClass("hidden");
  var private = $("#private").prop("checked");
  if (private) {
    $("#id_group").removeAttr("required");
    $("#li-group").hide();
  } else {
    $("#id_group").attr("required", true);
    $("#li-group").show();
  }
}

// eslint-disable-next-line no-unused-vars
function initialiceLayout(data) {
  var grid = GridStack.init({
    float: true,
    column: 12,
    alwaysShowResizeHandle: /Android|webOS|iPhone|iPad|iPod|BlackBerry|IEMobile|Opera Mini/i.test(
      navigator.userAgent
    ),
    resizable: {
      handles: "e, se, s, sw, w"
    },
    disableDrag: true,
    disableResize: true,
    draggable: false
  });

  var positionGrid = grid.el.getBoundingClientRect();
  var gridWidth = positionGrid.width;

  getCellsLayout();

  function getCellsLayout() {
    $.ajax({
      method: "post",
      url: data.url,
      data: {
        page: data.page,
        method: "getCellsLayout",
        dashboardId: data.dashboardId,
        auth_class: data.auth.class,
        auth_hash: data.auth.hash,
        id_user: data.auth.user
      },
      dataType: "json",
      success: function(d) {
        loadLayout(d);
      },
      error: function(error) {
        console.error(error);
        return [];
      }
    });
    return false;
  }

  function loadLayout(items) {
    // Remove layout.
    grid.removeAll();
    // Update.
    grid.batchUpdate();
    // Add widgets.
    items.forEach(function(item) {
      var id = parseInt(item.id);
      var position = item.position;
      var widgetId = item.widgetId;
      // Retrocompatibility old dashboard.
      position = {
        x: 0,
        y: 0,
        width: 4,
        height: 4,
        autoPosition: true,
        minWidth: 0,
        maxWidth: 2000,
        minHeight: 0,
        maxHeight: 2000
      };
      if (item.position !== "") {
        position = JSON.parse(item.position);
      }
      addCell(
        id,
        position.x,
        position.y,
        position.width,
        position.height,
        position.autoPosition,
        position.minWidth,
        position.maxWidth,
        position.minHeight,
        position.maxHeight,
        widgetId,
        false
      );
    });
    // Commit.
    grid.commit();
    return false;
  }

  function addCell(
    id,
    x,
    y,
    width,
    height,
    autoPosition,
    minWidth,
    maxWidth,
    minHeight,
    maxHeight,
    widgetId,
    needSaveLayout = false
  ) {
    $.ajax({
      method: "post",
      url: data.url,
      data: {
        page: data.page,
        method: "drawCell",
        dashboardId: data.dashboardId,
        cellId: id,
        widgetId: widgetId,
        gridWidth: gridWidth,
        auth_class: data.auth.class,
        auth_hash: data.auth.hash,
        id_user: data.auth.user
      },
      dataType: "html",
      success: function(cellData) {
        var elem = grid.addWidget(
          cellData,
          x,
          y,
          width,
          height,
          autoPosition,
          minWidth,
          maxWidth,
          minHeight,
          maxHeight,
          id
        );

        // Add spinner.
        var element = $("#widget-" + id);
        element = element[0].querySelector(".content-widget");
        addSpinner(element);

        // Width and height.
        var newWidth = $(elem).attr("data-gs-width");
        var newHeight = $(elem).attr("data-gs-height");

        $.ajax({
          method: "post",
          url: data.url,
          data: {
            page: data.page,
            method: "drawWidget",
            dashboardId: data.dashboardId,
            cellId: id,
            widgetId: widgetId,
            newWidth: newWidth,
            newHeight: newHeight,
            gridWidth: gridWidth,
            auth_class: data.auth.class,
            auth_hash: data.auth.hash,
            id_user: data.auth.user
          },
          dataType: "html",
          success: function(widgetData) {
            // Remove spinner.
            removeSpinner(element);
            $("#widget-" + id + " .content-widget").append(widgetData);

            $("#button-add-widget-" + id).click(function() {
              addWidgetDialog(id);
            });

            if (!$("#checkbox-edit-mode").is(":checked")) {
              $(".add-widget").hide();
            } else {
              $(".new-widget-message").hide();
            }

            if (needSaveLayout === true) {
              var parentElement = $("#widget-" + id).parent();
              grid.enableMove(parentElement, true);
              grid.enableResize(parentElement, true);
              grid.float(false);
            }
          },
          error: function(error) {
            console.error(error);
          }
        });

        if (needSaveLayout === true) {
          saveLayout();
        }

        if (!$("#checkbox-edit-mode").is(":checked")) {
          $(".header-options").hide();
        }

        $("#delete-widget-" + id).click(function(event) {
          // eslint-disable-next-line no-undef
          confirmDialog({
            title: "Are you sure?",
            message:
              "<h4 style='text-align: center;padding-top: 20px;'>All changes made to this widget will be lost</h4>",
            cancel: "Cancel",
            ok: "Ok",
            onAccept: function() {
              // Continue execution.
              var nodo = event.target.offsetParent;
              deleteCell(id, nodo.parentNode);
            }
          });
        });

        $("#configure-widget-" + id).click(function() {
          configurationWidget(id, widgetId);
        });
      },
      error: function(error) {
        console.error(error);
      }
    });
  }

  function saveLayout() {
    var items = $(".grid-stack > .grid-stack-item:visible")
      .map(function(i, el) {
        el = $(el);
        var node = el.data("_gridstack_node");
        return {
          id: node.id,
          x: node.x,
          y: node.y,
          width: node.width,
          height: node.height
        };
      })
      .toArray();

    $.ajax({
      method: "post",
      url: data.url,
      data: {
        page: data.page,
        method: "saveLayout",
        dashboardId: data.dashboardId,
        items: items,
        auth_class: data.auth.class,
        auth_hash: data.auth.hash,
        id_user: data.auth.user
      },
      dataType: "html",
      success: function(data) {
        return data;
      },
      error: function(error) {
        console.error(error);
      }
    });

    return false;
  }

  function deleteCell(cellId, node) {
    $.ajax({
      method: "post",
      url: data.url,
      data: {
        page: data.page,
        dashboardId: data.dashboardId,
        method: "deleteCell",
        cellId: cellId,
        auth_class: data.auth.class,
        auth_hash: data.auth.hash,
        id_user: data.auth.user
      },
      dataType: "json",
      success: function(data) {
        // By default x and y = 0
        // width and height = 4
        // position auto = true.
        if (data.result !== 0) {
          grid.removeWidget(node);
          saveLayout();
        }
      },
      error: function(error) {
        console.error(error);
      }
    });
  }

  function insertCellLayout() {
    $.ajax({
      method: "post",
      url: data.url,
      data: {
        page: data.page,
        method: "insertCellLayout",
        dashboardId: data.dashboardId,
        auth_class: data.auth.class,
        auth_hash: data.auth.hash,
        id_user: data.auth.user
      },
      dataType: "json",
      success: function(data) {
        // By default x and y = 0
        // width and height = 4
        // position auto = true.
        if (data.cellId !== 0) {
          addCell(data.cellId, 0, 0, 4, 4, true, 0, 2000, 0, 2000, 0, true);
        }
      },
      error: function(error) {
        console.error(error);
      }
    });
  }

  function configurationWidget(cellId, widgetId) {
    load_modal({
      target: $("#modal-config-widget"),
      form: "form-config-widget",
      url: data.url,
      modal: {
        title: "Configure widget",
        cancel: "Cancel",
        ok: "Ok"
      },
      onshow: {
        page: data.page,
        method: "drawConfiguration",
        extradata: {
          cellId: cellId,
          dashboardId: data.dashboardId,
          widgetId: widgetId
        },
<<<<<<< HEAD
        width: widgetId == 14 || widgetId == 2 || widgetId == 23 ? 750 : 450,
        maxHeight: 600,
=======
        width: widgetId == 14 || widgetId == 2 ? 750 : 450,
        maxHeight: 610,
>>>>>>> 22305d72
        minHeight: 400
      },
      onsubmit: {
        page: data.page,
        method: "saveWidgetIntoCell",
        dataType: "json",
        preaction: function() {
          if (tinyMCE != undefined && tinyMCE.editors.length > 0 && widgetId) {
            // Content tiny.
            var label = tinyMCE.activeEditor.getContent();
            $("#textarea_text").val(label);
          }
        }
      },
      ajax_callback: update_widget_to_cell,
      onsubmitClose: 1,
      beforeClose: function() {
        tinyMCE.remove("#textarea_text");
        tinyMCE.execCommand("mceRemoveControl", true, "textarea_text");
      }
    });
  }

  function update_widget_to_cell(data) {
    if (data.error === 1) {
      console.error(data.text);
      return;
    }

    // Add spinner.
    var element = $("#widget-" + data.cellId);
    element = element[0].querySelector(".content-widget");
    addSpinner(element);

    // Width and height.
    var newWidth = $("#widget-" + data.cellId)
      .parent()
      .attr("data-gs-width");

    var newHeight = $("#widget-" + data.cellId)
      .parent()
      .attr("data-gs-height");

    redraw(data.cellId, newWidth, newHeight, gridWidth, data.widgetId);
  }

  // Operations.
  // Add Widgets.
  $("#add-widget").click(function() {
    insertCellLayout();
  });

  // Enable Layout.
  $("#checkbox-edit-mode").click(function() {
    if ($("#checkbox-edit-mode").is(":checked")) {
      grid.movable(".grid-stack-item", true);
      grid.resizable(".grid-stack-item", true);
      grid.float(false);
      $(".header-options").show();
      $(".add-widget").show();
      $(".new-widget-message").hide();
      $("#container-layout").addClass("container-layout");
      $("#add-widget").removeClass("invisible");
    } else {
      grid.movable(".grid-stack-item", false);
      grid.resizable(".grid-stack-item", false);
      grid.float(true);
      $(".header-options").hide();
      $(".add-widget").hide();
      $(".new-widget-message").show();
      $("#container-layout").removeClass("container-layout");
      $("#add-widget").addClass("invisible");
    }
  });

  // End drag.
  $(".grid-stack").on("dragstop", function() {
    setTimeout(function() {
      saveLayout();
    }, 200);
  });

  // Start Resize.
  $(".grid-stack").on("resizestart", function(event) {
    var element = event.target.querySelector(".content-widget");
    addSpinner(element);
  });

  // End Resize.
  $(".grid-stack").on("gsresizestop", function(event, elem) {
    var grid = this;

    // Grid Height and Width.
    var positionGrid = grid.getBoundingClientRect();
    // var gridHeight = positionGrid.height;
    var gridWidth = positionGrid.width;

    // Width and height.
    var newWidth = $(elem).attr("data-gs-width");
    var newHeight = $(elem).attr("data-gs-height");

    var cellId = elem.getAttribute("data-gs-id");

    redraw(cellId, newWidth, newHeight, gridWidth);
  });

  // Add Spinner
  function addSpinner(element) {
    var divParent = document.createElement("div");
    divParent.className = "div-dashboard-spinner";

    var divSpinner = document.createElement("div");
    divSpinner.className = "dashboard-spinner";
    divParent.appendChild(divSpinner);

    element.innerHTML = "";

    element.appendChild(divParent);
  }

  // Remove Spinner
  function removeSpinner(element) {
    // Div resize.
    var div = element.querySelector(".div-dashboard-spinner");
    if (div !== null) {
      var parent = div.parentElement;
      if (parent !== null) {
        parent.removeChild(div);
      }
    }
  }

  function addWidgetDialog(id) {
    $("#modal-add-widget")
      .dialog({
        title: "New Widget",
        resizable: false,
        modal: true,
        overlay: {
          opacity: 0.5,
          background: "black"
        },
        width: 600,
        height: 600,
        open: function() {
          loadWidgetsDialog(id, 0);
        }
      })
      .show();
  }

  function loadWidgetsDialog(cellId, offset, search) {
    $.ajax({
      method: "post",
      url: data.url,
      data: {
        dashboardId: data.dashboardId,
        page: data.page,
        method: "drawAddWidget",
        cellId: cellId,
        offset: offset,
        search: search,
        auth_class: data.auth.class,
        auth_hash: data.auth.hash,
        id_user: data.auth.user
      },
      dataType: "html",
      success: function(data) {
        $("#modal-add-widget").empty();
        $("#modal-add-widget").append(data);
        $("a.pagination").click(function() {
          var offset = $(this)
            .attr("href")
            .split("=")
            .pop();

          loadWidgetsDialog(cellId, offset, search);
        });

        document.getElementById("text-search-widget").focus();
        if (typeof search !== "undefined") {
          document.getElementById("text-search-widget").value = "";
          document.getElementById("text-search-widget").value = search;
        }

        $("input[name=search-widget]").on(
          "keyup",
          debounce(function() {
            loadWidgetsDialog(cellId, 0, this.value);
          }, 300)
        );

        $(".img-add-widget").click(function() {
          // Empty and close modal.
          $("#modal-add-widget").empty();
          $("#modal-add-widget").dialog("close");

          // Extract Id widget
          var widgetId = this.id.replace("img-add-widget-", "");

          // Add spinner.
          var element = $("#widget-" + cellId);
          element = element[0].querySelector(".content-widget");
          addSpinner(element);

          // Width and height.
          var newWidth = $("#widget-" + data.cellId)
            .parent()
            .attr("data-gs-width");

          var newHeight = $("#widget-" + data.cellId)
            .parent()
            .attr("data-gs-height");

          redraw(cellId, newWidth, newHeight, gridWidth, widgetId);
        });
      },
      error: function(error) {
        console.error(error);
      }
    });
  }

  function redraw(cellId, newWidth, newHeight, gridWidth, widgetId = 0) {
    $.ajax({
      method: "post",
      url: data.url,
      data: {
        page: data.page,
        method: "drawCell",
        dashboardId: data.dashboardId,
        cellId: cellId,
        widgetId: widgetId,
        gridWidth: gridWidth,
        redraw: true,
        auth_class: data.auth.class,
        auth_hash: data.auth.hash,
        id_user: data.auth.user
      },
      dataType: "html",
      success: function(cellData) {
        var element = $("#widget-" + cellId);

        // Widget empty.
        element.empty();

        // Add Resize element.
        element.append(cellData);

        // Add spinner.
        var elementSpinner = element[0].querySelector(".content-widget");
        addSpinner(elementSpinner);

        $.ajax({
          method: "post",
          url: data.url,
          data: {
            page: data.page,
            method: "drawWidget",
            dashboardId: data.dashboardId,
            cellId: cellId,
            newWidth: newWidth,
            newHeight: newHeight,
            gridWidth: gridWidth,
            widgetId: widgetId,
            auth_class: data.auth.class,
            auth_hash: data.auth.hash,
            id_user: data.auth.user
          },
          dataType: "html",
          success: function(dataWidget) {
            var element = $("#widget-" + cellId);
            element = element[0].querySelector(".content-widget");
            removeSpinner(element);

            // Widget empty.
            $("#widget-" + cellId + " .content-widget").empty();

            // Add Resize element.
            $("#widget-" + cellId + " .content-widget").append(dataWidget);

            $("#button-add-widget-" + cellId).click(function() {
              addWidgetDialog(cellId);
            });

            if (!$("#checkbox-edit-mode").is(":checked")) {
              $(".add-widget").hide();
            } else {
              $(".new-widget-message").hide();
            }
          },
          error: function(error) {
            console.error(error);
          }
        });

        if (!$("#checkbox-edit-mode").is(":checked")) {
          $(".header-options").hide();
        }

        $("#delete-widget-" + cellId).click(function(event) {
          // eslint-disable-next-line no-undef
          confirmDialog({
            title: "Are you sure?",
            message:
              "<h4 style='text-align: center;padding-top: 20px;'>All changes made to this widget will be lost</h4>",
            cancel: "Cancel",
            ok: "Ok",
            onAccept: function() {
              // Continue execution.
              var nodo = event.target.offsetParent;
              deleteCell(cellId, nodo.parentNode);
            }
          });
        });

        $("#configure-widget-" + cellId).click(function() {
          configurationWidget(cellId, widgetId);
        });

        saveLayout();
      }
    });
  }
}

/**
 * Onchange input image.
 * @return {void}
 */
// eslint-disable-next-line no-unused-vars
function imageIconChange(data) {
  data = JSON.parse(atob(data));

  var nameImg = document.getElementById("imageSrc").value;

  if (nameImg == 0) {
    $("#li-image-item label").empty();
    return;
  }

  $.ajax({
    method: "post",
    url: data.url,
    data: {
      page: data.page,
      method: "imageIconDashboardAjax",
      nameImg: nameImg,
      dashboardId: data.dashboardId
    },
    dataType: "html",
    success: function(data) {
      $("#li-image-item label").empty();
      $("#li-image-item label").append(data);
    },
    error: function(error) {
      console.error(error);
    }
  });
}

/**
 * Load network map.
 * @return {void}
 */
// eslint-disable-next-line no-unused-vars
function dashboardLoadNetworkMap(settings) {
  // Add spinner.
  var element = document.getElementById("body_cell-" + settings.cellId);

  var divParent = document.createElement("div");
  divParent.id = "div-dashboard-spinner-" + settings.cellId;
  divParent.className = "div-dashboard-spinner";
  var divSpinner = document.createElement("div");
  divSpinner.className = "dashboard-spinner";
  divParent.appendChild(divSpinner);

  element.appendChild(divParent);

  $.ajax({
    method: "post",
    url: settings.url,
    data: {
      page: settings.page,
      networkmap: 1,
      networkmap_id: settings.networkmap_id,
      x_offset: settings.x_offset,
      y_offset: settings.y_offset,
      zoom_dash: settings.zoom_dash,
      auth_class: settings.auth_class,
      auth_hash: settings.auth_hash,
      id_user: settings.id_user,
      ignore_acl: 1,
      node: settings.node
    },
    dataType: "html",
    success: function(data) {
      $("#div-dashboard-spinner-" + settings.cellId).remove();
      $("#body_cell-" + settings.cellId).append(data);
    },
    error: function(error) {
      console.error(error);
    }
  });
}

/**
 * Load Wux Stats map.
 * @return {void}
 */
// eslint-disable-next-line no-unused-vars
function dashboardLoadWuxStats(settings) {
  $.ajax({
    method: "post",
    url: settings.url,
    data: {
      page: settings.page,
      wux_transaction_stats: 1,
      id_agent: settings.id_agent,
      server_id: settings.server_id,
      transaction: settings.transaction,
      view_all_stats: settings.view_all_stats,
      auth_class: settings.auth_class,
      auth_hash: settings.auth_hash,
      id_user: settings.id_user
    },
    dataType: "html",
    success: function(data) {
      $("#body-cell-" + settings.cellId).append(data);
    },
    error: function(error) {
      console.error(error);
    }
  });
}

// eslint-disable-next-line no-unused-vars
function processTreeSearch(settings) {
  var treeController = TreeController.getController();

  // Clear the tree
  if (
    typeof treeController.recipient != "undefined" &&
    treeController.recipient.length > 0
  ) {
    treeController.recipient.empty();
  }

  var filters = {};
  filters.searchAgent = settings.searchAgent;
  filters.statusAgent = settings.statusAgent;
  filters.searchModule = settings.searchModule;
  filters.statusModule = settings.statusModule;
  filters.groupID = settings.searchGroup;
  filters.searchHirearchy = 1;
  filters.show_not_init_agents = 1;
  filters.show_not_init_modules = 1;

  $.ajax({
    type: "POST",
    url: settings.ajaxUrl,
    data: {
      getChildren: 1,
      page: settings.page,
      type: settings.type,
      auth_class: settings.auth_class,
      auth_hash: settings.auth_hash,
      id_user: settings.id_user,
      filter: filters
    },
    success: function(data) {
      if (data.success) {
        treeController.init({
          recipient: $("div#tree-controller-recipient_" + settings.cellId),
          detailRecipient: {
            render: function(element, data) {
              return {
                open: function() {
                  $("#module_details_window")
                    .hide()
                    .empty()
                    .append(data)
                    .dialog({
                      resizable: true,
                      draggable: true,
                      modal: true,
                      title: "Info module",
                      overlay: {
                        opacity: 0.5,
                        background: "black"
                      },
                      width: 450,
                      height: 500
                    });
                }
              };
            }
          },
          page: settings.page,
          emptyMessage: settings.translate.emptyMessage,
          foundMessage: settings.translate.foundMessage,
          tree: data.tree,
          auth_hash: settings.auth_hash,
          auth_class: settings.auth_class,
          id_user: settings.id_user,
          ajaxURL: settings.ajaxUrl,
          baseURL: settings.baseUrl,
          filter: filters,
          counterTitles: {
            total: {
              agents: settings.translate.total.agents,
              modules: settings.translate.total.modules,
              none: settings.translate.total.none
            },
            alerts: {
              agents: settings.translate.alerts.agents,
              modules: settings.translate.alerts.modules,
              none: settings.translate.alerts.none
            },
            critical: {
              agents: settings.translate.critical.agents,
              modules: settings.translate.critical.modules,
              none: settings.translate.critical.none
            },
            warning: {
              agents: settings.translate.warning.agents,
              modules: settings.translate.warning.modules,
              none: settings.translate.warning.none
            },
            unknown: {
              agents: settings.translate.unknown.agents,
              modules: settings.translate.unknown.modules,
              none: settings.translate.unknown.none
            },
            not_init: {
              agents: settings.translate.not_init.agents,
              modules: settings.translate.not_init.modules,
              none: settings.translate.not_init.none
            },
            ok: {
              agents: settings.translate.ok.agents,
              modules: settings.translate.ok.modules,
              none: settings.translate.ok.none
            }
          }
        });

        if (settings.openAllNodes) {
          $("#widget-" + settings.cellId)
            .find(".leaf-icon")
            .click();
        }
      }
    },
    dataType: "json"
  });
}

function processServiceTree(settings) {
  var treeController = TreeController.getController();

  if (
    typeof treeController.recipient != "undefined" &&
    treeController.recipient.length > 0
  )
    treeController.recipient.empty();

  $(".loading_tree").show();

  var parameters = {};
  parameters["page"] = "include/ajax/tree.ajax";
  parameters["getChildren"] = 1;
  parameters["type"] = "services";
  parameters["filter"] = {};
  parameters["filter"]["searchGroup"] = "";
  parameters["filter"]["searchAgent"] = "";
  parameters["filter"]["statusAgent"] = "";
  parameters["filter"]["searchModule"] = "";
  parameters["filter"]["statusModule"] = "";
  parameters["filter"]["groupID"] = "";
  parameters["filter"]["tagID"] = "";
  parameters["filter"]["searchHirearchy"] = 1;
  parameters["filter"]["show_not_init_agents"] = 1;
  parameters["filter"]["show_not_init_modules"] = 1;
  parameters["filter"]["is_favourite"] = 0;
  parameters["filter"]["width"] = 100;

  $.ajax({
    type: "POST",
    url: settings.ajaxURL,
    data: parameters,
    success: function(data) {
      if (data.success) {
        $(".loading_tree").hide();
        // Get the main values of the tree.
        var rawTree = Object.values(data.tree);
        // Sorting tree by description (TreeController.js).
        rawTree.sort(function(a, b) {
          var x = a.description.toLowerCase();
          var y = b.description.toLowerCase();
          if (x < y) {
            return -1;
          }
          if (x > y) {
            return 1;
          }
          return 0;
        });
        treeController.init({
          recipient: $("div#container_servicemap_" + settings.cellId),
          detailRecipient: {
            render: function(element, data) {
              return {
                open: function() {
                  $("#module_details_window")
                    .hide()
                    .empty()
                    .append(data)
                    .dialog({
                      resizable: true,
                      draggable: true,
                      modal: true,
                      title: "Info",
                      overlay: {
                        opacity: 0.5,
                        background: "black"
                      },
                      width: 450,
                      height: 500
                    });
                }
              };
            }
          },
          page: parameters["page"],
          emptyMessage: "No data found",
          foundMessage: "Found groups",
          tree: rawTree,
          baseURL: settings.baseURL,
          ajaxURL: settings.ajaxURL,
          filter: parameters["filter"],
          counterTitles: {
            total: {
              agents: "Total agents",
              modules: "Total modules",
              none: "Total"
            },
            alerts: {
              agents: "Fired alerts",
              modules: "Fired alerts",
              none: "Fired alerts"
            },
            critical: {
              agents: "Critical agents",
              modules: "Critical modules')",
              none: "Critical"
            },
            warning: {
              agents: "Warning agents",
              modules: "Warning modules",
              none: "Warning"
            },
            unknown: {
              agents: "Unknown agents",
              modules: "Unknown modules",
              none: "Unknown"
            },
            not_init: {
              agents: "Not init agents",
              modules: "Not init modules",
              none: "Not init"
            },
            ok: {
              agents: " Normal agents ",
              modules: " Normal modules ",
              none: " Normal "
            }
          }
        });
      }
    },
    dataType: "json"
  });
}

function show_module_detail_dialog(
  module_id,
  id_agent,
  server_name,
  offset,
  period,
  module_name
) {
  var params = {};
  var f = new Date();
  period = $("#period").val();

  params.selection_mode = $("input[name=selection_mode]:checked").val();
  if (!params.selection_mode) {
    params.selection_mode = "fromnow";
  }

  params.date_from = $("#text-date_from").val();
  if (!params.date_from) {
    params.date_from =
      f.getFullYear() + "/" + (f.getMonth() + 1) + "/" + f.getDate();
  }

  params.time_from = $("#text-time_from").val();
  if (!params.time_from) {
    params.time_from = f.getHours() + ":" + f.getMinutes();
  }

  params.date_to = $("#text-date_to").val();
  if (!params.date_to) {
    params.date_to =
      f.getFullYear() + "/" + (f.getMonth() + 1) + "/" + f.getDate();
  }

  params.time_to = $("#text-time_to").val();
  if (!params.time_to) {
    params.time_to = f.getHours() + ":" + f.getMinutes();
  }

  params.page = "include/ajax/module";
  params.get_module_detail = 1;
  params.server_name = server_name;
  params.id_agent = id_agent;
  params.id_module = module_id;
  params.offset = offset;
  params.period = period;

  $.ajax({
    type: "POST",
    url: "ajax.php",
    data: params,
    dataType: "html",
    success: function(data) {
      $("#module_details_window")
        .hide()
        .empty()
        .append(data)
        .dialog({
          resizable: true,
          draggable: true,
          modal: true,
          title: "Module: " + module_name,
          overlay: {
            opacity: 0.5,
            background: "black"
          },
          width: 650,
          height: 500
        })
        .show();
      refresh_pagination_callback(
        module_id,
        id_agent,
        server_name,
        module_name
      );
      //datetime_picker_callback();
      forced_title_callback();
    }
  });
}
/*
function datetime_picker_callback() {
  $("#text-time_from, #text-time_to").timepicker({
    showSecond: true,
    timeFormat: settings.timeFormat,
    timeOnlyTitle: settings.translate.timeOnlyTitle,
    timeText: settings.translate.timeText,
    hourText: settings.translate.hourText,
    minuteText: settings.translate.minuteText,
    secondText: settings.translate.secondText,
    currentText: settings.translate.currentText,
    closeText: settings.translate.closeText
  });

  $.datepicker.setDefaults($.datepicker.regional[settings.userLanguage]);
  $("#text-date_from, #text-date_to").datepicker({
    dateFormat: settings.dateFormat
  });
}*/

function refresh_pagination_callback(
  module_id,
  id_agent,
  server_name,
  module_name
) {
  $(".binary_dialog").click(function() {
    var classes = $(this).attr("class");
    classes = classes.split(" ");
    var offset_class = classes[2];
    offset_class = offset_class.split("_");
    var offset = offset_class[1];

    var period = $("#period").val();

    show_module_detail_dialog(
      module_id,
      id_agent,
      server_name,
      offset,
      period,
      module_name
    );
    return false;
  });
}

// eslint-disable-next-line no-unused-vars
function dashboardLoadVC(settings) {
  var container = document.getElementById(
    "visual-console-container-" + settings.cellId
  );

  // Add the datetime when the item was received.
  var receivedAt = new Date();

  var beforeUpdate = function(items, visualConsole, props) {
    // Add the datetime when the item was received.
    items.map(function(item) {
      item["receivedAt"] = receivedAt;
      return item;
    });

    var ratio_visualconsole = props.height / props.width;

    props.width = settings.size.width;
    props.height = settings.size.width * ratio_visualconsole;

    if (props.height > settings.size.height) {
      props.height = settings.size.height;
      props.width = settings.size.height / ratio_visualconsole;
    }

    // Update the data structure.
    visualConsole.props = props;
    // Update the items.
    visualConsole.updateElements(items);
  };

  var handleUpdate = function(prevProps, newProps) {
    if (!newProps) return;

    //Remove spinner change VC.
    document
      .getElementById("visual-console-container" + settings.cellId)
      .classList.remove("is-updating");

    var div = document
      .getElementById("visual-console-container" + settings.cellId)
      .querySelector(".div-visual-console-spinner");

    if (div !== null) {
      var parent = div.parentElement;
      if (parent !== null) {
        parent.removeChild(div);
      }
    }

    // Change the links.
    if (prevProps && prevProps.id !== newProps.id) {
      var regex = /(id=|id_visual_console=|id_layout=|id_visualmap=)\d+(&?)/gi;
      var replacement = "$1" + newProps.id + "$2";

      // Tab links.
      var menuLinks = document.querySelectorAll("div#menu_tab a");
      if (menuLinks !== null) {
        menuLinks.forEach(function(menuLink) {
          menuLink.href = menuLink.href.replace(regex, replacement);
        });
      }
    }
  };

  settings.items.map(function(item) {
    item["receivedAt"] = receivedAt;
    return item;
  });

  settings.items.map(function(item) {
    item["cellId"] = settings.cellId;
    return item;
  });

  createVisualConsole(
    container,
    settings.props,
    settings.items,
    settings.baseUrl,
    300 * 1000,
    handleUpdate,
    beforeUpdate,
    settings.size,
    settings.id_user,
    settings.hash
  );
}

// eslint-disable-next-line no-unused-vars
function dashboardShowEventDialog(settings) {
  settings = JSON.parse(atob(settings));
  var dialog_exist = $("div[aria-describedby='event_details_window']");
  if (dialog_exist.length == 1) {
    $("div[aria-describedby='event_details_window']").remove();
  }
  $.ajax({
    method: "post",
    url: settings.ajaxUrl,
    data: {
      page: settings.page,
      get_extended_event: 1,
      event: settings.event,
      dialog_page: "",
      meta: 0,
      history: 0,
      filter: []
    },
    dataType: "html",
    success: function(data) {
      $("#event_details_window")
        .hide()
        .empty()
        .append(data)
        .dialog({
          title: settings.event.evento,
          resizable: true,
          draggable: true,
          modal: true,
          close: function() {
            //$("#refrcounter").countdown("resume");
            //$("div.vc-countdown").countdown("resume");
          },
          overlay: {
            opacity: 0.5,
            background: "black"
          },
          width: 710,
          height: 600
        })
        .show();

      $.post({
        url: settings.ajaxUrl,
        data: {
          page: "include/ajax/events",
          get_comments: 1,
          event: settings.event,
          filter: []
        },
        dataType: "html",
        success: function(data) {
          $("#extended_event_comments_page").empty();
          $("#extended_event_comments_page").html(data);
        }
      });

      //$("#refrcounter").countdown("pause");
      //$("div.vc-countdown").countdown("pause");

      switch (settings.result) {
        case "comment_ok":
          $("#notification_comment_success").show();
          break;
        case "comment_error":
          $("#notification_comment_error").show();
          break;
        case "status_ok":
          $("#notification_status_success").show();
          break;
        case "status_error":
          $("#notification_status_error").show();
          break;
        case "owner_ok":
          $("#notification_owner_success").show();
          break;
        case "owner_error":
          $("#notification_owner_error").show();
          break;
      }

      forced_title_callback();
    },
    error: function(error) {
      console.error(error);
    }
  });
}

// eslint-disable-next-line no-unused-vars
function dashboardInitTinyMce(url) {
  // Initialice.
  tinyMCE.init({
    selector: "#textarea_text",
    theme: "advanced",
    content_css: url + "include/styles/pandora.css",
    theme_advanced_font_sizes:
      "4pt=.visual_font_size_4pt, " +
      "6pt=.visual_font_size_6pt, " +
      "8pt=.visual_font_size_8pt, " +
      "10pt=.visual_font_size_10pt, " +
      "12pt=.visual_font_size_12pt, " +
      "14pt=.visual_font_size_14pt, " +
      "18pt=.visual_font_size_18pt, " +
      "24pt=.visual_font_size_24pt, " +
      "28pt=.visual_font_size_28pt, " +
      "36pt=.visual_font_size_36pt, " +
      "48pt=.visual_font_size_48pt, " +
      "60pt=.visual_font_size_60pt, " +
      "72pt=.visual_font_size_72pt, " +
      "84pt=.visual_font_size_84pt, " +
      "96pt=.visual_font_size_96pt, " +
      "116pt=.visual_font_size_116pt, " +
      "128pt=.visual_font_size_128pt, " +
      "140pt=.visual_font_size_140pt, " +
      "154pt=.visual_font_size_154pt, " +
      "196pt=.visual_font_size_196pt",
    theme_advanced_toolbar_location: "top",
    theme_advanced_toolbar_align: "left",
    theme_advanced_buttons1:
      "bold,italic, |,justifyleft, justifycenter, justifyright, |, undo, redo, |, image, link",
    theme_advanced_buttons2: "fontselect, forecolor, fontsizeselect, |,code",
    theme_advanced_buttons3: "",
    theme_advanced_statusbar_location: "none",
    body_class: "",
    forced_root_block: false,
    force_p_newlines: false,
    force_br_newlines: true,
    convert_newlines_to_brs: false,
    remove_linebreaks: true
  });
}

function debounce(func, wait, immediate) {
  var timeout;
  return function() {
    var context = this,
      args = arguments;
    var later = function() {
      timeout = null;
      if (!immediate) func.apply(context, args);
    };
    var callNow = immediate && !timeout;
    clearTimeout(timeout);
    timeout = setTimeout(later, wait);
    if (callNow) func.apply(context, args);
  };
}

// eslint-disable-next-line no-unused-vars
function formSlides(settings) {
  load_modal({
    target: $("#modal-update-dashboard"),
    form: "slides-form",
    url: settings.url_ajax,
    modal: {
      title: settings.title,
      cancel: settings.btn_cancel,
      ok: settings.btn_text
    },
    onshow: {
      page: settings.url,
      method: "formSlides",
      extradata: {
        dashboardId: settings.dashboardId
      },
      width: 250
    }
  });
}

// eslint-disable-next-line no-unused-vars
function loadSliceWidget(settings) {
  settings = JSON.parse(settings);
  var width = $(window).width();
  $.ajax({
    method: "post",
    url: settings.url,
    data: {
      page: settings.page,
      method: "drawWidget",
      dashboardId: settings.dashboardId,
      cellId: settings.cellId,
      newWidth: 12,
      newHeight: 12,
      gridWidth: width,
      widgetId: settings.widgetId
    },
    dataType: "html",
    success: function(dataWidget) {
      // Widget empty.
      $("#view-slides-cell-mode").empty();

      // Add Resize element.
      $("#view-slides-cell-mode").append(dataWidget);
    },
    error: function(error) {
      console.error(error);
    }
  });
}<|MERGE_RESOLUTION|>--- conflicted
+++ resolved
@@ -388,13 +388,8 @@
           dashboardId: data.dashboardId,
           widgetId: widgetId
         },
-<<<<<<< HEAD
         width: widgetId == 14 || widgetId == 2 || widgetId == 23 ? 750 : 450,
-        maxHeight: 600,
-=======
-        width: widgetId == 14 || widgetId == 2 ? 750 : 450,
         maxHeight: 610,
->>>>>>> 22305d72
         minHeight: 400
       },
       onsubmit: {
