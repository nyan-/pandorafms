--- conflicted
+++ resolved
@@ -234,11 +234,7 @@
 								buttons: {
 									"Apply MR": function () {
 										var err = [];
-<<<<<<< HEAD
-										err = apply_minor_release(data['mr'], 1);
-=======
 										err = apply_minor_release(data['mr'], package, 1, 1);
->>>>>>> 25fb6bd8
 
 										if (!err['error']) {
 											if (err['message'] == 'bad_mr_filename') {
@@ -964,10 +960,7 @@
 				parameters['search_minor'] = 1;
 				parameters['ent'] = 0;
 				parameters['package'] = package;
-<<<<<<< HEAD
-=======
 				parameters['offline'] = 0;
->>>>>>> 25fb6bd8
 				
 				jQuery.post(
 					home_url + "ajax.php",
@@ -990,11 +983,7 @@
 								buttons: {
 									"Apply MR": function () {
 										var err = [];
-<<<<<<< HEAD
-										err = apply_minor_release(data['mr'], 0);
-=======
 										err = apply_minor_release(data['mr'], package, 0, 0);
->>>>>>> 25fb6bd8
 
 										if (!err['error']) {
 											if (err['message'] == 'bad_mr_filename') {
@@ -1478,11 +1467,7 @@
 	});
 }
 
-<<<<<<< HEAD
-function apply_minor_release (n_mr, ent) {
-=======
 function apply_minor_release (n_mr, pkg, ent, off) {
->>>>>>> 25fb6bd8
 	var error = [];
 	error['error'] = false;
 	$('#mr_dialog2').empty();
@@ -1491,11 +1476,8 @@
 		params["updare_rr"] = 1;
 		params["number"] = mr;
 		params["ent"] = ent;
-<<<<<<< HEAD
-=======
 		params["package"] = pkg;
 		params["offline"] = off;
->>>>>>> 25fb6bd8
 		params["page"] = "include/ajax/rolling_release.ajax";
 
 		jQuery.ajax ({
