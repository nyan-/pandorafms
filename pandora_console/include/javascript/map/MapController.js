// Pandora FMS - http://pandorafms.com
// ==================================================
// Copyright (c) 2005-2010 Artica Soluciones Tecnologicas
// Please see http://pandorafms.org for full contribution list

// This program is free software; you can redistribute it and/or
// modify it under the terms of the  GNU Lesser General Public License
// as published by the Free Software Foundation; version 2

// This program is distributed in the hope that it will be useful,
// but WITHOUT ANY WARRANTY; without even the implied warranty of
// MERCHANTABILITY or FITNESS FOR A PARTICULAR PURPOSE.  See the
// GNU General Public License for more details.

/*-----------------------------------------------*/
/*-------------------Constants-------------------*/
/*-----------------------------------------------*/
var MAX_ZOOM_LEVEL = 50;

/*-----------------------------------------------*/
/*------------------Constructor------------------*/
/*-----------------------------------------------*/
var MapController = function(target) {
	this._target = target;

	this._id = $(target).data('id');
	this._tooltipsID = [];
}

/*-----------------------------------------------*/
/*------------------Atributes--------------------*/
/*-----------------------------------------------*/
MapController.prototype._id = null;
MapController.prototype._tooltipsID = null;
MapController.prototype._viewport = null;
MapController.prototype._zoomManager = null;
MapController.prototype._slider = null;

/*-----------------------------------------------*/
/*--------------------Methods--------------------*/
/*-----------------------------------------------*/
/**
Function init_map
Return void
This function init the map
*/
MapController.prototype.init_map = function() {
	var self = this;

	var svg = d3.select(this._target + " svg");

	self._zoomManager =
		d3.behavior.zoom().scaleExtent([1/MAX_ZOOM_LEVEL, MAX_ZOOM_LEVEL]).on("zoom", zoom);

	self._viewport = svg
		.call(self._zoomManager)
		.append("g")
			.attr("class", "viewport");
	
	/**
	Function zoom
	Return void
	This function manages the zoom
	*/
	function zoom() {
		self.tooltip_map_close();

		var zoom_level = d3.event.scale;

		self._slider.property("value", Math.log(zoom_level));

		self._viewport
			.attr("transform", "translate(" + d3.event.translate + ")scale(" + d3.event.scale + ")");
	}
	
	/**
	Function zoom_in
	Return void
	This function zoom with "+" button
	*/
	function zoom_in(d) {
		var step = parseFloat(self._slider.property("step"));
		var slider_value = parseFloat(self._slider.property("value"));

		slider_value += step;

		var zoom_level = Math.exp(slider_value);

		self._slider.property("value", Math.log(zoom_level));
		self._slider.on("input")();
	}
	
	/**
	Function zoom_out
	Return void
	This function zoom with "-" button
	*/
	function zoom_out(d) {
		var step = parseFloat(self._slider.property("step"));
		var slider_value = parseFloat(self._slider.property("value"));

		slider_value -= step;

		var zoom_level = Math.exp(slider_value);

		self._slider.property("value", Math.log(zoom_level));
		self._slider.on("input")();
	}
	
	/**
	Function home_zoom
	Return void
	This function zoom with "H" button (reset zoom)
	*/
	function home_zoom(d) {
		self._zoomManager.scale(1).translate([0, 0]).event(self._viewport);
	}
	
	/**
	Function slided
	Return void
	This function manages the slide (zoom system)
	*/
	function slided(d) {
		var slider_value = parseFloat(self._slider.property("value"))

		zoom_level = Math.exp(slider_value);
		
		/*----------------------------------------------------------------*/
		/*-Code to translate the map with the zoom for to hold the center-*/
		/*----------------------------------------------------------------*/
		var center = [
			parseFloat(d3.select("#map").style('width')) / 2,
			parseFloat(d3.select("#map").style('height')) / 2];

		var old_translate = self._zoomManager.translate();
		var old_scale = self._zoomManager.scale();

		var temp1 = [(center[0] - old_translate[0]) / old_scale,
			(center[1] - old_translate[1]) / old_scale];

		var temp2 = [temp1[0] * zoom_level + old_translate[0],
			temp1[1] * zoom_level + old_translate[1]];

		var new_translation = [
			old_translate[0] + center[0] - temp2[0],
			old_translate[1] + center[1] - temp2[1]]
		
		self._zoomManager.scale(zoom_level)
			.translate(new_translation)
			.event(self._viewport);
	}
	
	self._slider = d3.select("#map .zoom_controller .vertical_range")
		.property("value", 0)
		.property("min", -Math.log(MAX_ZOOM_LEVEL))
		.property("max", Math.log(MAX_ZOOM_LEVEL))
		.property("step", Math.log(MAX_ZOOM_LEVEL) * 2 / MAX_ZOOM_LEVEL)
		.on("input", slided);


	d3.select("#map .zoom_box .home_zoom")
		.on("click", home_zoom);

	d3.select("#map .zoom_box .zoom_in")
		.on("click", zoom_in);

	d3.select("#map .zoom_box .zoom_out")
		.on("click", zoom_out);


	self.paint_nodes();

	this.init_events();
};

/**
Function paint_nodes
Return void
This function paint the nodes
*/
MapController.prototype.paint_nodes = function() {
	this._viewport.selectAll(".node")
		.data(nodes)
			.enter()
				.append("g")
					.attr("transform",
						function(d) { return "translate(" + d['x'] + " " + d['y'] + ")";})
					.attr("class", "draggable node")
					.attr("id", function(d) { return "node_" + d['graph_id'];})
					.attr("data-id", function(d) { return d['id'];})
					.attr("data-graph_id", function(d) { return d['graph_id'];})
					.attr("data-type", function(d) { return d['type'];})
					.append("circle")
						.attr("style", "fill: rgb(50, 50, 128);")
						.attr("r", "6");
}

/**
Function init_events
Return boolean
This function init click events in the map
*/
MapController.prototype.init_events = function(principalObject) {
	self = this;
	
	$(this._target + " svg *, " + this._target + " svg")
		.on("mousedown", {map: this}, this.click_event);
	
	
	d3.selectAll(".node")
		.on("mouseover", function(d) {
			d3.select("#node_" + d['graph_id'])
				.select("circle")
				.attr("style", "fill: rgb(128, 50, 50);");
		})
		.on("mouseout", function(d) {
			d3.select("#node_" + d['graph_id'])
				.select("circle")
				.attr("style", "fill: rgb(50, 50, 128);");
		});
	
	var drag = d3.behavior.drag()
		.origin(function(d) { return d; })
		.on("dragstart", dragstarted)
		.on("drag", dragged)
		.on("dragend", dragended);
	
	d3.selectAll(".draggable").call(drag);
	
	function dragstarted(d) {
		d3.event.sourceEvent.stopPropagation();
		d3.select(this).classed("dragging", true);
	}
	
	function dragged(d) {
		console.log("dragged");
		var delta_x = d3.event.dx;
		var delta_y = d3.event.dy;
		
		var translation = d3.transform(d3.select(this).attr("transform"));
		scale = 1;
		var x = translation.translate[0] + delta_x;
		var y = translation.translate[1] + delta_y;
		
		d3.select(this).attr("transform",
			"translate(" + x + " " + y + ")");
	}
	
	function dragended(d) {
		d3.select(this).classed("dragging", false);
	}
}

/**
Function click_event
Return void
This function manages mouse clicks and run events in consecuence
*/
MapController.prototype.click_event = function(event) {
	var self = event.data.map;
	event.preventDefault();
	event.stopPropagation();
	switch (event.which) {
        case 1:
			if ($(event.currentTarget).parent().hasClass("node")) {
				self.tooltip_map_create(self, event);
			}
			else {
				self.tooltip_map_close();
			}
            break;
        case 2:
            break;
        case 3:
            break;
		default:
			break;
    }
}

/**
Function tooltip_map_create
Return void
This function manages nodes tooltips
*/
MapController.prototype.tooltip_map_create = function(self, event) {
	var nodeTarget = $(event.currentTarget).parent();
	var spinner = $('#spinner_tooltip').html();

	var nodeR = parseInt($(event.currentTarget).attr("r"));
	nodeR = nodeR * self._zoomManager.scale(); // Apply zoom
	var node_id = nodeTarget.attr("id");

	var type = parseInt(nodeTarget.data("type"));
	var data_id = parseInt(nodeTarget.data("id"));
	var data_graph_id = parseInt(nodeTarget.data("graph_id"));

	if (this.containsTooltipId(node_id)) {
		nodeTarget.tooltipster('content', spinner);
		self.nodeData(data_id, type, self._id, data_graph_id, nodeTarget);
		nodeTarget.tooltipster("option", "offsetX", nodeR);
		nodeTarget.tooltipster("show");
	}
	else {
		nodeTarget.tooltipster({
	        arrow: true,
	        trigger: 'click',
			contentAsHTML: true,
	        autoClose: false,
			offsetX: nodeR,
			theme: 'tooltipster-noir',
	        multiple: true,
	        content: spinner,
			functionBefore: function(origin, continueTooltip) {
				continueTooltip();
				self.nodeData(data_id, type, self._id, data_graph_id, origin);
			}
	    });

		this._tooltipsID.push(node_id);

		nodeTarget.tooltipster("show");
	}
}

/**
Function tooltip_map_close
Return void
This function hide nodes tooltips
*/
MapController.prototype.tooltip_map_close = function() {
	for (i = 0; i < this._tooltipsID.length; i++) {
		$('#' + this._tooltipsID[i]).tooltipster("hide");
	}
}

/**
Function containsTooltipId
Return boolean
This function returns true if the element is in the array
*/
MapController.prototype.containsTooltipId = function(element) {
	for (i = 0; i < this._tooltipsID.length; i++) {
		if (this._tooltipsID[i] == element) {
			return true;
		}
	}
	return false;
}

/**
Function nodeData
Return array(data)
This function returns the data of the node
*/
<<<<<<< HEAD
MapController.prototype.nodeData = function() {
	/*
	$.ajax({
		url: ,
		type: 'POST',
		dataType: 'json',
		data: {
			getNodeData: 1,
		},
		complete: function(xhr, textStatus) {

		},
		success: function(data, textStatus, xhr) {

		},
		error: function(xhr, textStatus, errorThrown) {

=======
MapController.prototype.nodeData = function(data_id, type, id_map, data_graph_id, origin) {
	var params = {};
	params["getNodeData"] = 1;
	params["id_node_data"] = data_id;
	params["type"] = type;
	params["id_map"] = id_map;
	params["data_graph_id"] = data_graph_id;
	params["page"] = "include/ajax/map.ajax";

	jQuery.ajax ({
		data: params,
		dataType: "json",
		type: "POST",
		url: "ajax.php",
		success: function (data) {
			origin.tooltipster('content', data);
>>>>>>> cccce11f
		}
	});
	*/
}<|MERGE_RESOLUTION|>--- conflicted
+++ resolved
@@ -22,7 +22,7 @@
 /*-----------------------------------------------*/
 var MapController = function(target) {
 	this._target = target;
-
+	
 	this._id = $(target).data('id');
 	this._tooltipsID = [];
 }
@@ -46,12 +46,12 @@
 */
 MapController.prototype.init_map = function() {
 	var self = this;
-
+	
 	var svg = d3.select(this._target + " svg");
-
+	
 	self._zoomManager =
 		d3.behavior.zoom().scaleExtent([1/MAX_ZOOM_LEVEL, MAX_ZOOM_LEVEL]).on("zoom", zoom);
-
+	
 	self._viewport = svg
 		.call(self._zoomManager)
 		.append("g")
@@ -64,11 +64,11 @@
 	*/
 	function zoom() {
 		self.tooltip_map_close();
-
+		
 		var zoom_level = d3.event.scale;
-
+		
 		self._slider.property("value", Math.log(zoom_level));
-
+		
 		self._viewport
 			.attr("transform", "translate(" + d3.event.translate + ")scale(" + d3.event.scale + ")");
 	}
@@ -81,15 +81,15 @@
 	function zoom_in(d) {
 		var step = parseFloat(self._slider.property("step"));
 		var slider_value = parseFloat(self._slider.property("value"));
-
+		
 		slider_value += step;
-
+		
 		var zoom_level = Math.exp(slider_value);
-
+		
 		self._slider.property("value", Math.log(zoom_level));
 		self._slider.on("input")();
 	}
-	
+
 	/**
 	Function zoom_out
 	Return void
@@ -98,11 +98,11 @@
 	function zoom_out(d) {
 		var step = parseFloat(self._slider.property("step"));
 		var slider_value = parseFloat(self._slider.property("value"));
-
+		
 		slider_value -= step;
-
+		
 		var zoom_level = Math.exp(slider_value);
-
+		
 		self._slider.property("value", Math.log(zoom_level));
 		self._slider.on("input")();
 	}
@@ -123,7 +123,7 @@
 	*/
 	function slided(d) {
 		var slider_value = parseFloat(self._slider.property("value"))
-
+		
 		zoom_level = Math.exp(slider_value);
 		
 		/*----------------------------------------------------------------*/
@@ -132,16 +132,16 @@
 		var center = [
 			parseFloat(d3.select("#map").style('width')) / 2,
 			parseFloat(d3.select("#map").style('height')) / 2];
-
+		
 		var old_translate = self._zoomManager.translate();
 		var old_scale = self._zoomManager.scale();
-
+		
 		var temp1 = [(center[0] - old_translate[0]) / old_scale,
 			(center[1] - old_translate[1]) / old_scale];
-
+		
 		var temp2 = [temp1[0] * zoom_level + old_translate[0],
 			temp1[1] * zoom_level + old_translate[1]];
-
+		
 		var new_translation = [
 			old_translate[0] + center[0] - temp2[0],
 			old_translate[1] + center[1] - temp2[1]]
@@ -157,20 +157,20 @@
 		.property("max", Math.log(MAX_ZOOM_LEVEL))
 		.property("step", Math.log(MAX_ZOOM_LEVEL) * 2 / MAX_ZOOM_LEVEL)
 		.on("input", slided);
-
-
+	
+	
 	d3.select("#map .zoom_box .home_zoom")
 		.on("click", home_zoom);
-
+	
 	d3.select("#map .zoom_box .zoom_in")
 		.on("click", zoom_in);
-
+	
 	d3.select("#map .zoom_box .zoom_out")
 		.on("click", zoom_out);
-
-
+	
+	
 	self.paint_nodes();
-
+	
 	this.init_events();
 };
 
@@ -180,6 +180,7 @@
 This function paint the nodes
 */
 MapController.prototype.paint_nodes = function() {
+	
 	this._viewport.selectAll(".node")
 		.data(nodes)
 			.enter()
@@ -354,25 +355,6 @@
 Return array(data)
 This function returns the data of the node
 */
-<<<<<<< HEAD
-MapController.prototype.nodeData = function() {
-	/*
-	$.ajax({
-		url: ,
-		type: 'POST',
-		dataType: 'json',
-		data: {
-			getNodeData: 1,
-		},
-		complete: function(xhr, textStatus) {
-
-		},
-		success: function(data, textStatus, xhr) {
-
-		},
-		error: function(xhr, textStatus, errorThrown) {
-
-=======
 MapController.prototype.nodeData = function(data_id, type, id_map, data_graph_id, origin) {
 	var params = {};
 	params["getNodeData"] = 1;
@@ -389,8 +371,6 @@
 		url: "ajax.php",
 		success: function (data) {
 			origin.tooltipster('content', data);
->>>>>>> cccce11f
 		}
 	});
-	*/
 }