/* global $ */
/* exported load_modal */

var ENTERPRISE_DIR = "enterprise";

/* Function to hide/unhide a specific Div id */
function toggleDiv(divid) {
  if (document.getElementById(divid).style.display == "none") {
    document.getElementById(divid).style.display = "block";
  } else {
    document.getElementById(divid).style.display = "none";
  }
}

function winopeng(url, wid) {
  open(
    url,
    wid,
    "width=1000,height=550,status=no,toolbar=no,menubar=no,scrollbars=yes,resizable=yes"
  );
  // WARNING !! Internet Explorer DOESNT SUPPORT "-" CARACTERS IN WINDOW HANDLE VARIABLE
  status = wid;
}

function winopeng_var(url, wid, width, height) {
  open(
    url,
    wid,
    "width=" +
      width +
      ",height=" +
      height +
      ",status=no,toolbar=no,menubar=no,scrollbar=yes"
  );
  // WARNING !! Internet Explorer DOESNT SUPPORT "-" CARACTERS IN WINDOW HANDLE VARIABLE
  status = wid;
}

function open_help(url) {
  if (!navigator.onLine) {
    alert(
      "The help system could not be started. Please, check your network connection."
    );
    return;
  }
  if (url == "") {
    alert(
      "The help system is currently under maintenance. Sorry for the inconvenience."
    );
    return;
  }
  open(
    url,
    "pandorahelp",
    "width=650,height=500,status=0,toolbar=0,menubar=0,scrollbars=1,location=0"
  );
}

/**
 * Decode HTML entities into characters. Useful when receiving something from AJAX
 *
 * @param str String to convert
 *
 * @retval str with entities decoded
 */
function js_html_entity_decode(str) {
  if (!str) return "";

  str2 = str
    .replace(/</g, "&lt;")
    .replace(/>/g, "&gt;")
    .replace(/&lt;/g, "<")
    .replace(/&gt;/g, ">")
    .replace(/&#92;/g, "\\")
    .replace(/&quot;/g, '"')
    .replace(/&#039;/g, "'")
    .replace(/&amp;/g, "&")
    .replace(/&#x20;/g, " ")
    .replace(/&#13;/g, "\r")
    .replace(/&#10;/g, "\n");

  return str2;
}

/**
 * Function to search an element in an array.
 *
 * Extends the array object to use it like a method in an array object. Example:
 * <code>
 a = Array (4, 7, 9);
 alert (a.in_array (4)); // true
 alert (a.in_array (5)); // false
 */
Array.prototype.in_array = function() {
  for (var j in this) {
    if (this[j] == arguments[0]) return true;
  }

  return false;
};

/**
 * Util for check is empty object
 *
 * @param obj the object to check
 * @returns {Boolean} True it is empty
 */
function isEmptyObject(obj) {
  for (var prop in obj) {
    if (obj.hasOwnProperty(prop)) return false;
  }

  return true;
}

/**
 * Fill up select box with id "module" with modules after agent has been selected, but this not empty the select box.s
 *
 * @param event that has been triggered
 * @param id_agent Agent ID that has been selected
 * @param selected Which module(s) have to be selected
 */
function agent_changed_by_multiple_agents(event, id_agent, selected) {
  // Hack to avoid certain module types
  var module_types_excluded = [];
  if (typeof $("input.module_types_excluded") !== "undefined") {
    try {
      $("input.module_types_excluded").each(function(index, el) {
        var module_type = parseInt($(el).val());

        if (module_type !== NaN) module_types_excluded.push(module_type);
      });
    } catch (error) {}
  }

  var module_status = -1;
  if (typeof $("#status_module") !== "undefined") {
    try {
      module_status = $("#status_module").val();
    } catch (error) {}
  }

  // Module name
  var module_name = $("#text-module_filter").val();

  var idAgents = Array();

  jQuery.each($("#id_agents option:selected"), function(i, val) {
    //val() because the var is same <option val="NNN"></option>
    idAgents.push($(val).val());
  });

  var tags_to_search = $("#tags1").val();

  //Hack to find only enabled modules
  //Pass a flag as global var
  find_modules = "all";
  if (
    typeof show_only_enabled_modules !== "undefined" &&
    show_only_enabled_modules
  ) {
    find_modules = "enabled";
  }

  var selection_mode = $("#modules_selection_mode").val();
  if (typeof selection_mode === "undefined") {
    selection_mode = "common";
  }

  var serialized = $("#hidden-serialized").val();
  if (typeof serialized === "undefined") {
    serialized = "";
  }

  $("#module")
    .prop("disabled", true)
    .empty()
    .append(
      $("<option></option>")
        .html("Loading...")
        .attr("value", 0)
    );

  // Check if homedir was received like a JSON
  var homedir = ".";
  var id_server = 0;
  if (typeof event !== "undefined" && typeof event.data !== "undefined") {
    if (event.data != null) {
      if (typeof event.data !== "undefined") {
        if (typeof event.data.homedir !== "undefined") {
          homedir = event.data.homedir;
        }

        if (
          typeof event.data.metaconsole !== "undefined" &&
          event.data.metaconsole
        ) {
          id_server = $("#" + event.data.id_server).val();
        }
      }
    }
  }

  jQuery.post(
    homedir + "/ajax.php",
    {
      page: "operation/agentes/ver_agente",
      get_agent_modules_json_for_multiple_agents: 1,
      "id_agent[]": idAgents,
      "tags[]": tags_to_search,
      all: find_modules,
      "module_types_excluded[]": module_types_excluded,
      name: module_name,
      selection_mode: selection_mode,
      serialized: serialized,
      id_server: id_server,
      status_module: module_status
    },
    function(data) {
      $("#module").empty();

      if (isEmptyObject(data)) {
        //Trick for catch the translate text.
        var noneText =
          $("#id_agents").val() === null
            ? $("#select_agent_first_text").html()
            : $("#none_text").html();
        if (noneText == null) {
          noneText = "None";
        }

        $("#module").append(
          $("<option></option>")
            .html(noneText)
            .attr("None", "")
            .prop("selected", true)
        );

        return;
      }

      if (typeof $(document).data("text_for_module") != "undefined") {
        $("#module").append(
          $("<option></option>")
            .html($(document).data("text_for_module"))
            .attr("value", 0)
            .prop("selected", true)
        );
      } else {
        if (typeof data["any_text"] != "undefined") {
          $("#module").append(
            $("<option></option>")
              .html(data["any_text"])
              .attr("value", 0)
              .prop("selected", true)
          );
        } else {
          var anyText = $("#any_text").html(); //Trick for catch the translate text.

          if (anyText == null) {
            anyText = "Any";
          }

          $("#module").append(
            $("<option></option>")
              .html(anyText)
              .attr("value", 0)
              .prop("selected", true)
          );
        }
      }
      jQuery.each(data, function(i, val) {
        var s = js_html_entity_decode(val);

        $("#module").append(
          $("<option></option>")
            .html(s)
            .attr("value", i)
            .attr("title", s)
        );

        $("#module").fadeIn("normal");
      });
      if (typeof selected !== "undefined") $("#module").attr("value", selected);

      $("#module")
        .css("max-width", "")
        .prop("disabled", false);

      if (typeof function_hook_loaded_module_list == "function") {
        function_hook_loaded_module_list();
      }
    },
    "json"
  );
}

/**
 * Fill up select box with id "module" with modules with alerts of one template
 * after agent has been selected, but this not empty the select box.s
 *
 * @param event that has been triggered
 * @param id_agent Agent ID that has been selected
 * @param selected Which module(s) have to be selected
 */
function agent_changed_by_multiple_agents_with_alerts(
  event,
  id_agent,
  selected
) {
  var idAgents = Array();

  jQuery.each($("#id_agents option:selected"), function(i, val) {
    //val() because the var is same <option val="NNN"></option>
    idAgents.push($(val).val());
  });

  var selection_mode = $("#modules_selection_mode").val();
  if (selection_mode == undefined) {
    selection_mode = "common";
  }

  template = $("#id_alert_template option:selected").val();

  $("#module").attr("disabled", 1);
  $("#module").empty();
  $("#module").append(
    $("<option></option>")
      .html("Loading...")
      .attr("value", 0)
  );
  jQuery.post(
    "ajax.php",
    {
      page: "operation/agentes/ver_agente",
      get_agent_modules_multiple_alerts_json_for_multiple_agents: 1,
      template: template,
      "id_agent[]": idAgents,
      selection_mode: selection_mode
    },
    function(data) {
      $("#module").empty();

      if (typeof $(document).data("text_for_module") != "undefined") {
        $("#module").append(
          $("<option></option>")
            .html($(document).data("text_for_module"))
            .attr("value", 0)
            .prop("selected", true)
        );
      } else {
        if (typeof data["any_text"] != "undefined") {
          $("#module").append(
            $("<option></option>")
              .html(data["any_text"])
              .attr("value", 0)
              .prop("selected", true)
          );
        } else {
          var anyText = $("#any_text").html(); //Trick for catch the translate text.

          if (anyText == null) {
            anyText = "Any";
          }

          $("#module").append(
            $("<option></option>")
              .html(anyText)
              .attr("value", 0)
              .prop("selected", true)
          );
        }
      }
      jQuery.each(data, function(i, val) {
        s = js_html_entity_decode(val);
        $("#module").append(
          $("<option></option>")
            .html(s)
            .attr("value", val)
        );
        $("#module").fadeIn("normal");
      });
      if (selected != undefined) $("#module").attr("value", selected);
      $("#module").removeAttr("disabled");
    },
    "json"
  );
}

/**
 * Fill up select box with id "module" with modules with alerts of one or more templates
 * before agent has been selected, but this not empty the select box.s
 *
 * @param event that has been triggered
 * @param id_agent Agent ID that has been selected
 * @param selected Which module(s) have to be selected
 */
function alert_templates_changed_by_multiple_agents_with_alerts(
  event,
  id_agent,
  selected
) {
  var idAgents = Array();

  jQuery.each($("#id_agents option:selected"), function(i, val) {
    //val() because the var is same <option val="NNN"></option>
    idAgents.push($(val).val());
  });

  var selection_mode = $("#modules_selection_mode").val();
  if (selection_mode == undefined) {
    selection_mode = "common";
  }

  templates = Array();
  jQuery.each($("#id_alert_templates option:selected"), function(i, val) {
    //val() because the var is same <option val="NNN"></option>
    templates.push($(val).val());
  });

  $("#module").attr("disabled", 1);
  $("#module").empty();
  $("#module").append(
    $("<option></option>")
      .html("Loading...")
      .attr("value", 0)
  );
  jQuery.post(
    "ajax.php",
    {
      page: "operation/agentes/ver_agente",
      get_agent_modules_alerts_json_for_multiple_agents: 1,
      "templates[]": templates,
      "id_agent[]": idAgents,
      selection_mode: selection_mode
    },
    function(data) {
      $("#module").empty();

      if (typeof $(document).data("text_for_module") != "undefined") {
        $("#module").append(
          $("<option></option>")
            .html($(document).data("text_for_module"))
            .attr("value", 0)
            .prop("selected", true)
        );
      } else {
        if (typeof data["any_text"] != "undefined") {
          $("#module").append(
            $("<option></option>")
              .html(data["any_text"])
              .attr("value", 0)
              .prop("selected", true)
          );
        } else {
          var anyText = $("#any_text").html(); //Trick for catch the translate text.

          if (anyText == null) {
            anyText = "Any";
          }

          $("#module").append(
            $("<option></option>")
              .html(anyText)
              .attr("value", 0)
              .prop("selected", true)
          );
        }
      }
      jQuery.each(data, function(i, val) {
        s = js_html_entity_decode(val);
        $("#module").append(
          $("<option></option>")
            .html(s)
            .attr("value", val)
        );
        $("#module").fadeIn("normal");
      });
      if (selected != undefined) $("#module").attr("value", selected);
      $("#module").removeAttr("disabled");
    },
    "json"
  );
}

/**
 * Fill up select box with id "agent" with agents after module has been selected, but this not empty the select box.s
 *
 * @param event that has been triggered
 * @param id_module Module ID that has been selected
 * @param selected Which agent(s) have to be selected
 */
function module_changed_by_multiple_modules(event, id_module, selected) {
  var idModules = Array();

  jQuery.each($("#module_name option:selected"), function(i, val) {
    //val() because the var is same <option val="NNN"></option>
    idModules.push($(val).val());
  });

  $("#agents").attr("disabled", 1);
  $("#agents").empty();
  $("#agents").append(
    $("<option></option>")
      .html("Loading...")
      .attr("value", 0)
  );

  var status_module = -1;
  if (typeof $("#status_module") !== "undefined") {
    try {
      status_module = $("#status_module").val();
    } catch (error) {}
  }

  var selection_mode = $("#agents_selection_mode").val();
  if (selection_mode == undefined) {
    selection_mode = "common";
  }

  var tags_selected = [];

  var tags_to_search = $("#tags").val();
  if (tags_to_search != null) {
    if (tags_to_search[0] != -1) {
      tags_selected = tags_to_search;
    }
  }
  jQuery.post(
    "ajax.php",
    {
      page: "operation/agentes/ver_agente",
      get_agents_json_for_multiple_modules: 1,
      status_module: status_module,
      "module_name[]": idModules,
      selection_mode: selection_mode,
      tags: tags_selected
    },
    function(data) {
      $("#agents").append(
        $("<option></option>")
          .html("Loading...")
          .attr("value", 0)
      );

      $("#agents").empty();

      if (isEmptyObject(data)) {
        var noneText = $("#none_text").html(); //Trick for catch the translate text.

        if (noneText == null) {
          noneText = "None";
        }

        $("#agents").append(
          $("<option></option>")
            .html(noneText)
            .attr("None", "")
            .prop("selected", true)
        );

        return;
      }

      if (typeof $(document).data("text_for_module") != "undefined") {
        $("#agents").append(
          $("<option></option>")
            .html($(document).data("text_for_module"))
            .attr("value", 0)
            .prop("selected", true)
        );
      } else {
        if (typeof data["any_text"] != "undefined") {
          $("#agents").append(
            $("<option></option>")
              .html(data["any_text"])
              .attr("value", 0)
              .prop("selected", true)
          );
        } else {
          var anyText = $("#any_text").html(); //Trick for catch the translate text.

          if (anyText == null) {
            anyText = "Any";
          }

          $("#agents").append(
            $("<option></option>")
              .html(anyText)
              .attr("value", 0)
              .prop("selected", true)
          );
        }
      }
      jQuery.each(data, function(i, val) {
        s = js_html_entity_decode(val);
        $("#agents").append(
          $("<option></option>")
            .html(s)
            .attr("value", i)
        );
        $("#agents").fadeIn("normal");
      });

      if (selected != undefined) $("#agents").attr("value", selected);
      $("#agents").removeAttr("disabled");
    },
    "json"
  );
}

/**
 * Fill up select box with id "module" with modules after agent has been selected, but this not empty the select box.s
 *
 * @param event that has been triggered
 * @param id_agent Agent ID that has been selected
 * @param selected Which module(s) have to be selected
 */
function agent_changed_by_multiple_agents_id(event, id_agent, selected) {
  var idAgents = Array();

  jQuery.each($("#id_agents option:selected"), function(i, val) {
    //val() because the var is same <option val="NNN"></option>
    idAgents.push($(val).val());
  });

  $("#module").attr("disabled", 1);
  $("#module").empty();
  $("#module").append(
    $("<option></option>")
      .html("Loading...")
      .attr("value", 0)
  );
  jQuery.post(
    "ajax.php",
    {
      page: "operation/agentes/ver_agente",
      get_agent_modules_json_for_multiple_agents_id: 1,
      "id_agent[]": idAgents
    },
    function(data) {
      $("#module").empty();

      if (typeof $(document).data("text_for_module") != "undefined") {
        $("#module").append(
          $("<option></option>")
            .html($(document).data("text_for_module"))
            .attr("value", 0)
            .prop("selected", true)
        );
      } else {
        if (typeof data["any_text"] != "undefined") {
          $("#module").append(
            $("<option></option>")
              .html(data["any_text"])
              .attr("value", 0)
              .prop("selected", true)
          );
        } else {
          var anyText = $("#any_text").html(); //Trick for catch the translate text.

          if (anyText == null) {
            anyText = "Any";
          }

          $("#module").append(
            $("<option></option>")
              .html(anyText)
              .attr("value", 0)
              .prop("selected", true)
          );
        }
      }

      jQuery.each(data, function(i, val) {
        s = js_html_entity_decode(val["nombre"]);
        //$('#module').append ($('<option></option>').html (s).attr ("value", val));
        $("#module").append(
          $("<option></option>")
            .html(s)
            .attr("value", val["id_agente_modulo"])
        );
        $("#module").fadeIn("normal");
      });
      if (selected != undefined) $("#module").attr("value", selected);
      $("#module").removeAttr("disabled");
    },
    "json"
  );
}

function post_process_select_init(name) {
  // Manual mode is hidden by default

  $("#" + name + "_manual").hide();
  $("#" + name + "_default").show();
}

function post_process_select_init_unit(name, selected) {
  // Manual mode is hidden by default

  $("#" + name + "_manual").hide();
  $("#" + name + "_default").show();

  if (selected != "") {
    var select_or_text = false;
    $("#" + name + "_select option").each(function(i, item) {
      if ($(item).val() == selected) {
        select_or_text = true;
        return false;
      }
    });

    if (select_or_text) {
      $("#" + name + "_select option[value=" + selected + "]").attr(
        "selected",
        true
      );
      $("#text-" + name + "_text").val("");
    } else {
      $("#" + name + "_select option[value=none]").attr("selected", true);
      $("#" + name + "_default").hide();
      $("#" + name + "_manual").show();
    }
  } else {
    $("#" + name + "_select option[value=none]").attr("selected", true);
  }

  $("#" + name + "_select").change(function() {
    var value = $("#" + name + "_select").val();
    $("#" + name + "_select option[value=" + value + "]").attr(
      "selected",
      true
    );
  });
}

function post_process_select_events_unit(name, selected) {
  $("." + name + "_toggler").click(function() {
    var value = $("#text-" + name + "_text").val();

    var count = $("#" + name + "_select option").filter(function(i, item) {
      if ($(item).val() == value) return true;
      else return false;
    }).length;

    if (count != 1) {
      $("#" + name + "_select").append(
        $("<option>")
          .val(value)
          .text(value)
      );
    }

    $("#" + name + "_select option")
      .filter(function(i, item) {
        if ($(item).val() == value) return true;
        else return false;
      })
      .prop("selected", true);

    toggleBoth(name);
    $("#text-" + name + "_text").focus();
  });

  // When select a default period, is setted in seconds
  $("#" + name + "_select").change(function() {
    var value = $("#" + name + "_select").val();

    $("." + name).val(value);
    $("#text-" + name + "_text").val(value);
  });

  $("#text-" + name + "_text").keyup(function() {
    var value = $("#text-" + name + "_text").val();
    $("." + name).val(value);
  });
}

function post_process_select_events(name) {
  $("." + name + "_toggler").click(function() {
    var value = $("#text-" + name + "_text").val();

    var count = $("#" + name + "_select option").filter(function(i, item) {
      if (Number($(item).val()) == Number(value)) return true;
      else return false;
    }).length;

    if (count != 1) {
      $("#" + name + "_select").append(
        $("<option>")
          .val(value)
          .text(value)
      );
    }

    $("#" + name + "_select option")
      .filter(function(i, item) {
        if (Number($(item).val()) == Number(value)) return true;
        else return false;
      })
      .prop("selected", true);

    //~ $('#' + name + '_select').val(value);

    toggleBoth(name);
    $("#text-" + name + "_text").focus();
  });

  // When select a default period, is setted in seconds
  $("#" + name + "_select").change(function() {
    var value = $("#" + name + "_select").val();

    $("." + name).val(value);
    $("#text-" + name + "_text").val(value);
  });

  $("#text-" + name + "_text").keyup(function() {
    var value = $("#text-" + name + "_text").val();

    if (isNaN(value)) {
      value = 0;
      $("#text-" + name + "_text").val(value);
    } else {
      $("." + name).val(value);
    }
  });
}

/**
 * Init values for html_extended_select_for_time
 *
 * This function initialize the values of the control
 *
 * @param name string with the name of the select for time
 */
function period_select_init(name) {
  // Manual mode is hidden by default
  $("#" + name + "_manual").hide();
  $("#" + name + "_default").show();

  // If the text input is empty, we put on it 5 minutes by default
  if ($("#text-" + name + "_text").val() == "") {
    $("#text-" + name + "_text").val(300);
    // Set the value in the hidden field too
    $("." + name).val(300);
    if ($("#" + name + "_select option:eq(0)").val() == 0) {
      $("#" + name + "_select option:eq(2)").prop("selected", true);
    } else {
      $("#" + name + "_select option:eq(1)").prop("selected", true);
    }
  } else if ($("#text-" + name + "_text").val() == 0) {
    $("#" + name + "_units option:last").prop("selected", false);
    $("#" + name + "_manual").show();
    $("#" + name + "_default").hide();
  }
}

/**
 * Manage events into html_extended_select_for_time
 *
 * This function has all the events to manage the extended select
 * for time
 *
 * @param name string with the name of the select for time
 */
function period_select_events(name) {
  $("." + name + "_toggler").click(function() {
    toggleBoth(name);
    $("#text-" + name + "_text").focus();
  });

  adjustTextUnits(name);

  // When select a default period, is setted in seconds
  $("#" + name + "_select").change(function() {
    var value = $("#" + name + "_select").val();

    if (value == -1) {
      value = 300;
      toggleBoth(name);
      $("#text-" + name + "_text").focus();
    }

    $("." + name).val(value);
    $("#text-" + name + "_text").val(value);
    adjustTextUnits(name);
  });

  // When select a custom units, the default period changes to
  // 'custom' and the time in seconds is calculated into hidden input
  $("#" + name + "_units").change(function() {
    selectFirst(name);
    calculateSeconds(name);
  });

  // When write any character into custom input, it check to convert
  // it to integer and calculate in seconds into hidden input
  $("#text-" + name + "_text").keyup(function() {
    var cleanValue = parseInt($("#text-" + name + "_text").val());
    if (isNaN(cleanValue)) {
      cleanValue = "";
    }

    $("#text-" + name + "_text").val(cleanValue);

    selectFirst(name + "_select");
    calculateSeconds(name);
  });
}

function period_set_value(name, value) {
  $("#text-" + name + "_text").val(value);
  adjustTextUnits(name);
  calculateSeconds(name);
  selectFirst(name + "_select");
  $("#" + name + "_manual").hide();
  $("#" + name + "_default").show();
}

/**
 *
 * Select first option of a select if is not value=0
 *
 */
function selectFirst(name) {
  if ($("#" + name + " option:eq(0)").val() == 0) {
    $("#" + name + " option:eq(1)").prop("selected", true);
  } else {
    $("#" + name + " option:eq(0)").prop("selected", true);
  }
}

/**
 *
 * Toggle default and manual controls of period control
 * It is done with css function because hide and show do not
 * work properly when the divs are into a hiden div
 *
 */
function toggleBoth(name) {
  if ($("#" + name + "_default").css("display") == "none") {
    $("#" + name + "_default").css("display", "inline");
  } else {
    $("#" + name + "_default").css("display", "none");
  }

  if ($("#" + name + "_manual").css("display") == "none") {
    $("#" + name + "_manual").css("display", "inline");
  } else {
    $("#" + name + "_manual").css("display", "none");
  }
}

/**
 *
 * Calculate the custom time in seconds into hidden input
 *
 */
function calculateSeconds(name) {
  var calculated =
    $("#text-" + name + "_text").val() * $("#" + name + "_units").val();

  $("." + name).val(calculated);
}

/**
 *
 * Update via Javascript an advance selec for time
 *
 */
function period_select_update(name, seconds) {
  $("#text-" + name + "_text").val(seconds);
  adjustTextUnits(name);
  calculateSeconds(name);
  $("#" + name + "_manual").show();
  $("#" + name + "_default").hide();
}

/**
 *
 * Adjust units in the advanced select for time
 *
 */
function adjustTextUnits(name) {
  var restPrev;
  var unitsSelected = false;
  $("#" + name + "_units option").each(function() {
    if ($(this).val() < 0) {
      return;
    }
    var rest = $("#text-" + name + "_text").val() / $(this).val();
    var restInt = parseInt(rest).toString();

    if (rest != restInt && unitsSelected == false) {
      $("#" + name + "_units option:eq(" + ($(this).index() - 1) + ")").prop(
        "selected",
        true
      );
      $("#text-" + name + "_text").val(restPrev);
      unitsSelected = true;
    }

    restPrev = rest;
  });

  if (unitsSelected == false) {
    $("#" + name + "_units option:last").prop("selected", true);
    $("#text-" + name + "_text").val(restPrev);
  }

  if ($("#text-" + name + "_text").val() == 0) {
    selectFirst(name + "_units");
  }
}

/**
 * Sidebar function
 * params:
 * 	menuW: $params['width']
 * 	icon_width: $params['icon_width']
 *  position: $params['position']
 *  top_dist: $params['top']
 *  autotop: $params['autotop']
 *  icon_closed: $params['icon_closed']
 * 	icon_open: $params['icon_open']
 * 	homeurl: $config['homeurl']
 *
 **/
function hidded_sidebar(
  position,
  menuW,
  menuH,
  icon_width,
  top_dist,
  autotop,
  right_dist,
  autoright,
  icon_closed,
  icon_open,
  homeurl,
  vertical_mode
) {
  var defSlideTime = 220;
  var visibleMargin = icon_width + 10;
  var hiddenMarginW = menuW - visibleMargin;
  menuH = parseInt(menuH);
  var hiddenMarginH = menuH - visibleMargin;
  var windowWidth = $(window).width();
  var sideClosed = 1;

  if (top_dist == "auto_over") {
    top_dist = $("#" + autotop).offset().top;
  } else if (top_dist == "auto_below") {
    top_dist = $("#" + autotop).offset().top + $("#" + autotop).height();
    switch (position) {
      case "bottom":
        if (vertical_mode == "in") {
          top_dist -= visibleMargin + 10;
        }
    }
  }

  if (right_dist == "auto_right") {
    right_dist = $("#" + autoright).offset().left + $("#" + autoright).width();
  } else if (right_dist == "auto_left") {
    right_dist = $("#" + autoright).offset().left;
  }

  $(document).ready(function() {
    // SET INITIAL POSITION AND SHOW LAYER
    $("#side_layer").css("top", top_dist);
    switch (position) {
      case "left":
        $("#side_layer").css("left", -hiddenMarginW);
        break;
      case "right":
        $("#side_layer").css("left", windowWidth - visibleMargin - 1);
        $("#side_layer").css("width", visibleMargin + "px");
        break;
      case "bottom":
        $("#side_layer").css("left", right_dist - menuW);
        $("#side_layer").css("height", visibleMargin + "px");
        break;
    }
    $("#side_layer").show();

    $("#graph_menu_arrow").click(function() {
      switch (position) {
        case "right":
          if (sideClosed == 0) {
            $("#side_layer").animate(
              {
                width: "-=" + hiddenMarginW + "px",
                left: "+=" + hiddenMarginW + "px"
              },
              defSlideTime
            );
            $("#graph_menu_arrow").attr("src", homeurl + icon_closed);
          } else {
            $("#side_layer").animate(
              {
                width: "+=" + hiddenMarginW + "px",
                left: "-=" + hiddenMarginW + "px"
              },
              defSlideTime
            );
            $("#graph_menu_arrow").attr("src", homeurl + icon_open);
          }
          break;
        case "left":
          if (sideClosed == 1) {
            $("#side_layer").animate(
              { left: "+=" + hiddenMarginW + "px" },
              defSlideTime
            );

            $("#graph_menu_arrow").attr("src", homeurl + icon_closed);
          } else {
            $("#side_layer").animate(
              { left: "-=" + hiddenMarginW + "px" },
              defSlideTime
            );
            $("#graph_menu_arrow").attr("src", homeurl + icon_open);
          }
          break;
        case "bottom":
          if (sideClosed == 0) {
            $("#side_layer").animate(
              {
                height: "-=" + (hiddenMarginH + 10) + "px",
                top: "+=" + hiddenMarginH + "px"
              },
              defSlideTime
            );
            $("#graph_menu_arrow").attr("src", homeurl + icon_closed);
          } else {
            $("#side_layer").animate(
              {
                height: "+=" + (hiddenMarginH - 10) + "px",
                top: "-=" + hiddenMarginH + "px"
              },
              defSlideTime
            );
            $("#graph_menu_arrow").attr("src", homeurl + icon_open);
          }
          break;
      }

      if (sideClosed == 0) {
        //$('#side_top_text').hide();
        //$('#side_body_text').hide();
        //$('#side_bottom_text').hide();
        sideClosed = 1;
      } else {
        $("#side_top_text").show();
        $("#side_body_text").show();
        $("#side_bottom_text").show();
        sideClosed = 0;
      }
    });
  });

  switch (position) {
    case "right":
    case "bottom":
      // Move the right menu if window is resized
      $(window).resize(function() {
        var newWindowWidth = $(window).width();
        var widthVariation = newWindowWidth - windowWidth;
        $("#side_layer").animate({ left: "+=" + widthVariation + "px" }, 0);

        windowWidth = newWindowWidth;
      });
      break;
  }
}

// Function that recover a previously stored value from php code
function get_php_value(value) {
  return $.parseJSON($("#php_to_js_value_" + value).html());
}

function paint_qrcode(text, where, width, height) {
  if (typeof text == "undefined") {
    text = window.location.href;
  } else {
    //null value
    if (isEmptyObject(text)) {
      text = window.location.href;
    }
  }

  if (typeof where == "undefined") {
    where = $("#qrcode_container_image").get(0);
  } else if (typeof where == "string") {
    where = $(where).get(0);
  }

  if (typeof where == "undefined") {
    where = $("#qrcode_container_image").get(0);
  } else if (typeof where == "string") {
    where = $(where).get(0);
  }

  if (typeof width == "undefined") {
    width = 256;
  } else {
    if (typeof width == "object")
      if (isEmptyObject(width)) {
        //null value
        width = 256;
      }
  }

  if (typeof height == "undefined") {
    height = 256;
  } else {
    if (typeof height == "object")
      if (isEmptyObject(height)) {
        //null value
        height = 256;
      }
  }

  $(where).empty();

  var qrcode = new QRCode(where, {
    text: text,
    width: width,
    height: height,
    colorDark: "#343434",
    colorLight: "#ffffff",
    correctLevel: QRCode.CorrectLevel.M
  });
}

function show_dialog_qrcode(dialog, text, where, width, height) {
  if (typeof dialog == "undefined") {
    dialog = "#qrcode_container";
  } else {
    if (typeof dialog == "object")
      if (isEmptyObject(dialog)) {
        //null value
        dialog = "#qrcode_container";
      }
  }

  if (typeof where == "undefined") {
    where = $("#qrcode_container_image").get(0);
  } else if (typeof where == "string") {
    where = $(where).get(0);
  }

  if (typeof width == "undefined") {
    width = 256;
  } else {
    if (typeof width == "object")
      if (isEmptyObject(width)) {
        //null value
        width = 256;
      }
  }

  if (typeof height == "undefined") {
    height = 256;
  } else {
    if (typeof height == "object")
      if (isEmptyObject(height)) {
        //null value
        height = 256;
      }
  }

  paint_qrcode(text, where, 256, 256);

  $(dialog)
    .dialog({ autoOpen: false, modal: true })
    .dialog("open");
}

function openURLTagWindow(url) {
  window.open(
    url,
    "",
    "width=300, height=300, toolbar=no, location=no, directories=no, status=no, menubar=no"
  );
}

function removeTinyMCE(elementID) {
  if (elementID.length > 0 && !isEmptyObject(tinyMCE))
    tinyMCE.EditorManager.execCommand("mceRemoveControl", true, elementID);
}

function addTinyMCE(elementID) {
  if (elementID.length > 0 && !isEmptyObject(tinyMCE))
    tinyMCE.EditorManager.execCommand("mceAddControl", true, elementID);
}

function toggle_full_value(id) {
  $("#hidden_value_module_" + id).dialog({
    resizable: true,
    draggable: true,
    modal: true,
    height: 200,
    width: 400,
    overlay: {
      opacity: 0.5,
      background: "black"
    }
  });
}

function autoclick_profile_users(actual_level, firts_level, second_level) {
  if ($("#checkbox-" + actual_level).is(":checked")) {
    if (typeof firts_level !== "undefined") {
      var is_checked_firts = $("#checkbox-" + firts_level).is(":checked");
      if (!is_checked_firts) {
        $("#checkbox-" + firts_level).prop("checked", true);
      }
      if (second_level !== false) {
        if (!$("#checkbox-" + second_level).is(":checked")) {
          $("#checkbox-" + second_level).prop("checked", true);
        }
      }
    }
  }
}
/**
 * Auto hides an element and shows it
 * when the user moves the mouse over the body.
 *
 * @param element [Element object] Element object to hide.
 * @param hideTime [integer] ms of the hide timeout.
 *
 * @retval void
 */
var autoHideElement = function(element, hideTime) {
  hideTime = hideTime || 3000;
  var timerRef;
  var isHoverElement = false;

  var showElement = function() {
    $(element).show();
  };
  var hideElement = function() {
    $(element).fadeOut();
  };
  var startHideTimeout = function(msec) {
    showElement();
    timerRef = setTimeout(hideElement, msec);
  };
  var cancelHideTimeout = function() {
    clearTimeout(timerRef);
    timerRef = null;
  };

  var handleBodyMove = function(event) {
    if (isHoverElement) return;
    if (timerRef) cancelHideTimeout();
    startHideTimeout(hideTime);
  };
  var handleElementEnter = function(event) {
    isHoverElement = true;
    cancelHideTimeout();
  };
  var handleElementLeave = function(event) {
    isHoverElement = false;
    startHideTimeout(hideTime);
  };

  // Bind event handlers
  $(element)
    .mouseenter(handleElementEnter)
    .mouseleave(handleElementLeave);
  $("body").mousemove(handleBodyMove);

  // Start hide
  startHideTimeout(hideTime);
};

function htmlEncode(value) {
  // Create a in-memory div, set its inner text (which jQuery automatically encodes)
  // Then grab the encoded contents back out. The div never exists on the page.
  return $("<div/>")
    .text(value)
    .html();
}

function htmlDecode(value) {
  return $("<div/>")
    .html(value)
    .text();
}

function pagination_show_more(params, message) {
  //value input hidden for save limit
  var value_offset = $("#hidden-offset").val();
  //For each execution offset + limit
  var offset = parseInt(value_offset) + params["limit"];
  //save new value innput hidden
  $("#hidden-offset").val(offset);
  //add array value offset
  params["offset"] = offset;

  $.ajax({
    type: "POST",
    url: "ajax.php",
    data: params,
    success: function(data) {
      if (data == "") {
        $("#container_error").empty();
        $("#container_error").append("<h4>" + message + "</h4>");
      } else {
        $("#container_pag").append(data);
      }
    },
    datatype: "html"
  });
}

/*
 *function use d3.js for paint graph
 */
function paint_graph_status(
  min_w,
  max_w,
  min_c,
  max_c,
  inverse_w,
  inverse_c,
  error_w,
  error_c,
  legend_normal,
  legend_warning,
  legend_critical,
  message_error_warning,
  message_error_critical
) {
  //Check if they are numbers
  if (isNaN(min_w)) {
    min_w = 0;
  }
  if (isNaN(max_w)) {
    max_w = 0;
  }
  if (isNaN(min_c)) {
    min_c = 0;
  }
  if (isNaN(max_c)) {
    max_c = 0;
  }

  //if haven't errors
  if (error_w == 0 && error_c == 0) {
    //parse element
    min_w = parseFloat(min_w);
    min_c = parseFloat(min_c);
    max_w = parseFloat(max_w);
    max_c = parseFloat(max_c);

    //inicialize var
    var range_min = 0;
    var range_max = 0;
    var range_max_min = 0;
    var range_max_min = 0;

    //Find the lowest possible value
    if (min_w < 0 || min_c < 0) {
      if (min_w < min_c) {
        range_min = min_w - 100;
      } else {
        range_min = min_c - 100;
      }
    } else if (min_w > 0 || min_c > 0) {
      if (min_w > min_c) {
        range_max_min = min_w;
      } else {
        range_max_min = min_c;
      }
    } else {
      if (min_w < min_c) {
        range_min = min_w - 100;
      } else {
        range_min = min_c - 100;
      }
    }

    //Find the maximum possible value
    if (max_w > max_c) {
      range_max = max_w + 100 + range_max_min;
    } else {
      range_max = max_c + 100 + range_max_min;
    }

    //Controls whether the maximum = 0 is infinite
    if ((max_w == 0 || max_w == 0.0) && min_w != 0) {
      max_w = range_max;
    }
    if ((max_c == 0 || max_c == 0.0) && min_c != 0) {
      max_c = range_max;
    }

    //Scale according to the position
    position = 200 / (range_max - range_min);

    //axes
    var yScale = d3.scale
      .linear()
      .domain([range_min, range_max])
      .range([100, -100]);

    var yAxis = d3.svg
      .axis()
      .scale(yScale)
      .orient("left");

    //create svg
    var svg = d3.select("#svg_dinamic");
    //delete elements
    svg.selectAll("g").remove();

    width_x = 101;
    height_x = 50;

    svg
      .append("g")
      .attr("transform", "translate(100, 150)")
      .call(yAxis);

    //legend Normal text
    svg
      .append("g")
      .attr("width", 300)
      .attr("height", 300)
      .append("text")
      .attr("x", width_x)
      .attr("y", height_x - 20)
      .attr("fill", "black")
      .style("font-family", "arial")
      .style("font-weight", "bold")
      .style("font-size", "8pt")
      .html(legend_normal)
      .style("text-anchor", "first")
      .attr("width", 300)
      .attr("height", 300);

    //legend Normal rect
    svg
      .append("g")
      .append("rect")
      .attr("id", "legend_normal")
      .attr("x", width_x + 80)
      .attr("y", height_x - 30)
      .attr("width", 10)
      .attr("height", 10)
      .style("fill", "#82B92E");

    //legend Warning text
    svg
      .append("g")
      .append("text")
      .attr("x", width_x + 100)
      .attr("y", height_x - 20)
      .attr("fill", "black")
      .style("font-family", "arial")
      .style("font-weight", "bold")
      .style("font-size", "8pt")
      .html(legend_warning)
      .style("text-anchor", "first");

    //legend Warning rect
    svg
      .append("g")
      .append("rect")
      .attr("id", "legend_warning")
      .attr("x", width_x + 185)
      .attr("y", height_x - 30)
      .attr("width", 10)
      .attr("height", 10)
      .style("fill", "#ffd731");

    //legend Critical text
    svg
      .append("g")
      .append("text")
      .attr("x", width_x + 205)
      .attr("y", height_x - 20)
      .attr("fill", "black")
      .style("font-family", "arial")
      .style("font-weight", "bold")
      .style("font-size", "8pt")
      .html(legend_critical)
      .style("text-anchor", "first");

    //legend critical rect
    svg
      .append("g")
      .append("rect")
      .attr("id", "legend_critical")
      .attr("x", width_x + 285)
      .attr("y", height_x - 30)
      .attr("width", 10)
      .attr("height", 10)
      .style("fill", "#e63c52");

    //styles for number and axes
    svg
      .selectAll("g .domain")
      .style("stroke-width", 2)
      .style("fill", "none")
      .style("stroke", "black");

    svg
      .selectAll("g .tick text")
      .style("font-size", "9pt")
      .style("font-weight", "initial");

    //estatus normal
    svg
      .append("g")
      .append("rect")
      .attr("id", "status_rect")
      .attr("x", width_x)
      .attr("y", height_x)
      .attr("width", 300)
      .attr("height", 200)
      .style("fill", "#82B92E");

    //controls the inverse warning
    if (inverse_w == 0) {
      svg
        .append("g")
        .append("rect")
        .transition()
        .duration(600)
        .attr("id", "warning_rect")
        .attr("x", width_x)
        .attr(
          "y",
          height_x + (range_max - min_w) * position - (max_w - min_w) * position
        )
        .attr("width", 300)
        .attr("height", (max_w - min_w) * position)
        .style("fill", "#ffd731");
    } else {
      svg
        .append("g")
        .append("rect")
        .transition()
        .duration(600)
        .attr("id", "warning_rect")
        .attr("x", width_x)
        .attr("y", height_x + 200 - (min_w - range_min) * position)
        .attr("width", 300)
        .attr("height", (min_w - range_min) * position)
        .style("fill", "#ffd731");

      svg
        .append("g")
        .append("rect")
        .transition()
        .duration(600)
        .attr("id", "warning_inverse_rect")
        .attr("x", width_x)
        .attr("y", height_x)
        .attr("width", 300)
        .attr(
          "height",
          (range_max - min_w) * position - (max_w - min_w) * position
        )
        .style("fill", "#ffd731");
    }
    //controls the inverse critical
    if (inverse_c == 0) {
      svg
        .append("g")
        .append("rect")
        .transition()
        .duration(600)
        .attr("id", "critical_rect")
        .attr("x", width_x)
        .attr(
          "y",
          height_x + (range_max - min_c) * position - (max_c - min_c) * position
        )
        .attr("width", 300)
        .attr("height", (max_c - min_c) * position)
        .style("fill", "#e63c52");
    } else {
      svg
        .append("g")
        .append("rect")
        .transition()
        .duration(600)
        .attr("id", "critical_rect")
        .attr("x", width_x)
        .attr("y", height_x + 200 - (min_c - range_min) * position)
        .attr("width", 300)
        .attr("height", (min_c - range_min) * position)
        .style("fill", "#e63c52");
      svg
        .append("g")
        .append("rect")
        .transition()
        .duration(600)
        .attr("id", "critical_inverse_rect")
        .attr("x", width_x)
        .attr("y", height_x)
        .attr("width", 300)
        .attr(
          "height",
          (range_max - min_c) * position - (max_c - min_c) * position
        )
        .style("fill", "#e63c52");
    }
  } else {
    d3.select("#svg_dinamic rect").remove();
    //create svg
    var svg = d3.select("#svg_dinamic");
    svg.selectAll("g").remove();

    width_x = 10;
    height_x = 50;

    //message error warning
    if (error_w == 1) {
      $("#text-max_warning").addClass("input_error");
      svg
        .append("g")
        .append("text")
        .attr("x", width_x)
        .attr("y", height_x)
        .attr("fill", "black")
        .style("font-family", "arial")
        .style("font-weight", "bold")
        .style("font-size", 14)
        .style("fill", "red")
        .html(message_error_warning)
        .style("text-anchor", "first");
    }
    //message error critical
    if (error_c == 1) {
      $("#text-max_critical").addClass("input_error");
      svg
        .append("g")
        .append("text")
        .attr("x", width_x)
        .attr("y", height_x)
        .attr("fill", "black")
        .style("font-family", "arial")
        .style("font-weight", "bold")
        .style("font-size", 14)
        .style("fill", "red")
        .html(message_error_critical)
        .style("text-anchor", "first");
    }
  }
}

function round_with_decimals(value, multiplier) {
  // Default values
  if (typeof multiplier === "undefined") multiplier = 1;

  // Return non numeric types without modification
  if (typeof value !== "number" || Number.isNaN(value)) {
    return value;
  }

  if (value * multiplier == 0) return 0;
  if (Math.abs(value) * multiplier >= 1) {
    return Math.round(value * multiplier) / multiplier;
  }
  return round_with_decimals(value, multiplier * 10);
}

/**
 * Display a confirm dialog box
 *
 * @param string Text to display
 * @param string Ok button text
 * @param string Cancel button text
 * @param function Callback to action when ok button is pressed
 */
function display_confirm_dialog(message, ok_text, cancel_text, ok_function) {
  // Clean function to close the dialog
  var clean_function = function() {
    $("#pandora_confirm_dialog_text").hide();
    $("#pandora_confirm_dialog_text").remove();
  };

  // Modify the ok function to close the dialog too
  var ok_function_clean = function() {
    ok_function();
    clean_function();
  };

  var buttons_obj = {};
  buttons_obj[cancel_text] = clean_function;
  buttons_obj[ok_text] = ok_function_clean;

  // Display the dialog
  $("body").append(
    '<div id="pandora_confirm_dialog_text"><h3>' + message + "</h3></div>"
  );
  $("#pandora_confirm_dialog_text").dialog({
    resizable: false,
    draggable: true,
    modal: true,
    dialogClass: "pandora_confirm_dialog",
    overlay: {
      opacity: 0.5,
      background: "black"
    },
    closeOnEscape: true,
    modal: true,
    buttons: buttons_obj
  });
}

function ellipsize(str, max, ellipse) {
  if (max == null) max = 140;
  if (ellipse == null) ellipse = "…";

  return str.trim().length > max ? str.substr(0, max).trim() + ellipse : str;
}

/**
 * Display a dialog with an image
 *
 * @param {string} icon_name The name of the icon you will display
 * @param {string} icon_path The path to the icon
 * @param {Object} incoming_options All options
 * 		grayed: {bool} True to display the background black
 * 		title {string} 'Logo preview' by default
 */
function logo_preview(icon_name, icon_path, incoming_options) {
  // Get the options
  options = {
    grayed: false,
    title: "Logo preview"
  };
  $.extend(options, incoming_options);

  if (icon_name == "") return;

  $dialog = $("<div></div>");
  $image = $('<img src="' + icon_path + '">');
  $image.css("max-width", "500px").css("max-height", "500px");

  try {
    $dialog
      .hide()
      .html($image)
      .dialog({
        title: options.title,
        resizable: true,
        draggable: true,
        modal: true,
        dialogClass: options.grayed ? "dialog-grayed" : "",
        overlay: {
          opacity: 0.5,
          background: "black"
        },
        minHeight: 1,
        width: $image.width,
        close: function() {
          $dialog.empty().remove();
        }
      })
      .show();
  } catch (err) {
    // console.log(err);
  }
}

// Advanced Form control.
function load_modal(settings) {
  var AJAX_RUNNING = 0;
  var data = new FormData();
  if (settings.extradata) {
    settings.extradata.forEach(function(item) {
      if (item.value != undefined) data.append(item.name, item.value);
    });
  }
  data.append("page", settings.onshow.page);
  data.append("method", settings.onshow.method);
  if (settings.onshow.extradata != undefined) {
    data.append("extradata", JSON.stringify(settings.onshow.extradata));
  }

  if (settings.target == undefined) {
    var uniq = uniqId();
    var div = document.createElement("div");
    div.id = "div-modal-" + uniq;
    div.style.display = "none";

    document.getElementById("main").append(div);

    var id_modal_target = "#div-modal-" + uniq;

    settings.target = $(id_modal_target);
  }

  var width = 630;
  if (settings.onshow.width) {
    width = settings.onshow.width;
  }

  if (settings.modal.overlay == undefined) {
    settings.modal.overlay = {
      opacity: 0.5,
      background: "black"
    };
  }

  settings.target.html("Loading modal...");
  settings.target
    .dialog({
      title: "Loading",
      close: false,
      width: 200,
      buttons: []
    })
    .show();
  var required_buttons = [];
  if (settings.modal.cancel != undefined) {
    //The variable contains a function
    // that is responsible for executing the method it receives from settings
    // which confirms the closure of a modal
    var cancelModal = function() {
      settings.target.dialog("close");
      if (AJAX_RUNNING) return;
      AJAX_RUNNING = 1;
      var formdata = new FormData();

      formdata.append("page", settings.oncancel.page);
      formdata.append("method", settings.oncancel.method);

      $.ajax({
        method: "post",
        url: settings.url,
        processData: false,
        contentType: false,
        data: formdata,
        success: function(data) {
          if (typeof settings.oncancel.callback == "function") {
            settings.oncancel.callback(data);
            settings.target.dialog("close");
          }
          AJAX_RUNNING = 0;
        },
        error: function(data) {
          // console.log(data);
          AJAX_RUNNING = 0;
        }
      });
    };

    required_buttons.push({
      class:
        "ui-widget ui-state-default ui-corner-all ui-button-text-only sub upd submit-cancel",
      text: settings.modal.cancel,
      click: function() {
        if (settings.oncancel != undefined) {
          if (typeof settings.oncancel.confirm == "function") {
            //receive function
            settings.oncancel.confirm(cancelModal);
          } else if (settings.oncancel != undefined) {
            cancelModal();
          }
        } else {
          $(this).dialog("close");
        }
      }
    });
  }

  if (settings.modal.ok != undefined) {
    required_buttons.push({
      class:
        "ui-widget ui-state-default ui-corner-all ui-button-text-only sub ok submit-next",
      text: settings.modal.ok,
      click: function() {
        if (AJAX_RUNNING) return;

        if (settings.onsubmit != undefined) {
          if (settings.onsubmit.preaction != undefined) {
            settings.onsubmit.preaction();
          }
          AJAX_RUNNING = 1;
          if (settings.onsubmit.dataType == undefined) {
            settings.onsubmit.dataType = "html";
          }

          var formdata = new FormData();
          if (settings.extradata) {
            settings.extradata.forEach(function(item) {
              if (item.value != undefined)
                formdata.append(item.name, item.value);
            });
          }
          formdata.append("page", settings.onsubmit.page);
          formdata.append("method", settings.onsubmit.method);

          var flagError = false;

          $("#" + settings.form + " :input").each(function() {
            if (this.checkValidity() === false) {
              $(this).attr("title", this.validationMessage);
              $(this).tooltip({
                tooltipClass: "uitooltip",
                position: {
                  my: "right bottom",
                  at: "right top",
                  using: function(position, feedback) {
                    $(this).css(position);
                    $("<div>")
                      .addClass("arrow")
                      .addClass(feedback.vertical)
                      .addClass(feedback.horizontal)
                      .appendTo(this);
                  }
                }
              });
              $(this).tooltip("open");

              var element = $(this);
              setTimeout(
                function(element) {
                  element.tooltip("destroy");
                  element.removeAttr("title");
                },
                3000,
                element
              );

              flagError = true;
            }

            if (this.type == "file") {
              if ($(this).prop("files")[0]) {
                formdata.append(this.name, $(this).prop("files")[0]);
              }
            } else {
              if ($(this).attr("type") == "checkbox") {
                if (this.checked) {
                  formdata.append(this.name, "on");
                }
              } else {
                formdata.append(this.name, $(this).val());
              }
            }
          });

          if (flagError === false) {
            $.ajax({
              method: "post",
              url: settings.url,
              processData: false,
              contentType: false,
              data: formdata,
              dataType: settings.onsubmit.dataType,
              success: function(data) {
                if (settings.ajax_callback != undefined) {
                  if (settings.idMsgCallback != undefined) {
                    settings.ajax_callback(data, settings.idMsgCallback);
                  } else {
                    settings.ajax_callback(data);
                  }
                }
                AJAX_RUNNING = 0;
              }
            });
          } else {
            AJAX_RUNNING = 0;
          }
        } else {
          // No onsumbit configured. Directly close.
          $(this).dialog("close");
        }
      },
      error: function(data) {
        // console.log(data);
        AJAX_RUNNING = 0;
      }
    });
  }

  $.ajax({
    method: "post",
    url: settings.url,
    processData: false,
    contentType: false,
    data: data,
    success: function(data) {
      settings.target.html(data);
      if (settings.onload != undefined) {
        settings.onload(data);
      }
      settings.target.dialog({
        resizable: true,
        draggable: true,
        modal: true,
        title: settings.modal.title,
        width: width,
<<<<<<< HEAD
        overlay: {
          opacity: 0.5,
          background: "black"
        },
=======
        overlay: settings.modal.overlay,
>>>>>>> 78443a02
        buttons: required_buttons,
        closeOnEscape: false,
        open: function() {
          $(".ui-dialog-titlebar-close").hide();
        },
        close: function() {
          if (id_modal_target != undefined) {
            $(id_modal_target).remove();
          }
        }
      });
    },
    error: function(data) {
      // console.log(data);
    }
  });
}

//Function that shows a dialog box to confirm closures of generic manners. The modal id is random
function confirmDialog(settings) {
<<<<<<< HEAD
  var randomStr =
    Math.random()
      .toString(36)
      .substring(2, 15) +
    Math.random()
      .toString(36)
      .substring(2, 15);
=======
  var randomStr = uniqId();
>>>>>>> 78443a02

  $("body").append(
    '<div id="confirm_' + randomStr + '">' + settings.message + "</div>"
  );
  $("#confirm_" + randomStr);
  $("#confirm_" + randomStr)
    .dialog({
      title: settings.title,
      close: false,
      width: 350,
      modal: true,
      buttons: [
        {
          text: "Cancel",
          class:
            "ui-widget ui-state-default ui-corner-all ui-button-text-only sub upd submit-cancel",
          click: function() {
            $(this).dialog("close");
            if (typeof settings.onDeny == "function") settings.onDeny();
          }
        },
        {
          text: "Ok",
          class:
            "ui-widget ui-state-default ui-corner-all ui-button-text-only sub ok submit-next",
          click: function() {
            $(this).dialog("close");
            if (typeof settings.onAccept == "function") settings.onAccept();
          }
        }
      ]
    })
    .show();
}

<<<<<<< HEAD
=======
function uniqId() {
  var randomStr =
    Math.random()
      .toString(36)
      .substring(2, 15) +
    Math.random()
      .toString(36)
      .substring(2, 15);

  return randomStr;
}

>>>>>>> 78443a02
/**
 * Function to show modal with message Validation.
 *
 * @param {json} data Json example:
 * $return = [
 *  'error' => 0 or 1,
 *  'title' => [
 *    Failed,
 *    Success,
 *  ],
 *  'text'  => [
 *    Failed,
 *    Success,
 *  ],
 *];
 * @param {string} idMsg ID div charge modal.
 *
 * @return {void}
 */
function generalShowMsg(data, idMsg) {
  var title = data.title[data.error];
  var text = data.text[data.error];
  var failed = !data.error;

  $("#" + idMsg).empty();
  $("#" + idMsg).html(text);
  $("#" + idMsg).dialog({
    width: 450,
    position: {
      my: "center",
      at: "center",
      of: window,
      collision: "fit"
    },
    title: title,
    buttons: [
      {
        class:
          "ui-widget ui-state-default ui-corner-all ui-button-text-only sub ok submit-next",
        text: "OK",
        click: function(e) {
          if (!failed) {
            $(".ui-dialog-content").dialog("close");
          } else {
            $(this).dialog("close");
          }
        }
      }
    ]
  });
}

/**
 * Function for AJAX request.
 *
 * @param {string} id Id container append data.
 * @param {json} settings Json with settings.
 *
 * @return {void}
 */
function ajaxRequest(id, settings) {
  $.ajax({
    type: settings.type,
    dataType: settings.html,
    url: settings.url,
    data: settings.data,
    success: function(data) {
      $("#" + id).append(data);
    }
  });
}<|MERGE_RESOLUTION|>--- conflicted
+++ resolved
@@ -2104,14 +2104,7 @@
         modal: true,
         title: settings.modal.title,
         width: width,
-<<<<<<< HEAD
-        overlay: {
-          opacity: 0.5,
-          background: "black"
-        },
-=======
         overlay: settings.modal.overlay,
->>>>>>> 78443a02
         buttons: required_buttons,
         closeOnEscape: false,
         open: function() {
@@ -2132,17 +2125,7 @@
 
 //Function that shows a dialog box to confirm closures of generic manners. The modal id is random
 function confirmDialog(settings) {
-<<<<<<< HEAD
-  var randomStr =
-    Math.random()
-      .toString(36)
-      .substring(2, 15) +
-    Math.random()
-      .toString(36)
-      .substring(2, 15);
-=======
   var randomStr = uniqId();
->>>>>>> 78443a02
 
   $("body").append(
     '<div id="confirm_' + randomStr + '">' + settings.message + "</div>"
@@ -2178,8 +2161,6 @@
     .show();
 }
 
-<<<<<<< HEAD
-=======
 function uniqId() {
   var randomStr =
     Math.random()
@@ -2192,7 +2173,6 @@
   return randomStr;
 }
 
->>>>>>> 78443a02
 /**
  * Function to show modal with message Validation.
  *
