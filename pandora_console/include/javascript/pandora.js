/* global $ */
/* exported load_modal */

var ENTERPRISE_DIR = "enterprise";

/* Function to hide/unhide a specific Div id */
function toggleDiv(divid) {
  if (document.getElementById(divid).style.display == "none") {
    document.getElementById(divid).style.display = "block";
  } else {
    document.getElementById(divid).style.display = "none";
  }
}

function winopeng(url, wid) {
  open(
    url,
    wid,
    "width=1000,height=550,status=no,toolbar=no,menubar=no,scrollbars=yes,resizable=yes"
  );
  // WARNING !! Internet Explorer DOESNT SUPPORT "-" CARACTERS IN WINDOW HANDLE VARIABLE
  status = wid;
}

function winopeng_var(url, wid, width, height) {
  open(
    url,
    wid,
    "width=" +
      width +
      ",height=" +
      height +
      ",status=no,toolbar=no,menubar=no,scrollbar=yes"
  );
  // WARNING !! Internet Explorer DOESNT SUPPORT "-" CARACTERS IN WINDOW HANDLE VARIABLE
  status = wid;
}

function open_help(url) {
  if (!navigator.onLine) {
    alert(
      "The help system could not be started. Please, check your network connection."
    );
    return;
  }
  if (url == "") {
    alert(
      "The help system is currently under maintenance. Sorry for the inconvenience."
    );
    return;
  }
  open(
    url,
    "pandorahelp",
    "width=650,height=500,status=0,toolbar=0,menubar=0,scrollbars=1,location=0"
  );
}

/**
 * Decode HTML entities into characters. Useful when receiving something from AJAX
 *
 * @param str String to convert
 *
 * @retval str with entities decoded
 */
function js_html_entity_decode(str) {
  if (!str) return "";

  str2 = str
    .replace(/</g, "&lt;")
    .replace(/>/g, "&gt;")
    .replace(/&lt;/g, "<")
    .replace(/&gt;/g, ">")
    .replace(/&#92;/g, "\\")
    .replace(/&quot;/g, '"')
    .replace(/&#039;/g, "'")
    .replace(/&amp;/g, "&")
    .replace(/&#x20;/g, " ")
    .replace(/&#13;/g, "\r")
    .replace(/&#10;/g, "\n");

  return str2;
}

/**
 * Function to search an element in an array.
 *
 * Extends the array object to use it like a method in an array object. Example:
 * <code>
 a = Array (4, 7, 9);
 alert (a.in_array (4)); // true
 alert (a.in_array (5)); // false
 */
Array.prototype.in_array = function() {
  for (var j in this) {
    if (this[j] == arguments[0]) return true;
  }

  return false;
};

/**
 * Util for check is empty object
 *
 * @param obj the object to check
 * @returns {Boolean} True it is empty
 */
function isEmptyObject(obj) {
  for (var prop in obj) {
    if (obj.hasOwnProperty(prop)) return false;
  }

  return true;
}

/**
 * Fill up select box with id "module" with modules after agent has been selected, but this not empty the select box.s
 *
 * @param event that has been triggered
 * @param id_agent Agent ID that has been selected
 * @param selected Which module(s) have to be selected
 */
function agent_changed_by_multiple_agents(event, id_agent, selected) {
  // Hack to avoid certain module types
  var module_types_excluded = [];
  if (typeof $("input.module_types_excluded") !== "undefined") {
    try {
      $("input.module_types_excluded").each(function(index, el) {
        var module_type = parseInt($(el).val());

        if (module_type !== NaN) module_types_excluded.push(module_type);
      });
    } catch (error) {}
  }

  var module_status = -1;
  if (typeof $("#status_module") !== "undefined") {
    try {
      module_status = $("#status_module").val();
    } catch (error) {}
  }

  // Module name
  var module_name = $("#text-module_filter").val();

  var idAgents = Array();

  jQuery.each($("#id_agents option:selected"), function(i, val) {
    //val() because the var is same <option val="NNN"></option>
    idAgents.push($(val).val());
  });

  var tags_to_search = $("#tags1").val();

  //Hack to find only enabled modules
  //Pass a flag as global var
  find_modules = "all";
  if (
    typeof show_only_enabled_modules !== "undefined" &&
    show_only_enabled_modules
  ) {
    find_modules = "enabled";
  }

  var selection_mode = $("#modules_selection_mode").val();
  if (typeof selection_mode === "undefined") {
    selection_mode = "common";
  }

  var serialized = $("#hidden-serialized").val();
  if (typeof serialized === "undefined") {
    serialized = "";
  }

  $("#module")
    .prop("disabled", true)
    .empty()
    .append(
      $("<option></option>")
        .html("Loading...")
        .attr("value", 0)
    );

  // Check if homedir was received like a JSON
  var homedir = ".";
  var id_server = 0;
  if (typeof event !== "undefined" && typeof event.data !== "undefined") {
    if (event.data != null) {
      if (typeof event.data !== "undefined") {
        if (typeof event.data.homedir !== "undefined") {
          homedir = event.data.homedir;
        }

        if (
          typeof event.data.metaconsole !== "undefined" &&
          event.data.metaconsole
        ) {
          id_server = $("#" + event.data.id_server).val();
        }
      }
    }
  }

  jQuery.post(
    homedir + "/ajax.php",
    {
      page: "operation/agentes/ver_agente",
      get_agent_modules_json_for_multiple_agents: 1,
      "id_agent[]": idAgents,
      "tags[]": tags_to_search,
      all: find_modules,
      "module_types_excluded[]": module_types_excluded,
      name: module_name,
      selection_mode: selection_mode,
      serialized: serialized,
      id_server: id_server,
      status_module: module_status
    },
    function(data) {
      $("#module").empty();

      if (isEmptyObject(data)) {
        //Trick for catch the translate text.
        var noneText =
          $("#id_agents").val() === null
            ? $("#select_agent_first_text").html()
            : $("#none_text").html();
        if (noneText == null) {
          noneText = "None";
        }

        $("#module").append(
          $("<option></option>")
            .html(noneText)
            .attr("None", "")
            .prop("selected", true)
        );

        return;
      }

      if (typeof $(document).data("text_for_module") != "undefined") {
        $("#module").append(
          $("<option></option>")
            .html($(document).data("text_for_module"))
            .attr("value", 0)
            .prop("selected", true)
        );
      } else {
        if (typeof data["any_text"] != "undefined") {
          $("#module").append(
            $("<option></option>")
              .html(data["any_text"])
              .attr("value", 0)
              .prop("selected", true)
          );
        } else {
          var anyText = $("#any_text").html(); //Trick for catch the translate text.

          if (anyText == null) {
            anyText = "Any";
          }

          $("#module").append(
            $("<option></option>")
              .html(anyText)
              .attr("value", 0)
              .prop("selected", true)
          );
        }
      }
      jQuery.each(data, function(i, val) {
        var s = js_html_entity_decode(val);

        $("#module").append(
          $("<option></option>")
            .html(s)
            .attr("value", i)
            .attr("title", s)
        );

        $("#module").fadeIn("normal");
      });
      if (typeof selected !== "undefined") $("#module").attr("value", selected);

      $("#module")
        .css("max-width", "")
        .prop("disabled", false);

      if (typeof function_hook_loaded_module_list == "function") {
        function_hook_loaded_module_list();
      }
    },
    "json"
  );
}

/**
 * Fill up select box with id "module" with modules with alerts of one template
 * after agent has been selected, but this not empty the select box.s
 *
 * @param event that has been triggered
 * @param id_agent Agent ID that has been selected
 * @param selected Which module(s) have to be selected
 */
function agent_changed_by_multiple_agents_with_alerts(
  event,
  id_agent,
  selected
) {
  var idAgents = Array();

  jQuery.each($("#id_agents option:selected"), function(i, val) {
    //val() because the var is same <option val="NNN"></option>
    idAgents.push($(val).val());
  });

  var selection_mode = $("#modules_selection_mode").val();
  if (selection_mode == undefined) {
    selection_mode = "common";
  }

  template = $("#id_alert_template option:selected").val();

  $("#module").attr("disabled", 1);
  $("#module").empty();
  $("#module").append(
    $("<option></option>")
      .html("Loading...")
      .attr("value", 0)
  );
  jQuery.post(
    "ajax.php",
    {
      page: "operation/agentes/ver_agente",
      get_agent_modules_multiple_alerts_json_for_multiple_agents: 1,
      template: template,
      "id_agent[]": idAgents,
      selection_mode: selection_mode
    },
    function(data) {
      $("#module").empty();

      if (typeof $(document).data("text_for_module") != "undefined") {
        $("#module").append(
          $("<option></option>")
            .html($(document).data("text_for_module"))
            .attr("value", 0)
            .prop("selected", true)
        );
      } else {
        if (typeof data["any_text"] != "undefined") {
          $("#module").append(
            $("<option></option>")
              .html(data["any_text"])
              .attr("value", 0)
              .prop("selected", true)
          );
        } else {
          var anyText = $("#any_text").html(); //Trick for catch the translate text.

          if (anyText == null) {
            anyText = "Any";
          }

          $("#module").append(
            $("<option></option>")
              .html(anyText)
              .attr("value", 0)
              .prop("selected", true)
          );
        }
      }
      jQuery.each(data, function(i, val) {
        s = js_html_entity_decode(val);
        $("#module").append(
          $("<option></option>")
            .html(s)
            .attr("value", val)
        );
        $("#module").fadeIn("normal");
      });
      if (selected != undefined) $("#module").attr("value", selected);
      $("#module").removeAttr("disabled");
    },
    "json"
  );
}

/**
 * Fill up select box with id "module" with modules with alerts of one or more templates
 * before agent has been selected, but this not empty the select box.s
 *
 * @param event that has been triggered
 * @param id_agent Agent ID that has been selected
 * @param selected Which module(s) have to be selected
 */
function alert_templates_changed_by_multiple_agents_with_alerts(
  event,
  id_agent,
  selected
) {
  var idAgents = Array();

  jQuery.each($("#id_agents option:selected"), function(i, val) {
    //val() because the var is same <option val="NNN"></option>
    idAgents.push($(val).val());
  });

  var selection_mode = $("#modules_selection_mode").val();
  if (selection_mode == undefined) {
    selection_mode = "common";
  }

  templates = Array();
  jQuery.each($("#id_alert_templates option:selected"), function(i, val) {
    //val() because the var is same <option val="NNN"></option>
    templates.push($(val).val());
  });

  $("#module").attr("disabled", 1);
  $("#module").empty();
  $("#module").append(
    $("<option></option>")
      .html("Loading...")
      .attr("value", 0)
  );
  jQuery.post(
    "ajax.php",
    {
      page: "operation/agentes/ver_agente",
      get_agent_modules_alerts_json_for_multiple_agents: 1,
      "templates[]": templates,
      "id_agent[]": idAgents,
      selection_mode: selection_mode
    },
    function(data) {
      $("#module").empty();

      if (typeof $(document).data("text_for_module") != "undefined") {
        $("#module").append(
          $("<option></option>")
            .html($(document).data("text_for_module"))
            .attr("value", 0)
            .prop("selected", true)
        );
      } else {
        if (typeof data["any_text"] != "undefined") {
          $("#module").append(
            $("<option></option>")
              .html(data["any_text"])
              .attr("value", 0)
              .prop("selected", true)
          );
        } else {
          var anyText = $("#any_text").html(); //Trick for catch the translate text.

          if (anyText == null) {
            anyText = "Any";
          }

          $("#module").append(
            $("<option></option>")
              .html(anyText)
              .attr("value", 0)
              .prop("selected", true)
          );
        }
      }
      jQuery.each(data, function(i, val) {
        s = js_html_entity_decode(val);
        $("#module").append(
          $("<option></option>")
            .html(s)
            .attr("value", val)
        );
        $("#module").fadeIn("normal");
      });
      if (selected != undefined) $("#module").attr("value", selected);
      $("#module").removeAttr("disabled");
    },
    "json"
  );
}

/**
 * Fill up select box with id "agent" with agents after module has been selected, but this not empty the select box.s
 *
 * @param event that has been triggered
 * @param id_module Module ID that has been selected
 * @param selected Which agent(s) have to be selected
 */
function module_changed_by_multiple_modules(event, id_module, selected) {
  var idModules = Array();

  jQuery.each($("#module_name option:selected"), function(i, val) {
    //val() because the var is same <option val="NNN"></option>
    idModules.push($(val).val());
  });

  $("#agents").attr("disabled", 1);
  $("#agents").empty();
  $("#agents").append(
    $("<option></option>")
      .html("Loading...")
      .attr("value", 0)
  );

  var status_module = -1;
  if (typeof $("#status_module") !== "undefined") {
    try {
      status_module = $("#status_module").val();
    } catch (error) {}
  }

  var selection_mode = $("#agents_selection_mode").val();
  if (selection_mode == undefined) {
    selection_mode = "common";
  }

  var tags_selected = [];

  var tags_to_search = $("#tags").val();
  if (tags_to_search != null) {
    if (tags_to_search[0] != -1) {
      tags_selected = tags_to_search;
    }
  }
  jQuery.post(
    "ajax.php",
    {
      page: "operation/agentes/ver_agente",
      get_agents_json_for_multiple_modules: 1,
      status_module: status_module,
      "module_name[]": idModules,
      selection_mode: selection_mode,
      tags: tags_selected
    },
    function(data) {
      $("#agents").append(
        $("<option></option>")
          .html("Loading...")
          .attr("value", 0)
      );

      $("#agents").empty();

      if (isEmptyObject(data)) {
        var noneText = $("#none_text").html(); //Trick for catch the translate text.

        if (noneText == null) {
          noneText = "None";
        }

        $("#agents").append(
          $("<option></option>")
            .html(noneText)
            .attr("None", "")
            .prop("selected", true)
        );

        return;
      }

      if (typeof $(document).data("text_for_module") != "undefined") {
        $("#agents").append(
          $("<option></option>")
            .html($(document).data("text_for_module"))
            .attr("value", 0)
            .prop("selected", true)
        );
      } else {
        if (typeof data["any_text"] != "undefined") {
          $("#agents").append(
            $("<option></option>")
              .html(data["any_text"])
              .attr("value", 0)
              .prop("selected", true)
          );
        } else {
          var anyText = $("#any_text").html(); //Trick for catch the translate text.

          if (anyText == null) {
            anyText = "Any";
          }

          $("#agents").append(
            $("<option></option>")
              .html(anyText)
              .attr("value", 0)
              .prop("selected", true)
          );
        }
      }
      jQuery.each(data, function(i, val) {
        s = js_html_entity_decode(val);
        $("#agents").append(
          $("<option></option>")
            .html(s)
            .attr("value", i)
        );
        $("#agents").fadeIn("normal");
      });

      if (selected != undefined) $("#agents").attr("value", selected);
      $("#agents").removeAttr("disabled");
    },
    "json"
  );
}

/**
 * Fill up select box with id "module" with modules after agent has been selected, but this not empty the select box.s
 *
 * @param event that has been triggered
 * @param id_agent Agent ID that has been selected
 * @param selected Which module(s) have to be selected
 */
function agent_changed_by_multiple_agents_id(event, id_agent, selected) {
  var idAgents = Array();

  jQuery.each($("#id_agents option:selected"), function(i, val) {
    //val() because the var is same <option val="NNN"></option>
    idAgents.push($(val).val());
  });

  $("#module").attr("disabled", 1);
  $("#module").empty();
  $("#module").append(
    $("<option></option>")
      .html("Loading...")
      .attr("value", 0)
  );
  jQuery.post(
    "ajax.php",
    {
      page: "operation/agentes/ver_agente",
      get_agent_modules_json_for_multiple_agents_id: 1,
      "id_agent[]": idAgents
    },
    function(data) {
      $("#module").empty();

      if (typeof $(document).data("text_for_module") != "undefined") {
        $("#module").append(
          $("<option></option>")
            .html($(document).data("text_for_module"))
            .attr("value", 0)
            .prop("selected", true)
        );
      } else {
        if (typeof data["any_text"] != "undefined") {
          $("#module").append(
            $("<option></option>")
              .html(data["any_text"])
              .attr("value", 0)
              .prop("selected", true)
          );
        } else {
          var anyText = $("#any_text").html(); //Trick for catch the translate text.

          if (anyText == null) {
            anyText = "Any";
          }

          $("#module").append(
            $("<option></option>")
              .html(anyText)
              .attr("value", 0)
              .prop("selected", true)
          );
        }
      }

      jQuery.each(data, function(i, val) {
        s = js_html_entity_decode(val["nombre"]);
        //$('#module').append ($('<option></option>').html (s).attr ("value", val));
        $("#module").append(
          $("<option></option>")
            .html(s)
            .attr("value", val["id_agente_modulo"])
        );
        $("#module").fadeIn("normal");
      });
      if (selected != undefined) $("#module").attr("value", selected);
      $("#module").removeAttr("disabled");
    },
    "json"
  );
}

function post_process_select_init(name) {
  // Manual mode is hidden by default

  $("#" + name + "_manual").hide();
  $("#" + name + "_default").show();
}

function post_process_select_init_unit(name, selected) {
  // Manual mode is hidden by default

  $("#" + name + "_manual").hide();
  $("#" + name + "_default").show();

  if (selected != "") {
    var select_or_text = false;
    $("#" + name + "_select option").each(function(i, item) {
      if ($(item).val() == selected) {
        select_or_text = true;
        return false;
      }
    });

    if (select_or_text) {
      $("#" + name + "_select option[value=" + selected + "]").attr(
        "selected",
        true
      );
      $("#text-" + name + "_text").val("");
    } else {
      $("#" + name + "_select option[value=none]").attr("selected", true);
      $("#" + name + "_default").hide();
      $("#" + name + "_manual").show();
    }
  } else {
    $("#" + name + "_select option[value=none]").attr("selected", true);
  }

  $("#" + name + "_select").change(function() {
    var value = $("#" + name + "_select").val();
    $("#" + name + "_select option[value=" + value + "]").attr(
      "selected",
      true
    );
  });
}

function post_process_select_events_unit(name, selected) {
  $("." + name + "_toggler").click(function() {
    var value = $("#text-" + name + "_text").val();

    var count = $("#" + name + "_select option").filter(function(i, item) {
      if ($(item).val() == value) return true;
      else return false;
    }).length;

    if (count != 1) {
      $("#" + name + "_select").append(
        $("<option>")
          .val(value)
          .text(value)
      );
    }

    $("#" + name + "_select option")
      .filter(function(i, item) {
        if ($(item).val() == value) return true;
        else return false;
      })
      .prop("selected", true);

    toggleBoth(name);
    $("#text-" + name + "_text").focus();
  });

  // When select a default period, is setted in seconds
  $("#" + name + "_select").change(function() {
    var value = $("#" + name + "_select").val();

    $("." + name).val(value);
    $("#text-" + name + "_text").val(value);
  });

  $("#text-" + name + "_text").keyup(function() {
    var value = $("#text-" + name + "_text").val();
    $("." + name).val(value);
  });
}

function post_process_select_events(name) {
  $("." + name + "_toggler").click(function() {
    var value = $("#text-" + name + "_text").val();

    var count = $("#" + name + "_select option").filter(function(i, item) {
      if (Number($(item).val()) == Number(value)) return true;
      else return false;
    }).length;

    if (count != 1) {
      $("#" + name + "_select").append(
        $("<option>")
          .val(value)
          .text(value)
      );
    }

    $("#" + name + "_select option")
      .filter(function(i, item) {
        if (Number($(item).val()) == Number(value)) return true;
        else return false;
      })
      .prop("selected", true);

    //~ $('#' + name + '_select').val(value);

    toggleBoth(name);
    $("#text-" + name + "_text").focus();
  });

  // When select a default period, is setted in seconds
  $("#" + name + "_select").change(function() {
    var value = $("#" + name + "_select").val();

    $("." + name).val(value);
    $("#text-" + name + "_text").val(value);
  });

  $("#text-" + name + "_text").keyup(function() {
    var value = $("#text-" + name + "_text").val();

    if (isNaN(value)) {
      value = 0;
      $("#text-" + name + "_text").val(value);
    } else {
      $("." + name).val(value);
    }
  });
}

/**
 * Init values for html_extended_select_for_time
 *
 * This function initialize the values of the control
 *
 * @param name string with the name of the select for time
 */
function period_select_init(name) {
  // Manual mode is hidden by default
  $("#" + name + "_manual").hide();
  $("#" + name + "_default").show();

  // If the text input is empty, we put on it 5 minutes by default
  if ($("#text-" + name + "_text").val() == "") {
    $("#text-" + name + "_text").val(300);
    // Set the value in the hidden field too
    $("." + name).val(300);
    if ($("#" + name + "_select option:eq(0)").val() == 0) {
      $("#" + name + "_select option:eq(2)").prop("selected", true);
    } else {
      $("#" + name + "_select option:eq(1)").prop("selected", true);
    }
  } else if ($("#text-" + name + "_text").val() == 0) {
    $("#" + name + "_units option:last").prop("selected", false);
    $("#" + name + "_manual").show();
    $("#" + name + "_default").hide();
  }
}

/**
 * Manage events into html_extended_select_for_time
 *
 * This function has all the events to manage the extended select
 * for time
 *
 * @param name string with the name of the select for time
 */
function period_select_events(name) {
  $("." + name + "_toggler").click(function() {
    toggleBoth(name);
    $("#text-" + name + "_text").focus();
  });

  adjustTextUnits(name);

  // When select a default period, is setted in seconds
  $("#" + name + "_select").change(function() {
    var value = $("#" + name + "_select").val();

    if (value == -1) {
      value = 300;
      toggleBoth(name);
      $("#text-" + name + "_text").focus();
    }

    $("." + name).val(value);
    $("#text-" + name + "_text").val(value);
    adjustTextUnits(name);
  });

  // When select a custom units, the default period changes to
  // 'custom' and the time in seconds is calculated into hidden input
  $("#" + name + "_units").change(function() {
    selectFirst(name);
    calculateSeconds(name);
  });

  // When write any character into custom input, it check to convert
  // it to integer and calculate in seconds into hidden input
  $("#text-" + name + "_text").keyup(function() {
    var cleanValue = parseInt($("#text-" + name + "_text").val());
    if (isNaN(cleanValue)) {
      cleanValue = "";
    }

    $("#text-" + name + "_text").val(cleanValue);

    selectFirst(name + "_select");
    calculateSeconds(name);
  });
}

function period_set_value(name, value) {
  $("#text-" + name + "_text").val(value);
  adjustTextUnits(name);
  calculateSeconds(name);
  selectFirst(name + "_select");
  $("#" + name + "_manual").hide();
  $("#" + name + "_default").show();
}

/**
 *
 * Select first option of a select if is not value=0
 *
 */
function selectFirst(name) {
  if ($("#" + name + " option:eq(0)").val() == 0) {
    $("#" + name + " option:eq(1)").prop("selected", true);
  } else {
    $("#" + name + " option:eq(0)").prop("selected", true);
  }
}

/**
 *
 * Toggle default and manual controls of period control
 * It is done with css function because hide and show do not
 * work properly when the divs are into a hiden div
 *
 */
function toggleBoth(name) {
  if ($("#" + name + "_default").css("display") == "none") {
    $("#" + name + "_default").css("display", "inline");
  } else {
    $("#" + name + "_default").css("display", "none");
  }

  if ($("#" + name + "_manual").css("display") == "none") {
    $("#" + name + "_manual").css("display", "inline");
  } else {
    $("#" + name + "_manual").css("display", "none");
  }
}

/**
 *
 * Calculate the custom time in seconds into hidden input
 *
 */
function calculateSeconds(name) {
  var calculated =
    $("#text-" + name + "_text").val() * $("#" + name + "_units").val();

  $("." + name).val(calculated);
}

/**
 *
 * Update via Javascript an advance selec for time
 *
 */
function period_select_update(name, seconds) {
  $("#text-" + name + "_text").val(seconds);
  adjustTextUnits(name);
  calculateSeconds(name);
  $("#" + name + "_manual").show();
  $("#" + name + "_default").hide();
}

/**
 *
 * Adjust units in the advanced select for time
 *
 */
function adjustTextUnits(name) {
  var restPrev;
  var unitsSelected = false;
  $("#" + name + "_units option").each(function() {
    if ($(this).val() < 0) {
      return;
    }
    var rest = $("#text-" + name + "_text").val() / $(this).val();
    var restInt = parseInt(rest).toString();

    if (rest != restInt && unitsSelected == false) {
      $("#" + name + "_units option:eq(" + ($(this).index() - 1) + ")").prop(
        "selected",
        true
      );
      $("#text-" + name + "_text").val(restPrev);
      unitsSelected = true;
    }

    restPrev = rest;
  });

  if (unitsSelected == false) {
    $("#" + name + "_units option:last").prop("selected", true);
    $("#text-" + name + "_text").val(restPrev);
  }

  if ($("#text-" + name + "_text").val() == 0) {
    selectFirst(name + "_units");
  }
}

/**
 * Sidebar function
 * params:
 * 	menuW: $params['width']
 * 	icon_width: $params['icon_width']
 *  position: $params['position']
 *  top_dist: $params['top']
 *  autotop: $params['autotop']
 *  icon_closed: $params['icon_closed']
 * 	icon_open: $params['icon_open']
 * 	homeurl: $config['homeurl']
 *
 **/
function hidded_sidebar(
  position,
  menuW,
  menuH,
  icon_width,
  top_dist,
  autotop,
  right_dist,
  autoright,
  icon_closed,
  icon_open,
  homeurl,
  vertical_mode
) {
  var defSlideTime = 220;
  var visibleMargin = icon_width + 10;
  var hiddenMarginW = menuW - visibleMargin;
  menuH = parseInt(menuH);
  var hiddenMarginH = menuH - visibleMargin;
  var windowWidth = $(window).width();
  var sideClosed = 1;

  if (top_dist == "auto_over") {
    top_dist = $("#" + autotop).offset().top;
  } else if (top_dist == "auto_below") {
    top_dist = $("#" + autotop).offset().top + $("#" + autotop).height();
    switch (position) {
      case "bottom":
        if (vertical_mode == "in") {
          top_dist -= visibleMargin + 10;
        }
    }
  }

  if (right_dist == "auto_right") {
    right_dist = $("#" + autoright).offset().left + $("#" + autoright).width();
  } else if (right_dist == "auto_left") {
    right_dist = $("#" + autoright).offset().left;
  }

  $(document).ready(function() {
    // SET INITIAL POSITION AND SHOW LAYER
    $("#side_layer").css("top", top_dist);
    switch (position) {
      case "left":
        $("#side_layer").css("left", -hiddenMarginW);
        break;
      case "right":
        $("#side_layer").css("left", windowWidth - visibleMargin - 1);
        $("#side_layer").css("width", visibleMargin + "px");
        break;
      case "bottom":
        $("#side_layer").css("left", right_dist - menuW);
        $("#side_layer").css("height", visibleMargin + "px");
        break;
    }
    $("#side_layer").show();

    $("#graph_menu_arrow").click(function() {
      switch (position) {
        case "right":
          if (sideClosed == 0) {
            $("#side_layer").animate(
              {
                width: "-=" + hiddenMarginW + "px",
                left: "+=" + hiddenMarginW + "px"
              },
              defSlideTime
            );
            $("#graph_menu_arrow").attr("src", homeurl + icon_closed);
          } else {
            $("#side_layer").animate(
              {
                width: "+=" + hiddenMarginW + "px",
                left: "-=" + hiddenMarginW + "px"
              },
              defSlideTime
            );
            $("#graph_menu_arrow").attr("src", homeurl + icon_open);
          }
          break;
        case "left":
          if (sideClosed == 1) {
            $("#side_layer").animate(
              { left: "+=" + hiddenMarginW + "px" },
              defSlideTime
            );

            $("#graph_menu_arrow").attr("src", homeurl + icon_closed);
          } else {
            $("#side_layer").animate(
              { left: "-=" + hiddenMarginW + "px" },
              defSlideTime
            );
            $("#graph_menu_arrow").attr("src", homeurl + icon_open);
          }
          break;
        case "bottom":
          if (sideClosed == 0) {
            $("#side_layer").animate(
              {
                height: "-=" + (hiddenMarginH + 10) + "px",
                top: "+=" + hiddenMarginH + "px"
              },
              defSlideTime
            );
            $("#graph_menu_arrow").attr("src", homeurl + icon_closed);
          } else {
            $("#side_layer").animate(
              {
                height: "+=" + (hiddenMarginH - 10) + "px",
                top: "-=" + hiddenMarginH + "px"
              },
              defSlideTime
            );
            $("#graph_menu_arrow").attr("src", homeurl + icon_open);
          }
          break;
      }

      if (sideClosed == 0) {
        //$('#side_top_text').hide();
        //$('#side_body_text').hide();
        //$('#side_bottom_text').hide();
        sideClosed = 1;
      } else {
        $("#side_top_text").show();
        $("#side_body_text").show();
        $("#side_bottom_text").show();
        sideClosed = 0;
      }
    });
  });

  switch (position) {
    case "right":
    case "bottom":
      // Move the right menu if window is resized
      $(window).resize(function() {
        var newWindowWidth = $(window).width();
        var widthVariation = newWindowWidth - windowWidth;
        $("#side_layer").animate({ left: "+=" + widthVariation + "px" }, 0);

        windowWidth = newWindowWidth;
      });
      break;
  }
}

// Function that recover a previously stored value from php code
function get_php_value(value) {
  return $.parseJSON($("#php_to_js_value_" + value).html());
}

function paint_qrcode(text, where, width, height) {
  if (typeof text == "undefined") {
    text = window.location.href;
  } else {
    //null value
    if (isEmptyObject(text)) {
      text = window.location.href;
    }
  }

  if (typeof where == "undefined") {
    where = $("#qrcode_container_image").get(0);
  } else if (typeof where == "string") {
    where = $(where).get(0);
  }

  if (typeof where == "undefined") {
    where = $("#qrcode_container_image").get(0);
  } else if (typeof where == "string") {
    where = $(where).get(0);
  }

  if (typeof width == "undefined") {
    width = 256;
  } else {
    if (typeof width == "object")
      if (isEmptyObject(width)) {
        //null value
        width = 256;
      }
  }

  if (typeof height == "undefined") {
    height = 256;
  } else {
    if (typeof height == "object")
      if (isEmptyObject(height)) {
        //null value
        height = 256;
      }
  }

  $(where).empty();

  var qrcode = new QRCode(where, {
    text: text,
    width: width,
    height: height,
    colorDark: "#343434",
    colorLight: "#ffffff",
    correctLevel: QRCode.CorrectLevel.M
  });
}

function show_dialog_qrcode(dialog, text, where, width, height) {
  if (typeof dialog == "undefined") {
    dialog = "#qrcode_container";
  } else {
    if (typeof dialog == "object")
      if (isEmptyObject(dialog)) {
        //null value
        dialog = "#qrcode_container";
      }
  }

  if (typeof where == "undefined") {
    where = $("#qrcode_container_image").get(0);
  } else if (typeof where == "string") {
    where = $(where).get(0);
  }

  if (typeof width == "undefined") {
    width = 256;
  } else {
    if (typeof width == "object")
      if (isEmptyObject(width)) {
        //null value
        width = 256;
      }
  }

  if (typeof height == "undefined") {
    height = 256;
  } else {
    if (typeof height == "object")
      if (isEmptyObject(height)) {
        //null value
        height = 256;
      }
  }

  paint_qrcode(text, where, 256, 256);

  $(dialog)
    .dialog({ autoOpen: false, modal: true })
    .dialog("open");
}

function openURLTagWindow(url) {
  window.open(
    url,
    "",
    "width=300, height=300, toolbar=no, location=no, directories=no, status=no, menubar=no"
  );
}

function removeTinyMCE(elementID) {
  if (elementID.length > 0 && !isEmptyObject(tinyMCE))
    tinyMCE.EditorManager.execCommand("mceRemoveControl", true, elementID);
}

function addTinyMCE(elementID) {
  if (elementID.length > 0 && !isEmptyObject(tinyMCE))
    tinyMCE.EditorManager.execCommand("mceAddControl", true, elementID);
}

function toggle_full_value(id) {
  $("#hidden_value_module_" + id).dialog({
    resizable: true,
    draggable: true,
    modal: true,
    height: 200,
    width: 400,
    overlay: {
      opacity: 0.5,
      background: "black"
    }
  });
}

function autoclick_profile_users(actual_level, firts_level, second_level) {
  if ($("#checkbox-" + actual_level).is(":checked")) {
    if (typeof firts_level !== "undefined") {
      var is_checked_firts = $("#checkbox-" + firts_level).is(":checked");
      if (!is_checked_firts) {
        $("#checkbox-" + firts_level).prop("checked", true);
      }
      if (second_level !== false) {
        if (!$("#checkbox-" + second_level).is(":checked")) {
          $("#checkbox-" + second_level).prop("checked", true);
        }
      }
    }
  }
}
/**
 * Auto hides an element and shows it
 * when the user moves the mouse over the body.
 *
 * @param element [Element object] Element object to hide.
 * @param hideTime [integer] ms of the hide timeout.
 *
 * @retval void
 */
var autoHideElement = function(element, hideTime) {
  hideTime = hideTime || 3000;
  var timerRef;
  var isHoverElement = false;

  var showElement = function() {
    $(element).show();
  };
  var hideElement = function() {
    $(element).fadeOut();
  };
  var startHideTimeout = function(msec) {
    showElement();
    timerRef = setTimeout(hideElement, msec);
  };
  var cancelHideTimeout = function() {
    clearTimeout(timerRef);
    timerRef = null;
  };

  var handleBodyMove = function(event) {
    if (isHoverElement) return;
    if (timerRef) cancelHideTimeout();
    startHideTimeout(hideTime);
  };
  var handleElementEnter = function(event) {
    isHoverElement = true;
    cancelHideTimeout();
  };
  var handleElementLeave = function(event) {
    isHoverElement = false;
    startHideTimeout(hideTime);
  };

  // Bind event handlers
  $(element)
    .mouseenter(handleElementEnter)
    .mouseleave(handleElementLeave);
  $("body").mousemove(handleBodyMove);

  // Start hide
  startHideTimeout(hideTime);
};

function htmlEncode(value) {
  // Create a in-memory div, set its inner text (which jQuery automatically encodes)
  // Then grab the encoded contents back out. The div never exists on the page.
  return $("<div/>")
    .text(value)
    .html();
}

function htmlDecode(value) {
  return $("<div/>")
    .html(value)
    .text();
}

function pagination_show_more(params, message) {
  //value input hidden for save limit
  var value_offset = $("#hidden-offset").val();
  //For each execution offset + limit
  var offset = parseInt(value_offset) + params["limit"];
  //save new value innput hidden
  $("#hidden-offset").val(offset);
  //add array value offset
  params["offset"] = offset;

  $.ajax({
    type: "POST",
    url: "ajax.php",
    data: params,
    success: function(data) {
      if (data == "") {
        $("#container_error").empty();
        $("#container_error").append("<h4>" + message + "</h4>");
      } else {
        $("#container_pag").append(data);
      }
    },
    datatype: "html"
  });
}

/*
 *function use d3.js for paint graph
 */
function paint_graph_status(
  min_w,
  max_w,
  min_c,
  max_c,
  inverse_w,
  inverse_c,
  error_w,
  error_c,
  legend_normal,
  legend_warning,
  legend_critical,
  message_error_warning,
  message_error_critical
) {
  //Check if they are numbers
  if (isNaN(min_w)) {
    min_w = 0;
  }
  if (isNaN(max_w)) {
    max_w = 0;
  }
  if (isNaN(min_c)) {
    min_c = 0;
  }
  if (isNaN(max_c)) {
    max_c = 0;
  }

  //if haven't errors
  if (error_w == 0 && error_c == 0) {
    //parse element
    min_w = parseFloat(min_w);
    min_c = parseFloat(min_c);
    max_w = parseFloat(max_w);
    max_c = parseFloat(max_c);

    //inicialize var
    var range_min = 0;
    var range_max = 0;
    var range_max_min = 0;
    var range_max_min = 0;

    //Find the lowest possible value
    if (min_w < 0 || min_c < 0) {
      if (min_w < min_c) {
        range_min = min_w - 100;
      } else {
        range_min = min_c - 100;
      }
    } else if (min_w > 0 || min_c > 0) {
      if (min_w > min_c) {
        range_max_min = min_w;
      } else {
        range_max_min = min_c;
      }
    } else {
      if (min_w < min_c) {
        range_min = min_w - 100;
      } else {
        range_min = min_c - 100;
      }
    }

    //Find the maximum possible value
    if (max_w > max_c) {
      range_max = max_w + 100 + range_max_min;
    } else {
      range_max = max_c + 100 + range_max_min;
    }

    //Controls whether the maximum = 0 is infinite
    if ((max_w == 0 || max_w == 0.0) && min_w != 0) {
      max_w = range_max;
    }
    if ((max_c == 0 || max_c == 0.0) && min_c != 0) {
      max_c = range_max;
    }

    //Scale according to the position
    position = 200 / (range_max - range_min);

    //axes
    var yScale = d3.scale
      .linear()
      .domain([range_min, range_max])
      .range([100, -100]);

    var yAxis = d3.svg
      .axis()
      .scale(yScale)
      .orient("left");

    //create svg
    var svg = d3.select("#svg_dinamic");
    //delete elements
    svg.selectAll("g").remove();

    width_x = 101;
    height_x = 50;

    svg
      .append("g")
      .attr("transform", "translate(100, 150)")
      .call(yAxis);

    //legend Normal text
    svg
      .append("g")
      .attr("width", 300)
      .attr("height", 300)
      .append("text")
      .attr("x", width_x)
      .attr("y", height_x - 20)
      .attr("fill", "black")
      .style("font-family", "arial")
      .style("font-weight", "bold")
      .style("font-size", "8pt")
      .html(legend_normal)
      .style("text-anchor", "first")
      .attr("width", 300)
      .attr("height", 300);

    //legend Normal rect
    svg
      .append("g")
      .append("rect")
      .attr("id", "legend_normal")
      .attr("x", width_x + 80)
      .attr("y", height_x - 30)
      .attr("width", 10)
      .attr("height", 10)
      .style("fill", "#82B92E");

    //legend Warning text
    svg
      .append("g")
      .append("text")
      .attr("x", width_x + 100)
      .attr("y", height_x - 20)
      .attr("fill", "black")
      .style("font-family", "arial")
      .style("font-weight", "bold")
      .style("font-size", "8pt")
      .html(legend_warning)
      .style("text-anchor", "first");

    //legend Warning rect
    svg
      .append("g")
      .append("rect")
      .attr("id", "legend_warning")
      .attr("x", width_x + 185)
      .attr("y", height_x - 30)
      .attr("width", 10)
      .attr("height", 10)
      .style("fill", "#ffd731");

    //legend Critical text
    svg
      .append("g")
      .append("text")
      .attr("x", width_x + 205)
      .attr("y", height_x - 20)
      .attr("fill", "black")
      .style("font-family", "arial")
      .style("font-weight", "bold")
      .style("font-size", "8pt")
      .html(legend_critical)
      .style("text-anchor", "first");

    //legend critical rect
    svg
      .append("g")
      .append("rect")
      .attr("id", "legend_critical")
      .attr("x", width_x + 285)
      .attr("y", height_x - 30)
      .attr("width", 10)
      .attr("height", 10)
      .style("fill", "#e63c52");

    //styles for number and axes
    svg
      .selectAll("g .domain")
      .style("stroke-width", 2)
      .style("fill", "none")
      .style("stroke", "black");

    svg
      .selectAll("g .tick text")
      .style("font-size", "9pt")
      .style("font-weight", "initial");

    //estatus normal
    svg
      .append("g")
      .append("rect")
      .attr("id", "status_rect")
      .attr("x", width_x)
      .attr("y", height_x)
      .attr("width", 300)
      .attr("height", 200)
      .style("fill", "#82B92E");

    //controls the inverse warning
    if (inverse_w == 0) {
      svg
        .append("g")
        .append("rect")
        .transition()
        .duration(600)
        .attr("id", "warning_rect")
        .attr("x", width_x)
        .attr(
          "y",
          height_x + (range_max - min_w) * position - (max_w - min_w) * position
        )
        .attr("width", 300)
        .attr("height", (max_w - min_w) * position)
        .style("fill", "#ffd731");
    } else {
      svg
        .append("g")
        .append("rect")
        .transition()
        .duration(600)
        .attr("id", "warning_rect")
        .attr("x", width_x)
        .attr("y", height_x + 200 - (min_w - range_min) * position)
        .attr("width", 300)
        .attr("height", (min_w - range_min) * position)
        .style("fill", "#ffd731");

      svg
        .append("g")
        .append("rect")
        .transition()
        .duration(600)
        .attr("id", "warning_inverse_rect")
        .attr("x", width_x)
        .attr("y", height_x)
        .attr("width", 300)
        .attr(
          "height",
          (range_max - min_w) * position - (max_w - min_w) * position
        )
        .style("fill", "#ffd731");
    }
    //controls the inverse critical
    if (inverse_c == 0) {
      svg
        .append("g")
        .append("rect")
        .transition()
        .duration(600)
        .attr("id", "critical_rect")
        .attr("x", width_x)
        .attr(
          "y",
          height_x + (range_max - min_c) * position - (max_c - min_c) * position
        )
        .attr("width", 300)
        .attr("height", (max_c - min_c) * position)
        .style("fill", "#e63c52");
    } else {
      svg
        .append("g")
        .append("rect")
        .transition()
        .duration(600)
        .attr("id", "critical_rect")
        .attr("x", width_x)
        .attr("y", height_x + 200 - (min_c - range_min) * position)
        .attr("width", 300)
        .attr("height", (min_c - range_min) * position)
        .style("fill", "#e63c52");
      svg
        .append("g")
        .append("rect")
        .transition()
        .duration(600)
        .attr("id", "critical_inverse_rect")
        .attr("x", width_x)
        .attr("y", height_x)
        .attr("width", 300)
        .attr(
          "height",
          (range_max - min_c) * position - (max_c - min_c) * position
        )
        .style("fill", "#e63c52");
    }
  } else {
    d3.select("#svg_dinamic rect").remove();
    //create svg
    var svg = d3.select("#svg_dinamic");
    svg.selectAll("g").remove();

    width_x = 10;
    height_x = 50;

    //message error warning
    if (error_w == 1) {
      $("#text-max_warning").addClass("input_error");
      svg
        .append("g")
        .append("text")
        .attr("x", width_x)
        .attr("y", height_x)
        .attr("fill", "black")
        .style("font-family", "arial")
        .style("font-weight", "bold")
        .style("font-size", 14)
        .style("fill", "red")
        .html(message_error_warning)
        .style("text-anchor", "first");
    }
    //message error critical
    if (error_c == 1) {
      $("#text-max_critical").addClass("input_error");
      svg
        .append("g")
        .append("text")
        .attr("x", width_x)
        .attr("y", height_x)
        .attr("fill", "black")
        .style("font-family", "arial")
        .style("font-weight", "bold")
        .style("font-size", 14)
        .style("fill", "red")
        .html(message_error_critical)
        .style("text-anchor", "first");
    }
  }
}

function round_with_decimals(value, multiplier) {
  // Default values
  if (typeof multiplier === "undefined") multiplier = 1;

  // Return non numeric types without modification
  if (typeof value !== "number" || Number.isNaN(value)) {
    return value;
  }

  if (value * multiplier == 0) return 0;
  if (Math.abs(value) * multiplier >= 1) {
    return Math.round(value * multiplier) / multiplier;
  }
  return round_with_decimals(value, multiplier * 10);
}

/**
 * Display a confirm dialog box
 *
 * @param string Text to display
 * @param string Ok button text
 * @param string Cancel button text
 * @param function Callback to action when ok button is pressed
 */
function display_confirm_dialog(message, ok_text, cancel_text, ok_function) {
  // Clean function to close the dialog
  var clean_function = function() {
    $("#pandora_confirm_dialog_text").hide();
    $("#pandora_confirm_dialog_text").remove();
  };

  // Modify the ok function to close the dialog too
  var ok_function_clean = function() {
    ok_function();
    clean_function();
  };

  var buttons_obj = {};
  buttons_obj[cancel_text] = clean_function;
  buttons_obj[ok_text] = ok_function_clean;

  // Display the dialog
  $("body").append(
    '<div id="pandora_confirm_dialog_text"><h3>' + message + "</h3></div>"
  );
  $("#pandora_confirm_dialog_text").dialog({
    resizable: false,
    draggable: true,
    modal: true,
    dialogClass: "pandora_confirm_dialog",
    overlay: {
      opacity: 0.5,
      background: "black"
    },
    closeOnEscape: true,
    modal: true,
    buttons: buttons_obj
  });
}

function ellipsize(str, max, ellipse) {
  if (max == null) max = 140;
  if (ellipse == null) ellipse = "…";

  return str.trim().length > max ? str.substr(0, max).trim() + ellipse : str;
}

/**
 * Display a dialog with an image
 *
 * @param {string} icon_name The name of the icon you will display
 * @param {string} icon_path The path to the icon
 * @param {Object} incoming_options All options
 * 		grayed: {bool} True to display the background black
 * 		title {string} 'Logo preview' by default
 */
function logo_preview(icon_name, icon_path, incoming_options) {
  // Get the options
  options = {
    grayed: false,
    title: "Logo preview"
  };
  $.extend(options, incoming_options);

  if (icon_name == "") return;

  $dialog = $("<div></div>");
  $image = $('<img src="' + icon_path + '">');
  $image.css("max-width", "500px").css("max-height", "500px");

  try {
    $dialog
      .hide()
      .html($image)
      .dialog({
        title: options.title,
        resizable: true,
        draggable: true,
        modal: true,
        dialogClass: options.grayed ? "dialog-grayed" : "",
        overlay: {
          opacity: 0.5,
          background: "black"
        },
        minHeight: 1,
        width: $image.width,
        close: function() {
          $dialog.empty().remove();
        }
      })
      .show();
  } catch (err) {
    // console.log(err);
  }
}

// Advanced Form control.
function load_modal(settings) {
  var AJAX_RUNNING = 0;
  var data = new FormData();
  if (settings.extradata) {
    settings.extradata.forEach(function(item) {
      if (item.value != undefined) data.append(item.name, item.value);
    });
  }
  data.append("page", settings.onshow.page);
  data.append("method", settings.onshow.method);

  var width = 630;
  if (settings.onshow.width) {
    width = settings.onshow.width;
  }

  settings.target.html("Loading modal...");
  settings.target
    .dialog({
      title: "Loading",
      close: false,
      width: 200,
      buttons: []
    })
    .show();
  var required_buttons = [];
  if (settings.modal.cancel != undefined) {
    //The variable contains a function
    // that is responsible for executing the method it receives from settings
    // which confirms the closure of a modal
    var cancelModal = function() {
      settings.target.dialog("close");
      if (AJAX_RUNNING) return;
      AJAX_RUNNING = 1;
      var formdata = new FormData();

      formdata.append("page", settings.oncancel.page);
      formdata.append("method", settings.oncancel.method);

      $.ajax({
        method: "post",
        url: settings.url,
        processData: false,
        contentType: false,
        data: formdata,
        success: function(data) {
          if (typeof settings.oncancel.callback == "function") {
            settings.oncancel.callback(data);
            settings.target.dialog("close");
          }
          AJAX_RUNNING = 0;
        },
        error: function(data) {
          // console.log(data);
          AJAX_RUNNING = 0;
        }
      });
    };

    required_buttons.push({
      class:
        "ui-widget ui-state-default ui-corner-all ui-button-text-only sub upd submit-cancel",
      text: settings.modal.cancel,
      click: function() {
        if (settings.oncancel != undefined) {
          if (typeof settings.oncancel.confirm == "function") {
            //receive function
            settings.oncancel.confirm(cancelModal);
          } else if (settings.oncancel != undefined) {
            cancelModal();
          }
        } else {
          $(this).dialog("close");
        }
      }
    });
  }

  if (settings.modal.ok != undefined) {
    required_buttons.push({
      class:
        "ui-widget ui-state-default ui-corner-all ui-button-text-only sub ok submit-next",
      text: settings.modal.ok,
      click: function() {
        if (AJAX_RUNNING) return;

        if (settings.onsubmit != undefined) {
          if (settings.onsubmit.preaction != undefined) {
            settings.onsubmit.preaction();
          }
          AJAX_RUNNING = 1;
          if (settings.onsubmit.dataType == undefined) {
            settings.onsubmit.dataType = "html";
          }

          var formdata = new FormData();
          if (settings.extradata) {
            settings.extradata.forEach(function(item) {
              if (item.value != undefined)
                formdata.append(item.name, item.value);
            });
          }
          formdata.append("page", settings.onsubmit.page);
          formdata.append("method", settings.onsubmit.method);

          var flagError = false;

          $("#" + settings.form + " :input").each(function() {
            if (this.checkValidity() === false) {
              $(this).prop("title", this.validationMessage);
              $(this).tooltip({
                tooltipClass: "uitooltip",
                position: { my: "right bottom", at: "right bottom" },
                show: { duration: 200 }
              });
              $(this).tooltip("open");
              flagError = true;
            }

            if (this.type == "file") {
              if ($(this).prop("files")[0]) {
                formdata.append(this.name, $(this).prop("files")[0]);
              }
            } else {
              if ($(this).attr("type") == "checkbox") {
                if (this.checked) {
                  formdata.append(this.name, "on");
                }
              } else {
                formdata.append(this.name, $(this).val());
              }
            }
          });

          if (flagError === false) {
            $.ajax({
              method: "post",
              url: settings.url,
              processData: false,
              contentType: false,
              data: formdata,
              dataType: settings.onsubmit.dataType,
              success: function(data) {
                if (settings.ajax_callback != undefined) {
                  if (settings.idMsgCallback != undefined) {
                    settings.ajax_callback(data, settings.idMsgCallback);
                  } else {
                    settings.ajax_callback(data);
                  }
                }
                AJAX_RUNNING = 0;
              }
            });
          } else {
            AJAX_RUNNING = 0;
          }
        } else {
          // No onsumbit configured. Directly close.
          $(this).dialog("close");
        }
      },
      error: function(data) {
        // console.log(data);
        AJAX_RUNNING = 0;
      }
    });
  }

  $.ajax({
    method: "post",
    url: settings.url,
    processData: false,
    contentType: false,
    data: data,
    success: function(data) {
      settings.target.html(data);
      if (settings.onload != undefined) {
        settings.onload(data);
      }
      settings.target.dialog({
        resizable: true,
        draggable: true,
        modal: true,
        title: settings.modal.title,
        width: width,
        overlay: {
          opacity: 0.5,
          background: "black"
        },
<<<<<<< HEAD
        buttons: required_buttons,
=======
        buttons: [
          {
            class:
              "ui-widget ui-state-default ui-corner-all ui-button-text-only sub upd submit-cancel",
            text: settings.modal.cancel,
            click: function() {
              $(this).dialog("close");
              if (typeof settings.cleanup == "function") {
                settings.cleanup();
              }
            }
          },
          {
            class:
              "ui-widget ui-state-default ui-corner-all ui-button-text-only sub ok submit-next",
            text: settings.modal.ok,
            click: function() {
              if (AJAX_RUNNING) return;
              AJAX_RUNNING = 1;
              if (settings.onsubmit.preaction != undefined) {
                settings.onsubmit.preaction();
              }
              if (settings.onsubmit.dataType == undefined) {
                settings.onsubmit.dataType = "html";
              }

              var formdata = new FormData();
              if (settings.extradata) {
                settings.extradata.forEach(function(item) {
                  if (item.value != undefined)
                    formdata.append(item.name, item.value);
                });
              }
              formdata.append("page", settings.onsubmit.page);
              formdata.append("method", settings.onsubmit.method);

              var flagError = false;

              $("#" + settings.form + " :input").each(function() {
                if (this.checkValidity() === false) {
                  $(this).attr("title", this.validationMessage);
                  $(this).tooltip({
                    tooltipClass: "uitooltip",
                    position: {
                      my: "right bottom",
                      at: "right top",
                      using: function(position, feedback) {
                        $(this).css(position);
                        $("<div>")
                          .addClass("arrow")
                          .addClass(feedback.vertical)
                          .addClass(feedback.horizontal)
                          .appendTo(this);
                      }
                    }
                  });
                  $(this).tooltip("open");

                  var element = $(this);
                  setTimeout(
                    function(element) {
                      element.tooltip("destroy");
                      element.removeAttr("title");
                    },
                    3000,
                    element
                  );

                  flagError = true;
                }

                if (this.type == "file") {
                  if ($(this).prop("files")[0]) {
                    formdata.append(this.name, $(this).prop("files")[0]);
                  }
                } else {
                  if ($(this).attr("type") == "checkbox") {
                    if (this.checked) {
                      formdata.append(this.name, "on");
                    }
                  } else {
                    formdata.append(this.name, $(this).val());
                  }
                }
              });

              if (flagError === false) {
                $.ajax({
                  method: "post",
                  url: settings.url,
                  processData: false,
                  contentType: false,
                  data: formdata,
                  dataType: settings.onsubmit.dataType,
                  success: function(data) {
                    if (settings.ajax_callback != undefined) {
                      if (settings.idMsgCallback != undefined) {
                        settings.ajax_callback(data, settings.idMsgCallback);
                      } else {
                        settings.ajax_callback(data);
                      }
                    }
                    AJAX_RUNNING = 0;
                  }
                });
              } else {
                AJAX_RUNNING = 0;
              }
            }
          }
        ],
>>>>>>> ebb7cbfe
        closeOnEscape: false,
        open: function() {
          $(".ui-dialog-titlebar-close").hide();
        }
      });
    },
    error: function(data) {
      // console.log(data);
    }
  });
}

//Function that shows a dialog box to confirm closures of generic manners. The modal id is random
function confirmDialog(settings) {
  var randomStr =
    Math.random()
      .toString(36)
      .substring(2, 15) +
    Math.random()
      .toString(36)
      .substring(2, 15);

  $("body").append(
    '<div id="confirm_' + randomStr + '">' + settings.message + "</div>"
  );
  $("#confirm_" + randomStr);
  $("#confirm_" + randomStr)
    .dialog({
      title: settings.title,
      close: false,
      width: 350,
      modal: true,
      buttons: [
        {
          text: "Cancel",
          class:
            "ui-widget ui-state-default ui-corner-all ui-button-text-only sub upd submit-cancel",
          click: function() {
            $(this).dialog("close");
            if (typeof settings.onDeny == "function") settings.onDeny();
          }
        },
        {
          text: "Ok",
          class:
            "ui-widget ui-state-default ui-corner-all ui-button-text-only sub ok submit-next",
          click: function() {
            $(this).dialog("close");
            if (typeof settings.onAccept == "function") settings.onAccept();
          }
        }
      ]
    })
    .show();
}

/**
 * Function to show modal with message Validation.
 *
 * @param {json} data Json example:
 * $return = [
 *  'error' => 0 or 1,
 *  'title' => [
 *    Failed,
 *    Success,
 *  ],
 *  'text'  => [
 *    Failed,
 *    Success,
 *  ],
 *];
 * @param {string} idMsg ID div charge modal.
 *
 * @return {void}
 */
function generalShowMsg(data, idMsg) {
  var title = data.title[data.error];
  var text = data.text[data.error];
  var failed = !data.error;

  $("#" + idMsg).empty();
  $("#" + idMsg).html(text);
  $("#" + idMsg).dialog({
    width: 450,
    position: {
      my: "center",
      at: "center",
      of: window,
      collision: "fit"
    },
    title: title,
    buttons: [
      {
        class:
          "ui-widget ui-state-default ui-corner-all ui-button-text-only sub ok submit-next",
        text: "OK",
        click: function(e) {
          if (!failed) {
            $(".ui-dialog-content").dialog("close");
          } else {
            $(this).dialog("close");
          }
        }
      }
    ]
  });
}

/**
 * Function for AJAX request.
 *
 * @param {string} id Id container append data.
 * @param {json} settings Json with settings.
 *
 * @return {void}
 */
function ajaxRequest(id, settings) {
  $.ajax({
    type: settings.type,
    dataType: settings.html,
    url: settings.url,
    data: settings.data,
    success: function(data) {
      $("#" + id).append(data);
    }
  });
}<|MERGE_RESOLUTION|>--- conflicted
+++ resolved
@@ -1984,13 +1984,34 @@
 
           $("#" + settings.form + " :input").each(function() {
             if (this.checkValidity() === false) {
-              $(this).prop("title", this.validationMessage);
+              $(this).attr("title", this.validationMessage);
               $(this).tooltip({
                 tooltipClass: "uitooltip",
-                position: { my: "right bottom", at: "right bottom" },
-                show: { duration: 200 }
+                position: {
+                  my: "right bottom",
+                  at: "right top",
+                  using: function(position, feedback) {
+                    $(this).css(position);
+                    $("<div>")
+                      .addClass("arrow")
+                      .addClass(feedback.vertical)
+                      .addClass(feedback.horizontal)
+                      .appendTo(this);
+                  }
+                }
               });
               $(this).tooltip("open");
+
+              var element = $(this);
+              setTimeout(
+                function(element) {
+                  element.tooltip("destroy");
+                  element.removeAttr("title");
+                },
+                3000,
+                element
+              );
+
               flagError = true;
             }
 
@@ -2064,121 +2085,7 @@
           opacity: 0.5,
           background: "black"
         },
-<<<<<<< HEAD
         buttons: required_buttons,
-=======
-        buttons: [
-          {
-            class:
-              "ui-widget ui-state-default ui-corner-all ui-button-text-only sub upd submit-cancel",
-            text: settings.modal.cancel,
-            click: function() {
-              $(this).dialog("close");
-              if (typeof settings.cleanup == "function") {
-                settings.cleanup();
-              }
-            }
-          },
-          {
-            class:
-              "ui-widget ui-state-default ui-corner-all ui-button-text-only sub ok submit-next",
-            text: settings.modal.ok,
-            click: function() {
-              if (AJAX_RUNNING) return;
-              AJAX_RUNNING = 1;
-              if (settings.onsubmit.preaction != undefined) {
-                settings.onsubmit.preaction();
-              }
-              if (settings.onsubmit.dataType == undefined) {
-                settings.onsubmit.dataType = "html";
-              }
-
-              var formdata = new FormData();
-              if (settings.extradata) {
-                settings.extradata.forEach(function(item) {
-                  if (item.value != undefined)
-                    formdata.append(item.name, item.value);
-                });
-              }
-              formdata.append("page", settings.onsubmit.page);
-              formdata.append("method", settings.onsubmit.method);
-
-              var flagError = false;
-
-              $("#" + settings.form + " :input").each(function() {
-                if (this.checkValidity() === false) {
-                  $(this).attr("title", this.validationMessage);
-                  $(this).tooltip({
-                    tooltipClass: "uitooltip",
-                    position: {
-                      my: "right bottom",
-                      at: "right top",
-                      using: function(position, feedback) {
-                        $(this).css(position);
-                        $("<div>")
-                          .addClass("arrow")
-                          .addClass(feedback.vertical)
-                          .addClass(feedback.horizontal)
-                          .appendTo(this);
-                      }
-                    }
-                  });
-                  $(this).tooltip("open");
-
-                  var element = $(this);
-                  setTimeout(
-                    function(element) {
-                      element.tooltip("destroy");
-                      element.removeAttr("title");
-                    },
-                    3000,
-                    element
-                  );
-
-                  flagError = true;
-                }
-
-                if (this.type == "file") {
-                  if ($(this).prop("files")[0]) {
-                    formdata.append(this.name, $(this).prop("files")[0]);
-                  }
-                } else {
-                  if ($(this).attr("type") == "checkbox") {
-                    if (this.checked) {
-                      formdata.append(this.name, "on");
-                    }
-                  } else {
-                    formdata.append(this.name, $(this).val());
-                  }
-                }
-              });
-
-              if (flagError === false) {
-                $.ajax({
-                  method: "post",
-                  url: settings.url,
-                  processData: false,
-                  contentType: false,
-                  data: formdata,
-                  dataType: settings.onsubmit.dataType,
-                  success: function(data) {
-                    if (settings.ajax_callback != undefined) {
-                      if (settings.idMsgCallback != undefined) {
-                        settings.ajax_callback(data, settings.idMsgCallback);
-                      } else {
-                        settings.ajax_callback(data);
-                      }
-                    }
-                    AJAX_RUNNING = 0;
-                  }
-                });
-              } else {
-                AJAX_RUNNING = 0;
-              }
-            }
-          }
-        ],
->>>>>>> ebb7cbfe
         closeOnEscape: false,
         open: function() {
           $(".ui-dialog-titlebar-close").hide();
