/* global $ */
/* exported load_modal */

var ENTERPRISE_DIR = "enterprise";

/* Function to hide/unhide a specific Div id */
function toggleDiv(divid) {
  if (document.getElementById(divid).style.display == "none") {
    document.getElementById(divid).style.display = "block";
  } else {
    document.getElementById(divid).style.display = "none";
  }
}

function winopeng(url, wid) {
  open(
    url,
    wid,
    "width=1000,height=550,status=no,toolbar=no,menubar=no,scrollbars=yes,resizable=yes"
  );
  // WARNING !! Internet Explorer DOESNT SUPPORT "-" CARACTERS IN WINDOW HANDLE VARIABLE
  status = wid;
}

function winopeng_var(url, wid, width, height) {
  open(
    url,
    wid,
    "width=" +
      width +
      ",height=" +
      height +
      ",status=no,toolbar=no,menubar=no,scrollbar=yes"
  );
  // WARNING !! Internet Explorer DOESNT SUPPORT "-" CARACTERS IN WINDOW HANDLE VARIABLE
  status = wid;
}

function open_help(url) {
  if (!navigator.onLine) {
    alert(
      "The help system could not be started. Please, check your network connection."
    );
    return;
  }
  if (url == "") {
    alert(
      "The help system is currently under maintenance. Sorry for the inconvenience."
    );
    return;
  }
  open(
    url,
    "pandorahelp",
    "width=650,height=500,status=0,toolbar=0,menubar=0,scrollbars=1,location=0"
  );
}

/**
 * Decode HTML entities into characters. Useful when receiving something from AJAX
 *
 * @param str String to convert
 *
 * @retval str with entities decoded
 */
function js_html_entity_decode(str) {
  if (!str) return "";

  str2 = str
    .replace(/</g, "&lt;")
    .replace(/>/g, "&gt;")
    .replace(/&lt;/g, "<")
    .replace(/&gt;/g, ">")
    .replace(/&#92;/g, "\\")
    .replace(/&quot;/g, '"')
    .replace(/&#039;/g, "'")
    .replace(/&amp;/g, "&")
    .replace(/&#x20;/g, " ")
    .replace(/&#13;/g, "\r")
    .replace(/&#10;/g, "\n");

  return str2;
}

/**
 * Function to search an element in an array.
 *
 * Extends the array object to use it like a method in an array object. Example:
 * <code>
 a = Array (4, 7, 9);
 alert (a.in_array (4)); // true
 alert (a.in_array (5)); // false
 */
Array.prototype.in_array = function() {
  for (var j in this) {
    if (this[j] == arguments[0]) return true;
  }

  return false;
};

/**
 * Util for check is empty object
 *
 * @param obj the object to check
 * @returns {Boolean} True it is empty
 */
function isEmptyObject(obj) {
  for (var prop in obj) {
    if (obj.hasOwnProperty(prop)) return false;
  }

  return true;
}

/**
 * Fill up select box with id "module" with modules after agent has been selected, but this not empty the select box.s
 *
 * @param event that has been triggered
 * @param id_agent Agent ID that has been selected
 * @param selected Which module(s) have to be selected
 */
function agent_changed_by_multiple_agents(event, id_agent, selected) {
  // Hack to avoid certain module types
  var module_types_excluded = [];
  if (typeof $("input.module_types_excluded") !== "undefined") {
    try {
      $("input.module_types_excluded").each(function(index, el) {
        var module_type = parseInt($(el).val());

        if (module_type !== NaN) module_types_excluded.push(module_type);
      });
    } catch (error) {}
  }

  var module_status = -1;
  if (typeof $("#status_module") !== "undefined") {
    try {
      module_status = $("#status_module").val();
    } catch (error) {}
  }

  // Module name
  var module_name = $("#text-module_filter").val();

  var idAgents = Array();

  jQuery.each($("#id_agents option:selected"), function(i, val) {
    //val() because the var is same <option val="NNN"></option>
    idAgents.push($(val).val());
  });

  var tags_to_search = $("#tags1").val();

  //Hack to find only enabled modules
  //Pass a flag as global var
  find_modules = "all";
  if (
    typeof show_only_enabled_modules !== "undefined" &&
    show_only_enabled_modules
  ) {
    find_modules = "enabled";
  }

  var selection_mode = $("#modules_selection_mode").val();
  if (typeof selection_mode === "undefined") {
    selection_mode = "common";
  }

  var serialized = $("#hidden-serialized").val();
  if (typeof serialized === "undefined") {
    serialized = "";
  }

  $("#module")
    .prop("disabled", true)
    .empty()
    .append(
      $("<option></option>")
        .html("Loading...")
        .attr("value", 0)
    );

  // Check if homedir was received like a JSON
  var homedir = ".";
  var id_server = 0;
  if (typeof event !== "undefined" && typeof event.data !== "undefined") {
    if (event.data != null) {
      if (typeof event.data !== "undefined") {
        if (typeof event.data.homedir !== "undefined") {
          homedir = event.data.homedir;
        }

        if (
          typeof event.data.metaconsole !== "undefined" &&
          event.data.metaconsole
        ) {
          id_server = $("#" + event.data.id_server).val();
        }
      }
    }
  }

  jQuery.post(
    homedir + "/ajax.php",
    {
      page: "operation/agentes/ver_agente",
      get_agent_modules_json_for_multiple_agents: 1,
      "id_agent[]": idAgents,
      "tags[]": tags_to_search,
      all: find_modules,
      "module_types_excluded[]": module_types_excluded,
      name: module_name,
      selection_mode: selection_mode,
      serialized: serialized,
      id_server: id_server,
      status_module: module_status
    },
    function(data) {
      $("#module").empty();

      if (isEmptyObject(data)) {
        //Trick for catch the translate text.
        var noneText =
          $("#id_agents").val() === null
            ? $("#select_agent_first_text").html()
            : $("#none_text").html();
        if (noneText == null) {
          noneText = "None";
        }

        $("#module").append(
          $("<option></option>")
            .html(noneText)
            .attr("None", "")
            .prop("selected", true)
        );

        return;
      }

      if (typeof $(document).data("text_for_module") != "undefined") {
        $("#module").append(
          $("<option></option>")
            .html($(document).data("text_for_module"))
            .attr("value", 0)
            .prop("selected", true)
        );
      } else {
        if (typeof data["any_text"] != "undefined") {
          $("#module").append(
            $("<option></option>")
              .html(data["any_text"])
              .attr("value", 0)
              .prop("selected", true)
          );
        } else {
          var anyText = $("#any_text").html(); //Trick for catch the translate text.

          if (anyText == null) {
            anyText = "Any";
          }

          $("#module").append(
            $("<option></option>")
              .html(anyText)
              .attr("value", 0)
              .prop("selected", true)
          );
        }
      }
      jQuery.each(data, function(i, val) {
        var s = js_html_entity_decode(val);

        $("#module").append(
          $("<option></option>")
            .html(s)
            .attr("value", i)
            .attr("title", s)
        );

        $("#module").fadeIn("normal");
      });
      if (typeof selected !== "undefined") $("#module").attr("value", selected);

      $("#module")
        .css("max-width", "")
        .prop("disabled", false);

      if (typeof function_hook_loaded_module_list == "function") {
        function_hook_loaded_module_list();
      }
    },
    "json"
  );
}

/**
 * Fill up select box with id "module" with modules with alerts of one template
 * after agent has been selected, but this not empty the select box.s
 *
 * @param event that has been triggered
 * @param id_agent Agent ID that has been selected
 * @param selected Which module(s) have to be selected
 */
function agent_changed_by_multiple_agents_with_alerts(
  event,
  id_agent,
  selected
) {
  var idAgents = Array();

  jQuery.each($("#id_agents option:selected"), function(i, val) {
    //val() because the var is same <option val="NNN"></option>
    idAgents.push($(val).val());
  });

  var selection_mode = $("#modules_selection_mode").val();
  if (selection_mode == undefined) {
    selection_mode = "common";
  }

  template = $("#id_alert_template option:selected").val();

  $("#module").attr("disabled", 1);
  $("#module").empty();
  $("#module").append(
    $("<option></option>")
      .html("Loading...")
      .attr("value", 0)
  );
  jQuery.post(
    "ajax.php",
    {
      page: "operation/agentes/ver_agente",
      get_agent_modules_multiple_alerts_json_for_multiple_agents: 1,
      template: template,
      "id_agent[]": idAgents,
      selection_mode: selection_mode
    },
    function(data) {
      $("#module").empty();

      if (typeof $(document).data("text_for_module") != "undefined") {
        $("#module").append(
          $("<option></option>")
            .html($(document).data("text_for_module"))
            .attr("value", 0)
            .prop("selected", true)
        );
      } else {
        if (typeof data["any_text"] != "undefined") {
          $("#module").append(
            $("<option></option>")
              .html(data["any_text"])
              .attr("value", 0)
              .prop("selected", true)
          );
        } else {
          var anyText = $("#any_text").html(); //Trick for catch the translate text.

          if (anyText == null) {
            anyText = "Any";
          }

          $("#module").append(
            $("<option></option>")
              .html(anyText)
              .attr("value", 0)
              .prop("selected", true)
          );
        }
      }
      jQuery.each(data, function(i, val) {
        s = js_html_entity_decode(val);
        $("#module").append(
          $("<option></option>")
            .html(s)
            .attr("value", val)
        );
        $("#module").fadeIn("normal");
      });
      if (selected != undefined) $("#module").attr("value", selected);
      $("#module").removeAttr("disabled");
    },
    "json"
  );
}

/**
 * Fill up select box with id "module" with modules with alerts of one or more templates
 * before agent has been selected, but this not empty the select box.s
 *
 * @param event that has been triggered
 * @param id_agent Agent ID that has been selected
 * @param selected Which module(s) have to be selected
 */
function alert_templates_changed_by_multiple_agents_with_alerts(
  event,
  id_agent,
  selected
) {
  var idAgents = Array();

  jQuery.each($("#id_agents option:selected"), function(i, val) {
    //val() because the var is same <option val="NNN"></option>
    idAgents.push($(val).val());
  });

  var selection_mode = $("#modules_selection_mode").val();
  if (selection_mode == undefined) {
    selection_mode = "common";
  }

  templates = Array();
  jQuery.each($("#id_alert_templates option:selected"), function(i, val) {
    //val() because the var is same <option val="NNN"></option>
    templates.push($(val).val());
  });

  $("#module").attr("disabled", 1);
  $("#module").empty();
  $("#module").append(
    $("<option></option>")
      .html("Loading...")
      .attr("value", 0)
  );
  jQuery.post(
    "ajax.php",
    {
      page: "operation/agentes/ver_agente",
      get_agent_modules_alerts_json_for_multiple_agents: 1,
      "templates[]": templates,
      "id_agent[]": idAgents,
      selection_mode: selection_mode
    },
    function(data) {
      $("#module").empty();

      if (typeof $(document).data("text_for_module") != "undefined") {
        $("#module").append(
          $("<option></option>")
            .html($(document).data("text_for_module"))
            .attr("value", 0)
            .prop("selected", true)
        );
      } else {
        if (typeof data["any_text"] != "undefined") {
          $("#module").append(
            $("<option></option>")
              .html(data["any_text"])
              .attr("value", 0)
              .prop("selected", true)
          );
        } else {
          var anyText = $("#any_text").html(); //Trick for catch the translate text.

          if (anyText == null) {
            anyText = "Any";
          }

          $("#module").append(
            $("<option></option>")
              .html(anyText)
              .attr("value", 0)
              .prop("selected", true)
          );
        }
      }
      jQuery.each(data, function(i, val) {
        s = js_html_entity_decode(val);
        $("#module").append(
          $("<option></option>")
            .html(s)
            .attr("value", val)
        );
        $("#module").fadeIn("normal");
      });
      if (selected != undefined) $("#module").attr("value", selected);
      $("#module").removeAttr("disabled");
    },
    "json"
  );
}

/**
 * Fill up select box with id "agent" with agents after module has been selected, but this not empty the select box.s
 *
 * @param event that has been triggered
 * @param id_module Module ID that has been selected
 * @param selected Which agent(s) have to be selected
 */
function module_changed_by_multiple_modules(event, id_module, selected) {
  var idModules = Array();

  jQuery.each($("#module_name option:selected"), function(i, val) {
    //val() because the var is same <option val="NNN"></option>
    idModules.push($(val).val());
  });

  $("#agents").attr("disabled", 1);
  $("#agents").empty();
  $("#agents").append(
    $("<option></option>")
      .html("Loading...")
      .attr("value", 0)
  );

  var status_module = -1;
  if (typeof $("#status_module") !== "undefined") {
    try {
      status_module = $("#status_module").val();
    } catch (error) {}
  }

  var selection_mode = $("#agents_selection_mode").val();
  if (selection_mode == undefined) {
    selection_mode = "common";
  }

  var tags_selected = [];

  var tags_to_search = $("#tags").val();
  if (tags_to_search != null) {
    if (tags_to_search[0] != -1) {
      tags_selected = tags_to_search;
    }
  }
  jQuery.post(
    "ajax.php",
    {
      page: "operation/agentes/ver_agente",
      get_agents_json_for_multiple_modules: 1,
      status_module: status_module,
      "module_name[]": idModules,
      selection_mode: selection_mode,
      tags: tags_selected
    },
    function(data) {
      $("#agents").append(
        $("<option></option>")
          .html("Loading...")
          .attr("value", 0)
      );

      $("#agents").empty();

      if (isEmptyObject(data)) {
        var noneText = $("#none_text").html(); //Trick for catch the translate text.

        if (noneText == null) {
          noneText = "None";
        }

        $("#agents").append(
          $("<option></option>")
            .html(noneText)
            .attr("None", "")
            .prop("selected", true)
        );

        return;
      }

      if (typeof $(document).data("text_for_module") != "undefined") {
        $("#agents").append(
          $("<option></option>")
            .html($(document).data("text_for_module"))
            .attr("value", 0)
            .prop("selected", true)
        );
      } else {
        if (typeof data["any_text"] != "undefined") {
          $("#agents").append(
            $("<option></option>")
              .html(data["any_text"])
              .attr("value", 0)
              .prop("selected", true)
          );
        } else {
          var anyText = $("#any_text").html(); //Trick for catch the translate text.

          if (anyText == null) {
            anyText = "Any";
          }

          $("#agents").append(
            $("<option></option>")
              .html(anyText)
              .attr("value", 0)
              .prop("selected", true)
          );
        }
      }
      jQuery.each(data, function(i, val) {
        s = js_html_entity_decode(val);
        $("#agents").append(
          $("<option></option>")
            .html(s)
            .attr("value", i)
        );
        $("#agents").fadeIn("normal");
      });

      if (selected != undefined) $("#agents").attr("value", selected);
      $("#agents").removeAttr("disabled");
    },
    "json"
  );
}

/**
 * Fill up select box with id "module" with modules after agent has been selected, but this not empty the select box.s
 *
 * @param event that has been triggered
 * @param id_agent Agent ID that has been selected
 * @param selected Which module(s) have to be selected
 */
function agent_changed_by_multiple_agents_id(event, id_agent, selected) {
  var idAgents = Array();

  jQuery.each($("#id_agents option:selected"), function(i, val) {
    //val() because the var is same <option val="NNN"></option>
    idAgents.push($(val).val());
  });

  $("#module").attr("disabled", 1);
  $("#module").empty();
  $("#module").append(
    $("<option></option>")
      .html("Loading...")
      .attr("value", 0)
  );
  jQuery.post(
    "ajax.php",
    {
      page: "operation/agentes/ver_agente",
      get_agent_modules_json_for_multiple_agents_id: 1,
      "id_agent[]": idAgents
    },
    function(data) {
      $("#module").empty();

      if (typeof $(document).data("text_for_module") != "undefined") {
        $("#module").append(
          $("<option></option>")
            .html($(document).data("text_for_module"))
            .attr("value", 0)
            .prop("selected", true)
        );
      } else {
        if (typeof data["any_text"] != "undefined") {
          $("#module").append(
            $("<option></option>")
              .html(data["any_text"])
              .attr("value", 0)
              .prop("selected", true)
          );
        } else {
          var anyText = $("#any_text").html(); //Trick for catch the translate text.

          if (anyText == null) {
            anyText = "Any";
          }

          $("#module").append(
            $("<option></option>")
              .html(anyText)
              .attr("value", 0)
              .prop("selected", true)
          );
        }
      }

      jQuery.each(data, function(i, val) {
        s = js_html_entity_decode(val["nombre"]);
        //$('#module').append ($('<option></option>').html (s).attr ("value", val));
        $("#module").append(
          $("<option></option>")
            .html(s)
            .attr("value", val["id_agente_modulo"])
        );
        $("#module").fadeIn("normal");
      });
      if (selected != undefined) $("#module").attr("value", selected);
      $("#module").removeAttr("disabled");
    },
    "json"
  );
}

function post_process_select_init(name) {
  // Manual mode is hidden by default

  $("#" + name + "_manual").hide();
  $("#" + name + "_default").show();
}

function post_process_select_init_unit(name, selected) {
  // Manual mode is hidden by default

  $("#" + name + "_manual").hide();
  $("#" + name + "_default").show();

  if (selected != "") {
    var select_or_text = false;
    $("#" + name + "_select option").each(function(i, item) {
      if ($(item).val() == selected) {
        select_or_text = true;
        return false;
      }
    });

    if (select_or_text) {
      $("#" + name + "_select option[value=" + selected + "]").attr(
        "selected",
        true
      );
      $("#text-" + name + "_text").val("");
    } else {
      $("#" + name + "_select option[value=none]").attr("selected", true);
      $("#" + name + "_default").hide();
      $("#" + name + "_manual").show();
    }
  } else {
    $("#" + name + "_select option[value=none]").attr("selected", true);
  }

  $("#" + name + "_select").change(function() {
    var value = $("#" + name + "_select").val();
    $("#" + name + "_select option[value=" + value + "]").attr(
      "selected",
      true
    );
  });
}

function post_process_select_events_unit(name, selected) {
  $("." + name + "_toggler").click(function() {
    var value = $("#text-" + name + "_text").val();

    var count = $("#" + name + "_select option").filter(function(i, item) {
      if ($(item).val() == value) return true;
      else return false;
    }).length;

    if (count != 1) {
      $("#" + name + "_select").append(
        $("<option>")
          .val(value)
          .text(value)
      );
    }

    $("#" + name + "_select option")
      .filter(function(i, item) {
        if ($(item).val() == value) return true;
        else return false;
      })
      .prop("selected", true);

    toggleBoth(name);
    $("#text-" + name + "_text").focus();
  });

  // When select a default period, is setted in seconds
  $("#" + name + "_select").change(function() {
    var value = $("#" + name + "_select").val();

    $("." + name).val(value);
    $("#text-" + name + "_text").val(value);
  });

  $("#text-" + name + "_text").keyup(function() {
    var value = $("#text-" + name + "_text").val();
    $("." + name).val(value);
  });
}

function post_process_select_events(name) {
  $("." + name + "_toggler").click(function() {
    var value = $("#text-" + name + "_text").val();

    var count = $("#" + name + "_select option").filter(function(i, item) {
      if (Number($(item).val()) == Number(value)) return true;
      else return false;
    }).length;

    if (count != 1) {
      $("#" + name + "_select").append(
        $("<option>")
          .val(value)
          .text(value)
      );
    }

    $("#" + name + "_select option")
      .filter(function(i, item) {
        if (Number($(item).val()) == Number(value)) return true;
        else return false;
      })
      .prop("selected", true);

    //~ $('#' + name + '_select').val(value);

    toggleBoth(name);
    $("#text-" + name + "_text").focus();
  });

  // When select a default period, is setted in seconds
  $("#" + name + "_select").change(function() {
    var value = $("#" + name + "_select").val();

    $("." + name).val(value);
    $("#text-" + name + "_text").val(value);
  });

  $("#text-" + name + "_text").keyup(function() {
    var value = $("#text-" + name + "_text").val();

    if (isNaN(value)) {
      value = 0;
      $("#text-" + name + "_text").val(value);
    } else {
      $("." + name).val(value);
    }
  });
}

/**
 * Init values for html_extended_select_for_time
 *
 * This function initialize the values of the control
 *
 * @param name string with the name of the select for time
 */
function period_select_init(name) {
  // Manual mode is hidden by default
  $("#" + name + "_manual").hide();
  $("#" + name + "_default").show();

  // If the text input is empty, we put on it 5 minutes by default
  if ($("#text-" + name + "_text").val() == "") {
    $("#text-" + name + "_text").val(300);
    // Set the value in the hidden field too
    $("." + name).val(300);
    if ($("#" + name + "_select option:eq(0)").val() == 0) {
      $("#" + name + "_select option:eq(2)").prop("selected", true);
    } else {
      $("#" + name + "_select option:eq(1)").prop("selected", true);
    }
  } else if ($("#text-" + name + "_text").val() == 0) {
    $("#" + name + "_units option:last").prop("selected", false);
    $("#" + name + "_manual").show();
    $("#" + name + "_default").hide();
  }
}

/**
 * Manage events into html_extended_select_for_time
 *
 * This function has all the events to manage the extended select
 * for time
 *
 * @param name string with the name of the select for time
 */
function period_select_events(name) {
  $("." + name + "_toggler").click(function() {
    toggleBoth(name);
    $("#text-" + name + "_text").focus();
  });

  adjustTextUnits(name);

  // When select a default period, is setted in seconds
  $("#" + name + "_select").change(function() {
    var value = $("#" + name + "_select").val();

    if (value == -1) {
      value = 300;
      toggleBoth(name);
      $("#text-" + name + "_text").focus();
    }

    $("." + name).val(value);
    $("#text-" + name + "_text").val(value);
    adjustTextUnits(name);
  });

  // When select a custom units, the default period changes to
  // 'custom' and the time in seconds is calculated into hidden input
  $("#" + name + "_units").change(function() {
    selectFirst(name);
    calculateSeconds(name);
  });

  // When write any character into custom input, it check to convert
  // it to integer and calculate in seconds into hidden input
  $("#text-" + name + "_text").keyup(function() {
    var cleanValue = parseInt($("#text-" + name + "_text").val());
    if (isNaN(cleanValue)) {
      cleanValue = "";
    }

    $("#text-" + name + "_text").val(cleanValue);

    selectFirst(name + "_select");
    calculateSeconds(name);
  });
}

function period_set_value(name, value) {
  $("#text-" + name + "_text").val(value);
  adjustTextUnits(name);
  calculateSeconds(name);
  selectFirst(name + "_select");
  $("#" + name + "_manual").hide();
  $("#" + name + "_default").show();
}

/**
 *
 * Select first option of a select if is not value=0
 *
 */
function selectFirst(name) {
  if ($("#" + name + " option:eq(0)").val() == 0) {
    $("#" + name + " option:eq(1)").prop("selected", true);
  } else {
    $("#" + name + " option:eq(0)").prop("selected", true);
  }
}

/**
 *
 * Toggle default and manual controls of period control
 * It is done with css function because hide and show do not
 * work properly when the divs are into a hiden div
 *
 */
function toggleBoth(name) {
  if ($("#" + name + "_default").css("display") == "none") {
    $("#" + name + "_default").css("display", "inline");
  } else {
    $("#" + name + "_default").css("display", "none");
  }

  if ($("#" + name + "_manual").css("display") == "none") {
    $("#" + name + "_manual").css("display", "inline");
  } else {
    $("#" + name + "_manual").css("display", "none");
  }
}

/**
 *
 * Calculate the custom time in seconds into hidden input
 *
 */
function calculateSeconds(name) {
  var calculated =
    $("#text-" + name + "_text").val() * $("#" + name + "_units").val();

  $("." + name).val(calculated);
}

/**
 *
 * Update via Javascript an advance selec for time
 *
 */
function period_select_update(name, seconds) {
  $("#text-" + name + "_text").val(seconds);
  adjustTextUnits(name);
  calculateSeconds(name);
  $("#" + name + "_manual").show();
  $("#" + name + "_default").hide();
}

/**
 *
 * Adjust units in the advanced select for time
 *
 */
function adjustTextUnits(name) {
  var restPrev;
  var unitsSelected = false;
  $("#" + name + "_units option").each(function() {
    if ($(this).val() < 0) {
      return;
    }
    var rest = $("#text-" + name + "_text").val() / $(this).val();
    var restInt = parseInt(rest).toString();

    if (rest != restInt && unitsSelected == false) {
      $("#" + name + "_units option:eq(" + ($(this).index() - 1) + ")").prop(
        "selected",
        true
      );
      $("#text-" + name + "_text").val(restPrev);
      unitsSelected = true;
    }

    restPrev = rest;
  });

  if (unitsSelected == false) {
    $("#" + name + "_units option:last").prop("selected", true);
    $("#text-" + name + "_text").val(restPrev);
  }

  if ($("#text-" + name + "_text").val() == 0) {
    selectFirst(name + "_units");
  }
}

/**
 * Sidebar function
 * params:
 * 	menuW: $params['width']
 * 	icon_width: $params['icon_width']
 *  position: $params['position']
 *  top_dist: $params['top']
 *  autotop: $params['autotop']
 *  icon_closed: $params['icon_closed']
 * 	icon_open: $params['icon_open']
 * 	homeurl: $config['homeurl']
 *
 **/
function hidded_sidebar(
  position,
  menuW,
  menuH,
  icon_width,
  top_dist,
  autotop,
  right_dist,
  autoright,
  icon_closed,
  icon_open,
  homeurl,
  vertical_mode
) {
  var defSlideTime = 220;
  var visibleMargin = icon_width + 10;
  var hiddenMarginW = menuW - visibleMargin;
  menuH = parseInt(menuH);
  var hiddenMarginH = menuH - visibleMargin;
  var windowWidth = $(window).width();
  var sideClosed = 1;

  if (top_dist == "auto_over") {
    top_dist = $("#" + autotop).offset().top;
  } else if (top_dist == "auto_below") {
    top_dist = $("#" + autotop).offset().top + $("#" + autotop).height();
    switch (position) {
      case "bottom":
        if (vertical_mode == "in") {
          top_dist -= visibleMargin + 10;
        }
    }
  }

  if (right_dist == "auto_right") {
    right_dist = $("#" + autoright).offset().left + $("#" + autoright).width();
  } else if (right_dist == "auto_left") {
    right_dist = $("#" + autoright).offset().left;
  }

  $(document).ready(function() {
    // SET INITIAL POSITION AND SHOW LAYER
    $("#side_layer").css("top", top_dist);
    switch (position) {
      case "left":
        $("#side_layer").css("left", -hiddenMarginW);
        break;
      case "right":
        $("#side_layer").css("left", windowWidth - visibleMargin - 1);
        $("#side_layer").css("width", visibleMargin + "px");
        break;
      case "bottom":
        $("#side_layer").css("left", right_dist - menuW);
        $("#side_layer").css("height", visibleMargin + "px");
        break;
    }
    $("#side_layer").show();

    $("#graph_menu_arrow").click(function() {
      switch (position) {
        case "right":
          if (sideClosed == 0) {
            $("#side_layer").animate(
              {
                width: "-=" + hiddenMarginW + "px",
                left: "+=" + hiddenMarginW + "px"
              },
              defSlideTime
            );
            $("#graph_menu_arrow").attr("src", homeurl + icon_closed);
          } else {
            $("#side_layer").animate(
              {
                width: "+=" + hiddenMarginW + "px",
                left: "-=" + hiddenMarginW + "px"
              },
              defSlideTime
            );
            $("#graph_menu_arrow").attr("src", homeurl + icon_open);
          }
          break;
        case "left":
          if (sideClosed == 1) {
            $("#side_layer").animate(
              { left: "+=" + hiddenMarginW + "px" },
              defSlideTime
            );

            $("#graph_menu_arrow").attr("src", homeurl + icon_closed);
          } else {
            $("#side_layer").animate(
              { left: "-=" + hiddenMarginW + "px" },
              defSlideTime
            );
            $("#graph_menu_arrow").attr("src", homeurl + icon_open);
          }
          break;
        case "bottom":
          if (sideClosed == 0) {
            $("#side_layer").animate(
              {
                height: "-=" + (hiddenMarginH + 10) + "px",
                top: "+=" + hiddenMarginH + "px"
              },
              defSlideTime
            );
            $("#graph_menu_arrow").attr("src", homeurl + icon_closed);
          } else {
            $("#side_layer").animate(
              {
                height: "+=" + (hiddenMarginH - 10) + "px",
                top: "-=" + hiddenMarginH + "px"
              },
              defSlideTime
            );
            $("#graph_menu_arrow").attr("src", homeurl + icon_open);
          }
          break;
      }

      if (sideClosed == 0) {
        //$('#side_top_text').hide();
        //$('#side_body_text').hide();
        //$('#side_bottom_text').hide();
        sideClosed = 1;
      } else {
        $("#side_top_text").show();
        $("#side_body_text").show();
        $("#side_bottom_text").show();
        sideClosed = 0;
      }
    });
  });

  switch (position) {
    case "right":
    case "bottom":
      // Move the right menu if window is resized
      $(window).resize(function() {
        var newWindowWidth = $(window).width();
        var widthVariation = newWindowWidth - windowWidth;
        $("#side_layer").animate({ left: "+=" + widthVariation + "px" }, 0);

        windowWidth = newWindowWidth;
      });
      break;
  }
}

// Function that recover a previously stored value from php code
function get_php_value(value) {
  return $.parseJSON($("#php_to_js_value_" + value).html());
}

function paint_qrcode(text, where, width, height) {
  if (typeof text == "undefined") {
    text = window.location.href;
  } else {
    //null value
    if (isEmptyObject(text)) {
      text = window.location.href;
    }
  }

  if (typeof where == "undefined") {
    where = $("#qrcode_container_image").get(0);
  } else if (typeof where == "string") {
    where = $(where).get(0);
  }

  if (typeof where == "undefined") {
    where = $("#qrcode_container_image").get(0);
  } else if (typeof where == "string") {
    where = $(where).get(0);
  }

  if (typeof width == "undefined") {
    width = 256;
  } else {
    if (typeof width == "object")
      if (isEmptyObject(width)) {
        //null value
        width = 256;
      }
  }

  if (typeof height == "undefined") {
    height = 256;
  } else {
    if (typeof height == "object")
      if (isEmptyObject(height)) {
        //null value
        height = 256;
      }
  }

  $(where).empty();

  var qrcode = new QRCode(where, {
    text: text,
    width: width,
    height: height,
    colorDark: "#343434",
    colorLight: "#ffffff",
    correctLevel: QRCode.CorrectLevel.M
  });
}

function show_dialog_qrcode(dialog, text, where, width, height) {
  if (typeof dialog == "undefined") {
    dialog = "#qrcode_container";
  } else {
    if (typeof dialog == "object")
      if (isEmptyObject(dialog)) {
        //null value
        dialog = "#qrcode_container";
      }
  }

  if (typeof where == "undefined") {
    where = $("#qrcode_container_image").get(0);
  } else if (typeof where == "string") {
    where = $(where).get(0);
  }

  if (typeof width == "undefined") {
    width = 256;
  } else {
    if (typeof width == "object")
      if (isEmptyObject(width)) {
        //null value
        width = 256;
      }
  }

  if (typeof height == "undefined") {
    height = 256;
  } else {
    if (typeof height == "object")
      if (isEmptyObject(height)) {
        //null value
        height = 256;
      }
  }

  paint_qrcode(text, where, 256, 256);

  $(dialog)
    .dialog({ autoOpen: false, modal: true })
    .dialog("open");
}

function openURLTagWindow(url) {
  window.open(
    url,
    "",
    "width=300, height=300, toolbar=no, location=no, directories=no, status=no, menubar=no"
  );
}

function removeTinyMCE(elementID) {
  if (elementID.length > 0 && !isEmptyObject(tinyMCE))
    tinyMCE.EditorManager.execCommand("mceRemoveControl", true, elementID);
}

function addTinyMCE(elementID) {
  if (elementID.length > 0 && !isEmptyObject(tinyMCE))
    tinyMCE.EditorManager.execCommand("mceAddControl", true, elementID);
}

function toggle_full_value(id) {
  $("#hidden_value_module_" + id).dialog({
    resizable: true,
    draggable: true,
    modal: true,
    height: 200,
    width: 400,
    overlay: {
      opacity: 0.5,
      background: "black"
    }
  });
}

function autoclick_profile_users(actual_level, firts_level, second_level) {
  if ($("#checkbox-" + actual_level).is(":checked")) {
    if (typeof firts_level !== "undefined") {
      var is_checked_firts = $("#checkbox-" + firts_level).is(":checked");
      if (!is_checked_firts) {
        $("#checkbox-" + firts_level).prop("checked", true);
      }
      if (second_level !== false) {
        if (!$("#checkbox-" + second_level).is(":checked")) {
          $("#checkbox-" + second_level).prop("checked", true);
        }
      }
    }
  }
}
/**
 * Auto hides an element and shows it
 * when the user moves the mouse over the body.
 *
 * @param element [Element object] Element object to hide.
 * @param hideTime [integer] ms of the hide timeout.
 *
 * @retval void
 */
var autoHideElement = function(element, hideTime) {
  hideTime = hideTime || 3000;
  var timerRef;
  var isHoverElement = false;

  var showElement = function() {
    $(element).show();
  };
  var hideElement = function() {
    $(element).fadeOut();
  };
  var startHideTimeout = function(msec) {
    showElement();
    timerRef = setTimeout(hideElement, msec);
  };
  var cancelHideTimeout = function() {
    clearTimeout(timerRef);
    timerRef = null;
  };

  var handleBodyMove = function(event) {
    if (isHoverElement) return;
    if (timerRef) cancelHideTimeout();
    startHideTimeout(hideTime);
  };
  var handleElementEnter = function(event) {
    isHoverElement = true;
    cancelHideTimeout();
  };
  var handleElementLeave = function(event) {
    isHoverElement = false;
    startHideTimeout(hideTime);
  };

  // Bind event handlers
  $(element)
    .mouseenter(handleElementEnter)
    .mouseleave(handleElementLeave);
  $("body").mousemove(handleBodyMove);

  // Start hide
  startHideTimeout(hideTime);
};

function htmlEncode(value) {
  // Create a in-memory div, set its inner text (which jQuery automatically encodes)
  // Then grab the encoded contents back out. The div never exists on the page.
  return $("<div/>")
    .text(value)
    .html();
}

function htmlDecode(value) {
  return $("<div/>")
    .html(value)
    .text();
}

function pagination_show_more(params, message) {
  //value input hidden for save limit
  var value_offset = $("#hidden-offset").val();
  //For each execution offset + limit
  var offset = parseInt(value_offset) + params["limit"];
  //save new value innput hidden
  $("#hidden-offset").val(offset);
  //add array value offset
  params["offset"] = offset;

  $.ajax({
    type: "POST",
    url: "ajax.php",
    data: params,
    success: function(data) {
      if (data == "") {
        $("#container_error").empty();
        $("#container_error").append("<h4>" + message + "</h4>");
      } else {
        $("#container_pag").append(data);
      }
    },
    datatype: "html"
  });
}

/*
 *function use d3.js for paint graph
 */
function paint_graph_status(
  min_w,
  max_w,
  min_c,
  max_c,
  inverse_w,
  inverse_c,
  error_w,
  error_c,
  legend_normal,
  legend_warning,
  legend_critical,
  message_error_warning,
  message_error_critical
) {
  //Check if they are numbers
  if (isNaN(min_w)) {
    min_w = 0;
  }
  if (isNaN(max_w)) {
    max_w = 0;
  }
  if (isNaN(min_c)) {
    min_c = 0;
  }
  if (isNaN(max_c)) {
    max_c = 0;
  }

  //if haven't errors
  if (error_w == 0 && error_c == 0) {
    //parse element
    min_w = parseFloat(min_w);
    min_c = parseFloat(min_c);
    max_w = parseFloat(max_w);
    max_c = parseFloat(max_c);

    //inicialize var
    var range_min = 0;
    var range_max = 0;
    var range_max_min = 0;
    var range_max_min = 0;

    //Find the lowest possible value
    if (min_w < 0 || min_c < 0) {
      if (min_w < min_c) {
        range_min = min_w - 100;
      } else {
        range_min = min_c - 100;
      }
    } else if (min_w > 0 || min_c > 0) {
      if (min_w > min_c) {
        range_max_min = min_w;
      } else {
        range_max_min = min_c;
      }
    } else {
      if (min_w < min_c) {
        range_min = min_w - 100;
      } else {
        range_min = min_c - 100;
      }
    }

    //Find the maximum possible value
    if (max_w > max_c) {
      range_max = max_w + 100 + range_max_min;
    } else {
      range_max = max_c + 100 + range_max_min;
    }

    //Controls whether the maximum = 0 is infinite
    if ((max_w == 0 || max_w == 0.0) && min_w != 0) {
      max_w = range_max;
    }
    if ((max_c == 0 || max_c == 0.0) && min_c != 0) {
      max_c = range_max;
    }

    //Scale according to the position
    position = 200 / (range_max - range_min);

    //axes
    var yScale = d3.scale
      .linear()
      .domain([range_min, range_max])
      .range([100, -100]);

    var yAxis = d3.svg
      .axis()
      .scale(yScale)
      .orient("left");

    //create svg
    var svg = d3.select("#svg_dinamic");
    //delete elements
    svg.selectAll("g").remove();

    width_x = 101;
    height_x = 50;

    svg
      .append("g")
      .attr("transform", "translate(100, 150)")
      .call(yAxis);

    //legend Normal text
    svg
      .append("g")
      .attr("width", 300)
      .attr("height", 300)
      .append("text")
      .attr("x", width_x)
      .attr("y", height_x - 20)
      .attr("fill", "black")
      .style("font-family", "arial")
      .style("font-weight", "bold")
      .style("font-size", "8pt")
      .html(legend_normal)
      .style("text-anchor", "first")
      .attr("width", 300)
      .attr("height", 300);

    //legend Normal rect
    svg
      .append("g")
      .append("rect")
      .attr("id", "legend_normal")
      .attr("x", width_x + 80)
      .attr("y", height_x - 30)
      .attr("width", 10)
      .attr("height", 10)
      .style("fill", "#82B92E");

    //legend Warning text
    svg
      .append("g")
      .append("text")
      .attr("x", width_x + 100)
      .attr("y", height_x - 20)
      .attr("fill", "black")
      .style("font-family", "arial")
      .style("font-weight", "bold")
      .style("font-size", "8pt")
      .html(legend_warning)
      .style("text-anchor", "first");

    //legend Warning rect
    svg
      .append("g")
      .append("rect")
      .attr("id", "legend_warning")
      .attr("x", width_x + 185)
      .attr("y", height_x - 30)
      .attr("width", 10)
      .attr("height", 10)
      .style("fill", "#ffd731");

    //legend Critical text
    svg
      .append("g")
      .append("text")
      .attr("x", width_x + 205)
      .attr("y", height_x - 20)
      .attr("fill", "black")
      .style("font-family", "arial")
      .style("font-weight", "bold")
      .style("font-size", "8pt")
      .html(legend_critical)
      .style("text-anchor", "first");

    //legend critical rect
    svg
      .append("g")
      .append("rect")
      .attr("id", "legend_critical")
      .attr("x", width_x + 285)
      .attr("y", height_x - 30)
      .attr("width", 10)
      .attr("height", 10)
      .style("fill", "#e63c52");

    //styles for number and axes
    svg
      .selectAll("g .domain")
      .style("stroke-width", 2)
      .style("fill", "none")
      .style("stroke", "black");

    svg
      .selectAll("g .tick text")
      .style("font-size", "9pt")
      .style("font-weight", "initial");

    //estatus normal
    svg
      .append("g")
      .append("rect")
      .attr("id", "status_rect")
      .attr("x", width_x)
      .attr("y", height_x)
      .attr("width", 300)
      .attr("height", 200)
      .style("fill", "#82B92E");

    //controls the inverse warning
    if (inverse_w == 0) {
      svg
        .append("g")
        .append("rect")
        .transition()
        .duration(600)
        .attr("id", "warning_rect")
        .attr("x", width_x)
        .attr(
          "y",
          height_x + (range_max - min_w) * position - (max_w - min_w) * position
        )
        .attr("width", 300)
        .attr("height", (max_w - min_w) * position)
        .style("fill", "#ffd731");
    } else {
      svg
        .append("g")
        .append("rect")
        .transition()
        .duration(600)
        .attr("id", "warning_rect")
        .attr("x", width_x)
        .attr("y", height_x + 200 - (min_w - range_min) * position)
        .attr("width", 300)
        .attr("height", (min_w - range_min) * position)
        .style("fill", "#ffd731");

      svg
        .append("g")
        .append("rect")
        .transition()
        .duration(600)
        .attr("id", "warning_inverse_rect")
        .attr("x", width_x)
        .attr("y", height_x)
        .attr("width", 300)
        .attr(
          "height",
          (range_max - min_w) * position - (max_w - min_w) * position
        )
        .style("fill", "#ffd731");
    }
    //controls the inverse critical
    if (inverse_c == 0) {
      svg
        .append("g")
        .append("rect")
        .transition()
        .duration(600)
        .attr("id", "critical_rect")
        .attr("x", width_x)
        .attr(
          "y",
          height_x + (range_max - min_c) * position - (max_c - min_c) * position
        )
        .attr("width", 300)
        .attr("height", (max_c - min_c) * position)
        .style("fill", "#e63c52");
    } else {
      svg
        .append("g")
        .append("rect")
        .transition()
        .duration(600)
        .attr("id", "critical_rect")
        .attr("x", width_x)
        .attr("y", height_x + 200 - (min_c - range_min) * position)
        .attr("width", 300)
        .attr("height", (min_c - range_min) * position)
        .style("fill", "#e63c52");
      svg
        .append("g")
        .append("rect")
        .transition()
        .duration(600)
        .attr("id", "critical_inverse_rect")
        .attr("x", width_x)
        .attr("y", height_x)
        .attr("width", 300)
        .attr(
          "height",
          (range_max - min_c) * position - (max_c - min_c) * position
        )
        .style("fill", "#e63c52");
    }
  } else {
    d3.select("#svg_dinamic rect").remove();
    //create svg
    var svg = d3.select("#svg_dinamic");
    svg.selectAll("g").remove();

    width_x = 10;
    height_x = 50;

    //message error warning
    if (error_w == 1) {
      $("#text-max_warning").addClass("input_error");
      svg
        .append("g")
        .append("text")
        .attr("x", width_x)
        .attr("y", height_x)
        .attr("fill", "black")
        .style("font-family", "arial")
        .style("font-weight", "bold")
        .style("font-size", 14)
        .style("fill", "red")
        .html(message_error_warning)
        .style("text-anchor", "first");
    }
    //message error critical
    if (error_c == 1) {
      $("#text-max_critical").addClass("input_error");
      svg
        .append("g")
        .append("text")
        .attr("x", width_x)
        .attr("y", height_x)
        .attr("fill", "black")
        .style("font-family", "arial")
        .style("font-weight", "bold")
        .style("font-size", 14)
        .style("fill", "red")
        .html(message_error_critical)
        .style("text-anchor", "first");
    }
  }
}

function round_with_decimals(value, multiplier) {
  // Default values
  if (typeof multiplier === "undefined") multiplier = 1;

  // Return non numeric types without modification
  if (typeof value !== "number" || Number.isNaN(value)) {
    return value;
  }

  if (value * multiplier == 0) return 0;
  if (Math.abs(value) * multiplier >= 1) {
    return Math.round(value * multiplier) / multiplier;
  }
  return round_with_decimals(value, multiplier * 10);
}

/**
 * Display a confirm dialog box
 *
 * @param string Text to display
 * @param string Ok button text
 * @param string Cancel button text
 * @param function Callback to action when ok button is pressed
 */
function display_confirm_dialog(message, ok_text, cancel_text, ok_function) {
  // Clean function to close the dialog
  var clean_function = function() {
    $("#pandora_confirm_dialog_text").hide();
    $("#pandora_confirm_dialog_text").remove();
  };

  // Modify the ok function to close the dialog too
  var ok_function_clean = function() {
    ok_function();
    clean_function();
  };

  var buttons_obj = {};
  buttons_obj[cancel_text] = clean_function;
  buttons_obj[ok_text] = ok_function_clean;

  // Display the dialog
  $("body").append(
    '<div id="pandora_confirm_dialog_text"><h3>' + message + "</h3></div>"
  );
  $("#pandora_confirm_dialog_text").dialog({
    resizable: false,
    draggable: true,
    modal: true,
    dialogClass: "pandora_confirm_dialog",
    overlay: {
      opacity: 0.5,
      background: "black"
    },
    closeOnEscape: true,
    modal: true,
    buttons: buttons_obj
  });
}

function ellipsize(str, max, ellipse) {
  if (max == null) max = 140;
  if (ellipse == null) ellipse = "…";

  return str.trim().length > max ? str.substr(0, max).trim() + ellipse : str;
}

/**
 * Display a dialog with an image
 *
 * @param {string} icon_name The name of the icon you will display
 * @param {string} icon_path The path to the icon
 * @param {Object} incoming_options All options
 * 		grayed: {bool} True to display the background black
 * 		title {string} 'Logo preview' by default
 */
function logo_preview(icon_name, icon_path, incoming_options) {
  // Get the options
  options = {
    grayed: false,
    title: "Logo preview"
  };
  $.extend(options, incoming_options);

  if (icon_name == "") return;

  $dialog = $("<div></div>");
  $image = $('<img src="' + icon_path + '">');
  $image.css("max-width", "500px").css("max-height", "500px");

  try {
    $dialog
      .hide()
      .html($image)
      .dialog({
        title: options.title,
        resizable: true,
        draggable: true,
        modal: true,
        dialogClass: options.grayed ? "dialog-grayed" : "",
        overlay: {
          opacity: 0.5,
          background: "black"
        },
        minHeight: 1,
        width: $image.width,
        close: function() {
          $dialog.empty().remove();
        }
      })
      .show();
  } catch (err) {
    // console.log(err);
  }
}

// Advanced Form control.
function load_modal(settings) {
  var AJAX_RUNNING = 0;
  var data = new FormData();
  if (settings.extradata) {
    settings.extradata.forEach(function(item) {
      if (item.value != undefined) {
        if (item.value instanceof Object || item.value instanceof Array) {
          data.append(item.name, JSON.stringify(item.value));
        } else {
          data.append(item.name, item.value);
        }
      }
    });
  }
  data.append("page", settings.onshow.page);
  data.append("method", settings.onshow.method);
  if (settings.onshow.extradata != undefined) {
    data.append("extradata", JSON.stringify(settings.onshow.extradata));
  }

  if (settings.target == undefined) {
    var uniq = uniqId();
    var div = document.createElement("div");
    div.id = "div-modal-" + uniq;
    div.style.display = "none";

    document.getElementById("main").append(div);

    var id_modal_target = "#div-modal-" + uniq;

    settings.target = $(id_modal_target);
  }

  var width = 630;
  if (settings.onshow.width) {
    width = settings.onshow.width;
  }

  if (settings.modal.overlay == undefined) {
    settings.modal.overlay = {
      opacity: 0.5,
      background: "black"
    };
  }

  settings.target.html("Loading modal...");
  settings.target
    .dialog({
      title: "Loading",
      close: false,
      width: 200,
      buttons: []
    })
    .show();
  var required_buttons = [];
  if (settings.modal.cancel != undefined) {
    //The variable contains a function
    // that is responsible for executing the method it receives from settings
    // which confirms the closure of a modal
    var cancelModal = function() {
      settings.target.dialog("close");
      if (AJAX_RUNNING) return;
      AJAX_RUNNING = 1;
      var formdata = new FormData();

      formdata.append("page", settings.oncancel.page);
      formdata.append("method", settings.oncancel.method);

      $.ajax({
        method: "post",
        url: settings.url,
        processData: false,
        contentType: false,
        data: formdata,
        success: function(data) {
          if (typeof settings.oncancel.callback == "function") {
            settings.oncancel.callback(data);
            settings.target.dialog("close");
          }
          AJAX_RUNNING = 0;
        },
        error: function(data) {
          // console.log(data);
          AJAX_RUNNING = 0;
        }
      });
    };

    required_buttons.push({
      class:
        "ui-widget ui-state-default ui-corner-all ui-button-text-only sub upd submit-cancel",
      text: settings.modal.cancel,
      click: function() {
        if (settings.oncancel != undefined) {
          if (typeof settings.oncancel.confirm == "function") {
            //receive function
            settings.oncancel.confirm(cancelModal);
          } else if (settings.oncancel != undefined) {
            cancelModal();
          }
        } else {
          $(this).dialog("close");
        }
      }
    });
  }

  if (settings.modal.ok != undefined) {
    required_buttons.push({
      class:
        "ui-widget ui-state-default ui-corner-all ui-button-text-only sub ok submit-next",
      text: settings.modal.ok,
      click: function() {
        if (AJAX_RUNNING) return;

        if (settings.onsubmit != undefined) {
          if (settings.onsubmit.preaction != undefined) {
            settings.onsubmit.preaction();
          }
          AJAX_RUNNING = 1;
          if (settings.onsubmit.dataType == undefined) {
            settings.onsubmit.dataType = "html";
          }

          var formdata = new FormData();
          if (settings.extradata) {
            settings.extradata.forEach(function(item) {
              if (item.value != undefined)
                formdata.append(item.name, item.value);
            });
          }
          formdata.append("page", settings.onsubmit.page);
          formdata.append("method", settings.onsubmit.method);

          var flagError = false;

          $("#" + settings.form + " :input").each(function() {
            if (this.checkValidity() === false) {
              $(this).attr("title", this.validationMessage);
              $(this).tooltip({
                tooltipClass: "uitooltip",
                position: {
                  my: "right bottom",
                  at: "right top",
                  using: function(position, feedback) {
                    $(this).css(position);
                    $("<div>")
                      .addClass("arrow")
                      .addClass(feedback.vertical)
                      .addClass(feedback.horizontal)
                      .appendTo(this);
                  }
                }
              });
              $(this).tooltip("open");

              var element = $(this);
              setTimeout(
                function(element) {
                  element.tooltip("destroy");
                  element.removeAttr("title");
                },
                3000,
                element
              );

              flagError = true;
            }

            if (this.type == "file") {
              if ($(this).prop("files")[0]) {
                formdata.append(this.name, $(this).prop("files")[0]);
              }
            } else {
              if ($(this).attr("type") == "checkbox") {
                if (this.checked) {
                  formdata.append(this.name, "on");
                }
              } else {
                formdata.append(this.name, $(this).val());
              }
            }
          });

          if (flagError === false) {
            $.ajax({
              method: "post",
              url: settings.url,
              processData: false,
              contentType: false,
              data: formdata,
              dataType: settings.onsubmit.dataType,
              success: function(data) {
                if (settings.ajax_callback != undefined) {
                  if (settings.idMsgCallback != undefined) {
                    settings.ajax_callback(data, settings.idMsgCallback);
                  } else {
                    settings.ajax_callback(data);
                  }
                }
                AJAX_RUNNING = 0;
              }
            });
          } else {
            AJAX_RUNNING = 0;
          }
        } else {
          // No onsumbit configured. Directly close.
          $(this).dialog("close");
        }
      },
      error: function(data) {
        // console.log(data);
        AJAX_RUNNING = 0;
      }
    });
  }

  $.ajax({
    method: "post",
    url: settings.url,
    processData: false,
    contentType: false,
    data: data,
    success: function(data) {
      settings.target.html(data);
      if (settings.onload != undefined) {
        settings.onload(data);
      }
      settings.target.dialog({
        resizable: true,
        draggable: true,
        modal: true,
        title: settings.modal.title,
        width: width,
<<<<<<< HEAD
        overlay: {
          opacity: 0.5,
          background: "black"
        },
        buttons: [
          {
            class:
              "ui-widget ui-state-default ui-corner-all ui-button-text-only sub upd submit-cancel",
            text: settings.modal.cancel,
            click: function() {
              $(this).dialog("close");
              if (typeof settings.cleanup == "function") {
                settings.cleanup();
              }
            }
          },
          {
            class:
              "ui-widget ui-state-default ui-corner-all ui-button-text-only sub ok submit-next",
            text: settings.modal.ok,
            click: function() {
              if (AJAX_RUNNING) return;
              AJAX_RUNNING = 1;
              if (settings.onsubmit.preaction != undefined) {
                settings.onsubmit.preaction();
              }
              var formdata = new FormData();
              if (settings.extradata) {
                settings.extradata.forEach(function(item) {
                  if (item.value != undefined) {
                    if (
                      item.value instanceof Object ||
                      item.value instanceof Array
                    ) {
                      formdata.append(item.name, JSON.stringify(item.value));
                    } else {
                      formdata.append(item.name, item.value);
                    }
                  }
                });
              }
              formdata.append("page", settings.onsubmit.page);
              formdata.append("method", settings.onsubmit.method);

              $("#" + settings.form + " :input").each(function() {
                if (this.type == "file") {
                  if ($(this).prop("files")[0]) {
                    formdata.append(this.name, $(this).prop("files")[0]);
                  }
                } else {
                  formdata.append(this.name, $(this).val());
                }
              });

              $.ajax({
                method: "post",
                url: settings.url,
                processData: false,
                contentType: false,
                data: formdata,
                success: function(data) {
                  if (settings.ajax_callback != undefined) {
                    settings.ajax_callback(data);
                  }
                  AJAX_RUNNING = 0;
                }
              });
            }
          }
        ],
=======
        overlay: settings.modal.overlay,
        buttons: required_buttons,
>>>>>>> ab1c6e17
        closeOnEscape: false,
        open: function() {
          $(".ui-dialog-titlebar-close").hide();
        },
        close: function() {
          if (id_modal_target != undefined) {
            $(id_modal_target).remove();
          }
        }
      });
    },
    error: function(data) {
      // console.log(data);
    }
  });
}

//Function that shows a dialog box to confirm closures of generic manners. The modal id is random
function confirmDialog(settings) {
  var randomStr = uniqId();

  $("body").append(
    '<div id="confirm_' + randomStr + '">' + settings.message + "</div>"
  );
  $("#confirm_" + randomStr);
  $("#confirm_" + randomStr)
    .dialog({
      title: settings.title,
      close: false,
      width: 350,
      modal: true,
      buttons: [
        {
          text: "Cancel",
          class:
            "ui-widget ui-state-default ui-corner-all ui-button-text-only sub upd submit-cancel",
          click: function() {
            $(this).dialog("close");
            if (typeof settings.onDeny == "function") settings.onDeny();
          }
        },
        {
          text: "Ok",
          class:
            "ui-widget ui-state-default ui-corner-all ui-button-text-only sub ok submit-next",
          click: function() {
            $(this).dialog("close");
            if (typeof settings.onAccept == "function") settings.onAccept();
          }
        }
      ]
    })
    .show();
}

function uniqId() {
  var randomStr =
    Math.random()
      .toString(36)
      .substring(2, 15) +
    Math.random()
      .toString(36)
      .substring(2, 15);

  return randomStr;
}

/**
 * Function to show modal with message Validation.
 *
 * @param {json} data Json example:
 * $return = [
 *  'error' => 0 or 1,
 *  'title' => [
 *    Failed,
 *    Success,
 *  ],
 *  'text'  => [
 *    Failed,
 *    Success,
 *  ],
 *];
 * @param {string} idMsg ID div charge modal.
 *
 * @return {void}
 */
function generalShowMsg(data, idMsg) {
  var title = data.title[data.error];
  var text = data.text[data.error];
  var failed = !data.error;

  $("#" + idMsg).empty();
  $("#" + idMsg).html(text);
  $("#" + idMsg).dialog({
    width: 450,
    position: {
      my: "center",
      at: "center",
      of: window,
      collision: "fit"
    },
    title: title,
    buttons: [
      {
        class:
          "ui-widget ui-state-default ui-corner-all ui-button-text-only sub ok submit-next",
        text: "OK",
        click: function(e) {
          if (!failed) {
            $(".ui-dialog-content").dialog("close");
          } else {
            $(this).dialog("close");
          }
        }
      }
    ]
  });
}

/**
 * Function for AJAX request.
 *
 * @param {string} id Id container append data.
 * @param {json} settings Json with settings.
 *
 * @return {void}
 */
function ajaxRequest(id, settings) {
  $.ajax({
    type: settings.type,
    dataType: settings.html,
    url: settings.url,
    data: settings.data,
    success: function(data) {
      $("#" + id).append(data);
    }
  });
}<|MERGE_RESOLUTION|>--- conflicted
+++ resolved
@@ -2110,7 +2110,6 @@
         modal: true,
         title: settings.modal.title,
         width: width,
-<<<<<<< HEAD
         overlay: {
           opacity: 0.5,
           background: "black"
@@ -2181,10 +2180,6 @@
             }
           }
         ],
-=======
-        overlay: settings.modal.overlay,
-        buttons: required_buttons,
->>>>>>> ab1c6e17
         closeOnEscape: false,
         open: function() {
           $(".ui-dialog-titlebar-close").hide();
