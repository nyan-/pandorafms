/* global $ */
/* exported load_modal */

var ENTERPRISE_DIR = "enterprise";

/* Function to hide/unhide a specific Div id */
function toggleDiv(divid) {
  if (document.getElementById(divid).style.display == "none") {
    document.getElementById(divid).style.display = "block";
  } else {
    document.getElementById(divid).style.display = "none";
  }
}

function winopeng(url, wid) {
  open(
    url,
    wid,
    "width=1000,height=550,status=no,toolbar=no,menubar=no,scrollbars=yes,resizable=yes"
  );
  // WARNING !! Internet Explorer DOESNT SUPPORT "-" CARACTERS IN WINDOW HANDLE VARIABLE
  status = wid;
}

function winopeng_var(url, wid, width, height) {
  open(
    url,
    wid,
    "width=" +
      width +
      ",height=" +
      height +
      ",status=no,toolbar=no,menubar=no,scrollbar=yes"
  );
  // WARNING !! Internet Explorer DOESNT SUPPORT "-" CARACTERS IN WINDOW HANDLE VARIABLE
  status = wid;
}

function open_help(url) {
  if (!navigator.onLine) {
    alert(
      "The help system could not be started. Please, check your network connection."
    );
    return;
  }
  if (url == "") {
    alert(
      "The help system is currently under maintenance. Sorry for the inconvenience."
    );
    return;
  }
  open(
    url,
    "pandorahelp",
    "width=650,height=500,status=0,toolbar=0,menubar=0,scrollbars=1,location=0"
  );
}

/**
 * Decode HTML entities into characters. Useful when receiving something from AJAX
 *
 * @param str String to convert
 *
 * @retval str with entities decoded
 */
function js_html_entity_decode(str) {
  if (!str) return "";

  str2 = str
    .replace(/</g, "&lt;")
    .replace(/>/g, "&gt;")
    .replace(/&lt;/g, "<")
    .replace(/&gt;/g, ">")
    .replace(/&#92;/g, "\\")
    .replace(/&quot;/g, '"')
    .replace(/&#039;/g, "'")
    .replace(/&amp;/g, "&")
    .replace(/&#x20;/g, " ")
    .replace(/&#13;/g, "\r")
    .replace(/&#10;/g, "\n");

  return str2;
}

/**
 * Function to search an element in an array.
 *
 * Extends the array object to use it like a method in an array object. Example:
 * <code>
 a = Array (4, 7, 9);
 alert (a.in_array (4)); // true
 alert (a.in_array (5)); // false
 */
Array.prototype.in_array = function() {
  for (var j in this) {
    if (this[j] == arguments[0]) return true;
  }

  return false;
};

/**
 * Util for check is empty object
 *
 * @param obj the object to check
 * @returns {Boolean} True it is empty
 */
function isEmptyObject(obj) {
  for (var prop in obj) {
    if (obj.hasOwnProperty(prop)) return false;
  }

  return true;
}

/**
 * Fill up select box with id "module" with modules after agent has been selected, but this not empty the select box.s
 *
 * @param event that has been triggered
 * @param id_agent Agent ID that has been selected
 * @param selected Which module(s) have to be selected
 */
function agent_changed_by_multiple_agents(event, id_agent, selected) {
  // Hack to avoid certain module types
  var module_types_excluded = [];
  if (typeof $("input.module_types_excluded") !== "undefined") {
    try {
      $("input.module_types_excluded").each(function(index, el) {
        var module_type = parseInt($(el).val());

        if (module_type !== NaN) module_types_excluded.push(module_type);
      });
    } catch (error) {}
  }

  var module_status = -1;
  if (typeof $("#status_module") !== "undefined") {
    try {
      module_status = $("#status_module").val();
    } catch (error) {}
  }

  // Module name
  var module_name = $("#text-module_filter").val();

  var idAgents = Array();

  jQuery.each($("#id_agents option:selected"), function(i, val) {
    //val() because the var is same <option val="NNN"></option>
    idAgents.push($(val).val());
  });

  var tags_to_search = $("#tags1").val();

  //Hack to find only enabled modules
  //Pass a flag as global var
  find_modules = "all";
  if (
    typeof show_only_enabled_modules !== "undefined" &&
    show_only_enabled_modules
  ) {
    find_modules = "enabled";
  }

  var selection_mode = $("#modules_selection_mode").val();
  if (typeof selection_mode === "undefined") {
    selection_mode = "common";
  }

  var serialized = $("#hidden-serialized").val();
  if (typeof serialized === "undefined") {
    serialized = "";
  }

  $("#module")
    .prop("disabled", true)
    .empty()
    .append(
      $("<option></option>")
        .html("Loading...")
        .attr("value", 0)
    );

  // Check if homedir was received like a JSON
  var homedir = ".";
  var id_server = 0;
  if (typeof event !== "undefined" && typeof event.data !== "undefined") {
    if (event.data != null) {
      if (typeof event.data !== "undefined") {
        if (typeof event.data.homedir !== "undefined") {
          homedir = event.data.homedir;
        }

        if (
          typeof event.data.metaconsole !== "undefined" &&
          event.data.metaconsole
        ) {
          id_server = $("#" + event.data.id_server).val();
        }
      }
    }
  }

  jQuery.post(
    homedir + "/ajax.php",
    {
      page: "operation/agentes/ver_agente",
      get_agent_modules_json_for_multiple_agents: 1,
      "id_agent[]": idAgents,
      "tags[]": tags_to_search,
      all: find_modules,
      "module_types_excluded[]": module_types_excluded,
      name: module_name,
      selection_mode: selection_mode,
      serialized: serialized,
      id_server: id_server,
      status_module: module_status
    },
    function(data) {
      $("#module").empty();

      if (isEmptyObject(data)) {
        //Trick for catch the translate text.
        var noneText =
          $("#id_agents").val() === null
            ? $("#select_agent_first_text").html()
            : $("#none_text").html();
        if (noneText == null) {
          noneText = "None";
        }

        $("#module").append(
          $("<option></option>")
            .html(noneText)
            .attr("None", "")
            .prop("selected", true)
        );

        return;
      }

      if (typeof $(document).data("text_for_module") != "undefined") {
        $("#module").append(
          $("<option></option>")
            .html($(document).data("text_for_module"))
            .attr("value", 0)
            .prop("selected", true)
        );
      } else {
        if (typeof data["any_text"] != "undefined") {
          $("#module").append(
            $("<option></option>")
              .html(data["any_text"])
              .attr("value", 0)
              .prop("selected", true)
          );
        } else {
          var anyText = $("#any_text").html(); //Trick for catch the translate text.

          if (anyText == null) {
            anyText = "Any";
          }

          $("#module").append(
            $("<option></option>")
              .html(anyText)
              .attr("value", 0)
              .prop("selected", true)
          );
        }
      }
      jQuery.each(data, function(i, val) {
        var s = js_html_entity_decode(val);

        $("#module").append(
          $("<option></option>")
            .html(s)
            .attr("value", i)
            .attr("title", s)
        );

        $("#module").fadeIn("normal");
      });
      if (typeof selected !== "undefined") $("#module").attr("value", selected);

      $("#module")
        .css("max-width", "")
        .prop("disabled", false);

      if (typeof function_hook_loaded_module_list == "function") {
        function_hook_loaded_module_list();
      }
    },
    "json"
  );
}

/**
 * Fill up select box with id "module" with modules with alerts of one template
 * after agent has been selected, but this not empty the select box.s
 *
 * @param event that has been triggered
 * @param id_agent Agent ID that has been selected
 * @param selected Which module(s) have to be selected
 */
function agent_changed_by_multiple_agents_with_alerts(
  event,
  id_agent,
  selected
) {
  var idAgents = Array();

  jQuery.each($("#id_agents option:selected"), function(i, val) {
    //val() because the var is same <option val="NNN"></option>
    idAgents.push($(val).val());
  });

  var selection_mode = $("#modules_selection_mode").val();
  if (selection_mode == undefined) {
    selection_mode = "common";
  }

  template = $("#id_alert_template option:selected").val();

  $("#module").attr("disabled", 1);
  $("#module").empty();
  $("#module").append(
    $("<option></option>")
      .html("Loading...")
      .attr("value", 0)
  );
  jQuery.post(
    "ajax.php",
    {
      page: "operation/agentes/ver_agente",
      get_agent_modules_multiple_alerts_json_for_multiple_agents: 1,
      template: template,
      "id_agent[]": idAgents,
      selection_mode: selection_mode
    },
    function(data) {
      $("#module").empty();

      if (typeof $(document).data("text_for_module") != "undefined") {
        $("#module").append(
          $("<option></option>")
            .html($(document).data("text_for_module"))
            .attr("value", 0)
            .prop("selected", true)
        );
      } else {
        if (typeof data["any_text"] != "undefined") {
          $("#module").append(
            $("<option></option>")
              .html(data["any_text"])
              .attr("value", 0)
              .prop("selected", true)
          );
        } else {
          var anyText = $("#any_text").html(); //Trick for catch the translate text.

          if (anyText == null) {
            anyText = "Any";
          }

          $("#module").append(
            $("<option></option>")
              .html(anyText)
              .attr("value", 0)
              .prop("selected", true)
          );
        }
      }
      jQuery.each(data, function(i, val) {
        s = js_html_entity_decode(val);
        $("#module").append(
          $("<option></option>")
            .html(s)
            .attr("value", val)
        );
        $("#module").fadeIn("normal");
      });
      if (selected != undefined) $("#module").attr("value", selected);
      $("#module").removeAttr("disabled");
    },
    "json"
  );
}

/**
 * Fill up select box with id "module" with modules with alerts of one or more templates
 * before agent has been selected, but this not empty the select box.s
 *
 * @param event that has been triggered
 * @param id_agent Agent ID that has been selected
 * @param selected Which module(s) have to be selected
 */
function alert_templates_changed_by_multiple_agents_with_alerts(
  event,
  id_agent,
  selected
) {
  var idAgents = Array();

  jQuery.each($("#id_agents option:selected"), function(i, val) {
    //val() because the var is same <option val="NNN"></option>
    idAgents.push($(val).val());
  });

  var selection_mode = $("#modules_selection_mode").val();
  if (selection_mode == undefined) {
    selection_mode = "common";
  }

  templates = Array();
  jQuery.each($("#id_alert_templates option:selected"), function(i, val) {
    //val() because the var is same <option val="NNN"></option>
    templates.push($(val).val());
  });

  $("#module").attr("disabled", 1);
  $("#module").empty();
  $("#module").append(
    $("<option></option>")
      .html("Loading...")
      .attr("value", 0)
  );
  jQuery.post(
    "ajax.php",
    {
      page: "operation/agentes/ver_agente",
      get_agent_modules_alerts_json_for_multiple_agents: 1,
      "templates[]": templates,
      "id_agent[]": idAgents,
      selection_mode: selection_mode
    },
    function(data) {
      $("#module").empty();

      if (typeof $(document).data("text_for_module") != "undefined") {
        $("#module").append(
          $("<option></option>")
            .html($(document).data("text_for_module"))
            .attr("value", 0)
            .prop("selected", true)
        );
      } else {
        if (typeof data["any_text"] != "undefined") {
          $("#module").append(
            $("<option></option>")
              .html(data["any_text"])
              .attr("value", 0)
              .prop("selected", true)
          );
        } else {
          var anyText = $("#any_text").html(); //Trick for catch the translate text.

          if (anyText == null) {
            anyText = "Any";
          }

          $("#module").append(
            $("<option></option>")
              .html(anyText)
              .attr("value", 0)
              .prop("selected", true)
          );
        }
      }
      jQuery.each(data, function(i, val) {
        s = js_html_entity_decode(val);
        $("#module").append(
          $("<option></option>")
            .html(s)
            .attr("value", val)
        );
        $("#module").fadeIn("normal");
      });
      if (selected != undefined) $("#module").attr("value", selected);
      $("#module").removeAttr("disabled");
    },
    "json"
  );
}

/**
 * Fill up select box with id "agent" with agents after module has been selected, but this not empty the select box.s
 *
 * @param event that has been triggered
 * @param id_module Module ID that has been selected
 * @param selected Which agent(s) have to be selected
 */
function module_changed_by_multiple_modules(event, id_module, selected) {
  var idModules = Array();

  jQuery.each($("#module_name option:selected"), function(i, val) {
    //val() because the var is same <option val="NNN"></option>
    idModules.push($(val).val());
  });

  $("#agents").attr("disabled", 1);
  $("#agents").empty();
  $("#agents").append(
    $("<option></option>")
      .html("Loading...")
      .attr("value", 0)
  );

  var status_module = -1;
  if (typeof $("#status_module") !== "undefined") {
    try {
      status_module = $("#status_module").val();
    } catch (error) {}
  }

  var selection_mode = $("#agents_selection_mode").val();
  if (selection_mode == undefined) {
    selection_mode = "common";
  }

  var tags_selected = [];

  var tags_to_search = $("#tags").val();
  if (tags_to_search != null) {
    if (tags_to_search[0] != -1) {
      tags_selected = tags_to_search;
    }
  }
  jQuery.post(
    "ajax.php",
    {
      page: "operation/agentes/ver_agente",
      get_agents_json_for_multiple_modules: 1,
      status_module: status_module,
      "module_name[]": idModules,
      selection_mode: selection_mode,
      tags: tags_selected
    },
    function(data) {
      $("#agents").append(
        $("<option></option>")
          .html("Loading...")
          .attr("value", 0)
      );

      $("#agents").empty();

      if (isEmptyObject(data)) {
        var noneText = $("#none_text").html(); //Trick for catch the translate text.

        if (noneText == null) {
          noneText = "None";
        }

        $("#agents").append(
          $("<option></option>")
            .html(noneText)
            .attr("None", "")
            .prop("selected", true)
        );

        return;
      }

      if (typeof $(document).data("text_for_module") != "undefined") {
        $("#agents").append(
          $("<option></option>")
            .html($(document).data("text_for_module"))
            .attr("value", 0)
            .prop("selected", true)
        );
      } else {
        if (typeof data["any_text"] != "undefined") {
          $("#agents").append(
            $("<option></option>")
              .html(data["any_text"])
              .attr("value", 0)
              .prop("selected", true)
          );
        } else {
          var anyText = $("#any_text").html(); //Trick for catch the translate text.

          if (anyText == null) {
            anyText = "Any";
          }

          $("#agents").append(
            $("<option></option>")
              .html(anyText)
              .attr("value", 0)
              .prop("selected", true)
          );
        }
      }
      jQuery.each(data, function(i, val) {
        s = js_html_entity_decode(val);
        $("#agents").append(
          $("<option></option>")
            .html(s)
            .attr("value", i)
        );
        $("#agents").fadeIn("normal");
      });

      if (selected != undefined) $("#agents").attr("value", selected);
      $("#agents").removeAttr("disabled");
    },
    "json"
  );
}

/**
 * Fill up select box with id "module" with modules after agent has been selected, but this not empty the select box.s
 *
 * @param event that has been triggered
 * @param id_agent Agent ID that has been selected
 * @param selected Which module(s) have to be selected
 */
function agent_changed_by_multiple_agents_id(event, id_agent, selected) {
  var idAgents = Array();

  jQuery.each($("#id_agents option:selected"), function(i, val) {
    //val() because the var is same <option val="NNN"></option>
    idAgents.push($(val).val());
  });

  $("#module").attr("disabled", 1);
  $("#module").empty();
  $("#module").append(
    $("<option></option>")
      .html("Loading...")
      .attr("value", 0)
  );
  jQuery.post(
    "ajax.php",
    {
      page: "operation/agentes/ver_agente",
      get_agent_modules_json_for_multiple_agents_id: 1,
      "id_agent[]": idAgents
    },
    function(data) {
      $("#module").empty();

      if (typeof $(document).data("text_for_module") != "undefined") {
        $("#module").append(
          $("<option></option>")
            .html($(document).data("text_for_module"))
            .attr("value", 0)
            .prop("selected", true)
        );
      } else {
        if (typeof data["any_text"] != "undefined") {
          $("#module").append(
            $("<option></option>")
              .html(data["any_text"])
              .attr("value", 0)
              .prop("selected", true)
          );
        } else {
          var anyText = $("#any_text").html(); //Trick for catch the translate text.

          if (anyText == null) {
            anyText = "Any";
          }

          $("#module").append(
            $("<option></option>")
              .html(anyText)
              .attr("value", 0)
              .prop("selected", true)
          );
        }
      }

      jQuery.each(data, function(i, val) {
        s = js_html_entity_decode(val["nombre"]);
        //$('#module').append ($('<option></option>').html (s).attr ("value", val));
        $("#module").append(
          $("<option></option>")
            .html(s)
            .attr("value", val["id_agente_modulo"])
        );
        $("#module").fadeIn("normal");
      });
      if (selected != undefined) $("#module").attr("value", selected);
      $("#module").removeAttr("disabled");
    },
    "json"
  );
}

function post_process_select_init(name) {
  // Manual mode is hidden by default

  $("#" + name + "_manual").hide();
  $("#" + name + "_default").show();
}

function post_process_select_init_unit(name, selected) {
  // Manual mode is hidden by default

  $("#" + name + "_manual").hide();
  $("#" + name + "_default").show();

  if (selected != "") {
    var select_or_text = false;
    $("#" + name + "_select option").each(function(i, item) {
      if ($(item).val() == selected) {
        select_or_text = true;
        return false;
      }
    });

    if (select_or_text) {
      $("#" + name + "_select option[value=" + selected + "]").attr(
        "selected",
        true
      );
      $("#text-" + name + "_text").val("");
    } else {
      $("#" + name + "_select option[value=none]").attr("selected", true);
      $("#" + name + "_default").hide();
      $("#" + name + "_manual").show();
    }
  } else {
    $("#" + name + "_select option[value=none]").attr("selected", true);
  }

  $("#" + name + "_select").change(function() {
    var value = $("#" + name + "_select").val();
    $("#" + name + "_select option[value=" + value + "]").attr(
      "selected",
      true
    );
  });
}

function post_process_select_events_unit(name, selected) {
  $("." + name + "_toggler").click(function() {
    var value = $("#text-" + name + "_text").val();

    var count = $("#" + name + "_select option").filter(function(i, item) {
      if ($(item).val() == value) return true;
      else return false;
    }).length;

    if (count != 1) {
      $("#" + name + "_select").append(
        $("<option>")
          .val(value)
          .text(value)
      );
    }

    $("#" + name + "_select option")
      .filter(function(i, item) {
        if ($(item).val() == value) return true;
        else return false;
      })
      .prop("selected", true);

    toggleBoth(name);
    $("#text-" + name + "_text").focus();
  });

  // When select a default period, is setted in seconds
  $("#" + name + "_select").change(function() {
    var value = $("#" + name + "_select").val();

    $("." + name).val(value);
    $("#text-" + name + "_text").val(value);
  });

  $("#text-" + name + "_text").keyup(function() {
    var value = $("#text-" + name + "_text").val();
    $("." + name).val(value);
  });
}

function post_process_select_events(name) {
  $("." + name + "_toggler").click(function() {
    var value = $("#text-" + name + "_text").val();

    var count = $("#" + name + "_select option").filter(function(i, item) {
      if (Number($(item).val()) == Number(value)) return true;
      else return false;
    }).length;

    if (count != 1) {
      $("#" + name + "_select").append(
        $("<option>")
          .val(value)
          .text(value)
      );
    }

    $("#" + name + "_select option")
      .filter(function(i, item) {
        if (Number($(item).val()) == Number(value)) return true;
        else return false;
      })
      .prop("selected", true);

    //~ $('#' + name + '_select').val(value);

    toggleBoth(name);
    $("#text-" + name + "_text").focus();
  });

  // When select a default period, is setted in seconds
  $("#" + name + "_select").change(function() {
    var value = $("#" + name + "_select").val();

    $("." + name).val(value);
    $("#text-" + name + "_text").val(value);
  });

  $("#text-" + name + "_text").keyup(function() {
    var value = $("#text-" + name + "_text").val();

    if (isNaN(value)) {
      value = 0;
      $("#text-" + name + "_text").val(value);
    } else {
      $("." + name).val(value);
    }
  });
}

/**
 * Init values for html_extended_select_for_time
 *
 * This function initialize the values of the control
 *
 * @param name string with the name of the select for time
 */
function period_select_init(name) {
  // Manual mode is hidden by default
  $("#" + name + "_manual").hide();
  $("#" + name + "_default").show();

  // If the text input is empty, we put on it 5 minutes by default
  if ($("#text-" + name + "_text").val() == "") {
    $("#text-" + name + "_text").val(300);
    // Set the value in the hidden field too
    $("." + name).val(300);
    if ($("#" + name + "_select option:eq(0)").val() == 0) {
      $("#" + name + "_select option:eq(2)").prop("selected", true);
    } else {
      $("#" + name + "_select option:eq(1)").prop("selected", true);
    }
  } else if ($("#text-" + name + "_text").val() == 0) {
    $("#" + name + "_units option:last").prop("selected", false);
    $("#" + name + "_manual").show();
    $("#" + name + "_default").hide();
  }
}

/**
 * Manage events into html_extended_select_for_time
 *
 * This function has all the events to manage the extended select
 * for time
 *
 * @param name string with the name of the select for time
 */
function period_select_events(name) {
  $("." + name + "_toggler").click(function() {
    toggleBoth(name);
    $("#text-" + name + "_text").focus();
  });

  adjustTextUnits(name);

  // When select a default period, is setted in seconds
  $("#" + name + "_select").change(function() {
    var value = $("#" + name + "_select").val();

    if (value == -1) {
      value = 300;
      toggleBoth(name);
      $("#text-" + name + "_text").focus();
    }

    $("." + name).val(value);
    $("#text-" + name + "_text").val(value);
    adjustTextUnits(name);
  });

  // When select a custom units, the default period changes to
  // 'custom' and the time in seconds is calculated into hidden input
  $("#" + name + "_units").change(function() {
    selectFirst(name);
    calculateSeconds(name);
  });

  // When write any character into custom input, it check to convert
  // it to integer and calculate in seconds into hidden input
  $("#text-" + name + "_text").keyup(function() {
    var cleanValue = parseInt($("#text-" + name + "_text").val());
    if (isNaN(cleanValue)) {
      cleanValue = "";
    }

    $("#text-" + name + "_text").val(cleanValue);

    selectFirst(name + "_select");
    calculateSeconds(name);
  });
}

function period_set_value(name, value) {
  $("#text-" + name + "_text").val(value);
  adjustTextUnits(name);
  calculateSeconds(name);
  selectFirst(name + "_select");
  $("#" + name + "_manual").hide();
  $("#" + name + "_default").show();
}

/**
 *
 * Select first option of a select if is not value=0
 *
 */
function selectFirst(name) {
  if ($("#" + name + " option:eq(0)").val() == 0) {
    $("#" + name + " option:eq(1)").prop("selected", true);
  } else {
    $("#" + name + " option:eq(0)").prop("selected", true);
  }
}

/**
 *
 * Toggle default and manual controls of period control
 * It is done with css function because hide and show do not
 * work properly when the divs are into a hiden div
 *
 */
function toggleBoth(name) {
  if ($("#" + name + "_default").css("display") == "none") {
    $("#" + name + "_default").css("display", "inline");
  } else {
    $("#" + name + "_default").css("display", "none");
  }

  if ($("#" + name + "_manual").css("display") == "none") {
    $("#" + name + "_manual").css("display", "inline");
  } else {
    $("#" + name + "_manual").css("display", "none");
  }
}

/**
 *
 * Calculate the custom time in seconds into hidden input
 *
 */
function calculateSeconds(name) {
  var calculated =
    $("#text-" + name + "_text").val() * $("#" + name + "_units").val();

  $("." + name).val(calculated);
}

/**
 *
 * Update via Javascript an advance selec for time
 *
 */
function period_select_update(name, seconds) {
  $("#text-" + name + "_text").val(seconds);
  adjustTextUnits(name);
  calculateSeconds(name);
  $("#" + name + "_manual").show();
  $("#" + name + "_default").hide();
}

/**
 *
 * Adjust units in the advanced select for time
 *
 */
function adjustTextUnits(name) {
  var restPrev;
  var unitsSelected = false;
  $("#" + name + "_units option").each(function() {
    if ($(this).val() < 0) {
      return;
    }
    var rest = $("#text-" + name + "_text").val() / $(this).val();
    var restInt = parseInt(rest).toString();

    if (rest != restInt && unitsSelected == false) {
      $("#" + name + "_units option:eq(" + ($(this).index() - 1) + ")").prop(
        "selected",
        true
      );
      $("#text-" + name + "_text").val(restPrev);
      unitsSelected = true;
    }

    restPrev = rest;
  });

  if (unitsSelected == false) {
    $("#" + name + "_units option:last").prop("selected", true);
    $("#text-" + name + "_text").val(restPrev);
  }

  if ($("#text-" + name + "_text").val() == 0) {
    selectFirst(name + "_units");
  }
}

/**
 * Sidebar function
 * params:
 * 	menuW: $params['width']
 * 	icon_width: $params['icon_width']
 *  position: $params['position']
 *  top_dist: $params['top']
 *  autotop: $params['autotop']
 *  icon_closed: $params['icon_closed']
 * 	icon_open: $params['icon_open']
 * 	homeurl: $config['homeurl']
 *
 **/
function hidded_sidebar(
  position,
  menuW,
  menuH,
  icon_width,
  top_dist,
  autotop,
  right_dist,
  autoright,
  icon_closed,
  icon_open,
  homeurl,
  vertical_mode
) {
  var defSlideTime = 220;
  var visibleMargin = icon_width + 10;
  var hiddenMarginW = menuW - visibleMargin;
  menuH = parseInt(menuH);
  var hiddenMarginH = menuH - visibleMargin;
  var windowWidth = $(window).width();
  var sideClosed = 1;

  if (top_dist == "auto_over") {
    top_dist = $("#" + autotop).offset().top;
  } else if (top_dist == "auto_below") {
    top_dist = $("#" + autotop).offset().top + $("#" + autotop).height();
    switch (position) {
      case "bottom":
        if (vertical_mode == "in") {
          top_dist -= visibleMargin + 10;
        }
    }
  }

  if (right_dist == "auto_right") {
    right_dist = $("#" + autoright).offset().left + $("#" + autoright).width();
  } else if (right_dist == "auto_left") {
    right_dist = $("#" + autoright).offset().left;
  }

  $(document).ready(function() {
    // SET INITIAL POSITION AND SHOW LAYER
    $("#side_layer").css("top", top_dist);
    switch (position) {
      case "left":
        $("#side_layer").css("left", -hiddenMarginW);
        break;
      case "right":
        $("#side_layer").css("left", windowWidth - visibleMargin - 1);
        $("#side_layer").css("width", visibleMargin + "px");
        break;
      case "bottom":
        $("#side_layer").css("left", right_dist - menuW);
        $("#side_layer").css("height", visibleMargin + "px");
        break;
    }
    $("#side_layer").show();

    $("#graph_menu_arrow").click(function() {
      switch (position) {
        case "right":
          if (sideClosed == 0) {
            $("#side_layer").animate(
              {
                width: "-=" + hiddenMarginW + "px",
                left: "+=" + hiddenMarginW + "px"
              },
              defSlideTime
            );
            $("#graph_menu_arrow").attr("src", homeurl + icon_closed);
          } else {
            $("#side_layer").animate(
              {
                width: "+=" + hiddenMarginW + "px",
                left: "-=" + hiddenMarginW + "px"
              },
              defSlideTime
            );
            $("#graph_menu_arrow").attr("src", homeurl + icon_open);
          }
          break;
        case "left":
          if (sideClosed == 1) {
            $("#side_layer").animate(
              { left: "+=" + hiddenMarginW + "px" },
              defSlideTime
            );

            $("#graph_menu_arrow").attr("src", homeurl + icon_closed);
          } else {
            $("#side_layer").animate(
              { left: "-=" + hiddenMarginW + "px" },
              defSlideTime
            );
            $("#graph_menu_arrow").attr("src", homeurl + icon_open);
          }
          break;
        case "bottom":
          if (sideClosed == 0) {
            $("#side_layer").animate(
              {
                height: "-=" + (hiddenMarginH + 10) + "px",
                top: "+=" + hiddenMarginH + "px"
              },
              defSlideTime
            );
            $("#graph_menu_arrow").attr("src", homeurl + icon_closed);
          } else {
            $("#side_layer").animate(
              {
                height: "+=" + (hiddenMarginH - 10) + "px",
                top: "-=" + hiddenMarginH + "px"
              },
              defSlideTime
            );
            $("#graph_menu_arrow").attr("src", homeurl + icon_open);
          }
          break;
      }

      if (sideClosed == 0) {
        //$('#side_top_text').hide();
        //$('#side_body_text').hide();
        //$('#side_bottom_text').hide();
        sideClosed = 1;
      } else {
        $("#side_top_text").show();
        $("#side_body_text").show();
        $("#side_bottom_text").show();
        sideClosed = 0;
      }
    });
  });

  switch (position) {
    case "right":
    case "bottom":
      // Move the right menu if window is resized
      $(window).resize(function() {
        var newWindowWidth = $(window).width();
        var widthVariation = newWindowWidth - windowWidth;
        $("#side_layer").animate({ left: "+=" + widthVariation + "px" }, 0);

        windowWidth = newWindowWidth;
      });
      break;
  }
}

// Function that recover a previously stored value from php code
function get_php_value(value) {
  return $.parseJSON($("#php_to_js_value_" + value).html());
}

function paint_qrcode(text, where, width, height) {
  if (typeof text == "undefined") {
    text = window.location.href;
  } else {
    //null value
    if (isEmptyObject(text)) {
      text = window.location.href;
    }
  }

  if (typeof where == "undefined") {
    where = $("#qrcode_container_image").get(0);
  } else if (typeof where == "string") {
    where = $(where).get(0);
  }

  if (typeof where == "undefined") {
    where = $("#qrcode_container_image").get(0);
  } else if (typeof where == "string") {
    where = $(where).get(0);
  }

  if (typeof width == "undefined") {
    width = 256;
  } else {
    if (typeof width == "object")
      if (isEmptyObject(width)) {
        //null value
        width = 256;
      }
  }

  if (typeof height == "undefined") {
    height = 256;
  } else {
    if (typeof height == "object")
      if (isEmptyObject(height)) {
        //null value
        height = 256;
      }
  }

  $(where).empty();

  var qrcode = new QRCode(where, {
    text: text,
    width: width,
    height: height,
    colorDark: "#343434",
    colorLight: "#ffffff",
    correctLevel: QRCode.CorrectLevel.M
  });
}

function show_dialog_qrcode(dialog, text, where, width, height) {
  if (typeof dialog == "undefined") {
    dialog = "#qrcode_container";
  } else {
    if (typeof dialog == "object")
      if (isEmptyObject(dialog)) {
        //null value
        dialog = "#qrcode_container";
      }
  }

  if (typeof where == "undefined") {
    where = $("#qrcode_container_image").get(0);
  } else if (typeof where == "string") {
    where = $(where).get(0);
  }

  if (typeof width == "undefined") {
    width = 256;
  } else {
    if (typeof width == "object")
      if (isEmptyObject(width)) {
        //null value
        width = 256;
      }
  }

  if (typeof height == "undefined") {
    height = 256;
  } else {
    if (typeof height == "object")
      if (isEmptyObject(height)) {
        //null value
        height = 256;
      }
  }

  paint_qrcode(text, where, 256, 256);

  $(dialog)
    .dialog({ autoOpen: false, modal: true })
    .dialog("open");
}

function openURLTagWindow(url) {
  window.open(
    url,
    "",
    "width=300, height=300, toolbar=no, location=no, directories=no, status=no, menubar=no"
  );
}

function removeTinyMCE(elementID) {
  if (elementID.length > 0 && !isEmptyObject(tinyMCE))
    tinyMCE.EditorManager.execCommand("mceRemoveControl", true, elementID);
}

function addTinyMCE(elementID) {
  if (elementID.length > 0 && !isEmptyObject(tinyMCE))
    tinyMCE.EditorManager.execCommand("mceAddControl", true, elementID);
}

function toggle_full_value(id) {
  $("#hidden_value_module_" + id).dialog({
    resizable: true,
    draggable: true,
    modal: true,
    height: 200,
    width: 400,
    overlay: {
      opacity: 0.5,
      background: "black"
    }
  });
}

function autoclick_profile_users(actual_level, firts_level, second_level) {
  if ($("#checkbox-" + actual_level).is(":checked")) {
    if (typeof firts_level !== "undefined") {
      var is_checked_firts = $("#checkbox-" + firts_level).is(":checked");
      if (!is_checked_firts) {
        $("#checkbox-" + firts_level).prop("checked", true);
      }
      if (second_level !== false) {
        if (!$("#checkbox-" + second_level).is(":checked")) {
          $("#checkbox-" + second_level).prop("checked", true);
        }
      }
    }
  }
}
/**
 * Auto hides an element and shows it
 * when the user moves the mouse over the body.
 *
 * @param element [Element object] Element object to hide.
 * @param hideTime [integer] ms of the hide timeout.
 *
 * @retval void
 */
var autoHideElement = function(element, hideTime) {
  hideTime = hideTime || 3000;
  var timerRef;
  var isHoverElement = false;

  var showElement = function() {
    $(element).show();
  };
  var hideElement = function() {
    $(element).fadeOut();
  };
  var startHideTimeout = function(msec) {
    showElement();
    timerRef = setTimeout(hideElement, msec);
  };
  var cancelHideTimeout = function() {
    clearTimeout(timerRef);
    timerRef = null;
  };

  var handleBodyMove = function(event) {
    if (isHoverElement) return;
    if (timerRef) cancelHideTimeout();
    startHideTimeout(hideTime);
  };
  var handleElementEnter = function(event) {
    isHoverElement = true;
    cancelHideTimeout();
  };
  var handleElementLeave = function(event) {
    isHoverElement = false;
    startHideTimeout(hideTime);
  };

  // Bind event handlers
  $(element)
    .mouseenter(handleElementEnter)
    .mouseleave(handleElementLeave);
  $("body").mousemove(handleBodyMove);

  // Start hide
  startHideTimeout(hideTime);
};

function htmlEncode(value) {
  // Create a in-memory div, set its inner text (which jQuery automatically encodes)
  // Then grab the encoded contents back out. The div never exists on the page.
  return $("<div/>")
    .text(value)
    .html();
}

function htmlDecode(value) {
  return $("<div/>")
    .html(value)
    .text();
}

function pagination_show_more(params, message) {
  //value input hidden for save limit
  var value_offset = $("#hidden-offset").val();
  //For each execution offset + limit
  var offset = parseInt(value_offset) + params["limit"];
  //save new value innput hidden
  $("#hidden-offset").val(offset);
  //add array value offset
  params["offset"] = offset;

  $.ajax({
    type: "POST",
    url: "ajax.php",
    data: params,
    success: function(data) {
      if (data == "") {
        $("#container_error").empty();
        $("#container_error").append("<h4>" + message + "</h4>");
      } else {
        $("#container_pag").append(data);
      }
    },
    datatype: "html"
  });
}

/*
 *function use d3.js for paint graph
 */
function paint_graph_status(
  min_w,
  max_w,
  min_c,
  max_c,
  inverse_w,
  inverse_c,
  error_w,
  error_c,
  legend_normal,
  legend_warning,
  legend_critical,
  message_error_warning,
  message_error_critical
) {
  //Check if they are numbers
  if (isNaN(min_w)) {
    min_w = 0;
  }
  if (isNaN(max_w)) {
    max_w = 0;
  }
  if (isNaN(min_c)) {
    min_c = 0;
  }
  if (isNaN(max_c)) {
    max_c = 0;
  }

  //if haven't errors
  if (error_w == 0 && error_c == 0) {
    //parse element
    min_w = parseFloat(min_w);
    min_c = parseFloat(min_c);
    max_w = parseFloat(max_w);
    max_c = parseFloat(max_c);

    //inicialize var
    var range_min = 0;
    var range_max = 0;
    var range_max_min = 0;
    var range_max_min = 0;

    //Find the lowest possible value
    if (min_w < 0 || min_c < 0) {
      if (min_w < min_c) {
        range_min = min_w - 100;
      } else {
        range_min = min_c - 100;
      }
    } else if (min_w > 0 || min_c > 0) {
      if (min_w > min_c) {
        range_max_min = min_w;
      } else {
        range_max_min = min_c;
      }
    } else {
      if (min_w < min_c) {
        range_min = min_w - 100;
      } else {
        range_min = min_c - 100;
      }
    }

    //Find the maximum possible value
    if (max_w > max_c) {
      range_max = max_w + 100 + range_max_min;
    } else {
      range_max = max_c + 100 + range_max_min;
    }

    //Controls whether the maximum = 0 is infinite
    if ((max_w == 0 || max_w == 0.0) && min_w != 0) {
      max_w = range_max;
    }
    if ((max_c == 0 || max_c == 0.0) && min_c != 0) {
      max_c = range_max;
    }

    //Scale according to the position
    position = 200 / (range_max - range_min);

    //axes
    var yScale = d3.scale
      .linear()
      .domain([range_min, range_max])
      .range([100, -100]);

    var yAxis = d3.svg
      .axis()
      .scale(yScale)
      .orient("left");

    //create svg
    var svg = d3.select("#svg_dinamic");
    //delete elements
    svg.selectAll("g").remove();

    width_x = 101;
    height_x = 50;

    svg
      .append("g")
      .attr("transform", "translate(100, 150)")
      .call(yAxis);

    //legend Normal text
    svg
      .append("g")
      .attr("width", 300)
      .attr("height", 300)
      .append("text")
      .attr("x", width_x)
      .attr("y", height_x - 20)
      .attr("fill", "black")
      .style("font-family", "arial")
      .style("font-weight", "bold")
      .style("font-size", "8pt")
      .html(legend_normal)
      .style("text-anchor", "first")
      .attr("width", 300)
      .attr("height", 300);

    //legend Normal rect
    svg
      .append("g")
      .append("rect")
      .attr("id", "legend_normal")
      .attr("x", width_x + 80)
      .attr("y", height_x - 30)
      .attr("width", 10)
      .attr("height", 10)
      .style("fill", "#82B92E");

    //legend Warning text
    svg
      .append("g")
      .append("text")
      .attr("x", width_x + 100)
      .attr("y", height_x - 20)
      .attr("fill", "black")
      .style("font-family", "arial")
      .style("font-weight", "bold")
      .style("font-size", "8pt")
      .html(legend_warning)
      .style("text-anchor", "first");

    //legend Warning rect
    svg
      .append("g")
      .append("rect")
      .attr("id", "legend_warning")
      .attr("x", width_x + 185)
      .attr("y", height_x - 30)
      .attr("width", 10)
      .attr("height", 10)
      .style("fill", "#ffd731");

    //legend Critical text
    svg
      .append("g")
      .append("text")
      .attr("x", width_x + 205)
      .attr("y", height_x - 20)
      .attr("fill", "black")
      .style("font-family", "arial")
      .style("font-weight", "bold")
      .style("font-size", "8pt")
      .html(legend_critical)
      .style("text-anchor", "first");

    //legend critical rect
    svg
      .append("g")
      .append("rect")
      .attr("id", "legend_critical")
      .attr("x", width_x + 285)
      .attr("y", height_x - 30)
      .attr("width", 10)
      .attr("height", 10)
      .style("fill", "#e63c52");

    //styles for number and axes
    svg
      .selectAll("g .domain")
      .style("stroke-width", 2)
      .style("fill", "none")
      .style("stroke", "black");

    svg
      .selectAll("g .tick text")
      .style("font-size", "9pt")
      .style("font-weight", "initial");

    //estatus normal
    svg
      .append("g")
      .append("rect")
      .attr("id", "status_rect")
      .attr("x", width_x)
      .attr("y", height_x)
      .attr("width", 300)
      .attr("height", 200)
      .style("fill", "#82B92E");

    //controls the inverse warning
    if (inverse_w == 0) {
      svg
        .append("g")
        .append("rect")
        .transition()
        .duration(600)
        .attr("id", "warning_rect")
        .attr("x", width_x)
        .attr(
          "y",
          height_x + (range_max - min_w) * position - (max_w - min_w) * position
        )
        .attr("width", 300)
        .attr("height", (max_w - min_w) * position)
        .style("fill", "#ffd731");
    } else {
      svg
        .append("g")
        .append("rect")
        .transition()
        .duration(600)
        .attr("id", "warning_rect")
        .attr("x", width_x)
        .attr("y", height_x + 200 - (min_w - range_min) * position)
        .attr("width", 300)
        .attr("height", (min_w - range_min) * position)
        .style("fill", "#ffd731");

      svg
        .append("g")
        .append("rect")
        .transition()
        .duration(600)
        .attr("id", "warning_inverse_rect")
        .attr("x", width_x)
        .attr("y", height_x)
        .attr("width", 300)
        .attr(
          "height",
          (range_max - min_w) * position - (max_w - min_w) * position
        )
        .style("fill", "#ffd731");
    }
    //controls the inverse critical
    if (inverse_c == 0) {
      svg
        .append("g")
        .append("rect")
        .transition()
        .duration(600)
        .attr("id", "critical_rect")
        .attr("x", width_x)
        .attr(
          "y",
          height_x + (range_max - min_c) * position - (max_c - min_c) * position
        )
        .attr("width", 300)
        .attr("height", (max_c - min_c) * position)
        .style("fill", "#e63c52");
    } else {
      svg
        .append("g")
        .append("rect")
        .transition()
        .duration(600)
        .attr("id", "critical_rect")
        .attr("x", width_x)
        .attr("y", height_x + 200 - (min_c - range_min) * position)
        .attr("width", 300)
        .attr("height", (min_c - range_min) * position)
        .style("fill", "#e63c52");
      svg
        .append("g")
        .append("rect")
        .transition()
        .duration(600)
        .attr("id", "critical_inverse_rect")
        .attr("x", width_x)
        .attr("y", height_x)
        .attr("width", 300)
        .attr(
          "height",
          (range_max - min_c) * position - (max_c - min_c) * position
        )
        .style("fill", "#e63c52");
    }
  } else {
    d3.select("#svg_dinamic rect").remove();
    //create svg
    var svg = d3.select("#svg_dinamic");
    svg.selectAll("g").remove();

    width_x = 10;
    height_x = 50;

    //message error warning
    if (error_w == 1) {
      $("#text-max_warning").addClass("input_error");
      svg
        .append("g")
        .append("text")
        .attr("x", width_x)
        .attr("y", height_x)
        .attr("fill", "black")
        .style("font-family", "arial")
        .style("font-weight", "bold")
        .style("font-size", 14)
        .style("fill", "red")
        .html(message_error_warning)
        .style("text-anchor", "first");
    }
    //message error critical
    if (error_c == 1) {
      $("#text-max_critical").addClass("input_error");
      svg
        .append("g")
        .append("text")
        .attr("x", width_x)
        .attr("y", height_x)
        .attr("fill", "black")
        .style("font-family", "arial")
        .style("font-weight", "bold")
        .style("font-size", 14)
        .style("fill", "red")
        .html(message_error_critical)
        .style("text-anchor", "first");
    }
  }
}

function round_with_decimals(value, multiplier) {
  // Default values
  if (typeof multiplier === "undefined") multiplier = 1;

  // Return non numeric types without modification
  if (typeof value !== "number" || Number.isNaN(value)) {
    return value;
  }

  if (value * multiplier == 0) return 0;
  if (Math.abs(value) * multiplier >= 1) {
    return Math.round(value * multiplier) / multiplier;
  }
  return round_with_decimals(value, multiplier * 10);
}

/**
 * Display a confirm dialog box
 *
 * @param string Text to display
 * @param string Ok button text
 * @param string Cancel button text
 * @param function Callback to action when ok button is pressed
 */
function display_confirm_dialog(message, ok_text, cancel_text, ok_function) {
  // Clean function to close the dialog
  var clean_function = function() {
    $("#pandora_confirm_dialog_text").hide();
    $("#pandora_confirm_dialog_text").remove();
  };

  // Modify the ok function to close the dialog too
  var ok_function_clean = function() {
    ok_function();
    clean_function();
  };

  var buttons_obj = {};
  buttons_obj[cancel_text] = clean_function;
  buttons_obj[ok_text] = ok_function_clean;

  // Display the dialog
  $("body").append(
    '<div id="pandora_confirm_dialog_text"><h3>' + message + "</h3></div>"
  );
  $("#pandora_confirm_dialog_text").dialog({
    resizable: false,
    draggable: true,
    modal: true,
    dialogClass: "pandora_confirm_dialog",
    overlay: {
      opacity: 0.5,
      background: "black"
    },
    closeOnEscape: true,
    modal: true,
    buttons: buttons_obj
  });
}

function ellipsize(str, max, ellipse) {
  if (max == null) max = 140;
  if (ellipse == null) ellipse = "…";

  return str.trim().length > max ? str.substr(0, max).trim() + ellipse : str;
}

/**
 * Display a dialog with an image
 *
 * @param {string} icon_name The name of the icon you will display
 * @param {string} icon_path The path to the icon
 * @param {Object} incoming_options All options
 * 		grayed: {bool} True to display the background black
 * 		title {string} 'Logo preview' by default
 */
function logo_preview(icon_name, icon_path, incoming_options) {
  // Get the options
  options = {
    grayed: false,
    title: "Logo preview"
  };
  $.extend(options, incoming_options);

  if (icon_name == "") return;

  $dialog = $("<div></div>");
  $image = $('<img src="' + icon_path + '">');
  $image.css("max-width", "500px").css("max-height", "500px");

  try {
    $dialog
      .hide()
      .html($image)
      .dialog({
        title: options.title,
        resizable: true,
        draggable: true,
        modal: true,
        dialogClass: options.grayed ? "dialog-grayed" : "",
        overlay: {
          opacity: 0.5,
          background: "black"
        },
        minHeight: 1,
        width: $image.width,
        close: function() {
          $dialog.empty().remove();
        }
      })
      .show();
  } catch (err) {
    // console.log(err);
  }
}

// Advanced Form control.
function load_modal(settings) {
  var AJAX_RUNNING = 0;
  var data = new FormData();
  if (settings.extradata) {
    settings.extradata.forEach(function(item) {
      if (item.value != undefined) data.append(item.name, item.value);
    });
  }
  data.append("page", settings.onshow.page);
  data.append("method", settings.onshow.method);

  var width = 630;
  if (settings.onshow.width) {
    width = settings.onshow.width;
  }

  settings.target.html("Loading modal...");
  settings.target
    .dialog({
      title: "Loading",
      close: false,
      width: 200,
      buttons: []
    })
    .show();
  var required_buttons = [];
  if (settings.modal.cancel != undefined) {
    //The variable contains a function
    // that is responsible for executing the method it receives from settings
    // which confirms the closure of a modal
    var cancelModal = function() {
      settings.target.dialog("close");
      if (AJAX_RUNNING) return;
      AJAX_RUNNING = 1;
      var formdata = new FormData();

      formdata.append("page", settings.oncancel.page);
      formdata.append("method", settings.oncancel.method);

      $.ajax({
        method: "post",
        url: settings.url,
        processData: false,
        contentType: false,
        data: formdata,
        success: function(data) {
          if (typeof settings.oncancel.callback == "function") {
            settings.oncancel.callback(data);
            settings.target.dialog("close");
          }
          AJAX_RUNNING = 0;
        },
        error: function(data) {
          // console.log(data);
          AJAX_RUNNING = 0;
        }
      });
    };

    required_buttons.push({
      class:
        "ui-widget ui-state-default ui-corner-all ui-button-text-only sub upd submit-cancel",
      text: settings.modal.cancel,
      click: function() {
        if (settings.oncancel != undefined) {
          if (typeof settings.oncancel.confirm == "function") {
            //receive function
            settings.oncancel.confirm(cancelModal);
          } else if (settings.oncancel != undefined) {
            cancelModal();
          }
        } else {
          $(this).dialog("close");
        }
      }
    });
  }

  if (settings.modal.ok != undefined) {
    required_buttons.push({
      class:
        "ui-widget ui-state-default ui-corner-all ui-button-text-only sub ok submit-next",
      text: settings.modal.ok,
      click: function() {
        if (AJAX_RUNNING) return;

        if (settings.onsubmit != undefined) {
          if (settings.onsubmit.preaction != undefined) {
            settings.onsubmit.preaction();
          }
          AJAX_RUNNING = 1;
          if (settings.onsubmit.dataType == undefined) {
            settings.onsubmit.dataType = "html";
          }

          var formdata = new FormData();
          if (settings.extradata) {
            settings.extradata.forEach(function(item) {
              if (item.value != undefined)
                formdata.append(item.name, item.value);
            });
          }
          formdata.append("page", settings.onsubmit.page);
          formdata.append("method", settings.onsubmit.method);

          var flagError = false;

          $("#" + settings.form + " :input").each(function() {
            if (this.checkValidity() === false) {
              $(this).attr("title", this.validationMessage);
              $(this).tooltip({
                tooltipClass: "uitooltip",
                position: {
                  my: "right bottom",
                  at: "right top",
                  using: function(position, feedback) {
                    $(this).css(position);
                    $("<div>")
                      .addClass("arrow")
                      .addClass(feedback.vertical)
                      .addClass(feedback.horizontal)
                      .appendTo(this);
                  }
                }
              });
              $(this).tooltip("open");

              var element = $(this);
              setTimeout(
                function(element) {
                  element.tooltip("destroy");
                  element.removeAttr("title");
                },
                3000,
                element
              );

              flagError = true;
            }

            if (this.type == "file") {
              if ($(this).prop("files")[0]) {
                formdata.append(this.name, $(this).prop("files")[0]);
              }
            } else {
              if ($(this).attr("type") == "checkbox") {
                if (this.checked) {
                  formdata.append(this.name, "on");
                }
              } else {
                formdata.append(this.name, $(this).val());
              }
            }
          });

          if (flagError === false) {
            $.ajax({
              method: "post",
              url: settings.url,
              processData: false,
              contentType: false,
              data: formdata,
              dataType: settings.onsubmit.dataType,
              success: function(data) {
                if (settings.ajax_callback != undefined) {
                  if (settings.idMsgCallback != undefined) {
                    settings.ajax_callback(data, settings.idMsgCallback);
                  } else {
                    settings.ajax_callback(data);
                  }
                }
                AJAX_RUNNING = 0;
              }
            });
          } else {
            AJAX_RUNNING = 0;
          }
        } else {
          // No onsumbit configured. Directly close.
          $(this).dialog("close");
        }
      },
      error: function(data) {
        // console.log(data);
        AJAX_RUNNING = 0;
      }
    });
  }

  $.ajax({
    method: "post",
    url: settings.url,
    processData: false,
    contentType: false,
    data: data,
    success: function(data) {
      settings.target.html(data);
      if (settings.onload != undefined) {
        settings.onload(data);
      }
      settings.target.dialog({
        resizable: true,
        draggable: true,
        modal: true,
        title: settings.modal.title,
        width: width,
        overlay: {
          opacity: 0.5,
          background: "black"
        },
<<<<<<< HEAD
        buttons: [
          {
            class:
              "ui-widget ui-state-default ui-corner-all ui-button-text-only sub upd submit-cancel",
            text: settings.modal.cancel,
            click: function() {
              $(this).dialog("close");
              if (typeof settings.cleanup == "function") {
                settings.cleanup();
              }
            }
          },
          {
            class:
              "ui-widget ui-state-default ui-corner-all ui-button-text-only sub ok submit-next",
            text: settings.modal.ok,
            click: function() {
              if (AJAX_RUNNING) return;
              AJAX_RUNNING = 1;
              if (settings.onsubmit.preaction != undefined) {
                settings.onsubmit.preaction();
              }
              if (settings.onsubmit.dataType == undefined) {
                settings.onsubmit.dataType = "html";
              }

              var formdata = new FormData();
              if (settings.extradata) {
                settings.extradata.forEach(function(item) {
                  if (item.value != undefined)
                    formdata.append(item.name, item.value);
                });
              }
              formdata.append("page", settings.onsubmit.page);
              formdata.append("method", settings.onsubmit.method);

              var flagError = false;

              $("#" + settings.form + " :input").each(function() {
                if (this.checkValidity() === false) {
                  $(this).attr("title", this.validationMessage);
                  $(this).tooltip({
                    tooltipClass: "uitooltip",
                    position: {
                      my: "right bottom",
                      at: "right top",
                      using: function(position, feedback) {
                        $(this).css(position);
                        $("<div>")
                          .addClass("arrow")
                          .addClass(feedback.vertical)
                          .addClass(feedback.horizontal)
                          .appendTo(this);
                      }
                    }
                  });
                  $(this).tooltip("open");

                  var element = $(this);
                  setTimeout(
                    function(element) {
                      element.tooltip("destroy");
                      element.removeAttr("title");
                    },
                    3000,
                    element
                  );

                  flagError = true;
                }

                if (this.type == "file") {
                  if ($(this).prop("files")[0]) {
                    formdata.append(this.name, $(this).prop("files")[0]);
                  }
                } else {
                  if ($(this).attr("type") == "checkbox") {
                    if (this.checked) {
                      formdata.append(this.name, "on");
                    }
                  } else {
                    formdata.append(this.name, $(this).val());
                  }
                }
              });

              if (flagError === false) {
                $.ajax({
                  method: "post",
                  url: settings.url,
                  processData: false,
                  contentType: false,
                  data: formdata,
                  dataType: settings.onsubmit.dataType,
                  success: function(data) {
                    if (settings.ajax_callback != undefined) {
                      if (settings.idMsgCallback != undefined) {
                        settings.ajax_callback(data, settings.idMsgCallback);
                      } else {
                        settings.ajax_callback(data);
                      }
                    }
                    AJAX_RUNNING = 0;
                  }
                });
              } else {
                AJAX_RUNNING = 0;
              }
            }
          }
        ],
=======
        buttons: required_buttons,
>>>>>>> 94d87c2a
        closeOnEscape: false,
        open: function() {
          $(".ui-dialog-titlebar-close").hide();
        }
      });
    },
    error: function(data) {
      // console.log(data);
    }
  });
}

//Function that shows a dialog box to confirm closures of generic manners. The modal id is random
function confirmDialog(settings) {
  var randomStr =
    Math.random()
      .toString(36)
      .substring(2, 15) +
    Math.random()
      .toString(36)
      .substring(2, 15);

  $("body").append(
    '<div id="confirm_' + randomStr + '">' + settings.message + "</div>"
  );
  $("#confirm_" + randomStr);
  $("#confirm_" + randomStr)
    .dialog({
      title: settings.title,
      close: false,
      width: 350,
      modal: true,
      buttons: [
        {
          text: "Cancel",
          class:
            "ui-widget ui-state-default ui-corner-all ui-button-text-only sub upd submit-cancel",
          click: function() {
            $(this).dialog("close");
            if (typeof settings.onDeny == "function") settings.onDeny();
          }
        },
        {
          text: "Ok",
          class:
            "ui-widget ui-state-default ui-corner-all ui-button-text-only sub ok submit-next",
          click: function() {
            $(this).dialog("close");
            if (typeof settings.onAccept == "function") settings.onAccept();
          }
        }
      ]
    })
    .show();
}

/**
 * Function to show modal with message Validation.
 *
 * @param {json} data Json example:
 * $return = [
 *  'error' => 0 or 1,
 *  'title' => [
 *    Failed,
 *    Success,
 *  ],
 *  'text'  => [
 *    Failed,
 *    Success,
 *  ],
 *];
 * @param {string} idMsg ID div charge modal.
 *
 * @return {void}
 */
function generalShowMsg(data, idMsg) {
  var title = data.title[data.error];
  var text = data.text[data.error];
  var failed = !data.error;

  $("#" + idMsg).empty();
  $("#" + idMsg).html(text);
  $("#" + idMsg).dialog({
    width: 450,
    position: {
      my: "center",
      at: "center",
      of: window,
      collision: "fit"
    },
    title: title,
    buttons: [
      {
        class:
          "ui-widget ui-state-default ui-corner-all ui-button-text-only sub ok submit-next",
        text: "OK",
        click: function(e) {
          if (!failed) {
            $(".ui-dialog-content").dialog("close");
          } else {
            $(this).dialog("close");
          }
        }
      }
    ]
  });
}

/**
 * Function for AJAX request.
 *
 * @param {string} id Id container append data.
 * @param {json} settings Json with settings.
 *
 * @return {void}
 */
function ajaxRequest(id, settings) {
  $.ajax({
    type: settings.type,
    dataType: settings.html,
    url: settings.url,
    data: settings.data,
    success: function(data) {
      $("#" + id).append(data);
    }
  });
}

/**
 * Function to show modal with message Validation.
 *
 * @param {json} data Json example:
 * $return = [
 *  'error' => 0 or 1,
 *  'title' => [
 *    Failed,
 *    Success,
 *  ],
 *  'text'  => [
 *    Failed,
 *    Success,
 *  ],
 *];
 * @param {string} idMsg ID div charge modal.
 *
 * @return {void}
 */
function generalShowMsg(data, idMsg) {
  var title = data.title[data.error];
  var text = data.text[data.error];
  var failed = !data.error;

  $("#" + idMsg).empty();
  $("#" + idMsg).html(text);
  $("#" + idMsg).dialog({
    width: 450,
    position: {
      my: "center",
      at: "center",
      of: window,
      collision: "fit"
    },
    title: title,
    buttons: [
      {
        class:
          "ui-widget ui-state-default ui-corner-all ui-button-text-only sub ok submit-next",
        text: "OK",
        click: function(e) {
          if (!failed) {
            $(".ui-dialog-content").dialog("close");
          } else {
            $(this).dialog("close");
          }
        }
      }
    ]
  });
}

/**
 * Function for AJAX request.
 *
 * @param {string} id Id container append data.
 * @param {json} settings Json with settings.
 *
 * @return {void}
 */
function ajaxRequest(id, settings) {
  $.ajax({
    type: settings.type,
    dataType: settings.html,
    url: settings.url,
    data: settings.data,
    success: function(data) {
      $("#" + id).append(data);
    }
  });
}<|MERGE_RESOLUTION|>--- conflicted
+++ resolved
@@ -2085,121 +2085,7 @@
           opacity: 0.5,
           background: "black"
         },
-<<<<<<< HEAD
-        buttons: [
-          {
-            class:
-              "ui-widget ui-state-default ui-corner-all ui-button-text-only sub upd submit-cancel",
-            text: settings.modal.cancel,
-            click: function() {
-              $(this).dialog("close");
-              if (typeof settings.cleanup == "function") {
-                settings.cleanup();
-              }
-            }
-          },
-          {
-            class:
-              "ui-widget ui-state-default ui-corner-all ui-button-text-only sub ok submit-next",
-            text: settings.modal.ok,
-            click: function() {
-              if (AJAX_RUNNING) return;
-              AJAX_RUNNING = 1;
-              if (settings.onsubmit.preaction != undefined) {
-                settings.onsubmit.preaction();
-              }
-              if (settings.onsubmit.dataType == undefined) {
-                settings.onsubmit.dataType = "html";
-              }
-
-              var formdata = new FormData();
-              if (settings.extradata) {
-                settings.extradata.forEach(function(item) {
-                  if (item.value != undefined)
-                    formdata.append(item.name, item.value);
-                });
-              }
-              formdata.append("page", settings.onsubmit.page);
-              formdata.append("method", settings.onsubmit.method);
-
-              var flagError = false;
-
-              $("#" + settings.form + " :input").each(function() {
-                if (this.checkValidity() === false) {
-                  $(this).attr("title", this.validationMessage);
-                  $(this).tooltip({
-                    tooltipClass: "uitooltip",
-                    position: {
-                      my: "right bottom",
-                      at: "right top",
-                      using: function(position, feedback) {
-                        $(this).css(position);
-                        $("<div>")
-                          .addClass("arrow")
-                          .addClass(feedback.vertical)
-                          .addClass(feedback.horizontal)
-                          .appendTo(this);
-                      }
-                    }
-                  });
-                  $(this).tooltip("open");
-
-                  var element = $(this);
-                  setTimeout(
-                    function(element) {
-                      element.tooltip("destroy");
-                      element.removeAttr("title");
-                    },
-                    3000,
-                    element
-                  );
-
-                  flagError = true;
-                }
-
-                if (this.type == "file") {
-                  if ($(this).prop("files")[0]) {
-                    formdata.append(this.name, $(this).prop("files")[0]);
-                  }
-                } else {
-                  if ($(this).attr("type") == "checkbox") {
-                    if (this.checked) {
-                      formdata.append(this.name, "on");
-                    }
-                  } else {
-                    formdata.append(this.name, $(this).val());
-                  }
-                }
-              });
-
-              if (flagError === false) {
-                $.ajax({
-                  method: "post",
-                  url: settings.url,
-                  processData: false,
-                  contentType: false,
-                  data: formdata,
-                  dataType: settings.onsubmit.dataType,
-                  success: function(data) {
-                    if (settings.ajax_callback != undefined) {
-                      if (settings.idMsgCallback != undefined) {
-                        settings.ajax_callback(data, settings.idMsgCallback);
-                      } else {
-                        settings.ajax_callback(data);
-                      }
-                    }
-                    AJAX_RUNNING = 0;
-                  }
-                });
-              } else {
-                AJAX_RUNNING = 0;
-              }
-            }
-          }
-        ],
-=======
         buttons: required_buttons,
->>>>>>> 94d87c2a
         closeOnEscape: false,
         open: function() {
           $(".ui-dialog-titlebar-close").hide();
@@ -2326,76 +2212,4 @@
       $("#" + id).append(data);
     }
   });
-}
-
-/**
- * Function to show modal with message Validation.
- *
- * @param {json} data Json example:
- * $return = [
- *  'error' => 0 or 1,
- *  'title' => [
- *    Failed,
- *    Success,
- *  ],
- *  'text'  => [
- *    Failed,
- *    Success,
- *  ],
- *];
- * @param {string} idMsg ID div charge modal.
- *
- * @return {void}
- */
-function generalShowMsg(data, idMsg) {
-  var title = data.title[data.error];
-  var text = data.text[data.error];
-  var failed = !data.error;
-
-  $("#" + idMsg).empty();
-  $("#" + idMsg).html(text);
-  $("#" + idMsg).dialog({
-    width: 450,
-    position: {
-      my: "center",
-      at: "center",
-      of: window,
-      collision: "fit"
-    },
-    title: title,
-    buttons: [
-      {
-        class:
-          "ui-widget ui-state-default ui-corner-all ui-button-text-only sub ok submit-next",
-        text: "OK",
-        click: function(e) {
-          if (!failed) {
-            $(".ui-dialog-content").dialog("close");
-          } else {
-            $(this).dialog("close");
-          }
-        }
-      }
-    ]
-  });
-}
-
-/**
- * Function for AJAX request.
- *
- * @param {string} id Id container append data.
- * @param {json} settings Json with settings.
- *
- * @return {void}
- */
-function ajaxRequest(id, settings) {
-  $.ajax({
-    type: settings.type,
-    dataType: settings.html,
-    url: settings.url,
-    data: settings.data,
-    success: function(data) {
-      $("#" + id).append(data);
-    }
-  });
 }