--- conflicted
+++ resolved
@@ -1984,15 +1984,6 @@
 
           $("#" + settings.form + " :input").each(function() {
             if (this.checkValidity() === false) {
-<<<<<<< HEAD
-              $(this).prop("title", this.validationMessage);
-              $(this).tooltip({
-                tooltipClass: "uitooltip",
-                position: { my: "right bottom", at: "right bottom" },
-                show: { duration: 200 }
-              });
-              $(this).tooltip("open");
-=======
               $(this).attr("title", this.validationMessage);
               $(this).tooltip({
                 tooltipClass: "uitooltip",
@@ -2021,7 +2012,6 @@
                 element
               );
 
->>>>>>> b11dbc63
               flagError = true;
             }
 
