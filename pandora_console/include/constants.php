<?php
/**
 * Constants definitions.
 *
 * @category   Library
 * @package    Pandora FMS
 * @subpackage Opensource
 * @version    1.0.0
 * @license    See below
 *
 *    ______                 ___                    _______ _______ ________
 *   |   __ \.-----.--.--.--|  |.-----.----.-----. |    ___|   |   |     __|
 *  |    __/|  _  |     |  _  ||  _  |   _|  _  | |    ___|       |__     |
 * |___|   |___._|__|__|_____||_____|__| |___._| |___|   |__|_|__|_______|
 *
 * ============================================================================
 * Copyright (c) 2005-2019 Artica Soluciones Tecnologicas
 * Please see http://pandorafms.org for full contribution list
 * This program is free software; you can redistribute it and/or
 * modify it under the terms of the GNU General Public License
 * as published by the Free Software Foundation for version 2.
 * This program is distributed in the hope that it will be useful,
 * but WITHOUT ANY WARRANTY; without even the implied warranty of
 * MERCHANTABILITY or FITNESS FOR A PARTICULAR PURPOSE.  See the
 * GNU General Public License for more details.
 * ============================================================================
 */

// Enterprise hook constant.
define('ENTERPRISE_NOT_HOOK', -1);

// Others.
define('GROUP_ALL', 0);

// Date and time formats.
define('DATE_FORMAT', 'Y/m/d');
define('DATE_FORMAT_JS', 'yy/mm/dd');
define('TIME_FORMAT', 'H:i:s');
define('TIME_FORMAT_JS', 'HH:mm:ss');

// Events state constants.
define('EVENT_NEW', 0);
define('EVENT_VALIDATE', 1);
define('EVENT_PROCESS', 2);



// Agents disabled status.
define('AGENT_ENABLED', 0);
define('AGENT_DISABLED', 1);



// Error report codes.
define('NOERR', 11111);
define('ERR_GENERIC', -10000);
define('ERR_EXIST', -20000);
define('ERR_INCOMPLETE', -30000);
define('ERR_DB', -40000);
define('ERR_DB_HOST', -40001);
define('ERR_DB_DB', -40002);
define('ERR_FILE', -50000);
define('ERR_NOCHANGES', -60000);
define('ERR_NODATA', -70000);
define('ERR_CONNECTION', -80000);
define('ERR_DISABLED', -90000);
define('ERR_WRONG', -100000);
define('ERR_WRONG_NAME', -100001);
define('ERR_WRONG_PARAMETERS', -100002);
define('ERR_ACL', -110000);
define('ERR_AUTH', -120000);
define('ERR_COULDNT_RESOLVE_HOST', -130000);

// Event status code.
define('EVENT_STATUS_NEW', 0);
define('EVENT_STATUS_INPROCESS', 2);
define('EVENT_STATUS_VALIDATED', 1);

// Seconds in a time unit constants.
define('SECONDS_1MINUTE', 60);
define('SECONDS_2MINUTES', 120);
define('SECONDS_5MINUTES', 300);
define('SECONDS_10MINUTES', 600);
define('SECONDS_15MINUTES', 900);
define('SECONDS_30MINUTES', 1800);
define('SECONDS_1HOUR', 3600);
define('SECONDS_2HOUR', 7200);
define('SECONDS_3HOUR', 10800);
define('SECONDS_5HOUR', 18000);
define('SECONDS_6HOURS', 21600);
define('SECONDS_12HOURS', 43200);
define('SECONDS_1DAY', 86400);
define('SECONDS_2DAY', 172800);
define('SECONDS_4DAY', 345600);
define('SECONDS_5DAY', 432000);
define('SECONDS_1WEEK', 604800);
define('SECONDS_10DAY', 864000);
define('SECONDS_2WEEK', 1209600);
define('SECONDS_15DAYS', 1296000);
define('SECONDS_1MONTH', 2592000);
define('SECONDS_2MONTHS', 5184000);
define('SECONDS_3MONTHS', 7776000);
define('SECONDS_6MONTHS', 15552000);
define('SECONDS_1YEAR', 31104000);
define('SECONDS_2YEARS', 62208000);
define('SECONDS_3YEARS', 93312000);



// Separator constats.
define('SEPARATOR_COLUMN', ';');
define('SEPARATOR_ROW', chr(10));
// Chr(10) is \n.
define('SEPARATOR_COLUMN_CSV', '#');
define('SEPARATOR_ROW_CSV', "@\n");



// Backup paths.
switch ($config['dbtype']) {
    case 'mysql':
    case 'postgresql':
        define('BACKUP_DIR', 'attachment/backups');
        define('BACKUP_FULLPATH', $config['homedir'].'/'.BACKUP_DIR);
    break;

    case 'oracle':
        define('BACKUP_DIR', 'DATA_PUMP_DIR');
        define('BACKUP_FULLPATH', 'DATA_PUMP_DIR');
    break;

    default:
        // Ignore.
    break;
}



// Color constants.
define('COL_CRITICAL', '#FC4444');
define('COL_WARNING', '#FAD403');
define('COL_WARNING_DARK', '#FFB900');
define('COL_NORMAL', '#80BA27');
define('COL_NOTINIT', '#3BA0FF');
define('COL_UNKNOWN', '#B2B2B2');
define('COL_DOWNTIME', '#976DB1');
define('COL_IGNORED', '#DDD');
define('COL_ALERTFIRED', '#FFA631');
define('COL_MINOR', '#F099A2');
define('COL_MAJOR', '#C97A4A');
define('COL_INFORMATIONAL', '#E4E4E4');
define('COL_MAINTENANCE', '#3BA0FF');

define('COL_GRAPH1', '#C397F2');
define('COL_GRAPH2', '#FFE66C');
define('COL_GRAPH3', '#92CCA3');
define('COL_GRAPH4', '#EA6D5B');
define('COL_GRAPH5', '#6BD8DD');
define('COL_GRAPH6', '#F49B31');
define('COL_GRAPH7', '#999999');
define('COL_GRAPH8', '#F2B8C1');
define('COL_GRAPH9', '#C4E8C1');
define('COL_GRAPH10', '#C1DBE5');
define('COL_GRAPH11', '#C9C1e0');
define('COL_GRAPH12', '#F45B95');
define('COL_GRAPH13', '#E83128');


// Styles.
// Size of text in characters for truncate.
define('GENERIC_SIZE_TEXT', 50);



// Agent module status.
define('AGENT_MODULE_STATUS_ALL', -1);
define('AGENT_MODULE_STATUS_CRITICAL_BAD', 1);
define('AGENT_MODULE_STATUS_CRITICAL_ALERT', 100);
define('AGENT_MODULE_STATUS_NO_DATA', 4);
define('AGENT_MODULE_STATUS_NORMAL', 0);
define('AGENT_MODULE_STATUS_NORMAL_ALERT', 300);
define('AGENT_MODULE_STATUS_NOT_NORMAL', 6);
define('AGENT_MODULE_STATUS_WARNING', 2);
define('AGENT_MODULE_STATUS_WARNING_ALERT', 200);
define('AGENT_MODULE_STATUS_UNKNOWN', 3);
define('AGENT_MODULE_STATUS_NOT_INIT', 5);

// Agent status.
define('AGENT_STATUS_ALL', -1);
define('AGENT_STATUS_CRITICAL', 1);
define('AGENT_STATUS_NORMAL', 0);
define('AGENT_STATUS_NOT_INIT', 5);
define('AGENT_STATUS_NOT_NORMAL', 6);
define('AGENT_STATUS_UNKNOWN', 3);
define('AGENT_STATUS_ALERT_FIRED', 4);
define('AGENT_STATUS_WARNING', 2);

// Pseudo criticity analysis.
define('NO_CRIT', -1);
define('CRIT_0', 0);
define('CRIT_1', 1);
define('CRIT_2', 2);
define('CRIT_3', 3);
define('CRIT_4', 4);
define('CRIT_5', 5);

// Visual maps contants.
// The items kind.
define('STATIC_GRAPH', 0);
define('PERCENTILE_BAR', 3);
define('MODULE_GRAPH', 1);
define('AUTO_SLA_GRAPH', 14);
define('SIMPLE_VALUE', 2);
define('LABEL', 4);
define('ICON', 5);
define('SIMPLE_VALUE_MAX', 6);
define('SIMPLE_VALUE_MIN', 7);
define('SIMPLE_VALUE_AVG', 8);
define('PERCENTILE_BUBBLE', 9);
define('SERVICE', 10);
// Enterprise Item.
define('GROUP_ITEM', 11);
define('BOX_ITEM', 12);
define('LINE_ITEM', 13);
define('CIRCULAR_PROGRESS_BAR', 15);
define('CIRCULAR_INTERIOR_PROGRESS_BAR', 16);
define('DONUT_GRAPH', 17);
define('BARS_GRAPH', 18);
define('CLOCK', 19);
define('COLOR_CLOUD', 20);
// Some styles.
define('MIN_WIDTH', 300);
define('MIN_HEIGHT', 120);
define('MIN_WIDTH_CAPTION', 420);
// The process for simple value.
define('PROCESS_VALUE_NONE', 0);
define('PROCESS_VALUE_MIN', 1);
define('PROCESS_VALUE_MAX', 2);
define('PROCESS_VALUE_AVG', 3);
// Status.
define('VISUAL_MAP_STATUS_CRITICAL_BAD', 1);
define('VISUAL_MAP_STATUS_CRITICAL_ALERT', 4);
define('VISUAL_MAP_STATUS_NORMAL', 0);
define('VISUAL_MAP_STATUS_WARNING', 2);
define('VISUAL_MAP_STATUS_UNKNOWN', 3);
define('VISUAL_MAP_STATUS_WARNING_ALERT', 10);
// Wizard.
define('VISUAL_MAP_WIZARD_PARENTS_NONE', 0);
define('VISUAL_MAP_WIZARD_PARENTS_ITEM_MAP', 1);
define('VISUAL_MAP_WIZARD_PARENTS_AGENT_RELANTIONSHIP', 2);



// Service constants.
// Status.
define('SERVICE_STATUS_UNKNOWN', -1);
define('SERVICE_STATUS_NORMAL', 0);
define('SERVICE_STATUS_CRITICAL', 1);
define('SERVICE_STATUS_WARNING', 2);
define('SERVICE_STATUS_ALERT', 4);
// Default weights.
define('SERVICE_WEIGHT_CRITICAL', 1);
define('SERVICE_WEIGHT_WARNING', 0.5);
define('SERVICE_ELEMENT_WEIGHT_CRITICAL', 1);
define('SERVICE_ELEMENT_WEIGHT_WARNING', 0.5);
define('SERVICE_ELEMENT_WEIGHT_OK', 0);
define('SERVICE_ELEMENT_WEIGHT_UNKNOWN', 0);
// Modes.
define('SERVICE_MODE_MANUAL', 0);
define('SERVICE_MODE_AUTO', 1);
define('SERVICE_MODE_SIMPLE', 2);



// Status images.
// For modules.
define('STATUS_MODULE_OK', 'module_ok.png');
define('STATUS_MODULE_CRITICAL', 'module_critical.png');
define('STATUS_MODULE_WARNING', 'module_warning.png');
define('STATUS_MODULE_NO_DATA', 'module_no_data.png');
define('STATUS_MODULE_UNKNOWN', 'module_unknown.png');
// For agents.
define('STATUS_AGENT_CRITICAL', 'agent_critical.png');
define('STATUS_AGENT_WARNING', 'agent_warning.png');
define('STATUS_AGENT_DOWN', 'agent_down.png');
define('STATUS_AGENT_UNKNOWN', 'agent_unknown.png');
define('STATUS_AGENT_OK', 'agent_ok.png');
define('STATUS_AGENT_NO_DATA', 'agent_no_data.png');
define('STATUS_AGENT_NO_MONITORS', 'agent_no_monitors.png');
define('STATUS_AGENT_NOT_INIT', 'agent_notinit.png');
// For alerts.
define('STATUS_ALERT_FIRED', 'alert_fired.png');
define('STATUS_ALERT_NOT_FIRED', 'alert_not_fired.png');
define('STATUS_ALERT_DISABLED', 'alert_disabled.png');
// For servers.
define('STATUS_SERVER_OK', 'server_ok.png');
define('STATUS_SERVER_DOWN', 'server_down.png');



// Status images (ball).
// For modules.
define('STATUS_MODULE_OK_BALL', 'module_ok_ball.png');
define('STATUS_MODULE_CRITICAL_BALL', 'module_critical_ball.png');
define('STATUS_MODULE_WARNING_BALL', 'module_warning_ball.png');
define('STATUS_MODULE_NO_DATA_BALL', 'module_no_data_ball.png');
define('STATUS_MODULE_UNKNOWN_BALL', 'module_unknown_ball.png');
// For agents.
define('STATUS_AGENT_CRITICAL_BALL', 'agent_critical_ball.png');
define('STATUS_AGENT_WARNING_BALL', 'agent_warning_ball.png');
define('STATUS_AGENT_DOWN_BALL', 'agent_down_ball.png');
define('STATUS_AGENT_UNKNOWN_BALL', 'agent_unknown_ball.png');
define('STATUS_AGENT_OK_BALL', 'agent_ok_ball.png');
define('STATUS_AGENT_NO_DATA_BALL', 'agent_no_data_ball.png');
define('STATUS_AGENT_NO_MONITORS_BALL', 'agent_no_monitors_ball.png');
define('STATUS_AGENT_NOT_INIT_BALL', 'agent_notinit_ball.png');
// For alerts.
define('STATUS_ALERT_FIRED_BALL', 'alert_fired_ball.png');
define('STATUS_ALERT_NOT_FIRED_BALL', 'alert_not_fired_ball.png');
define('STATUS_ALERT_DISABLED_BALL', 'alert_disabled_ball.png');
// For servers.
define('STATUS_SERVER_OK_BALL', 'server_ok_ball.png');
define('STATUS_SERVER_DOWN_BALL', 'server_down_ball.png');



// Events criticity.
define('EVENT_CRIT_MAINTENANCE', 0);
define('EVENT_CRIT_INFORMATIONAL', 1);
define('EVENT_CRIT_NORMAL', 2);
define('EVENT_CRIT_MINOR', 5);
define('EVENT_CRIT_WARNING', 3);
define('EVENT_CRIT_MAJOR', 6);
define('EVENT_CRIT_CRITICAL', 4);
define('EVENT_CRIT_WARNING_OR_CRITICAL', 34);
define('EVENT_CRIT_NOT_NORMAL', 20);
define('EVENT_CRIT_OR_NORMAL', 21);

// Id Module (more use in component).
define('MODULE_DATA', 1);
define('MODULE_NETWORK', 2);
define('MODULE_SNMP', 2);
define('MODULE_PLUGIN', 4);
define('MODULE_PREDICTION', 5);
define('MODULE_WMI', 6);
define('MODULE_WEB', 7);
define('MODULE_WUX', 8);

// Type of Modules of Prediction.
define('MODULE_PREDICTION_SERVICE', 2);
define('MODULE_PREDICTION_SYNTHETIC', 3);
define('MODULE_PREDICTION_NETFLOW', 4);
define('MODULE_PREDICTION_CLUSTER', 5);
define('MODULE_PREDICTION_CLUSTER_AA', 6);
define('MODULE_PREDICTION_CLUSTER_AP', 7);

// SNMP CONSTANTS.
define('SNMP_DIR_MIBS', 'attachment/mibs');

define('SNMP_TRAP_TYPE_NONE', -1);
define('SNMP_TRAP_TYPE_COLD_START', 0);
define('SNMP_TRAP_TYPE_WARM_START', 1);
define('SNMP_TRAP_TYPE_LINK_DOWN', 2);
define('SNMP_TRAP_TYPE_LINK_UP', 3);
define('SNMP_TRAP_TYPE_AUTHENTICATION_FAILURE', 4);
define('SNMP_TRAP_TYPE_OTHER', 5);

// PASSWORD POLICIES.
define('PASSSWORD_POLICIES_OK', 0);
define('PASSSWORD_POLICIES_FIRST_CHANGE', 1);
define('PASSSWORD_POLICIES_EXPIRED', 2);

// SERVER TYPES.
define('SERVER_TYPE_DATA', 0);
define('SERVER_TYPE_NETWORK', 1);
define('SERVER_TYPE_SNMP', 2);
define('SERVER_TYPE_DISCOVERY', 3);
define('SERVER_TYPE_PLUGIN', 4);
define('SERVER_TYPE_PREDICTION', 5);
define('SERVER_TYPE_WMI', 6);
define('SERVER_TYPE_EXPORT', 7);
define('SERVER_TYPE_INVENTORY', 8);
define('SERVER_TYPE_WEB', 9);
define('SERVER_TYPE_EVENT', 10);
define('SERVER_TYPE_ENTERPRISE_ICMP', 11);
define('SERVER_TYPE_ENTERPRISE_SNMP', 12);
define('SERVER_TYPE_ENTERPRISE_SATELLITE', 13);
define('SERVER_TYPE_ENTERPRISE_TRANSACTIONAL', 14);
define('SERVER_TYPE_MAINFRAME', 15);
define('SERVER_TYPE_SYNC', 16);
define('SERVER_TYPE_WUX', 17);
define('SERVER_TYPE_SYSLOG', 18);
define('SERVER_TYPE_AUTOPROVISION', 19);
define('SERVER_TYPE_MIGRATION', 20);

// REPORTS.
define('REPORT_TOP_N_MAX', 1);
define('REPORT_TOP_N_MIN', 2);
define('REPORT_TOP_N_AVG', 0);

define('REPORT_TOP_N_ONLY_GRAPHS', 2);
define('REPORT_TOP_N_SHOW_TABLE_GRAPS', 1);
define('REPORT_TOP_N_ONLY_TABLE', 0);

define('REPORT_EXCEPTION_CONDITION_EVERYTHING', 0);
define('REPORT_EXCEPTION_CONDITION_GE', 1);
define('REPORT_EXCEPTION_CONDITION_LE', 5);
define('REPORT_EXCEPTION_CONDITION_L', 2);
define('REPORT_EXCEPTION_CONDITION_G', 6);
define('REPORT_EXCEPTION_CONDITION_E', 7);
define('REPORT_EXCEPTION_CONDITION_NE', 8);
define('REPORT_EXCEPTION_CONDITION_OK', 3);
define('REPORT_EXCEPTION_CONDITION_NOT_OK', 4);

define('REPORT_ITEM_ORDER_BY_AGENT_NAME', 3);
define('REPORT_ITEM_ORDER_BY_ASCENDING', 2);
define('REPORT_ITEM_ORDER_BY_DESCENDING', 1);
define('REPORT_ITEM_ORDER_BY_UNSORT', 0);

define('REPORT_OLD_TYPE_SIMPLE_GRAPH', 1);
define('REPORT_OLD_TYPE_CUSTOM_GRAPH', 2);
define('REPORT_OLD_TYPE_SLA', 3);
define('REPORT_OLD_TYPE_MONITOR_REPORT', 6);
define('REPORT_OLD_TYPE_AVG_VALUE', 7);
define('REPORT_OLD_TYPE_MAX_VALUE', 8);
define('REPORT_OLD_TYPE_MIN_VALUE', 9);
define('REPORT_OLD_TYPE_SUMATORY', 10);

define('REPORT_GENERAL_NOT_GROUP_BY_AGENT', 0);
define('REPORT_GENERAL_GROUP_BY_AGENT', 1);

define('REPORTING_CUSTOM_GRAPH_LEGEND_EACH_MODULE_VERTICAL_SIZE', 15);

// POLICIES.
define('POLICY_UPDATED', 0);
define('POLICY_PENDING_DATABASE', 1);
define('POLICY_PENDING_ALL', 2);

define('STATUS_IN_QUEUE_OUT', 0);
define('STATUS_IN_QUEUE_IN', 1);
define('STATUS_IN_QUEUE_APPLYING', 2);

define('MODULE_UNLINKED', 0);
define('MODULE_LINKED', 1);
define('MODULE_PENDING_UNLINK', 10);
define('MODULE_PENDING_LINK', 11);

// EVENTS.
define('EVENTS_GOING_UNKNOWN', 'going_unknown');
define('EVENTS_UNKNOWN', 'unknown');
define('EVENTS_ALERT_FIRED', 'alert_fired');
define('EVENTS_ALERT_RECOVERED', 'alert_recovered');
define('EVENTS_ALERT_CEASED', 'alert_ceased');
define('EVENTS_ALERT_MANUAL_VALIDATION', 'alert_manual_validation');
define('EVENTS_RECON_HOST_DETECTED', 'recon_host_detected');
define('EVENTS_SYSTEM', 'system');
define('EVENTS_ERROR', 'error');
define('EVENTS_NEW_AGENT', 'new_agent');
define('EVENTS_GOING_UP_WARNING', 'going_up_warning');
define('EVENTS_GOING_UP_CRITICAL', 'going_up_critical');
define('EVENTS_GOING_DOWN_WARNING', 'going_down_warning');
define('EVENTS_GOING_DOWN_NORMAL', 'going_down_normal');
define('EVENTS_GOING_DOWN_CRITICAL', 'going_down_critical');
define('EVENTS_GOING_UP_NORMAL', 'going_up_normal');
define('EVENTS_CONFIGURATION_CHANGE', 'configuration_change');

// CUSTOM GRAPHS.
define('CUSTOM_GRAPH_AREA', 0);
define('CUSTOM_GRAPH_STACKED_AREA', 1);
define('CUSTOM_GRAPH_LINE', 2);
define('CUSTOM_GRAPH_STACKED_LINE', 3);
define('CUSTOM_GRAPH_BULLET_CHART', 4);
define('CUSTOM_GRAPH_GAUGE', 5);
define('CUSTOM_GRAPH_HBARS', 6);
define('CUSTOM_GRAPH_VBARS', 7);
define('CUSTOM_GRAPH_PIE', 8);
define('CUSTOM_GRAPH_BULLET_CHART_THRESHOLD', 9);

// COLLECTIONS.
define('COLLECTION_PENDING_APPLY', 0);
define('COLLECTION_CORRECT', 1);
define('COLLECTION_ERROR_LOST_DIRECTORY', 2);
define('COLLECTION_UNSAVED', 3);

// PAGINATION.
define('PAGINATION_BLOCKS_LIMIT', 15);

// CHARTS.
define('CHART_DEFAULT_WIDTH', 150);
define('CHART_DEFAULT_HEIGHT', 110);

define('CHART_DEFAULT_ALPHA', 50);

// Statwin.
define('STATWIN_DEFAULT_CHART_WIDTH', 555);
define('STATWIN_DEFAULT_CHART_HEIGHT', 245);

// Dashboard.
define('DASHBOARD_DEFAULT_COUNT_CELLS', 1);

define('OPTION_TEXT', 1);
define('OPTION_SINGLE_SELECT', 2);
define('OPTION_MULTIPLE_SELECT', 3);
define('OPTION_BOOLEAN', 4);
define('OPTION_TEXTAREA', 5);
define('OPTION_TREE_GROUP_SELECT', 6);
define('OPTION_SINGLE_SELECT_TIME', 7);
define('OPTION_CUSTOM_INPUT', 8);
define('OPTION_AGENT_AUTOCOMPLETE', 9);
define('OPTION_SELECT_MULTISELECTION', 10);
define('OPTION_COLOR_PICKER', 11);

// Transactional map constants.
define('NODE_TYPE', 0);
define('ARROW_TYPE', 1);

<<<<<<< HEAD
=======
// Discovery task steps.
define('STEP_SCANNING', 1);
define('STEP_AFT', 2);
define('STEP_TRACEROUTE', 3);
define('STEP_GATEWAY', 4);

>>>>>>> 3c853ff5
// Networkmap node types.
define('NODE_AGENT', 0);
define('NODE_MODULE', 1);
define('NODE_PANDORA', 2);
define('NODE_GENERIC', 3);

// SAML attributes constants.
define('SAML_ROLE_AND_TAG', 'eduPersonEntitlement');
define('SAML_USER_DESC', 'commonName');
define('SAML_ID_USER_IN_PANDORA', 'eduPersonTargetedId');
define('SAML_GROUP_IN_PANDORA', 'schacHomeOrganization');
define('SAML_MAIL_IN_PANDORA', 'mail');
define('SAML_DEFAULT_PROFILES_AND_TAGS_FORM', 'urn:mace:rediris.es:entitlement:monitoring:');

// Other constants.
define('STATUS_OK', 0);
define('STATUS_ERROR', 1);

// Maps (new networkmaps and  new visualmaps).
define('MAP_TYPE_NETWORKMAP', 0);
define('MAP_TYPE_VISUALMAP', 1);

define('MAP_REFRESH_TIME', SECONDS_5MINUTES);

define('MAP_SUBTYPE_TOPOLOGY', 0);
define('MAP_SUBTYPE_POLICIES', 1);
define('MAP_SUBTYPE_GROUPS', 2);
define('MAP_SUBTYPE_RADIAL_DYNAMIC', 3);

define('MAP_GENERATION_CIRCULAR', 0);
define('MAP_GENERATION_PLANO', 1);
define('MAP_GENERATION_RADIAL', 2);
define('MAP_GENERATION_SPRING1', 3);
define('MAP_GENERATION_SPRING2', 4);

// Algorithm: Circo.
define('LAYOUT_CIRCULAR', 0);
// Algorithm: Dot.
define('LAYOUT_FLAT', 1);
// Algorithm: Twopi.
define('LAYOUT_RADIAL', 2);
// Algorithm: Neato.
define('LAYOUT_SPRING1', 3);
// Algorithm: Fdp.
define('LAYOUT_SPRING2', 4);
// Extra: radial dynamic.
define('LAYOUT_RADIAL_DYNAMIC', 6);

// Map sources.
define('SOURCE_GROUP', 0);
define('SOURCE_TASK', 1);
define('SOURCE_NETWORK', 2);

// Backward compatibility ~ Migration.
define('MAP_SOURCE_GROUP', 0);
define('MAP_SOURCE_IP_MASK', 1);

define('NETWORKMAP_DEFAULT_WIDTH', 800);
define('NETWORKMAP_DEFAULT_HEIGHT', 800);

// Discovery task types.
define('DISCOVERY_HOSTDEVICES', 0);
define('DISCOVERY_HOSTDEVICES_CUSTOM', 1);
define('DISCOVERY_CLOUD_AWS', 10);
define('DISCOVERY_APP_VMWARE', 100);

// Discovery task descriptions.
define('CLOUDWIZARD_AWS_DESCRIPTION', 'Discovery.Cloud.AWS.EC2');
define('CLOUDWIZARD_VMWARE_DESCRIPTION', 'Discovery.App.VMware');

// Background options.
define('CENTER', 0);
define('MOSAIC', 1);
define('STRECH', 2);
define('FIT_WIDTH', 3);
define('FIT_HEIGH', 4);

// Items of maps.
define('ITEM_TYPE_AGENT_NETWORKMAP', 0);
define('ITEM_TYPE_MODULE_NETWORKMAP', 1);
define('ITEM_TYPE_EDGE_NETWORKMAP', 2);
define('ITEM_TYPE_FICTIONAL_NODE', 3);
define('ITEM_TYPE_MODULEGROUP_NETWORKMAP', 4);
define('ITEM_TYPE_GROUP_NETWORKMAP', 5);
define('ITEM_TYPE_POLICY_NETWORKMAP', 6);

// Another constants new networkmap.
define('DEFAULT_NODE_WIDTH', 30);
define('DEFAULT_NODE_HEIGHT', 30);
define('DEFAULT_NODE_SHAPE', 'circle');
define('DEFAULT_NODE_COLOR', COL_NOTINIT);
define('DEFAULT_NODE_IMAGE', 'images/networkmap/unknown.png');

define('NODE_IMAGE_PADDING', 5);<|MERGE_RESOLUTION|>--- conflicted
+++ resolved
@@ -514,15 +514,12 @@
 define('NODE_TYPE', 0);
 define('ARROW_TYPE', 1);
 
-<<<<<<< HEAD
-=======
 // Discovery task steps.
 define('STEP_SCANNING', 1);
 define('STEP_AFT', 2);
 define('STEP_TRACEROUTE', 3);
 define('STEP_GATEWAY', 4);
 
->>>>>>> 3c853ff5
 // Networkmap node types.
 define('NODE_AGENT', 0);
 define('NODE_MODULE', 1);
