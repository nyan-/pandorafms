<?php
/**
 * Credential store
 *
 * @category   Class
 * @package    Pandora FMS
 * @subpackage Credential store
 * @version    1.0.0
 * @license    See below
 *
 *    ______                 ___                    _______ _______ ________
 *   |   __ \.-----.--.--.--|  |.-----.----.-----. |    ___|   |   |     __|
 *  |    __/|  _  |     |  _  ||  _  |   _|  _  | |    ___|       |__     |
 * |___|   |___._|__|__|_____||_____|__| |___._| |___|   |__|_|__|_______|
 *
 * ============================================================================
 * Copyright (c) 2005-2019 Artica Soluciones Tecnologicas
 * Please see http://pandorafms.org for full contribution list
 * This program is free software; you can redistribute it and/or
 * modify it under the terms of the GNU General Public License
 * as published by the Free Software Foundation for version 2.
 * This program is distributed in the hope that it will be useful,
 * but WITHOUT ANY WARRANTY; without even the implied warranty of
 * MERCHANTABILITY or FITNESS FOR A PARTICULAR PURPOSE.  See the
 * GNU General Public License for more details.
 * ============================================================================
 */

global $config;

require_once $config['homedir'].'/godmode/wizards/Wizard.main.php';

/**
 * Provides functionality for credential store.
 */
class CredentialStore extends Wizard
{

    /**
     * Url of controller.
     *
     * @var string
     */
    public $ajaxController;

    /**
     * References datatables object identifier.
     *
     * @var string
     */
    public $tableId;

    /**
     * Allowed methods to be called using AJAX request.
     *
     * @var array
     */
    public $AJAXMethods = [
        'draw',
        'loadModal',
        'addKey',
        'updateKey',
        'deleteKey',
    ];


    /**
     * Checks if target method is available to be called using AJAX.
     *
     * @param string $method Target method.
     *
     * @return boolean True allowed, false not.
     */
    public function ajaxMethod($method)
    {
        return in_array($method, $this->AJAXMethods);
    }


    /**
     * Generates a JSON error.
     *
     * @param string $msg Error message.
     *
     * @return void
     */
    public function error($msg)
    {
        echo json_encode(
            ['error' => $msg]
        );
    }


    /**
     * Minor function to dump json message as ajax response.
     *
     * @param string  $type   Type: result || error.
     * @param string  $msg    Message.
     * @param boolean $delete Deletion messages.
     *
     * @return void
     */
    private function ajaxMsg($type, $msg, $delete=false)
    {
        $msg_err = 'Failed while saving: %s';
        $msg_ok = 'Successfully saved into keystore ';

        if ($delete) {
            $msg_err = 'Failed while removing: %s';
            $msg_ok = 'Successfully deleted ';
        }

        if ($type == 'error') {
            echo json_encode(
                [
                    $type => ui_print_error_message(
                        __(
                            $msg_err,
                            $msg
                        ),
                        '',
                        true
                    ),
                ]
            );
        } else {
            echo json_encode(
                [
                    $type => ui_print_success_message(
                        __(
                            $msg_ok,
                            $msg
                        ),
                        '',
                        true
                    ),
                ]
            );
        }

        exit;
    }


    /**
     * Initializes object and validates user access.
     *
     * @param string $ajax_controller Path of ajaxController, is the 'page'
     *                               variable sent in ajax calls.
     *
     * @return Object
     */
    public function __construct($ajax_controller)
    {
        global $config;

        // Check access.
        check_login();

        if (! check_acl($config['id_user'], 0, 'AR')) {
            db_pandora_audit(
                'ACL Violation',
                'Trying to access credential store'
            );

            if (is_ajax()) {
                echo json_encode(['error' => 'noaccess']);
            } else {
                include 'general/noaccess.php';
            }

            exit;
        }

        $this->ajaxController = $ajax_controller;

        return $this;
    }


    /**
     * Returns an array with all the credentials matching filter and ACL.
     *
     * @param array   $fields     Fields array or 'count' keyword to retrieve count.
     * @param array   $filter     Filters to be applied.
     * @param integer $offset     Offset (pagination).
     * @param integer $limit      Limit (pagination).
     * @param string  $order      Sort order.
     * @param string  $sort_field Sort field.
     *
     * @return array With all results or false if error.
     * @throws Exception On error.
     */
    public static function getAll(
        $fields,
        $filter,
        $offset=null,
        $limit=null,
        $order=null,
        $sort_field=null
    ) {
        $sql_filters = [];
        $order_by = '';
        $pagination = '';

        global $config;

        if (!is_array($filter)) {
            error_log('[credential_get_all] Filter must be an array.');
            throw new Exception('[credential_get_all] Filter must be an array.');
        }

        $count = false;
        if (!is_array($fields) && $fields == 'count') {
            $fields = ['cs.*'];
            $count = true;
        } else if (!is_array($fields)) {
            error_log('[credential_get_all] Fields must be an array or "count".');
            throw new Exception('[credential_get_all] Fields must be an array or "count".');
        }

        if (isset($filter['product']) && !empty($filter['product'])) {
            $sql_filters[] = sprintf(' AND cs.product = "%s"', $filter['product']);
        }

        if (isset($filter['free_search']) && !empty($filter['free_search'])) {
            $sql_filters[] = vsprintf(
                ' AND (lower(cs.username) like lower("%%%s%%")
                    OR cs.identifier like "%%%s%%"
                    OR lower(cs.product) like lower("%%%s%%"))',
                array_fill(0, 3, $filter['free_search'])
            );
        }

        if (isset($filter['filter_id_group']) && $filter['filter_id_group'] > 0) {
            $propagate = db_get_value(
                'propagate',
                'tgrupo',
                'id_grupo',
                $filter['filter_id_group']
            );

            if (!$propagate) {
                $sql_filters[] = sprintf(
                    ' AND cs.id_group = %d ',
                    $filter['filter_id_group']
                );
            } else {
                $groups = [ $filter['filter_id_group'] ];
<<<<<<< HEAD
                $childrens = groups_get_childrens(
                    $filter['filter_id_group'],
                    null,
                    true
                );

=======
                $childrens = groups_get_children($id_group, null, true);
>>>>>>> 1425b096
                if (!empty($childrens)) {
                    foreach ($childrens as $child) {
                        $groups[] = (int) $child['id_grupo'];
                    }
                }

                $filter['filter_id_group'] = $groups;
                $sql_filters[] = sprintf(
                    ' AND cs.id_group IN (%s) ',
                    join(',', $filter['filter_id_group'])
                );
            }
        }

        if (isset($filter['group_list']) && is_array($filter['group_list'])) {
            $sql_filters[] = sprintf(
                ' AND cs.id_group IN (%s) ',
                join(',', $filter['group_list'])
            );
        } else if (users_is_admin() !== true) {
            $user_groups = users_get_groups(
                $config['id_user'],
                'AR'
            );

            // Always add group 'ALL' because 'ALL' group credentials
            // must be available for all users.
            if (is_array($user_groups) === true) {
                $user_groups = ([0] + array_keys($user_groups));
            } else {
                $user_groups = [0];
            }

            $sql_filters[] = sprintf(
                ' AND cs.id_group IN (%s) ',
                join(',', $user_groups)
            );
        }

        if (isset($filter['identifier'])) {
            $sql_filters[] = sprintf(
                ' AND cs.identifier = "%s" ',
                $filter['identifier']
            );
        }

        if (isset($order)) {
            $dir = 'asc';
            if ($order == 'desc') {
                $dir = 'desc';
            };

            if (in_array(
                $sort_field,
                [
                    'group',
                    'identifier',
                    'product',
                    'username',
                    'options',
                ]
            )
            ) {
                $order_by = sprintf(
                    'ORDER BY `%s` %s',
                    $sort_field,
                    $dir
                );
            }
        }

        if (isset($limit) && $limit > 0
            && isset($offset) && $offset >= 0
        ) {
            $pagination = sprintf(
                ' LIMIT %d OFFSET %d ',
                $limit,
                $offset
            );
        }

        $sql = sprintf(
            'SELECT %s
            FROM tcredential_store cs
            LEFT JOIN tgrupo tg
                ON tg.id_grupo = cs.id_group
            WHERE 1=1
            %s
            %s
            %s',
            join(',', $fields),
            join(' ', $sql_filters),
            $order_by,
            $pagination
        );

        if ($count) {
            $sql = sprintf('SELECT count(*) as n FROM ( %s ) tt', $sql);

            return db_get_value_sql($sql);
        }

        return db_get_all_rows_sql($sql);
    }


    /**
     * Retrieves target key from keystore or false in case of error.
     *
     * @param string $identifier Key identifier.
     *
     * @return array Key or false if error.
     */
    public static function getKey($identifier)
    {
        global $config;

        if (empty($identifier)) {
            return false;
        }

        $keys = self::getAll(
            [
                'cs.*',
                'tg.nombre as `group`',
            ],
            ['identifier' => $identifier]
        );

        if (is_array($keys) === true) {
            // Only 1 must exist.
            $key = $keys[0];

            // Decrypt content.
            $key['username'] = io_output_password($key['username']);
            $key['password'] = io_output_password($key['password']);
            $key['extra_1'] = io_output_password($key['extra_1']);
            $key['extra_2'] = io_output_password($key['extra_2']);

            return $key;
        }

        return false;
    }


    /**
     * Return all keys avaliable for current user.
     *
     * @param string $product Filter by product.
     *
     * @return array Keys or false if error.
     */
    public static function getKeys($product=false)
    {
        global $config;

        $filter = [];

        if ($product !== false) {
            $filter['product'] = $product;
        }

        $keys = self::getAll(
            [
                'cs.*',
                'tg.nombre as `group`',
            ],
            $filter
        );

        if (is_array($keys) === true) {
            // Improve usage and decode output.
            $return = array_reduce(
                $keys,
                function ($carry, $item) {
                    $item['username'] = io_output_password($item['username']);
                    $item['password'] = io_output_password($item['password']);
                    $item['extra_1'] = io_output_password($item['extra_1']);
                    $item['extra_2'] = io_output_password($item['extra_2']);
                    $carry[$item['identifier']] = $item['identifier'];
                    return $carry;
                }
            );

            return $return;
        }

        return [];
    }


    /**
     * Ajax method invoked by datatables to draw content.
     *
     * @return void
     */
    public function draw()
    {
        global $config;

        // Datatables offset, limit and order.
        $filter = get_parameter('filter', []);
        $start = get_parameter('start', 0);
        $length = get_parameter('length', $config['block_size']);
        $order = get_datatable_order(true);
        try {
            ob_start();

            $fields = [
                'cs.*',
                'tg.nombre as `group`',
            ];

            // Retrieve data.
            $data = $this->getAll(
                // Fields.
                $fields,
                // Filter.
                $filter,
                // Offset.
                $start,
                // Limit.
                $length,
                // Order.
                $order['direction'],
                // Sort field.
                $order['field']
            );

            // Retrieve counter.
            $count = $this->getAll(
                'count',
                $filter
            );

            if ($data) {
                $data = array_reduce(
                    $data,
                    function ($carry, $item) {
                        // Transforms array of arrays $data into an array
                        // of objects, making a post-process of certain fields.
                        $tmp = (object) $item;
                        $tmp->username = io_output_password($tmp->username);

                        if (empty($tmp->group)) {
                            $tmp->group = __('All');
                        } else {
                            $tmp->group = io_safe_output($tmp->group);
                        }

                        $carry[] = $tmp;
                        return $carry;
                    }
                );
            }

            // Datatables format: RecordsTotal && recordsfiltered.
            echo json_encode(
                [
                    'data'            => $data,
                    'recordsTotal'    => $count,
                    'recordsFiltered' => $count,
                ]
            );
            // Capture output.
            $response = ob_get_clean();
        } catch (Exception $e) {
            echo json_encode(['error' => $e->getMessage()]);
            exit;
        }

        // If not valid, show error with issue.
        json_decode($response);
        if (json_last_error() == JSON_ERROR_NONE) {
            // If valid dump.
            echo $response;
        } else {
            echo json_encode(
                ['error' => $response]
            );
        }

        exit;
    }


    /**
     * Prints inputs for modal "Add key".
     *
     * @return void
     */
    public function loadModal()
    {
        $identifier = get_parameter('identifier', null);
        $key = self::getKey($identifier);

        echo $this->printInputs($key);
    }


    /**
     * Prepare variables received using form. AJAX environment only.
     *
     * @return array of values processed or false in case of error.
     */
    private function prepareKeyValues()
    {
        $identifier = get_parameter('identifier', null);
        $id_group = get_parameter('id_group', null);
        $product = get_parameter('product', null);
        $username = get_parameter('username', null);
        $password = get_parameter('password', null);
        $extra_1 = get_parameter('extra_1', null);
        $extra_2 = get_parameter('extra_2', null);

        if ($product === 'GOOGLE') {
            $google_creds = json_decode(io_safe_output($extra_1));

            if (json_last_error() !== JSON_ERROR_NONE) {
                $this->ajaxMsg(
                    'error',
                    __('Not a valid JSON: %s', json_last_error_msg())
                );
                exit;
            }

            $username = $google_creds->client_email;
            $password = $google_creds->private_key_id;
        }

        if (empty($identifier) === true) {
            $error = __('Key identifier is required');
        } else if ($id_group === null) {
            $error = __('You must select a group where store this key!');
        } else if (empty($product) === true) {
            $error = __('You must specify a product type');
        } else if (empty($username) === true && (empty($password) === true)) {
            $error = __('You must specify a username and/or password');
        }

        if (isset($error)) {
            $this->ajaxMsg('error', $error);
            exit;
        }

        // Encrypt content (if needed).
        $values = [
            'identifier' => $identifier,
            'id_group'   => $id_group,
            'product'    => $product,
            'username'   => io_input_password(io_safe_output($username)),
            'password'   => io_input_password(io_safe_output($password)),
            'extra_1'    => io_input_password(io_safe_output($extra_1)),
            'extra_2'    => io_input_password(io_safe_output($extra_2)),
        ];

        // Spaces  are not allowed.
        $values['identifier'] = preg_replace('/\s+/', '-', trim($identifier));

        return $values;
    }


    /**
     * Stores a key into credential store.
     *
     * @param array  $values     Key definition.
     * @param string $identifier Update or create.
     *
     * @return boolean True if ok, false if not ok.
     */
    private function storeKey($values, $identifier=false)
    {
        if ($identifier === false) {
            // New.
            return db_process_sql_insert('tcredential_store', $values);
        } else {
            // Update.
            return db_process_sql_update(
                'tcredential_store',
                $values,
                ['identifier' => $identifier]
            );
        }

    }


    /**
     * Add a new key into Credential Store
     *
     * @return void
     */
    public function addKey()
    {
        global $config;

        $values = $this->prepareKeyValues();

        if ($this->storeKey($values) === false) {
            $this->ajaxMsg('error', $config['dbconnection']->error);
        } else {
            $this->ajaxMsg('result', $values['identifier']);
        }

        exit;
    }


    /**
     * Add a new key into Credential Store
     *
     * @return void
     */
    public function updateKey()
    {
        global $config;

        $values = $this->prepareKeyValues();
        $identifier = $values['identifier'];

        if ($this->storeKey($values, $identifier) === false) {
            $this->ajaxMsg('error', $config['dbconnection']->error);
        } else {
            $this->ajaxMsg('result', $identifier);
        }

        exit;
    }


    /**
     * AJAX method. Delete key from keystore.
     *
     * @return void
     */
    public function deleteKey()
    {
        global $config;

        $identifier = get_parameter('identifier', null);

        if (empty($identifier)) {
            $this->ajaxMsg('error', __('identifier cannot be empty'), true);
        }

        if (self::getKey($identifier) === false) {
            // User has no grants to delete target key.
            $this->ajaxMsg('error', __('Not allowed'), true);
        }

        if (db_process_sql_delete(
            'tcredential_store',
            ['identifier' => $identifier]
        ) === false
        ) {
            $this->ajaxMsg('error', $config['dbconnection']->error, true);
        } else {
            $this->ajaxMsg('result', $identifier, true);
        }

    }


    /**
     * Run CredentialStore (main page).
     *
     * @return void
     */
    public function run()
    {
        global $config;

        // Require specific CSS and JS.
        ui_require_css_file('wizard');
        ui_require_css_file('discovery');
        ui_require_css_file('credential_store');

        if (!isset($config['encryption_passphrase'])) {
            $url = 'https://pandorafms.com/docs/index.php?title=Pandora:Documentation_en:Password_Encryption';
            if ($config['language'] == 'es') {
                $url = 'https://pandorafms.com/docs/index.php?title=Pandora:Documentation_es:Cifrado_Contrase%C3%B1as';
            }

            ui_print_warning_message(
                __(
                    'Database encryption is not enabled. Credentials will be stored in plaintext. %s',
                    '<a target="_new" href="'.$url.'">'.__('How to configure encryption.').'</a>'
                )
            );
        }

        // Datatables list.
        try {
            $columns = [
                'group',
                'identifier',
                'product',
                'username',
                'options',
            ];

            $column_names = [
                __('Group'),
                __('Identifier'),
                __('Product'),
                __('User'),
                [
                    'text'  => __('Options'),
                    'class' => 'action_buttons',
                ],
            ];

            $this->tableId = 'keystore';
            // Load datatables user interface.
            ui_print_datatable(
                [
                    'id'                  => $this->tableId,
                    'class'               => 'info_table',
                    'style'               => 'width: 100%',
                    'columns'             => $columns,
                    'column_names'        => $column_names,
                    'ajax_url'            => $this->ajaxController,
                    'ajax_data'           => ['method' => 'draw'],
                    'ajax_postprocess'    => 'process_datatables_item(item)',
                    'no_sortable_columns' => [-1],
                    'order'               => [
                        'field'     => 'identifier',
                        'direction' => 'asc',
                    ],
                    'search_button_class' => 'sub filter float-right',
                    'form'                => [
                        'inputs' => [
                            [
                                'label'     => __('Group'),
                                'type'      => 'select_groups',
                                'id'        => 'filter_id_group',
                                'name'      => 'filter_id_group',
                                'privilege' => 'AR',
                                'type'      => 'select_groups',
                                'nothing'   => false,
                                'selected'  => (defined($id_group_filter) ? $id_group_filter : 0),
                                'return'    => true,
                                'size'      => '80%',
                            ],
                            [
                                'label' => __('Free search'),
                                'type'  => 'text',
                                'class' => 'mw250px',
                                'id'    => 'free_search',
                                'name'  => 'free_search',
                            ],
                        ],
                    ],
                ]
            );
        } catch (Exception $e) {
            echo $e->getMessage();
        }

        // Auxiliar div.
        $modal = '<div id="modal" style="display: none"></div>';
        $msg = '<div id="msg" style="display: none"></div>';
        $aux = '<div id="aux" style="display: none"></div>';

        echo $modal.$msg.$aux;

        // Create button.
        echo '<div class="w100p flex-content-right">';
        html_print_submit_button(
            __('Add key'),
            'create',
            false,
            'class="sub next"'
        );
        echo '</div>';

        echo $this->loadJS();

    }


    /**
     * Generates inputs for new/update forms.
     *
     * @param array $values Values or null.
     *
     * @return string Inputs.
     */
    public function printInputs($values=null)
    {
        if (!is_array($values)) {
            $values = [];
        }

        $form = [
            'action'   => '#',
            'id'       => 'modal_form',
            'onsubmit' => 'return false;',
            'class'    => 'modal',
            'extra'    => 'autocomplete="new-password"',
        ];

        $inputs = [];

        $inputs[] = [
            'label'     => __('Identifier'),
            'id'        => 'div-identifier',
            'arguments' => [
                'name'     => 'identifier',
                'type'     => 'text',
                'value'    => $values['identifier'],
                'disabled' => (bool) $values['identifier'],
                'return'   => true,
            ],
        ];

        $inputs[] = [
            'label'     => __('Group'),
            'arguments' => [
                'name'           => 'id_group',
                'id'             => 'id_group',
                'input_class'    => 'flex-row',
                'type'           => 'select_groups',
                'returnAllGroup' => true,
                'selected'       => $values['id_group'],
                'return'         => true,
                'class'          => 'w50p',
            ],
        ];

        $inputs[] = [
            'label'     => __('Product'),
            'id'        => 'div-product',
            'arguments' => [
                'name'        => 'product',
                'input_class' => 'flex-row',
                'type'        => 'select',
                'script'      => 'calculate_inputs()',
                'fields'      => [
                    'CUSTOM' => __('Custom'),
                    'AWS'    => __('Aws'),
                    'AZURE'  => __('Azure'),
                    'SAP'    => __('SAP'),
                    'GOOGLE' => __('Google'),
                ],
                'selected'    => (isset($values['product']) ? $values['product'] : 'CUSTOM'),
                'disabled'    => (bool) $values['product'],
                'return'      => true,
            ],
        ];

        $user_label = __('Username');
        $pass_label = __('Password');
        $extra_1_label = __('Extra');
        $extra_2_label = __('Extra (2)');
        $extra1_type = 'text';
        $user = true;
        $pass = true;
        $extra1 = true;
        $extra2 = true;

        // Remember to update credential_store.php also.
        switch ($values['product']) {
            case 'AWS':
                $user_label = __('Access key ID');
                $pass_label = __('Secret access key');
                $extra1 = false;
                $extra2 = false;
            break;

            case 'AZURE':
                $user_label = __('Account ID');
                $pass_label = __('Application secret');
                $extra_1_label = __('Tenant or domain name');
                $extra_2_label = __('Subscription id');
            break;

            case 'GOOGLE':
                $extra_1_label = __('Auth JSON');
                $user = false;
                $pass = false;
                $extra1 = true;
                $extra2 = false;
                $extra1_type = 'textarea';
            break;

            case 'CUSTOM':
            case 'SAP':
                $user_label = __('Account ID');
                $pass_label = __('Password');
                $extra1 = false;
                $extra2 = false;
            default:
                // Use defaults.
            break;
        }

        if ($user) {
            $inputs[] = [
                'label'     => $user_label,
                'id'        => 'div-username',
                'arguments' => [
                    'name'        => 'username',
                    'input_class' => 'flex-row',
                    'type'        => 'text',
                    'value'       => $values['username'],
                    'return'      => true,
                ],
            ];
        }

        if ($pass) {
            $inputs[] = [
                'label'     => $pass_label,
                'id'        => 'div-password',
                'arguments' => [
                    'name'        => 'password',
                    'input_class' => 'flex-row',
                    'type'        => 'password',
                    'value'       => $values['password'],
                    'return'      => true,
                ],
            ];
        }

        if ($extra1) {
            $inputs[] = [
                'label'     => $extra_1_label,
                'id'        => 'div-extra_1',
                'arguments' => [
                    'name'        => 'extra_1',
                    'id'          => 'text-extra_1',
                    'input_class' => 'flex-row',
                    'type'        => $extra1_type,
                    'value'       => $values['extra_1'],
                    'return'      => true,
                ],
            ];
        }

        if ($extra2) {
            $inputs[] = [
                'label'     => $extra_2_label,
                'id'        => 'div-extra_2',
                'arguments' => [
                    'name'        => 'extra_2',
                    'input_class' => 'flex-row',
                    'type'        => 'text',
                    'value'       => $values['extra_2'],
                    'return'      => true,
                    'display'     => $extra2,
                ],

            ];
        }

        return $this->printForm(
            [
                'form'   => $form,
                'inputs' => $inputs,
            ],
            true
        );
    }


    /**
     * Loads JS content.
     *
     * @return string JS content.
     */
    public function loadJS()
    {
        ob_start();

        // Javascript content.
        ?>
    <script type="text/javascript">
        /**
        * Process datatable item before draw it.
        */
        function process_datatables_item(item) {
            id = item.identifier;

            idrow = '<b><a href="javascript:" onclick="show_form(\'';
            idrow += item.identifier;
            idrow += '\')" >'+item.identifier+'</a></b>';
            item.identifier = idrow;

            item.options = '<a href="javascript:" onclick="show_form(\'';
            item.options += id;
            item.options += '\')" ><?php echo html_print_image('images/eye.png', true, ['title' => __('Show')]); ?></a>';

            item.options += '<a href="javascript:" onclick="delete_key(\'';
            item.options += id;
            item.options += '\')" ><?php echo html_print_image('images/cross.png', true, ['title' => __('Delete')]); ?></a>';
        }

        /**
         * Cleanup current dom entries.
         */
        function cleanupDOM() {
            $('#div-identifier').empty();
            $('#div-product').empty();
            $('#div-username').empty();
            $('#div-password').empty();
            $('#div-extra_1').empty();
            $('#div-extra_2').empty();
        }

        /**
         * Handles inputs visibility based on selected product.
         */
        function calculate_inputs() {
            if ($('#product :selected').val() != "GOOGLE") {
                // Restore text-extra_1.
                var val = $('#text-extra_1').val();
                if(typeof val == 'undefined') {
                    val = '';
                }
                $('#text-extra_1').remove();
                $('#div-extra_1').append(
                    $('<input type="text" name="extra_1" id="text-extra_1" size="50" value="'+val+'"></input>')
                );
            }

            if ($('#product :selected').val() == "CUSTOM") {
                $('#div-username label').text('<?php echo __('User'); ?>');
                $('#div-password label').text('<?php echo __('Password'); ?>');
                $('#div-username').show();
                $('#div-password').show();
                $('#div-extra_1').hide();
                $('#div-extra_2').hide();
            } else if ($('#product :selected').val() == "AWS") {
                $('#div-username label').text('<?php echo __('Access key ID'); ?>');
                $('#div-password label').text('<?php echo __('Secret access key'); ?>');
                $('#div-username').show();
                $('#div-password').show();
                $('#div-extra_1').hide();
                $('#div-extra_2').hide();
            } else if ($('#product :selected').val() == "AZURE") {
                $('#div-username label').text('<?php echo __('Client ID'); ?>');
                $('#div-password label').text('<?php echo __('Application secret'); ?>');
                $('#div-extra_1 label').text('<?php echo __('Tenant or domain name'); ?>');
                $('#div-extra_2 label').text('<?php echo __('Subscription id'); ?>');
                $('#div-username').show();
                $('#div-password').show();
                $('#div-extra_1').show();
                $('#div-extra_2').show();
            } else if ($('#product :selected').val() == "SAP") {
                $('#div-username label').text('<?php echo __('Account ID.'); ?>');
                $('#div-password label').text('<?php echo __('Password'); ?>');
                $('#div-username').show();
                $('#div-password').show();
                $('#div-extra_1').hide();
                $('#div-extra_2').hide();
            } else if ($('#product :selected').val() == "GOOGLE") {
                $('#div-username').hide();
                $('#div-password').hide();
                $('#div-extra_2').hide();
                $('#div-extra_1 label').text('<?php echo __('Auth JSON'); ?>');
                var val = $('#text-extra_1').val();
                if(typeof val == 'undefined') {
                    val = '';
                }

                $('#text-extra_1').remove();
                $('#div-extra_1').append(
                    $('<textarea name="extra_1" id="text-extra_1">'+val+'</textarea>')
                );
                $('#div-extra_1').show();
            }
        }

        /**
        * Process ajax responses and shows a dialog with results.
        */
        function showMsg(data) {
            var title = "<?php echo __('Success'); ?>";
            var text = '';
            var failed = 0;
            try {
                data = JSON.parse(data);
                text = data['result'];
            } catch (err) {
                title =  "<?php echo __('Failed'); ?>";
                text = err.message;
                failed = 1;
            }
            if (!failed && data['error'] != undefined) {
                title =  "<?php echo __('Failed'); ?>";
                text = data['error'];
                failed = 1;
            }
            if (data['report'] != undefined) {
                data['report'].forEach(function (item){
                    text += '<br>'+item;
                });
            }

            $('#msg').empty();
            $('#msg').html(text);
            $('#msg').dialog({
                width: 450,
                position: {
                    my: 'center',
                    at: 'center',
                    of: window,
                    collision: 'fit'
                },
                title: title,
                buttons: [
                    {
                        class: "ui-widget ui-state-default ui-corner-all ui-button-text-only sub ok submit-next",
                        text: 'OK',
                        click: function(e) {
                            if (!failed) {
                                $(".ui-dialog-content").dialog("close");
                                $('.info').hide();
                                cleanupDOM();
                                dt_keystore.draw(false);
                            } else {
                                $(this).dialog('close');
                            }
                        }
                    }
                ]
            });
        }

        /**
         * Loads modal from AJAX to add a new key or edit an existing one.
         */
        function show_form(id) {
            var btn_ok_text = '<?php echo __('OK'); ?>';
            var btn_cancel_text = '<?php echo __('Cancel'); ?>';
            var title = '<?php echo __('Register new key into keystore'); ?>';
            var method = 'addKey';
            if(id) {
                btn_ok_text = '<?php echo __('Update'); ?>';
                title = "<?php echo __('Update key'); ?> "+id;
                method = 'updateKey';
            }

            load_modal({
                target: $('#modal'),
                form: 'modal_form',
                url: '<?php echo ui_get_full_url('ajax.php', false, false, false); ?>',
                ajax_callback: showMsg,
                cleanup: cleanupDOM,
                modal: {
                    title: title,
                    ok: btn_ok_text,
                    cancel: btn_cancel_text,
                },
                extradata: [
                    {
                        name: 'identifier',
                        value: id,
                    }
                ],
                onload: function() {
                    calculate_inputs();
                },
                onshow: {
                    page: '<?php echo $this->ajaxController; ?>',
                    method: 'loadModal'
                },
                onsubmit: {
                    page: '<?php echo $this->ajaxController; ?>',
                    method: method
                }
            });

        }
    
        /**
         * Delete selected key
         */
        function delete_key(id) {
            $('#aux').empty();
            $('#aux').text('<?php echo __('Are you sure?'); ?>');
            $('#aux').dialog({
                title: '<?php echo __('Delete'); ?> ' + id,
                buttons: [
                    {
                        class: 'ui-widget ui-state-default ui-corner-all ui-button-text-only sub upd submit-cancel',
                        text: '<?php echo __('Cancel'); ?>',
                        click: function(e) {
                            $(this).dialog('close');
                            cleanupDOM();

                        }
                    },
                    {
                        text: 'Delete',
                        class: 'ui-widget ui-state-default ui-corner-all ui-button-text-only sub ok submit-next',
                        click: function(e) {
                            $.ajax({
                                method: 'post',
                                url: '<?php echo ui_get_full_url('ajax.php', false, false, false); ?>',
                                data: {
                                    page: 'godmode/groups/credential_store',
                                    method: 'deleteKey',
                                    identifier: id
                                },
                                datatype: "json",
                                success: function (data) {
                                    showMsg(data);
                                },
                                error: function(e) {
                                    showMsg(e);
                                }
                            });
                        }
                    }
                ]
            });
        }

        $(document).ready(function(){

            $("#submit-create").on('click', function(){
                show_form();
            });
        });


    </script>
        <?php
        // EOF Javascript content.
        return ob_get_clean();
    }


}<|MERGE_RESOLUTION|>--- conflicted
+++ resolved
@@ -248,16 +248,7 @@
                 );
             } else {
                 $groups = [ $filter['filter_id_group'] ];
-<<<<<<< HEAD
-                $childrens = groups_get_childrens(
-                    $filter['filter_id_group'],
-                    null,
-                    true
-                );
-
-=======
                 $childrens = groups_get_children($id_group, null, true);
->>>>>>> 1425b096
                 if (!empty($childrens)) {
                     foreach ($childrens as $child) {
                         $groups[] = (int) $child['id_grupo'];
