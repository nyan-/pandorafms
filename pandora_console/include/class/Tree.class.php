--- conflicted
+++ resolved
@@ -348,11 +348,7 @@
 					// Asking for all groups.
 					else {
 						$user_groups_str = implode(",", array_keys($this->userGroups));
-<<<<<<< HEAD
-						$group_acl = "AND ta.id_grupo IN ($user_groups_str)";
-=======
 						$group_filter = "AND ta.id_grupo IN ($user_groups_str)";
->>>>>>> db056100
 					}
 				}
 				else {
