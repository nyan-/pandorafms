<?php
//Pandora FMS- http://pandorafms.com
// ==================================================
// Copyright (c) 2005-2011 Artica Soluciones Tecnologicas
// Please see http://pandorafms.org for full contribution list

// This program is free software; you can redistribute it and/or
// modify it under the terms of the  GNU Lesser General Public License
// as published by the Free Software Foundation; version 2

// This program is distributed in the hope that it will be useful,
// but WITHOUT ANY WARRANTY; without even the implied warranty of
// MERCHANTABILITY or FITNESS FOR A PARTICULAR PURPOSE.  See the
// GNU General Public License for more details.

class Tree {
	protected $type = null;
	protected $rootType = null;
	protected $id = -1;
	protected $rootID = -1;
	protected $serverID = false;
	protected $tree = array();
	protected $filter = array();
	protected $childrenMethod = "on_demand";

	protected $userGroupsACL;
	protected $userGroups;

	protected $strictACL = false;
	protected $acltags = false;
	protected $access = false;

	public function __construct($type, $rootType = '', $id = -1, $rootID = -1, $serverID = false, $childrenMethod = "on_demand", $access = 'AR') {

		$this->type = $type;
		$this->rootType = !empty($rootType) ? $rootType : $type;
		$this->id = $id;
		$this->rootID = !empty($rootID) ? $rootID : $id;
		$this->serverID = $serverID;
		$this->childrenMethod = $childrenMethod;
		$this->access = $access;

		$userGroupsACL = users_get_groups(false, $this->access);
		$this->userGroupsACL = empty($userGroupsACL) ? false : $userGroupsACL;
		$this->userGroups = $this->userGroupsACL;

		global $config;
		include_once($config['homedir']."/include/functions_servers.php");
		include_once($config['homedir']."/include/functions_modules.php");
		require_once($config['homedir']."/include/functions_tags.php");

		if (is_metaconsole()) enterprise_include_once("meta/include/functions_ui_meta.php");

		$this->strictACL = (bool) db_get_value("strict_acl", "tusuario", "id_user", $config['id_user']);
		
		$this->acltags = tags_get_user_groups_and_tags($config['id_user'], $this->access);
	}

	public function setFilter($filter) {
		$this->filter = $filter;
	}

	protected function getAgentStatusFilter ($status = -1) {
		if ($status == -1)
			$status = $this->filter['statusAgent'];

		$agent_status_filter = "";
		switch ($status) {
			case AGENT_STATUS_NOT_INIT:
				$agent_status_filter = " AND (ta.total_count = 0
											OR ta.total_count = ta.notinit_count) ";
				break;
			case AGENT_STATUS_CRITICAL:
				$agent_status_filter = " AND ta.critical_count > 0 ";
				break;
			case AGENT_STATUS_WARNING:
				$agent_status_filter = " AND (ta.critical_count = 0
											AND ta.warning_count > 0) ";
				break;
			case AGENT_STATUS_UNKNOWN:
				$agent_status_filter = " AND (ta.critical_count = 0
											AND ta.warning_count = 0
											AND ta.unknown_count > 0) ";
				break;
			case AGENT_STATUS_NORMAL:
				$agent_status_filter = " AND (ta.critical_count = 0
											AND ta.warning_count = 0
											AND ta.unknown_count = 0
											AND ta.normal_count > 0) ";
				break;
		}

		return $agent_status_filter;
	}

	protected function getAgentCounterColumnsSql ($agent_table) {
		// Add the agent counters to the columns

		if ($this->filter['statusAgent'] == -1) {
			// Critical
			$agent_critical_filter = $this->getAgentStatusFilter(AGENT_STATUS_CRITICAL);
			$agents_critical_count = "($agent_table
										$agent_critical_filter) AS total_critical_count";
			// Warning
			$agent_warning_filter = $this->getAgentStatusFilter(AGENT_STATUS_WARNING);
			$agents_warning_count = "($agent_table
										$agent_warning_filter) AS total_warning_count";
			// Unknown
			$agent_unknown_filter = $this->getAgentStatusFilter(AGENT_STATUS_UNKNOWN);
			$agents_unknown_count = "($agent_table
										$agent_unknown_filter) AS total_unknown_count";
			// Normal
			$agent_normal_filter = $this->getAgentStatusFilter(AGENT_STATUS_NORMAL);
			$agents_normal_count = "($agent_table
										$agent_normal_filter) AS total_normal_count";
			// Not init
				
				if($this->filter['show_not_init_agents']){
					$agent_not_init_filter = $this->getAgentStatusFilter(AGENT_STATUS_NOT_INIT);
					$agents_not_init_count = "($agent_table
												$agent_not_init_filter) AS total_not_init_count";	
				}
				else{
					$agent_not_init_filter = 0;
					$agents_not_init_count = 0;
				}

			// Alerts fired
			$agents_fired_count = "($agent_table
										AND ta.fired_count > 0) AS total_fired_count";
			// Total
			$agents_total_count = "($agent_table) AS total_count";

			$columns = "$agents_critical_count, $agents_warning_count, "
				. "$agents_unknown_count, $agents_normal_count, $agents_not_init_count, "
				. "$agents_fired_count, $agents_total_count";
		}
		else {
			// Alerts fired
			$agents_fired_count = "($agent_table
										AND ta.fired_count > 0) AS total_fired_count";
			// Total
			$agents_total_count = "($agent_table) AS total_count";

			switch ($this->filter['statusAgent']) {
				case AGENT_STATUS_NOT_INIT:
					// Not init
					$agent_not_init_filter = $this->getAgentStatusFilter(AGENT_STATUS_NOT_INIT);
					$agents_not_init_count = "($agent_table
												$agent_not_init_filter) AS total_not_init_count";
					$columns = "$agents_not_init_count, $agents_fired_count, $agents_total_count";
					break;
				case AGENT_STATUS_CRITICAL:
					// Critical
					$agent_critical_filter = $this->getAgentStatusFilter(AGENT_STATUS_CRITICAL);
					$agents_critical_count = "($agent_table
												$agent_critical_filter) AS total_critical_count";
					$columns = "$agents_critical_count, $agents_fired_count, $agents_total_count";
					break;
				case AGENT_STATUS_WARNING:
					// Warning
					$agent_warning_filter = $this->getAgentStatusFilter(AGENT_STATUS_WARNING);
					$agents_warning_count = "($agent_table
												$agent_warning_filter) AS total_warning_count";
					$columns = "$agents_warning_count, $agents_fired_count, $agents_total_count";
					break;
				case AGENT_STATUS_UNKNOWN:
					// Unknown
					$agent_unknown_filter = $this->getAgentStatusFilter(AGENT_STATUS_UNKNOWN);
					$agents_unknown_count = "($agent_table
												$agent_unknown_filter) AS total_unknown_count";
					$columns = "$agents_unknown_count, $agents_fired_count, $agents_total_count";
					break;
				case AGENT_STATUS_NORMAL:
					// Normal
					$agent_normal_filter = $this->getAgentStatusFilter(AGENT_STATUS_NORMAL);
					$agents_normal_count = "($agent_table
												$agent_normal_filter) AS total_normal_count";
					$columns = "$agents_normal_count, $agents_fired_count, $agents_total_count";
					break;
			}
		}

		return $columns;
	}

	protected function getAgentCountersSql ($agent_table) {
		global $config;

		$columns = $this->getAgentCounterColumnsSql($agent_table);

		switch ($config["dbtype"]) {
			case "mysql":
			case "postgresql":
				$columns = "SELECT $columns FROM dual LIMIT 1";
				break;
			case "oracle":
				$columns = "SELECT $columns FROM dual WHERE rownum <= 1";
				break;
		}

		return $columns;
	}

	protected function getSql ($item_for_count = false) {
		// Get the type
		if (empty($this->type))
			$type = 'none';
		else
			$type = $this->type;

		// Get the root type
		if (empty($this->rootType))
			$rootType = 'none';
		else
			$rootType = $this->rootType;

		// Get the parent
		$parent = $this->id;

		// Get the root id
		$rootID = $this->rootID;

		// Get the server id
		$serverID = $this->serverID;

		// Agent name filter
		$agent_search_filter = "";
		if (!empty($this->filter['searchAgent'])) {
			$agent_search_filter = " AND LOWER(ta.alias) LIKE LOWER('%".$this->filter['searchAgent']."%')";
		}

		//Search hirearchy
		$search_hirearchy = false;
		if($this->filter['searchHirearchy']){
			$search_hirearchy = true;
		}

		// Agent status filter
		$agent_status_filter = "";
		if (isset($this->filter['statusAgent'])
				&& $this->filter['statusAgent'] != AGENT_STATUS_ALL
				&& !$this->strictACL) {
			$agent_status_filter = $this->getAgentStatusFilter($this->filter['statusAgent']);
		}

		// Agents join
		$agents_join = "";
		if (!empty($agent_search_filter) || !empty($agent_status_filter)) {
			$agents_join = "INNER JOIN tagente ta
								ON ta.disabled = 0
									AND tam.id_agente = ta.id_agente
									$agent_search_filter
									$agent_status_filter";
		}

		// Module name filter
		$module_search_filter = "";
		if (!empty($this->filter['searchModule'])) {
			$module_search_filter = " AND tam.nombre LIKE '%".$this->filter['searchModule']."%' ";
		}

		// Module status filter
		$module_status_filter = "";
		if (isset($this->filter['statusModule'])
				&& $this->filter['statusModule'] != -1) {

			switch ($this->filter['statusModule']) {
				case AGENT_MODULE_STATUS_CRITICAL_ALERT:
				case AGENT_MODULE_STATUS_CRITICAL_BAD:
					$module_status_filter = " AND (tae.estado = ".AGENT_MODULE_STATUS_CRITICAL_ALERT."
												OR tae.estado = ".AGENT_MODULE_STATUS_CRITICAL_BAD.") ";
					break;
				case AGENT_MODULE_STATUS_WARNING_ALERT:
				case AGENT_MODULE_STATUS_WARNING:
					$module_status_filter = " AND (tae.estado = ".AGENT_MODULE_STATUS_WARNING_ALERT."
												OR tae.estado = ".AGENT_MODULE_STATUS_WARNING.") ";
					break;
				case AGENT_MODULE_STATUS_UNKNOWN:
					$module_status_filter = " AND tae.estado = ".AGENT_MODULE_STATUS_UNKNOWN." ";
					break;
				case AGENT_MODULE_STATUS_NO_DATA:
				case AGENT_MODULE_STATUS_NOT_INIT:
					$module_status_filter = " AND (tae.estado = ".AGENT_MODULE_STATUS_NO_DATA."
												OR tae.estado = ".AGENT_MODULE_STATUS_NOT_INIT.") ";
					break;
				case AGENT_MODULE_STATUS_NORMAL_ALERT:
				case AGENT_MODULE_STATUS_NORMAL:
					$module_status_filter = " AND (tae.estado = ".AGENT_MODULE_STATUS_NORMAL_ALERT."
												OR tae.estado = ".AGENT_MODULE_STATUS_NORMAL.") ";
					break;
			}
		}

		// Modules join
		$modules_join = "";
		$module_status_join = "";
		if (!empty($module_search_filter) || !empty($module_status_filter) || !$this->filter['show_not_init_agents']) {

			if (!empty($module_status_filter) || !$this->filter['show_not_init_agents']) {
				$module_status_join = "INNER JOIN tagente_estado tae
										ON tam.id_agente_modulo IS NOT NULL
											AND tam.id_agente_modulo = tae.id_agente_modulo
											$module_status_filter";
											
				if(!$this->filter['show_not_init_modules'] || ($this->filter['show_not_init_modules'] && !$this->filter['show_not_init_agents'])){
					if($type != 'agent' || ($type == 'agent' && !$this->filter['show_not_init_modules'] && !$this->filter['show_not_init_agents'])){
					$module_status_join .= ' AND tae.estado <> '.AGENT_MODULE_STATUS_NO_DATA.'  AND	tae.estado <> '.AGENT_MODULE_STATUS_NOT_INIT.' ';	
					}
				}
			}

			$modules_join = "INNER JOIN tagente_modulo tam
								ON tam.disabled = 0
									AND ta.id_agente = tam.id_agente
									$module_search_filter
							$module_status_join";
		}

		if (empty($module_status_join)) {
			if(!$this->filter['show_not_init_modules'] || !$this->filter['show_not_init_agents']){
				if($type == "agent"){
					$module_status_join = 'INNER JOIN tagente_estado tae
											ON tam.id_agente_modulo = tae.id_agente_modulo  ';
				}
				else{
					$module_status_join = 'LEFT JOIN tagente_estado tae
											ON tam.id_agente_modulo = tae.id_agente_modulo  ';	
				}
			
				$module_status_join .= ' AND 1=1 AND	tae.estado <> '.AGENT_MODULE_STATUS_NO_DATA.'  AND	tae.estado <> '.AGENT_MODULE_STATUS_NOT_INIT.' ';
			}
			else{
				$module_status_join = 'LEFT JOIN tagente_estado tae
										ON tam.id_agente_modulo = tae.id_agente_modulo  ';	
			}
		}

		$sql = false;

		switch ($rootType) {
			case 'group':
				// ACL Group
				$user_groups_str = "-1";
				$group_filter =  "";

				if (empty($this->userGroups)) {
					return;
				}

				// Asking for a specific group.
				if ($item_for_count !== false) {
					if (!isset($this->userGroups[$item_for_count])) {
						return;
					}
				}
				// Asking for all groups.
				else {
					$user_groups_str = implode(",", array_keys($this->userGroups));
					$group_filter = "AND (
						ta.id_grupo IN ($user_groups_str)
						OR tasg.id_group IN ($user_groups_str)
					)";
				}

				if(!$search_hirearchy && (!empty($agent_search_filter) || !empty($module_search_filter))){
					
					if(is_metaconsole()){
						$id_groups_agents = db_get_all_rows_sql(
							" SELECT DISTINCT(ta.id_grupo)
								FROM tmetaconsole_agent ta
								LEFT JOIN tmetaconsole_agent_secondary_group tasg
									ON ta.id_agente = tasg.id_agent
								WHERE ta.disabled = 0
								$agent_search_filter"
						);
						$id_secondary_groups_agents = db_get_all_rows_sql(
							" SELECT DISTINCT(tasg.id_group)
								FROM tmetaconsole_agent ta
								LEFT JOIN tmetaconsole_agent_secondary_group tasg
									ON ta.id_agente = tasg.id_agent
								WHERE ta.disabled = 0
								$agent_search_filter"
						);
					}
					else{
						$id_groups_agents = db_get_all_rows_sql(
							" SELECT DISTINCT(ta.id_grupo)
								FROM tagente ta
								LEFT JOIN tagent_secondary_group tasg
									ON ta.id_agente = tasg.id_agent
								, tagente_modulo tam
								WHERE tam.id_agente = ta.id_agente
								AND ta.disabled = 0
								$agent_search_filter
								$module_search_filter"
						);
						$id_secondary_groups_agents = db_get_all_rows_sql(
							" SELECT DISTINCT(tasg.id_group)
								FROM tagente ta
								LEFT JOIN tagent_secondary_group tasg
									ON ta.id_agente = tasg.id_agent
								, tagente_modulo tam
								WHERE tam.id_agente = ta.id_agente
								AND ta.disabled = 0
								$agent_search_filter
								$module_search_filter"
						);
					}
					
					if($id_groups_agents != false){
						foreach	($id_groups_agents as $key => $value) {
							$id_groups_agents_array[$value['id_grupo']] = $value['id_grupo'];
						}
						foreach	($id_secondary_groups_agents as $key => $value) {
							$id_groups_agents_array[$value['id_group']] = $value['id_group'];
						}
						$user_groups_array = explode(",", $user_groups_str);
						$user_groups_array = array_intersect($user_groups_array, $id_groups_agents_array);
						$user_groups_str = implode("," , $user_groups_array);
					}
					else{
						$user_groups_str = false;
					}
				}

				switch ($type) {
					// Get the agents of a group
					case 'group':
						if (empty($rootID) || $rootID == -1) {
							if(!$search_hirearchy && (!empty($agent_search_filter) || !empty($module_search_filter))){
								$columns = 'tg.id_grupo AS id, tg.nombre AS name, tg.icon';
							}
							else{
								$columns = 'tg.id_grupo AS id, tg.nombre AS name, tg.parent, tg.icon';
							}

							$order_fields = 'tg.nombre ASC, tg.id_grupo ASC';

							if (! is_metaconsole()) {
								// Groups SQL
								if ($item_for_count === false) {
									$sql = "SELECT $columns
											FROM tgrupo tg
											WHERE tg.id_grupo IN ($user_groups_str)
											ORDER BY $order_fields";
								}
								// Counters SQL
								else {
									$agent_table = "SELECT COUNT(DISTINCT(ta.id_agente))
													FROM tagente ta
<<<<<<< HEAD
													LEFT JOIN tagent_secondary_group tasg
														ON ta.id_agente=tasg.id_agent
													INNER JOIN tagente_modulo tam
=======
													LEFT JOIN tagente_modulo tam
>>>>>>> e2b52a76
														ON tam.disabled = 0
															AND ta.id_agente = tam.id_agente
															$module_search_filter
													$module_status_join
													WHERE ta.disabled = 0
														AND (
															ta.id_grupo = $item_for_count
															OR tasg.id_group = $item_for_count
														)
														$group_filter
														$agent_search_filter
														$agent_status_filter";
									$sql = $this->getAgentCountersSql($agent_table);
								}
							}
							// Metaconsole
							else {
								// Groups SQL
								if ($item_for_count === false) {
									$sql = "SELECT $columns
											FROM tgrupo tg
											WHERE tg.id_grupo IN ($user_groups_str)
											ORDER BY $order_fields";
								}
								// Counters SQL
								else {
									$agent_table = "SELECT COUNT(DISTINCT(ta.id_agente))
													FROM tmetaconsole_agent ta
													LEFT JOIN tmetaconsole_agent_secondary_group tasg
														ON ta.id_agente = tasg.id_agent
													WHERE ta.disabled = 0
														AND (
															ta.id_grupo = $item_for_count
															OR tasg.id_group = $item_for_count
														)
														$group_filter
														$agent_search_filter
														$agent_status_filter";
									$sql = $this->getAgentCountersSql($agent_table);
								}
							}
						}
						else {
							if (! is_metaconsole()) {
								$columns = 'ta.id_agente AS id, ta.nombre AS name, ta.alias,
									ta.fired_count, ta.normal_count, ta.warning_count,
									ta.critical_count, ta.unknown_count, ta.notinit_count,
									ta.total_count, ta.quiet';
								$group_by_fields = 'ta.id_agente, ta.nombre, ta.alias,
									ta.fired_count, ta.normal_count, ta.warning_count,
									ta.critical_count, ta.unknown_count, ta.notinit_count,
									ta.total_count, ta.quiet';
								$order_fields = 'ta.alias ASC, ta.id_agente ASC';

								$sql = "SELECT $columns
										FROM tagente ta
										LEFT JOIN tagent_secondary_group tasg
											ON tasg.id_agent = ta.id_agente
										LEFT JOIN tagente_modulo tam
											ON tam.disabled = 0
												AND ta.id_agente = tam.id_agente
												$module_search_filter
										$module_status_join
										WHERE ta.disabled = 0
											AND (
												ta.id_grupo = $rootID
												OR tasg.id_group = $rootID
											)
											$group_filter
											$agent_search_filter
											$agent_status_filter
										GROUP BY $group_by_fields
										ORDER BY $order_fields";
							}
							else {
								$columns = 'ta.id_tagente AS id, ta.nombre AS name, ta.alias,
									ta.fired_count, ta.normal_count, ta.warning_count,
									ta.critical_count, ta.unknown_count, ta.notinit_count,
									ta.total_count, ta.quiet, ta.id_tmetaconsole_setup AS server_id';
								$order_fields = 'ta.alias ASC, ta.id_tagente ASC';

								$sql = "SELECT $columns
										FROM tmetaconsole_agent ta
										LEFT JOIN tmetaconsole_agent_secondary_group tasg
											ON ta.id_agente = tasg.id_agent
										WHERE ta.disabled = 0
											AND  (
												ta.id_grupo = $rootID
												OR tasg.id_group = $rootID
											)
											$group_filter
											$agent_search_filter
											$agent_status_filter
										ORDER BY $order_fields";
							}
						}
						break;
					// Get the modules of an agent
					case 'agent':
						$columns = 'tam.id_agente_modulo AS id, 
							tam.parent_module_id AS parent, 
							tam.nombre AS name, tam.id_tipo_modulo, 
							tam.id_modulo, tae.estado, tae.datos';
						$order_fields = 'tam.nombre ASC, tam.id_agente_modulo ASC';

						// Set for the common ACL only. The strict ACL case is different (groups and tags divided).
						// The modules only have visibility in two cases:
						// 1. The user has access to the group of its agent and this group hasn't tags.
						// 2. The user has access to the group of its agent, this group has tags and the module
						// has any of this tags.
						$tag_join = '';
						if (!$this->strictACL) {
							// $rootID it the agent group id in this case
							if (!empty($this->acltags) && isset($this->acltags[$rootID])) {
								$tags_str = $this->acltags[$rootID];

								if (!empty($tags_str)) {
									$tag_join = sprintf('INNER JOIN ttag_module ttm
																ON tam.id_agente_modulo = ttm.id_agente_modulo
																	AND ttm.id_tag IN (%s)', $tags_str);
								}
							}
						}

						$sql = "SELECT DISTINCT $columns
								FROM tagente_modulo tam
								$tag_join
								$module_status_join
								INNER JOIN tagente ta
									ON ta.disabled = 0
								LEFT JOIN tagent_secondary_group tasg
									ON ta.id_agente = tasg.id_agent
										AND tam.id_agente = ta.id_agente
										AND ta.id_grupo = $rootID
										$group_filter
										$agent_search_filter
										$agent_status_filter
								WHERE tam.disabled = 0
									AND tam.id_agente = $parent
									$module_search_filter
								ORDER BY $order_fields";
						break;
				}
				break;
			case 'tag':
				// ACL Group
				$group_acl =  "";
				if (!$this->strictACL) {
					if (!empty($this->userGroups)) {
						$user_groups_str = implode(",", array_keys($this->userGroups));
						$group_acl = " AND ta.id_grupo IN ($user_groups_str) ";
					}
					else {
						$group_acl = "AND ta.id_grupo = -1";
					}
				}
				else {
					if (!empty($this->acltags) && !empty($rootID) && $rootID != -1) {
						$groups = array();
						foreach ($this->acltags as $group_id => $tags_str) {
							if (!empty($tags_str)) {
								$tags = explode(",", $tags_str);

								if (in_array($rootID, $tags)) {
									$hierarchy_groups = groups_get_id_recursive($group_id);
									$groups = array_merge($groups, $hierarchy_groups);
								}
							}
						}
						if (!empty($groups)) {
							if (array_search(0, $groups) === false) {
								$user_groups_str = implode(",", $groups);
								$group_acl = " AND ta.id_grupo IN ($user_groups_str) ";
							}
						}
						else {
							$group_acl = "AND ta.id_grupo = -1";
						}
					}
					else {
						$group_acl = "AND ta.id_grupo = -1";
					}
				}

				switch ($type) {
					// Get the agents of a tag
					case 'tag':
						if (empty($rootID) || $rootID == -1) {
							if ($this->strictACL)
								return false;

							// tagID filter. To access the view from tactical views f.e.
							$tag_filter = '';
							if (!empty($this->filter['tagID'])) {
								$tag_filter = "WHERE tt.id_tag = " . $this->filter['tagID'];
							}

							$columns = 'tt.id_tag AS id, tt.name AS name';
							$group_by_fields = 'tt.id_tag, tt.name';
							$order_fields = 'tt.name ASC, tt.id_tag ASC';

							// Tags SQL
							if ($item_for_count === false) {
								$sql = "SELECT $columns
										FROM ttag tt
										INNER JOIN ttag_module ttm
											ON tt.id_tag = ttm.id_tag
										INNER JOIN tagente_modulo tam
											ON tam.disabled = 0
												AND ttm.id_agente_modulo = tam.id_agente_modulo
												$module_search_filter
										$module_status_join
										INNER JOIN tagente ta
											ON ta.disabled = 0
											AND tam.id_agente = ta.id_agente
											$group_acl
											$agent_search_filter
											$agent_status_filter
										$tag_filter
										GROUP BY $group_by_fields
										ORDER BY $order_fields";
							}
							// Counters SQL
							else {
								$agent_table = "SELECT COUNT(DISTINCT(ta.id_agente))
												FROM tagente ta
												INNER JOIN tagente_modulo tam
													ON tam.disabled = 0
														AND ta.id_agente = tam.id_agente
														$module_search_filter
												$module_status_join
												INNER JOIN ttag_module ttm
													ON tam.id_agente_modulo = ttm.id_agente_modulo
														AND ttm.id_tag = $item_for_count
												WHERE ta.disabled = 0
													$group_acl
													$agent_search_filter
													$agent_status_filter";
								$sql = $this->getAgentCountersSql($agent_table);
							}
						}
						else {
							$columns = 'ta.id_agente AS id, ta.nombre AS name, ta.alias,
								ta.fired_count, ta.normal_count, ta.warning_count,
								ta.critical_count, ta.unknown_count, ta.notinit_count,
								ta.total_count, ta.quiet';
							$group_by_fields = 'ta.id_agente, ta.nombre, ta.alias,
								ta.fired_count, ta.normal_count, ta.warning_count,
								ta.critical_count, ta.unknown_count, ta.notinit_count,
								ta.total_count, ta.quiet';
							$order_fields = 'ta.alias ASC, ta.id_agente ASC';

							$sql = "SELECT $columns
									FROM tagente ta
									INNER JOIN tagente_modulo tam
										ON tam.disabled = 0
											AND ta.id_agente = tam.id_agente
											$module_search_filter
									$module_status_join
									INNER JOIN ttag_module ttm
										ON tam.id_agente_modulo = ttm.id_agente_modulo
											AND ttm.id_tag = $rootID
									WHERE ta.disabled = 0
										$group_acl
										$agent_search_filter
										$agent_status_filter
									GROUP BY $group_by_fields
									ORDER BY $order_fields";
						}
						break;
					// Get the modules of an agent
					case 'agent':
						$columns = 'tam.id_agente_modulo AS id, tam.nombre AS name,
							tam.id_tipo_modulo, tam.id_modulo, tae.estado, tae.datos';
						$order_fields = 'tam.nombre ASC, tam.id_agente_modulo ASC';

						// Set for the common ACL only. The strict ACL case is different (groups and tags divided).
						// The modules only have visibility in two cases:
						// 1. The user has access to the group of its agent and this group hasn't tags.
						// 2. The user has access to the group of its agent, this group has tags and the module
						// has any of this tags.
						$tag_filter = '';
						if (!$this->strictACL) {
							// $parent is the agent id
							$group_id = (int) db_get_value('id_grupo', 'tagente', 'id_agente', $parent);
							if (empty($group_id)) {
								// ACL error, this will restrict (fuck) the module search
								$tag_filter = 'AND 1=0';
							}
							else if (!empty($this->acltags) && isset($this->acltags[$group_id])) {
								$tags_str = $this->acltags[$group_id];

								if (!empty($tags_str)) {
									$tag_filter = sprintf('AND ttm.id_tag IN (%s)', $tags_str);
								}
							}
						}

						$sql = "SELECT $columns
								FROM tagente_modulo tam
								INNER JOIN ttag_module ttm
									ON tam.id_agente_modulo = ttm.id_agente_modulo
										AND ttm.id_tag = $rootID
										$tag_filter
								$module_status_join
								INNER JOIN tagente ta
									ON ta.disabled = 0
										AND tam.id_agente = ta.id_agente
										$group_acl
										$agent_search_filter
										$agent_status_filter
								WHERE tam.disabled = 0
									AND tam.id_agente = $parent
									$module_search_filter
								ORDER BY $order_fields";
						break;
				}
				break;
			case 'os':
				// ACL Group
				$group_acl =  "";
				if (!empty($this->userGroups)) {
					$user_groups_str = implode(",", array_keys($this->userGroups));
					$group_acl = " AND ta.id_grupo IN ($user_groups_str) ";
				}
				else {
					$group_acl = "AND ta.id_grupo = -1";
				}

				switch ($type) {
					// Get the agents of an os
					case 'os':
						if (empty($rootID) || $rootID == -1) {
							$columns = 'tos.id_os AS id, tos.name AS name, tos.icon_name AS os_icon';
							$group_by_fields = 'tos.id_os, tos.name, tos.icon_name';
							$order_fields = 'tos.icon_name ASC, tos.id_os ASC';

							// OS SQL
							if ($item_for_count === false) {
								$sql = "SELECT $columns
										FROM tconfig_os tos
										INNER JOIN tagente ta
											ON ta.disabled = 0
												AND ta.id_os = tos.id_os
												$agent_search_filter
												$agent_status_filter
												$group_acl
										$modules_join
										GROUP BY $group_by_fields
										ORDER BY $order_fields";
							}
							// Counters SQL
							else {
								$agent_table = "SELECT COUNT(DISTINCT(ta.id_agente))
												FROM tagente ta
												$modules_join
												WHERE ta.disabled = 0
													AND ta.id_os = $item_for_count
													$group_acl
													$agent_search_filter
													$agent_status_filter";
								$sql = $this->getAgentCountersSql($agent_table);
							}
						}
						else {
							$columns = 'ta.id_agente AS id, ta.nombre AS name, ta.alias,
								ta.fired_count, ta.normal_count, ta.warning_count,
								ta.critical_count, ta.unknown_count, ta.notinit_count,
								ta.total_count, ta.quiet';
							$group_by_fields = 'ta.id_agente, ta.nombre, ta.alias,
								ta.fired_count, ta.normal_count, ta.warning_count,
								ta.critical_count, ta.unknown_count, ta.notinit_count,
								ta.total_count, ta.quiet';
							$order_fields = 'ta.alias ASC, ta.id_agente ASC';

							$sql = "SELECT $columns
									FROM tagente ta
									$modules_join
									WHERE ta.disabled = 0
										AND ta.id_os = $rootID
										$group_acl
										$agent_search_filter
										$agent_status_filter
									GROUP BY $group_by_fields
									ORDER BY $order_fields";
						}
						break;
					// Get the modules of an agent
					case 'agent':
						$columns = 'tam.id_agente_modulo AS id, tam.nombre AS name,
							tam.id_tipo_modulo, tam.id_modulo, tae.estado, tae.datos';
						$order_fields = 'tam.nombre ASC, tam.id_agente_modulo ASC';

						$os_filter = "AND ta.id_os = $rootID";
						$agent_filter = "AND ta.id_agente = $parent";

						// Set for the common ACL only. The strict ACL case is different (groups and tags divided).
						// The modules only have visibility in two cases:
						// 1. The user has access to the group of its agent and this group hasn't tags.
						// 2. The user has access to the group of its agent, this group has tags and the module
						// has any of this tags.
						$tag_join = '';
						if (!$this->strictACL) {
							// $parent is the agent id
							$group_id = (int) db_get_value('id_grupo', 'tagente', 'id_agente', $parent);
							if (empty($group_id)) {
								// ACL error, this will restrict (fuck) the module search
								$tag_join = 'INNER JOIN ttag_module tta
												ON 1=0';
							}
							else if (!empty($this->acltags) && isset($this->acltags[$group_id])) {
								$tags_str = $this->acltags[$group_id];

								if (!empty($tags_str)) {
									$tag_join = sprintf('INNER JOIN ttag_module ttm
																ON tam.id_agente_modulo = ttm.id_agente_modulo
																	AND ttm.id_tag IN (%s)', $tags_str);
								}
							}
						}

						$sql = "SELECT $columns
								FROM tagente_modulo tam
								$tag_join
								$module_status_join
								INNER JOIN tagente ta
									ON ta.disabled = 0
										AND tam.id_agente = ta.id_agente
										$os_filter
										$group_acl
										$agent_search_filter
										$agent_status_filter
								WHERE tam.disabled = 0
									$agent_filter
									$module_search_filter
								ORDER BY $order_fields";
						break;
				}
				break;
			case 'module_group':
				// ACL Group
				$group_acl =  "";
				if (!empty($this->userGroups)) {
					$user_groups_str = implode(",", array_keys($this->userGroups));
					$group_acl = " AND ta.id_grupo IN ($user_groups_str) ";
				}
				else {
					$group_acl = "AND ta.id_grupo = -1";
				}

				switch ($type) {
					// Get the agents of a module group
					case 'module_group':
						if (empty($rootID) || $rootID == -1) {
							$columns = 'tmg.id_mg AS id, tmg.name AS name';
							$group_by_fields = 'tmg.id_mg, tmg.name';
							$order_fields = 'tmg.name ASC, tmg.id_mg ASC';

							// Module groups SQL
							if ($item_for_count === false) {
								$sql = "SELECT $columns
										FROM tmodule_group tmg
										INNER JOIN tagente_modulo tam
											ON tam.disabled = 0
												AND tam.id_module_group = tmg.id_mg
												$module_search_filter
										$module_status_join
										INNER JOIN tagente ta
											ON ta.disabled = 0
												AND tam.id_agente = ta.id_agente
												$group_acl
												$agent_search_filter
												$agent_status_filter
										GROUP BY $group_by_fields
										ORDER BY $order_fields";
							}
							// Counters SQL
							else {
								$agent_table = "SELECT COUNT(DISTINCT(ta.id_agente))
												FROM tagente ta
												INNER JOIN tagente_modulo tam
													ON tam.disabled = 0
														AND ta.id_agente = tam.id_agente
														AND tam.id_module_group = $item_for_count
														$module_search_filter
												$module_status_join
												WHERE ta.disabled = 0
													$group_acl
													$agent_search_filter
													$agent_status_filter";
								$sql = $this->getAgentCountersSql($agent_table);
							}
						}
						else {
							$columns = 'ta.id_agente AS id, ta.nombre AS name, ta.alias,
								ta.fired_count, ta.normal_count, ta.warning_count,
								ta.critical_count, ta.unknown_count, ta.notinit_count,
								ta.total_count, ta.quiet';
							$group_by_fields = 'ta.id_agente, ta.nombre, ta.alias,
								ta.fired_count, ta.normal_count, ta.warning_count,
								ta.critical_count, ta.unknown_count, ta.notinit_count,
								ta.total_count, ta.quiet';
							$order_fields = 'ta.alias ASC, ta.id_agente ASC';

							$sql = "SELECT $columns
									FROM tagente ta
									INNER JOIN tagente_modulo tam
										ON tam.disabled = 0
											AND ta.id_agente = tam.id_agente
											AND tam.id_module_group = $rootID
											$module_search_filter
									$module_status_join
									WHERE ta.disabled = 0
										$group_acl
										$agent_search_filter
										$agent_status_filter
									GROUP BY $group_by_fields
									ORDER BY $order_fields";
						}
						break;
					// Get the modules of an agent
					case 'agent':
						$columns = 'tam.id_agente_modulo AS id, tam.nombre AS name,
							tam.id_tipo_modulo, tam.id_modulo, tae.estado, tae.datos';
						$order_fields = 'tam.nombre ASC, tam.id_agente_modulo ASC';

						$module_group_filter = "AND tam.id_module_group = $rootID";
						$agent_filter = "AND tam.id_agente = $parent";

						// Set for the common ACL only. The strict ACL case is different (groups and tags divided).
						// The modules only have visibility in two cases:
						// 1. The user has access to the group of its agent and this group hasn't tags.
						// 2. The user has access to the group of its agent, this group has tags and the module
						// has any of this tags.
						$tag_join = '';
						if (!$this->strictACL) {
							// $parent is the agent id
							$group_id = (int) db_get_value('id_grupo', 'tagente', 'id_agente', $parent);
							if (empty($group_id)) {
								// ACL error, this will restrict (fuck) the module search
								$tag_join = 'INNER JOIN ttag_module tta
												ON 1=0';
							}
							else if (!empty($this->acltags) && isset($this->acltags[$group_id])) {
								$tags_str = $this->acltags[$group_id];

								if (!empty($tags_str)) {
									$tag_join = sprintf('INNER JOIN ttag_module ttm
																ON tam.id_agente_modulo = ttm.id_agente_modulo
																	AND ttm.id_tag IN (%s)', $tags_str);
								}
							}
						}

						$sql = "SELECT $columns
								FROM tagente_modulo tam
								$tag_join
								$module_status_join
								INNER JOIN tagente ta
									ON ta.disabled = 0
										AND tam.id_agente = ta.id_agente
										$group_acl
										$agent_search_filter
										$agent_status_filter
								WHERE tam.disabled = 0
									$agent_filter
									$module_group_filter
									$module_search_filter
								ORDER BY $order_fields";
						break;
				}
				break;
			case 'module':
				// ACL Group
				$group_acl =  "";
				if (!empty($this->userGroups)) {
					$user_groups_str = implode(",", array_keys($this->userGroups));
					$group_acl = " AND ta.id_grupo IN ($user_groups_str) ";
				}
				else {
					$group_acl = "AND ta.id_grupo = -1";
				}

				switch ($type) {
					// Get the agents of a module
					case 'module':
						if (empty($rootID) || $rootID == -1) {
							$columns = 'tam.nombre AS name';
							$order_fields = 'tam.nombre ASC';

							// Modules SQL
							if ($item_for_count === false) {
								$sql = "SELECT $columns
										FROM tagente_modulo tam
										INNER JOIN tagente ta
											ON ta.disabled = 0
												AND tam.id_agente = ta.id_agente
												$group_acl
												$agent_search_filter
												$agent_status_filter
										$module_status_join
										WHERE tam.disabled = 0
											$module_search_filter
										GROUP BY tam.nombre
										ORDER BY $order_fields";
							}
							// Counters SQL
							else {
								$agent_table = "SELECT COUNT(DISTINCT(ta.id_agente))
												FROM tagente ta
												INNER JOIN tagente_modulo tam
													ON tam.disabled = 0
														AND ta.id_agente = tam.id_agente
														AND tam.nombre = '$item_for_count'
														$module_group_filter
														$module_search_filter
												$module_status_join
												WHERE ta.disabled = 0
													$group_acl
													$agent_search_filter
													$agent_status_filter";
								$sql = $this->getAgentCountersSql($agent_table);
							}
						}
						else {
							$columns = 'ta.id_agente AS id, ta.nombre AS name, ta.alias,
								ta.fired_count, ta.normal_count, ta.warning_count,
								ta.critical_count, ta.unknown_count, ta.notinit_count,
								ta.total_count, ta.quiet';
							$group_by_fields = 'ta.id_agente, ta.nombre, ta.alias,
								ta.fired_count, ta.normal_count, ta.warning_count,
								ta.critical_count, ta.unknown_count, ta.notinit_count,
								ta.total_count, ta.quiet';
							$order_fields = 'ta.alias ASC, ta.id_agente ASC';

							$symbols = ' !"#$%&\'()*+,./:;<=>?@[\\]^{|}~';
							$name = $rootID;
							for ($i = 0; $i < strlen($symbols); $i++) {
								$name = str_replace('_articapandora_' .
									ord(substr($symbols, $i, 1)) .'_pandoraartica_',
									substr($symbols, $i, 1), $name);
							}
							$name = io_safe_input($name);

							$sql = "SELECT $columns
									FROM tagente ta
									INNER JOIN tagente_modulo tam
										ON tam.disabled = 0
											AND ta.id_agente = tam.id_agente
											AND tam.nombre = '$name'
											$module_group_filter
											$module_search_filter
									$module_status_join
									WHERE ta.disabled = 0
										$group_acl
										$agent_search_filter
										$agent_status_filter
									GROUP BY $group_by_fields
									ORDER BY $order_fields";
						}
						break;
					// Get the modules of an agent
					case 'agent':
						$columns = 'tam.id_agente_modulo AS id, tam.nombre AS name,
							tam.id_tipo_modulo, tam.id_modulo, tae.estado, tae.datos';
						$order_fields = 'tam.nombre ASC, tam.id_agente_modulo ASC';

						$symbols = ' !"#$%&\'()*+,./:;<=>?@[\\]^{|}~';
						$name = $rootID;
						for ($i = 0; $i < strlen($symbols); $i++) {
							$name = str_replace('_articapandora_' .
								ord(substr($symbols, $i, 1)) .'_pandoraartica_',
								substr($symbols, $i, 1), $name);
						}
						$name = io_safe_input($name);

						$module_name_filter = "AND tam.nombre = '$name'";
						$agent_filter = "AND tam.id_agente = $parent";

						// We need the agents table
						if (empty($agents_join)) {
							$agents_join = "INNER JOIN tagente ta
												ON ta.disabled = 0
													AND tam.id_agente = ta.id_agente
													$group_acl";
						}
						else {
							$agents_join .= " $group_acl";
						}

						// Set for the common ACL only. The strict ACL case is different (groups and tags divided).
						// The modules only have visibility in two cases:
						// 1. The user has access to the group of its agent and this group hasn't tags.
						// 2. The user has access to the group of its agent, this group has tags and the module
						// has any of this tags.
						$tag_join = '';
						if (!$this->strictACL) {
							// $parent is the agent id
							$group_id = (int) db_get_value('id_grupo', 'tagente', 'id_agente', $parent);
							if (empty($group_id)) {
								// ACL error, this will restrict (fuck) the module search
								$tag_join = 'INNER JOIN ttag_module tta
												ON 1=0';
							}
							else if (!empty($this->acltags) && isset($this->acltags[$group_id])) {
								$tags_str = $this->acltags[$group_id];

								if (!empty($tags_str)) {
									$tag_join = sprintf('INNER JOIN ttag_module ttm
																ON tam.id_agente_modulo = ttm.id_agente_modulo
																	AND ttm.id_tag IN (%s)', $tags_str);
								}
							}
						}

						$sql = "SELECT $columns
								FROM tagente_modulo tam
								$tag_join
								$module_status_join
								INNER JOIN tagente ta
									ON ta.disabled = 0
										AND tam.id_agente = ta.id_agente
										$group_acl
								WHERE tam.disabled = 0
									$agent_filter
									$module_name_filter
									$module_group_filter
									$module_search_filter
								ORDER BY $order_fields";
						break;
				}
				break;
			default:
				$sql = $this->getSqlExtended($item_for_count, $type, $rootType, $parent, $rootID,
									$agent_search_filter, $agent_status_filter, $agents_join,
									$module_search_filter, $module_status_filter, $modules_join,
									$module_status_join);
		}

		return $sql;
	}

	// Override this method
	protected function getSqlExtended ($item_for_count, $type, $rootType, $parent, $rootID,
										$agent_search_filter, $agent_status_filter, $agents_join,
										$module_search_filter, $module_status_filter, $modules_join,
										$module_status_join) {
		return false;
	}

	protected function getItems ($item_for_count = false) {
		$sql = $this->getSql($item_for_count);
		if (empty($sql))
			return array();

		$data = db_process_sql($sql);
		if (empty($data))
			return array();
			
		foreach ($data[0] as $key => $value) {
			
			if($key != 'total_count' && strpos($key, 'count')){
				$zero_counter += $value;
			}
			
		}
		
		if(!$zero_counter){
			$data[0]['total_count'] = 0;
		}
		else{
			$data[0]['total_count'] = $zero_counter;
		}
		
		

		// [26/10/2017] It seems the module hierarchy should be only available into the tree by group
		if ($this->rootType == 'group' && $this->type == 'agent') {
			$data = $this->getProcessedModules($data);
		}

		return $data;
	}

	protected function getCounters ($id) {
		$counters = $this->getItems($id);

		if (!empty($counters)) {
			$counters = array_pop($counters);
		}
		return $counters;
	}

	static function cmpSortNames($a, $b) {
		return strcmp($a["name"], $b["name"]);
	}

	protected function getProcessedGroups ($items, $remove_empty = false) {
		$processed_groups = array();
		// Index and process the groups
		$groups = array();
		foreach ($items as $item) {
			$groups[$item['id']] = $this->getProcessedItem($item);
		}

		// If user have not permissions in parent, set parent node to 0 (all)
		$user_groups_with_privileges = $this->userGroups;
		foreach ($groups as $id => $group) {
			if (!in_array($groups[$id]['parent'], array_keys($user_groups_with_privileges))) {
				$groups[$id]['parent'] = 0;
			}
		}
		// Build the group hierarchy
		foreach ($groups as $id => $group) {
			if (isset($groups[$id]['parent']) && ($groups[$id]['parent'] != 0)) {
				$parent = $groups[$id]['parent'];
				// Parent exists
				if (!isset($groups[$parent]['children'])) {
					$groups[$parent]['children'] = array();
				}
				// Store a reference to the group into the parent
				$groups[$parent]['children'][] = &$groups[$id];
				// This group was introduced into a parent
				$groups[$id]['have_parent'] = true;
			}
		}
		// Sort the children groups
		foreach ($groups as $id => $group) {
			if (isset($groups[$id]['children'])) {
				usort($groups[$id]['children'], array("Tree", "cmpSortNames"));
			}
		}
		//Filter groups and eliminates the reference to children groups out of her parent
		$groups = array_filter($groups, function ($group) {
			return !$group['have_parent'];
		});
		// Propagate child counters to her parents
		Tree::processCounters($groups);
		// Filter groups and eliminates the reference to empty groups
		if ($remove_empty) {
			$groups = Tree::deleteEmptyGroups($groups);
		}
		usort($groups, array("Tree", "cmpSortNames"));
		return $groups;
	}

	protected function getProcessedItem ($item, $server = false, &$items = array(), &$items_tmp = array(), $remove_empty = false) {

		if (isset($processed_item['is_processed']) && $processed_item['is_processed'])
			return $item;

		// For strict items
		if (isset($item['_id_'])) {
			$item['id'] = $item['_id_'];
			$item['name'] = $item['_name_'];

			if (isset($item['_is_tag_']) && $item['_is_tag_']) {
				$item['type'] = 'tag';
				$item['rootType'] = 'tag';
			}
			else {
				$item['type'] = 'group';
				$item['rootType'] = 'group';
				$item['parent'] = $item['_parent_id_'];

				if (!empty($item['_iconImg_']))
					$item['iconHTML'] = $item['_iconImg_'];
			}

			if (isset($item['_agents_unknown_']))
				$item['total_unknown_count'] = $item['_agents_unknown_'];
			if (isset($item['_agents_critical_']))
				$item['total_critical_count'] = $item['_agents_critical_'];
			if (isset($item['_agents_warning_']))
				$item['total_warning_count'] = $item['_agents_warning_'];
			if (isset($item['_agents_not_init_']))
				$item['total_not_init_count'] = $item['_agents_not_init_'];
			if (isset($item['_agents_ok_']))
				$item['total_normal_count'] = $item['_agents_ok_'];
			if (isset($item['_total_agents_']))
				$item['total_count'] = $item['_total_agents_'];
			if (isset($item['_monitors_alerts_fired_']))
				$item['total_fired_count'] = $item['_monitors_alerts_fired_'];

			// Agent filter for Strict ACL users
			if ($this->filter["statusAgent"] != -1) {
				switch ($this->filter["statusAgent"]) {
					case AGENT_STATUS_NOT_INIT:
						$item['total_count'] = $item['total_not_init_count'];

						$item['total_unknown_count'] = 0;
						$item['total_critical_count'] = 0;
						$item['total_warning_count'] = 0;
						$item['total_normal_count'] = 0;
						break;
					case AGENT_STATUS_CRITICAL:
						$item['total_count'] = $item['total_critical_count'];

						$item['total_unknown_count'] = 0;
						$item['total_warning_count'] = 0;
						$item['total_not_init_count'] = 0;
						$item['total_normal_count'] = 0;
						break;
					case AGENT_STATUS_WARNING:
						$item['total_count'] = $item['total_warning_count'];

						$item['total_unknown_count'] = 0;
						$item['total_critical_count'] = 0;
						$item['total_not_init_count'] = 0;
						$item['total_normal_count'] = 0;
						break;
					case AGENT_STATUS_UNKNOWN:
						$item['total_count'] = $item['total_unknown_count'];

						$item['total_critical_count'] = 0;
						$item['total_warning_count'] = 0;
						$item['total_not_init_count'] = 0;
						$item['total_normal_count'] = 0;
						break;
					case AGENT_STATUS_NORMAL:
						$item['total_count'] = $item['total_normal_count'];

						$item['total_unknown_count'] = 0;
						$item['total_critical_count'] = 0;
						$item['total_warning_count'] = 0;
						$item['total_not_init_count'] = 0;
						break;
				}
			}
		}


		$processed_item = array();
		$processed_item['id'] = $item['id'];
		$processed_item['name'] = $item['name'];
		$processed_item['rootID'] = $item['id'];
		$processed_item['rootType'] = $this->rootType;
		$processed_item['searchChildren'] = 1;

		if (isset($item['type']))
			$processed_item['type'] = $item['type'];
		else
			$processed_item['type'] = $this->type;

		if (isset($item['rootType']))
			$processed_item['rootType'] = $item['rootType'];
		else
			$processed_item['rootType'] = $this->rootType;

		if ($processed_item['type'] == 'group') {
			$processed_item['parent'] = $item['parent'];

			if (!empty($item['iconHTML']))
				$processed_item['iconHTML'] = $item['iconHTML'];
			else if (!empty($item['icon']))
				$processed_item['icon'] = $item['icon'].".png";
			else
				$processed_item['icon'] = "without_group.png";
		}

		if (is_metaconsole() && !empty($server)) {
			$processed_item['serverID'] = $server['id'];
		}

		// Get the counters of the group (special case)
		if ($processed_item['type'] == 'group') {
			$counters = $this->getGroupCounters($item['id']);
			if (!empty($counters)) {
				foreach ($counters as $type => $value) {
					$item[$type] = $value;
				}
			}
		}

		$counters = array();
		if (isset($item['total_unknown_count']))
			$counters['unknown'] = $item['total_unknown_count'];
		if (isset($item['total_critical_count']))
			$counters['critical'] = $item['total_critical_count'];
		if (isset($item['total_warning_count']))
			$counters['warning'] = $item['total_warning_count'];
		if (isset($item['total_not_init_count']))
			$counters['not_init'] = $item['total_not_init_count'];
		if (isset($item['total_normal_count']))
			$counters['ok'] = $item['total_normal_count'];
		if (isset($item['total_count']))
			$counters['total'] = $item['total_count'];
		if (isset($item['total_fired_count']))
			$counters['alerts'] = $item['total_fired_count'];

		if (!empty($counters))
			$processed_item['counters'] = $counters;

		if (!empty($processed_item))
			$processed_item['is_processed'] = true;

		return $processed_item;
	}

	// This function should be used only when retrieving the data of the metaconsole's nodes
	protected function getMergedItems ($items) {
		// This variable holds the result
		$mergedItems = array();

		foreach ($items as $key => $item) {
			// Avoid the deleted items
			if (!isset($items[$key]) || empty($item))
				continue;

			// Store the item in a temporary element
			$resultItem = $item;

			// The 'id' parameter will be stored as 'server_id' => 'id'
			$resultItem['id'] = array();
			$resultItem['id'][$item['serverID']] = $item['id'];
			$resultItem['rootID'] = array();
			$resultItem['rootID'][$item['serverID']] = $item['rootID'];
			$resultItem['serverID'] = array();
			$resultItem['serverID'][$item['serverID']] = $item['rootID'];

			// Initialize counters if any of it don't exist
			if (!isset($resultItem['counters']))
				$resultItem['counters'] = array();
			if (!isset($resultItem['counters']['unknown']))
				$resultItem['counters']['unknown'] = 0;
			if (!isset($resultItem['counters']['critical']))
				$resultItem['counters']['critical'] = 0;
			if (!isset($resultItem['counters']['warning']))
				$resultItem['counters']['warning'] = 0;
			if (!isset($resultItem['counters']['not_init']))
				$resultItem['counters']['not_init'] = 0;
			if (!isset($resultItem['counters']['ok']))
				$resultItem['counters']['ok'] = 0;
			if (!isset($resultItem['counters']['total']))
				$resultItem['counters']['total'] = 0;
			if (!isset($resultItem['counters']['alerts']))
				$resultItem['counters']['alerts'] = 0;

			if ($item['type'] == 'group') {
				// Add the children
				if (!isset($resultItem['children']))
					$resultItem['children'] = array();
			}

			// Iterate over the list to search items that match the actual item
			foreach ($items as $key2 => $item2) {
				// Skip the actual or empty items
				if ($key == $key2 || !isset($items[$key2]))
					continue;

				// Match with the name and type
				if ($item['name'] == $item2['name'] && $item['type'] == $item2['type']) {
					// Add the matched ids
					$resultItem['id'][$item2['serverID']] = $item2['id'];
					$resultItem['rootID'][$item2['serverID']] = $item2['rootID'];
					$resultItem['serverID'][$item2['serverID']] = $item2['rootID'];

					// Add the matched counters
					if (isset($item2['counters']) && !empty($item2['counters'])) {
						foreach ($item2['counters'] as $type => $value) {
							if (isset($resultItem['counters'][$type]))
								$resultItem['counters'][$type] += $value;
						}
					}

					if ($item['type'] == 'group') {
						// Add the matched children
						if (isset($item2['children']))
							$resultItem['children'] = array_merge($resultItem['children'], $item2['children']);
					}

					// Remove the item
					unset($items[$key2]);
				}
			}

			if ($item['type'] == 'group') {
				// Get the merged children (recursion)
				if (!empty($resultItem['children']))
					$resultItem['children'] = $this->getMergedItems($resultItem['children']);

			}

			// Add the resulting item
			if (!empty($resultItem) && !empty($resultItem['counters']['total']))
				$mergedItems[] = $resultItem;

			// Remove the item
			unset($items[$key]);
		}

		usort($mergedItems, array("Tree", "cmpSortNames"));

		return $mergedItems;
	}

	protected function processModule (&$module, $server = false) {
		global $config;
		
		if (isset($module['children'])) {
			foreach ($module['children'] as $i => $children) {
				$this->processModule($module['children'][$i], $server);
			}
		}

		$module['type'] = 'module';
		$module['id'] = (int) $module['id'];
		$module['name'] = io_safe_output($module['name']);
		$module['id_module_type'] = (int) $module['id_tipo_modulo'];
		$module['server_type'] = (int) $module['id_modulo'];
		$module['status'] = $module['estado'];
		$module['value'] = $module['datos'];

		if (is_metaconsole() && !empty($server)) {
			$module['serverID'] = $server['id'];
			$module['serverName'] = $server['server_name'];
		}
		else {
			$module['serverName'] = false;
			$module['serverID'] = false;
		}

		if (!isset($module['value']))
			$module['value'] = modules_get_last_value($module['id']);

		// Status
		switch ($module['status']) {
			case AGENT_MODULE_STATUS_CRITICAL_ALERT:
				$module['alert'] = 1;
			case AGENT_MODULE_STATUS_CRITICAL_BAD:
				$statusType = STATUS_MODULE_CRITICAL_BALL;
				$statusTitle = __('CRITICAL');
				$module['statusText'] = "critical";
				break;
			case AGENT_MODULE_STATUS_WARNING_ALERT:
				$module['alert'] = 1;
			case AGENT_MODULE_STATUS_WARNING:
				$statusType = STATUS_MODULE_WARNING_BALL;
				$statusTitle = __('WARNING');
				$module['statusText'] = "warning";
				break;
			case AGENT_MODULE_STATUS_UNKNOWN:
				$statusType = STATUS_MODULE_UNKNOWN_BALL;
				$statusTitle = __('UNKNOWN');
				$module['statusText'] = "unknown";
				break;
			case AGENT_MODULE_STATUS_NO_DATA:
			case AGENT_MODULE_STATUS_NOT_INIT:
				$statusType = STATUS_MODULE_NO_DATA_BALL;
				$statusTitle = __('NO DATA');
				$module['statusText'] = "not_init";
				break;
			case AGENT_MODULE_STATUS_NORMAL_ALERT:
				$module['alert'] = 1;
			case AGENT_MODULE_STATUS_NORMAL:
			default:
				$statusType = STATUS_MODULE_OK_BALL;
				$statusTitle = __('NORMAL');
				$module['statusText'] = "ok";
				break;
		}

		if ($statusType !== STATUS_MODULE_UNKNOWN_BALL
				&& $statusType !== STATUS_MODULE_NO_DATA_BALL) {
			if (is_numeric($module["value"])) {
				$statusTitle .= " : " . format_for_graph($module["value"]);
			}
			else {
				$statusTitle .= " : " . substr(io_safe_output($module["value"]),0,42);
			}
		}

		$module['statusImageHTML'] = ui_print_status_image($statusType, $statusTitle, true);

		// HTML of the server type image
		$module['serverTypeHTML'] = servers_show_type($module['server_type']);

		// Link to the Module graph

		// ACL
		$group_id = (int) modules_get_agent_group($module['id']);
		$acl_graphs = false;
		$module["showGraphs"] = 0;

		// Avoid the check on the metaconsole. Too slow to show/hide an icon depending on the permissions
		if (!empty($group_id) && !is_metaconsole()) {
			if ($this->strictACL) {
				$acl_graphs = tags_check_acl_by_module($module['id'], $config['id_user'], 'RR') === true;
			}
			else {
				$acl_graphs = check_acl($config['id_user'], $group_id, "RR");
			}
		}
		else if (!empty($group_id)) {
			$acl_graphs = true;
		}

		if ($acl_graphs) {
			$module["showGraphs"] = 1;
		}

		if ($module["showGraphs"]) {
			$graphType = return_graphtype($module['id_module_type']);
			$url = ui_get_full_url("operation/agentes/stat_win.php", false, false, false);
			$winHandle = dechex(crc32($module['id'].$module['name']));

			$graph_params = array(
					"type" => $graphType,
					"period" => SECONDS_1DAY,
					"id" => $module['id'],
					"label" => base64_encode($module['name']),
					"refresh" => SECONDS_10MINUTES
				);

			if (is_metaconsole() && !empty($server)) {
				$graph_params["avg_only"] = 1;
				// Set the server id
				$graph_params["server"] = $module['serverID'];
			}

			$graph_params_str = http_build_query($graph_params);
			$moduleGraphURL = "$url?$graph_params_str";

			$module['moduleGraph'] = array(
					'url' => $moduleGraphURL,
					'handle' => $winHandle
				);

			// Info to be able to open the snapshot image new page
			$module['snapshot'] = ui_get_snapshot_link(array(
				'id_module' => $module['id'],
				'last_data' => $module['datos'],
				'timestamp' => $module['timestamp'],
				'interval' => $module['current_interval'],
				'module_name' => $module['name']
			), true);
		}

		// Alerts fired image
		$has_alerts = (bool) db_get_value(
			'COUNT(DISTINCT(id_agent_module))',
			'talert_template_modules', 'id_agent_module', $module['id']);

		if ($has_alerts) {
			$module['alertsImageHTML'] = html_print_image("images/bell.png", true, array("title" => __('Module alerts')));
		}
	}

	protected function processModules (&$modules, $server = false) {
		foreach ($modules as $iterator => $module) {
			$this->processModule($modules[$iterator], $server);
		}
	}

	protected function processAgent (&$agent, $server = false) {
		global $config;

		$agent['type'] = 'agent';
		$agent['id'] = (int) $agent['id'];
		$agent['name'] = $agent['name'];

		$agent['rootID'] = $this->rootID;
		$agent['rootType'] = $this->rootType;

		if (is_metaconsole()) {
			if (isset($agent['server_id']))
				$agent['serverID'] = $agent['server_id'];
			else if (!empty($server))
				$agent['serverID'] = $server['id'];
		}

		// Realtime counters for Strict ACL
		if ($this->strictACL) {
			$agent_filter = array("id" => $agent['id']);
			$module_filter = array();

			if (isset($this->filter["statusAgent"]))
				$agent_filter["status"] = $this->filter["statusAgent"];
			if (isset($this->filter["searchAgent"]))
				$agent_filter["name"] = $this->filter["searchAgent"];

			if (isset($this->filter["statusModule"]))
				$module_filter["status"] = $this->filter["statusModule"];
			if (isset($this->filter["searchModule"]))
				$module_filter["name"] = $this->filter["searchModule"];

			$agent['counters'] = array();
			$agent['counters']['unknown'] = 0;
			$agent['counters']['critical'] = 0;
			$agent['counters']['warning'] = 0;
			$agent['counters']['not_init'] = 0;
			$agent['counters']['ok'] = 0;
			$agent['counters']['total'] = 0;
			$agent['counters']['alerts'] = 0;

			if ($agent['rootType'] == "group") {
				$agent['counters']['alerts'] = agents_get_alerts_fired($agent['id']);

				// With module filter
				if (isset($this->filter["statusModule"]) && $this->filter["statusModule"] != AGENT_MODULE_STATUS_ALL) {
					switch ($this->filter["statusModule"]) {
						case AGENT_MODULE_STATUS_CRITICAL_ALERT:
						case AGENT_MODULE_STATUS_CRITICAL_BAD:
							$agent['counters']['critical'] = (int) groups_get_critical_monitors ($agent['rootID'], $agent_filter, $module_filter, true, $this->acltags);
							$agent['counters']['total'] = $agent['counters']['critical'];
							break;
						case AGENT_MODULE_STATUS_WARNING_ALERT:
						case AGENT_MODULE_STATUS_WARNING:
							$agent['counters']['warning'] = (int) groups_get_warning_monitors ($agent['rootID'], $agent_filter, $module_filter, true, $this->acltags);
							$agent['counters']['total'] = $agent['counters']['warning'];
							break;
						case AGENT_MODULE_STATUS_UNKNOWN:
							$agent['counters']['unknown'] = (int) groups_get_unknown_monitors ($agent['rootID'], $agent_filter, $module_filter, true, $this->acltags);
							$agent['counters']['total'] = $agent['counters']['unknown'];
							break;
						case AGENT_MODULE_STATUS_NO_DATA:
						case AGENT_MODULE_STATUS_NOT_INIT:
							$agent['counters']['not_init'] = (int) groups_get_not_init_monitors ($agent['rootID'], $agent_filter, $module_filter, true, $this->acltags);
							$agent['counters']['total'] = $agent['counters']['not_init'];
							break;
						case AGENT_MODULE_STATUS_NORMAL_ALERT:
						case AGENT_MODULE_STATUS_NORMAL:
							$agent['counters']['ok'] = (int) groups_get_normal_monitors ($agent['rootID'], $agent_filter, $module_filter, true, $this->acltags);
							$agent['counters']['total'] = $agent['counters']['ok'];
							break;
					}
				}
				// Without module filter
				else {
					$agent['counters']['unknown'] = (int) groups_get_unknown_monitors ($agent['rootID'], $agent_filter, $module_filter, true, $this->acltags);
					$agent['counters']['critical'] = (int) groups_get_critical_monitors ($agent['rootID'], $agent_filter, $module_filter, true, $this->acltags);
					$agent['counters']['warning'] = (int) groups_get_warning_monitors ($agent['rootID'], $agent_filter, $module_filter, true, $this->acltags);
					$agent['counters']['not_init'] = (int) groups_get_not_init_monitors ($agent['rootID'], $agent_filter, $module_filter, true, $this->acltags);
					$agent['counters']['ok'] = (int) groups_get_normal_monitors ($agent['rootID'], $agent_filter, $module_filter, true, $this->acltags);
					$agent['counters']['total'] = (int) groups_get_total_monitors ($agent['rootID'], $agent_filter, $module_filter, true, $this->acltags);
				}
			}
			else if ($agent['rootType'] == "tag") {
				$agent['counters']['alerts'] = (int) tags_monitors_fired_alerts ($agent['rootID'], $this->acltags, $agent['id']);

				// With module filter
				if (isset($this->filter["statusModule"]) && $this->filter["statusModule"] != AGENT_MODULE_STATUS_ALL) {
					switch ($this->filter["statusModule"]) {
						case AGENT_MODULE_STATUS_CRITICAL_ALERT:
						case AGENT_MODULE_STATUS_CRITICAL_BAD:
							$agent['counters']['critical'] = (int) tags_get_critical_monitors ($agent['rootID'], $this->acltags, $agent_filter, $module_filter);
							$agent['counters']['total'] = $agent['counters']['critical'];
							break;
						case AGENT_MODULE_STATUS_WARNING_ALERT:
						case AGENT_MODULE_STATUS_WARNING:
							$agent['counters']['warning'] = (int) tags_get_warning_monitors ($agent['rootID'], $this->acltags, $agent_filter, $module_filter);
							$agent['counters']['total'] = $agent['counters']['warning'];
							break;
						case AGENT_MODULE_STATUS_UNKNOWN:
							$agent['counters']['unknown'] = (int) tags_get_unknown_monitors ($agent['rootID'], $this->acltags, $agent_filter, $module_filter);
							$agent['counters']['total'] = $agent['counters']['unknown'];
							break;
						case AGENT_MODULE_STATUS_NO_DATA:
						case AGENT_MODULE_STATUS_NOT_INIT:
							$agent['counters']['not_init'] = (int) tags_get_not_init_monitors ($agent['rootID'], $this->acltags, $agent_filter, $module_filter);
							$agent['counters']['total'] = $agent['counters']['not_init'];
							break;
						case AGENT_MODULE_STATUS_NORMAL_ALERT:
						case AGENT_MODULE_STATUS_NORMAL:
							$agent['counters']['ok'] = (int) tags_get_normal_monitors ($agent['rootID'], $this->acltags, $agent_filter, $module_filter);
							$agent['counters']['total'] = $agent['counters']['ok'];
							break;
					}
				}
				// Without module filter
				else {
					$agent['counters']['unknown'] = (int) tags_get_unknown_monitors ($agent['rootID'], $this->acltags, $agent_filter, $module_filter);
					$agent['counters']['critical'] = (int) tags_get_critical_monitors ($agent['rootID'], $this->acltags, $agent_filter, $module_filter);
					$agent['counters']['warning'] = (int) tags_get_warning_monitors ($agent['rootID'], $this->acltags, $agent_filter, $module_filter);
					$agent['counters']['not_init'] = (int) tags_get_not_init_monitors ($agent['rootID'], $this->acltags, $agent_filter, $module_filter);
					$agent['counters']['ok'] = (int) tags_get_normal_monitors ($agent['rootID'], $this->acltags, $agent_filter, $module_filter);
					$agent['counters']['total'] = (int) tags_get_total_monitors ($agent['rootID'], $this->acltags, $agent_filter, $module_filter);
				}
			}

			if (isset($this->filter["statusAgent"]) && $this->filter["statusAgent"] != AGENT_STATUS_ALL) {
				switch ($this->filter["statusAgent"]) {
					case AGENT_STATUS_CRITICAL:
						if ($agent['counters']['critical'] == 0)
							$agent = array();
						break;
					case AGENT_STATUS_WARNING:
						if ($agent['counters']['total'] == 0 || $agent['counters']['critical'] > 0 || $agent['counters']['warning'] == 0)
							$agent = array();
						break;
					case AGENT_STATUS_UNKNOWN:
						if ($agent['counters']['critical'] > 0 || $agent['counters']['warning'] > 0 || $agent['counters']['unknown'] == 0)
							$agent = array();
						break;
					case AGENT_STATUS_NOT_INIT:
						if ($agent['counters']['total'] != 0 && $agent['counters']['total'] != $agent['counters']['not_init'])
							$agent = array();
						break;
					case AGENT_STATUS_NORMAL:
						if ($agent['counters']['critical'] > 0 || $agent['counters']['warning'] > 0 || $agent['counters']['unknown'] > 0 || $agent['counters']['ok'] == 0)
							$agent = array();
						break;
				}
				// Leave the function
				if (empty($agent))
					return;
			}
		}

		// Counters
		if (empty($agent['counters'])) {
			$agent['counters'] = array();

			if (isset($agent['unknown_count']))
				$agent['counters']['unknown'] = $agent['unknown_count'];
			else
				$agent['counters']['unknown'] = (int) agents_monitor_unknown($agent['id']);

			if (isset($agent['critical_count']))
				$agent['counters']['critical'] = $agent['critical_count'];
			else
				$agent['counters']['critical'] = (int) agents_monitor_critical($agent['id']);

			if (isset($agent['warning_count']))
				$agent['counters']['warning'] = $agent['warning_count'];
			else
				$agent['counters']['warning'] = (int) agents_monitor_warning($agent['id']);

			if (isset($agent['notinit_count']))
				$agent['counters']['not_init'] = $agent['notinit_count'];
			else
				$agent['counters']['not_init'] = (int) agents_monitor_notinit($agent['id']);

			if (isset($agent['normal_count']))
				$agent['counters']['ok'] = $agent['normal_count'];
			else
				$agent['counters']['ok'] = (int) agents_monitor_ok($agent['id']);

			if (isset($agent['total_count']))
				$agent['counters']['total'] = $agent['total_count'];
			else
				$agent['counters']['total'] = (int) agents_monitor_total($agent['id']);

			if (isset($agent['fired_count']))
				$agent['counters']['alerts'] = $agent['fired_count'];
			else
				$agent['counters']['alerts'] = (int) agents_get_alerts_fired($agent['id']);
		}

		// Status image
		$agent['statusImageHTML'] = agents_tree_view_status_img_ball(
				$agent['counters']['critical'],
				$agent['counters']['warning'],
				$agent['counters']['unknown'],
				$agent['counters']['total'],
				$agent['counters']['not_init']);

		// Alerts fired image
		$agent["alertImageHTML"] = agents_tree_view_alert_img_ball($agent['counters']['alerts']);

		// Quiet image
		if (isset($agent['quiet']) && $agent['quiet'])
			$agent['quietImageHTML'] = html_print_image("/images/dot_green.disabled.png", true, array("title" => __('Quiet')));

		// Status
		$agent['statusRaw'] = agents_get_status($agent['id'], !$this->strictACL);
		switch ($agent['statusRaw']) {
			case AGENT_STATUS_NORMAL:
				$agent['status'] = "ok";
				break;
			case AGENT_STATUS_WARNING:
				$agent['status'] = "warning";
				break;
			case AGENT_STATUS_CRITICAL:
				$agent['status'] = "critical";
				break;
			case AGENT_STATUS_UNKNOWN:
				$agent['status'] = "unknown";
				break;
			case AGENT_STATUS_NOT_INIT:
				$agent['status'] = "not_init";
				break;
			default:
				$agent['status'] = "none";
				break;
		}

		// Children
		if (empty($agent['children'])) {
			$agent['children'] = array();
			if ($agent['counters']['total'] > 0) {
				switch ($this->childrenMethod) {
					case 'on_demand':
						$agent['searchChildren'] = 1;
						break;
					case 'live':
						$agent['searchChildren'] = 0;

						// if ($searchChildren)
						// 	$agent['children'] = $this->getModules($agent['id'], $modulesFilter);
						break;
				}
			}
			else {
				switch ($this->childrenMethod) {
					case 'on_demand':
						$agent['searchChildren'] = 0;
						break;
					case 'live':
						$agent['searchChildren'] = 0;
						break;
				}
			}
		}
	}

	protected function processAgents (&$agents, $server = false) {
		if (!empty($agents)) {
			foreach ($agents as $iterator => $agent) {
				$this->processAgent($agents[$iterator], $server);
			}
		}
	}

	/**
	 * @brief Recursive function to remove the empty groups
	 * 
	 * @param groups All groups structure
	 * 
	 * @return new_groups A new groups structure without empty groups
	 */
	protected static function deleteEmptyGroups ($groups) {
		$new_groups = array();
		foreach ($groups as $group) {
			// If a group is empty, do not add to new_groups.
			if (!isset($group['counters']['total']) || $group['counters']['total'] == 0) {
				continue;
			}
			// Tray to remove the children groups
			if (!empty($group['children'])) {
				$children = Tree::deleteEmptyGroups ($group['children']);
				if (empty($children)) unset($group['children']);
				else $group['children'] = $children;
			}
			$new_groups[] = $group;
		}
		return $new_groups;
	}

	private static function extractGroupsWithIDs ($groups, $ids_hash) {
		$result_groups = array();
		foreach ($groups as $group) {
			if (isset($ids_hash[$group['id']])) {
				$result_groups[] = $group;
			}
			else if (!empty($group['children'])) {
				$result = self::extractGroupsWithIDs($group['children'], $ids_hash);

				// Item found on children
				if (!empty($result)) {
					$result_groups = array_merge($result_groups, $result);
				}
			}
		}

		return $result_groups;
	}

	private static function extractItemWithID ($items, $item_id, $item_type = "group", $strictACL = false) {
		foreach ($items as $item) {
			if ($item["type"] != $item_type)
				continue;

			// Item found
			if ($strictACL && is_metaconsole()) {
				foreach ($item["id"] as $server_id => $id) {
					if ($id == $item_id)
						return $item;
				}
			}
			else {
				if ($item["id"] == $item_id)
					return $item;
			}

			if ($item["type"] == "group" && !empty($item["children"])) {
				$result = self::extractItemWithID($item["children"], $item_id, $item_type, $strictACL);

				// Item found on children
				if ($result !== false)
					return $result;
			}
		}

		// Item not found
		return false;
	}

	public function getData() {
		if (! is_metaconsole()) {
			if ($this->strictACL) {
				switch ($this->type) {
					case 'group':
					case 'tag':
						$this->getDataStrict();
						break;
					case 'agent':
						$this->getDataAgent();
						break;
				}
			}
			else{
				switch ($this->type) {
					case 'os':
						$this->getDataOS();
						break;
					case 'group':
						$this->getDataGroup();
						break;
					case 'module_group':
						$this->getDataModuleGroup();
						break;
					case 'module':
						$this->getDataModules();
						break;
					case 'tag':
						$this->getDataTag();
						break;
					case 'agent':
						$this->getDataAgent();
						break;
					default:
						$this->getDataExtended();
				}
			}
		}
		else if ($this->strictACL) {
			switch ($this->type) {
				case 'group':
				case 'tag':
					$this->getDataStrict();
					break;
				case 'agent':
					$this->getDataAgent();
					break;
			}
		}
		else {
			if ($this->type == 'agent') {
				$this->getDataAgent();
			}
			else {
				$this->getDataGroup();
			}
		}
	}

	protected function getDataExtended () {
		// Override this method to add new types
	}

	private function getDataAgent () {
		$processed_items = array();

		// Module names
		if ($this->id == -1) {

		}
		// Agents
		else {
			if (! is_metaconsole()) {
				$items = $this->getItems();
				$this->processModules($items);
				$processed_items = $items;
				
				if(!$this->filter['show_not_init_modules']){
					
					foreach ($items as $key => $value) {
						if($items[$key]['total_count'] != $items[$key]['notinit_count']){
							$items[$key]['total_count'] = $items[$key]['total_count'] - $items[$key]['notinit_count'];
							$items[$key]['notinit_count'] = 0;
						}
						
					}
					
				}
			}
			else {
				$items = array();

				if ($this->serverID !== false) {

					$server = metaconsole_get_servers($this->serverID);
					if (metaconsole_connect($server) == NOERR) {
						$items = $this->getItems();
						$this->processModules($items, $server);

						metaconsole_restore_db();
					}
				}

				$processed_items = $items;
			}
		}

		$this->tree = $processed_items;
	}

	private function getDataStrict () {
		global $config;

		require_once($config['homedir']."/include/functions_groups.php");

		$processed_items = array();

		// Groups and tags
		if ($this->id == -1) {
			$agent_filter = array();
			if (isset($this->filter["statusAgent"]))
				$agent_filter["status"] = $this->filter["statusAgent"];
			if (isset($this->filter["searchAgent"]))
				$agent_filter["name"] = $this->filter["searchAgent"];

			$module_filter = array();
			if (isset($this->filter["statusModule"]))
				$module_filter["status"] = $this->filter["statusModule"];
			if (isset($this->filter["searchModule"]))
				$module_filter["name"] = $this->filter["searchModule"];

			if (! is_metaconsole()) {
				$items = group_get_data($config['id_user'], $this->strictACL, $this->acltags, false, 'tree', $agent_filter, $module_filter);

				// Build the group and tag hierarchy
				$processed_groups = array();
				$processed_tags = array();

				foreach ($items as $key => $item) {
					$processed_item = $this->getProcessedItem($item);
					if ($processed_item['type'] == 'tag') {
						if (!empty($processed_item) &&
								isset($processed_item['counters']) &&
								isset($processed_item['counters']['total']) &&
								!empty($processed_item['counters']['total'])) {
							$processed_tags[] = $processed_item;
						}
					}
					else {
						$processed_groups[] = $processed_item;
					}
				}

				// Build the groups hierarchy
				$processed_groups = $this->getProcessedGroups($processed_groups, true);
				// Sort tags
				usort($processed_tags, array("Tree", "cmpSortNames"));

				// Join tags and groups
				$processed_items = array_merge($processed_groups, $processed_tags);
			}
			else {
				$unmerged_items = array();

				$servers = metaconsole_get_servers();
				foreach ($servers as $server) {
					if (metaconsole_connect($server) != NOERR)
						continue;
					db_clean_cache();

					$items = group_get_data($config['id_user'], $this->strictACL, $this->acltags, false, 'tree', $agent_filter, $module_filter);

					// Build the group and tag hierarchy
					$processed_groups = array();
					$processed_tags = array();

					foreach ($items as $key => $item) {
						$processed_item = $this->getProcessedItem($item);
						if ($processed_item['type'] == 'tag')
							$processed_tags[] = $processed_item;
						else
							$processed_groups[] = $processed_item;
					}

					// Build the groups hierarchy
					$processed_groups = $this->getProcessedGroups($processed_groups);
					// Sort tags
					usort($processed_tags, array("Tree", "cmpSortNames"));

					// Join tags and groups
					$processed_items = array_merge($processed_groups, $processed_tags);

					$unmerged_items += $processed_items;

					metaconsole_restore_db();
				}

				$processed_items = $this->getMergedItems($unmerged_items);
			}

			if (!empty($processed_items)) {
				if (!empty($this->filter["groupID"])) {
					$result = self::extractItemWithID($processed_items, $this->filter["groupID"], "group", $this->strictACL);

					if ($result === false)
						$processed_items = array();
					else
						$processed_items = array($result);
				}
				else if (!empty($this->filter["tagID"])) {
					$result = self::extractItemWithID($processed_items, $this->filter["tagID"], "tag", $this->strictACL);

					if ($result === false)
						$processed_items = array();
					else
						$processed_items = array($result);
				}
			}
		}
		// Agents
		else {
			if (! is_metaconsole()) {
				$items = $this->getItems();
				$this->processAgents($items);
				// Remove empty entrys
				$processed_items = array_filter($items);
				// Restart the array keys -> Important!
				$processed_items = array_values($processed_items);
			}
			else {
				$rootIDs = $this->rootID;

				$items = array();
				$j = 1;
				$server = metaconsole_get_servers();
				foreach ($rootIDs as $serverID => $rootID) {
					if (metaconsole_connect($server[$j]) != NOERR)
						continue;
					db_clean_cache();

					$this->rootID = $rootID;
					$newItems = $this->getItems();
					$this->processAgents($newItems, $server[$j]);
					$newItems = array_filter($newItems);
					$items = array_merge($items, $newItems);

					metaconsole_restore_db();
					$j++;
				}
				$this->rootID = $rootIDs;

				if (!empty($items))
					usort($items, array("Tree", "cmpSortNames"));

				$processed_items = $items;
			}
		}

		$this->tree = $processed_items;
	}

	private function getDataGroup() {
		$processed_items = array();

		// Groups
		if ($this->id == -1) {

			$items = $this->getItems();

			$processed_items = $this->getProcessedGroups($items, true);

			if (!empty($processed_items)) {
				// Filter by group name. This should be done after rerieving the items cause we need the possible items descendants
				if (!empty($this->filter['searchGroup'])) {
					// Save the groups which intersect with the user groups
					$groups = db_get_all_rows_filter('tgrupo', array('nombre' => '%' . $this->filter['searchGroup'] . '%'));
					if ($groups == false) $groups = array();
					$userGroupsACL = $this->userGroupsACL;
					$ids_hash = array_reduce($groups, function ($userGroups, $group) use ($userGroupsACL) {
						$group_id = $group['id_grupo'];
						if (isset($userGroupsACL[$group_id])) {
							$userGroups[$group_id] = $userGroupsACL[$group_id];
						}
						
						return $userGroups;
					}, array());
					
					$result = self::extractGroupsWithIDs($processed_items, $ids_hash);
					
					$processed_items = ($result === false) ? array() : $result;
				}
				
				// groupID filter. To access the view from tactical views f.e.
				if (!empty($this->filter['groupID'])) {
					$result = self::extractItemWithID($processed_items, $this->filter['groupID'], "group", $this->strictACL);

					$processed_items = ($result === false) ? array() : array($result);
				}
			}
		}
		// Agents
		else {
			$items = $this->getItems();
			
			
			if(!$this->filter['show_not_init_modules']){
				
				foreach ($items as $key => $value) {					
						$items[$key]['total_count'] = $items[$key]['total_count'] - $items[$key]['notinit_count'];
						$items[$key]['notinit_count'] = 0;
					
				}
				
			}
			
			if(!$this->filter['show_not_init_agents']){
				
				foreach ($items as $key => $value) {					
						if($items[$key]['total_count'] == $items[$key]['notinit_count']){
							unset($items[$key]);
						}
				}
				
			}
			
			$this->processAgents($items);
			$processed_items = $items;
		}

		$this->tree = $processed_items;
	}

	private function getDataTag() {
		$processed_items = array();

		// Tags
		if ($this->id == -1) {
			if (! is_metaconsole()) {
				$items = $this->getItems();

				foreach ($items as $key => $item) {

					$counters = $this->getCounters($item['id']);
					if (!empty($counters)) {
						foreach ($counters as $type => $value) {
							$item[$type] = $value;
						}
					}

					$processed_item = $this->getProcessedItem($item);
					$processed_items[] = $processed_item;
				}
			}
			else {
				$servers = metaconsole_get_servers();

				$item_list = array();
				foreach ($servers as $server) {
					if (metaconsole_connect($server) != NOERR)
						continue;
					db_clean_cache();

					$items = $this->getItems();

					$processed_items = array();
					foreach ($items as $key => $item) {

						$counters = $this->getCounters($item['id']);
						if (!empty($counters)) {
							foreach ($counters as $type => $value) {
								$item[$type] = $value;
							}
						}

						$processed_item = $this->getProcessedItem($item, $server);
						$processed_items[] = $processed_item;
					}
					$item_list = array_merge($item_list, $processed_items);

					metaconsole_restore_db();
				}

				$processed_items = $this->getMergedItems($item_list);
			}
		}
		// Agents
		else {
			if (! is_metaconsole()) {
				$items = $this->getItems();
				$this->processAgents($items);
				$processed_items = $items;
			}
			else {
				$rootIDs = $this->rootID;

				$items = array();
				foreach ($rootIDs as $serverID => $rootID) {
					$server = metaconsole_get_servers($serverID);
					if (metaconsole_connect($server) != NOERR)
						continue;
					db_clean_cache();

					$this->rootID = $rootID;
					$newItems = $this->getItems();
					$this->processAgents($newItems, $server);
					$items = array_merge($items, $newItems);

					metaconsole_restore_db();
				}
				$this->rootID = $rootIDs;

				if (!empty($items))
					usort($items, array("Tree", "cmpSortNames"));

				$processed_items = $items;
			}
		}

		$this->tree = $processed_items;
	}

	private function getDataModules() {
		$processed_items = array();

		// Module names
		if ($this->id == -1) {
			if (! is_metaconsole()) {
				$items = $this->getItems();

				foreach ($items as $key => $item) {

					$counters = $this->getCounters($item['name']);
					if (!empty($counters)) {
						foreach ($counters as $type => $value) {
							$item[$type] = $value;
						}
					}

					$name = str_replace(array(' ','#','/','.','(',')','¿','?','¡','!'),
								array(  '_articapandora_'.ord(' ').'_pandoraartica_',
										'_articapandora_'.ord('#').'_pandoraartica_',
										'_articapandora_'.ord('/').'_pandoraartica_',
										'_articapandora_'.ord('.').'_pandoraartica_',
										'_articapandora_'.ord('(').'_pandoraartica_',
										'_articapandora_'.ord(')').'_pandoraartica_',
										'_articapandora_'.ord('¿').'_pandoraartica_',
										'_articapandora_'.ord('?').'_pandoraartica_',
										'_articapandora_'.ord('¡').'_pandoraartica_',
										'_articapandora_'.ord('!').'_pandoraartica_'),
								io_safe_output($item['name']));

					$processed_item = $this->getProcessedItem($item);
					$processed_item['id'] = $name;
					$processed_item['rootID'] = $name;

					$processed_items[] = $processed_item;
				}
			}
			else {
				$servers = metaconsole_get_servers();

				$item_list = array();
				foreach ($servers as $server) {
					if (metaconsole_connect($server) != NOERR)
						continue;
					db_clean_cache();

					$items = $this->getItems();

					$processed_items = array();
					foreach ($items as $key => $item) {

						$counters = $this->getCounters($item['name']);
						if (!empty($counters)) {
							foreach ($counters as $type => $value) {
								$item[$type] = $value;
							}
						}

						$name = str_replace(array(' ','#','/','.','(',')','¿','?','¡','!'),
									array(  '_articapandora_'.ord(' ').'_pandoraartica_',
											'_articapandora_'.ord('#').'_pandoraartica_',
											'_articapandora_'.ord('/').'_pandoraartica_',
											'_articapandora_'.ord('.').'_pandoraartica_',
											'_articapandora_'.ord('(').'_pandoraartica_',
											'_articapandora_'.ord(')').'_pandoraartica_',
											'_articapandora_'.ord('¿').'_pandoraartica_',
											'_articapandora_'.ord('?').'_pandoraartica_',
											'_articapandora_'.ord('¡').'_pandoraartica_',
											'_articapandora_'.ord('!').'_pandoraartica_'),
									io_safe_output($item['name']));

						$processed_item = $this->getProcessedItem($item, $server);
						$processed_item['id'] = $name;
						$processed_item['rootID'] = $name;

						$processed_items[] = $processed_item;
					}
					$item_list = array_merge($item_list, $processed_items);

					metaconsole_restore_db();
				}

				$processed_items = $this->getMergedItems($item_list);
			}
		}
		// Agents
		else {
			if (! is_metaconsole()) {
				$items = $this->getItems();
				$this->processAgents($items);
				$processed_items = $items;
			}
			else {
				$rootIDs = $this->rootID;

				$items = array();
				foreach ($rootIDs as $serverID => $rootID) {
					$server = metaconsole_get_servers($serverID);
					if (metaconsole_connect($server) != NOERR)
						continue;
					db_clean_cache();

					$this->rootID = $rootID;
					$newItems = $this->getItems();
					$this->processAgents($newItems, $server);
					$items = array_merge($items, $newItems);

					metaconsole_restore_db();
				}
				$this->rootID = $rootIDs;

				if (!empty($items))
					usort($items, array("Tree", "cmpSortNames"));

				$processed_items = $items;
			}
		}

		$this->tree = $processed_items;
	}

	private function getDataModuleGroup() {
		$processed_items = array();

		// Module groups
		if ($this->id == -1) {
			if (! is_metaconsole()) {
				$items = $this->getItems();

				foreach ($items as $key => $item) {

					$counters = $this->getCounters($item['id']);
					if (!empty($counters)) {
						foreach ($counters as $type => $value) {
							$item[$type] = $value;
						}
					}

					$processed_item = $this->getProcessedItem($item);
					$processed_items[] = $processed_item;
				}
			}
			else {
				$servers = metaconsole_get_servers();

				$item_list = array();
				foreach ($servers as $server) {
					if (metaconsole_connect($server) != NOERR)
						continue;
					db_clean_cache();

					$items = $this->getItems();

					$processed_items = array();
					foreach ($items as $key => $item) {

						$counters = $this->getCounters($item['id']);
						if (!empty($counters)) {
							foreach ($counters as $type => $value) {
								$item[$type] = $value;
							}
						}

						$processed_item = $this->getProcessedItem($item, $server);
						$processed_items[] = $processed_item;
					}
					$item_list = array_merge($item_list, $processed_items);

					metaconsole_restore_db();
				}

				$processed_items = $this->getMergedItems($item_list);
			}
		}
		// Agents
		else {
			if (! is_metaconsole()) {
				$items = $this->getItems();
				$this->processAgents($items);
				$processed_items = $items;
			}
			else {
				$rootIDs = $this->rootID;

				$items = array();
				foreach ($rootIDs as $serverID => $rootID) {
					$server = metaconsole_get_servers($serverID);
					if (metaconsole_connect($server) != NOERR)
						continue;
					db_clean_cache();

					$this->rootID = $rootID;
					$newItems = $this->getItems();
					$this->processAgents($newItems, $server);
					$items = array_merge($items, $newItems);

					metaconsole_restore_db();
				}
				$this->rootID = $rootIDs;

				if (!empty($items))
					usort($items, array("Tree", "cmpSortNames"));

				$processed_items = $items;
			}
		}

		$this->tree = $processed_items;
	}

	private function getDataOS() {
		$processed_items = array();

		// OS
		if ($this->id == -1) {
			if (! is_metaconsole()) {
				$items = $this->getItems();

				foreach ($items as $key => $item) {

					$counters = $this->getCounters($item['id']);
					if (!empty($counters)) {
						foreach ($counters as $type => $value) {
							$item[$type] = $value;
						}
					}

					$processed_item = $this->getProcessedItem($item);
					$processed_item['icon'] = $item['os_icon'];
					$processed_items[] = $processed_item;
				}
			}
			else {
				$servers = metaconsole_get_servers();

				$item_list = array();
				foreach ($servers as $server) {
					if (metaconsole_connect($server) != NOERR)
						continue;
					db_clean_cache();

					$items = $this->getItems();

					$processed_items = array();
					foreach ($items as $key => $item) {

						$counters = $this->getCounters($item['id']);
						if (!empty($counters)) {
							foreach ($counters as $type => $value) {
								$item[$type] = $value;
							}
						}

						$processed_item = $this->getProcessedItem($item, $server);
						$processed_item['icon'] = $item['os_icon'];
						$processed_items[] = $processed_item;
					}
					$item_list = array_merge($item_list, $processed_items);

					metaconsole_restore_db();
				}

				$processed_items = $this->getMergedItems($item_list);
			}
		}
		// Agents
		else {
			if (! is_metaconsole()) {
				$items = $this->getItems();
				$this->processAgents($items);
				$processed_items = $items;
			}
			else {
				$rootIDs = $this->rootID;

				$items = array();
				foreach ($rootIDs as $serverID => $rootID) {
					$server = metaconsole_get_servers($serverID);
					if (metaconsole_connect($server) != NOERR)
						continue;
					db_clean_cache();

					$this->rootID = $rootID;
					$newItems = $this->getItems();
					$this->processAgents($newItems, $server);
					$items = array_merge($items, $newItems);

					metaconsole_restore_db();
				}
				$this->rootID = $rootIDs;

				if (!empty($items))
					usort($items, array("Tree", "cmpSortNames"));

				$processed_items = $items;
			}
		}

		$this->tree = $processed_items;
	}

	public function getJSON() {
		$this->getData();

		return json_encode($this->tree);
	}

	public function getArray() {
		$this->getData();

		return $this->tree;
	}

	static function processCounters(&$groups) {
		$all_counters = array();
		foreach ($groups as $id => $group) {
			$child_counters = array();
			if (!empty($groups[$id]['children'])) {
				$child_counters = Tree::processCounters($groups[$id]['children']);
			}
			if (!empty($child_counters)) {
				foreach($child_counters as $type => $value) {
					$groups[$id]['counters'][$type] += $value;
				}
			}
			foreach($groups[$id]['counters'] as $type => $value) {
				$all_counters[$type] += $value;
			}
		}
		return $all_counters;
	}

	protected function getProcessedModules($modules_tree) {
		$tree_modules = array();
		$new_modules_root = array_filter($modules_tree, function ($module) {
			return (isset($module['parent']) && ($module['parent'] == 0));
		});

		$new_modules_child = array_filter($modules_tree, function ($module) {
			return (isset($module['parent']) && ($module['parent'] != 0));
		});
		
		while (!empty($new_modules_child)) {
			foreach ($new_modules_child as $i => $child) {
				Tree::recursive_modules_tree_view($new_modules_root, $new_modules_child, $i, $child);
			}
		}

		foreach ($new_modules_root as $m) {
			$tree_modules[] = $m;
		}
		
		return $tree_modules;
	}

	protected function getGroupCounters($group_id) {
		global $config;
		static $group_stats = false;
		# Do not use the group stat cache when using tags or real time group stats.
		if ($config['realtimestats'] == 1 || 
			(isset($this->userGroups[$group_id]['tags']) && $this->userGroups[$group_id]['tags'] != "") || 
			!empty($this->filter['searchAgent']) ) {	
			return $this->getCounters($group_id);
		}

		# Update the group stat cache.
		if ( $group_stats === false) {
			$group_stats = array();
			$stats = db_get_all_rows_sql('SELECT * FROM tgroup_stat');
				
			foreach ($stats as $group) {
				if ($group['modules'] > 0) {
					$group_stats[$group['id_group']]['total_count'] = $group['modules'] > 0 ? $group['agents'] : 0;
					$group_stats[$group['id_group']]['total_critical_count'] = $group['critical'];
					$group_stats[$group['id_group']]['total_unknown_count'] = $group['unknown'];
					$group_stats[$group['id_group']]['total_warning_count'] = $group['warning'];
					if($this->filter['show_not_init_modules']){
							$group_stats[$group['id_group']]['total_not_init_count'] = $group['non-init'];
					}
					else{
						$group_stats[$group['id_group']]['total_not_init_count'] = 0;
					}
					$group_stats[$group['id_group']]['total_normal_count'] = $group['normal'];
					$group_stats[$group['id_group']]['total_fired_count'] = $group['alerts_fired'];
				}
				# Skip groups without modules.
				else {
					$group_stats[$group['id_group']]['total_count'] = 0;
					$group_stats[$group['id_group']]['total_critical_count'] = 0;
					$group_stats[$group['id_group']]['total_unknown_count'] = 0;
					$group_stats[$group['id_group']]['total_warning_count'] = 0;
					$group_stats[$group['id_group']]['total_not_init_count'] = 0;
					$group_stats[$group['id_group']]['total_normal_count'] = 0;
					$group_stats[$group['id_group']]['total_fired_count'] = 0;
				}
			}
		}

		if ($group_stats !== false && isset($group_stats[$group_id])) {
			return $group_stats[$group_id];
		}

		return $this->getCounters($group_id);
	}

	static function recursive_modules_tree_view (&$new_modules, &$new_modules_child, $i, $child) {
		foreach ($new_modules as $index => $module) {
			if ($module['id'] == $child['parent']) {
				$new_modules[$index]['children'][] = $child;
				unset($new_modules_child[$i]);
				break;
			}
			else if (isset($new_modules[$index]['children'])) {
				Tree::recursive_modules_tree_view ($new_modules[$index]['children'], $new_modules_child, $i, $child);
			}
		}
	}

}
?><|MERGE_RESOLUTION|>--- conflicted
+++ resolved
@@ -449,13 +449,9 @@
 								else {
 									$agent_table = "SELECT COUNT(DISTINCT(ta.id_agente))
 													FROM tagente ta
-<<<<<<< HEAD
 													LEFT JOIN tagent_secondary_group tasg
 														ON ta.id_agente=tasg.id_agent
-													INNER JOIN tagente_modulo tam
-=======
 													LEFT JOIN tagente_modulo tam
->>>>>>> e2b52a76
 														ON tam.disabled = 0
 															AND ta.id_agente = tam.id_agente
 															$module_search_filter
