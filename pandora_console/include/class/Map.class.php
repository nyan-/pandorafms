--- conflicted
+++ resolved
@@ -23,22 +23,22 @@
 
 abstract class Map {
 	protected $status = STATUS_OK;
-
+	
 	protected $id = null;
-
+	
 	protected $type = null;
 	protected $subtype = null;
 	protected $id_group = null;
 	protected $generation_method = null;
-
+	
 	protected $width = null;
 	protected $height = null;
-
+	
 	protected $nodes = array();
 	protected $edges = array();
-
+	
 	protected $requires_js = null;
-
+	
 	public static function getName($id = null) {
 		if (empty($id)) {
 			return null;
@@ -47,39 +47,39 @@
 			return db_get_value('name', 'tmap', 'id', $id);
 		}
 	}
-
+	
 	public function __construct($id) {
 		$this->id = $id;
-
+		
 		$this->requires_js = array();
 		$this->requires_js[] = "include/javascript/d3.3.5.14.js";
 		$this->requires_js[] = "include/javascript/map/MapController.js";
 		$this->requires_js[] = "include/javascript/jquery.tooltipster.js";
 		$this->requires_js[] = "include/javascript/jquery.svg.js";
 		$this->requires_js[] = "include/javascript/jquery.svgdom.js";
-
+		
 		if (!$this->loadDB()) {
 			$this->status = STATUS_ERROR;
 		}
 	}
-
+	
 	protected function processDBValues($dbValues) {
 		$this->type = (int)$dbValues['type'];
 		$this->subtype = (int)$dbValues['subtype'];
-
+		
 		$this->id_group = (int)$dbValues['id_group'];
 		$this->generation_method = (int)$dbValues['generation_method'];
-
+		
 		$this->width = (int)$dbValues['width'];
 		$this->height = (int)$dbValues['height'];
 	}
-
+	
 	private function loadDB() {
 		$row = db_get_row_filter('tmap', array('id' => $this->id));
-
+		
 		if (empty($row))
 			return false;
-
+		
 		switch (get_class($this)) {
 			case 'Networkmap':
 				Networkmap::processDBValues($row);
@@ -92,9 +92,9 @@
 				break;
 		}
 	}
-
+	
 	abstract function printJSInit();
-
+	
 	public function writeJSGraph() {
 		?>
 		<script type="text/javascript">
@@ -105,14 +105,14 @@
 			var temp = [];
 			for (var i in nodes) { temp[parseInt(i)] = nodes[i];}
 			nodes = temp;
-
+			
 			temp = [];
 			for (var i in edges) { temp[parseInt(i)] = edges[i];}
 			edges = temp;
 		</script>
 		<?php
 	}
-
+	
 	public function show() {
 		// Tooltip css
 		echo "<link rel=\"stylesheet\" type=\"text/css\" href=\"include/styles/tooltipster.css\"/>" . "\n";
@@ -127,33 +127,28 @@
 		foreach ($this->requires_js as $js) {
 			echo "<script type='text/javascript' src='$js'></script>" . "\n";
 		}
-
+		
 		$this->writeJSContants();
 		$this->writeJSGraph();
-
+		
 		?>
-
+		
 		<div id="map" data-id="<?php echo $this->id;?>" style="border: 1px red solid;">
-			<div class="zoom_box" style="position: absolute;">
+			<div class="zoom_box" style="">
 				<style type="text/css">
 					.zoom_controller {
 						width: 30px;
 						height: 210px;
 						background: blue;
 						border-radius: 15px;
-<<<<<<< HEAD
-						
-						top: 50px;
-=======
-
+						
 						top: 100px;
->>>>>>> cccce11f
 						left: 10px;
 						position: absolute;
 					}
-
-
-
+					
+					
+					
 					.vertical_range {
 						padding: 0;
 						-webkit-transform: rotate(270deg);
@@ -165,26 +160,26 @@
 						background: transparent !important;
 						border: 0px !important;
 					}
-
+					
 					.vertical_range {
 						left: -92px;
 						top: 93px;
 					}
-
+					
 					@media screen and (-webkit-min-device-pixel-ratio:0)
 					{
 						/* Only for chrome */
-
+						
 						.vertical_range {
 							left: -87px;
 							top: 93px;
 						}
 					}
-
+					
 					.home_zoom {
-						top: 310px;
-						left: 10px;
-
+						top: 360px;
+						left: 10px;
+						
 						display: table-cell;
 						position: absolute;
 						font-weight: bolder;
@@ -198,13 +193,13 @@
 						text-align: center;
 						vertical-align: middle;
 					}
-
+					
 					.zoom_in {
 						top: 10px;
 						left: 10px;
-
+						
 						display: table-cell;
-						position: absolute;
+						position: relative;
 						font-weight: bolder;
 						font-size: 20px;
 						background: blue;
@@ -216,11 +211,11 @@
 						text-align: center;
 						vertical-align: middle;
 					}
-
+					
 					.zoom_out {
-						top: 270px;
-						left: 10px;
-
+						top: 320px;
+						left: 10px;
+						
 						display: table-cell;
 						position: absolute;
 						font-weight: bolder;
@@ -259,11 +254,11 @@
 			<svg xmlns="http://www.w3.org/2000/svg" pointer-events="all" width="<?php echo $width;?>" height="<?php echo $height;?>">
 			</svg>
 		</div>
-
+		
 		<?php
 		$this->printJSInit();
 	}
-
+	
 	public function writeJSContants() {
 		$contants = array();
 		$contants["ITEM_TYPE_AGENT_NETWORKMAP"] = ITEM_TYPE_AGENT_NETWORKMAP;
@@ -279,7 +274,7 @@
 		</script>
 		<?php
 	}
-
+	
 	public function getType() {
 		return $this->type;
 	}
