--- conflicted
+++ resolved
@@ -473,12 +473,8 @@
         bool $direct=false
     ) {
         global $config;
-<<<<<<< HEAD
         $text_color = '';
-        if ($config['style'] === 'pandora_black') {
-=======
         if ($config['style'] === 'pandora_black' && !is_metaconsole()) {
->>>>>>> a32fe84c
             $text_color = 'style="color: white"';
         }
 
