--- conflicted
+++ resolved
@@ -23,417 +23,6 @@
  *
  * @param array Menu structure to print.
  */
-<<<<<<< HEAD
-function menu_print_menu (&$menu) {
-	global $config;
-	static $idcounter = 0;
-	
-	echo '<div class="menu">';
-	
-	$sec = (string) get_parameter ('sec');
-	$sec2 = (string) get_parameter ('sec2');
-	$menu_selected = false;
-	
-	$allsec2 = explode('sec2=', $_SERVER['REQUEST_URI']);
-	if (isset($allsec2[1])) {
-		$allsec2 = $allsec2[1];
-	}
-	else {
-		$allsec2 = $sec2;
-	}
-	
-	//Open list of menu
-	echo '<ul' .
-		(isset ($menu['class']) ?
-			' class="'.$menu['class'].'"' :
-			'') .
-		'>';
-	
-	// Use $config because a global var is required because normal
-	// and godmode menu are painted separately
-	if (!isset($config['count_main_menu'])) $config['count_main_menu'] = 0;
-	foreach ($menu as $mainsec => $main) {
-		$extensionInMenuParameter = (string) get_parameter ('extension_in_menu','');
-		
-		$showSubsection = true;
-		if ($extensionInMenuParameter != '') {
-			if ($extensionInMenuParameter == $mainsec)
-				$showSubsection = true;
-			else
-				$showSubsection = false;
-		}
-		
-		if ($mainsec == 'class')
-			continue;
-		
-		//~ if (enterprise_hook ('enterprise_acl', array ($config['id_user'], $mainsec)) == false)
-			//~ continue;
-		
-		if (! isset ($main['id'])) {
-			$id = 'menu_'.++$idcounter;
-		}
-		else {
-			$id = $main['id'];
-		}
-		
-		$submenu = false;
-		$classes = array ('menu_icon');
-		if (isset ($main["sub"])) {
-			$classes[] = '';
-			$submenu = true;
-		}
-		if (!isset ($main["refr"]))
-			$main["refr"] = 0;
-		
-		if (($sec == $mainsec) && ($showSubsection)) {
-			$classes[] = '';
-		}
-		else {
-			$classes[] = '';
-			if ($extensionInMenuParameter == $mainsec)
-				$classes[] = '';
-		}
-		
-		$output = '';
-		
-		if (! $submenu) {
-			$main["sub"] = array (); //Empty array won't go through foreach
-		}
-		
-		$submenu_output = '';
-		
-		$count_sub = 0;
-		$count_sub_access = 0;
-		$first_sub_sec2 = '';
-		
-		foreach ($main["sub"] as $subsec2 => $sub) {
-			$count_sub++;
-			
-			//Init some variables
-			$visible = false;
-			$selected = false;
-			
-			$subsec2 = io_safe_output($subsec2);
-			// Choose valid suboptions (sec2)
-			$check_2 = true;
-			if (isset($sub['sub2']))
-				$check_2 = false;
-			if (enterprise_hook ('enterprise_acl', array ($config['id_user'], $mainsec, $subsec2, $check_2)) == false) {
-				continue;
-			}
-			
-			// We store the first subsection to use it if the main section has not access
-			if ($count_sub_access == 0) {
-				$first_sub_sec2 = $subsec2;
-			}
-			
-			$count_sub_access++;
-			
-			$class = '';
-			
-			$selected_submenu2 = false;
-			
-			//Look for submenus in level2!
-			if (isset($sub['sub2'])) {
-				$class .= 'has_submenu ';
-				
-				//This hacks avoid empty delimiter error when sec2 is not provided.
-				if (!$sec2) {
-					$sec2 = " ";
-				}
-				
-				//Check if some submenu was selected to mark this (the parent) as selected
-				foreach (array_keys($sub['sub2']) as $key) {
-					
-					if (strpos($key, $sec2) !== false) {
-						$selected_submenu2 = true;
-						break;
-					}
-				}
-			}
-			
-			
-			//Create godmode option if submenu has godmode on
-			if (isset($sub['subsecs'])) {
-				
-				//Sometimes you need to add all paths because in the 
-				//same dir are code from visual console and reports
-				//for example
-				if (is_array($sub['subsecs'])) {
-				
-					//Compare each string
-					foreach ($sub['subsecs'] as $god_path) {
-						
-						if (strpos($sec2, $god_path) !== false) {
-							$selected_submenu2=true;
-							break;
-						}
-					} 
-				}
-				else {
-					//If there is only a string just compare
-					if (strpos($sec2, $sub['subsecs']) !== false) {
-						$selected_submenu2=true;
-					}
-				}
-			}
-			
-			
-			
-			//Set class
-			if (($sec2 == $subsec2 || $allsec2 == $subsec2 ||
-				$selected_submenu2) && isset ($sub[$subsec2]["options"])
-				&& (
-					get_parameter_get ($sub[$subsec2]["options"]["name"]) == $sub[$subsec2]["options"]["value"])
-				) {
-				//If the subclass is selected and there are options and that options value is true
-				$class .= 'submenu_selected selected';
-				$menu_selected = true;
-				$selected = true;
-				$visible = true;
-			}
-			elseif (($sec2 == $subsec2 || $allsec2 == $subsec2|| $selected_submenu2) && !isset ($sub[$subsec2]["options"])) {
-				$class .= 'submenu_selected selected';
-				$selected = true;
-				$menu_selected = true;
-				$hasExtensions = (array_key_exists('hasExtensions',$main)) ? $main['hasExtensions'] : false;
-				if (($extensionInMenuParameter != '') && ($hasExtensions))
-					$visible = true;
-				else
-					$visible = false;
-			}
-			elseif (isset($sub['pages']) && (array_search($sec2, $sub['pages']) !== false)) {
-				$class .= 'submenu_selected selected';
-				$menu_selected = true;
-				$selected = true;
-				$visible = true;
-			}
-			else {
-				//Else it's not selected
-				$class .= 'submenu_not_selected';
-			}
-			
-			if (! isset ($sub["refr"])) {
-				$sub["refr"] = 0;
-			}
-			
-			// Define submenu class to draw tree image
-			if($count_sub >= count($main['sub'])) {
-				$sub_tree_class = 'submenu_text submenu_text_last';
-			}
-			else {
-				$sub_tree_class = 'submenu_text submenu_text_middle';
-			}
-			
-			if (isset ($sub["type"]) && $sub["type"] == "direct") {
-				//This is an external link
-				$submenu_output .= '<li title="'.$sub["id"].'" id="'. str_replace(' ','_',$sub["id"]) . '" class="'.$class.'">';
-				
-				if (isset ($sub["subtype"]) && $sub["subtype"] == "nolink") {
-					$submenu_output .= '<div class=" SubNoLink ' . $sub_tree_class . '">'.$sub["text"].'</div>';
-				}
-				else
-					if (isset ($sub["subtype"]) && $sub["subtype"] == "new_blank")
-						$submenu_output .= '<a href="'.$subsec2.'" target="_blank"><div class="' . $sub_tree_class . '">'.$sub["text"].'</div></a>';
-					else
-						$submenu_output .= '<a href="'.$subsec2.'"><div class="' . $sub_tree_class . '">'.$sub["text"].'</div></a>';
-			}
-			else {
-				//This is an internal link
-				if (isset ($sub[$subsec2]["options"])) {
-					$link_add = "&amp;".$sub[$subsec2]["options"]["name"]."=".$sub[$subsec2]["options"]["value"];
-				}
-				else {
-					$link_add = "";
-				}
-				
-				$submenu_output .= '<li id="'. str_replace(' ','_',$sub["id"]) . '" '.($class ? ' class="'.$class.'"' : '').'>';
-				
-				//Ini Add icon extension
-				$secExtension = null;
-				if (array_key_exists('extension',$sub))
-					$secExtensionBool = $sub["extension"];
-				else
-					$secExtensionBool = false;
-				
-				// DISABLE SUBMENU IMAGES
-				$secExtensionBool = false;
-				
-				if ($secExtensionBool) {
-					//$imageIconDefault = 'images/extensions.png';
-					if (strlen($sub["icon"]) > 0) {
-						$icon_enterprise = false;
-						if (isset($sub['enterprise'])) {
-							$icon_enterprise = (bool)$sub['enterprise'];
-						}
-						
-						if ($icon_enterprise) {
-							$imageIcon ='enterprise/extensions/'.$sub["icon"];
-						}
-						else {
-							$imageIcon ='extensions/'.$sub["icon"];
-						}
-						
-						if (!file_exists(realpath($imageIcon)))
-							$imageIcon = $imageIconDefault;
-					}
-					else {
-						$imageIcon = $imageIconDefault;
-					}
-					
-					//$submenu_output .= '<div style="background: url('.$imageIcon.') no-repeat; width: 16px; height: 16px; float: left; margin: 5px 0px 0px 3px;">&nbsp;</div>';
-				}
-				
-				
-				$secExtension = null;
-				if (array_key_exists('sec',$sub))
-					$secExtension = $sub["sec"];
-				if (strlen($secExtension) > 0) {
-					$secUrl = $secExtension;
-					$extensionInMenu = 'extension_in_menu='.$mainsec.'&amp;';
-				}
-				else {
-					$secUrl = $mainsec;
-					$extensionInMenu = '';
-				}
-				
-				if (isset ($sub["text"]) || $selected) {
-					$title = ' title="' . $sub["text"] . ' "';
-				}
-				else {
-					$title = '';
-				}
-				
-				$submenu_output .= '<a href="index.php?' .
-					$extensionInMenu .
-					'sec=' . $secUrl . '&amp;' .
-					'sec2=' . $subsec2 .
-					($sub["refr"] ?
-						'&amp;refr=' . $sub["refr"] :
-						'') .
-					$link_add . '"' . $title . '>' .
-					'<div class="' . $sub_tree_class . '">'.$sub["text"].'</div>' .
-					'</a>';
-				
-				if (isset($sub['sub2'])) {
-					//$submenu_output .= html_print_image("include/styles/images/toggle.png", true, array("class" => "toggle", "alt" => "toogle"));
-				}
-			
-			}
-			
-			//Print second level submenu
-			if (isset($sub['sub2'])) {
-			
-				$submenu2_list = '';
-				
-				$count_sub2 = 0;
-				foreach ($sub['sub2'] as $key => $sub2) {
-					
-					if (enterprise_hook ('enterprise_acl', array ($config['id_user'], $mainsec, $subsec2, false, $key)) == false) {
-						continue;
-					}
-					
-					$count_sub2++;
-					
-					if (isset ($sub2["type"]) && $sub2["type"] == "direct") {
-						if (isset ($sub2["subtype"]) && $sub2["subtype"] == "new_blank")
-							$link = $key . '"' . 'target = \'_blank\'';
-					}
-					else
-						$link = "index.php?sec=".$subsec2."&sec2=".$key;
-					$class = "sub_subMenu";
-					
-					if ($key == $sec2) {
-						$class .= " selected";
-					}
-					
-					// Define submenu2 class to draw tree image
-					if($count_sub2 >= count($sub['sub2'])) {
-						$sub_tree_class = 'submenu_text submenu2_text_last';
-					}
-					else {
-						$sub_tree_class = 'submenu_text submenu2_text_middle';
-					}
-					
-					if (isset($sub2['title']))
-						$sub_title = $sub2['title'];
-					else
-						$sub_title = '';
-					$submenu2_list .= '<li class="'.$class.'" style="">';
-					$submenu2_list .= '<a href="'.$link.'"><div class="' . $sub_tree_class . '" title="' . $sub2["text"] . '" >'.
-											$sub2["text"].'</div></a></li>';
-					$sub_title = '';
-				}
-				
-				// Added a top on inline styles
-				$top = menu_calculate_top($config['count_main_menu'], $count_sub, $count_sub2);
-
-				//Add submenu2 to submenu string
-				$submenu_output .= "<ul style= top:" . $top . "px;  id='sub" . str_replace(' ','_',$sub["id"]) . "' class=submenu2>";
-				$submenu_output .= $submenu2_list;
-				$submenu_output .= "</ul>";
-			}
-			
-			//Submenu close list!
-			$submenu_output .= '</li>';
-		}
-		
-		// Choose valid section (sec)
-		if (enterprise_hook ('enterprise_acl', array ($config['id_user'], $mainsec, $main["sec2"])) == false) {
-			if ($count_sub_access > 0) {
-				// If any susection have access but main section not, we change main link to first subsection found
-				$main["sec2"] = $first_sub_sec2;
-			}
-			else {
-				continue;
-			}
-		}
-		
-		if ($menu_selected)
-			$seleccionado = 'selected';
-		else
-			$seleccionado = '';
-			
-		//Print out the first level
-		$output .= '<li title="'.$main["text"]. '" class="'.implode (" ", $classes).' ' . $seleccionado . '" id="icon_'.$id.'">';
-						//onclick="location.href=\'index.php?sec='.$mainsec.'&amp;sec2='.$main["sec2"].($main["refr"] ? '&amp;refr='.$main["refr"] : '').'\'">';
-
-		$length = strlen(__($main["text"]));
-		$padding_top = ( $length >= 18) ? 6 : 12;
-		
-		$output .= '<div id="title_menu" style="color:#FFF; padding-top:'. $padding_top . 'px; display:none;">' . $main["text"] . '</div>';
-		// Add the notification ball if defined
-		if (isset($main["notification"])) {
-			$output .= '<div class="notification_ball">' . $main["notification"] . '</div>';
-		}
-		$padding_top = 0;
-		$length = 0;
-		//$output .= html_print_image("include/styles/images/toggle.png", true, array("class" => "toggle", "alt" => "toogle"));
-		if ($submenu_output != '') {
-			//WARNING: IN ORDER TO MODIFY THE VISIBILITY OF MENU'S AND SUBMENU'S (eg. with cookies) YOU HAVE TO ADD TO THIS ELSEIF. DON'T MODIFY THE CSS
-			if ($visible || in_array ("selected", $classes)) {
-				$visible = true;
-			}
-			if (!$showSubsection) {
-				$visible = false;
-			}
-			
-			$top = menu_calculate_top($config["count_main_menu"], $count_sub);
-			$output .= '<ul id="subicon_'.$id.'" class="submenu'.($visible ? '' : ' invisible').'" style="top: ' . $top . 'px">';
-			$output .= $submenu_output;
-			$output .= '</ul>';
-		}
-		$config["count_main_menu"]++;
-		$output .= '</li>';
-		echo $output;
-		$menu_selected = false;
-	}
-	
-	//Finish menu
-	echo '</ul>';
-	//Invisible UL for adding border-top
-	echo '</div>';
-=======
 function menu_print_menu(&$menu)
 {
     global $config;
@@ -783,7 +372,7 @@
         }
 
         // Print out the first level
-        $output .= '<li title="'.ucwords(str_replace(['oper-', 'god-'], '', $id)).'" class="'.implode(' ', $classes).' '.$seleccionado.'" id="icon_'.$id.'">';
+        $output .= '<li title="'.$main['text'].'" class="'.implode(' ', $classes).' '.$seleccionado.'" id="icon_'.$id.'">';
                         // onclick="location.href=\'index.php?sec='.$mainsec.'&amp;sec2='.$main["sec2"].($main["refr"] ? '&amp;refr='.$main["refr"] : '').'\'">';
         $length = strlen(__($main['text']));
         $padding_top = ( $length >= 18) ? 6 : 12;
@@ -823,7 +412,6 @@
     echo '</ul>';
     // Invisible UL for adding border-top
     echo '</div>';
->>>>>>> 8054809d
 }
 
 
