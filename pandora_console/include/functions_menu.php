--- conflicted
+++ resolved
@@ -143,19 +143,16 @@
         if (empty($new_msg) === false) {
             $sec2 = 'operation/messages/message_edit&new_msg='.$new_msg;
         }
-<<<<<<< HEAD
+    } else if ($sec2 === 'enterprise/godmode/servers/credential_boxes_satellite'
+        || $sec2 === 'enterprise/godmode/servers/manage_credential_boxes'
+    ) {
+        $sec2 = 'enterprise/godmode/servers/list_satellite';
     } else if ($sec2 === 'operation/ITSM/itsm') {
         $sec2 = (string) get_parameter('sec2');
         $operation = (string) get_parameter('operation', '');
         if (empty($operation) === false) {
             $sec2 = $sec2.'&operation='.$operation;
         }
-=======
-    } else if ($sec2 === 'enterprise/godmode/servers/credential_boxes_satellite'
-        || $sec2 === 'enterprise/godmode/servers/manage_credential_boxes'
-    ) {
-        $sec2 = 'enterprise/godmode/servers/list_satellite';
->>>>>>> ef544fff
     } else {
         $sec2 = (string) get_parameter('sec2');
     }
