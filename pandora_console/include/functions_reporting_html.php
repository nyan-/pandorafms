--- conflicted
+++ resolved
@@ -3665,153 +3665,6 @@
 
 }
 
-<<<<<<< HEAD
-function reporting_get_event_histogram ($events, $text_header_event = false) {
-
-	global $config;
-	if (!defined("METACONSOLE")) {
-		include_once ($config['homedir'] .'/include/graphs/functions_gd.php');
-	}
-	else {
-		include_once ('../../include/graphs/functions_gd.php');
-	}
-
-	$max_value = count($events);
-	
-	if (defined("METACONSOLE"))
-		$max_value = SECONDS_1HOUR;
-
-	if (!$text_header_event) {
-		$text_header_event = __('Events info (1hr.)');
-	}
-
-	$ttl = 1;
-	$urlImage = ui_get_full_url(false, true, false, false);
-	
-	$colors = array(
-		EVENT_CRIT_MAINTENANCE => COL_MAINTENANCE,
-		EVENT_CRIT_INFORMATIONAL => COL_INFORMATIONAL,
-		EVENT_CRIT_NORMAL => COL_NORMAL,
-		EVENT_CRIT_MINOR => COL_MINOR,
-		EVENT_CRIT_WARNING => COL_WARNING,
-		EVENT_CRIT_MAJOR => COL_MAJOR,
-		EVENT_CRIT_CRITICAL => COL_CRITICAL
-	);
-	
-	if (defined("METACONSOLE")) {
-		$full_legend = array();
-		$cont = 0;
-	}
-	
-	foreach ($events as $data) {
-	
-		switch ($data['criticity']) {
-			case 0:
-				$color = EVENT_CRIT_MAINTENANCE;
-			break;
-			case 1:
-				$color = EVENT_CRIT_INFORMATIONAL;
-			break;
-			case 2:
-				$color = EVENT_CRIT_NORMAL;
-			break;
-			case 3:
-				$color = EVENT_CRIT_WARNING;
-			break;
-			case 4:
-				$color = EVENT_CRIT_CRITICAL;
-			break;
-			case 5:
-				$color = EVENT_CRIT_MINOR;
-			break;
-			case 6:
-				$color = EVENT_CRIT_MAJOR;
-			break;
-			case 20:
-				$color = EVENT_CRIT_NOT_NORMAL;
-			break;
-			case 34:
-				$color = EVENT_CRIT_WARNING_OR_CRITICAL;
-			break;
-		}
-		
-		if (defined("METACONSOLE")) {
-			$full_legend[$cont] = $data['timestamp'];
-			$graph_data[] = array(
-				'data' => $color,
-				'utimestamp' => $data['utimestamp'] - get_system_time ()
-				);
-			$cont++;
-		}
-		else {
-			$graph_data[] = array(
-				'data' => $color,
-				'utimestamp' => 1
-				);
-		}
-	}
-
-	$table = new stdClass();
-	$table->width = '100%';
-	$table->data = array ();
-	$table->size = array ();
-	$table->head = array ();
-	$table->title = '<span>' . $text_header_event . '</span>';
-	$table->data[0][0] = "" ;
-
-	if (!empty($graph_data)) {
-		$url_slice = defined("METACONSOLE")
-			? $url
-			: $urlImage;
-
-		$slicebar = flot_slicesbar_graph (
-			$graph_data,
-			$max_value,
-			100,
-			25,
-			$full_legend,
-			$colors,
-			$config['fontpath'],
-			$config['round_corner'],
-			$url,
-			'',
-			'',
-			false,
-			0,
-			array(),
-			true,
-			$ttl,
-			false,
-			false
-		);
-
-		$table->data[0][0] = $slicebar;
-	}
-	else {
-		$table->data[0][0] = __('No events');
-	}
-	
-	if (!defined('METACONSOLE')) {
-		if (!$text_header_event) {
-			$event_graph = '<fieldset class="databox tactical_set">
-						<legend>' .
-							$text_header_event .
-						'</legend>' .
-						html_print_table($table, true) . '</fieldset>';
-		}
-		else {
-			$table->class = 'noclass';
-			$event_graph = html_print_table($table, true);
-		}
-	}
-	else {
-		$table->class='tactical_view';
-		$event_graph = '<fieldset id="event_tactical" class="tactical_set">' . 
-					html_print_table($table, true) . '</fieldset>';
-	}
-	
-	return $event_graph;
-=======
 
 function reporting_get_event_histogram($events, $text_header_event=false)
 {
@@ -3919,7 +3772,7 @@
             $graph_data,
             $max_value,
             100,
-            35,
+            25,
             $full_legend,
             $colors,
             $config['fontpath'],
@@ -3955,7 +3808,6 @@
     }
 
     return $event_graph;
->>>>>>> c0a23889
 }
 
 
