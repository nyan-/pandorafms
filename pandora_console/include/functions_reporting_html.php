<?php

// Pandora FMS - http://pandorafms.com
// ==================================================
// Copyright (c) 2005-2011 Artica Soluciones Tecnologicas
// Please see http://pandorafms.org for full contribution list

// This program is free software; you can redistribute it and/or
// modify it under the terms of the GNU Lesser General Public License
// as published by the Free Software Foundation; version 2

// This program is distributed in the hope that it will be useful,
// but WITHOUT ANY WARRANTY; without even the implied warranty of
// MERCHANTABILITY or FITNESS FOR A PARTICULAR PURPOSE. See the
// GNU General Public License for more details.

/**
 * @package Include
 * @subpackage Reporting
 */

/**
 * Include the usual functions
 */
require_once($config["homedir"] . "/include/functions.php");
require_once($config["homedir"] . "/include/functions_db.php");
require_once($config["homedir"] . "/include/functions_agents.php");
include_once($config["homedir"] . "/include/functions_groups.php");
require_once($config["homedir"] . '/include/functions_graph.php');
include_once($config['homedir'] . "/include/functions_modules.php");
include_once($config['homedir'] . "/include/functions_events.php");
include_once($config['homedir'] . "/include/functions_alerts.php");
include_once($config['homedir'] . '/include/functions_users.php');
enterprise_include_once('include/functions_metaconsole.php');
enterprise_include_once('include/functions_inventory.php');
include_once($config['homedir'] . "/include/functions_forecast.php");
include_once($config['homedir'] . "/include/functions_ui.php");
include_once($config['homedir'] . "/include/functions_netflow.php");

function reporting_html_header(&$table, $mini, $title, $subtitle,
	$period, $date, $from, $to, $label = '') {
	
	global $config;
	
	
	if ($mini) {
		$sizh = '';
		$sizhfin = '';
	}
	else {
		$sizh = '<h4>';
		$sizhfin = '</h4>';
	}
	
	
	$date_text = "";
	if (!empty($date)) {
		$date_text = date($config["date_format"], $date);
	}
	else if (!empty($from) && !empty($to)) {
		$date_text = 
			"(" . human_time_description_raw ($period) . ") " .
			__("From:") . " " . date($config["date_format"], $from) . "<br />" .
			__("To:") . " " . date($config["date_format"], $to);
	}
	else if ($period > 0) {
		$date_text = human_time_description_raw($period);
	}
	else if ($period === 0) {
		$date_text = __('Last data');
	}
	
	
	$data = array();
	if (empty($subtitle) && (empty($date_text))) {
		$title = $sizh . $title . $sizhfin;
		$data[] = $title;
		$table->colspan[0][0] = 3;
	}
	else if (empty($subtitle)) {
		$data[] = $sizh . $title . $sizhfin;
		$data[] = "<div style='text-align: right;'>" . $sizh . $date_text . $sizhfin . "</div>";
		$table->colspan[0][1] = 2;
	}
	else if (empty($date_text)) {
		$data[] = $sizh . $title . $sizhfin;
		$data[] = $sizh . $subtitle . $sizhfin;
		$table->colspan[0][1] = 2;
	}
	else {
		$title = $sizh . $title;
		if ($label != '') {
			$title .= '<br >' . __('Label: ') . $label;
		}
		$data[] = $title . $sizhfin;
		$data[] = $sizh . $subtitle . $sizhfin;
		$data[] = "<div style='text-align: right;'>" . $sizh . $date_text . $sizhfin . "</div>";
	}
	
	array_push ($table->data, $data);
}

function html_do_report_info($report) {
	global $config;
	
	$date_today = date ($config["date_format"]);
	
	$html = '<div style="border: 1px dashed #999; padding: 10px 15px; background: #f5f5f5;margin-top:20px;margin-bottom:20px;">' .
		'<table>
			<tr>
				<td><b>' . __('Generated') . ': </b></td><td>' . $date_today . '</td>
			</tr>
			<tr>
				<td><b>' . __('Report date') . ': </b></td>';
				if (isset($report['period'])) {
					$html .= '<td>' . date($config["date_format"], ($report['datetime'] - $report['period']));
				}
				else {
					$html .= '<td>' . __('Items period before') . ' <b>' . date($config["date_format"], $report['datetime']) . '</b></td>';
				}
	$html .= '</tr>
			<tr>
				<td valign="top"><b>' . __('Description') . ': </b></td><td>' . io_safe_output($report['description']) . '</td>
			</tr>
		 </table>' .
		'</div>';
	
	echo $html;
}

function reporting_html_print_report($report, $mini = false, $report_info = 1) {
	
	if($report_info == 1){
		html_do_report_info($report);	
	}
			
	foreach ($report['contents'] as $key => $item) {
		$table = new stdClass();
		$table->size = array ();
		$table->style = array ();
		$table->width = '100%';
		$table->class = 'databox filters';
		$table->rowclass = array ();
		$table->rowclass[0] = 'datos3';
		$table->data = array ();
		$table->head = array ();
		$table->colspan = array ();
		$table->rowstyle = array ();
		
		if (isset($item['label']) && $item['label'] != '') {
			$label = reporting_label_macro($item, $item['label']);
		}
		else
			$label = '';
			
        //$aux = explode("-",$item['subtitle']);
		//$item['subtitle'] = db_get_value ("alias","tagente","nombre",$item['agent_name']) .' -'. $aux[1];
		
		reporting_html_header($table,
			$mini, $item['title'],
			$item['subtitle'],
			$item['date']['period'],
			$item['date']['date'],
			$item['date']['from'],
			$item['date']['to'],
			$label);
			
		$table->data['description_row']['description'] =  $item['description'];
		
		if($item['type']=='event_report_agent' || $item['type']=='event_report_group' || $item['type']=='event_report_module'){
			
			$table->data['count_row']['count'] = "Total events: ".$item["total_events"];
		}
		 
		$table->colspan['description_row']['description'] = 3;
		
		switch ($item['type']) {
			case 'availability':
				reporting_html_availability($table, $item);
				break;
			case 'event_report_log':
				reporting_html_log($table, $item);
				break;
			case 'availability_graph':
				reporting_html_availability_graph($table, $item);
				break;
			case 'general':
				reporting_html_general($table, $item);
				break;
			case 'sql':
				reporting_html_sql($table, $item);
				break;
			case 'simple_graph':
				reporting_html_graph($table, $item);
				break;
			case 'custom_graph':
				reporting_html_graph($table, $item);
				break;
			case 'text':
				reporting_html_text($table, $item);
				break;
			case 'url':
				reporting_html_url($table, $item, $key);
				break;
			case 'max_value':
				reporting_html_max_value($table, $item, $mini);
				break;
			case 'avg_value':
				reporting_html_avg_value($table, $item, $mini);
				break;
			case 'min_value':
				reporting_html_min_value($table, $item, $mini);
				break;
			case 'sumatory':
				reporting_html_sum_value($table, $item, $mini);
				break;
			case 'MTTR':
				reporting_html_MTTR_value($table, $item, $mini, true, true);
				break;
			case 'MTBF':
				reporting_html_MTBF_value($table, $item, $mini, true, true);
				break;
			case 'TTO':
				reporting_html_TTO_value($table, $item, $mini, false, true);
				break;
			case 'TTRT':
				reporting_html_TTRT_value($table, $item, $mini, false, true);
				break;
			case 'agent_configuration':
				reporting_html_agent_configuration($table, $item);
				break;
			case 'projection_graph':
				reporting_html_graph($table, $item);
				break;
			case 'prediction_date':
				reporting_html_prediction_date($table, $item, $mini);
				break;
			case 'simple_baseline_graph':
				reporting_html_graph($table, $item);
				break;
			case 'netflow_area':
				reporting_html_graph($table, $item);
				break;
			case 'netflow_pie':
				reporting_html_graph($table, $item);
				break;
			case 'netflow_data':
				reporting_html_graph($table, $item);
				break;
			case 'netflow_statistics':
				reporting_html_graph($table, $item);
				break;
			case 'netflow_summary':
				reporting_html_graph($table, $item);
				break;
			case 'monitor_report':
				reporting_html_monitor_report($table, $item, $mini);
				break;
			case 'sql_graph_vbar':
				reporting_html_sql_graph($table, $item);
				break;
			case 'sql_graph_hbar':
				reporting_html_sql_graph($table, $item);
				break;
			case 'sql_graph_pie':
				reporting_html_sql_graph($table, $item);
				break;
			case 'alert_report_group':
			case 'alert_report_module':
			case 'alert_report_agent':
				reporting_html_alert_report($table, $item);
				break;
			case 'network_interfaces_report':
				reporting_html_network_interfaces_report($table, $item);
				break;
			case 'group_configuration':
				reporting_html_group_configuration($table, $item);
				break;
			case 'historical_data':
				reporting_html_historical_data($table, $item);
				break;
			case 'database_serialized':
				reporting_html_database_serialized($table, $item);
				break;
			case 'group_report':
				reporting_html_group_report($table, $item);
				break;
			case 'exception':
				reporting_html_exception($table, $item);
				break;
			case 'agent_module':
				reporting_html_agent_module($table, $item);
				break;
			case 'inventory':
				reporting_html_inventory($table, $item);
				break;
			case 'inventory_changes':
				reporting_html_inventory_changes($table, $item);
				break;
			case 'agent_detailed_event':
			case 'event_report_agent':
				reporting_html_event_report_agent($table, $item);
				break;
			case 'event_report_module':
				reporting_html_event_report_module($table, $item);
				break;
			case 'event_report_group':
				reporting_html_event_report_group($table, $item);
				break;
			case 'top_n':
				reporting_html_top_n($table, $item);
				break;
			case 'SLA':
				reporting_html_SLA($table, $item, $mini);
				break;
			case 'SLA_monthly':
				reporting_enterprise_html_SLA_monthly($table, $item, $mini);
				break;
			case 'SLA_weekly':
				reporting_enterprise_html_SLA_weekly($table, $item, $mini);
				break;
			case 'SLA_hourly':
				reporting_enterprise_html_SLA_hourly($table, $item, $mini);
				break;
			case 'SLA_services':
				reporting_enterprise_html_SLA_services($table, $item, $mini);
				break;
			case 'module_histogram_graph':
				reporting_enterprise_html_module_histogram_graph($table, $item, $mini);
				break;
		}
		
		if ($item['type'] == 'agent_module')
			echo '<div style="width: 100%; overflow: auto;">';
		
		html_print_table($table);
		
		if ($item['type'] == 'agent_module')
			echo '</div>';
	}
}

function reporting_html_SLA($table, $item, $mini) {
	$style = db_get_value('style', 'treport_content', 'id_rc', $item['id_rc']);
	$style = json_decode(io_safe_output($style), true);
	$hide_notinit_agent = $style['hide_notinit_agents'];
	$same_agent_in_resume = "";
	
	global $config;
	
	if ($mini) {
		$font_size = '1.5';
	}
	else {
		$font_size = '3';
	}
	
	$metaconsole_on = is_metaconsole();
	if($metaconsole_on){
		$src= '../../';
	}
	else{
		$src=$config['homeurl'];
	}

	if (!empty($item['failed'])) {
		$table->colspan['sla']['cell'] = 3;
		$table->data['sla']['cell'] = $item['failed'];
	}
	else {
		
		if (!empty($item['planned_downtimes'])) {
			$downtimes_table = reporting_html_planned_downtimes_table($item['planned_downtimes']);
			
			if (!empty($downtimes_table)) {
				$table->colspan['planned_downtime']['cell'] = 3;
				$table->data['planned_downtime']['cell'] = $downtimes_table;
			}
		}

		if(isset($item['data'])){
			$table1 = new stdClass();
			$table1->width = '99%';
			
			$table1->align = array();
			$table1->align[0] = 'left';
			$table1->align[1] = 'left';
			$table1->align[2] = 'right';
			$table1->align[3] = 'right';
			$table1->align[4] = 'right';
			$table1->align[5] = 'right';
			
			$table1->data = array ();
			
			$table1->head = array ();
			$table1->head[0] = __('Agent');
			$table1->head[1] = __('Module');
			$table1->head[2] = __('Max/Min Values');
			$table1->head[3] = __('SLA Limit');
			$table1->head[4] = __('SLA Compliance');
			$table1->head[5] = __('Status');
			
			$table1->headstyle = array();
			$table1->headstyle[2] = 'text-align: right';
			$table1->headstyle[3] = 'text-align: right';
			$table1->headstyle[4] = 'text-align: right';
			$table1->headstyle[5] = 'text-align: right';

			//second_table for time globals
			$table2 = new stdClass();
			$table2->width = '99%';
			
			$table2->align = array();
			$table2->align[0] = 'left';
			$table2->align[1] = 'left';
			$table2->align[2] = 'right';
			$table2->align[3] = 'right';
			$table2->align[4] = 'right';
			$table2->align[5] = 'right';
			$table2->align[6] = 'right';
			
			$table2->data = array ();
			
			$table2->head = array ();
			$table2->head[0] = __('Global Time');
			$table2->head[1] = __('Time Total');
			$table2->head[2] = __('Time Failed');
			$table2->head[3] = __('Time OK');
			$table2->head[4] = __('Time Unknown');
			$table2->head[5] = __('Time Not Init');
			$table2->head[6] = __('Downtime');
			
			$table2->headstyle = array();
			$table2->headstyle[2] = 'text-align: right';
			$table2->headstyle[3] = 'text-align: right';
			$table2->headstyle[4] = 'text-align: right';
			$table2->headstyle[5] = 'text-align: right';
			$table2->headstyle[6] = 'text-align: right';

			//third_table for time globals
			$table3 = new stdClass();
			$table3->width = '99%';
			
			$table3->align = array();
			$table3->align[0] = 'left';
			$table3->align[1] = 'left';
			$table3->align[2] = 'right';
			$table3->align[3] = 'right';
			$table3->align[4] = 'right';
			$table3->align[5] = 'right';
			$table3->align[6] = 'right';
			
			$table3->data = array ();
			
			$table3->head = array ();
			$table3->head[0] = __('Checks Time');
			$table3->head[1] = __('Checks Total');
			$table3->head[2] = __('Checks Failed');
			$table3->head[3] = __('Checks OK');
			$table3->head[4] = __('Checks Unknown');
			
			$table3->headstyle = array();
			$table3->headstyle[2] = 'text-align: right';
			$table3->headstyle[3] = 'text-align: right';
			$table3->headstyle[4] = 'text-align: right';
			$table3->headstyle[5] = 'text-align: right';

			foreach ($item['data'] as $sla) {
				if(isset($sla)){
					$the_first_men_time = get_agent_first_time(io_safe_output($sla['agent']));
					if (!$hide_notinit_agent) {
						//first_table
						$row = array();
						$row[] = $sla['agent'];
						$row[] = $sla['module'];

						if(is_numeric($sla['dinamic_text'])){
							$row[] = remove_right_zeros(number_format($sla['max'], $config['graph_precision'])) . " / " . 
									 remove_right_zeros(number_format($sla['min'], $config['graph_precision']));
						}
						else{
							$row[] = $sla['dinamic_text'];
						}
						$row[] = round($sla['sla_limit'], 2) . "%";
						
						if ($sla['sla_value_unknown']) {
							$row[] = '<span style="font: bold '.$font_size.'em Arial, Sans-serif; color: '.COL_UNKNOWN.';">' .
								__('N/A') . '</span>';
							$row[] = '<span style="font: bold '.$font_size.'em Arial, Sans-serif; color: '.COL_UNKNOWN.';">' .
								__('Unknown') . '</span>';
						}
						elseif ($sla['sla_status']) {
							$row[] = '<span style="font: bold '.$font_size.'em Arial, Sans-serif; color: '.COL_NORMAL.';">' .
								sla_truncate($sla['sla_value'], $config['graph_precision']) . "%" . '</span>';
							$row[] = '<span style="font: bold '.$font_size.'em Arial, Sans-serif; color: '.COL_NORMAL.';">' .
								__('OK') . '</span>';
						}
						else {
							$row[] = '<span style="font: bold '.$font_size.'em Arial, Sans-serif; color: '.COL_CRITICAL.';">' .
								sla_truncate($sla['sla_value'], $config['graph_precision']) . "%" . '</span>';
							$row[] = '<span style="font: bold '.$font_size.'em Arial, Sans-serif; color: '.COL_CRITICAL.';">' .
								__('Fail') . '</span>';
						}

						//second table for time globals
						$row2 = array();
						$row2[] = $sla['agent'] . ' -- [' . $sla['module'] . ']';

						if($sla['time_total'] != 0)
							$row2[] = human_time_description_raw($sla['time_total']);
						else
							$row2[] = '--';

						if($sla['time_error'] != 0)
							$row2[] = '<span style="color: '.COL_CRITICAL.';">' . human_time_description_raw($sla['time_error'], true) . '</span>';
						else
							$row2[] = '--';
						
						if($sla['time_ok'] != 0)
							$row2[] = '<span style="color: '.COL_NORMAL.';">' . human_time_description_raw($sla['time_ok'], true) . '</span>';
						else
							$row2[] = '--';

						if($sla['time_unknown'] != 0)
							$row2[] = '<span style="color: '.COL_UNKNOWN.';">' . human_time_description_raw($sla['time_unknown'], true) . '</span>';
						else
							$row2[] = '--';

						if($sla['time_not_init'] != 0)
							$row2[] = '<span style="color: '.COL_NOTINIT.';">' . human_time_description_raw($sla['time_not_init'], true) . '</span>';
						else
							$row2[] = '--';

						if($sla['time_downtime'] != 0)
							$row2[] = '<span style="color: #ff8400;">' . human_time_description_raw($sla['time_downtime'], true) . '</span>';
						else
							$row2[] = '--';

						//third table for checks globals
						$row3 = array();
						$row3[] = $sla['agent'] . ' -- [' . $sla['module'] . ']';
						$row3[] = $sla['checks_total'];
						$row3[] = '<span style="color: '.COL_CRITICAL.';">' . $sla['checks_error'] . '</span>';
						$row3[] = '<span style="color: '.COL_NORMAL.';">' . $sla['checks_ok'] . '</span>';
						$row3[] = '<span style="color: '.COL_UNKNOWN.';">' . $sla['checks_unknown'] . '</span>';

					}
					else {
						if ($item['date']['to'] > $the_first_men_time) {
							//first_table
							$row = array();
							$row[] = $sla['agent'];
							$row[] = $sla['module'];

							if(is_numeric($sla['dinamic_text'])){
								$row[] = remove_right_zeros(number_format($sla['max'], $config['graph_precision'])) . " / " . 
									 remove_right_zeros(number_format($sla['min'], $config['graph_precision']));
							}
							else{
								$row[] = $sla['dinamic_text'];
							}
							
							$row[] = round($sla['sla_limit'], 2) . "%";
							
							if ($sla['sla_value_unknown']) {
								$row[] = '<span style="font: bold '.$font_size.'em Arial, Sans-serif; color: '.COL_UNKNOWN.';">' .
									__('N/A') . '</span>';
								$row[] = '<span style="font: bold '.$font_size.'em Arial, Sans-serif; color: '.COL_UNKNOWN.';">' .
									__('Unknown') . '</span>';
							}
							elseif ($sla['sla_status']) {
								$row[] = '<span style="font: bold '.$font_size.'em Arial, Sans-serif; color: '.COL_NORMAL.';">' .
									sla_truncate($sla['sla_value'], $config['graph_precision']) . "%" . '</span>';
								$row[] = '<span style="font: bold '.$font_size.'em Arial, Sans-serif; color: '.COL_NORMAL.';">' .
									__('OK') . '</span>';
							}
							else {
								$row[] = '<span style="font: bold '.$font_size.'em Arial, Sans-serif; color: '.COL_CRITICAL.';">' .
									sla_truncate($sla['sla_value'], $config['graph_precision']) . "%" . '</span>';
								$row[] = '<span style="font: bold '.$font_size.'em Arial, Sans-serif; color: '.COL_CRITICAL.';">' .
									__('Fail') . '</span>';
							}

							//second table for time globals
							$row2 = array();
							$row2[] = $sla['agent'] . ' -- [' . $sla['module'] . ']';

							if($sla['time_total'] != 0)
								$row2[] = human_time_description_raw($sla['time_total']);
							else
								$row2[] = '--';

							if($sla['time_error'] != 0)
								$row2[] = '<span style="color: '.COL_CRITICAL.';">' . human_time_description_raw($sla['time_error'], true) . '</span>';
							else
								$row2[] = '--';
							
							if($sla['time_ok'] != 0)
								$row2[] = '<span style="color: '.COL_NORMAL.';">' . human_time_description_raw($sla['time_ok'], true) . '</span>';
							else
								$row2[] = '--';

							if($sla['time_unknown'] != 0)
								$row2[] = '<span style="color: '.COL_UNKNOWN.';">' . human_time_description_raw($sla['time_unknown'], true) . '</span>';
							else
								$row2[] = '--';

							if($sla['time_not_init'] != 0)
								$row2[] = '<span style="color: '.COL_NOTINIT.';">' . human_time_description_raw($sla['time_not_init'], true) . '</span>';
							else
								$row2[] = '--';

							if($sla['time_downtime'] != 0)
								$row2[] = '<span style="color: #ff8400;">' . human_time_description_raw($sla['time_downtime'], true) . '</span>';
							else
								$row2[] = '--';

							//third table for checks globals
							$row3 = array();
							$row3[] = $sla['agent'] . ' -- [' . $sla['module'] . ']';
							$row3[] = $sla['checks_total'];
							$row3[] = '<span style="color: '.COL_CRITICAL.';">' . $sla['checks_error'] . '</span>';
							$row3[] = '<span style="color: '.COL_NORMAL.';">' . $sla['checks_ok'] . '</span>';
							$row3[] = '<span style="color: '.COL_UNKNOWN.';">' . $sla['checks_unknown'] . '</span>';
						}
					}

					$table1->data[] = $row;
					$table2->data[] = $row2;
					$table3->data[] = $row3;
				}
			}
			
			$table->colspan['sla']['cell'] = 2;
			$table->data['sla']['cell'] = html_print_table($table1, true);
			$table->colspan['time_global']['cell'] = 2;
			$table->data['time_global']['cell'] = html_print_table($table2, true);
			$table->colspan['checks_global']['cell'] = 2;
			$table->data['checks_global']['cell'] = html_print_table($table3, true);
		}
		
		if (!empty($item['charts'])) {
			$table1 = new stdClass();
			$table1->width = '99%';
			
			$table1->data = array ();
			if (!$hide_notinit_agent) {
				foreach ($item['charts'] as $chart) {
					$table1->data[] = array(
						$chart['agent'] . "<br />" . $chart['module'],
						$chart['chart']);
				}
			}
			else{
				foreach ($item['charts'] as $chart) {
					$the_first_men_time = get_agent_first_time(io_safe_output($chart['agent']));
					if ($item['date']['to'] > $the_first_men_time) {
						$table1->data[] = array(
							$chart['agent'] . "<br />" . $chart['module'],
							$chart['chart']);
					}
				}
			}
			$table->colspan['charts']['cell'] = 2;
			$table->data['charts']['cell'] = html_print_table($table1, true);

			//table_legend_graphs;
			$table1 = new stdClass();
			$table1->width = '99%';
			$table1->data = array ();
			$table1->size = array ();
			$table1->size[0] = '2%';
			$table1->data[0][0] = '<img src ="'. $src .'images/square_green.png">';
			$table1->size[1] = '14%';
			$table1->data[0][1] = '<span>'.__('OK') . '</span>';
			
			$table1->size[2] = '2%';
			$table1->data[0][2] = '<img src ="'. $src .'images/square_red.png">';
			$table1->size[3] = '14%';
			$table1->data[0][3] = '<span>'.__('Critical'). '</span>';
			
			$table1->size[4] = '2%';
			$table1->data[0][4] = '<img src ="'. $src .'images/square_gray.png">';
			$table1->size[5] = '14%';
			$table1->data[0][5] = '<span>'.__('Unknow'). '</span>';
			
			$table1->size[6] = '2%';
			$table1->data[0][6] = '<img src ="'. $src .'images/square_blue.png">';
			$table1->size[7] = '14%';
			$table1->data[0][7] = '<span>'.__('Not Init'). '</span>';
			
			$table1->size[8] = '2%';
			$table1->data[0][8] = '<img src ="'. $src .'images/square_orange.png">';
			$table1->size[9] = '14%';
			$table1->data[0][9] = '<span>'.__('Downtimes'). '</span>';
		
			$table1->size[10] = '2%';
			$table1->data[0][10] = '<img src ="'. $src .'images/square_light_gray.png">';
			$table1->size[11] = '15%';
			$table1->data[0][11] = '<span>'.__('Ignore time'). '</span>';
			
			$table->colspan['legend']['cell'] = 2;
			$table->data['legend']['cell'] = html_print_table($table1, true);
		}
	}
}

function reporting_html_top_n($table, $item) {
	if (!empty($item['failed'])) {
		$table->colspan['top_n']['cell'] = 3;
		$table->data['top_n']['cell'] = $item['failed'];
	}
	else {
		$table1 = new stdClass();
		$table1->width = '99%';
		
		$table1->align = array();
		$table1->align[0] = 'left';
		$table1->align[1] = 'left';
		$table1->align[2] = 'right';
		
		$table1->data = array ();
		
		$table1->headstyle = array();
		$table1->headstyle[0] = 'text-align: left';
		$table1->headstyle[1] = 'text-align: left';
		$table1->headstyle[2] = 'text-align: right';
		
		$table1->head = array ();
		$table1->head[0] = __('Agent');
		$table1->head[1] = __('Module');
		$table1->head[2] = __('Value');
		
		foreach ($item['data'] as $top) {
			$row = array();
			$row[] = $top['agent'];
			$row[] = $top['module'];
			$row[] = $top['formated_value'];
			$table1->data[] = $row;
		}
		
		$table->colspan['top_n']['cell'] = 3;
		$table->data['top_n']['cell'] = html_print_table($table1, true);
		
		if (!empty($item['charts']['pie'])) {
			$table->colspan['char_pie']['cell'] = 3;
			$table->data['char_pie']['cell'] = $item['charts']['pie'];
		}
		
		if (!empty($item['charts']['bars'])) {
			$table->colspan['char_bars']['cell'] = 3;
			$table->data['char_bars']['cell'] = $item['charts']['bars'];
		}
		
		if (!empty($item['resume'])) {
			$table1 = new stdClass();
			$table1->width = '99%';
			
			$table1->align = array();
			$table1->align[0] = 'center';
			$table1->align[1] = 'center';
			$table1->align[2] = 'center';
			
			$table1->data = array ();
			
			$table1->headstyle = array();
			$table1->headstyle[0] = 'text-align: center';
			$table1->headstyle[1] = 'text-align: center';
			$table1->headstyle[2] = 'text-align: center';
			
			$table1->head = array ();
			$table1->head[0] = __('Min Value');
			$table1->head[1] = __('Average Value');
			$table1->head[2] = __('Max Value');
			
			$row = array();
			$row[] = $item['resume']['min']['formated_value'];
			$row[] = $item['resume']['avg']['formated_value'];
			$row[] = $item['resume']['max']['formated_value'];
			$table1->data[] = $row;
			
			$table->colspan['resume']['cell'] = 3;
			$table->data['resume']['cell'] = html_print_table($table1, true);
		}
	}
}

function reporting_html_event_report_group($table, $item, $pdf = 0) {
	global $config;
	if($item['total_events']){
		$table1 = new stdClass();
		$table1->width = '99%';
		
		$table1->align = array();
		$table1->align[0] = 'center';
		if($item['show_summary_group']){
			$table1->align[3] = 'center';
		}
		else{
			$table1->align[2] = 'center';	
		}
		$table1->data = array ();
		
		$table1->head = array ();
		if($item['show_summary_group']){
			$table1->head[0] = __('Status');
			$table1->head[1] = __('Count');
			$table1->head[2] = __('Name');
			$table1->head[3] = __('Type');
			$table1->head[4] = __('Agent');
			$table1->head[5] = __('Severity');
			$table1->head[6] = __('Val. by');
			$table1->head[7] = __('Timestamp');
		}
		else{
			$table1->head[0] = __('Status');
			$table1->head[1] = __('Name');
			$table1->head[2] = __('Type');
			$table1->head[3] = __('Agent');
			$table1->head[4] = __('Severity');
			$table1->head[5] = __('Val. by');
			$table1->head[6] = __('Timestamp');
		}

		foreach ($item['data'] as $k => $event) {
			//First pass along the class of this row
			if($item['show_summary_group']){
				$table1->cellclass[$k][1] = $table1->cellclass[$k][2] =
				$table1->cellclass[$k][4] = $table1->cellclass[$k][5] =
				$table1->cellclass[$k][6] = $table1->cellclass[$k][7] =
					get_priority_class ($event["criticity"]);
			}
			else{
				$table1->cellclass[$k][1] = $table1->cellclass[$k][3] =
				$table1->cellclass[$k][4] = $table1->cellclass[$k][5] =
				$table1->cellclass[$k][6] = 
					get_priority_class ($event["criticity"]);
			}
			$data = array ();
			
			// Colored box
			switch ($event['estado']) {
				case 0:
					$img_st = "images/star.png";
					$title_st = __('New event');
					break;
				case 1:
					$img_st = "images/tick.png";
					$title_st = __('Event validated');
					break;
				case 2:
					$img_st = "images/hourglass.png";
					$title_st = __('Event in process');
					break;
			}
			$data[] = html_print_image ($img_st, true, 
				array ("class" => "image_status",
					"width" => 16,
					"title" => $title_st,
					"id" => 'status_img_' . $event["id_evento"]));

			if($item['show_summary_group']){
				$data[] = $event['event_rep'];
			}
			
			$data[] = ui_print_truncate_text(
				io_safe_output($event['evento']),
				140, false, true);
			
			$data[] = events_print_type_img ($event["event_type"], true);
			
			if (!empty($event['id_agente']))
				$data[] = agents_get_alias($event['id_agente']);
			else
				$data[] = __('Pandora System');
			$data[] = get_priority_name ($event['criticity']);
			if (empty($event['id_usuario']) && $event['estado'] == EVENT_VALIDATE) {
				$data[] = '<i>' . __('System') . '</i>';
			}
			else {
				$user_name = db_get_value ('fullname', 'tusuario', 'id_user', $event['id_usuario']);
				$data[] = io_safe_output($user_name);
			}

			if($item['show_summary_group']){
				$data[] = '<font style="font-size: 6pt;">' . date($config['date_format'], $event['timestamp_rep']) . '</font>';
			}
			else{
				$data[] = '<font style="font-size: 6pt;">' . date($config['date_format'], strtotime($event['timestamp'])) . '</font>';	
			}

			array_push ($table1->data, $data);
		}
		
		if($pdf){
			$table0 = new stdClass();
			$table0->width = '99%';
			$table0->class = 'table-beauty';
			$table0->data['count_row']['count'] = "Total events: ".$item["total_events"];
			$pdf_export = html_print_table($table0, true);

			$table1->class = 'table-beauty';
			$pdf_export .= html_print_table($table1, true);
			$pdf_export .= '<br>';
		}
		else{
			$table->colspan['events']['cell'] = 3;
			$table->data['events']['cell'] = html_print_table($table1, true);
		}

		if (!empty($item['chart']['by_agent'])) {
			$table1 = new stdClass();
			$table1->width = '99%';
			$table1->head = array ();
			$table1->head[0] = __('Events by agent');
			$table1->data[0][0] = $item['chart']['by_agent'];
			
			if($pdf){
				$table1->class = 'table-beauty';
				$pdf_export .= html_print_table($table1, true);
				$pdf_export .= '<br>';
			}
			else{
				$table->colspan['chart_by_agent']['cell'] = 3;
				$table->cellstyle['chart_by_agent']['cell'] = 'text-align: center;';
				$table->data['chart_by_agent']['cell'] = html_print_table($table1, true);
			}
		}
		
		if (!empty($item['chart']['by_user_validator'])) {
			$table1 = new stdClass();
			$table1->width = '99%';
			$table1->head = array ();
			$table1->head[0] = __('Events by user validator');
			$table1->data[0][0] = $item['chart']['by_user_validator'];
			
			if($pdf){
				$table1->class = 'table-beauty';
				$pdf_export .= html_print_table($table1, true);
				$pdf_export .= '<br>';
			}
			else{
				$table->colspan['chart_by_user_validator']['cell'] = 3;
				$table->cellstyle['chart_by_user_validator']['cell'] = 'text-align: center;';
				$table->data['chart_by_user_validator']['cell'] = html_print_table($table1, true);
			}
		}
		
		if (!empty($item['chart']['by_criticity'])) {
			$table1 = new stdClass();
			$table1->width = '99%';
			$table1->head = array ();
			$table1->head[0] = __('Events by Severity');
			$table1->data[0][0] = $item['chart']['by_criticity'];
			
			if($pdf){
				$table1->class = 'table-beauty';
				$pdf_export .= html_print_table($table1, true);
				$pdf_export .= '<br>';
			}
			else{
				$table->colspan['chart_by_criticity']['cell'] = 3;
				$table->cellstyle['chart_by_criticity']['cell'] = 'text-align: center;';
				$table->data['chart_by_criticity']['cell'] = html_print_table($table1, true);
			}
		}
		
		if (!empty($item['chart']['validated_vs_unvalidated'])) {
			$table1 = new stdClass();
			$table1->width = '99%';
			$table1->head = array ();
			$table1->head[0] = __('Events validated vs unvalidated');
			$table1->data[0][0] = $item['chart']['validated_vs_unvalidated'];
			
			if($pdf){
				$table1->class = 'table-beauty';
				$pdf_export .= html_print_table($table1, true);
				$pdf_export .= '<br>';
			}
			else{
				$table->colspan['chart_validated_vs_unvalidated']['cell'] = 3;
				$table->cellstyle['chart_validated_vs_unvalidated']['cell'] = 'text-align: center;';
				$table->data['chart_validated_vs_unvalidated']['cell'] = html_print_table($table1, true);
			}
		}

		if($pdf){
			return $pdf_export;
		}
	}
	else {
		if($pdf){
			$table0 = new stdClass();
			$table0->width = '99%';
			$table0->class = 'table-beauty';
			$table0->data['count_row']['count'] = "Total events: ".$item["total_events"];
			$pdf_export = html_print_table($table0, true);
			
			return $pdf_export;
		}
	}
}

function reporting_html_event_report_module($table, $item, $pdf = 0) {
	global $config;
	$show_summary_group = $item['show_summary_group'];
	if($item['total_events']){
		if (!empty($item['failed'])) {
			$table->colspan['events']['cell'] = 3;
			$table->data['events']['cell'] = $item['failed'];
		}
		else {
			foreach ($item['data'] as $item) {
				$table1 = new stdClass();
				$table1->width = '99%';
				$table1->data = array ();
				$table1->head = array ();
				$table1->align = array();
				$table1->align[2] = 'center';
				if($show_summary_group){
					$table1->head[0]  = __('Status');
					$table1->head[1]  = __('Event name');
					$table1->head[2]  = __('Type');
					$table1->head[3]  = __('Severity');
					$table1->head[4]  = __('Count');
					$table1->head[5]  = __('Timestamp');
					$table1->style[0] = 'text-align: center;';
					
				}
				else{
					$table1->head[0]  = __('Status');
					$table1->head[1]  = __('Event name');
					$table1->head[2]  = __('Type');
					$table1->head[3]  = __('Severity');
					$table1->head[4]  = __('Timestamp');
					$table1->style[0] = 'text-align: center;';
					
				}
				
				if (is_array($item['data']) || is_object($item['data'])){
					$item_data = array_reverse($item['data']);
				}
				
				if (is_array($item_data) || is_object($item_data)){
					foreach ($item_data as $i => $event) {
						$data = array();
						if($show_summary_group){
							$table1->cellclass[$i][1] = $table1->cellclass[$i][2] =
							$table1->cellclass[$i][3] = $table1->cellclass[$i][4] =
							$table1->cellclass[$i][5] = get_priority_class($event["criticity"]);
						}
						else{
							$table1->cellclass[$i][1] = 
							$table1->cellclass[$i][3] = 
							$table1->cellclass[$i][4] = get_priority_class($event["criticity"]);
						}
						// Colored box
						switch ($event['estado']) {
							case 0:
								$img_st   = "images/star.png";
								$title_st = __('New event');
								break;
							case 1:
								$img_st   = "images/tick.png";
								$title_st = __('Event validated');
								break;
							case 2:
								$img_st   = "images/hourglass.png";
								$title_st = __('Event in process');
								break;
						}
						
						$data[0] = html_print_image ($img_st, true, 
							array ("class" => "image_status",
								"width" => 16,
								"title" => $title_st,
								"id" => 'status_img_' . $event["id_evento"]));
						$data[1] = io_safe_output($event['evento']);
						$data[2] = events_print_type_img ($event["event_type"], true);
						$data[3] = get_priority_name ($event['criticity']);
						if($show_summary_group){
							$data[4] = $event['event_rep'];
							$data[5] = date($config['date_format'], $event['timestamp_rep']);
						}
						else{
							$data[4] = date($config['date_format'], strtotime($event['timestamp']));
						}
						$table1->data[] = $data;
					}
				}
				if($pdf){
					$table0 = new stdClass();
					$table0->width = '99%';
					$table0->class = 'table-beauty';
					$table0->data['count_row']['count'] = "Total events: ".$item["total_events"];
					$pdf_export = html_print_table($table0, true);

					$table1->class = 'table-beauty';
					$pdf_export .= html_print_table($table1, true);
					$pdf_export .= '<br>';
				}
				else{
					$table->colspan['events']['cell'] = 3;
					$table->data['events']['cell'] = html_print_table($table1, true);
				}
				
				if (!empty($item['chart']['by_agent'])) {
					$table1 = new stdClass();
					$table1->width = '99%';
					$table1->head = array ();
					$table1->head[0] = __('Events by agent');
					$table1->data[0][0] = $item['chart']['by_agent'];
					
					if($pdf){
						$table1->class = 'table-beauty';
						$pdf_export .= html_print_table($table1, true);
						$pdf_export .= '<br>';
					}
					else{	
						$table->colspan['chart_by_agent']['cell'] = 3;
						$table->cellstyle['chart_by_agent']['cell'] = 'text-align: center;';
						$table->data['chart_by_agent']['cell'] = html_print_table($table1, true);
					}
				}
				
				if (!empty($item['chart']['by_user_validator'])) {
					$table1 = new stdClass();
					$table1->width = '99%';
					$table1->head = array ();
					$table1->head[0] = __('Events by user validator');
					$table1->data[0][0] = $item['chart']['by_user_validator'];
					
					if($pdf){
						$table1->class = 'table-beauty';
						$pdf_export .= html_print_table($table1, true);
						$pdf_export .= '<br>';
					}
					else{	
						$table->colspan['chart_by_user_validator']['cell'] = 3;
						$table->cellstyle['chart_by_user_validator']['cell'] = 'text-align: center;';
						$table->data['chart_by_user_validator']['cell'] = html_print_table($table1, true);
					}
				}
				
				if (!empty($item['chart']['by_criticity'])) {
					$table1 = new stdClass();
					$table1->width = '99%';
					$table1->head = array ();
					$table1->head[0] = __('Events by Severity');
					$table1->data[0][0] = $item['chart']['by_criticity'];
					
					if($pdf){
						$table1->class = 'table-beauty';
						$pdf_export .= html_print_table($table1, true);
						$pdf_export .= '<br>';
					}
					else{	
						$table->colspan['chart_by_criticity']['cell'] = 3;
						$table->cellstyle['chart_by_criticity']['cell'] = 'text-align: center;';
						$table->data['chart_by_criticity']['cell'] = html_print_table($table1, true);
					}
				}
				
				if (!empty($item['chart']['validated_vs_unvalidated'])) {
					$table1 = new stdClass();
					$table1->width = '99%';
					$table1->head = array ();
					$table1->head[0] = __('Events validated vs unvalidated');
					$table1->data[0][0] = $item['chart']['validated_vs_unvalidated'];
					
					if($pdf){
						$table1->class = 'table-beauty';
						$pdf_export .= html_print_table($table1, true);
						$pdf_export .= '<br>';
					}
					else{	
						$table->colspan['chart_validated_vs_unvalidated']['cell'] = 3;
						$table->cellstyle['chart_validated_vs_unvalidated']['cell'] = 'text-align: center;';
						$table->data['chart_validated_vs_unvalidated']['cell'] = html_print_table($table1, true);
					}
				}

				if($pdf){
					return $pdf_export;
				}
			}
		}
	}
	else{
		if($pdf){
			$table0 = new stdClass();
			$table0->width = '99%';
			$table0->class = 'table-beauty';
			$table0->data['count_row']['count'] = "Total events: ".$item["total_events"];
			$pdf_export = html_print_table($table0, true);
			
			return $pdf_export;
		}
	}
}

function reporting_html_inventory_changes($table, $item) {
	if (!empty($item['failed'])) {
		$table->colspan['failed']['cell'] = 3;
		$table->cellstyle['failed']['cell'] = 'text-align: center;';
		$table->data['failed']['cell'] = $item['failed'];
	}
	else {
		foreach ($item['data'] as $module_item) {
			$table1 = null;
			$table1->width = '99%';
			
			$table1->cellstyle[0][0] =
			$table1->cellstyle[0][1] =
				'background: #373737; color: #FFF;';
			$table1->data[0][0] = $module_item['agent'];
			$table1->data[0][1] = $module_item['module'];
			
			
			$table1->cellstyle[1][0] =
				'background: #373737; color: #FFF;';
			$table1->data[1][0] = $module_item['date'];
			$table1->colspan[1][0] = 2;
			
			
			$table1->cellstyle[2][0] =
				'background: #373737; color: #FFF; text-align: center;';
			$table1->data[2][0] = __('Added');
			$table1->colspan[2][0] = 2;
			
			if (count ($module_item['added'])) {
				$table1->data = array_merge($table1->data, $module_item['added']);
			}
			
			
			$table1->cellstyle[3 + count($module_item['added'])][0] =
				'background: #373737; color: #FFF; text-align: center;';
			$table1->data[3 + count($module_item['added'])][0] = __('Deleted');
			$table1->colspan[3 + count($module_item['added'])][0] = 2;
			
			if (count ($module_item['deleted'])) {
				$table1->data = array_merge($table1->data, $module_item['deleted']);
			}
			
			
			$table->colspan[
				$module_item['agent'] . "_" .$module_item['module']]['cell'] = 3;
			$table->data[
				$module_item['agent'] . "_" .$module_item['module']]['cell'] =
				html_print_table($table1, true);
		}
	}
}

function reporting_html_inventory($table, $item) {
	if (!empty($item['failed'])) {
		$table->colspan['failed']['cell'] = 3;
		$table->cellstyle['failed']['cell'] = 'text-align: center;';
		$table->data['failed']['cell'] = $item['failed'];
	}
	else {
		foreach ($item['data'] as $module_item) {
			$table1 = null;
			$table1->width = '99%';
			
			$first = reset($module_item['data']);
			$count_columns = count($first);
			
			
			$table1->cellstyle[0][0] =
				'background: #373737; color: #FFF;';
			$table1->data[0][0] = $module_item['agent_name'];
			if ($count_columns == 1)
				$table1->colspan[0][0] = $count_columns + 1; // + columm date
			else
				$table1->colspan[0][0] = $count_columns;
			
			
			$table1->cellstyle[1][0] =
			$table1->cellstyle[1][1] =
				'background: #373737; color: #FFF;';
			$table1->data[1][0] = $module_item['name'];
			if ($count_columns - 1 > 0)
				$table1->colspan[1][0] = $count_columns - 1;
			$table1->data[1][1] = $module_item['timestamp'];
			
			
			$table1->cellstyle[2] = array_pad(
				array(),
				$count_columns,
				'background: #373737; color: #FFF;');
			$table1->data[2] = array_keys($first);
			if ($count_columns - 1 == 0) {
				$table1->colspan[2][0] = $count_columns + 1; // + columm date; 
			}
			
			$table1->data = array_merge($table1->data, $module_item['data']);
			
			
			$table->colspan[
				$module_item['name'] . "_" .$module_item['id_agente']]['cell'] = 3;
			$table->data[
				$module_item['name'] . "_" .$module_item['id_agente']]['cell'] =
				html_print_table($table1, true);
			
			
		}
	}
	
}

function reporting_html_agent_module($table, $item) {
	$table->colspan['agent_module']['cell'] = 3;
	$table->cellstyle['agent_module']['cell'] = 'text-align: center;';
	
	if (!empty($item['failed'])) {
		$table->data['agent_module']['cell'] = $item['failed'];
	}
	else {
		$table_data = '<table cellpadding="1" cellspacing="4" cellspacing="0" border="0" style="background-color: #EEE;">';
		
		$table_data .= "<th>" . __("Agents") . " / " . __("Modules") . "</th>";
		
		
		$first = reset($item['data']);
		$list_modules = $first['modules'];
		
		foreach ($list_modules as $module_name => $module) {
			$file_name = ui_print_truncate_text($module_name, 'module_small',
					false, true, false, '...');
			$table_data .= '<th style="padding: 10px;">' .
				$file_name . "</th>";
		}
		
		
		
		foreach ($item['data'] as $row) {
			$table_data .= "<tr style='height: 35px;'>";
			switch ($row['agent_status']) {
				case AGENT_STATUS_ALERT_FIRED:
					$rowcolor = COL_ALERTFIRED;
					$textcolor = '#000';
					break;
				case AGENT_STATUS_CRITICAL:
					$rowcolor = COL_CRITICAL;
					$textcolor = '#FFF';
					break;
				case AGENT_STATUS_WARNING:
					$rowcolor = COL_WARNING;
					$textcolor = '#000';
					break;
				case AGENT_STATUS_NORMAL:
					$rowcolor = COL_NORMAL;
					$textcolor = '#FFF';
					break;
				case AGENT_STATUS_UNKNOWN:
				case AGENT_STATUS_ALL:
				default:
					$rowcolor = COL_UNKNOWN;
					$textcolor = '#FFF';
					break;
			}
			
			$file_name = ui_print_truncate_text($row['agent_name'], 'agent_small',
					false, true, false, '...');
			$table_data .= "<td style='background-color: " . $rowcolor . ";'>" .
				$file_name . "</td>";
			
			foreach ($row['modules'] as $module_name => $module) {
				if (is_null($module)) {
					$table_data .= "<td style='background-color: #DDD;'></td>";
				}
				else {
					$table_data .= "<td style='text-align: center; background-color: #DDD;'>";
					switch ($module) {
						case AGENT_STATUS_NORMAL:
							$table_data .= ui_print_status_image(
								'module_ok.png',
								__("%s in %s : NORMAL",
									$module_name,
									$row['agent_name']),
								true, array('width' => '20px', 'height' => '20px'), 
								'images/status_sets/default/');
							break;
						case AGENT_STATUS_CRITICAL:
							$table_data .= ui_print_status_image(
								'module_critical.png',
								__("%s in %s : CRITICAL",
									$module_name,
									$row['agent_name']),
								true, array('width' => '20px', 'height' => '20px'), 
								'images/status_sets/default/');
							break;
						case AGENT_STATUS_WARNING:
							$table_data .= ui_print_status_image(
								'module_warning.png',
								__("%s in %s : WARNING",
									$module_name,
									$row['agent_name']),
								true, array('width' => '20px', 'height' => '20px'), 
								'images/status_sets/default/');
							break;
						case AGENT_STATUS_UNKNOWN:
							$table_data .= ui_print_status_image(
								'module_unknown.png',
								__("%s in %s : UNKNOWN",
									$module_name,
									$row['agent_name']),
								true, array('width' => '20px', 'height' => '20px'), 
								'images/status_sets/default/');
							break;
						case AGENT_MODULE_STATUS_NORMAL_ALERT:
						case AGENT_MODULE_STATUS_WARNING_ALERT:
						case AGENT_MODULE_STATUS_CRITICAL_ALERT:
							$table_data .= ui_print_status_image(
								'module_alertsfired.png',
								__("%s in %s : ALERTS FIRED",
									$module_name,
									$row['agent_name']),
								true, array('width' => '20px', 'height' => '20px'), 
								'images/status_sets/default/');
							break;
						case 4:
							$table_data .= ui_print_status_image(
								'module_no_data.png',
								__("%s in %s : Not initialize",
									$module_name,
									$row['agent_name']),
								true, array('width' => '20px', 'height' => '20px'), 
								'images/status_sets/default/');
							break;
					}
					$table_data .= "</td>";
				}
				
			}
		}
		
		$table_data .= "</table>";
		
		$table_data .= "<div class='legend_basic' style='width: 96%'>";
		
		$table_data .= "<table>";
		$table_data .= "<tr><td colspan='2' style='padding-bottom: 10px;'><b>" . __('Legend') . "</b></td></tr>";
		$table_data .= "<tr><td class='legend_square_simple'><div style='background-color: " . COL_ALERTFIRED . ";'></div></td><td>" . __("Orange cell when the module has fired alerts") . "</td></tr>";
		$table_data .= "<tr><td class='legend_square_simple'><div style='background-color: " . COL_CRITICAL . ";'></div></td><td>" . __("Red cell when the module has a critical status") . "</td></tr>";
		$table_data .= "<tr><td class='legend_square_simple'><div style='background-color: " . COL_WARNING . ";'></div></td><td>" . __("Yellow cell when the module has a warning status") . "</td></tr>";
		$table_data .= "<tr><td class='legend_square_simple'><div style='background-color: " . COL_NORMAL . ";'></div></td><td>" . __("Green cell when the module has a normal status") . "</td></tr>";
		$table_data .= "<tr><td class='legend_square_simple'><div style='background-color: " . COL_UNKNOWN . ";'></div></td><td>" . __("Grey cell when the module has an unknown status") . "</td></tr>";
		$table_data .= "<tr><td class='legend_square_simple'><div style='background-color: " . COL_NOTINIT . ";'></div></td><td>" . __("Cell turns grey when the module is in 'not initialize' status") . "</td></tr>";
		$table_data .= "</table>";
		$table_data .= "</div>";
		
		
		$table->data['agent_module']['cell'] = $table_data;
	}
}

function reporting_html_exception($table, $item) {
	
	if (!empty($item['failed'])) {
		$table->colspan['group_report']['cell'] = 3;
		$table->cellstyle['group_report']['cell'] = 'text-align: center;';
		$table->data['group_report']['cell'] = $item['failed'];
	}
	else {
		$table1 = new stdClass();
		$table1->width = '99%';
		
		$table1->align = array();
		$table1->align['agent'] = 'left';
		$table1->align['module'] = 'left';
		$table1->align['operation'] = 'left';
		$table1->align['value'] = 'right';
		
		$table1->data = array ();
		
		$table1->headstyle = array();
		$table1->headstyle['agent'] = 'text-align: left';
		$table1->headstyle['module'] = 'text-align: left';
		$table1->headstyle['operation'] = 'text-align: left';
		$table1->headstyle['value'] = 'text-align: right';
		
		$table1->head = array ();
		$table1->head['agent'] = __('Agent');
		$table1->head['module'] = __('Module');
		$table1->head['operation'] = __('Operation');
		$table1->head['value'] = __('Value');
		
		foreach ($item['data'] as $data) {
			$row = array();
			$row['agent'] = $data['agent'];
			$row['module'] = $data['module'];
			$row['operation'] = $data['operation'];
			$row['value'] = $data['formated_value'];
			
			$table1->data[] = $row;
		}
		
		$table->colspan['data']['cell'] = 3;
		$table->cellstyle['data']['cell'] = 'text-align: center;';
		$table->data['data']['cell'] = html_print_table($table1, true);
		
		if (!empty($item['chart'])) {
			$table->colspan['chart_pie']['cell'] = 3;
			$table->cellstyle['chart_pie']['cell'] = 'text-align: center;';
			$table->data['chart_pie']['cell'] = $item["chart"]["pie"];
			
			$table->colspan['chart_hbar']['cell'] = 3;
			$table->cellstyle['chart_hbar']['cell'] = 'text-align: center;';
			$table->data['chart_hbar']['cell'] = $item["chart"]["hbar"];
		}
		
		if (!empty($item['resume'])) {
			$table1 = null;
			$table1->width = '99%';
			
			$table1->align = array();
			$table1->align['min'] = 'right';
			$table1->align['avg'] = 'right';
			$table1->align['max'] = 'right';
			
			$table1->headstyle = array();
			$table1->headstyle['min'] = 'text-align: right';
			$table1->headstyle['avg'] = 'text-align: right';
			$table1->headstyle['max'] = 'text-align: right';
			
			$table1->head = array ();
			$table1->head['min'] = __('Min Value');
			$table1->head['avg'] = __('Average Value');
			$table1->head['max'] = __('Max Value');
			
			$table1->data = array ();
			$table1->data[] = array(
				'min' => $item['resume']['min']['formated_value'],
				'avg' => $item['resume']['avg']['formated_value'],
				'max' => $item['resume']['max']['formated_value']);
			
			$table->colspan['resume']['cell'] = 3;
			$table->cellstyle['resume']['cell'] = 'text-align: center;';
			$table->data['resume']['cell'] = html_print_table($table1, true);
		}
	}
}

function reporting_html_group_report($table, $item) {
	global $config;
	
	
	$table->colspan['group_report']['cell'] = 3;
	$table->cellstyle['group_report']['cell'] = 'text-align: center;';
	$table->data['group_report']['cell'] = "<table width='100%'>
		<tr>
			<td></td>
			<td colspan='3'><div class='cellBold cellCenter'>" .
				__('Total') . "</div></td>
			<td colspan='3'><div class='cellBold cellCenter'>" .
				__('Unknown') . "</div></td>
		</tr>
		<tr>
			<td><div class='cellBold cellCenter'>" .
				__('Agents') . "</div></td>
			<td colspan='3'><div class='cellBold cellCenter cellWhite cellBorder1 cellBig'>" .
				$item["data"]['group_stats']['total_agents'] . "</div></td>
			<td colspan='3'><div class='cellBold cellCenter cellUnknown cellBorder1 cellBig'>" .
				$item["data"]['group_stats']['agents_unknown'] . "</div></td>
		</tr>
		<tr>
			<td></td>
			<td><div class='cellBold cellCenter'>" .
				__('Total') . "</div></td>
			<td><div class='cellBold cellCenter'>" .
				__('Normal') . "</div></td>
			<td><div class='cellBold cellCenter'>" .
				__('Critical') . "</div></td>
			<td><div class='cellBold cellCenter'>" .
				__('Warning') . "</div></td>
			<td><div class='cellBold cellCenter'>" .
				__('Unknown') . "</div></td>
			<td><div class='cellBold cellCenter'>" .
				__('Not init') . "</div></td>
		</tr>
		<tr>
			<td><div class='cellBold cellCenter'>" .
				__('Monitors') . "</div></td>
			<td><div class='cellBold cellCenter cellWhite cellBorder1 cellBig'>" .
				$item["data"]['group_stats']['monitor_checks'] . "</div></td>
			<td><div class='cellBold cellCenter cellNormal cellBorder1 cellBig'>" .
				$item["data"]['group_stats']['monitor_ok'] ."</div></td>
			<td><div class='cellBold cellCenter cellCritical cellBorder1 cellBig'>" .
				$item["data"]['group_stats']['monitor_critical'] . "</div></td>
			<td><div class='cellBold cellCenter cellWarning cellBorder1 cellBig'>" .
				$item["data"]['group_stats']['monitor_warning'] . "</div></td>
			<td><div class='cellBold cellCenter cellUnknown cellBorder1 cellBig'>" .
				$item["data"]['group_stats']['monitor_unknown'] . "</div></td>
			<td><div class='cellBold cellCenter cellNotInit cellBorder1 cellBig'>" .
				$item["data"]['group_stats']['monitor_not_init'] . "</div></td>
		</tr>
		<tr>
			<td></td>
			<td colspan='3'><div class='cellBold cellCenter'>" .
				__('Defined') . "</div></td>
			<td colspan='3'><div class='cellBold cellCenter'>" .
				__('Fired') . "</div></td>
		</tr>
		<tr>
			<td><div class='cellBold cellCenter'>" .
				__('Alerts') . "</div></td>
			<td colspan='3'><div class='cellBold cellCenter cellWhite cellBorder1 cellBig'>" .
				$item["data"]['group_stats']['monitor_alerts'] . "</div></td>
			<td colspan='3'><div class='cellBold cellCenter cellAlert cellBorder1 cellBig'>" .
				$item["data"]['group_stats']['monitor_alerts_fired'] . "</div></td>
		</tr>
		<tr>
			<td></td>
			<td colspan='6'><div class='cellBold cellCenter'>" .
				__('Last %s', human_time_description_raw($item['date']['period'])) . "</div></td>
		</tr>
		<tr>
			<td><div class='cellBold cellCenter'>" .
				__('Events') . "</div></td>
			<td colspan='6'><div class='cellBold cellCenter cellWhite cellBorder1 cellBig'>" .
				$item["data"]["count_events"] . "</div></td>
		</tr>
	</table>";
}

function reporting_html_event_report_agent($table, $item, $pdf = 0) {
	global $config;

	if($item['total_events'] != 0){
		$table1 = new stdClass();
		$table1->width = '99%';
		$table1->align = array();
		$table1->align[0] = 'center';
		$table1->align[1] = 'center';
		$table1->align[3] = 'center';
		
		$table1->data = array ();
		
		$table1->head = array ();
		$table1->head[0] = __('Status');
		if($item['show_summary_group']){
			$table1->head[1] = __('Count');
		}
		$table1->head[2] = __('Name');
		$table1->head[3] = __('Type');
		$table1->head[4] = __('Severity');
		$table1->head[5] = __('Val. by');
		$table1->head[6] = __('Timestamp');
		
		foreach ($item['data'] as $i => $event) {
			if($item['show_summary_group']){
				$table1->cellclass[$i][1] =
				$table1->cellclass[$i][2] = 
				$table1->cellclass[$i][4] =
				$table1->cellclass[$i][5] =
				$table1->cellclass[$i][6] =
					get_priority_class ($event["criticity"]);
			}
			else{
				$table1->cellclass[$i][1] =
				$table1->cellclass[$i][3] = 
				$table1->cellclass[$i][4] =
				$table1->cellclass[$i][5] =
					get_priority_class ($event["criticity"]);
			}
			$data = array ();
			// Colored box
			switch ($event['status']) {
				case 0:
					$img_st = "images/star.png";
					$title_st = __('New event');
					break;
				case 1:
					$img_st = "images/tick.png";
					$title_st = __('Event validated');
					break;
				case 2:
					$img_st = "images/hourglass.png";
					$title_st = __('Event in process');
					break;
			}
			$data[] = html_print_image ($img_st, true, 
				array ("class" => "image_status",
					"width" => 16,
					"title" => $title_st));
			
			if($item['show_summary_group']){
				$data[] = $event['count'];
			}

			$data[] = ui_print_truncate_text(
				io_safe_output($event['name']),
				140, false, true);
			//$data[] = $event['event_type'];
			$data[] = events_print_type_img ($event["type"], true);
			
			$data[] = get_priority_name ($event['criticity']);
			if (empty($event['validated_by']) && $event['status'] == EVENT_VALIDATE) {
				$data[] = '<i>' . __('System') . '</i>';
			}
			else {
				$user_name = db_get_value ('fullname', 'tusuario', 'id_user', $event['validated_by']);
				$data[] = io_safe_output($user_name);
			}
			if($item['show_summary_group']){
				$data[] = '<font style="font-size: 6pt;">' . date($config['date_format'], $event['timestamp']) . '</font>';
			}
			else{
				$data[] = '<font style="font-size: 6pt;">' . date($config['date_format'], strtotime($event['timestamp'])) . '</font>';	
			}
			array_push ($table1->data, $data);
		}
		
		if($pdf){
			$table0 = new stdClass();
			$table0->width = '99%';
			$table0->class = 'table-beauty';
			$table0->data['count_row']['count'] = "Total events: ".$item["total_events"];
			$pdf_export = html_print_table($table0, true);
			
			$table1->class = 'table-beauty';
			$pdf_export .= html_print_table($table1, true);
			$pdf_export .= '<br>';
		}
		else{
			$table->colspan['event_list']['cell'] = 3;
			$table->cellstyle['event_list']['cell'] = 'text-align: center;';
			$table->data['event_list']['cell'] = html_print_table($table1, true);
		}
		
		if (!empty($item['chart']['by_user_validator'])) {
			$table1 = new stdClass();
			$table1->width = '99%';
			$table1->head = array ();
			$table1->head[0] = __('Events validated by user');
			$table1->data[0][0] = $item['chart']['by_user_validator'];
			
			if($pdf){
				$table1->class = 'table-beauty';
				$pdf_export .= html_print_table($table1, true);
				$pdf_export .= '<br>';
			}
			else{
				$table->colspan['chart_by_user_validator']['cell'] = 3;
				$table->cellstyle['chart_by_user_validator']['cell'] = 'text-align: center;';
				$table->data['chart_by_user_validator']['cell'] = html_print_table($table1, true);
			}
		}
		
		if (!empty($item['chart']['by_criticity'])) {
			$table1 = new stdClass();
			$table1->width = '99%';
			$table1->head = array ();
			$table1->head[0] = __('Events by severity');
			$table1->data[0][0] = $item['chart']['by_criticity'];
			
			if($pdf){
				$table1->class = 'table-beauty';
				$pdf_export .= html_print_table($table1, true);
				$pdf_export .= '<br>';
			}
			else{
				$table->colspan['chart_by_criticity']['cell'] = 3;
				$table->cellstyle['chart_by_criticity']['cell'] = 'text-align: center;';
				$table->data['chart_by_criticity']['cell'] = html_print_table($table1, true);
			}
		}
		
		if (!empty($item['chart']['validated_vs_unvalidated'])) {
			$table1 = new stdClass();
			$table1->width = '99%';
			$table1->head = array ();
			$table1->head[0] = __('Amount events validated');
			$table1->data[0][0] = $item['chart']['validated_vs_unvalidated'];
			
			if($pdf){
				$table1->class = 'table-beauty';
				$pdf_export .= html_print_table($table1, true);
				$pdf_export .= '<br>';
			}
			else{
				$table->colspan['chart_validated_vs_unvalidated']['cell'] = 3;
				$table->cellstyle['chart_validated_vs_unvalidated']['cell'] = 'text-align: center;';
				$table->data['chart_validated_vs_unvalidated']['cell'] = html_print_table($table1, true);
			}
		}

		if($pdf){
			return $pdf_export;
		}
	}
	else{
		if($pdf){
			$table0 = new stdClass();
			$table0->width = '99%';
			$table0->class = 'table-beauty';
			$table0->data['count_row']['count'] = "Total events: ".$item["total_events"];
			$pdf_export = html_print_table($table0, true);
			
			return $pdf_export;
		}	
	}
}

function reporting_html_historical_data($table, $item) {
	global $config;

	$table1 = new stdClass();
	$table1->width = '100%';
	$table1->head = array (__('Date'), __('Data'));
	$table1->data = array ();
	foreach ($item['data'] as $data) {
		if (!is_numeric($data[__('Data')])) {
			$row = array($data[__('Date')], $data[__('Data')]);
		}
		else {
			$row = array($data[__('Date')], remove_right_zeros(number_format($data[__('Data')], $config['graph_precision'])));
		}
		
		$table1->data[] = $row;
	}
	
	$table->colspan['database_serialized']['cell'] = 3;
	$table->cellstyle['database_serialized']['cell'] = 'text-align: center;';
	$table->data['database_serialized']['cell'] = html_print_table($table1, true);
}

function reporting_html_database_serialized($table, $item) {
	
	$table1 = new stdClass();
	$table1->width = '100%';
	$table1->head = array (__('Date'));
	if (!empty($item['keys'])) {
		$table1->head = array_merge($table1->head, $item['keys']);
	}
	$table1->style[0] = 'text-align: left';
	
	$table1->data = array ();
	foreach ($item['data'] as $data) {
		foreach ($data['data'] as $data_unserialied) {
			$row = array($data['date']);
			$row = array_merge($row, $data_unserialied);
			$table1->data[] = $row;
		}
	}
	
	$table->colspan['database_serialized']['cell'] = 3;
	$table->cellstyle['database_serialized']['cell'] = 'text-align: center;';
	$table->data['database_serialized']['cell'] = html_print_table($table1, true);
}

function reporting_html_group_configuration($table, $item) {
	
	$table1 = new stdClass();
	$table1->width = '100%';
	$table1->head = array ();
	$table1->data = array ();
	$cell = "";
	foreach ($item['data'] as $agent) {
		$table2 = new stdClass();
		$table2->width = '100%';
		$table2->data = array ();
		reporting_html_agent_configuration($table2, array('data' => $agent));
		
		$cell .= html_print_table($table2, true);
	}
	
	$table->colspan['group_configuration']['cell'] = 3;
	$table->cellstyle['group_configuration']['cell'] = 'text-align: center;';
	$table->data['group_configuration']['cell'] = $cell;
}

function reporting_html_network_interfaces_report($table, $item, $pdf= false) {
	
	if (!empty($item['failed'])) {
		$table->colspan['interfaces']['cell'] = 3;
		$table->cellstyle['interfaces']['cell'] = 'text-align: left;';
		$table->data['interfaces']['cell'] = $item['failed'];
	}
	else {
		
		foreach ($item['data'] as $agent) {
			$table_agent = new StdCLass();
			$table_agent->width = '100%';
			$table_agent->data = array();
			$table_agent->head = array();
			$table_agent->head[0] = __("Agent") . " " . $agent['agent'];
			$table_agent->headstyle = array();
			$table_agent->headstyle[0] = 'font-size: 16px;';
			$table_agent->style[0] = 'text-align: center';
			
			$table_agent->data['interfaces'] = "";
			if($pdf){
				$return_pdf .= __("Agent") . " " . $agent['agent'];
			}
			foreach ($agent['interfaces'] as $interface) {
				$table_interface = new StdClass();
				$table_interface->width = '100%';
				$table_interface->data = array();
				$table_interface->rowstyle = array();
				$table_interface->head = array();
				$table_interface->cellstyle = array();
				$table_interface->title = sprintf(__("Interface '%s' throughput graph"),
					$interface['name']);
				$table_interface->head['ip'] = __('IP');
				$table_interface->head['mac'] = __('Mac');
				$table_interface->head['status'] = __('Actual status');
				$table_interface->style['ip'] = 'text-align: center';
				$table_interface->style['mac'] = 'text-align: center';
				$table_interface->style['status'] = 'width: 150px; text-align: center';

				$data = array();
				$data['ip'] = !empty($interface['ip']) ? $interface['ip'] : "--";
				$data['mac'] = !empty($interface['mac']) ? $interface['mac'] : "--";
				$data['status'] = $interface['status_image'];
				$table_interface->data['data'] = $data;
				
				if (!empty($interface['chart'])) {
					$table_interface->data['graph'] = $interface['chart'];
					$table_interface->colspan['graph'][0] = 3;
					$table_interface->cellstyle['graph'][0] = 'text-align: center;';
				}
				if($pdf){
					$table_interface->class = 'table-beauty';					
					$return_pdf .= html_print_table($table_interface, true);
				}
				$table_agent->data['interfaces'] .= html_print_table($table_interface, true);
				$table_agent->colspan[$interface_name][0] = 3;
			}
			
			$id = uniqid();
			$table->colspan[$id][0] = 3;
			$table->data[$id] = html_print_table($table_agent, true);
		}
	}
	if($pdf){
		return $return_pdf;
	}
}

/**
 * Unified alert report HTML
 */
function reporting_html_alert_report($table, $item, $pdf = 0) {
	$table->colspan['alerts']['cell'] = 3;
	$table->cellstyle['alerts']['cell'] = 'text-align: left;';
	
	$table1->width   = '99%';
	$table1->head    = array ();
	$table1->data    = array ();
	$table1->rowspan = array();
	$table1->valign  = array();
	$table1->head['agent']    = __('Agent');
	$table1->head['module']   = __('Module');
	$table1->head['template'] = __('Template');
	$table1->head['actions']  = __('Actions');
	$table1->head['fired']    = __('Action') . " " . __('Fired');
	$table1->head['tfired']   = __('Template') . " " . __('Fired');
	$table1->valign["agent"]    = "top";
	$table1->valign["module"]   = "top";
	$table1->valign["template"] = "top";
	$table1->valign["actions"]  = "top";
	$table1->valign["fired"]    = "top";
	$table1->valign["tfired"]   = "top";

	$td = 0;
	foreach ($item['data'] as $information) {
		$row = array();
		
		$td = count($information["alerts"]);
		
		$row['agent'] = $information['agent'];
		$row['module'] = $information['module'];
	
		foreach ($information["alerts"] as $alert) {
			$row['template'] = $alert["template"];
			$row['actions']  = '';
			$row['fired']    = '';
			foreach ($alert['actions'] as $action) {
				if ($action['name'] == "" ) { // Removed from retrieved hash
					continue;
				}
				$row['actions'] .= '<div style="width: 100%;">' . $action['name'] . '</div>';
				if (is_numeric($action['fired'])){
					$row['fired']   .= '<div style="width: 100%;">' . date("Y-m-d H:i:s", $action['fired']) . '</div>';
				}
				else {
					$row['fired']   .= '<div style="width: 100%;">' . $action['fired'] . '</div>';
				}
			}

			$row['tfired']    = '';
			foreach ($alert['template_fired'] as $fired) {
				$row['tfired'] .= '<div style="width: 100%;">' . $fired . '</div>' . "\n";
			}

			// Skip first td's to avoid repeat the agent and module names
			$table1->data[] = $row;
			if($td > 1){
				for($i=0; $i<$td;$i++) {
					$row['agent']  = "";
					$row['module'] = "";
				}
			}
		}
	}
	$table->data['alerts']['cell'] = html_print_table($table1, true);
	if($pdf){
		$table1->class = 'table-beauty pdf_alert_table';
		return html_print_table($table1, true);
	}
}

function reporting_html_sql_graph($table, $item) {
	$table->colspan['chart']['cell'] = 3;
	$table->cellstyle['chart']['cell'] = 'text-align: center;';
	$table->data['chart']['cell'] = $item['chart'];
}

function reporting_html_monitor_report($table, $item, $mini) {
	global $config;
	
	if ($mini) {
		$font_size = '1.5';
	}
	else {
		$font_size = '3';
	}
	
	$table->colspan['module']['cell'] = 3;
	$table->cellstyle['module']['cell'] = 'text-align: center;';
	
	$table1 = new stdClass();
	$table1->width = '99%';
	$table1->head = array ();
	$table1->data = array ();
	if ($item['data']['unknown'] == 1) {
		$table1->data['data']['unknown'] =
			'<p style="font: bold ' . $font_size . 'em Arial, Sans-serif; color: ' . COL_UNKNOWN . ';">';
		$table1->data['data']['unknown'] .= __('Unknown') . "</p>";
	}
	else {
		$table1->data['data']['ok'] =
			'<p style="font: bold ' . $font_size . 'em Arial, Sans-serif; color: ' . COL_NORMAL . ';">';
		$table1->data['data']['ok'] .=
			html_print_image("images/module_ok.png", true) . ' ' .
				__('OK') . ': ' . remove_right_zeros(number_format($item['data']["ok"]["formated_value"], $config['graph_precision'])).' %</p>';
		
		$table1->data['data']['fail'] =
			'<p style="font: bold ' . $font_size . 'em Arial, Sans-serif; color: ' . COL_CRITICAL . ';">';
		$table1->data['data']['fail'] .=
			html_print_image("images/module_critical.png", true) . ' ' .
				__('Not OK') . ': ' . remove_right_zeros(number_format($item['data']["fail"]["formated_value"], $config['graph_precision'])) . ' % ' . '</p>';
	}
	
	$table->data['module']['cell'] = html_print_table($table1, true);
}

function reporting_html_graph($table, $item) {
	$table->colspan['chart']['cell'] = 3;
	$table->cellstyle['chart']['cell'] = 'text-align: center;';
	$table->data['chart']['cell'] = $item['chart'].'<br><br><br><br>';
}

function reporting_html_prediction_date($table, $item, $mini) {
	reporting_html_value($table, $item, $mini, true);
}

function reporting_html_agent_configuration(&$table, $item) {
	$table->colspan['agent']['cell'] = 3;
	$table->cellstyle['agent']['cell'] = 'text-align: left;';
	
	$table1 = new stdClass();
	$table1->width = '99%';
	$table1->head = array ();
	$table1->head['name'] = __('Agent name');
	$table1->head['group'] = __('Group');
	$table1->head['os'] = __('OS');
	$table1->head['address'] = __('IP');
	$table1->head['description'] = __('Description');
	$table1->head['status'] = __('Status');
	$table1->data = array ();
	$row = array();
	$row['name'] = $item['data']['name'];
	$row['group'] = $item['data']['group_icon'];
	$row['address'] = $item['data']['os_icon'];
	$row['os'] = $item['data']['address'];
	$row['description'] = $item['data']['description'];
	if ($item['data']['enabled']) {
		$row['status'] = __('Enabled');
	}
	else {
		$row['status'] = __('Disabled');
	}
	$table1->data[] = $row;
	$table->data['agent']['cell'] = html_print_table($table1, true);
	
	
	$table->colspan['modules']['cell'] = 3;
	$table->cellstyle['modules']['cell'] = 'text-align: left;';
	
	if (empty($item['data']['modules'])) {
		$table->data['modules']['cell'] = __('Empty modules');
	}
	else {
		$table1->width = '99%';
		$table1->head = array ();
		$table1->head['name'] = __('Name');
		$table1->head['type'] = __('Type');
		$table1->head['warning_critical'] = __('Warning<br/>Critical');
		$table1->head['threshold'] = __('Threshold');
		$table1->head['group_icon'] = __('Group');
		$table1->head['description'] = __('Description');
		$table1->head['interval'] = __('Interval');
		$table1->head['unit'] = __('Unit');
		$table1->head['status'] = __('Status');
		$table1->head['tags'] = __('Tags');
		$table1->align = array();
		$table1->align['name'] = 'left';
		$table1->align['type'] = 'center';
		$table1->align['warning_critical'] = 'right';
		$table1->align['threshold'] = 'right';
		$table1->align['group_icon'] = 'center';
		$table1->align['description'] = 'left';
		$table1->align['interval'] = 'right';
		$table1->align['unit'] = 'left';
		$table1->align['status'] = 'center';
		$table1->align['tags'] = 'left';
		$table1->data = array ();
		
		foreach ($item['data']['modules'] as $module) {
			$row = array();
			
			$row['name'] = $module['name'];
			$row['type'] = $module['type_icon'];
			$row['warning_critical'] =
				$module['max_warning'] . " / " . $module['min_warning'] .
				"<br>" .
				$module['max_critical'] . " / " . $module['min_critical'];
			$row['threshold'] = $module['threshold'];
			$row['group_icon'] = ui_print_group_icon($item['data']['group'], true);
			$row['description'] = $module['description'];
			$row['interval'] = $module['interval'];
			$row['unit'] = $module['unit'];
			$row['status'] = $module['status_icon'];
			$row['tags'] = implode(",", $module['tags']);
			
			$table1->data[] = $row;
		}
		
		$table->data['modules']['cell'] = html_print_table($table1, true);
	}
}

function reporting_html_TTRT_value(&$table, $item, $mini, $only_value = false, $check_empty = false) {
	reporting_html_value($table, $item, $mini, $only_value, $check_empty);
}

function reporting_html_TTO_value(&$table, $item, $mini, $only_value = false, $check_empty = false) {
	reporting_html_value($table, $item, $mini, $only_value, $check_empty);
}

function reporting_html_MTBF_value(&$table, $item, $mini, $only_value = false, $check_empty = false) {
	reporting_html_value($table, $item, $mini, $only_value, $check_empty);
}

function reporting_html_MTTR_value(&$table, $item, $mini, $only_value = false, $check_empty = false) {
	reporting_html_value($table, $item, $mini, $only_value, $check_empty);
}

function reporting_html_sum_value(&$table, $item, $mini) {
	reporting_html_value($table, $item, $mini);
}

function reporting_html_avg_value(&$table, $item, $mini) {
	reporting_html_value($table, $item, $mini);
}

function reporting_html_max_value(&$table, $item, $mini) {
	reporting_html_value($table, $item, $mini);
}

function reporting_html_min_value(&$table, $item, $mini) {
	reporting_html_value($table, $item, $mini);
}

function reporting_html_value(&$table, $item, $mini, $only_value = false, $check_empty = false) {
	if ($mini) {
		$font_size = '1.5';
	}
	else {
		$font_size = '3';
	}
	
	$table->colspan['data']['cell'] = 3;
	$table->cellstyle['data']['cell'] = 'text-align: left;';
	
	
	$table->data['data']['cell'] = '<p style="font: bold ' . $font_size . 'em Arial, Sans-serif; color: #000000;">';
	
	if ($check_empty && empty($item['data']['value'])) {
		$table->data['data']['cell'] .=  __('Unknown');
	}
	elseif ($only_value) {
		$table->data['data']['cell'] .= $item['data']['value'];
	}
	else {
		$table->data['data']['cell'] .= $item['data']['formated_value'];
	}
	
	$table->data['data']['cell'] .= '</p>';
}

function reporting_html_url(&$table, $item, $key) {
	$table->colspan['data']['cell'] = 3;
	$table->cellstyle['data']['cell'] = 'text-align: left;';
	$table->data['data']['cell'] = '
		<iframe id="item_' . $key . '" src ="' . $item["url"] . '" width="100%" height="100%">
		</iframe>';
	// TODO: make this dynamic and get the height if the iframe to resize this item
	$table->data['data']['cell'] .= '
		<script type="text/javascript">
			$(document).ready (function () {
				$("#item_' . $key . '").height(500);
			});
		</script>';
}

function reporting_html_text(&$table, $item) {
	$table->colspan['data']['cell'] = 3;
	$table->cellstyle['data']['cell'] = 'text-align: left;';
	$table->data['data']['cell'] = $item['data'];
}

function reporting_html_availability(&$table, $item) {
	$style = db_get_value('style', 'treport_content', 'id_rc', $item['id_rc']);
	$style = json_decode(io_safe_output($style), true);
	$hide_notinit_agent = $style['hide_notinit_agents'];
	$same_agent_in_resume = "";
	
	global $config;
	
	if (!empty($item["data"])) {
		$table1 = new stdClass();
		$table1->width = '99%';
		$table1->data = array ();
		
		$table1->head = array ();
		$table1->head[0] = __('Agent');
		// HACK it is saved in show_graph field.
		// Show interfaces instead the modules
		if ($item['kind_availability'] == 'address') {
			$table1->head[1] = __('IP Address');
		}
		else {
			$table1->head[1] = __('Module');
		}
		$table1->head[2] = __('Total time');
		$table1->head[3] = __('Time failed');
		$table1->head[4] = __('Time OK');
		$table1->head[5] = __('Time Uknown');
		$table1->head[6] = __('Time Not Init Module');
		$table1->head[7] = __('Time Downtime');
		$table1->head[8] = __('% Ok');
		
		$table1->headstyle = array();
		$table1->headstyle[0]  = 'text-align: left';
		$table1->headstyle[1]  = 'text-align: left';
		$table1->headstyle[2]  = 'text-align: right';
		$table1->headstyle[3]  = 'text-align: right';
		$table1->headstyle[4]  = 'text-align: right';
		$table1->headstyle[5]  = 'text-align: right';
		$table1->headstyle[6]  = 'text-align: right';
		$table1->headstyle[7]  = 'text-align: right';
		$table1->headstyle[8]  = 'text-align: right';
		
		$table1->style[0]  = 'text-align: left';
		$table1->style[1]  = 'text-align: left';
		$table1->style[2]  = 'text-align: right';
		$table1->style[3]  = 'text-align: right';
		$table1->style[4]  = 'text-align: right';
		$table1->style[5]  = 'text-align: right';
		$table1->style[6]  = 'text-align: right';
		$table1->style[7]  = 'text-align: right';
		$table1->style[8]  = 'text-align: right';

		$table2 = new stdClass();
		$table2->width = '99%';
		$table2->data = array ();

		$table2->head = array ();
		$table2->head[0] = __('Agent');
		// HACK it is saved in show_graph field.
		// Show interfaces instead the modules
		if ($item['kind_availability'] == 'address') {
			$table2->head[1] = __('IP Address');
		}
		else {
			$table2->head[1] = __('Module');
		}
		$table2->head[2] = __('Total checks');
		$table2->head[3] = __('Checks failed');
		$table2->head[4] = __('Checks OK');
		$table2->head[5] = __('Checks Uknown');
		//$table2->head[6] = __('% Ok');

		$table2->headstyle = array();
		$table2->headstyle[0] = 'text-align: left';
		$table2->headstyle[1] = 'text-align: left';
		$table2->headstyle[2] = 'text-align: right';
		$table2->headstyle[3] = 'text-align: right';
		$table2->headstyle[4] = 'text-align: right';
		$table2->headstyle[5] = 'text-align: right';
		//$table2->headstyle[6] = 'text-align: right';
		
		$table2->style[0] = 'text-align: left';
		$table2->style[1] = 'text-align: left';
		$table2->style[2] = 'text-align: right';
		$table2->style[3] = 'text-align: right';
		$table2->style[4] = 'text-align: right';
		$table2->style[5] = 'text-align: right';
		//$table2->style[6] = 'text-align: right';

		foreach ($item['data'] as $row) {
			$the_first_men_time = get_agent_first_time(io_safe_output($row['agent']));
			
			if (!$hide_notinit_agent) {
				$table_row = array();
				$table_row[] = $row['agent'];
				$table_row[] = $row['availability_item'];
				
				if($row['time_total'] != 0)
					$table_row[] = human_time_description_raw($row['time_total'], true);
				else
					$table_row[] = '--';
				
				if($row['time_error'] != 0)
					$table_row[] = human_time_description_raw($row['time_error'], true);
				else
					$table_row[] = '--';
				
				if($row['time_ok'] != 0)
					$table_row[] = human_time_description_raw($row['time_ok'], true);
				else
					$table_row[] = '--';

				if($row['time_unknown'] != 0)
					$table_row[] = human_time_description_raw($row['time_unknown'], true);
				else
					$table_row[] = '--';
				
				if($row['time_not_init'] != 0)
					$table_row[] = human_time_description_raw($row['time_not_init'], true);
				else
					$table_row[] = '--';

				if($row['time_downtime'] != 0)
					$table_row[] = human_time_description_raw($row['time_downtime'], true);
				else
					$table_row[] = '--';
				
				$table_row[] = '<span style="font-size: 1.2em; font-weight:bold;">' . sla_truncate($row['SLA'], $config['graph_precision']). '%</span>';	

				$table_row2 = array();
				$table_row2[] = $row['agent'];
				$table_row2[] = $row['availability_item'];
				$table_row2[] = $row['checks_total'];
				$table_row2[] = $row['checks_error'];
				$table_row2[] = $row['checks_ok'];
				$table_row2[] = $row['checks_unknown'];				
			}
			else {
				if ($item['date']['to'] > $the_first_men_time) {
					$table_row = array();
					$table_row[] = $row['agent'];
					$table_row[] = $row['availability_item'];
					
					if($row['time_total'] != 0)
						$table_row[] = human_time_description_raw($row['time_total'], true);
					else
						$table_row[] = '--';
					
					if($row['time_error'] != 0)
						$table_row[] = human_time_description_raw($row['time_error'], true);
					else
						$table_row[] = '--';
					
					if($row['time_ok'] != 0)
						$table_row[] = human_time_description_raw($row['time_ok'], true);
					else
						$table_row[] = '--';

					if($row['time_unknown'] != 0)
						$table_row[] = human_time_description_raw($row['time_unknown'], true);
					else
						$table_row[] = '--';
					
					if($row['time_not_init'] != 0)
						$table_row[] = human_time_description_raw($row['time_not_init'], true);
					else
						$table_row[] = '--';

					if($row['time_downtime'] != 0)
						$table_row[] = human_time_description_raw($row['time_downtime'], true);
					else
						$table_row[] = '--';
					
					$table_row[] = '<span style="font-size: 1.2em; font-weight:bold;">' . sla_truncate($row['SLA'], $config['graph_precision']). '%</span>';	

					$table_row2 = array();
					$table_row2[] = $row['agent'];
					$table_row2[] = $row['availability_item'];
					$table_row2[] = $row['checks_total'];
					$table_row2[] = $row['checks_error'];
					$table_row2[] = $row['checks_ok'];
					$table_row2[] = $row['checks_unknown'];
				}
				else {
					$same_agent_in_resume = $item['data']['agent'];
				}
			}
			
			$table1->data[] = $table_row;
			$table2->data[] = $table_row2;
		}
	}
	else {
		$table->colspan['error']['cell'] = 3;
		$table->data['error']['cell'] =
			__('There are no Agent/Modules defined');
	}
	
	$table->colspan[1][0] = 2;
	$table->colspan[2][0] = 2;
	$data = array();
	$data[0] = html_print_table($table1, true);
	array_push ($table->data, $data);
	
	if ($item['resume']['resume']){
		$data2 = array();
		$data2[0] = html_print_table($table2, true);
		array_push ($table->data, $data2);
	}	
	
	if ($item['resume']['resume'] && !empty($item["data"])) {
		$table1->width = '99%';
		$table1->data = array ();
		if ((strpos($item['resume']['min_text'], $same_agent_in_resume) === false)) {
			$table1->head = array ();
			$table1->head['max_text'] = __('Agent max value');
			$table1->head['max']      = __('Max Value');
			$table1->head['min_text'] = __('Agent min value');
			$table1->head['min']      = __('Min Value');
			$table1->head['avg']      = __('Average Value');
			
			$table1->headstyle = array();
			$table1->headstyle['min_text'] = 'text-align: left';
			$table1->headstyle['min'] 	   = 'text-align: right';
			$table1->headstyle['max_text'] = 'text-align: left';
			$table1->headstyle['max']      = 'text-align: right';
			$table1->headstyle['avg']      = 'text-align: right';
			
			$table1->style = array();
			$table1->style['min_text'] = 'text-align: left';
			$table1->style['min']      = 'text-align: right';
			$table1->style['max_text'] = 'text-align: left';
			$table1->style['max']      = 'text-align: right';
			$table1->style['avg']      = 'text-align: right';
			
			$table1->data[] = array(
				'max_text' => $item['resume']['max_text'],
				'max' => sla_truncate($item['resume']['max'], $config['graph_precision']) . "%",
				'min_text' => $item['resume']['min_text'],
				'min' => sla_truncate($item['resume']['min'], $config['graph_precision']) . "%",
				'avg' => '<span style="font-size: 1.2em; font-weight:bold;">' .remove_right_zeros(number_format($item['resume']['avg'], $config['graph_precision'])) . "%</span>"
				);
			
			$table->colspan[3][0] = 3;
			$data = array();
			$data[0] = html_print_table($table1, true);
			array_push ($table->data, $data);
		}
	}
}

function reporting_html_availability_graph(&$table, $item, $pdf=0) {
	global $config;
	$metaconsole_on = is_metaconsole();
	if($metaconsole_on && $pdf==0){
		$src= '../../';
	}
	else{
		$src=$config['homeurl'];
	}
	$table1 = new stdClass();
	$table1->width = '99%';
	$table1->data = array ();
	if (!$hide_notinit_agent) {
		foreach ($item['charts'] as $chart) {
			$table1->data[] = array(
				$chart['agent'] . "<br />" . $chart['module'],
				$chart['chart'],
				"<span style = 'font: bold 2em Arial, Sans-serif;'>" . sla_truncate($chart['sla_value'], $config['graph_precision']) . '%</span>',
				 "(" . $chart['checks_ok'] . "/" . $chart['checks_total'] . ")" 
			);
		}
	}
	else{
		foreach ($item['charts'] as $chart) {
			$the_first_men_time = get_agent_first_time(io_safe_output($chart['agent']));
			if ($item['date']['to'] > $the_first_men_time) {
				$table1->data[] = array(
					$chart['agent'] . "<br />" . $chart['module'],
					$chart['chart']);
			}
		}
	}
	
	if($item['type'] == 'availability_graph'){

	//table_legend_graphs;
	$table2 = new stdClass();
	$table2->width = '99%';
	$table2->data = array ();
	$table2->size = array ();
	$table2->size[0] = '2%';
	$table2->data[0][0] = '<img src ="'. $src .'images/square_green.png">';
	$table2->size[1] = '14%';
	$table2->data[0][1] = '<span>'.__('OK') . '</span>';
	
	$table2->size[2] = '2%';
	$table2->data[0][2] = '<img src ="'. $src .'images/square_red.png">';
	$table2->size[3] = '14%';
	$table2->data[0][3] = '<span>'.__('Critical'). '</span>';
	
	$table2->size[4] = '2%';
	$table2->data[0][4] = '<img src ="'. $src .'images/square_gray.png">';
	$table2->size[5] = '14%';
	$table2->data[0][5] = '<span>'.__('Unknow'). '</span>';

	$table2->size[6] = '2%';
	$table2->data[0][6] = '<img src ="'. $src .'images/square_blue.png">';
	$table2->size[7] = '14%';
	$table2->data[0][7] = '<span>'.__('Not Init'). '</span>';
	
	$table2->size[8] = '2%';
	$table2->data[0][8] = '<img src ="'. $src .'images/square_orange.png">';
	$table2->size[9] = '14%';
	$table2->data[0][9] = '<span>'.__('Downtimes'). '</span>';

	$table2->size[10] = '2%';
	$table2->data[0][10] = '<img src ="'. $src .'images/square_light_gray.png">';
	$table2->size[11] = '15%';
	$table2->data[0][11] = '<span>'.__('Ignore time'). '</span>';
	
	}
	
	$table->colspan['charts']['cell'] = 2;
	$table->data['charts']['cell'] = html_print_table($table1, true);
	$table->colspan['legend']['cell'] = 2;
	$table->data['legend']['cell'] = html_print_table($table2, true);
	if($pdf){
		return html_print_table($table, true);
	}
}

function get_agent_first_time ($agent_name) {
	$id = agents_get_agent_id($agent_name, true);
	
	$utimestamp = db_get_all_rows_sql("SELECT utimestamp FROM tagente_datos WHERE id_agente_modulo IN 
		(SELECT id_agente_modulo FROM tagente_modulo WHERE id_agente = " . $id . ")
		ORDER BY utimestamp ASC LIMIT 1");
	$utimestamp = $utimestamp[0]['utimestamp'];
	
	return $utimestamp;
}

function reporting_html_general(&$table, $item) {
	if (!empty($item["data"])) {
		$data_in_same_row = $item['show_in_same_row'];
		switch ($item['subtype']) {
			case REPORT_GENERAL_NOT_GROUP_BY_AGENT:
<<<<<<< HEAD
				if (!$data_in_same_row) {
					$table1 = new stdClass();
					$table1->width = '99%';
					$table1->data = array ();
					$table1->head = array ();
					$table1->head[0] = __('Agent');
					$table1->head[1] = __('Module');
=======
				$table1 = new stdClass();
				$table1->width = '99%';
				$table1->data = array ();
				$table1->head = array ();
				$table1->head[0] = __('Agent');
				$table1->head[1] = __('Module');
				if ($item['date']['period'] != 0) {
					$table1->head[2] = __('Operation');
				}
				$table1->head[3] = __('Value');
				
				/* Begin - Order by agent */
				
				foreach ($item['data'] as $key => $row) {
    			$aux[$key] = $row['agent'];
				}
				
				array_multisort($aux, SORT_ASC, $item['data']);
				
				/* End - Order by agent */
				
				foreach ($item['data'] as $row) {
>>>>>>> 149a77a5
					if ($item['date']['period'] != 0) {
						$table1->head[2] = __('Operation');
					}
					$table1->head[3] = __('Value');
					$table1->style[0] = 'text-align: left';
					$table1->style[1] = 'text-align: left';
					$table1->style[2] = 'text-align: left';
					$table1->style[3] = 'text-align: left';
					
					/* Begin - Order by agent */
					
					foreach ($item['data'] as $key => $row) {
					$aux[$key] = $row['agent'];
					}
					
					array_multisort($aux, SORT_ASC, $item['data']);
					
					/* End - Order by agent */
					
					foreach ($item['data'] as $row) {
						if ($item['date']['period'] != 0) {
							$table1->data[] = array(
								$row['agent'],
								$row['module'],
								$row['operator'],
								$row['formated_value']);
						}
						else {
							$table1->data[] = array(
								$row['agent'],
								$row['module'],
								$row['formated_value']);
						}
					}
				}
				else {
					$order_data = array();
					foreach ($item['data'] as $row) {
						$order_data[$row['id_agent']][$row['id_agent_module']][$row['operator']] = $row['formated_value'];
					}
					
					$table1 = new stdClass();
					$table1->width = '99%';
					$table1->data = array ();
					$table1->head = array ();
					$table1->head[0] = __('Agent');
					$table1->head[1] = __('Module');
					$table1->head[2] = __('Avg');
					$table1->head[3] = __('Max');
					$table1->head[4] = __('Min');
					$table1->style[0] = 'text-align: center';
					$table1->style[1] = 'text-align: center';
					$table1->style[2] = 'text-align: center';
					$table1->style[3] = 'text-align: center';
					$table1->style[4] = 'text-align: center';

					foreach ($order_data as $id_agent => $row) {
						foreach ($row as $id_module => $row2) {
							$table1->data[] = array(
								agents_get_alias($id_agent),
								modules_get_agentmodule_name($id_module),
								$row2['Rate'],
								$row2['Maximum'],
								$row2['Minimum']);
						}
					}
				}

				break;
			case REPORT_GENERAL_GROUP_BY_AGENT:
				$list_modules = array();
				foreach ($item['data'] as $modules) {
					foreach ($modules as $name => $value) {
						$list_modules[$name] = null;
					}
				}
				$list_modules = array_keys($list_modules);
				
				$table1->width = '99%';
				$table1->data = array ();
				$table1->head = array_merge(array(__('Agent')), $list_modules);
				foreach ($item['data'] as $agent => $modules) {
					$row = array();
					
					$row['agent'] = $agent;
					$table1->style['agent'] = 'text-align: center;';
					foreach ($list_modules as $name) {
						$table1->style[$name] = 'text-align: center;';
						if (isset($modules[$name])) {
							$row[$name] = $modules[$name];
						}
						else {
							$row[$name] = "--";
						}
					}
					$table1->data[] = $row;
				}
				break;
		}
		
		$table->colspan['data']['cell'] = 3;
		$table->cellstyle['data']['cell'] = 'text-align: center;';
		$table->data['data']['cell'] = html_print_table($table1, true);
	}
	else {
		$table->colspan['error']['cell'] = 3;
		$table->data['error']['cell'] =
			__('There are no Agent/Modules defined');
	}
	
	if ($item['resume'] && !empty($item["data"])) {
		$table_summary = new stdClass();
		$table_summary->width = '99%';
		
		$table_summary->data = array ();
		$table_summary->head = array ();
		$table_summary->head_colspan = array ();
		$table_summary->align = array();
		
		$table_summary->align[0] = 'left';
		$table_summary->align[1] = 'right';
		$table_summary->align[2] = 'right';
		$table_summary->align[3] = 'left';
		$table_summary->align[4] = 'right';
		
		$table_summary->head_colspan[0] = 2;
		$table_summary->head[0] = __('Min Value');
		$table_summary->head[1] = __('Average Value');
		$table_summary->head_colspan[2] = 2;
		$table_summary->head[2] = __('Max Value');
		
		$table_summary->data[0][0] = $item['min']['agent'] . ' - ' . $item['min']['module'];
		$table_summary->data[0][1] = $item['min']['formated_value'];
		$table_summary->data[0][2] = format_for_graph($item['avg_value'], 2);
		$table_summary->data[0][3] = $item['max']['agent'] . ' - ' . $item['max']['module'];
		$table_summary->data[0][4] = $item['max']['formated_value'];
		
		$table->colspan['summary_title']['cell'] = 3;
		$table->data['summary_title']['cell'] = '<b>' . __('Summary') . '</b>';
		$table->colspan['summary_table']['cell'] = 3;
		$table->data['summary_table']['cell'] = html_print_table($table_summary, true);
	}
}

function reporting_html_sql(&$table, $item) {
	if (!$item['correct']) {
		$table->colspan['error']['cell'] = 3;
		$table->data['error']['cell'] = $item['error'];
	}
	else {
		$first = true;
		
		$table2 = new stdClass();
		$table2->class = 'databox';
		$table2->width = '100%';
		
		foreach ($item['data'] as $row) {
			if ($first) {
				$first = false;
				
				// Print the header
				foreach ($row as $key => $value) {
					$table2->head[] = $key;
				}
			}
			
			$table2->data[] = $row;
		}
		
		$table->colspan['data']['cell'] = 3;
		$table->cellstyle['data']['cell'] = 'text-align: center;';
		$table->data['data']['cell'] = html_print_table($table2, true);
	}
}



















function reporting_get_stats_summary($data, $graph_width, $graph_height) {
	global $config;
	
	// Alerts table
	$table_sum = html_get_predefined_table();
	
	$tdata = array();
	$table_sum->colspan[count($table_sum->data)][0] = 2;
	$table_sum->colspan[count($table_sum->data)][2] = 2;
	$table_sum->cellstyle[count($table_sum->data)][0] = 'text-align: center;';
	$table_sum->cellstyle[count($table_sum->data)][2] = 'text-align: center;';
	$tdata[0] = '<span class="med_data" style="color: #666">' . __('Module status') . '</span>';
	$tdata[2] = '<span class="med_data" style="color: #666">' . __('Alert level') . '</span>';
	$table_sum->rowclass[] = '';
	$table_sum->data[] = $tdata;
	
	$tdata = array();
	$table_sum->colspan[count($table_sum->data)][0] = 2;
	$table_sum->colspan[count($table_sum->data)][2] = 2;
	$table_sum->cellstyle[count($table_sum->data)][0] = 'text-align: center;';
	$table_sum->cellstyle[count($table_sum->data)][2] = 'text-align: center;';
	
	if ($data["monitor_checks"] > 0) {
		$tdata[0] = '<div style="margin: auto; width: ' . $graph_width . 'px;">' . graph_agent_status (false, $graph_width, $graph_height, true, true) . '</div>';
	}
	else {
		$tdata[2] = html_print_image('images/image_problem.png', true, array('width' => $graph_width));
	}
	if ($data["monitor_alerts"] > 0) {
		$tdata[2] = '<div style="margin: auto; width: ' . $graph_width . 'px;">' . graph_alert_status ($data["monitor_alerts"], $data["monitor_alerts_fired"], $graph_width, $graph_height, true, true) . '</div>';
	}
	else {
		$tdata[2] = html_print_image('images/image_problem.png', true, array('width' => $graph_width));
	}
		$table_sum->rowclass[] = '';
		$table_sum->data[] = $tdata;
	
	$output = '<fieldset class="databox tactical_set">
				<legend>' . 
					__('Summary') . 
				'</legend>' . 
				html_print_table($table_sum, true) . '</fieldset>';
	
	return $output;
}






/** 
 * Get an event reporting table.
 *
 * It construct a table object with all the events happened in a group
 * during a period of time.
 * 
 * @param int Group id to get the report.
 * @param int Period of time to get the report.
 * @param int Beginning date of the report
 * @param int Flag to return or echo the report table (echo by default).
 * 
 * @return object A table object
 */
function reporting_event_reporting ($id_group, $period, $date = 0, $return = false) {
	if (empty ($date)) {
		$date = get_system_time ();
	}
	elseif (!is_numeric ($date)) {
		$date = strtotime ($date);
	}
	
	$table->data = array ();
	$table->head = array ();
	$table->head[0] = __('Status');
	$table->head[1] = __('Event name');
	$table->head[2] = __('User ID');
	$table->head[3] = __('Timestamp');
	
	$events = events_get_group_events ($id_group, $period, $date);
	if (empty ($events)) {
		$events = array ();
	}
	foreach ($events as $event) {
		$data = array ();
		if ($event["estado"] == 0)
			$data[0] = html_print_image("images/dot_red.png", true);
		else
			$data[0] = html_print_image("images/dot_green.png", true);
		$data[1] = $event['evento'];
		$data[2] = $event['id_usuario'] != '0' ? $event['id_usuario'] : '';
		$data[3] = $event["timestamp"];
		array_push ($table->data, $data);
	}
	
	if (empty ($return))
		html_print_table ($table);
	
	return $table;
}

/** 
 * Get a table report from a alerts fired array.
 * 
 * @param array Alerts fired array. 
 * @see function get_alerts_fired ()
 * 
 * @return object A table object with a report of the fired alerts.
 */
function reporting_get_fired_alerts_table ($alerts_fired) {
	$agents = array ();
	global $config;
	
	require_once ($config["homedir"].'/include/functions_alerts.php');
	
	foreach (array_keys ($alerts_fired) as $id_alert) {
		$alert_module = alerts_get_alert_agent_module ($id_alert);
		$template = alerts_get_alert_template ($id_alert);
		
		/* Add alerts fired to $agents_fired_alerts indexed by id_agent */
		$id_agent = db_get_value ('id_agente', 'tagente_modulo',
			'id_agente_modulo', $alert_module['id_agent_module']);
		if (!isset ($agents[$id_agent])) {
			$agents[$id_agent] = array ();
		}
		array_push ($agents[$id_agent], array ($alert_module, $template));
	}
	
	$table->data = array ();
	$table->head = array ();
	$table->head[0] = __('Agent');
	$table->head[1] = __('Alert description');
	$table->head[2] = __('Times fired');
	$table->head[3] = __('Priority');
	
	foreach ($agents as $id_agent => $alerts) {
		$data = array ();
		foreach ($alerts as $tuple) {
			$alert_module = $tuple[0];
			$template = $tuple[1];
			if (! isset ($data[0]))
				$data[0] = agents_get_alias($id_agent);
			else
				$data[0] = '';
			$data[1] = $template['name'];
			$data[2] = $alerts_fired[$alert_module['id']];
			$data[3] = get_alert_priority ($alert_module['priority']);
			array_push ($table->data, $data);
		}
	}
	
	return $table;
}

/**
 * Get a report for alerts in a group of agents.
 *
 * It prints the numbers of alerts defined, fired and not fired in a group.
 * It also prints all the alerts that were fired grouped by agents.
 *
 * @param int $id_group Group to get info of the alerts.
 * @param int $period Period of time of the desired alert report.
 * @param int $date Beggining date of the report (current date by default).
 * @param bool $return Flag to return or echo the report (echo by default).
 *
 * @return string
 */
function reporting_alert_reporting ($id_group, $period = 0, $date = 0, $return = false) {
	global $config;
	
	$output = '';
	$alerts = get_group_alerts ($id_group);
	$alerts_fired = get_alerts_fired ($alerts, $period, $date);
	
	$fired_percentage = 0;
	if (sizeof ($alerts) > 0)
		$fired_percentage = round (sizeof ($alerts_fired) / sizeof ($alerts) * 100, 2);
	$not_fired_percentage = 100 - $fired_percentage;
	
	$data = array ();
	$data[__('Alerts fired')] = $fired_percentage;
	$data[__('Alerts not fired')] = $not_fired_percentage;
	
	$output .= pie3d_graph(false, $data, 280, 150,
		__("other"),
		ui_get_full_url(false, false, false, false) . '/',
		ui_get_full_url(false, false, false, false) .  "/images/logo_vertical_water.png",
		$config['fontpath'], $config['font_size']); 
	
	$output .= '<strong>'.__('Alerts fired').': '.sizeof ($alerts_fired).'</strong><br />';
	$output .= '<strong>'.__('Total alerts monitored').': '.sizeof ($alerts).'</strong><br />';
	
	if (! sizeof ($alerts_fired)) {
		if (!$return)
			echo $output;
		
		return $output;
	}
	$table = reporting_get_fired_alerts_table ($alerts_fired);
	$table->width = '100%';
	$table->class = 'databox';
	$table->size = array ();
	$table->size[0] = '100px';
	$table->style = array ();
	$table->style[0] = 'font-weight: bold';
	
	$output .= html_print_table ($table, true);
	
	if (!$return)
		echo $output;
	
	return $output;
}

/**
 * Get a report for monitors modules in a group of agents.
 *
 * It prints the numbers of monitors defined, showing those which went up and down, in a group.
 * It also prints all the down monitors in the group.
 *
 * @param int $id_group Group to get info of the monitors.
 * @param int $period Period of time of the desired monitor report.
 * @param int $date Beginning date of the report in UNIX time (current date by default).
 * @param bool $return Flag to return or echo the report (by default).
 *
 * @return string
 */
function reporting_monitor_health ($id_group, $period = 0, $date = 0, $return = false) {
	if (empty ($date)) //If date is 0, false or empty
		$date = get_system_time ();
	
	$datelimit = $date - $period;
	$output = '';
	
	$monitors = modules_get_monitors_in_group ($id_group);
	if (empty ($monitors)) //If monitors has returned false or an empty array
		return;
	$monitors_down = modules_get_monitors_down ($monitors, $period, $date);
	$down_percentage = round (count ($monitors_down) / count ($monitors) * 100, 2);
	$not_down_percentage = 100 - $down_percentage;
	
	$output .= '<strong>'.__('Total monitors').': '.count ($monitors).'</strong><br />';
	$output .= '<strong>'.__('Monitors down on period').': '.count ($monitors_down).'</strong><br />';
	
	$table = reporting_get_monitors_down_table ($monitors_down);
	$table->width = '100%';
	$table->class = 'databox';
	$table->size = array ();
	$table->size[0] = '100px';
	$table->style = array ();
	$table->style[0] = 'font-weight: bold';
	
	$table->size = array ();
	$table->size[0] = '100px';
	
	$output .= html_print_table ($table, true);
	
	$data = array();
	$data[__('Monitors OK')] = $down_percentage;
	$data[__('Monitors BAD')] = $not_down_percentage;
	
	$output .= pie3d_graph(false, $data, 280, 150,
		__("other"),
		ui_get_full_url(false, false, false, false) . '/',
		ui_get_full_url(false, false, false, false) .  "/images/logo_vertical_water.png",
		$config['fontpath'], $config['font_size']); 
	
	if (!$return)
		echo $output;
	
	return $output;
}

/** 
 * Get a report table with all the monitors down.
 * 
 * @param array  An array with all the monitors down
 * @see function modules_get_monitors_down()
 * 
 * @return object A table object with a monitors down report.
 */
function reporting_get_monitors_down_table ($monitors_down) {
	$table->data = array ();
	$table->head = array ();
	$table->head[0] = __('Agent');
	$table->head[1] = __('Monitor');
	
	$agents = array ();
	if ($monitors_down) {
		foreach ($monitors_down as $monitor) {
			/* Add monitors fired to $agents_fired_alerts indexed by id_agent */
			$id_agent = $monitor['id_agente'];
			if (!isset ($agents[$id_agent])) {
				$agents[$id_agent] = array ();
			}
			array_push ($agents[$id_agent], $monitor);
			
			$monitors_down++;
		}
		foreach ($agents as $id_agent => $monitors) {
			$data = array ();
			foreach ($monitors as $monitor) {
				if (! isset ($data[0]))
					$data[0] = agents_get_alias($id_agent);
				else
					$data[0] = '';
				if ($monitor['descripcion'] != '') {
					$data[1] = $monitor['descripcion'];
				}
				else {
					$data[1] = $monitor['nombre'];
				}
				array_push ($table->data, $data);
			}
		}
	}
	
	return $table;
}

/**
 * Get a general report of a group of agents.
 *
 * It shows the number of agents and no more things right now. 
 *
 * @param int Group to get the report
 * @param bool Flag to return or echo the report (by default).
 * 
 * @return HTML string with group report
 */
function reporting_print_group_reporting ($id_group, $return = false) {
	$agents = agents_get_group_agents ($id_group, false, "none");
	$output = '<strong>' .
		sprintf(__('Agents in group: %s'), count($agents)) .
		'</strong><br />';
	
	if ($return === false)
		echo $output;
	
	return $output;
}

/** 
 * Get a report table of the fired alerts group by agents.
 * 
 * @param int Agent id to generate the report.
 * @param int Period of time of the report.
 * @param int Beginning date of the report in UNIX time (current date by default).
 * 
 * @return object A table object with the alert reporting..
 */
function reporting_get_agent_alerts_table ($id_agent, $period = 0, $date = 0) {
	global $config;
	$table->data = array ();
	$table->head = array ();
	$table->head[0] = __('Type');
	$table->head[1] = __('Description');
	$table->head[2] = __('Value');
	$table->head[3] = __('Threshold');
	$table->head[4] = __('Last fired');
	$table->head[5] = __('Times fired');
	
	require_once ($config["homedir"].'/include/functions_alerts.php');
	
	$alerts = agents_get_alerts ($id_agent);
	
	foreach ($alerts['simple'] as $alert) {
		$fires = get_alert_fires_in_period ($alert['id'], $period, $date);
		if (! $fires) {
			continue;
		}
		
		$template = alerts_get_alert_template ($alert['id_alert_template']);
		$data = array ();
		$data[0] = alerts_get_alert_templates_type_name ($template['type']);
		$data[1] = $template['name'];
		
		switch ($template['type']) {
		case 'regex':
			if ($template['matches_value'])
				$data[2] = '&#8771; "'.$template['value'].'"';
			else
				$data[2] = '&#8772; "'.$template['value'].'"';
			break;
		case 'equal':
		case 'not_equal':
			$data[2] = $template['value'];
			
			break;
		case 'max-min':
			$data[2] = __('Min.').': '.$template['min_value']. ' ';
			$data[2] .= __('Max.').': '.$template['max_value']. ' ';
			
			break;
		case 'max':
			$data[2] = $template['max_value'];
			
			break;
		case 'min':
			$data[2] = $template['min_value'];
			
			break;
		}
		$data[3] = $template['time_threshold'];
		$data[4] = ui_print_timestamp (get_alert_last_fire_timestamp_in_period ($alert['id'], $period, $date), true);
		$data[5] = $fires;
		
		array_push ($table->data, $data);
	}
	
	return $table;
}

/** 
 * Get a report of monitors in an agent.
 * 
 * @param int Agent id to get the report
 * @param int Period of time of the report.
 * @param int Beginning date of the report in UNIX time (current date by default).
 * 
 * @return object A table object with the report.
 */
function reporting_get_agent_monitors_table ($id_agent, $period = 0, $date = 0) {
	$n_a_string = __('N/A').'(*)';
	$table->head = array ();
	$table->head[0] = __('Monitor');
	$table->head[1] = __('Last failure');
	$table->data = array ();
	$monitors = modules_get_monitors_in_agent ($id_agent);
	
	if ($monitors === false) {
		return $table;
	}
	foreach ($monitors as $monitor) {
		$downs = modules_get_monitor_downs_in_period ($monitor['id_agente_modulo'], $period, $date);
		if (! $downs) {
			continue;
		}
		$data = array ();
		if ($monitor['descripcion'] != $n_a_string && $monitor['descripcion'] != '')
			$data[0] = $monitor['descripcion'];
		else
			$data[0] = $monitor['nombre'];
		$data[1] = modules_get_last_down_timestamp_in_period ($monitor['id_agente_modulo'], $period, $date);
		array_push ($table->data, $data);
	}
	
	return $table;
}

/** 
 * Get a report of all the modules in an agent.
 * 
 * @param int Agent id to get the report.
 * @param int Period of time of the report
 * @param int Beginning date of the report in UNIX time (current date by default).
 * 
 * @return object
 */
function reporting_get_agent_modules_table ($id_agent, $period = 0, $date = 0) {
	$table->data = array ();
	$n_a_string = __('N/A').'(*)';
	$modules = agents_get_modules ($id_agent, array ("nombre", "descripcion"));
	if ($modules === false)
		$modules = array();
	$data = array ();
	
	foreach ($modules as $module) {
		if ($module['descripcion'] != $n_a_string && $module['descripcion'] != '')
			$data[0] = $module['descripcion'];
		else
			$data[0] = $module['nombre'];
		array_push ($table->data, $data);
	}
	
	return $table;
}

/**
 * Get a detailed report of an agent
 *
 * @param int Agent to get the report.
 * @param int Period of time of the desired report.
 * @param int Beginning date of the report in UNIX time (current date by default).
 * @param bool Flag to return or echo the report (by default).
 *
 * @return string
 */
function reporting_get_agent_detailed ($id_agent, $period = 0, $date = 0, $return = false) {
	$output = '';
	$n_a_string = __('N/A(*)');
	
	/* Show modules in agent */
	$output .= '<div class="agent_reporting">';
	$output .= '<h3 style="text-decoration: underline">' .
		__('Agent') . ' - ' . agents_get_alias($id_agent) . '</h3>';
	$output .= '<h4>'.__('Modules').'</h3>';
	$table_modules = reporting_get_agent_modules_table ($id_agent, $period, $date);
	$table_modules->width = '99%';
	$output .= html_print_table ($table_modules, true);
	
	/* Show alerts in agent */
	$table_alerts = reporting_get_agent_alerts_table ($id_agent, $period, $date);
	$table_alerts->width = '99%';
	if (sizeof ($table_alerts->data)) {
		$output .= '<h4>'.__('Alerts').'</h4>';
		$output .= html_print_table ($table_alerts, true);
	}
	
	/* Show monitor status in agent (if any) */
	$table_monitors = reporting_get_agent_monitors_table ($id_agent, $period, $date);
	if (sizeof ($table_monitors->data) == 0) {
		$output .= '</div>';
		if (! $return)
			echo $output;
		return $output;
	}
	$table_monitors->width = '99%';
	$table_monitors->align = array ();
	$table_monitors->align[1] = 'right';
	$table_monitors->size = array ();
	$table_monitors->align[1] = '10%';
	$output .= '<h4>'.__('Monitors').'</h4>';
	$output .= html_print_table ($table_monitors, true);
	
	$output .= '</div>';
	
	if (! $return)
		echo $output;
	return $output;
}

/**
 * Get a detailed report of agents in a group.
 *
 * @param mixed Group(s) to get the report
 * @param int Period
 * @param int Timestamp to start from
 * @param bool Flag to return or echo the report (by default).
 *
 * @return string
 */
function reporting_agents_get_group_agents_detailed ($id_group, $period = 0, $date = 0, $return = false) {
	$agents = agents_get_group_agents ($id_group, false, "none");
	
	$output = '';
	foreach ($agents as $agent_id => $agent_name) {
		$output .= reporting_get_agent_detailed ($agent_id, $period, $date, true);
	}
	
	if ($return === false)
		echo $output;
	
	return $output;
}





/**
 *  This is the callback sorting function for SLA values descending
 * 
 *  @param array $a Array element 1 to compare
 *  @param array $b Array element 2 to compare
 * 
 */
function sla_value_desc_cmp($a, $b) {
	// This makes 'Unknown' values the lastest
	if (preg_match('/^(.)*Unknown(.)*$/', $a[5]))
		$a[6] = -1;
	
	if (preg_match('/^(.)*Unknown(.)*$/', $b[5]))
		$b[6] = -1;
	
	return ($a[6] < $b[6])? 1 : 0;
}

/**
 *  This is the callback sorting function for SLA values ascending
 * 
 *  @param array $a Array element 1 to compare
 *  @param array $b Array element 2 to compare
 * 
 */
function sla_value_asc_cmp($a, $b) {
	// This makes 'Unknown' values the lastest
	if (preg_match('/^(.)*Unknown(.)*$/', $a[5]))
		$a[6] = -1;
	
	if (preg_match('/^(.)*Unknown(.)*$/', $b[5]))
		$b[6] = -1;
	
	return ($a[6] > $b[6])? 1 : 0;
}

/**
 * Make the header for each content.
 */
function reporting_header_content($mini, $content, $report, &$table,
	$title = false, $name = false, $period = false) {
	
	global $config;
	
	if ($mini) {
		$sizh = '';
		$sizhfin = '';
	}
	else {
		$sizh = '<h4>';
		$sizhfin = '</h4>';
	}
	
	$data = array();
	
	$count_empty = 0;
	
	if ($title !== false) {
		$data[] = $sizh . $title . $sizhfin;
	}
	else $count_empty++;
	
	if ($name !== false) {
		$data[] = $sizh . $name . $sizhfin;
	}
	else $count_empty++;
	
	if ($period !== false && $content['period'] > 0) {
		$data[] = $sizh . $period . $sizhfin;
	}
	else if ($content['period'] == 0) {
		$es = json_decode($content['external_source'], true);
		if ($es['date'] == 0) {
			$date = __('Last data');
		}
		else {
			$date = date($config["date_format"], $es['date']);
		}
		
		$data[] = "<div style='text-align: right;'>" . $sizh . $date . $sizhfin . "</div>";
	}
	else {
		$data[] = "<div style='text-align: right;'>" . $sizh .
			"(" . human_time_description_raw ($content['period']) . ") " .
			__("From:") . " " . date($config["date_format"], $report["datetime"] - $content['period']) . "<br />" .
			__("To:") . " " . date($config["date_format"], $report["datetime"]) . "<br />" .
			$sizhfin . "</div>";
	}
	
	$table->colspan[0][2 - $count_empty] = 1 + $count_empty;
	
	array_push ($table->data, $data);
}

function reporting_get_agents_by_status ($data, $graph_width = 250, $graph_height = 150, $links = false) {
	global $config;
	
	if ($links == false) {
		$links = array();
	}
	
	$table_agent = html_get_predefined_table();
	
	$agent_data = array();
	$agent_data[0] = html_print_image('images/agent_critical.png', true, array('title' => __('Agents critical')));
	$agent_data[1] = "<a style='color: ".COL_CRITICAL.";' href='" . $links['agents_critical'] . "'><b><span style='font-size: 12pt; font-weight: bold; color: #FC4444;'>".format_numeric($data['agent_critical'])."</span></b></a>";
	
	$agent_data[2] = html_print_image('images/agent_warning.png', true, array('title' => __('Agents warning')));
	$agent_data[3] = "<a style='color: ".COL_WARNING.";' href='" . $links['agents_warning'] . "'><b><span style='font-size: 12pt; font-weight: bold; color: #FAD403;'>".format_numeric($data['agent_warning'])."</span></b></a>";
	
	$table_agent->data[] = $agent_data;
	
	$agent_data = array();
	$agent_data[0] = html_print_image('images/agent_ok.png', true, array('title' => __('Agents ok')));
	$agent_data[1] = "<a style='color: ".COL_NORMAL.";' href='" . $links['agents_ok'] . "'><b><span style='font-size: 12pt; font-weight: bold; color: #80BA27;'>".format_numeric($data['agent_ok'])."</span></b></a>";
	
	$agent_data[2] = html_print_image('images/agent_unknown.png', true, array('title' => __('Agents unknown')));
	$agent_data[3] = "<a style='color: ".COL_UNKNOWN.";' href='" . $links['agents_unknown'] . "'><b><span style='font-size: 12pt; font-weight: bold; color: #B2B2B2;'>".format_numeric($data['agent_unknown'])."</span></b></a>";
	
	$table_agent->data[] = $agent_data;
	
	$agent_data = array();
	$agent_data[0] = html_print_image('images/agent_notinit.png', true, array('title' => __('Agents not init')));
	$agent_data[1] = "<a style='color: ".COL_NOTINIT.";' href='" . $links['agents_not_init'] . "'><b><span style='font-size: 12pt; font-weight: bold; color: #5BB6E5;'>".format_numeric($data['agent_not_init'])."</span></b></a>";
	
	$agent_data[2] = "";
	$agent_data[3] = "";
	$table_agent->data[] = $agent_data;
	
	
	if (!defined('METACONSOLE')) {
		$agents_data = '<fieldset class="databox tactical_set">
					<legend>' . 
						__('Agents by status') . 
					'</legend>' . 
					html_print_table($table_agent, true) . '</fieldset>';
	}
	else {
		$table_agent->style=array();
		$table_agent->class = "tactical_view";
		$agents_data = '<fieldset class="tactical_set">
					<legend>' . 
						__('Agents by status') . 
					'</legend>' . 
					html_print_table($table_agent, true) . '</fieldset>';
	}
	
	return $agents_data;
}

function reporting_get_total_agents_and_monitors ($data, $graph_width = 250, $graph_height = 150) {
	global $config;
	
	$total_agent = $data['agent_ok'] + $data['agent_warning'] + $data['agent_critical'] + $data['gent_unknown'] + $data['agent_not_init'];
	$total_module = $data['monitor_ok'] + $data['monitor_warning'] + $data['monitor_critical'] + $data['monitor_unknown'] + $data['monitor_not_init'];
			
	$table_total = html_get_predefined_table();
		
	$total_data = array();
	$total_data[0] = html_print_image('images/agent.png', true, array('title' => __('Total agents')));
	$total_data[1] = $total_agent <= 0 ? '-' : $total_agent;
	$total_data[2] = html_print_image('images/module.png', true, array('title' => __('Monitor checks')));
	$total_data[3] = $total_module <= 0 ? '-' : $total_module;
	$table_total->data[] = $total_data;
	$total_agent_module = '<fieldset class="databox tactical_set">
					<legend>' . 
						__('Total agents and monitors') . 
					'</legend>' . 
					html_print_table($table_total, true) . '</fieldset>';
					
	return $total_agent_module;	
}

function reporting_get_total_servers ($num_servers) {
	global $config;
	
	$table_node = html_get_predefined_table();
		
	$node_data = array();
	$node_data[0] = html_print_image('images/server_export.png', true, array('title' => __('Nodes')));
	$node_data[1] = "<b><span style='font-size: 12pt; font-weight: bold; color: black;'>".format_numeric($num_servers)."</span></b>";
	$table_node->data[] = $node_data;
	
	if (!defined('METACONSOLE')) {
		$node_overview = '<fieldset class="databox tactical_set">
					<legend>' . 
						__('Node overview') . 
					'</legend>' . 
					html_print_table($table_node, true) . '</fieldset>';
	}
	else {
		$table_node->style = array();
		$table_node->class = "tactical_view";
		$node_overview = '<fieldset class="tactical_set">
					<legend>' . 
						__('Node overview') . 
					'</legend>' . 
					html_print_table($table_node, true) . '</fieldset>';
	}
	
	return $node_overview;
}

function reporting_get_events ($data, $links = false) {
	global $config;
	
	$table_events->width = "100%";
	if (defined('METACONSOLE'))
		$style = " vertical-align:middle;";
	else
		$style = "";
	if (defined('METACONSOLE')) {
		$table_events->style[0] = "background-color:#FC4444";
		$table_events->data[0][0] = html_print_image('images/module_event_critical.png', true, array('title' => __('Critical events')));
		$table_events->data[0][0] .= "&nbsp;&nbsp;&nbsp;" .
			"<a style='color:#FFF; font-size: 12pt; font-weight: bold;" . $style . "' href='" . $links['critical'] . "'>" . format_numeric($data['critical'])."</a>";
		$table_events->style[1] = "background-color:#FAD403";
		$table_events->data[0][1] = html_print_image('images/module_event_warning.png', true, array('title' => __('Warning events')));
		$table_events->data[0][1] .= "&nbsp;&nbsp;&nbsp;" .
			"<a style='color:#FFF; font-size: 12pt; font-weight: bold;" . $style . "' href='" . $links['warning'] . "'>" . format_numeric($data['warning'])."</a>";
		$table_events->style[2] = "background-color:#80BA27";
		$table_events->data[0][2] = html_print_image('images/module_event_ok.png', true, array('title' => __('OK events')));
		$table_events->data[0][2] .= "&nbsp;&nbsp;&nbsp;" .
			"<a style='color:#FFF; font-size: 12pt; font-weight: bold;" . $style . "' href='" . $links['normal'] . "'>" . format_numeric($data['normal'])."</a>";
		$table_events->style[3] = "background-color:#B2B2B2";
		$table_events->data[0][3] = html_print_image('images/module_event_unknown.png', true, array('title' => __('Unknown events')));
		$table_events->data[0][3] .= "&nbsp;&nbsp;&nbsp;" .
			"<a style='color:#FFF; font-size: 12pt; font-weight: bold;" . $style . "' href='" . $links['unknown'] . "'>" . format_numeric($data['unknown'])."</a>";
		}
	else {
		$table_events->data[0][0] = html_print_image('images/module_critical.png', true, array('title' => __('Critical events')));
		$table_events->data[0][0] .= "&nbsp;&nbsp;&nbsp;" .
			"<a style='color: #FC4444;" . $style . "' href='" . $links['critical'] . "'><b><span style='font-size: 12pt; font-weight: bold; color: #FC4444;'>".
						format_numeric($data['critical'])."</span></b></a>";
		$table_events->data[0][1] = html_print_image('images/module_warning.png', true, array('title' => __('Warning events')));
		$table_events->data[0][1] .= "&nbsp;&nbsp;&nbsp;" .
			"<a style='color: #FAD403;" . $style . "' href='" . $links['warning'] . "'><b><span style='font-size: 12pt; font-weight: bold; color: #FAD403;'>".
						format_numeric($data['warning'])."</span></b></a>";
		$table_events->data[0][2] = html_print_image('images/module_ok.png', true, array('title' => __('OK events')));
		$table_events->data[0][2] .= "&nbsp;&nbsp;&nbsp;" .
			"<a style='color: #80BA27;" . $style . "' href='" . $links['normal'] . "'><b style='font-size: 12pt; font-weight: bold; color: #80BA27;'>".
						format_numeric($data['normal'])."</b></a>";
		$table_events->data[0][3] = html_print_image('images/module_unknown.png', true, array('title' => __('Unknown events')));
		$table_events->data[0][3] .= "&nbsp;&nbsp;&nbsp;" .
			"<a style='color: #B2B2B2;" . $style . "' href='" . $links['unknown'] . "'><b><span style='font-size: 12pt; font-weight: bold; color: #B2B2B2;'>".
						format_numeric($data['unknown'])."</span></b></a>";

	}
	if (!defined('METACONSOLE')) {
		$event_view = '<fieldset class="databox tactical_set">
					<legend>' .
						__('Events by severity') .
					'</legend>' .
					html_print_table($table_events, true) . '</fieldset>';
	}
	else {
		$table_events->class="tactical_view";
		$table_events->styleTable="text-align:center;";
		$table_events->size[0]="10%";
		$table_events->size[1]="10%";
		$table_events->size[2]="10%";
		$table_events->size[3]="10%";
		
		$event_view = '<fieldset class="tactical_set">
					<legend>' . 
						__('Important Events by Criticity') . 
					'</legend>' . 
					html_print_table($table_events, true) . '</fieldset>';
	}
	
	return $event_view;
}

function reporting_get_last_activity() {
	global $config;
	
	// Show last activity from this user
	
	$table->width = '100%';
	$table->data = array ();
	$table->size = array ();
	$table->size[2] = '150px';
	$table->size[3] = '130px';
	$table->size[5] = '200px';
	$table->head = array ();
	$table->head[0] = __('User');
	$table->head[1] = '';
	$table->head[2] = __('Action');
	$table->head[3] = __('Date');
	$table->head[4] = __('Source IP');
	$table->head[5] = __('Comments');
	$table->title = '<span>' . __('Last activity in Pandora FMS console') . '</span>';
	
	switch ($config["dbtype"]) {
		case "mysql":
			$sql = sprintf ("SELECT id_usuario,accion,fecha,ip_origen,descripcion,utimestamp
				FROM tsesion
				WHERE (`utimestamp` > UNIX_TIMESTAMP(NOW()) - " . SECONDS_1WEEK . ") 
					AND `id_usuario` = '%s' ORDER BY `utimestamp` DESC LIMIT 5", $config["id_user"]);
			break;
		case "postgresql":
			$sql = sprintf ("SELECT \"id_usuario\", accion, fecha, \"ip_origen\", descripcion, utimestamp
				FROM tsesion
				WHERE (\"utimestamp\" > ceil(date_part('epoch', CURRENT_TIMESTAMP)) - " . SECONDS_1WEEK . ") 
					AND \"id_usuario\" = '%s' ORDER BY \"utimestamp\" DESC LIMIT 5", $config["id_user"]);
			break;
		case "oracle":
			$sql = sprintf ("SELECT id_usuario, accion, fecha, ip_origen, descripcion, utimestamp
				FROM tsesion
				WHERE ((utimestamp > ceil((sysdate - to_date('19700101000000','YYYYMMDDHH24MISS')) * (" . SECONDS_1DAY . ")) - " . SECONDS_1WEEK . ") 
					AND id_usuario = '%s') AND rownum <= 10 ORDER BY utimestamp DESC", $config["id_user"]);
			break;
	}
	
	$sessions = db_get_all_rows_sql ($sql);
	
	if ($sessions === false)
		$sessions = array (); 
	
	foreach ($sessions as $session) {
		$data = array ();
		
		switch ($config["dbtype"]) {
			case "mysql":
			case "oracle":
				$session_id_usuario = $session['id_usuario'];
				$session_ip_origen = $session['ip_origen'];
				break;
			case "postgresql":
				$session_id_usuario = $session['id_usuario'];
				$session_ip_origen = $session['ip_origen'];
				break;
		}
		
		
		$data[0] = '<strong>' . $session_id_usuario . '</strong>';
		$data[1] = ui_print_session_action_icon ($session['accion'], true);
		$data[2] = $session['accion'];
		$data[3] =  ui_print_help_tip($session['fecha'], true) . human_time_comparation($session['utimestamp'], 'tiny');
		$data[4] = $session_ip_origen;
		$data[5] = io_safe_output ($session['descripcion']);
		
		array_push ($table->data, $data);
	}
	
	if(defined("METACONSOLE"))
		$table->class="databox_tactical";
		
	return html_print_table ($table, true);
	
}

function reporting_get_event_histogram ($events, $text_header_event = false) {
	global $config;
	if (!defined("METACONSOLE")) {
		include_once ($config['homedir'] .'/include/graphs/functions_gd.php');
	}
	else {
		include_once ('../../include/graphs/functions_gd.php');
	}

	$max_value = count($events);
	
	if (defined("METACONSOLE"))
		$max_value = SECONDS_1HOUR;

	if (!$text_header_event) {
		$text_header_event = __('Events info (1hr.)');
	}

	$ttl = 1;
	$urlImage = ui_get_full_url(false, true, false, false);
	
	$colors = array(
		EVENT_CRIT_MAINTENANCE => COL_MAINTENANCE,
		EVENT_CRIT_INFORMATIONAL => COL_INFORMATIONAL,
		EVENT_CRIT_NORMAL => COL_NORMAL,
		EVENT_CRIT_MINOR => COL_MINOR,
		EVENT_CRIT_WARNING => COL_WARNING,
		EVENT_CRIT_MAJOR => COL_MAJOR,
		EVENT_CRIT_CRITICAL => COL_CRITICAL
	);
	
	if (defined("METACONSOLE")) {
		$full_legend = array();
		$cont = 0;
	}
	
	foreach ($events as $data) {
	
		switch ($data['criticity']) {
			case 0:
				$color = EVENT_CRIT_MAINTENANCE;
			break;
			case 1:
				$color = EVENT_CRIT_INFORMATIONAL;
			break;
			case 2:
				$color = EVENT_CRIT_NORMAL;
			break;
			case 3:
				$color = EVENT_CRIT_WARNING;
			break;
			case 4:
				$color = EVENT_CRIT_CRITICAL;
			break;
			case 5:
				$color = EVENT_CRIT_MINOR;
			break;
			case 6:
				$color = EVENT_CRIT_MAJOR;
			break;
			case 20:
				$color = EVENT_CRIT_NOT_NORMAL;
			break;
			case 34:
				$color = EVENT_CRIT_WARNING_OR_CRITICAL;
			break;
		}
		
		if (defined("METACONSOLE")) {
			$full_legend[$cont] = $data['timestamp'];
			$graph_data[] = array(
				'data' => $color,
				'utimestamp' => $data['utimestamp'] - get_system_time ()
				);
			$cont++;
		}
		else {
			$graph_data[] = array(
				'data' => $color,
				'utimestamp' => 1
				);
		}
	}
	$table = new stdClass();
	if (!$text_header_event) {
		$table->width = '100%';
	}
	else {
		if (defined("METACONSOLE")) {
			$table->width = '100%';
		}
		else {
			$table->width = '70%';
		}
	}
	$table->data = array ();
	$table->size = array ();
	$table->head = array ();
	$table->title = '<span>' . $text_header_event . '</span>';
	$table->data[0][0] = "" ;
	
	if (!empty($graph_data)) {
		if (defined("METACONSOLE"))
			$slicebar = flot_slicesbar_graph($graph_data, $max_value, "100%", 35, $full_legend, $colors, $config['fontpath'], $config['round_corner'], $url);
		else {
			if (!$text_header_event) {
				$slicebar = slicesbar_graph($graph_data, $max_value, 700, 25, $colors, $config['fontpath'], $config['round_corner'], $urlImage, $ttl);
			}
			else {
				$slicebar = slicesbar_graph($graph_data, $max_value, 350, 18, $colors, $config['fontpath'], $config['round_corner'], $urlImage, $ttl);
			}
		}


		$table->data[0][0] = $slicebar;
	}
	else {
		$table->data[0][0] = __('No events');
	}
	
	if (!defined('METACONSOLE')) {
		if (!$text_header_event) {
			$event_graph = '<fieldset class="databox tactical_set">
						<legend>' .
							$text_header_event .
						'</legend>' .
						html_print_table($table, true) . '</fieldset>';
		}
		else {
			$table->class = 'noclass';
			$event_graph = html_print_table($table, true);
		}
	}
	else {
		$table->class='tactical_view';
		$event_graph = '<fieldset id="event_tactical" class="tactical_set">' . 
					html_print_table($table, true) . '</fieldset>';
	}
	
	return $event_graph;
}

function reporting_html_planned_downtimes_table ($planned_downtimes) {
	global $config;
	
	if (empty($planned_downtimes))
		return false;
	
	require_once ($config['homedir'] . '/include/functions_planned_downtimes.php');
	
	$downtime_malformed = false;
	$malformed_planned_downtimes = planned_downtimes_get_malformed();

	$table = new StdClass();
	$table->width = '99%';
	$table->title = __('This SLA has been affected by the following planned downtimes');
	$table->head = array();
	$table->head[0] = __('Name');
	$table->head[1] = __('Description');
	$table->head[2] = __('Execution');
	$table->head[3] = __('Dates');
	$table->headstyle = array();
	$table->style = array();
	$table->data = array();

	if ($for_pdf) {
		$table->titlestyle = 'background: #373737; color: #FFF; display: table-cell; font-size: 12px; border: 1px solid grey';
		$table->class = 'table_sla table_beauty';

		for ($i = 0; $i < count($table->head); $i++) {
			$table->headstyle[$i] = 'background: #666; color: #FFF; display: table-cell; font-size: 11px; border: 1px solid grey';
		}
		for ($i = 0; $i < count($table->head); $i++) {
			$table->style[$i] = 'display: table-cell; font-size: 10px;';
		}
	}

	foreach ($planned_downtimes as $planned_downtime) {
		$data = array();
		$data[0] = $planned_downtime['name'];
		$data[1] = $planned_downtime['description'];
		$data[2] = $planned_downtime['execution'];
		$data[3] = $planned_downtime['dates'];
		
		if (!empty($malformed_planned_downtimes) && isset($malformed_planned_downtimes[$planned_downtime['id']])) {
			$next_row_num = count($table->data);
			$table->cellstyle[$next_row_num][0] = 'color: red';
			$table->cellstyle[$next_row_num][1] = 'color: red';
			$table->cellstyle[$next_row_num][2] = 'color: red';
			$table->cellstyle[$next_row_num][3] = 'color: red';

			if (!$downtime_malformed)
				$downtime_malformed = true;
		}

		$table->data[] = $data;
	}
	
	$downtimes_table = '';
	
	if ($downtime_malformed) {
		$info_malformed = ui_print_error_message(__('This item is affected by a malformed planned downtime') . ". " .
			__('Go to the planned downtimes section to solve this') . ".", '', true);
		$downtimes_table .= $info_malformed;
	}

	$downtimes_table .= html_print_table($table, true);
	
	return $downtimes_table;
}

?><|MERGE_RESOLUTION|>--- conflicted
+++ resolved
@@ -2582,7 +2582,6 @@
 		$data_in_same_row = $item['show_in_same_row'];
 		switch ($item['subtype']) {
 			case REPORT_GENERAL_NOT_GROUP_BY_AGENT:
-<<<<<<< HEAD
 				if (!$data_in_same_row) {
 					$table1 = new stdClass();
 					$table1->width = '99%';
@@ -2590,30 +2589,6 @@
 					$table1->head = array ();
 					$table1->head[0] = __('Agent');
 					$table1->head[1] = __('Module');
-=======
-				$table1 = new stdClass();
-				$table1->width = '99%';
-				$table1->data = array ();
-				$table1->head = array ();
-				$table1->head[0] = __('Agent');
-				$table1->head[1] = __('Module');
-				if ($item['date']['period'] != 0) {
-					$table1->head[2] = __('Operation');
-				}
-				$table1->head[3] = __('Value');
-				
-				/* Begin - Order by agent */
-				
-				foreach ($item['data'] as $key => $row) {
-    			$aux[$key] = $row['agent'];
-				}
-				
-				array_multisort($aux, SORT_ASC, $item['data']);
-				
-				/* End - Order by agent */
-				
-				foreach ($item['data'] as $row) {
->>>>>>> 149a77a5
 					if ($item['date']['period'] != 0) {
 						$table1->head[2] = __('Operation');
 					}
