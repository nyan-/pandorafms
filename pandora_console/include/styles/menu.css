--- conflicted
+++ resolved
@@ -700,12 +700,11 @@
   color: #95a3bf;
 }
 
-<<<<<<< HEAD
-.fav-menu {
-  margin-left: 9px;
-=======
 .logo_full {
   width: 215px !important;
   height: auto !important;
->>>>>>> ef04e540
+}
+
+.fav-menu {
+  margin-left: 9px;
 }