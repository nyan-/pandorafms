/*
// Pandora FMS - http://pandorafms.com
// ==================================================
// Copyright (c) 2004-2010 Artica Soluciones Tecnológicas S.L

// This program is free software; you can redistribute it and/or
// modify it under the terms of the GNU General Public License
// as published by the Free Software Foundation; version 2

// This program is distributed in the hope that it will be useful,
// but WITHOUT ANY WARRANTY; without even the implied warranty of
// MERCHANTABILITY or FITNESS FOR A PARTICULAR PURPOSE.  See the
// GNU General Public License for more details.
// You should have received a copy of the GNU General Public License
// along with this program; if not, write to the Free Software
// Foundation, Inc., 51 Franklin Street, Fifth Floor, Boston, MA  02110-1301, USA.
*/

.menu {
  border-width: 0px 0px 0px 0px;
  border-style: none;
  border-color: #777;
}
.menu ul {
  list-style-type: none;
  padding: 0;
  margin: 0;
}
.menu li.selected,
.menu li.not_selected {
  border: 0px none black;
  border-bottom: 0px none #d4d4d4;
  margin: 0;
}

.menu li a {
<<<<<<< HEAD
	color: #FFFFFF;
	text-decoration:none;
=======
  /*background-color: inherit;*/
  color: #ffffff;
  /*font-weight: bold;*/
  /* This makes it so that the whole li is clickable */
  text-decoration: none;
>>>>>>> 67ab08fc
}

li:hover ul {
  display: block;
}

.submenu_text {
<<<<<<< HEAD
	padding: 10.5px;
	margin-left: 0px;
	width: 100%;
	color: #fff;
=======
  padding: 10.5px;
  margin-left: 0px;
  width: 100%;
>>>>>>> 67ab08fc
}

.menu li.subselected a {
  background-color: grey !important;
}

.menu a:hover {
  text-decoration: none;
  border: 0px;
}
.submenu {
  margin: 0px 0px 0px 0px;
  position: absolute;
  z-index: 999;
  left: 44px;
  min-height: 35px;
  height: 35px;
  width: 180px;
}

.submenu2 {
  position: absolute;
  z-index: 999;
  left: 180px;
}

.sub_subMenu {
  min-height: 35px !important;
  height: 35px;
  width: 180px;
  font-weight: normal !important;
}
.sub_subMenu.selected {
  font-weight: bold !important;
}

.submenu2 li a {
  margin-left: 0px;
  padding-left: 0px;
}

.menu li img.toggle {
  visibility: hidden;
  float: right;
  /* Positions it back where it should be */
  border-left: 1px;
}

.menu li.has_submenu > a > div {
  background: url(../../images/arrow.png) no-repeat 80% 50%;
  z-index: 1; /* Positions it on top of the rest */
}
.menu li.has_submenu > .SubNoLink {
  background: url(../../images/arrow.png) no-repeat 80% 50%;
  z-index: 1; /* Positions it on top of the rest */
}

.is_submenu2 {
  background-color: #e4e4e4 !important;
}

.menu li.submenu_not_selected a,
.menu li.submenu2_not_selected a {
  font-weight: normal !important;
}

.submenu_selected {
  margin-bottom: 0px !important;
  box-shadow: inset 4px 0 #80ba27 !important;
}

.menu .menu_icon,
.menu li.links {
  background-position: 4px 4px;
  background-repeat: no-repeat;
  cursor: pointer;
}

.menu li.links {
  background-image: url(../../images/link.png);
  background-position: 4px 8px;
}

/* Icons specified here */
#icon_oper-networkconsole {
  background: url(../../images/op_network.menu.png) no-repeat 50% 50%;
}
#icon_oper-agents {
  border-top-right-radius: 5px;
  border-right-style: solid;
  border-right-width: 0px;
  background: url(../../images/op_monitoring.menu.png) no-repeat 50% 50%;
}
#icon_oper-events {
  background: url(../../images/op_events.menu.png) no-repeat 50% 50%;
}

/* users */
#icon_oper-users {
  background: url(../../images/op_workspace.menu.png) no-repeat 50% 50%;
}
/* trap console */
#icon_oper-snmpc,
#icon_god-snmpc {
  background: url(../../images/op_snmp.menu.png) no-repeat 50% 50%;
}
#icon_oper-reporting {
  background: url(../../images/op_reporting.menu.png) no-repeat 50% 50%;
}
#icon_oper-gismaps {
  background: url(../../images/op_gis.menu.png) no-repeat 50% 50%;
}
#icon_oper-netflow {
  background: url(../../images/op_netflow.menu.png) no-repeat 50% 50%;
}
#icon_oper-extensions {
  background: url(../../images/extensions.menu.png) no-repeat 50% 50%;
}

/* Godmode images */
#icon_god-resources {
  background: url(../../images/gm_resources.menu.png) no-repeat 50% 50%;
}
#icon_god-configuration {
  background: url(../../images/gm_configuration.menu.png) no-repeat 50% 50%;
}
#icon_god-alerts {
  background: url(../../images/gm_alerts.menu.png) no-repeat 50% 50%;
}
#icon_god-users {
  background: url(../../images/gm_users.menu.png) no-repeat 50% 50%;
}
#icon_god-reporting {
  background: url(../../images/reporting_edit.menu.png) no-repeat 50% 50%;
}
#icon_god-servers {
  background: url(../../images/gm_servers.menu.png) no-repeat 50% 50%;
}
#icon_god-setup {
  background: url(../../images/gm_setup.menu.png) no-repeat 50% 50%;
}
#icon_god-events {
  background: url(../../images/gm_events.menu.png) no-repeat 50% 50%;
}
#icon_god-extensions {
  background: url(../../images/builder.menu.png) no-repeat 50% 50%;
}
#icon_god-links {
  border-top: 4px solid #777 !important;
  border-color: #777;
  background: url(../../images/links.menu.png) no-repeat 50% 50%;
}
#icon_god-um_messages {
  border-color: #777;
  background: url(../../images/um_messages.menu.png) no-repeat 50% 50%;
}

#menu_container {
  z-index: 3;
  position: absolute;
  left: -80px;
  background-color: #aaa;
}

.notification_ball {
  margin-top: 2px;
  margin-left: 29px;
  font-size: 6pt;
  font-weight: 900;
  background: red;
  height: 12px;
  width: 12px;
  border-radius: 50px;
  position: absolute;
  text-align: center;
  color: white;
  padding-top: 1px;
  font-family: sans-serif;
}

ul {
  margin: 0;
  padding: 0;
  list-style: none;
}

ul li {
  position: relative;
}

.menu li ul {
  position: absolute;
  top: 0;
  display: none;
}

/* Fix IE. Hide from IE Mac \*/
* html ul li {
  float: left;
  height: 1%;
}
* html ul li a {
  height: 1%;
}
/* End */

<<<<<<< HEAD
ul li a:hover { color: #E2144A; } /* Hover Styles */
/*li ul li a { padding: 2px 5px; }  Sub Menu Styles */



/*
 * ---------------------------------------------------------------------
 * - MAIN LEFT MENU and SUBMENU 									-
 * ---------------------------------------------------------------------
 */
.menu li.selected {
	font-weight: bold;
}

.menu_icon{
	transition-property: background-color;
	transition-duration: 0.5s;
	transition-timing-function: ease-out;
	-webkit-transition-property: background-color;
	-webkit-transition-duration: 0.5s;
	-webkit-transition-timing-function: ease-out;
	-moz-transition-property: background-color;
	-moz-transition-duration: 0.5s;
	-moz-transition-timing-function: ease-out;
	-o-transition-property: background-color;
	-o-transition-duration: 0.5s;
	-o-transition-timing-function: ease-out;
}

.menu_icon:hover{
	transition-property: background-color;
	transition-duration: 0.5s;
	transition-timing-function: ease-out;
	-webkit-transition-property: background-color;
	-webkit-transition-duration: 0.5s;
	-webkit-transition-timing-function: ease-out;
	-moz-transition-property: background-color;
	-moz-transition-duration: 0.5s;
	-moz-transition-timing-function: ease-out;
	-o-transition-property: background-color;
	-o-transition-duration: 0.5s;
	-o-transition-timing-function: ease-out;
	background-color: #585858 !important;
}
.submenu_not_selected:hover{
	transition-property: background-color;
	transition-duration: 0.5s;
	transition-timing-function: ease-out;
	-webkit-transition-property: background-color;
	-webkit-transition-duration: 0.5s;
	-webkit-transition-timing-function: ease-out;
	-moz-transition-property: background-color;
	-moz-transition-duration: 0.5s;
	-moz-transition-timing-function: ease-out;
	-o-transition-property: background-color;
	-o-transition-duration: 0.5s;
	-o-transition-timing-function: ease-out;
	background-color: #585858 !important;
}
.submenu_selected:hover{
	background-color: #585858 !important;
}
.sub_subMenu{
	transition-property: background-color;
	transition-duration: 0.5s;
	transition-timing-function: ease-out;
	-webkit-transition-property: background-color;
	-webkit-transition-duration: 0.5s;
	-webkit-transition-timing-function: ease-out;
	-moz-transition-property: background-color;
	-moz-transition-duration: 0.5s;
	-moz-transition-timing-function: ease-out;
	-o-transition-property: background-color;
	-o-transition-duration: 0.5s;
}
.sub_subMenu:hover{
	transition-property: background-color;
	transition-duration: 0.5s;
	transition-timing-function: ease-out;
	-webkit-transition-property: background-color;
	-webkit-transition-duration: 0.5s;
	-webkit-transition-timing-function: ease-out;
	-moz-transition-property: background-color;
	-moz-transition-duration: 0.5s;
	-moz-transition-timing-function: ease-out;
	-o-transition-property: background-color;
	-o-transition-duration: 0.5s;
	background-color: #585858 !important;
}

.menu li.selected {
	box-shadow: inset 4px 0 #80BA27;
}
/* creo que no se usan
.is_submenu2 li {
	background-color: #ff0000;
}

.is_submenu2 {
	background-color: #222222 !important;
}
*/
.operation {
	background-color: #333 !important;
	border-top-right-radius: 5px;
	border-right-style: solid;
	border-right-width: 0px;
}

.operation .selected {
	background-color: #585858 !important;
}

.menu li, .menu .li.not_selected {
	border-radius: 0px 0px 0px 0px;
	display: block;
	min-height: 35px;
	border-bottom: 0px none #424242;
	vertical-align: middle;
}

.godmode, .menu_icon ul li{
	background-color: #222;
}
.operation .menu_icon ul li{
	background-color: #333;
}

.godmode{
	border-top: 4px solid #777 !important;
	padding-bottom: 4px !important;
	border-bottom-right-radius: 5px;
	border-right-style: solid;
	border-right-width: 0px;
}
=======
ul li a:hover {
  color: #e2144a;
} /* Hover Styles */
/*li ul li a { padding: 2px 5px; }  Sub Menu Styles */
>>>>>>> 67ab08fc
<|MERGE_RESOLUTION|>--- conflicted
+++ resolved
@@ -34,16 +34,8 @@
 }
 
 .menu li a {
-<<<<<<< HEAD
 	color: #FFFFFF;
 	text-decoration:none;
-=======
-  /*background-color: inherit;*/
-  color: #ffffff;
-  /*font-weight: bold;*/
-  /* This makes it so that the whole li is clickable */
-  text-decoration: none;
->>>>>>> 67ab08fc
 }
 
 li:hover ul {
@@ -51,16 +43,10 @@
 }
 
 .submenu_text {
-<<<<<<< HEAD
 	padding: 10.5px;
 	margin-left: 0px;
 	width: 100%;
 	color: #fff;
-=======
-  padding: 10.5px;
-  margin-left: 0px;
-  width: 100%;
->>>>>>> 67ab08fc
 }
 
 .menu li.subselected a {
@@ -267,8 +253,9 @@
 }
 /* End */
 
-<<<<<<< HEAD
-ul li a:hover { color: #E2144A; } /* Hover Styles */
+ul li a:hover {
+  color: #e2144a;
+} /* Hover Styles */
 /*li ul li a { padding: 2px 5px; }  Sub Menu Styles */
 
 
@@ -402,10 +389,4 @@
 	border-bottom-right-radius: 5px;
 	border-right-style: solid;
 	border-right-width: 0px;
-}
-=======
-ul li a:hover {
-  color: #e2144a;
-} /* Hover Styles */
-/*li ul li a { padding: 2px 5px; }  Sub Menu Styles */
->>>>>>> 67ab08fc
+}