<<<<<<< HEAD
=======
/* Common useful styles */
.invisible {
  display: none;
}
.left {
  clear: left;
  float: left;
}
.right {
  clear: right;
  float: right;
}
.clear {
  clear: both;
}
.top {
  vertical-align: top;
  margin-top: 0;
  padding-top: 0;
}
img.left {
  margin-right: 1em;
  margin-bottom: 1.8em;
}
img.right {
  margin-left: 1em;
  margin-bottom: 1.8em;
}
.text-right {
  text-align: right;
}

>>>>>>> 67ab08fc
/* Debug styles */
pre.debug,
div.backtrace {
  font-family: monospace !important;
  text-align: left;
  padding: 10px;
  margin: 5px;
  border: 1px solid black;
}
div.backtrace ol {
  margin: 0;
  padding-left: 20px;
}
pre.debug {
  background-color: #fff55f;
}
div.debug,
div.database_debug_title,
div.debug a,
div.debug a:hover {
  background-color: white;
  color: black;
  text-align: left;
}
div.debug a,
div.debug a:hover,
div.parameters {
  text-decoration: underline;
}
div.database_debug_title {
<<<<<<< HEAD
	font-size: 15pt;
	margin-top: 15px;
	padding: 5px;
	width: 95%;
}


/* Common useful styles */
.invisible {
	display: none;
}
.left { clear: left; float: left;}
.right { clear: right; float: right;}
.clear { clear:both; }
.top {
	vertical-align: top;
	margin-top: 0;
	padding-top: 0;
}
img.left {
	margin-right:1em;
	margin-bottom:1.8em;
}
img.right {
	margin-left:1em;
	margin-bottom:1.8em;
}
.text-right {
	text-align:right;
}
.noshadow {
	-moz-box-shadow: 0px !important;
	-webkit-box-shadow: 0px !important;
	box-shadow: 0px !important;
}
.center_align {
	text-align: center;
}
.left_align {
	text-align: left;
}
.right_align {
	text-align: right;
=======
  font-size: 15pt;
  margin-top: 15px;
  padding: 5px;
  width: 95%;
>>>>>>> 67ab08fc
}<|MERGE_RESOLUTION|>--- conflicted
+++ resolved
@@ -1,38 +1,3 @@
-<<<<<<< HEAD
-=======
-/* Common useful styles */
-.invisible {
-  display: none;
-}
-.left {
-  clear: left;
-  float: left;
-}
-.right {
-  clear: right;
-  float: right;
-}
-.clear {
-  clear: both;
-}
-.top {
-  vertical-align: top;
-  margin-top: 0;
-  padding-top: 0;
-}
-img.left {
-  margin-right: 1em;
-  margin-bottom: 1.8em;
-}
-img.right {
-  margin-left: 1em;
-  margin-bottom: 1.8em;
-}
-.text-right {
-  text-align: right;
-}
-
->>>>>>> 67ab08fc
 /* Debug styles */
 pre.debug,
 div.backtrace {
@@ -63,11 +28,10 @@
   text-decoration: underline;
 }
 div.database_debug_title {
-<<<<<<< HEAD
-	font-size: 15pt;
-	margin-top: 15px;
-	padding: 5px;
-	width: 95%;
+  font-size: 15pt;
+  margin-top: 15px;
+  padding: 5px;
+  width: 95%;
 }
 
 
@@ -107,10 +71,4 @@
 }
 .right_align {
 	text-align: right;
-=======
-  font-size: 15pt;
-  margin-top: 15px;
-  padding: 5px;
-  width: 95%;
->>>>>>> 67ab08fc
 }