div.criticity {
  width: 150px;
  height: 2em;
  color: #fff;
  text-align: center;
  border-radius: 5px;
  font-size: 0.8em;
  padding: 5px;
  margin: 0;
  display: table-cell;
  vertical-align: middle;
}

div.mini-criticity {
  width: 10px;
  height: 3em;
  padding: 0;
  margin: 0;
  display: inline-block;
}

div.mini-criticity.h100p {
  height: 100%;
}

.flex-row.event {
  align-items: center;
}

form.flex-row div.filter_input,
form.flex-row ul {
  width: 30%;
  display: flex;
  flex-direction: row;
  align-items: center;
  align-content: center;
  justify-content: space-between;
  flex: 1;
  margin: 0.5em 3em 0.5em 0;
}

form div.filter_input_little {
  flex: 1;
  display: flex;
  flex-direction: row;
  align-items: baseline;
  flex-wrap: nowrap;
  margin: 0.5em 0 0.5em 0em;
}

form.flex-row div.filter_input.large {
  flex: 1;
  min-width: 700px;
  max-width: 100%;
}

div.filter_input > label,
div.filter_input_little > label {
  width: 10em;
}

form.flex-row > ul,
form.flex-row > ul > li,
form.flex-row > .box-shadow.white_table_graph {
  width: 100%;
}

form.flex-row > .box-shadow.white_table_graph {
  margin-top: 2em;
}

form.flex-row > ul input[type="submit"] {
  float: right;
}

form.flex-row > div > label {
  margin-right: 1em;
}

table.dataTable tbody th,
table.dataTable tbody td {
  padding: 8px 10px;
}

.info_table.events tr > th {
  padding-left: 1em;
  font-size: 8pt;
  font-weight: 300;
  border-bottom: 1px solid #878787;
  cursor: pointer;
}

.info_table.events tr > td {
  height: 2.5em;
}

.sorting_desc {
  background: url(../../images/sort_down_green.png) no-repeat;
  background-position-x: left;
  background-position-y: center;
}
.sorting_asc {
  background: url(../../images/sort_up_green.png) no-repeat;
  background-position-x: left;
  background-position-y: center;
}

.info_table.events > tbody > tr > td {
  -moz-border-radius: 0px;
  -webkit-border-radius: 0px;
  border-radius: 0px;
  border: none;
  padding-left: 0px;
  padding-right: 9px;
  padding-top: 7px;
  padding-bottom: 7px;
  border-bottom: 2px solid #dedede;
  word-break: break-all;
}

.filter_input {
  align-items: center;
  min-width: 400px;
  max-width: 450px;
}

.filter_input .select2,
.filter_input_little > select,
.filter_input_little > input,
.filter_input > select,
.filter_input > input {
  flex: 1;
}

form.flex-row div.filter_input.filter_input_switch {
  justify-content: flex-start;
}

<<<<<<< HEAD
=======
form.flex-row div.filter_input.filter_input_switch .p-slider {
  width: 30px;
}

form .filter_input_not_search .p-switch {
  flex: 0 1 30px;
  margin: 0;
}

>>>>>>> 258c4c2c
fieldset {
  margin: 0 auto;
}

.event.flex-row.h100p.nowrap div {
  max-width: 98%;
}
.event.flex-row.h100p.nowrap .mini-criticity {
  width: 10px;
  min-width: 10px;
  max-width: 10px;
}

.filter_summary {
  margin-bottom: 3em;
  height: 3em;
}

.filter_summary div.label {
  background: #878787;
  color: #fff;
  font-weight: bolder;
  border-radius: 5px;
  padding: 0.5em;
}
.filter_summary div.content {
  padding: 0.5em;
}

.filter_summary > div {
  border: 1px solid #eee;
  border-radius: 5px;
}

.filter_summary div {
  float: left;
  margin-right: 2em;
  text-align: center;
  background: #fff;
}

#events_processing {
  background: #dedede;
  font-size: 3em;
  height: auto;
  padding: 2em;
  color: #777;
  border: none;
  margin-top: -2em;
  box-sizing: border-box;
}

/* Image open dialog in group events by agents*/
#open_agent_groups {
  cursor: pointer;
}

.table_modal_alternate {
  border-spacing: 0px;
  text-align: left;
}

/* Modal window - Show More */
table.table_modal_alternate tr:nth-child(odd) td {
  background-color: #ffffff;
}

table.table_modal_alternate tr:nth-child(even) td {
  background-color: #f9f9f9;
  border-top: 1px solid #e0e0e0;
  border-bottom: 1px solid #e0e0e0;
}

table.table_modal_alternate tr td {
  height: 33px;
  max-height: 33px;
  min-height: 33px;
}

ul.events_tabs {
  background: #ffffff;
  border: 0px;
  display: flex;
  justify-content: space-between;
  padding: 0px;
}

ul.events_tabs:before,
ul.events_tabs:after {
  content: none;
}

ul.events_tabs > li {
  margin: 0;
  width: 100%;
  text-align: center;
  float: none;
  outline-width: 0;
}

ul.events_tabs > li.ui-state-default {
  background: #fff;
  border: none;
  border-bottom: 2px solid #cacaca;
}

ul.events_tabs > li a {
  text-align: center;
  float: none;
  padding: 8px;
  display: block;
}

ul.events_tabs > li span {
  position: relative;
  top: -6px;
  left: 5px;
  margin-right: 10px;
}

ul.events_tabs > li.ui-tabs-active {
  border: none;
}

ul.ui-tabs-nav.ui-corner-all.ui-helper-reset.ui-helper-clearfix.ui-widget-header {
  background: none;
  margin: 0;
  margin-bottom: -1px;
  border: none;
  border-bottom: 1px solid #a9a9a9;
}

ul.ui-tabs-nav.ui-corner-all.ui-helper-reset.ui-helper-clearfix.ui-widget-header
  li {
  border: 0;
  padding: 0.5em;
}

ul.ui-tabs-nav.ui-corner-all.ui-helper-reset.ui-helper-clearfix.ui-widget-header
  li
  > a {
  display: flex;
  align-items: center;
  flex-direction: row;
}
ul.ui-tabs-nav.ui-corner-all.ui-helper-reset.ui-helper-clearfix.ui-widget-header
  li
  > a
  > img {
  margin-right: 0.3em;
}

li.ui-tabs-tab.ui-corner-top.ui-state-default.ui-tab.ui-tabs-active.ui-state-active {
  border-bottom: 5px solid rgb(130, 185, 46) !important;
}

tr.group {
  padding: 5px;
  border: none;
}
tr.group * {
  text-align: left;
  color: #222;
  text-indent: 3em;
  background: #e2e2e2;
}

div.multi-response-buttons {
  margin-top: 2em;
  width: 100%;
  text-align: right;
}

.event_detail_tab_menu li {
  max-width: 160px;
}

.select_tags {
  width: 200px;
}

@media screen and (max-width: 1400px) {
  .select_tags {
    width: 165px;
  }
}

@media screen and (max-width: 1250px) {
  .select_tags {
    width: 125px;
  }
}

@media screen and (max-width: 1100px) {
  .select_tags {
    width: 100px;
  }

  form.flex-row div.filter_input.large {
    flex: 1;
    min-width: 600px;
    max-width: 100%;
  }
}

#events_buffers_display {
  margin-bottom: 10px;
  width: fit-content;
  min-width: 300px;
}

#events_buffers_display ul {
  min-width: 300px;
}

#events_buffers_display li {
  display: flex;
  flex-direction: row;
  justify-content: flex-start;
  align-items: center;
  position: relative;
  height: 20px;
}

#events_buffers_display ul li span.info {
  flex: 1 1 100px;
  text-align: right;
}

#events_buffers_display ul li span.danger {
  color: red;
  display: flex;
  flex-direction: row;
  justify-content: flex-end;
  align-items: center;
}

#events_buffers_display ul li span.danger img {
  position: absolute;
  top: -3px;
}
#events_buffers_display ul li span.text {
  color: #3f3f3f;
}

.white_table_graph_header {
  align-items: center;
}

.container-massive-events-response {
  display: flex;
  flex-direction: column;
  justify-content: flex-start;
  align-items: flex-start;
}

.container-massive-events-response-cell {
  margin-bottom: 10px;
  width: 100%;
  display: flex;
  flex-direction: column;
  justify-content: flex-start;
  align-content: flex-start;
}

.container-massive-events-response-command > span {
  font-style: italic;
}

.container-massive-events-response-output {
  /*border: 2px dashed #ddd;*/
  /*padding: 10px;*/
  margin: 10px;
}

.container-massive-events-response-execute {
  display: flex;
  flex-direction: row;
  justify-content: flex-end;
  align-items: center;
}

#massive-parameters-response {
  display: flex;
  flex-direction: column;
  justify-content: center;
  align-items: center;
}

#massive-parameters-response > div {
  width: 80%;
}

#massive-parameters-response > div h5 {
  text-align: center;
}

#massive-parameters-response > div div {
  display: flex;
  flex-direction: row;
  justify-content: space-between;
  align-items: center;
  margin-bottom: 5px;
}<|MERGE_RESOLUTION|>--- conflicted
+++ resolved
@@ -136,8 +136,6 @@
   justify-content: flex-start;
 }
 
-<<<<<<< HEAD
-=======
 form.flex-row div.filter_input.filter_input_switch .p-slider {
   width: 30px;
 }
@@ -147,7 +145,6 @@
   margin: 0;
 }
 
->>>>>>> 258c4c2c
 fieldset {
   margin: 0 auto;
 }
