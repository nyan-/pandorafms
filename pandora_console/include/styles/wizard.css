--- conflicted
+++ resolved
@@ -28,22 +28,6 @@
 }
 
 .wizard .hidden {
-<<<<<<< HEAD
-  display: none;
-}
-
-.wizard .indented {
-  margin-left: 1em;
-}
-
-.wizard .std_input {
-  display: flex;
-  margin-bottom: 25px;
-  flex-wrap: wrap;
-  justify-content: space-between;
-}
-
-=======
   display: none;
 }
 
@@ -62,7 +46,6 @@
   display: none;
 }
 
->>>>>>> b3d7c56d
 .wizard .std_input > .label_select {
   flex: 1 1 100%;
 }
