--- conflicted
+++ resolved
@@ -4268,8 +4268,6 @@
   text-align: right;
 }
 
-<<<<<<< HEAD
-=======
 /* --- JQUERY-UI --- */
 .ui-button-text-only .ui-button-text {
   font-family: "nunito", sans-serif;
@@ -4559,7 +4557,6 @@
   background-color: rgb(197, 235, 192);
 }
 
->>>>>>> cd83f324
 /* jQuery dialog */
 .no-close .ui-dialog-titlebar-close {
   display: none;
