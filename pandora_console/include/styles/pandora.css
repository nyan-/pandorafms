/**
 *
 * Name: Default theme
 *
 * Extension to manage a list of gateways and the node address where they should
 * point to.
 *
 * @category   Extensions
 * @package    Pandora FMS
 * @subpackage Community
 * @version    1.0.0
 * @license    See below
 *
 *    ______                 ___                    _______ _______ ________
 *   |   __ \.-----.--.--.--|  |.-----.----.-----. |    ___|   |   |     __|
 *  |    __/|  _  |     |  _  ||  _  |   _|  _  | |    ___|       |__     |
 * |___|   |___._|__|__|_____||_____|__| |___._| |___|   |__|_|__|_______|
 *
 * ============================================================================
 * Copyright (c) 2005-2021 Artica Soluciones Tecnologicas
 * Please see http://pandorafms.org for full contribution list
 * This program is free software; you can redistribute it and/or
 * modify it under the terms of the GNU General Public License
 * as published by the Free Software Foundation for version 2.
 * This program is distributed in the hope that it will be useful,
 * but WITHOUT ANY WARRANTY; without even the implied warranty of
 * MERCHANTABILITY or FITNESS FOR A PARTICULAR PURPOSE.  See the
 * GNU General Public License for more details.
 * ============================================================================
 */

/*
 * ---------------------------------------------------------------------
 * - GENERAL STYLES 												-
 * ---------------------------------------------------------------------
 */
/* latin-ext */
@font-face {
  font-family: "Open Sans";
  font-style: normal;
  font-weight: 400;
  src: local("Open Sans Regular"), local("OpenSans-Regular"),
    url(../fonts/mem8YaGs126MiZpBA-UFW50bbck.woff2) format("woff2");
  unicode-range: U+0100-024F, U+0259, U+1E00-1EFF, U+2020, U+20A0-20AB,
    U+20AD-20CF, U+2113, U+2C60-2C7F, U+A720-A7FF;
}
/* latin */
@font-face {
  font-family: "Open Sans";
  font-style: normal;
  font-weight: 400;
  src: local("Open Sans Regular"), local("OpenSans-Regular"),
    url(../fonts/mem8YaGs126MiZpBA-UFVZ0b.woff2) format("woff2");
  unicode-range: U+0000-00FF, U+0131, U+0152-0153, U+02BB-02BC, U+02C6, U+02DA,
    U+02DC, U+2000-206F, U+2074, U+20AC, U+2122, U+2191, U+2193, U+2212, U+2215,
    U+FEFF, U+FFFD;
}
/* latin-ext */
@font-face {
  font-family: "Open Sans";
  font-style: normal;
  font-weight: 600;
  src: local("Open Sans SemiBold"), local("OpenSans-SemiBold"),
    url(../fonts/mem5YaGs126MiZpBA-UNirkOXOhpOqc.woff2) format("woff2");
  unicode-range: U+0100-024F, U+0259, U+1E00-1EFF, U+2020, U+20A0-20AB,
    U+20AD-20CF, U+2113, U+2C60-2C7F, U+A720-A7FF;
}
/* latin */
@font-face {
  font-family: "Open Sans";
  font-style: normal;
  font-weight: 600;
  src: local("Open Sans SemiBold"), local("OpenSans-SemiBold"),
    url(../fonts/mem5YaGs126MiZpBA-UNirkOUuhp.woff2) format("woff2");
  unicode-range: U+0000-00FF, U+0131, U+0152-0153, U+02BB-02BC, U+02C6, U+02DA,
    U+02DC, U+2000-206F, U+2074, U+20AC, U+2122, U+2191, U+2193, U+2212, U+2215,
    U+FEFF, U+FFFD;
}
/* latin-ext */
@font-face {
  font-family: "Open Sans";
  font-style: normal;
  font-weight: 700;
  src: local("Open Sans Bold"), local("OpenSans-Bold"),
    url(../fonts/mem5YaGs126MiZpBA-UN7rgOXOhpOqc.woff2) format("woff2");
  unicode-range: U+0100-024F, U+0259, U+1E00-1EFF, U+2020, U+20A0-20AB,
    U+20AD-20CF, U+2113, U+2C60-2C7F, U+A720-A7FF;
}
/* latin */
@font-face {
  font-family: "Open Sans";
  font-style: normal;
  font-weight: 700;
  src: local("Open Sans Bold"), local("OpenSans-Bold"),
    url(../fonts/mem5YaGs126MiZpBA-UN7rgOUuhp.woff2) format("woff2");
  unicode-range: U+0000-00FF, U+0131, U+0152-0153, U+02BB-02BC, U+02C6, U+02DA,
    U+02DC, U+2000-206F, U+2074, U+20AC, U+2122, U+2191, U+2193, U+2212, U+2215,
    U+FEFF, U+FFFD;
}
@font-face {
  font-family: "Nunito";
  font-style: normal;
  font-weight: 400;
  src: local("Nunito-Regular"), url(../../fonts/nunito.woff) format("woff");
}
@font-face {
  font-family: "lato-thin";
  src: url("../../fonts/Lato-Hairline.ttf");
}
@font-face {
  font-family: "lato-bolder";
  src: url("../../fonts/Lato-Light.ttf");
}
@font-face {
  font-family: "lato-boldest";
  src: url("../../fonts/Lato-Regular.ttf");
}
* {
  font-family: "lato-lighter", "Open Sans", sans-serif;
  letter-spacing: 0.03pt;
  font-size: 8pt;
  box-sizing: border-box;
}
svg * {
  font-size: 11pt;
}
html {
  height: 100%;
}
body {
  background-color: #fff;
  margin: 0 auto;
  display: flex;
  flex-direction: column;
  min-height: 100%;
}
input,
textarea {
  border: 1px solid #ddd;
}
textarea {
  padding: 5px;
  min-height: 100px;
  width: 99%;
}
input {
  padding: 2px 3px 4px 3px;
  vertical-align: middle;
}

input[type="checkbox"] {
  display: inline;
}
select {
  padding: 2px 3px 3px 3px;
  vertical-align: middle;
  border: 1px solid #ddd;
}
input.button {
  font-family: Arial, Sans-serif;
  border: 4px solid #ccc;
  background: #fff;
  padding: 2px 3px;
  margin: 10px 15px;
}

input[type="submit"],
input[type="button"] {
  cursor: pointer;
}

h1,
h2,
h3,
h4 {
  font-weight: bold;
  font-size: 1em;
  font-family: Arial, Sans-serif;
  text-transform: uppercase;
  color: #3f3f3f;
  padding-bottom: 4px;
  padding-top: 7px;
}
h1 {
  font-size: 16px;
}
h2 {
  font-size: 15px;
}
h3 {
  font-size: 14px;
}
h4 {
  margin-bottom: 10px;
  font-size: 13px;
  color: #3f3f3f;
  text-transform: none;
}

table tbody tr td h4 {
  color: #ffffff;
}
a {
  color: #3f3f3f;
  text-decoration: none;
}
a:hover {
  color: #373737;
  text-decoration: underline;
}
:focus {
  outline-color: #82b92e;
}
a:focus,
input:focus,
button:focus {
  outline: 0;
  outline-width: 0;
}
th > label {
  padding-top: 7px;
}
input:disabled {
  background-color: #ddd;
}
textarea:disabled {
  background-color: #ddd;
}
select:disabled {
  background-color: #ddd;
}
ul {
  list-style-type: none;
  padding-left: 0;
  margin-left: 0;
}
code,
pre {
  font-family: courier, serif;
}
fieldset {
  background-color: #fff;
  border: 1px solid #e2e2e2;
  padding: 0.5em;
  margin-bottom: 20px;
  position: relative;
  border-radius: 5px;
}
fieldset legend {
  font-size: 1.1em;
  font-weight: bold;
  line-height: 20px;
  color: #3f3f3f;
}
td input[type="checkbox"] {
  padding: 10px;
  margin-top: 2px;
  display: table-cell;
}
input[type="image"] {
  border: 0px;
  background-color: transparent;
}
table,
img {
  border: 0px;
}
table pre {
  white-space: pre-wrap;
}
tr:first-child > th {
  background-color: #373737;
}
th {
  color: #fff;
  background-color: #666;
  font-size: 7.5pt;
  letter-spacing: 0.3pt;
}

/* Remove background when autocomplete */
input:-webkit-autofill,
input:-webkit-autofill:hover,
input:-webkit-autofill:focus textarea:-webkit-autofill,
textarea:-webkit-autofill:hover textarea:-webkit-autofill:focus,
select:-webkit-autofill,
select:-webkit-autofill:hover,
select:-webkit-autofill:focus {
  -webkit-box-shadow: 0 0 0px 1000px #ffffff inset;
}

/* All select type multiple */
select[multiple] option:checked {
  background: #82b92e linear-gradient(0deg, #82b92e 0%, #82b92e 100%);
  color: #fff;
}

select option:checked {
  background-color: #82b92e;
  color: #fff;
}

select > option:hover {
  background-color: #cbcbcb;
}

select:-internal-list-box {
  border: none;
}

/* --- Font ttf --- */
@font-face {
  font-family: "DejaVuSerif-BoldFont";
  src: url("../fonts/DejaVuSerif-Bold.ttf") format("truetype");
}

.DejaVuSerif-Bold {
  font-family: DejaVuSerif-BoldFont, sans-serif;
}

@font-face {
  font-family: "DejaVuSerif-BoldItalicFont";
  src: url("../fonts/DejaVuSerif-BoldItalic.ttf") format("truetype");
}

.DejaVuSerif-BoldItalic {
  font-family: DejaVuSerif-BoldItalicFont, sans-serif;
}

@font-face {
  font-family: "DejaVuSerif-ItalicFont";
  src: url("../fonts/DejaVuSerif-Italic.ttf") format("truetype");
}

.DejaVuSerif-Italic {
  font-family: DejaVuSerif-ItalicFont, sans-serif;
}

@font-face {
  font-family: "DejaVuSerifFont";
  src: url("../fonts/DejaVuSerif.ttf") format("truetype");
}

.DejaVuSerif {
  font-family: DejaVuSerifFont, sans-serif;
}

@font-face {
  font-family: "DejaVuSerifCondensed-BoldFont";
  src: url("../fonts/DejaVuSerifCondensed-Bold.ttf") format("truetype");
}

.DejaVuSerifCondensed-Bold {
  font-family: DejaVuSerifCondensed-BoldFont, sans-serif;
}

@font-face {
  font-family: "DejaVuSerifCondensed-BoldItalicFont";
  src: url("../fonts/DejaVuSerifCondensed-BoldItalic.ttf") format("truetype");
}

.DejaVuSerifCondensed-BoldItalic {
  font-family: DejaVuSerifCondensed-BoldItalicFont, sans-serif;
}

@font-face {
  font-family: "DejaVuSerifCondensed-ItalicFont";
  src: url("../fonts/DejaVuSerifCondensed-Italic.ttf") format("truetype");
}

.DejaVuSerifCondensed-Italic {
  font-family: DejaVuSerifCondensed-ItalicFont, sans-serif;
}

@font-face {
  font-family: "DejaVuSerifCondensedFont";
  src: url("../fonts/DejaVuSerifCondensed.ttf") format("truetype");
}

.DejaVuSerifCondensed {
  font-family: DejaVuSerifCondensedFont, sans-serif;
}

@font-face {
  font-family: "FreeSansFont";
  src: url("../fonts/FreeSans.ttf") format("truetype");
}

.FreeSans {
  font-family: FreeSansFont, sans-serif;
}

@font-face {
  font-family: "FreeSansBoldFont";
  src: url("../fonts/FreeSans-Bold.ttf") format("truetype");
}

.FreeSansBold {
  font-family: FreeSansBoldFont, sans-serif;
}

@font-face {
  font-family: "smallfontFont";
  src: url("../fonts/smallfont.ttf") format("truetype");
}

.smallfont {
  font-family: smallfontFont, sans-serif;
}

@font-face {
  font-family: "unicodeFont";
  src: url("../fonts/unicode.ttf") format("truetype");
}

@font-face {
  font-family: "opensansFont";
  src: url("../../fonts/opensans.woff2") format("woff2");
}

.opensansfont {
  font-family: opensansFont, sans-serif;
}

@font-face {
  font-family: "roboto";
  src: url("../../fonts/roboto.woff2") format("woff2");
}

@font-face {
  font-family: "opensans";
  src: url("../../fonts/opensans.woff2") format("woff2");
}

@font-face {
  font-family: "lato";
  src: url("../../fonts/lato.woff2") format("woff2");
}

@font-face {
  font-family: "leaguegothic";
  src: url("../../fonts/leaguegothic.woff") format("woff");
}
.unicode {
  font-family: unicodeFont, sans-serif;
}

/*
 * ---------------------------------------------------------------------
 * - GLOBAL STYLES                           									-
 * ---------------------------------------------------------------------
 */
.truncate {
  white-space: nowrap;
  overflow: hidden;
  text-overflow: ellipsis;
}
.truncate:hover {
  white-space: pre-wrap;
}
.w120px {
  width: 120px;
  max-width: 120px;
}
.w200px {
  width: 200px;
  max-width: 200px;
}
.w240px {
  width: 240px;
  max-width: 240px;
}
.w250px {
  width: 250px;
  max-width: 250px;
}
.w290px {
  width: 290px;
  max-width: 290px;
}
.w500px {
  width: 500px;
  max-width: 500px;
}
.mw120px {
  min-width: 120px;
}
.mw180px {
  min-width: 180px;
}
.mw250px {
  min-width: 250px;
}
.mw500px {
  min-width: 500px;
}
.mw600px {
  min-width: 600px;
}
.mw800px {
  min-width: 800px;
}
.w20px {
  width: 20px;
}
.nowrap {
  white-space: nowrap;
}
.inline {
  display: inline-block;
}
.w10p {
  width: 10%;
}
.w20p {
  width: 20%;
}
.w30p {
  width: 30%;
}
.w40p {
  width: 40%;
}
.w50p {
  width: 50%;
}
.w60p {
  width: 60%;
}
.w70p {
  width: 70%;
}
.w80p {
  width: 80%;
}
.w90p {
  width: 90%;
}
.w100p {
  width: 100%;
}

.h10p {
  height: 10%;
}

.h20p {
  height: 20%;
}

.h30p {
  height: 30%;
}

.h40p {
  height: 40%;
}

.h50p {
  height: 50%;
}

.h80p {
  height: 80%;
}

.h100p {
  height: 100%;
}
.no-text-imp {
  font-size: 0 !important;
}
.noselect {
  -webkit-touch-callout: none; /* iOS Safari */
  -webkit-user-select: none; /* Safari */
  -khtml-user-select: none; /* Konqueror HTML */
  -moz-user-select: none; /* Old versions of Firefox */
  -ms-user-select: none; /* Internet Explorer/Edge */
  user-select: none; /* Non-prefixed version, currently supported by Chrome, Opera and Firefox */
}
.flex-content-right {
  display: flex;
  flex-direction: row;
  flex-wrap: nowrap;
  justify-content: flex-end;
  align-content: flex-end;
}
.flex-column {
  display: flex;
  flex-direction: column;
  flex-wrap: wrap;
  justify-content: space-between;
  align-content: center;
}

.flex-row {
  display: flex;
  flex-direction: row;
  flex-wrap: wrap;
  justify-content: space-between;
  align-content: center;
}
.flex-nowrap {
  flex-wrap: nowrap;
}
.flex-row-baseline {
  display: flex;
  flex-direction: row;
  align-items: baseline;
}

.flex-row-vcenter {
  display: flex;
  flex-direction: row;
  flex-wrap: wrap;
  align-items: center;
}

.flex-row-end {
  display: flex;
  flex-direction: row;
  flex-wrap: wrap;
  align-items: flex-end;
}

.flex-row-start {
  display: flex;
  flex-direction: row;
  flex-wrap: wrap;
  align-items: flex-start;
}

.flex-row-reverse {
  display: flex;
  flex-direction: row-reverse;
  flex-wrap: wrap;
  align-items: flex-start;
}

.flex-space-around {
  justify-content: space-around;
}

.flex-end {
  justify-content: flex-end;
}

.flex-start {
  justify-content: flex-start;
}
.padding-2 {
  padding: 2em;
}
.padding-4 {
  padding: 4em;
}
.padding-6 {
  padding: 6em;
}
.padding-right-2 {
  padding-right: 2em;
}
.padding-right-2-imp {
  padding-right: 2em !important;
}
.margin-soft {
  margin: 0.3em 1em;
}
.margin-right-1 {
  margin-right: 1em;
}
.margin-left-1 {
  margin-left: 1em;
}
.margin-right-2 {
  margin-right: 2em;
}
.margin-left-2 {
  margin-left: 2em;
}
.no-border {
  border: none;
}
.no-border-imp,
.no-border-imp > div {
  border: none !important;
}
.no-padding {
  padding: 0;
}
.no-padding-imp {
  padding: 0 !important;
}
.no-margin {
  margin: 0;
}
.box-shadow {
  box-shadow: 0px 0px 15px -4px #dadada;
}
.align-top td {
  vertical-align: top;
}
.no-td-borders td {
  border: none;
}
.no-td-padding td {
  padding: 0;
}
.td-bg-white td {
  background: #fff;
}
.float-left {
  float: left;
}
.float-right {
  float: right;
}
.invisible {
  display: none;
}
.invisible_important {
  display: none !important;
}

.visible {
  display: block;
}

div#page {
  background: #fbfbfb;
  background-image: none;
  clear: both;
  width: auto;
  padding-top: 5px;
  padding-right: 6em;
  display: flex;
  flex-direction: column;
}

body.pure {
  background-color: #fff;
}

div#container {
  margin: 0 auto;
  min-width: 960px;
  text-align: left;
  height: 100%;
  background: #fff;
  width: 100%;
}

div#main {
  width: 100%;
  margin: 0 auto;
  margin-left: 3em;
  position: relative;
  min-height: 850px;
}

textarea.conf_editor {
  padding: 5px;
  width: 650px;
  height: 350px;
}

textarea.conf_error {
  background-image: url(../../images/err.png);
  background-repeat: no-repeat;
  background-position: top right;
}

a.white_bold {
  color: #eee;
  text-decoration: none;
  font-weight: bold;
}

a.white {
  color: #eee;
  text-decoration: none;
}

p.center {
  text-align: center;
}

.center {
  text-align: center;
}
.centered {
  margin: 0 auto;
}

.margin-top-10 {
  margin-top: 10px;
}

.margin-bottom-10 {
  margin-bottom: 10px;
}

.margin-tb-10 {
  margin-top: 10px;
  margin-bottom: 10px;
}

.img_help {
  cursor: help;
}

/* Legacy spinner */
#loading {
  position: fixed;
  width: 200px;
  margin-left: 30%;
  text-align: center;
  top: 50%;
  background-color: #999999;
  padding: 20px;
}

/* New standard spinner */
#loading_spinner {
  position: fixed;
  margin-left: 30%;
  text-align: center;
  top: 50%;
  background-color: #fff;
  border: 2px solid #82b92e;
  box-shadow: 2px 2px 2px #9dbba1;
  padding: 20px;
  z-index: 100;
}

.tactical_set legend {
  text-align: left;
  color: #3f3f3f;
}

.tactical_set {
  background: #fff;
  border: 1px solid #e2e2e2;
  margin-left: auto;
  margin-right: auto;
  width: auto;
}

/* --- Botones --- */
button.sub,
input.sub {
  font-weight: normal;
  -moz-border-radius: 2px;
  -webkit-border-radius: 2px;
  border-radius: 2px;
  font-size: 1.2em;
  background-color: #fff;
  background-repeat: no-repeat;
  background-position: 92% 10px;
  color: #000;
  padding-bottom: 10px;
  padding-top: 10px;
  padding-left: 15px;
  margin-left: 10px;
  border: 1px solid #888;
  font-family: "lato", "Open Sans", sans-serif;
  cursor: pointer;
}

button.sub:hover,
input.sub:hover {
  border: 1px solid #333;
}

button.sub:active,
input.sub:active {
  border: 1px solid #000;
  color: #333;
  background-color: #e1e1e1;
}

button.sub[disabled],
input.sub[disabled] {
  color: #b4b4b4;
  background-color: #f3f3f3;
  border-color: #b6b6b6;
  cursor: default;
}

/*
 * ---------------------------------------------------------------------
 * - NO ACCESS PAGE - noaccess2.php 								-
 * ---------------------------------------------------------------------
 */
#noaccess {
  position: relative;
  margin-top: 25px;
  left: 15px;
  padding-top: 5px;
  background-color: #ffffff;
  border-top-left-radius: 2px;
  border-top-right-radius: 2px;
  border-bottom-left-radius: 2px;
  border-bottom-right-radius: 2px;
}

#noaccess-title {
  color: #fff;
  font-weight: bold;
  padding-top: 5px;
  margin-left: 5px;
  background: none repeat scroll 0% 0% #82b92e;
  border-top-left-radius: 2px;
  border-top-right-radius: 2px;
  border-bottom-left-radius: 2px;
  border-bottom-right-radius: 2px;
  text-align: center;
}

#noaccess-text {
  font-size: 12px;
  text-align: justify;
  padding-top: 25px;
  padding-right: 50px;
  float: right;
}

#noaccess-image {
  position: relative;
  left: 10px;
  top: 10px;
  float: left;
}

/*div#activity{
	padding-top: 0px;
	padding-bottom: 18px;
}
div#activity table td > img {
	vertical-align: middle;
}
div#noa {
	float: right;
	padding-right: 50px;
	margin-top: 25px;
}
div#db_f {
	text-align: justify;
	margin: auto;
	padding: 0.5em;
	width: 55em;
	margin-top: 3em;
}
div#db_ftxt {
	float: right;
	padding-top: 10px;
}*/

/*
 * ---------------------------------------------------------------------
 * - HELP DIALOG - login_help_dialog.php and pandora_help.php 		-
 * ---------------------------------------------------------------------
 */
div#main_help {
  width: 100%;
}
div#main_help div.databox,
.license_databox {
  background: F3F3F3;
  -moz-border-radius: 8px;
  -webkit-border-radius: 8px;
  border-radius: 8px;
  border: 0px;
  padding-left: 25px;
  padding-right: 25px;
  margin-top: 10px;
  -moz-box-shadow: -1px 1px 6px #aaa;
  -webkit-box-shadow: -1px 1px 6px #aaa;
  box-shadow: -1px 1px 6px #aaa;
}

div#main_help div.databox h1 {
  padding-bottom: 0px;
  margin-bottom: 0px;
  font-weight: bold;
  font-family: sans-serif, verdana;
}

div#main_help div.databox h3,
div#main_help div.databox h2 {
  color: #6eb432;
  font-family: sans-serif, verdana;
}

div#main_help div.databox h3 {
  font-size: 12px;
}

div#main_help a.footer,
div#main_help span {
  color: #999;
}

div#main_help div.databox hr {
  width: 100%;
  border: 0px;
  height: 1px;
  background-color: #222;
  margin: 0px;
}

div#main_help div.databox p {
  line-height: 15px;
  text-align: justify;
}

/*
 * ---------------------------------------------------------------------
 * - HEADER AND LEFT MENU STYLES 									-
 * ---------------------------------------------------------------------
 */
div#menu_container {
  -moz-border-top-right-radius: 6px;
  -webkit-border-top-right-radius: 6px;
  border-top-right-radius: 6px;
  z-index: 1010;
  width: 40px;
  height: 100%;
}

div#menu {
  width: 45px;
  float: left;
  z-index: 2000;
  position: absolute;
}

div#head {
  font-size: 8pt;
  width: 100%;
  height: 60px;
  padding-top: 0px;
  margin: 0 auto;
  border-bottom: 1px solid #9ca4a6;
  min-width: 882px;
  background-color: #fff;
  color: #000;
  z-index: 11;
}

.fixed_header {
  position: fixed;
  left: 0;
  top: 0;
  width: 100%;
  z-index: 11;
}

#ver {
  margin-bottom: 25px;
}

/*.databox_error {
	width: 657px;
	height: 400px;
	border: none;
	background-color: #fafafa;
	background: url(../../images/splash_error.png) no-repeat;
}

input.chk {
	margin-right: 0px;
	border: 0px none;
	height: 14px;
}*/
input.datos {
  background-color: #f5f5f5;
}
/*input.datos_readonly {
	background-color: #050505;
}*/

/*
 * ---------------------------------------------------------------------
 * - REPORTS 														-
 * ---------------------------------------------------------------------
 */
.agent_reporting {
  margin: 5px;
  padding: 5px;
}

.report_table,
.agent_reporting {
  border: #ccc outset 3px;
}

/* global syles */
.bg {
  /* op menu */
  background: #82b92e;
  height: 20px;
}

.bg2 {
  /* main page */
  background-color: #0a160c;
}
.bg3 {
  /* godmode */
  background: #666666;
}
.bg4 {
  /* links */
  background-color: #989898;
}
.bg,
.bg2,
.bg3,
.bg4 {
  position: relative;
  width: 100%;
}
.bg2,
.bg3,
.bg4 {
  height: 18px;
}
.f10,
#ip {
  font-size: 7pt;
  text-align: center;
}
.f9,
.f9i,
.f9b,
.datos_greyf9,
.datos_bluef9,
.datos_greenf9,
.datos_redf9,
.datos_yellowf9,
td.f9,
td.f9i,
td.datosf9,
td.datos2f9 {
  font-size: 6.5pt;
}
.f9i,
.redi {
  font-style: italic;
}
.tit {
  padding: 6px 0px;
  height: 14px;
}
.tit,
.titb {
  font-weight: bold;
  color: #fff;
  text-align: center;
}

.suc * {
  color: #5a8629;
}

.info * {
  color: #006f9d;
}

.error * {
  color: #f85858;
}

.warning * {
  color: #f3b200;
}

.help {
  background: url(../../images/help.png) no-repeat;
}
.red,
.redb,
.redi,
.error {
  color: #c00;
}

.sep {
  margin-left: 30px;
  border-bottom: 1px solid #708090;
  width: 100%;
}
.orange {
  color: #fd7304;
}
.green {
  color: #5a8629;
}
.yellow {
  color: #f3c500;
}
.greenb {
  color: #00aa00;
}
.grey {
  color: #808080;
  font-weight: bold;
}
.blue {
  color: #5ab7e5;
  font-weight: bold;
}
.redb,
.greenb,
td.datos_id,
td.datos2_id {
  font-weight: bold;
}
.p10 {
  padding-top: 1px;
  padding-bottom: 0px;
}
.p21 {
  padding-top: 2px;
  padding-bottom: 1px;
}
.w120 {
  width: 120px;
}
.w130,
#table-agent-configuration select {
  width: 130px;
}
.w135 {
  width: 135px;
}
.w155,
#table_layout_data select {
  width: 155px;
}
.top,
.top_red,
.bgt,
td.datost,
td.datos2t {
  vertical-align: top;
}
.top_red {
  background: #ff0000;
}
.bot,
.titb,
td.datosb {
  vertical-align: bottom;
}
.msg {
  margin-top: 15px;
  text-align: justify;
}
ul.mn {
  list-style: none;
  padding: 0px 0px 0px 0px;
  margin: 0px 0px 0px 0px;
  line-height: 15px;
}
.gr {
  font-size: 10pt;
  font-weight: bold;
}
a.mn,
.gr {
  font-family: Arial, Verdana, sans-serif, Helvetica;
}
div.nf {
  background: url(../../images/info.png) no-repeat scroll 0 50% transparent;
  margin-left: 7px;
  padding: 8px 1px 6px 25px;
}
div.title_line {
  background-color: #4e682c;
  height: 5px;
  width: 762px;
}

.alpha50 {
  filter: alpha(opacity=50);
  -moz-opacity: 0.5;
  opacity: 0.5;
  -khtml-opacity: 0.5;
}

/*
 * ---------------------------------------------------------------------
 * - RIGHT MENU SECTION 											-
 * ---------------------------------------------------------------------
 */
#menu_tab_frame,
#menu_tab_frame_view,
#menu_tab_frame_view_bc {
  display: flex;
  align-items: flex-end;
  justify-content: space-between;
  border-bottom: 2px solid #82b92e;
  min-height: 50px;
  width: calc(100% + 3em);
  padding-right: 0px;
  margin-bottom: 20px;
  height: 50px;
  box-sizing: border-box;
  background-color: #fafafa;
  border-top-right-radius: 7px;
  border-top-left-radius: 7px;
  box-shadow: 1px 1px 4px rgba(0, 0, 0, 0.1);
  margin-left: -3em;
}

/* Breadcrum */
#menu_tab_frame_view_bc {
  min-height: 55px;
  align-items: unset;
}

#menu_tab_frame_view_bc .breadcrumbs_container {
  align-self: flex-start;
}

.menu_tab_left_bc {
  flex-direction: column;
  display: flex;
  justify-content: space-between;
  margin-right: 20px;
  overflow: hidden;
}

.breadcrumbs_container {
  padding-left: 2.5em;
  padding-top: 4px;
  text-indent: 0.25em;
  color: #848484;
  font-size: 10pt;
  font-family: "lato-bolder", "Open Sans", sans-serif;
}

.breadcrumb_active {
  color: #82b92e;
  font-size: 10pt;
  font-family: "lato-bolder", "Open Sans", sans-serif;
}
/* End - Breadcrum */

#menu_tab {
  margin-right: 10px;
}

#menu_tab .mn,
#menu_tab ul,
#menu_tab .mn ul {
  padding: 0px;
  list-style: none;
  margin: 0px 0px 0px 0px;
}
#menu_tab .mn li {
  float: right;
  position: relative;
  margin: 0px 0px 0px 0px;
}

#menu_tab li.separator_view {
  padding: 4px;
}

#menu_tab li.separator {
  padding: 4px;
}

#menu_tab li.nomn_high a {
  color: #fff;
}
#menu_tab .mn li a {
  display: block;
  text-decoration: none;
  padding: 0px;
  margin: 0px;
  padding-top: 6px;
}
#menu_tab li.nomn:hover a,
#menu_tab li:hover ul a:hover {
  color: #fff;
}

/* --- Tabs Submenu --- */
ul.subsubmenu {
  border-bottom-right-radius: 5px;
  border-bottom-left-radius: 5px;
  -moz-border-bottom-right-radius: 5px;
  -moz-border-bottom-left-radius: 5px;
  -webkit-border-bottom-right-radius: 5px;
  -webkit-border-bottom-left-radius: 5px;
}

ul.subsubmenu li {
  background-color: #fff;
  font-weight: bold;
  text-decoration: none;
  font-size: 14px;
  border-color: #e2e2e2;
  border-style: solid;
  border-width: 1px;
}

ul.subsubmenu li a {
  padding: 0px 10px 5px;
}

.subsubmenu {
  position: absolute;
  float: right;
  z-index: 9999;
  display: none;
  margin-top: 5px;
  left: 0px;
}
.subsubmenu li {
  margin-top: 0px;
}

div#agent_wizard_subtabs {
  position: absolute;
  margin-left: 0px;
  display: none;
  padding-bottom: 3px;
  z-index: 1000;
}

.agent_wizard_tab:hover {
  cursor: default;
}

/*
 * ---------------------------------------------------------------------
 * - SECTION TITLE LEFT (green background)							-
 * ---------------------------------------------------------------------
 */
/* TAB TITLE */
#menu_tab_left {
  max-width: 60%;
  margin-right: 20px;
}

#menu_tab_left span {
  padding-left: 0.9em;
}

#menu_tab_left .mn,
#menu_tab_left ul {
  color: #343434;
  padding: 0px 0px 0px 0px;
  list-style: none;
  margin: 0px 0px 0px 0px;
}

#menu_tab_left .mn li a {
  display: block;
  text-decoration: none;
}
#menu_tab_left li.view a {
  color: #343434;
  display: none;
}

#menu_tab_left li.view {
  margin-left: 0px;
  padding-left: 10px;
  padding-bottom: 4px;
  white-space: nowrap;
}

#menu_tab_left li.view img.bottom {
  width: 24px;
  height: 24px;
}

#menu_tab_left li a,
#menu_tab_left li span {
  color: #343434;
  font-family: "lato-bolder", "Open Sans", sans-serif;
  font-size: 18pt;
  line-height: 18pt;
}

/* New styles for data box */
/*
 * ---------------------------------------------------------------------
 * - TABLES			 												-
 * ---------------------------------------------------------------------
 */
.databox,
.databox_color,
.databox_frame {
  margin-bottom: 5px;
  margin-top: 0px;
  margin-left: 0px;
  border: 1px solid #e2e2e2;
  -moz-border-radius: 4px;
  -webkit-border-radius: 4px;
  border-radius: 4px;
}
.databox_color {
  padding-top: 5px;
  background-color: #fafafa;
}

table.databox {
  background-color: #f9faf9;
  border-spacing: 0px;
  -moz-box-shadow: 0px 0px 0px #ddd;
  -webkit-box-shadow: 0px 0px 0px #ddd;
  box-shadow: 0px 0px 0px #ddd;
}

.databox > tbody > tr > td {
  -moz-border-radius: 0px;
  -webkit-border-radius: 0px;
  border-radius: 0px;
  border: 0px none #e2e2e2;
  padding-left: 9px;
  padding-right: 9px;
  padding-top: 7px;
  padding-bottom: 7px;
}

.databox > thead > tr > th,
.databox > tbody > tr > th,
.databox > thead > tr > th a {
  padding: 9px 7px;
  font-weight: normal;
  color: #fff;
  text-align: justify;
}

.databox > th * {
  color: #fff;
}

.databox > th > input,
.databox > th > textarea,
.databox > th > select,
.databox > th > select > option {
  color: #222;
}

.databox.data > tbody > tr > td:first-child {
  border-left: 1px solid #e2e2e2;
}

.databox.data > tbody > tr:last-child > td:first-child {
  border-bottom-left-radius: 4px;
}

.databox.data > tbody > tr > td:last-child {
  border-right: 1px solid #e2e2e2;
}

.databox.data > tbody > tr:last-child > td:last-child {
  border-bottom-right-radius: 4px;
}

.databox.data > thead > tr:first-child > th:first-child {
  border-left: 1px solid #e2e2e2;
  border-top-left-radius: 4px;
  border-color: #373737;
}

.databox.data > thead > tr:first-child > th:last-child {
  border-right: 1px solid #e2e2e2;
  border-top-right-radius: 4px;
  border-color: #373737;
}
.databox.data {
  border: none;
}

.tabletitle {
  color: #333;
}

/* events */
table.alternate tr:nth-child(odd) td {
  background-color: #ffffff;
}
table.alternate tr:nth-child(even) td {
  background-color: #e4e5e4;
}

table.rounded_cells td {
  padding: 4px 4px 4px 10px;
  -moz-border-radius: 6px;
  -webkit-border-radius: 6px;
  border-radius: 6px;
}

.action-buttons {
  text-align: right;
}

button.next,
button.upd,
button.ok,
button.wand,
button.delete,
button.cog,
button.target,
button.search,
button.copy,
button.add,
button.graph,
button.percentile,
button.binary,
button.camera,
button.config,
button.filter,
button.cancel,
button.default,
button.deploy,
input.deploy,
input.next,
input.upd,
input.ok,
input.wand,
input.delete,
input.cog,
input.target,
input.search,
input.copy,
input.add,
input.graph,
input.percentile,
input.binary,
input.camera,
input.config,
input.filter,
input.cancel,
input.default,
input.pdf,
input.spinn {
  padding-right: 30px;
}

button.next,
input.next {
  background-image: url(../../images/input_go.png);
}
button.upd,
input.upd {
  background-image: url(../../images/input_update.png);
}
button.wand,
input.wand {
  background-image: url(../../images/input_wand.png);
}
button.wand:disabled,
input.wand:disabled {
  background-image: url(../../images/input_wand.disabled.png);
}
button.search,
input.search {
  background-image: url(../../images/input_zoom.png);
}
button.search:disabled,
input.search:disabled {
  background-image: url(../../images/input_zoom.disabled.png);
}
button.ok,
input.ok {
  background-image: url(../../images/input_tick.png);
}
button.ok:disabled,
input.ok:disabled {
  background-image: url(../../images/input_tick.disabled.png);
}
button.add,
input.add {
  background-image: url(../../images/input_add.png);
}
button.add:disabled,
input.add:disabled {
  background-image: url(../../images/input_add.disabled.png);
}
button.cancel,
input.cancel {
  background-image: url(../../images/input_cross.png);
}
button.cancel:disabled,
input.cancel:disabled {
  background-image: url(../../images/input_cross.disabled.png);
}
button.delete,
input.delete {
  background-image: url(../../images/input_delete.png);
}
button.delete:disabled,
input.delete:disabled {
  background-image: url(../../images/input_delete.disabled.png);
}
button.cog,
input.cog {
  background-image: url(../../images/input_cog.png);
}
button.cog:disabled,
input.cog:disabled {
  background-image: url(../../images/input_cog.disabled.png);
}
button.config,
input.config {
  background-image: url(../../images/input_config.png);
}
button.config:disabled,
input.config:disabled {
  background-image: url(../../images/input_config.disabled.png);
}
button.filter,
input.filter {
  background-image: url(../../images/input_filter.png);
}
button.filter:disabled,
input.filter:disabled {
  background-image: url(../../images/input_filter.disabled.png);
}
button.pdf,
input.pdf {
  background-image: url(../../images/input_pdf.png);
}
button.pdf:disabled,
input.pdf:disabled {
  background-image: url(../../images/input_pdf.disabled.png);
}
button.camera,
input.camera {
  background-image: url(../../images/input_camera.png);
}
button.spinn,
input.spinn {
  background-image: url(../../images/spinner_green.gif);
}
button.deploy,
input.deploy {
  background-image: url(../../images/input_deploy.png);
}

button.add-item-img,
input.add-item-img {
  background-image: url(../../images/add.png);
  background-repeat: no-repeat;
  background-position: center;
}

button.remove-item-img,
input.remove-item-img {
  background-image: url(../../images/delete.png);
  background-repeat: no-repeat;
  background-position: center;
}

button.pure_full,
input.pure_full {
  background-image: url(../../images/full_screen.png);
  background-repeat: no-repeat;
  background-size: 21px 21px;
}

button.pure_normal,
input.pure_normal {
  background-image: url(../../images/normal_screen.png);
  background-repeat: no-repeat;
  background-size: 21px 21px;
}

/* end of classes for event priorities */
div#main_pure {
  background-color: #fefefe;
  text-align: left;
  margin-bottom: 25px;
  margin-top: 30px;
  margin-left: 10px;
  margin-right: 10px;
  height: 1000px;
  width: 98%;
  position: static;
}
/*#table-agent-configuration radio {
	margin-right: 40px;
}*/
.ui-draggable {
  cursor: move;
}

/* IE 7 Hack */
#editor {
  *margin-top: 10px;
}
/* big_data is used in tactical and logon_ok */
.big_data {
  text-decoration: none;
  font-family: "lato", "Open Sans", sans-serif;
  font-size: 2em;
}

.med_data {
  text-decoration: none;
  font-family: "lato", "Open Sans", sans-serif;
  font-size: 1.5em;
}

.notify {
  background-color: #f7ffa5;
  text-align: center;
  font-weight: bold;
  padding: 8px;
  margin: 0px 0px 0px 0px;
  z-index: -1;
}

.notify a {
  color: #003a3a;
  text-decoration: underline;
}

.listing {
  border-collapse: collapse;
}
.listing td {
  border-bottom: 1px solid #cccccc;
  border-top: 1px solid #cccccc;
}
span.actions {
  margin-left: 30px;
}
.actions {
  min-width: 200px;
}
select#template,
select#action {
  width: 250px;
}

/* Modules */
table#simple {
  padding: 30px;
}
table#simple select#id_module_type,
table#alert_search select#id_agent,
table#alert_search select#id_group,
table#network_component select#type {
  width: 200px;
}
table#simple select#select_snmp_oid,
table#simple select#id_plugin,
table#network_component select#id_plugin {
  width: 270px;
}
table#simple select#prediction_id_group,
table#simple select#prediction_id_agent,
table#simple select#prediction_module {
  width: 50%;
  display: block;
}
table#simple input#text-plugin_parameter,
table#simple input#text-snmp_oid,
table#source_table select,
table#destiny_table select,
table#target_table select,
table#filter_compound_table select,
table#filter_compound_table #text-search,
table#delete_table select {
  width: 100%;
}
table#simple select#network_component_group,
table#simple select#network_component {
  width: 90%;
}
table#simple span#component_group,
table#simple span#component {
  width: 45%;
  font-style: italic;
}
table#simple label {
  display: inline;
  font-weight: normal;
  font-style: italic;
}
.clickable {
  cursor: pointer;
}
table#agent_list tr,
table.alert_list tr {
  vertical-align: top;
}
.toggle {
  border-collapse: collapse;
}
.toggle td {
  border-left: 1px solid #d3d3d3;
}

ul.actions_list {
  list-style-image: url(../../images/arrow.png);
  list-style-position: inside;
  margin-top: 0;
}
div.loading {
  background-color: #fff1a8;
  margin-left: auto;
  margin-right: auto;
  padding: 5px;
  text-align: center;
  font-style: italic;
  width: 95%;
}
div.loading img {
  float: right;
}
/* Tablesorter jQuery pager */
div.pager {
  margin-left: 10px;
  margin-top: 5px;
}
div.pager img {
  position: relative;
  top: 4px;
  padding-left: 5px;
}
div.pager input {
  padding-left: 5px;
}
.pagedisplay {
  border: 0;
  width: 35px;
}
/* Steps style */
ol.steps {
  margin-bottom: 70px;
  padding: 0;
  list-style-type: none;
  list-style-position: outside;
}
ol.steps li {
  float: left;
  background-color: #efefef;
  padding: 5px;
  margin-left: 5px;
  width: 150px;
}
ol.steps li a {
  color: #111;
}
ol.steps li.visited a {
  color: #999;
}
ol.steps li span {
  font-weight: normal;
  display: block;
  color: #777;
}
ol.steps li.visited span {
  color: #999;
}
ol.steps li.current {
  border-left: 5px solid #778866;
  margin-left: 0;
  font-weight: bold;
  background-color: #e9f3d2;
}
ol.steps li.visited {
  color: #999;
}

fieldset .databox {
  border: 0px solid;
}

fieldset.databox {
  padding: 14px;
}

fieldset legend span,
span#latest_value {
  font-style: italic;
}
span#latest_value span#value {
  font-style: normal;
}
form#filter_form {
  margin-bottom: 15px;
}
ul.action_list {
  margin: 0;
  list-style: none inside circle;
}
ul.action_list li div {
  margin-left: 15px;
}
span.action_name {
  float: none;
}
div.actions_container {
  overflow: auto;
  width: 100%;
  max-height: 200px;
}
div.actions_container label {
  display: inline;
  font-weight: normal;
  font-style: italic;
}
a.add_action {
  clear: both;
  display: block;
}

/* timeEntry styles */
.timeEntry_control {
  vertical-align: middle;
  margin-left: 2px;
}

div#event_control {
  clear: right;
}

/* Autocomplete styles */
.ac_results {
  padding: 0px;
  border: 1px solid black;
  background-color: white;
  overflow: hidden;
  z-index: 99999;
}

.ac_results ul {
  width: 100%;
  list-style-position: outside;
  padding: 0;
  margin: 0;
  text-align: left;
}

.ac_results li {
  margin: 0px;
  padding: 2px 5px;
  cursor: default;
  display: block;
  /*
	if width will be 100% horizontal scrollbar will apear
	when scroll mode will be used
	*/
  /*width: 100%;*/
  font: menu;
  font-size: 12px;
  /*
	it is very important, if line-height not setted or setted
	in relative units scroll will be broken in firefox
	*/
  line-height: 16px;
}

.ac_loading {
  background: white url("../images/loading.gif") right center no-repeat;
}

.ac_over {
  background-color: #efefef;
}
span.ac_extra_field,
span.ac_extra_field strong {
  font-style: italic;
  font-size: 9px;
}

div#pandora_logo_header {
  /*	Put here your company logo (139x60 pixels) like this: */
  /*	background: url(../../images/MiniLogoArtica.jpg); */
  background: url(../../images/pandora_logo_head.png);
  background-position: 0% 0%;
  width: 139px;
  height: 60px;
  float: left;
}

/*
 * ---------------------------------------------------------------------
 * - HEADER                                   									-
 * ---------------------------------------------------------------------
 */
#header_table {
  padding-right: 35px;
}

#header_table_inner {
  height: 60px;
  min-width: 790px;
  /*width: 100%;*/
  display: flex;
  align-items: center;
  justify-content: space-between;
}

.header_title {
  font-weight: 600;
  font-size: 10.5pt;
  font-family: "lato-bolder", "Open Sans", sans-serif;
}

.header_subtitle {
  font-size: 10pt;
  font-family: "lato-bolder", "Open Sans", sans-serif;
}

.header_left {
  display: flex;
  flex-direction: column;
}

.header_center {
  display: flex;
  justify-content: center;
  align-items: center;
}

.header_right {
  display: flex;
  justify-content: flex-end;
  align-items: center;
}

.header_right > div {
  padding-left: 15px;
}
.header_left img,
.header_center img,
.header_right img {
  vertical-align: middle;
}

#header_chat {
  padding-left: 0;
  padding-right: 15px;
}

#header_autorefresh {
  padding-left: 0;
}

#header_table_inner #header_user span {
  color: #777;
  align-self: center;
}

#header_table_inner #header_user a {
  display: flex;
  justify-content: center;
}

#header_user img {
  padding-right: 5px;
}

div#header_autorefresh_counter {
  padding-left: 0;
}

.autorefresh_disabled {
  cursor: not-allowed;
}

a.autorefresh_txt,
#refrcounter {
  color: #1c1c1c;
  font-size: 8.5pt;
}

@media screen and (max-width: 1200px) {
  #header_searchbar input.search_input {
    width: 135px;
  }
  .header_right > div {
    padding-left: 10px;
  }
}

@media screen and (max-width: 1300px) {
  .header_right > div {
    padding-left: 10px;
  }
}

.disabled_module {
  color: #aaa;
}
div.warn {
  background: url(../../images/info.png) no-repeat;
  margin-top: 7px;
  padding: 2px 1px 6px 25px;
}

/* Submenus havent borders */
.submenu_not_selected,
.submenu_selected,
.submenu2 {
  border: 0px;
  min-height: 35px;
}

div#steps_clean {
  display: none;
}

div#events_list {
  float: left;
  width: 100%;
}
/*span#logo_text1 {
	font: bolder 3em Arial, Sans-serif;
	letter-spacing: -2px;
	color: #eee;
}
span#logo_text2 {
	font: 3em Arial, Sans-serif;
	letter-spacing: -2px;
	color: #aaa;
}
div#logo_text3 {
	text-align: right;
	font: 2em Arial, Sans-serif;
	letter-spacing: 6px;
	color: #aaa;
	font-weight: bold;
	margin-top: 0px;
	margin-left: 4px;
	padding-top: 0px;
}*/
.pagination * {
  margin-left: 0px;
  margin-right: 0px;
  vertical-align: middle;
}

/* TABLAS */
/* Cells divs to set individual styles with the table objects */
td.cellBold {
  font-weight: bold;
}

td.cellRight {
  text-align: right;
}

td.cellCenter {
  text-align: center;
}

td.cellWhite {
  background: #fff;
  color: #111;
}

td.cellNormal {
  background: #6eb432;
  color: #fff;
}

td.cellCritical {
  background: #f85858;
  color: #fff;
}

td.cellWarning {
  background: #ffea59;
  color: #111;
}

td.cellUnknown {
  background: #aaaaaa;
  color: #ffffff;
}

td.cellNotInit {
  background: #4a83f3;
  color: #ffffff;
}

td.cellAlert {
  background: #ff8800;
  color: #111;
}

td.cellBorder1 {
  border: 1px solid #666;
}

td.cellBig {
  font-size: 18px;
}

.info_box {
  background: #fff;
  box-shadow: 0px 0px 15px -10px #888;
  margin-top: 10px;
  margin-bottom: 10px;
  padding: 0px 5px 5px 10px;
  border-color: #e2e2e2;
  border-style: solid;
  border-width: 1px;
  width: 100%;
  -moz-border-radius: 4px;
  -webkit-border-radius: 4px;
  border-radius: 4px;
}

.info_box .title * {
  font-size: 10pt;
  font-weight: bolder;
}

.info_box .icon {
  width: 30px;
  text-align: center;
}

/* Standard styles for status colos (groups, events, backgrounds...) */
.opacity_cell {
  filter: alpha(opacity=80); /* For IE8 and earlier */
  -moz-opacity: 0.8;
  opacity: 0.8;
  -khtml-opacity: 0.8;
}

tr.group_view_data,
.group_view_data {
  color: #3f3f3f;
  font-family: "lato", "Open Sans", sans-serif;
}

tr.group_view_crit,
.group_view_crit {
  background-color: #e63c52;
  color: #fff;
}

tr.group_view_ok,
.group_view_ok {
  background-color: #82b92e;
  color: #fff;
}

tr.group_view_not_init,
.group_view_not_init {
  background-color: #5bb6e5;
  color: #fff;
}

tr.group_view_warn,
.group_view_warn,
tr.group_view_warn.a,
a.group_view_warn,
tr.a.group_view_warn {
  background-color: #f3b200;
  color: #fff;
}

a.group_view_warn {
  color: #f3b200;
  color: #fff;
}

tr.group_view_alrm,
.group_view_alrm {
  background-color: #ffa631;
  color: #fff;
}

tr.group_view_unk,
.group_view_unk {
  background-color: #b2b2b2;
  color: #fff;
}

/* classes for event priorities. Sits now in functions.php */
.datos_green,
.datos_greenf9,
.datos_green a,
.datos_greenf9 a,
.datos_green * {
  background-color: #82b92e;
  color: #fff;
}
.datos_red,
.datos_redf9,
.datos_red a,
.datos_redf9 a,
.datos_red * {
  background-color: #e63c52;
  color: #fff;
}

.datos_yellow,
.datos_yellowf9,
.datos_yellow * {
  background-color: #f3b200;
  color: #111;
}

a.datos_blue,
.datos_bluef9,
.datos_blue,
.datos_blue * {
  background-color: #4ca8e0;
  color: #fff;
}

.datos_grey,
.datos_greyf9,
.datos_grey * {
  background-color: #999999;
  color: #fff;
}

.datos_pink,
.datos_pinkf9,
.datos_pink * {
  background-color: #fdc4ca;
  color: #111;
}

.datos_brown,
.datos_brownf9,
.datos_brown * {
  background-color: #a67c52;
  color: #fff;
}

.datos_orange,
.datos_orangef9,
.datos_orange * {
  background-color: #f7931e;
  color: #111;
}

td.datos_greyf9,
td.datos_bluef9,
td.datos_greenf9,
td.datos_redf9,
td.datos_yellowf9,
td.datos_pinkf9,
td.datos_brownf9,
td.datos_orangef9 {
  padding: 5px 5px 5px 5px;
}

/* global */
input#text-id_parent.ac_input,
input,
textarea,
select {
  background-color: #ffffff;
  border: 1px solid #cbcbcb;
  -moz-border-radius: 3px;
  -webkit-border-radius: 3px;
  border-radius: 3px;
  font-family: "lato-bolder", "Open Sans", sans-serif;
  font-size: 10pt;
}

/* plugins */
span#plugin_description {
  font-size: 9px;
}

/*
 * ---------------------------------------------------------------------
 * - TINYMCE 														-
 * ---------------------------------------------------------------------
 */
#tinymce {
  text-align: left;
  padding-top: 20px;
}

#tinymce.mceContentBody.tinyMCEBody {
  background-color: #ededed;
}

.visual_font_size_4pt,
.visual_font_size_4pt > em,
.visual_font_size_4pt > strong,
.visual_font_size_4pt > strong > span,
.visual_font_size_4pt > span,
.visual_font_size_4pt > strong > em,
.visual_font_size_4pt > em > strong,
.visual_font_size_4pt em span,
.visual_font_size_4pt span em {
  font-size: 4pt;
  line-height: 4pt;
}
.visual_font_size_6pt,
.visual_font_size_6pt > em,
.visual_font_size_6pt > strong,
.visual_font_size_6pt > strong > span,
.visual_font_size_6pt > span,
.visual_font_size_6pt > strong > em,
.visual_font_size_6pt > em > strong,
.visual_font_size_6pt em span,
.visual_font_size_6pt span em {
  font-size: 6pt;
  line-height: 6pt;
}
.visual_font_size_8pt,
.visual_font_size_8pt > em,
.visual_font_size_8pt > strong,
.visual_font_size_8pt > strong > span,
.visual_font_size_8pt > span,
.visual_font_size_8pt > strong > em,
.visual_font_size_8pt > em > strong,
.visual_font_size_8pt em span,
.visual_font_size_8pt span em {
  font-size: 8pt;
  line-height: 8pt;
}
.visual_font_size_10pt,
.visual_font_size_10pt > em,
.visual_font_size_10pt > strong,
.visual_font_size_10pt > strong > span,
.visual_font_size_10pt > span,
.visual_font_size_10pt > strong > em,
.visual_font_size_10pt > em > strong,
.visual_font_size_10pt em span,
.visual_font_size_10pt span em {
  font-size: 10pt;
  line-height: 10pt;
}
.visual_font_size_12pt,
.visual_font_size_12pt > em,
.visual_font_size_12pt > strong,
.visual_font_size_12pt > strong > span,
.visual_font_size_12pt > span,
.visual_font_size_12pt > strong > em,
.visual_font_size_12pt > em > strong,
.visual_font_size_12pt em span,
.visual_font_size_12pt span em {
  font-size: 12pt;
  line-height: 12pt;
}
.visual_font_size_14pt,
.visual_font_size_14pt > em,
.visual_font_size_14pt > strong,
.visual_font_size_14pt > strong > span,
.visual_font_size_14pt > span,
.visual_font_size_14pt > strong > em,
.visual_font_size_14pt > em > strong,
.visual_font_size_14pt em span,
.visual_font_size_14pt span em {
  font-size: 14pt;
  line-height: 14pt;
}
.visual_font_size_18pt,
.visual_font_size_18pt > em,
.visual_font_size_18pt > strong,
.visual_font_size_18pt > strong > span,
.visual_font_size_18pt > span,
.visual_font_size_18pt > strong > em,
.visual_font_size_18pt > em > strong,
.visual_font_size_18pt em span,
.visual_font_size_18pt span em {
  font-size: 18pt;
  line-height: 18pt;
}

.visual_font_size_24pt,
.visual_font_size_24pt > em,
.visual_font_size_24pt > strong,
.visual_font_size_24pt > strong > span,
.visual_font_size_24pt > span,
.visual_font_size_24pt > strong > em,
.visual_font_size_24pt > em > strong,
.visual_font_size_24pt em span,
.visual_font_size_24pt span em {
  font-size: 24pt;
  line-height: 24pt;
}
.visual_font_size_28pt,
.visual_font_size_28pt > em,
.visual_font_size_28pt > strong,
.visual_font_size_28pt > strong > span,
.visual_font_size_28pt > span,
.visual_font_size_28pt > strong > em,
.visual_font_size_28pt > em > strong,
.visual_font_size_28pt em span,
.visual_font_size_28pt span em {
  font-size: 28pt;
  line-height: 28pt;
}
.visual_font_size_36pt,
.visual_font_size_36pt > em,
.visual_font_size_36pt > strong,
.visual_font_size_36pt > strong > span,
.visual_font_size_36pt > span,
.visual_font_size_36pt > strong > em,
.visual_font_size_36pt > em > strong,
.visual_font_size_36pt em span,
.visual_font_size_36pt span em {
  font-size: 36pt;
  line-height: 36pt;
}
.visual_font_size_48pt,
.visual_font_size_48pt > em,
.visual_font_size_48pt > strong,
.visual_font_size_48pt > strong > span,
.visual_font_size_48pt > span,
.visual_font_size_48pt > strong > em,
.visual_font_size_48pt > em > strong,
.visual_font_size_48pt em span,
.visual_font_size_48pt span em {
  font-size: 48pt;
  line-height: 48pt;
}
.visual_font_size_60pt,
.visual_font_size_60pt > em,
.visual_font_size_60pt > strong,
.visual_font_size_60pt > strong > span,
.visual_font_size_60pt > span,
.visual_font_size_60pt > strong > em,
.visual_font_size_60pt > em > strong,
.visual_font_size_60pt em span,
.visual_font_size_60pt span em {
  font-size: 60pt;
  line-height: 60pt;
}
.visual_font_size_72pt,
.visual_font_size_72pt > em,
.visual_font_size_72pt > strong,
.visual_font_size_72pt > strong > span,
.visual_font_size_72pt > span,
.visual_font_size_72pt > strong > em,
.visual_font_size_72pt > em > strong,
.visual_font_size_72pt em span,
.visual_font_size_72pt span em {
  font-size: 72pt;
  line-height: 72pt;
}

.visual_font_size_84pt,
.visual_font_size_84pt > em,
.visual_font_size_84pt > strong,
.visual_font_size_84pt > strong > span,
.visual_font_size_84pt > span,
.visual_font_size_84pt > strong > em,
.visual_font_size_84pt > em > strong,
.visual_font_size_84pt em span,
.visual_font_size_84pt span em {
  font-size: 84pt;
  line-height: 84pt;
}

.visual_font_size_96pt,
.visual_font_size_96pt > em,
.visual_font_size_96pt > strong,
.visual_font_size_96pt > strong > span,
.visual_font_size_96pt > span,
.visual_font_size_96pt > strong > em,
.visual_font_size_96pt > em > strong,
.visual_font_size_96pt em span,
.visual_font_size_96pt span em {
  font-size: 96pt;
  line-height: 96pt;
}

.visual_font_size_116pt,
.visual_font_size_116pt > em,
.visual_font_size_116pt > strong,
.visual_font_size_116pt > strong > span,
.visual_font_size_116pt > span,
.visual_font_size_116pt > strong > em,
.visual_font_size_116pt > em > strong,
.visual_font_size_116pt em span,
.visual_font_size_116pt span em {
  font-size: 116pt;
  line-height: 116pt;
}

.visual_font_size_128pt,
.visual_font_size_128pt > em,
.visual_font_size_128pt > strong,
.visual_font_size_128pt > strong > span,
.visual_font_size_128pt > span,
.visual_font_size_128pt > strong > em,
.visual_font_size_128pt > em > strong,
.visual_font_size_128pt em span,
.visual_font_size_128pt span em {
  font-size: 128pt;
  line-height: 128pt;
}

.visual_font_size_140pt,
.visual_font_size_140pt > em,
.visual_font_size_140pt > strong,
.visual_font_size_140pt > strong > span,
.visual_font_size_140pt > span,
.visual_font_size_140pt > strong > em,
.visual_font_size_140pt > em > strong,
.visual_font_size_140pt em span,
.visual_font_size_140pt span em {
  font-size: 140pt;
  line-height: 140pt;
}

.visual_font_size_154pt,
.visual_font_size_154pt > em,
.visual_font_size_154pt > strong,
.visual_font_size_154pt > strong > span,
.visual_font_size_154pt > span,
.visual_font_size_154pt > strong > em,
.visual_font_size_154pt > em > strong,
.visual_font_size_154pt em span,
.visual_font_size_154pt span em {
  font-size: 154pt;
  line-height: 154pt;
}

.visual_font_size_196pt,
.visual_font_size_196pt > em,
.visual_font_size_196pt > strong,
.visual_font_size_196pt > strong > span,
.visual_font_size_196pt > span,
.visual_font_size_196pt > strong > em,
.visual_font_size_196pt > em > strong,
.visual_font_size_196pt em span,
.visual_font_size_196pt span em {
  font-size: 196pt;
  line-height: 196pt;
}

.resize_visual_font_size_8pt,
.resize_visual_font_size_8pt > em,
.resize_visual_font_size_8pt > strong,
.resize_visual_font_size_8pt > strong > span,
.resize_visual_font_size_8pt > span,
.resize_visual_font_size_8pt > strong > em,
.resize_visual_font_size_8pt > em > strong,
.visual_font_size_8pt em span,
.visual_font_size_8pt span em {
  font-size: 4pt;
  line-height: 4pt;
}
.resize_visual_font_size_14pt,
.resize_visual_font_size_14pt > em,
.resize_visual_font_size_14pt > strong,
.resize_visual_font_size_14pt > strong > span,
.resize_visual_font_size_14pt > span,
.resize_visual_font_size_14pt > strong > em,
.resize_visual_font_size_14pt > em > strong,
.visual_font_size_14pt em span,
.visual_font_size_14pt span em {
  font-size: 7pt;
  line-height: 7pt;
}
.resize_visual_font_size_24pt,
.resize_visual_font_size_24pt > em,
.resize_visual_font_size_24pt > strong,
.resize_visual_font_size_24pt > strong > span,
.resize_visual_font_size_24pt > span,
.resize_visual_font_size_24pt > strong > em,
.resize_visual_font_size_24pt > em > strong,
.visual_font_size_14pt em span,
.visual_font_size_14pt span em {
  font-size: 12pt;
  line-height: 12pt;
}
.resize_visual_font_size_36pt,
.resize_visual_font_size_36pt > em,
.resize_visual_font_size_36pt > strong,
.resize_visual_font_size_36pt > strong > span,
.resize_visual_font_size_36pt > span,
.resize_visual_font_size_36pt > strong > em,
.resize_visual_font_size_36pt > em > strong,
.visual_font_size_36pt em span,
.visual_font_size_36pt span em {
  font-size: 18pt;
  line-height: 18pt;
}
.resize_visual_font_size_72pt,
.resize_visual_font_size_72pt > em,
.resize_visual_font_size_72pt > strong,
.resize_visual_font_size_72pt > strong > span,
.resize_visual_font_size_72pt > span,
.resize_visual_font_size_72pt > strong > em,
.resize_visual_font_size_72pt > em > strong,
.visual_font_size_72pt em span,
.visual_font_size_72pt span em {
  font-size: 36pt;
  line-height: 36pt;
}

/*
 * ---------------------------------------------------------------------
 * - LEFT SIDEBAR IN GRAPHS POPUP - stat_win.php 						-
 * ---------------------------------------------------------------------
 */
.menu_sidebar {
  color: #111;
  background: #3f3f3f;
  margin: 0px;
  margin-left: 10px;
  padding-left: 0px;
  padding-right: 0px;
  padding-top: 10px;
  text-align: left;
  font-family: arial, sans-serif, verdana;
  font-size: 10px;
  border: 1px solid #000;
  position: absolute;
  width: 400px;
  height: 260px;

  -moz-box-shadow: 0px 4px 4px #010e1b;
  -webkit-box-shadow: 0px 4px 4px #010e1b;
  box-shadow: 0px 4px 4px #010e1b;

  filter: alpha(opacity=97);
  -moz-opacity: 0.97;
  opacity: 0.97;
}

.menu_sidebar_radius_left {
  -moz-border-top-left-radius: 8px;
  -webkit-border-top-left-radius: 8px;
  border-top-left-radius: 8px;

  -moz-border-bottom-left-radius: 8px;
  -webkit-border-bottom-left-radius: 8px;
  border-bottom-left-radius: 8px;

  border-right: 0px solid #000;
}

.menu_sidebar_radius_right {
  -moz-border-top-right-radius: 8px;
  -webkit-border-top-right-radius: 8px;
  border-top-right-radius: 8px;
  -moz-border-bottom-right-radius: 8px;
  -webkit-border-bottom-right-radius: 8px;
  border-bottom-right-radius: 8px;
}

.menu_sidebar_outer {
  margin-left: 3px;
  background: #ececec;
  width: 100%;
  text-align: center;
  -moz-border-radius: 6px;
  -webkit-border-radius: 6px;
  border-radius: 6px;
  padding: 8px;
}

/*Groupsview*/
/*
.groupsview {
  border-spacing: 0px 4px;
}

.groupsview tr {
  background-color: #666;
}

.groupsview th {
  font-size: 12px;
  padding: 5px;
}

.groupsview td.first,
.groupsview th.first {
  -moz-border-top-left-radius: 10px;
  -webkit-border-top-left-radius: 10px;
  border-top-left-radius: 10px;

  -moz-border-bottom-left-radius: 10px;
  -webkit-border-bottom-left-radius: 10px;
  border-bottom-left-radius: 10px;
}

.groupsview td.last,
.groupsview th.last {
  -moz-border-top-right-radius: 10px;
  -webkit-border-top-right-radius: 10px;
  border-top-right-radius: 10px;
  -moz-border-bottom-right-radius: 10px;
  -webkit-border-bottom-right-radius: 10px;
  border-bottom-right-radius: 10px;
}
*/

/*
 * ---------------------------------------------------------------------
 * - TIP (to show help)												-
 * ---------------------------------------------------------------------
 */
a.tip {
  display: inline;
  cursor: help;
}

a.tip > img {
  margin-left: 2px;
  margin-right: 2px;
  margin-top: -3px;
}

.head_tip {
  display: inline;
  margin-left: 10px;
}

/*
 * ---------------------------------------------------------------------
 * - SEARCH BOX in header											-
 * ---------------------------------------------------------------------
 */
input.search_input {
  background-image: url("../../images/input_zoom_gray.png");
  background-position: center right 10px;
  background-repeat: no-repeat;
  background-size: 17px;
  background-color: #f2f6f7;
  padding: 0px;
  margin: 0;
  width: 300px;
  height: 30px;
  margin-left: 2px;
  padding-left: 15px;
  padding-right: 40px;
  color: #777;
  font-family: "Open Sans", sans-serif;
  font-size: 8.5pt;
  border-top-left-radius: 50px;
  border-bottom-left-radius: 50px;
  border-top-right-radius: 50px;
  border-bottom-right-radius: 50px;
  border-color: transparent;
}

/*.vertical_fields td input, .vertical_fields td select {
	margin-top: 8px;
}*/

a[id^="tgl_ctrl_"] > img,
a[id^="tgl_ctrl_"] > b > img {
  vertical-align: middle;
}

/* Images forced title */

div.forced_title_layer {
  display: block;
  text-decoration: none;
  position: absolute;
  z-index: 100000;
  border: 1px solid #708090;
  background-color: #666;
  color: #fff;
  padding: 4px 5px;
  font-weight: bold;
  font-size: small;
  font-size: 11px;
  /* IE 8 */
  -ms-filter: "progid:DXImageTransform.Microsoft.Alpha(Opacity=9)";
  /* Netscape */
  -moz-opacity: 0.9;
  opacity: 0.9;
  -moz-border-radius: 3px;
  -webkit-border-radius: 3px;
  border-radius: 3px;
}

/* Graphs styles */

div.legend > div {
  pointer-events: none; /* Allow to click the graphs below */
  opacity: 0.65;
}

/* Recover the padding of the legend elements under a databox parent */
table.databox div.legend > td {
  padding: 1px;
}

div.nodata_text {
  padding: 5px 12px 0px 68px;
  font-weight: bold;
  color: #c1c1c1;
  text-transform: uppercase;
  display: table-cell;
  vertical-align: middle;
  text-align: left;
}

div.nodata_container {
  width: 150px;
  height: 100px;
  background-repeat: no-repeat;
  background-position: center;
  margin: auto auto;
  display: table;
}

div#stat-win-interface-graph div.nodata_container,
div#stat-win-module-graph div.nodata_container {
  width: 30%;
  height: 100%;
  background-repeat: no-repeat;
  background-position: center;
  margin: auto auto;
  display: flex;
  flex-direction: column;
  justify-content: center;
  align-items: center;
}

#snmp_data {
  width: 40%;
  position: absolute;
  top: 0;
  right: 20px;
  background: #f9faf9;
}

#rmf_data {
  width: 40%;
  height: 80%;
  position: absolute;
  top: 0;
  right: 20px;
  overflow: auto;
}

/* service map */
#container_servicemap_legend {
  position: absolute;
  background: #fff;
  margin-top: 10px;
  right: 2px;
  border: 1px solid #e2e2e2;
  border-radius: 5px;
  padding: 10px;
  opacity: 0.9;
}

#container_servicemap_legend table {
  text-align: left;
}

/* agent modules*/
.legend_square {
  width: 20px;
  padding-left: 20px;
  padding-right: 10px;
}

.legend_square_simple {
  padding-left: 0px;
  padding-right: 10px;
  padding-bottom: 3px;
}
.legend_square div,
.legend_square_simple div {
  width: 20px;
  height: 20px;
  border-radius: 3px;
}

.legend_basic {
  background: #f4f4f4;
  margin-top: 10px;
  border-radius: 5px;
  padding: 10px;
}

.agents_modules_table th {
  background: #3f3f3f;
  border: 1px solid #e2e2e2;
}

.agents_modules_table th * {
  color: #ffffff;
}

/*
 * LOAD_ENTERPRISE.PHP
 */
#code_license_dialog {
  padding: 50px;
  padding-top: 10px;
}
#code_license_dialog #logo {
  margin-bottom: 20px;
  text-align: center;
}
#code_license_dialog,
#code_license_dialog * {
  font-size: 14px;
}
#code_license_dialog ul {
  padding-left: 30px;
  list-style-image: url("../../images/input_tick.png");
}
#code_license_dialog li {
  margin-bottom: 12px;
}

#code_license_dialog #code {
  font-weight: bolder;
  font-size: 20px;
  border: 1px solid #dddddd;
  padding: 5px;
  text-align: center;
  -moz-border-radius: 8px;
  -webkit-border-radius: 8px;
  border-radius: 8px;
}

#code_license_dialog a {
  text-decoration: underline;
}

/* GRAPHS CSS */

.parent_graph {
  position: relative;
  margin: 0 auto;
}

.menu_graph,
.timestamp_graph {
  position: absolute;
}

.menu_graph {
  width: 30px;
  height: 150px;
  left: 100%;
  position: absolute;
  top: 0px;
  background-color: transparent;
  -moz-border-top-right-radius: 6px;
  -webkit-border-top-right-radius: 6px;
  border-top-right-radius: 6px;
  -moz-border-top-left-radius: 6px;
  -webkit-border-top-left-radius: 6px;
  border-top-left-radius: 6px;
}

.legend_graph {
  margin: 0px;
  padding: 0px;
  text-align: left;
}

.legendColorBox * {
  font-size: 0px;
  padding: 0px 4px;
  overflow: visible;
}

/* GIS CSS */

.olLayerDiv {
  z-index: 102;
}

/* Alert view */

table.alert_days th,
table.alert_time th {
  height: 30px;
  vertical-align: middle;
}

table.alert_escalation th img {
  width: 18px;
}

.action_details td.used_field {
  background: #6eb432;
  color: #8d8d8d;
  font-weight: normal;
}

td.used_field {
  background: #6eb432;
  color: #ffffff;
  font-weight: bold;
}

td.overrided_field {
  color: #666;
}

td.unused_field {
  color: #888;
}

td.empty_field {
  background: url("../../images/long_arrow.png") no-repeat 100% center;
}

#table_macros textarea {
  width: 96%;
}

/* Policies styles */

table#policy_modules td * {
  display: inline;
}

.context_help_title {
  font-weight: bolder;
  text-align: left;
}
.context_help_body {
  text-align: left;
}

#left_column_logon_ok {
  width: 750px;
  float: left;
}

#news_board {
  min-width: 530px;
  width: 100%;
}

#right_column_logon_ok {
  width: 350px;
  float: right;
  margin-right: 20px;
}

#clippy_head_title {
  font-weight: bold;
  background: #82b92e;
  color: #ffffff;
  margin-top: -15px;
  margin-left: -15px;
  margin-right: -15px;
  padding: 5px;
  margin-bottom: 10px;
  border-top-left-radius: 2px;
  border-top-right-radius: 2px;
}

#dialog-double_auth-container {
  width: 100%;
  text-align: center;
  vertical-align: middle;
}

/*.saml_button {
	float: left;
	position: fixed;
	vertical-align: middle;
}*/

/*
 * ---------------------------------------------------------------------
 * - TACTICAL VIEW y TABLAS	 													-
 * ---------------------------------------------------------------------
 */
.status_tactical {
  width: 100%;
  margin-left: auto;
  margin-right: auto;
  background-color: #fff;
  padding: 10px;
  border: 1px solid #e2e2e2;
  margin-top: 5%;
  text-align: left;
}

.status_tactical img {
  border: 3px solid #000;
  border-radius: 100px;
}

#sumary {
  color: #fff;
  margin: 2px;
  padding: 10px 30px;
  font-size: 16px;
  font-family: "lato-bolder", "Open Sans", sans-serif;
  font-weight: bold;
  border-radius: 2px;
}

div.sumary_div {
  color: #fff;
  font-size: 20px;
  font-weight: bold;
  border-radius: 2px;
  width: 120px;
  height: 40px;
  text-align: center;
  display: table-cell;
  vertical-align: middle;
}

div.div_groups_status {
  width: 350px;
  background-color: white;
  border: 1px solid #ececec;
  border-radius: 5px;
  margin: 20px;
  float: left;
}

.databox.data > tbody > tr > td {
  border-bottom: 1px solid #e2e2e2;
}

.databox .search {
  margin-top: 0px;
}

.databox.data > tbody > tr > td.progress_bar img {
  border: 3px solid #000;
  border-radius: 100px;
}

.databox.pies {
  border: none;
}

.databox.pies fieldset.tactical_set {
  width: 100%;
  min-height: 285px;
}

.difference {
  border-left-width: 2px;
  border-left-style: solid;
  border-right-width: 2px;
  border-right-style: solid;
  border-color: #e2e2e2;
}

#title_menu {
  color: #b9b9b9;
  float: right;
  width: 72%;
  letter-spacing: 0pt;
  font-size: 10pt;
  white-space: pre-wrap;
  padding-top: 0;
  font-family: "Open Sans", sans-serif;
}

.no_hidden_menu {
  background-position: 11% 50%;
}

#menu_tab li.nomn,
#menu_tab li.nomn_high {
  padding-right: 8px;
  padding-left: 8px;
  font-weight: bold;
  text-decoration: none;
  font-size: 14px;
  margin-top: 0;
  min-width: 30px;
  min-height: 50px;
  max-height: 53px;
}

#menu_tab_frame_view_bc #menu_tab li.nomn,
#menu_tab_frame_view_bc #menu_tab li.nomn_high {
  min-height: 53px;
}

#menu_tab li:hover {
  box-shadow: inset 0px 4px #82b92e;
}

#menu_tab li.nomn_high,
#menu_tab li.nomn_high span {
  color: #fff;
  box-shadow: inset 0px 4px #82b92e;
  background-color: #fff;
}

#menu_tab li.nomn img,
#menu_tab li img {
  margin-top: 10px;
  margin-left: 3px;
}
#menu_tab li.nomn.tab_operation img,
#menu_tab li.nomn.tab_godmode img,
#menu_tab li.nomn_high.tab_operation img,
#menu_tab li.nomn_high.tab_godmode img {
  margin: 10px auto;
}

#menu_tab li.tab_operation a,
#menu_tab a.tab_operation {
  background: none;
}

.agents_modules_table {
  border: 1px solid #e2e2e2;
  border-spacing: 0px;
}
.agents_modules_table td {
  border: 1px solid #e2e2e2;
}

.dashboard {
  top: 23px;
}

.dashboard li a {
  width: 158px;
}

.text_subDashboard {
  float: left;
  margin-top: 5%;
  margin-left: 3%;
}

.title_um {
  font-family: sans-serif;
  font-size: 20px;
  color: #82b92e;
  text-align: center;
}

.text_um {
  font-family: sans-serif;
  font-size: 16px;
  padding-left: 80px;
}

/* The items with the class 'spinner' will rotate */
/* Not supported on IE9 and below */
.spinner {
  -webkit-animation: spinner 2s infinite linear;
  animation: spinner 2s infinite linear;
}

@-webkit-keyframes spinner {
  0% {
    -ms-transform: rotate(0deg); /* IE */
    -moz-transform: rotate(0deg); /* FF */
    -o-transform: rotate(0deg); /* Opera */
    -webkit-transform: rotate(0deg); /* Safari and Chrome */
    transform: rotate(0deg);
  }
  100% {
    -ms-transform: rotate(359deg); /* IE */
    -moz-transform: rotate(359deg); /* FF */
    -o-transform: rotate(359deg); /* Opera */
    -webkit-transform: rotate(359deg); /* Safari and Chrome */
    transform: rotate(359deg);
  }
}

@keyframes spinner {
  0% {
    -ms-transform: rotate(0deg); /* IE */
    -moz-transform: rotate(0deg); /* FF */
    -o-transform: rotate(0deg); /* Opera */
    -webkit-transform: rotate(0deg); /* Safari and Chrome */
    transform: rotate(0deg);
  }
  100% {
    -ms-transform: rotate(359deg); /* IE */
    -moz-transform: rotate(359deg); /* FF */
    -o-transform: rotate(359deg); /* Opera */
    -webkit-transform: rotate(359deg); /* Safari and Chrome */
    transform: rotate(359deg);
  }
}

/*
 * ---------------------------------------------------------------------
 * - Styles for the new networkmap									-
 * ---------------------------------------------------------------------
 */
.zoom_controller {
  width: 30px;
  height: 210px;
  background: blue;
  border-radius: 15px;

  top: 50px;
  left: 10px;
  position: absolute;
}

.vertical_range {
  padding: 0;
  -webkit-transform: rotate(270deg);
  -moz-transform: rotate(270deg);
  transform: rotate(270deg);
  width: 200px;
  height: 20px;
  position: relative;
  background: transparent;
  border: 0px;

  left: -92px;
  top: 93px;
}

@media screen and (-webkit-min-device-pixel-ratio: 0) {
  /* Only for chrome */

  .vertical_range {
    left: -87px;
    top: 93px;
  }
}

/*.home_zoom {
	top: 310px;
	left: 10px;

	display: table-cell;
	position: absolute;
	font-weight: bolder;
	font-size: 20px;
	background: blue;
	color: white;
	border-radius: 15px;
	width: 30px;
	height: 30px;
	cursor:pointer;
	text-align: center;
	vertical-align: middle;
}

.zoom_in {
  top: 10px;
  left: 10px;

  display: table-cell;
  position: absolute;
  font-weight: bolder;
  font-size: 20px;
  background: blue;
  color: white;
  border-radius: 15px;
  width: 30px;
  height: 30px;
  cursor: pointer;
  text-align: center;
  vertical-align: middle;
}

.zoom_out {
  top: 270px;
  left: 10px;

  display: table-cell;
  position: absolute;
  font-weight: bolder;
  font-size: 20px;
  background: blue;
  color: white;
  border-radius: 15px;
  width: 30px;
  height: 30px;
  cursor: pointer;
  text-align: center;
  vertical-align: middle;
}

.title_bar {
  border-bottom: 1px solid black;
}
.title_bar .title {
  font-weight: bolder;
}

.title_bar .open_click {
  float: right;
  display: table-cell;
  font-weight: bolder;
  font-size: 20px;
  background: blue none repeat scroll 0% 0%;
  color: white;
  width: 17px;
  height: 17px;
  cursor: pointer;
  text-align: center;
  vertical-align: middle;
  margin: 1px;
}

.title_bar .close_click {
  float: right;
  display: table-cell;
  font-weight: bolder;
  font-size: 20px;
  background: blue none repeat scroll 0% 0%;
  color: white;
  width: 17px;
  height: 17px;
  cursor: pointer;
  text-align: center;
  vertical-align: middle;
  margin: 1px;
}
*/

div.simple_value > span.text > p,
div.simple_value > span.text > p > span > strong,
div.simple_value > span.text > p > strong,
div.simple_value > a > span.text p {
  font-family: monospace;
  white-space: pre;
}

/*
 * ---------------------------------------------------------------------
 * - modal window and edit user 									-
 * ---------------------------------------------------------------------
 */
#alert_messages {
  -moz-border-bottom-right-radius: 5px;
  -webkit-border-bottom-left-radius: 5px;
  border-bottom-right-radius: 5px;
  border-bottom-left-radius: 5px;
  z-index: 3;
  position: fixed;
  width: 750px;
  max-width: 750px;
  top: 20%;
  background: white;
  opacity: 0;
  transition: opacity 0.5s;
  -webkit-transition: opacity 0.5s;
}
.modalheader {
  text-align: center;
  width: 100%;
  height: 37px;
  left: 0px;
  background-color: #82b92e;
}
.modalheadertext {
  color: white;
  position: relative;
  font-family: "Nunito", sans-serif;
  font-size: 13pt;
  top: 8px;
}
.modalheaderh1 {
  text-align: center;
  width: 100%;
  height: 26px;
  left: 0px;
  padding-top: 10px;
  background-color: #82b92e;
  color: white;
  position: relative;
  font-family: "Nunito", sans-serif;
  font-size: 11pt;
}
.modalclosex {
  cursor: pointer;
  display: inline;
  float: right;
  margin-right: 10px;
  margin-top: 10px;
}
.modalclosex:hover {
  cursor: pointer;
  display: inline;
  float: right;
  margin-right: 10px;
  margin-top: 10px;
}
.modalcontent {
  color: black;
  background: white;
}
.modalcontentimg {
  float: left;
  margin-left: 30px;
  margin-top: 30px;
  margin-bottom: 30px;
}
.modalcontenttext {
  float: left;
  text-align: justify;
  color: black;
  font-size: 9.5pt;
  line-height: 13pt;
  margin-top: 30px;
  width: 430px;
  margin-left: 30px;
}
.modalokbutton {
  transition-property: background-color, color;
  transition-duration: 1s;
  transition-timing-function: ease-out;
  -webkit-transition-property: background-color, color;
  -webkit-transition-duration: 1s;
  -o-transition-property: background-color, color;
  -o-transition-duration: 1s;
  cursor: pointer;
  text-align: center;
  margin-right: 45px;
  float: right;
  -moz-border-radius: 3px;
  -webkit-border-radius: 3px;
  margin-bottom: 30px;
  border-radius: 3px;
  width: 90px;
  height: 30px;
  background-color: white;
  border: 1px solid #82b92e;
}
.modalokbuttontext {
  transition-property: background-color, color;
  transition-duration: 1s;
  transition-timing-function: ease-out;
  -webkit-transition-property: background-color, color;
  -webkit-transition-duration: 1s;
  -o-transition-property: background-color, color;
  -o-transition-duration: 1s;
  color: #82b92e;
  font-family: "Nunito", sans-serif;
  font-size: 10pt;
  position: relative;
  top: 6px;
}

.modalokbutton:hover {
  transition-property: background-color, color;
  transition-duration: 1s;
  transition-timing-function: ease-out;
  -webkit-transition-property: background-color, color;
  -webkit-transition-duration: 1s;
  -o-transition-property: background-color, color;
  -o-transition-duration: 1s;
  background-color: #82b92e;
}

.modalokbutton:hover .modalokbuttontext {
  transition-property: background-color, color;
  transition-duration: 1s;
  transition-timing-function: ease-out;
  -webkit-transition-property: background-color, color;
  -webkit-transition-duration: 1s;
  -o-transition-property: background-color, color;
  -o-transition-duration: 1s;
  color: white;
}

.modaldeletebutton {
  transition-property: background-color, color;
  transition-duration: 1s;
  transition-timing-function: ease-out;
  -webkit-transition-property: background-color, color;
  -webkit-transition-duration: 1s;
  -o-transition-property: background-color, color;
  -o-transition-duration: 1s;
  cursor: pointer;
  text-align: center;
  margin-left: 45px;
  float: left;
  -moz-border-radius: 3px;
  -webkit-border-radius: 3px;
  margin-bottom: 30px;
  border-radius: 3px;
  width: 90px;
  height: 30px;
  background-color: white;
  border: 1px solid #fa5858;
}

.modaldeletebuttontext {
  transition-property: background-color, color;
  transition-duration: 1s;
  transition-timing-function: ease-out;
  -webkit-transition-property: background-color, color;
  -webkit-transition-duration: 1s;
  -o-transition-property: background-color, color;
  -o-transition-duration: 1s;
  color: #fa5858;
  font-family: "Nunito", sans-serif;
  font-size: 10pt;
  position: relative;
  top: 6px;
}

.modaldeletebutton:hover .modaldeletebuttontext {
  transition-property: background-color, color;
  transition-duration: 1s;
  transition-timing-function: ease-out;
  -webkit-transition-property: background-color, color;
  -webkit-transition-duration: 1s;
  -o-transition-property: background-color, color;
  -o-transition-duration: 1s;
  color: white;
}

.modaldeletebutton:hover {
  transition-property: background-color, color;
  transition-duration: 1s;
  transition-timing-function: ease-out;
  -webkit-transition-property: background-color, color;
  -webkit-transition-duration: 1s;
  -o-transition-property: background-color, color;
  -o-transition-duration: 1s;
  background-color: #fa5858;
}

.modalgobutton {
  transition-property: background-color, color;
  transition-duration: 1s;
  transition-timing-function: ease-out;
  -webkit-transition-property: background-color, color;
  -webkit-transition-duration: 1s;
  -o-transition-property: background-color, color;
  -o-transition-duration: 1s;
  cursor: pointer;
  text-align: center;
  margin-right: 15px;
  margin-bottom: 30px;
  float: right;
  -moz-border-radius: 3px;
  -webkit-border-radius: 3px;
  border-radius: 3px;
  width: 240px;
  height: 30px;
  background-color: white;
  border: 1px solid #82b92e;
}
.modalgobuttontext {
  transition-property: background-color, color;
  transition-duration: 1s;
  transition-timing-function: ease-out;
  -webkit-transition-property: background-color, color;
  -webkit-transition-duration: 1s;
  -o-transition-property: background-color, color;
  -o-transition-duration: 1s;
  color: #82b92e;
  font-family: "Nunito", sans-serif;
  font-size: 10pt;
  position: relative;
  top: 6px;
}

.modalgobutton:hover {
  transition-property: background-color, color;
  transition-duration: 1s;
  transition-timing-function: ease-out;
  -webkit-transition-property: background-color, color;
  -webkit-transition-duration: 1s;
  -o-transition-property: background-color, color;
  -o-transition-duration: 1s;
  background-color: #82b92e;
}

.modalgobutton:hover .modalgobuttontext {
  transition-property: background-color, color;
  transition-duration: 1s;
  transition-timing-function: ease-out;
  -webkit-transition-property: background-color, color;
  -webkit-transition-duration: 1s;
  -o-transition-property: background-color, color;
  -o-transition-duration: 1s;
  color: white;
}

/* update manager online */
#opacidad {
  opacity: 0;
  transition: opacity 3s;
  -webkit-transition: opacity 3s;
  z-index: 1;
  width: 100%;
  height: 100%;
  position: absolute;
  left: 0px;
  top: 0px;
}

.textodialogo {
  margin-left: 0px;
  color: #333;
  padding: 20px;
  font-size: 9pt;
}

.cargatextodialogo {
  max-width: 58.5%;
  width: 58.5%;
  min-width: 58.5%;
  float: left;
  margin-left: 0px;
  font-size: 18pt;
  padding: 20px;
  text-align: center;
}

.cargatextodialogo p,
.cargatextodialogo b,
.cargatextodialogo a {
  font-size: 18pt;
}

span.log_zone_line {
  font-size: 12px;
}

span.log_zone_line_error {
  color: #e63c52;
}

/* global */
.bolder {
  font-weight: bolder;
}

.readonly {
  background-color: #dedede;
}

.input_error {
  border: 1px solid red;
}

#toolbox > input {
  border-width: 0px 1px 0px 0px;
  border-color: lightgray;
}

#toolbox > input.service_min {
  border-width: 0px 0px 0px 0px;
}

#toolbox > input.grid_min {
  border-width: 0px 0px 0px 0px;
}

#filter_event_status,
#filter_event_severity,
#filter_event_type {
  width: 50%;
}

.rowPair:hover,
.rowOdd:hover {
  background-color: #eee;
}
.checkselected {
  background-color: #eee;
}
.tag-wrapper {
  padding: 0 10px 0 0;
  overflow: auto;
}

.pandora-tag {
  float: left;
  margin-bottom: 18px;
  padding: 1px 6px 1px 0;
}

.pandora-tag-title {
  color: white;
  background-color: #373737;
  font-weight: bold;
  padding: 6px 6px 6px 10px;
  border: #373737;
  border-width: 1px;
  border-top-style: solid;
  border-top-left-radius: 12px;
  border-left-style: solid;
  border-bottom-left-radius: 12px;
  border-bottom-style: solid;
}

.pandora-tag-value {
  color: #373737;
  font-weight: bold;
  padding: 6px 10px 6px 6px;
  border: #373737;
  border-width: 1px;
  border-top-style: solid;
  border-top-right-radius: 12px;
  border-right-style: solid;
  border-bottom-right-radius: 12px;
  border-bottom-style: solid;
}

/*
 * ---------------------------------------------------------------------
 * - HELP MODAL WINDOWS - pandora_help.php 							-
 * ---------------------------------------------------------------------
 */

div#main_help_new {
  text-align: center;
  padding: 20px;
  border-bottom: 1px solid #c2c2c2;
}

div#main_help_new_content {
  padding-left: 30px;
  padding-right: 30px;
  padding-bottom: 20px;
  padding-top: 10px;
  background: white;
  height: 100%;
  font-size: 12pt;
  font-family: "lato-bolder", serif;
}

div#main_help_new_content h1 {
  font-family: "lato-boldest", serif;
  font-size: 14pt;
}

div#main_help_new_content p {
  font-family: "lato-bolder", serif;
  font-size: 12pt;
}
div#main_help_new_content b {
  font-family: "lato-bolder", serif;
  font-size: 12pt;
}

div#main_help_new_content li {
  font-family: "lato-bolder", serif;
  font-size: 12pt;
}

div#footer_help {
  background: #333;
  text-align: center;
  padding: 10px;
}

/*	EVENTS - /ajax/events.php */
/*view-agents lastest events for this agent*/
#div_all_events_24h {
  padding: 4px;
}

/*
 * ---------------------------------------------------------------------
 * - REPORTS - graph_container.php									-
 * ---------------------------------------------------------------------
 */
.graph_conteiner_inside > .parent_graph {
  width: 100%;
}

.graph_conteiner_inside > .parent_graph > .menu_graph {
  left: 90%;
}

.graph_conteiner_inside > .parent_graph > .graph {
  width: 90%;
}

.graph_conteiner_inside > div > .nodata_container > .nodata_text {
  display: none;
}

.graph_conteiner_inside > div > .nodata_container {
  background-size: 120px 80px;
}

#mssg_error_div {
  color: red;
  font-size: 12px;
}

.pagination_show_more {
  text-align: center;
  margin-top: 10px;
}

.dashed {
  stroke-dasharray: 10;
}
.path {
  stroke-dasharray: 500;
  stroke-dashoffset: 500;
  animation: dash 15s linear;
}

@keyframes dash {
  from {
    stroke-dashoffset: 500;
  }
  to {
    stroke-dashoffset: 0;
  }
}

.route {
  fill: none;
  transition: all 2s ease-in-out;
}

.limit_scroll {
  max-width: 800px;
  overflow-x: scroll;
}
#is_favourite ul.container {
  display: flex;
  flex-flow: row wrap;
  flex-direction: row;
  align-content: center;
  justify-content: center;
}

#is_favourite ul.container a {
  text-decoration: none;
}

#is_favourite ul.container a:hover li {
  background: #e2e2e2;
}

#is_favourite ul.container a li {
  min-width: 250px;
  height: 80px;
  margin: 10px;
  display: flex;
  flex-direction: row;
  align-items: center;
  background: #f9faf9;
}

#is_favourite ul.container a li div.icon_img {
  width: 30%;
  text-align: center;
}

#is_favourite ul.container a li div.text {
  min-width: 50%;
  font-family: sans-serif;
  font-size: 18px;
  color: #3f3f3f;
  text-align: center;
}

form ul.form_flex {
  display: flex;
  flex-flow: row wrap;
  flex-direction: row;
  align-content: center;
  justify-content: space-around;
  border: 1px solid #e2e2e2;
  border-radius: 5px;
  padding: 20px;
  background: #f9faf9;
}

form ul.form_flex li {
  flex: auto;
  display: flex;
  justify-content: center;
  align-items: center;
}

form ul.form_flex li.first_elements {
  min-width: 550px;
}

form ul.form_flex li.second_elements {
  min-width: 300px;
}

form ul.form_flex li ul {
  display: flex;
  flex-direction: row;
  justify-content: space-around;
  flex-basis: 100%;
}

form ul.form_flex li ul li {
  height: 50px;
  width: 100%;
}

#modal_module_popup_close:hover {
  cursor: pointer;
}

.modal_module_list:hover {
  cursor: pointer;
}

/* snmp */
#snmp_data .databox {
  border: 0px;
}

#snmp_browser {
  text-align: left;
  font-family: "lato-lighter", "Open Sans", sans-serif;
  letter-spacing: 0.03pt;
  font-size: 8pt;
  box-sizing: border-box;
  height: 100%;
  min-height: 100px;
  max-height: 500px;
  overflow: auto;
  background-color: #f4f5f4;
  border: 1px solid #e2e2e2;
  border-radius: 4px;
  padding: 5px;
}
#snmp_create_buttons {
  display: flex;
  justify-content: flex-end;
  flex-wrap: nowrap;
}

#snmp_create_buttons > .sub {
  display: flex;
  margin-left: 10px;
  margin-top: 10px;
}

/* library for graphs */
.yAxis.y1Axis > .tickLabel {
  white-space: nowrap;
  line-height: 1.05em;
  width: auto;
}

/* dialog */
.pandora_confirm_dialog .ui-dialog-buttonset {
  display: flex;
  width: 100%;
  margin-left: 10px;
  float: none;
}

.pandora_confirm_dialog .ui-dialog-buttonset button {
  flex: 50%;
}

#pandora_confirm_dialog_text h3 {
  margin-left: 20px;
  margin-right: 20px;
  text-align: center;
}

.div-v-centered {
  display: flex;
  align-items: center;
}

.div-v-centered > form > input[type="image"] {
  margin: 0;
  padding: 0;
  width: 14px;
  padding-left: 5px;
}

.pandora_upper {
  text-transform: uppercase;
}

.dialog-grayed {
  background: #373737;
}

.dialog-grayed .ui-dialog-buttonpane {
  background: #373737;
}

/* GIS MAP */
a.down_arrow {
  content: url("../../images/down.png");
  max-width: 21px;
  max-height: 21px;
}

a.up_arrow {
  content: url("../../images/down.png");
  transform: rotate(180deg);
  max-width: 21px;
  max-height: 21px;
}

tr:last-child > td > a.down_arrow,
tr:first-child > td > a.up_arrow {
  visibility: hidden;
}

/* system group status */
.group_modules_status_box > tbody > tr > td {
  border-bottom: 1px solid #e2e2e2;
  border-collapse: collapse;
  border-spacing: 0;
  width: 10%;
  height: 20px;
}

.group_modules_status_div {
  color: #fff;
  width: 100%;
  height: 100%;
  text-align: left;
  display: block;
  vertical-align: middle;
  line-height: 20px;
}

/* extensions -> module groups */
.tooltip_counters h3 {
  font-size: 12pt;
  padding-bottom: 10px;
  text-align: center;
}

.tooltip_counters li {
  font-size: 8pt;
  margin: 2px;
  margin-left: 5px;
}
.tooltip_counters li div {
  width: 12px;
  height: 12px;
  border-radius: 3px;
  float: left;
  margin-right: 5px;
}

.button-as-link {
  text-decoration: underline;
  background: none;
  border: none;
  padding: 0;
}

/*
 * ---------------------------------------------------------------------
 * - MESSAGE LIST POPUP 											-
 * ---------------------------------------------------------------------
 */
div#dialog_messages table th {
  text-align: left;
}

div#dialog_messages table th:last-child {
  text-align: right;
}

/*
 * ---------------------------------------------------------------------
 * - Notifications
 * ---------------------------------------------------------------------
 */

.notification-ball {
  border-radius: 50%;
  width: 24px;
  height: 24px;
  display: flex;
  justify-content: center;
  align-items: center;
  cursor: pointer;
  color: #fff;
  font-weight: bold;
}

.notification-ball.notification-ball-new-messages:hover {
  box-shadow: 0 0 3px #888;
}

.notification-ball-no-messages {
  background-color: #82b92e;
  cursor: pointer;
}
.notification-ball-new-messages {
  background-color: #e63c52;
}

#notification-wrapper {
  background: white;
  border: #a5a5a5 solid 1px;
  z-index: 900000;
  position: absolute;
  width: 550px;
  margin-top: -5px;
  border-radius: 5px;
}
#notification-wrapper::before {
  content: "";
  display: block;
  position: absolute;
  width: 0px;
  height: 0;
  border-color: transparent;
  border-width: 12px;
  border-style: solid;
  bottom: 100%;
  left: calc(58% - 7px);
  margin-left: -12px;
  border-bottom-color: white;
}
#notification-wrapper-inner {
  max-height: 400px;
  overflow: auto;
}
#notification-wrapper-shadow {
  height: 100%;
  width: 100%;
  background: #111;
  position: fixed;
  z-index: 9009;
  top: 0;
  opacity: 0.3;
}
.notification-item {
  background: whitesmoke;
  height: 100px;
  margin: 7px;
  border: #e4e4e4 solid 1px;
  display: flex;
  flex-flow: row nowrap;
  align-items: center;
  padding: 5px;
}
.notification-item:hover {
  border: #ccc solid 1px;
  text-decoration: none;
}
.notification-item > * {
  padding-left: 15px;
  pointer-events: none;
}
.notification-item > img {
  width: 75px;
}

.notification-info {
  width: 87%;
  display: flex;
  flex-flow: column nowrap;
  overflow: hidden;
  max-height: 83px;
  line-height: 1.4em;
}
.notification-item img {
  max-width: 100%;
  max-height: 100%;
}
.notification-title {
  margin: 0;
}
.notification-subtitle {
  margin: 0;
  color: #373737;
}

.global-config-notification-title {
  display: flex;
  flex-direction: row;
  align-items: center;
}

.global-config-notification-title h2 {
  margin-left: 10px;
}

.global-config-notification-checkboxes :first-child {
  font-weight: bold;
}

.global-config-notification-selectors {
  display: flex;
  flex-direction: row;
  margin-bottom: 10px;
}

.global-config-notification-selectors h4 {
  margin: 0;
}

.global-config-notification-single-selector,
.global_config_notifications_dialog_add select {
  display: flex;
  width: 100%;
  padding: 0 10px;
}

.global-config-notification-single-selector :first-child,
.global-config-notification-single-selector :first-child select {
  width: 99%;
}

.global-config-notification-single-selector :last-child,
.global_config_notifications_dialog_add_wrapper {
  flex-direction: column;
  display: flex;
  justify-content: flex-end;
}

.global_config_notifications_dialog_add {
  display: flex;
  flex-direction: row;
  margin: 8px;
}

.global_config_notifications_two_ways_form_arrows {
  display: flex;
  flex-flow: column;
  justify-content: center;
  margin: 0 5px;
}

.global_config_notifications_two_ways_form_arrows img {
  margin: 15px 0;
}

/* jQuery dialog */
.no-close .ui-dialog-titlebar-close {
  display: none;
}
/* jQuery dialog */

/* --- SWITCH --- */
.p-switch {
  position: relative;
  display: inline-block;
  width: 30px;
  height: 17px;
  margin-right: 1em;
}

.p-switch input {
  opacity: 0;
  width: 0;
  height: 0;
}

.p-slider {
  position: absolute;
  cursor: pointer;
  top: 0;
  left: 0;
  right: 0;
  bottom: 0;
  background-color: #ccc;
  -webkit-transition: 0.4s;
  transition: 0.4s;
  border-radius: 34px;
}

.p-slider-disabled {
  background-color: #dfdfdf !important;
}

.p-slider:before {
  position: absolute;
  content: "";
  height: 13px;
  width: 13px;
  left: 2px;
  bottom: 2px;
  background-color: white;
  -webkit-transition: 0.4s;
  transition: 0.4s;
  border-radius: 50%;
}

input:checked + .p-slider {
  background-color: #82b92e;
}

input:focus + .p-slider {
  box-shadow: 0 0 1px #82b92e;
}

input:checked + .p-slider:before {
  -webkit-transform: translateX(13px);
  -ms-transform: translateX(13px);
  transform: translateX(13px);
}

/* --- END SWITCH --- */

/* --- TOAST --- */
#notifications-toasts-wrapper {
  position: fixed;
  right: 20px;
  top: 70px;
  width: 270px;
  height: 100%;
  z-index: 6;
  pointer-events: none;
}

.snackbar {
  max-width: 270px;
  background-color: #333;
  color: #fff;
  text-align: center;
  /* border-radius: 2px; */
  padding: 16px;
  margin: 10px;
  border-radius: 4px;
  visibility: hidden;
  pointer-events: all;
}

.snackbar.show {
  visibility: visible;
  -webkit-animation: fadein 0.5s, fadeout 0.5s 7.5s;
  animation: fadein 0.5s, fadeout 0.5s 7.5s;
}

.snackbar p,
.snackbar h3 {
  text-align: left;
  margin: 0;
  pointer-events: none;
}
.snackbar h3 {
  color: white;
  margin-bottom: 10px;
}

@-webkit-keyframes fadein {
  from {
    bottom: 0;
    opacity: 0;
  }
  to {
    bottom: 30px;
    opacity: 1;
  }
}

@keyframes fadein {
  from {
    bottom: 0;
    opacity: 0;
  }
  to {
    bottom: 30px;
    opacity: 1;
  }
}

@-webkit-keyframes fadeout {
  from {
    bottom: 30px;
    opacity: 1;
  }
  to {
    bottom: 0;
    opacity: 0;
  }
}

@keyframes fadeout {
  from {
    bottom: 30px;
    opacity: 1;
  }
  to {
    bottom: 0;
    opacity: 0;
  }
}

/* --- END TOAST --- */

/* Button for Go to top */
#top_btn {
  display: none;
  position: fixed;
  bottom: 100px;
  right: 4px;
  border: none;
  outline: none;
  background: url("../../images/to_top_menu.png") no-repeat center;
  background-color: #82b92e;
  width: 27px;
  height: 27px;
  cursor: pointer;
  border-radius: 5px;
  z-index: 10;
}

#top_btn:hover {
  background: url("../../images/to_top_menu_hover.png") no-repeat center;
  background-color: #fff;
  border: 2px solid #82b92e;
}

/* New white rounded boxes */
.white_box {
  background-color: #fff;
  border: 1px solid #e1e1e1;
  border-radius: 5px;
  padding: 20px 50px;
}

/*
 * ---------------------------------------------------------------------
 * - User edit
 * ---------------------------------------------------------------------
 */

#user_form * {
  color: #4d4d4d;
}

#user_form {
  width: 100%;
}

#user_form a.tip img {
  margin-left: 8px;
}

#edit_user_profiles {
  margin-top: 40px;
  margin-bottom: 30px;
}

#edit_user_profiles table {
  margin-bottom: 0;
}

.user_edit_first_row {
  display: flex;
}

.user_edit_second_row {
  display: flex;
  flex-flow: row wrap;
  flex-direction: row;
  justify-content: space-between;
}

.user_edit_first_row,
.user_edit_second_row,
.user_edit_third_row {
  margin-bottom: 20px;
}

.edit_user_info {
  width: 58%;
  margin-right: 20px;
  display: flex;
  align-items: center;
}

.edit_user_info_left {
  width: 25%;
  margin-right: 50px;
  text-align: center;
}

.edit_user_info_right {
  width: 75%;
}

.edit_user_info_right input,
.input_line {
  background-color: transparent;
  border: none;
  border-radius: 0;
  border-bottom: 1px solid #343434;
  padding: 10px 0px 2px 35px;
  box-sizing: border-box;
  background-repeat: no-repeat;
  background-position: left bottom 2px;
  width: 100%;
  margin-bottom: 4px;
}

.edit_user_info_right input:focus {
  font-weight: bold;
}

.edit_user_info_right #fullname,
.user_icon_input {
  background-image: url("../../images/user_name.png");
}

.edit_user_info_right #email,
.email_icon_input {
  background-image: url("../../images/user_email.png");
}

.edit_user_info_right #phone,
.phone_icon_input {
  background-image: url("../../images/user_phone.png");
}

.edit_user_info_right #password_new,
.edit_user_info_right #password_conf,
.edit_user_info_right #own_password_confirm,
.edit_user_info_right #current_password {
  background-image: url("../../images/user_password.png");
}

.edit_user_autorefresh {
  width: 42%;
}

.edit_user_options {
  width: 50%;
  padding-right: 50px;
}

.edit_user_options #text-block_size,
.input_line_small {
  background-color: transparent;
  border: none;
  border-radius: 0;
  border-bottom: 1px solid #343434;
  padding: 0px 0px 0px 10px;
}

.edit_user_options input#text-block_size:disabled {
  border-bottom-color: #848484;
  color: #848484;
}

.edit_user_timezone {
  width: 40%;
}

.edit_user_timezone #zonepicker {
  width: 100%;
}

.edit_user_comments #textarea_comments {
  background-color: #fbfbfb;
  padding-left: 10px;
}

.edit_user_labels {
  color: #343434;
  text-align: left;
  font-weight: bold;
  padding-right: 10px;
  margin: 0px 0px 5px 0px;
}

.label_select,
.label_select_simple {
  font-family: "lato-bolder", "Open Sans", sans-serif;
  margin-bottom: 15px;
}

.label_select_simple .edit_user_labels {
  margin-bottom: 0;
  display: inline;
}

.edit_user_options .label_select_simple,
.edit_user_autorefresh .label_select_simple {
  display: flex;
  align-items: center;
}

.edit_user_options .label_select_simple .p-switch,
.edit_user_autorefresh .label_select_simple .p-switch {
  margin-right: 5px;
  margin-left: 10px;
}

.user_edit_first_row .edit_user_autorefresh > div:last-child,
.user_edit_first_row .edit_user_info_left > div:last-child,
.user_edit_first_row .edit_user_info_right > div:last-child,
.user_edit_second_row .edit_user_options > div:last-child {
  margin-bottom: 0px;
}

.user_avatar {
  width: 100%;
  margin-bottom: 20px;
}

.autorefresh_select {
  display: flex;
  align-items: center;
  justify-content: center;
  margin-bottom: 15px;
}

.autorefresh_select_text {
  margin: 0px 0px 5px 0px;
}

#right_autorefreshlist {
  margin-bottom: 10px;
}

#autorefresh_list_out,
#autorefresh_list {
  text-align: left;
}

.autorefresh_select .autorefresh_select_list_out,
.autorefresh_select .autorefresh_select_list {
  width: 45%;
}

.autorefresh_select .autorefresh_select_arrows {
  width: 10%;
  text-align: center;
}

.autorefresh_select_arrows a {
  display: block;
}

.edit_user_autorefresh select,
.user_edit_second_row select {
  width: 100%;
}

@media screen and (min-width: 1200px) {
  .user_global_profile {
    display: flex;
    align-items: center;
  }
}

.user_edit_ehorus_outer {
  display: flex;
  flex-direction: column;
  width: 280px;
}

.user_edit_ehorus_inner {
  display: flex;
  justify-content: space-between;
}

.edit_user_button {
  margin-top: 20px;
  width: 100%;
  text-align: right;
}

#user-notifications-wrapper {
  width: 100%;
  box-sizing: border-box;
  color: #4d4d4d;
}

/* This class is for the icons of actions and operations in the tables. */
.action_buttons a[href] img,
.action_buttons input[type="image"],
.action_button_img {
  border-radius: 4px;
  border: 1px solid #dcdcdc !important;
  padding: 1px !important;
  box-shadow: 1px 1px 1px rgba(0, 0, 0, 0.1);
  max-width: 21px;
}

/* This class is for only one icon to be a button type. */
.action_button_img {
  cursor: pointer;
}

.action_buttons a,
.action_buttons input[type="image"] {
  margin-right: 5px;
  display: inline-block;
}

.action_buttons a:last-child,
.action_buttons input[type="image"]:last-child {
  margin-right: 0px;
}

.action_buttons a:hover {
  background-color: #fff;
  border-radius: 4px;
}

.action_buttons input[type="image"]:hover {
  background-color: #fff;
}

/* Tables to upload files */
#table_filemanager tr:first-child th span {
  font-weight: bold;
}

.file_table_buttons {
  text-align: right;
  margin-bottom: 10px;
}

.file_table_buttons a img {
  border: 1px solid #e2e2e2;
  padding: 5px;
  border-radius: 4px;
  margin-right: 10px;
  box-shadow: 1px 1px 1px rgba(0, 0, 0, 0.1);
}

#file_table_modal {
  display: flex;
  justify-content: space-between;
  margin-bottom: 40px;
}

#file_table_modal .create_folder,
#file_table_modal .create_text_file,
#file_table_modal .upload_file {
  width: 33%;
  border-top-left-radius: 4px;
  border-top-right-radius: 4px;
  margin-right: 2px;
  background-color: #e6e6e6;
}

.file_table_buttons a:last-child img,
#file_table_modal .upload_file {
  margin-right: 0px;
}

#file_table_modal li a {
  display: block;
  padding: 5px;
}

#file_table_modal li img,
#file_table_modal li span {
  vertical-align: middle;
}

#file_table_modal li img {
  margin-right: 10px;
}

#create_folder,
#create_text_file,
#upload_file {
  margin-bottom: 30px;
}

#create_folder input#text-dirname,
#create_text_file input#text-name_file {
  width: 100%;
  margin-right: 5px;
  box-sizing: border-box;
  margin-bottom: 10px;
}

#upload_file input#file-file {
  width: 70%;
}

#create_folder input#submit-crt,
#create_text_file input#submit-create,
#upload_file input#submit-go {
  float: right;
}

#upload_file input#submit-go {
  margin-top: 10px;
}

.file_table_modal_active {
  background-color: #fff;
  border: 1px solid #e6e6e6;
  border-bottom: none;
}

/* Inventory table */
.inventory_table_buttons {
  text-align: right;
  margin-bottom: 10px;
}

.inventory_table_buttons a {
  font-weight: bolder;
  display: inline-block;
  border: 1px solid #e2e2e2;
  padding: 8px;
  border-radius: 4px;
  box-shadow: 1px 1px 1px rgba(0, 0, 0, 0.1);
}

.inventory_table_buttons a img,
.inventory_table_buttons a span {
  vertical-align: middle;
}

.inventory_table_buttons a img {
  padding-left: 10px;
}

.inventory_tables thead th span:first-child {
  float: left;
  font-weight: bold;
}

.inventory_tables thead th span {
  font-size: 8.6pt;
}

.inventory_tables tbody > tr:first-child {
  font-weight: bold;
}

/* Tag view */
table.info_table.agent_info_table {
  margin-bottom: 20px;
}
table.agent_info_table tr {
  background-color: #fff;
}

table.agent_info_table > tbody > tr > td {
  border-bottom: none;
}

table.agent_info_table > tbody > tr:last-child > td {
  border-bottom: 1px solid #e2e2e2;
}

table.agent_info_table thead > tr:first-child th {
  background-color: #f5f5f5;
}

table.agent_info_table thead > tr:first-child th span,
table.agent_info_table thead > tr:first-child th {
  font-weight: bold;
  font-size: 8.6pt;
}

table.info_table.agent_info_table td {
  padding-left: 20px;
  padding-right: 20px;
}

table.info_table.agent_info_table table#agent_table {
  padding-top: 15px;
}

table.info_table.agent_info_table table#module_table {
  padding-top: 10px;
  padding-bottom: 15px;
}

table.info_table.agent_info_table table.info_table {
  margin-bottom: 0;
}

.agent_info_table_opened {
  background-color: #82b92e;
  color: #fff;
  border-color: #82b92e;
}

.agent_info_table_closed {
  background-color: #fff;
  color: #000;
  border-radius: 4px;
}

/* Tag view */
table.info_table.policy_table tr {
  background-color: #fff;
}

table.info_table.policy_sub_table thead > tr:first-child th {
  background-color: #f5f5f5;
}

table.info_table.policy_sub_table {
  padding: 20px 15px;
  margin-bottom: 0;
}

/* Arrows to sort the tables. */
.sort_arrow {
  display: inline-grid;
  vertical-align: middle;
}
.sort_arrow a {
  padding: 0 0 0 5px;
}
.sort_arrow img {
  width: 0.8em;
}

/*
 * ---------------------------------------------------------------------
 * - PAGINATION
 * ---------------------------------------------------------------------
 */
.pagination {
  display: flex;
  justify-content: space-between;
  align-items: flex-end;
  margin-bottom: 10px;
  margin-top: 15px;
}

.pagination .page_number {
  border: 1px solid #cacaca;
  border-right: 0px;
  text-align: center;
}

.pagination .page_number a {
  padding: 5px;
  min-width: 12px;
  display: block;
}

.pagination .page_number:hover,
.pagination .pagination-arrows:hover {
  background-color: #e2e2e2;
}

.pagination .total_number > *:first-child {
  border-top-left-radius: 2px;
  border-bottom-left-radius: 2px;
}

.pagination .total_number > *:last-child {
  border-top-right-radius: 2px;
  border-bottom-right-radius: 2px;
  border-right: 1px solid #cacaca;
}

.pagination .page_number_active {
  font-weight: bold;
  background-color: #82b92e;
  color: #fff;
  border-color: #82b92e;
}

.pagination .page_number_active a {
  color: #fff;
}

.pagination .total_number {
  display: flex;
  justify-content: flex-end;
}

.pagination a {
  margin: 0;
}

.pagination .pagination-arrows {
  border: 1px solid #cacaca;
  border-right: 0px;
}

.pagination-bottom {
  margin-bottom: 15px;
  margin-top: 0px;
  align-items: flex-start;
}

/*
 * ---------------------------------------------------------------------
 * - Layout for the new forms
 * ---------------------------------------------------------------------
 */
.first_row {
  margin-bottom: 20px;
  display: flex;
}

.label_simple_one_item {
  display: flex;
  align-items: flex-end;
}

.label_simple_items {
  display: flex;
  align-items: center;
  flex-wrap: wrap;
}

.label_simple_items > * {
  margin-right: 5px;
}

.input_label {
  color: #343434;
  font-weight: bold;
  padding-right: 10px;
  margin: 0px 0px 5px 0px;
}

.input_label_simple {
  margin-bottom: 0;
  margin-top: 0;
  display: inline;
}

.label_select_parent {
  display: flex;
  justify-content: space-between;
  align-items: center;
}

.label_select_child_left {
  width: 80%;
  min-width: 100px;
}

.label_select_child_right {
  width: 20%;
  min-width: 140px;
  align-items: center;
  display: flex;
}

.label_select_child_icons {
  text-align: right;
  width: 5%;
  min-width: 30px;
}

/* Inputs type text shown as a black line */
.agent_options input[type="text"] {
  background-color: transparent;
  border: none;
  border-radius: 0;
  border-bottom: 1px solid #ccc;
  font-family: "lato-bolder", "Open Sans", sans-serif;
  font-size: 10pt;
  padding: 2px 5px;
  box-sizing: border-box;
  background-repeat: no-repeat;
  background-position: left bottom 2px;
  margin-bottom: 4px;
}

.agent_options input[readonly] {
  color: #848484;
}

/*
 * ---------------------------------------------------------------------
 * - CLASSES FOR THE NEW TOGGLES                     								-
 * ---------------------------------------------------------------------
 */
.ui_toggle {
  margin-bottom: 20px;
}

.ui_toggle > a:first-child {
  background-color: #fff;
  border: 1px solid #e1e1e1;
  border-top-left-radius: 4px;
  border-top-right-radius: 4px;
  margin-bottom: -1px;
  padding: 5px;
  display: block;
}

.white_box_opened {
  border-top-left-radius: 0px;
  border-top-right-radius: 0px;
}

/*
 * ---------------------------------------------------------------------
 * - SWITCH RADIO BUTTONS                           								-
 * ---------------------------------------------------------------------
 */
.switch_radio_button {
  display: flex;
  overflow: hidden;
}

.switch_radio_button input {
  position: absolute;
  clip: rect(0, 0, 0, 0);
  height: 1px;
  width: 1px;
  border: 0;
  overflow: hidden;
}

.switch_radio_button label {
  background-color: #fff;
  color: rgba(0, 0, 0, 0.6);
  line-height: 1;
  text-align: center;
  padding: 7px 14px;
  margin-right: -1px;
  border: 1px solid #cbcbcb;
  border-radius: 4px;
  transition: all 0.1s ease-in-out;
}

.switch_radio_button label:hover {
  cursor: pointer;
}

.switch_radio_button input:checked + label {
  background-color: #82b92e;
  box-shadow: none;
  color: #fff !important;
}

.switch_radio_button label:last-child {
  margin-right: 0px;
}

/*
 * ---------------------------------------------------------------------
 * - MODULE GRAPHS
 * ---------------------------------------------------------------------
 */
.module_graph_menu_dropdown {
  width: 100%;
}

.module_graph_menu_content,
.module_graph_menu_header {
  width: 95%;
  border: 1px solid #e2e2e2;
  margin: 0 auto;
  box-sizing: border-box;
  background-color: #fff;
}

.module_graph_menu_header {
  border-top-left-radius: 4px;
  border-top-right-radius: 4px;
  padding: 6px 10px;
  cursor: pointer;
  display: flex;
  justify-content: flex-start;
  align-items: center;
}

.module_graph_menu_header span > img {
  vertical-align: middle;
  padding-left: 5px;
}

.module_graph_menu_content {
  position: absolute;
  left: 2.5%;
  top: 41px;
  z-index: 1001;
  border-bottom-left-radius: 4px;
  border-bottom-right-radius: 4px;
  padding: 15px;
  border-top: none;
}

#stat-win-module-graph .flot-y-axis.flot-y1-axis.yAxis.y1Axis {
  left: -10px !important;
}

/*
 * ---------------------------------------------------------------------
 * - AGENT VIEW
 * ---------------------------------------------------------------------
 */

.bullet_modules {
  width: 15px;
  height: 15px;
  border-radius: 50%;
  margin-right: 5px;
  margin-top: -2px;
}

div#bullets_modules {
  display: flex;
  margin-left: 2em;
}

div#bullets_modules div {
  display: flex;
  align-items: center;
  margin: 0 5px;
}

.orange_background {
  background: #ffa631;
}
.red_background {
  background: #e63c52;
}
.yellow_background {
  background: #f3b200;
}
.grey_background {
  background: #b2b2b2;
}
.blue_background {
  background: #4a83f3;
}
.green_background {
  background: #82b92e;
}

/* First row in agent view */
#agent_details_first_row {
  display: flex;
  margin-bottom: 20px;
  width: 100%;
  flex-direction: row;
  flex-wrap: wrap;
  justify-content: space-between;
}

.agent_details_col {
  display: table-cell;
  background-color: #fff;
  border: 1px solid #e2e2e2;
  border-radius: 5px;
  flex: 0 1 auto;
}

.agent_details_col_left {
  width: 40%;
  min-width: 300px;
}
.agent_details_col_right {
  width: 59%;
  min-width: 480px;
}

.agent_access_rate_events {
  display: flex;
  flex-direction: row;
  flex-wrap: wrap;
  justify-content: space-between;
}

.white_table_graph#table_access_rate {
  flex: 1 1 auto;
  min-width: 450px;
  margin-right: 1%;
}

.white_table_graph#table_events {
  flex: 1 1 auto;
  min-width: 450px;
}

@media screen and (max-width: 1150px) {
  .agent_details_col {
    flex: 1 1 auto;
  }
  .white_table_graph#table_access_rate {
    margin-right: 0;
  }
}

.buttons_agent_view {
  display: flex;
  justify-content: flex-end;
}

.buttons_agent_view a img {
  border: 1px solid #dcdcdc;
  border-radius: 4px;
  padding: 1px;
  box-shadow: 1px 1px 1px rgba(0, 0, 0, 0.1);
  max-width: 21px;
  margin-left: 5px;
}

/* Agent details in agent view */
div#status_pie path {
  stroke-width: 8px;
}
div#status_pie {
  margin-bottom: 2em;
}

.agent_details_header {
  display: flex;
  justify-content: flex-end;
  align-items: center;
  border-bottom: 1px solid #e2e2e2;
  padding: 6px 20px;
}

.agent_details_content {
  display: flex;
  align-items: flex-start;
  padding: 20px;
  padding-bottom: 0;
}

.agent_details_agent_name {
  display: flex;
  align-items: center;
}

.agent_details_remote_cfg {
  align-self: flex-start;
}

.agent_details_graph {
  text-align: center;
  margin: 0 auto;
}

.agent_details_info {
  max-width: 45%;
  overflow: hidden;
  min-width: 220px;
}
.agent_details_info span {
  text-overflow: ellipsis;
}

.agent_details_info p {
  display: flex;
  align-items: center;
}

.agent_details_info img {
  padding-right: 5px;
}

.agent_details_bullets #bullets_modules {
  display: flex;
  justify-content: flex-start;
}

.agent_details_bullets #bullets_modules > div {
  display: flex;
  align-items: center;
  padding-bottom: 20px;
}

#agent_contact_main tr td img {
  max-width: 100%;
}

/* White tables to show graphs */
.white_table_graph {
  margin-bottom: 20px;
}

.white_table_graph_header {
  padding: 10px 20px;
  background-color: #fff;
  color: #000;
  border: 1px solid #e2e2e2;
  border-top-left-radius: 4px;
  border-top-right-radius: 4px;
  font-weight: bold;
  display: flex;
  min-width: fit-content;
}

.white_table_graph_header b {
  font-size: 10pt;
  font-weight: 600;
  width: 100%;
}

.white_table_graph_header div.white_table_header_checkbox {
  float: right;
}

.white_table_graph_header div#bullets_modules {
  float: right;
}
.white_table_graph_header img,
.white_table_graph_header span {
  vertical-align: middle;
}

.white_table_graph_header span {
  padding-left: 10px;
}

.white-box-content.padded {
  padding-top: 2em;
  padding-bottom: 2em;
}

.white-box-content {
  width: 100%;
  height: 100%;
  background-color: #fff;
  box-sizing: border-box;
  border: 1px solid #e2e2e2;
  display: flex;
  align-items: center;
  flex-wrap: wrap;
  padding: 10px;
  min-width: 100%;
}
.white-box-content-clean {
  padding-left: 2em;
  padding-top: 1em;
}

.white-table-graph-content {
  display: flex;
  flex-direction: row;
  flex-wrap: wrap;
  align-items: center;
  justify-content: center;
  width: 100%;
  height: 96px;
}

.white_table_graph_content {
  border: 1px solid #e2e2e2;
  border-top: none;
  background-color: #fff;
  padding: 5px;
  border-bottom-left-radius: 4px;
  border-bottom-right-radius: 4px;
}

.white_table_graph_content.no-padding-imp .info_box {
  margin: 0;
}

.white_table_graph_content.min-height-100 {
  min-height: 100px;
}

.white_table_graph_content.min-height-50 {
  min-height: 50px;
}

.white_table_graph_content.min-height-200 {
  min-height: 200px;
}

.white_table_graph_content div.pagination {
  width: 100%;
  padding: 0 1em;
}
.white_table_graph_content div.action-buttons {
  padding: 10px;
}

.white-box-content form {
  width: 100%;
  margin-bottom: 2em;
  padding: 2em;
  min-width: fit-content;
}

/* White tables */
.white_table,
.white_table tr:first-child > th {
  background-color: #fff;
  color: #000;
}

.white_table {
  border: 1px solid #e2e2e2;
  border-radius: 4px;
  margin-bottom: 20px;
  padding-bottom: 10px;
}

.white_table thead tr:first-child > th {
  border-top-left-radius: 4px;
  border-top-right-radius: 4px;
  border-bottom: 1px solid #e2e2e2;
}

.white_table tbody tr:first-child > td {
  padding-top: 25px;
}

.white_table tr td:first-child,
.white_table tr th:first-child {
  padding-left: 50px;
}

.white_table tr td:last-child,
.white_table tr th:last-child {
  padding-right: 50px;
}

.white_table th,
.white_table td {
  padding: 10px 20px;
}

.white_table_droppable > thead > tr > th > img {
  vertical-align: middle;
}

.white_table_droppable tr th:first-child {
  padding-left: 20px;
}

.white_table_no_border {
  border: none;
}

#tooltip {
  z-index: 10000;
}

/*
 * ---------------------------------------------------------------------
 * - SERVICES TABLE VIEW
 * ---------------------------------------------------------------------
 */
#table_services {
  display: grid;
  grid-gap: 20px;
  grid-template-columns: repeat(auto-fill, minmax(250px, 1fr));
  grid-template-rows: 1fr;
  margin-bottom: 30px;
}

.table_services_item_link {
  font-size: 16px;
  display: grid;
  min-height: 80px;
  box-sizing: border-box;
  padding: 10px 10px 10px 0;
}

.table_services_item {
  display: grid;
  align-items: center;
  grid-template-columns: 50px auto;
}

/*
 * ---------------------------------------------------------------------
 * - IMAGES FOR STATUS. This replaces the images of /images/status_sets/default/ 
 * - Don't delete this
 * ---------------------------------------------------------------------
 */
.status_small_rectangles {
  width: 20px;
  height: 10px;
  display: inline-block;
}

.status_rounded_rectangles {
  width: 50px;
  height: 2em;
  display: inline-block;
  border-radius: 5px;
}

.status_rounded_rectangles.text_inside {
  color: #ffffff;
  text-align: center;
  font-weight: bold;
  padding-top: 0.4em;
}

.status_small_squares,
.status_balls {
  width: 12px;
  height: 12px;
  display: inline-block;
}

.status_balls {
  border-radius: 50%;
}

.status_small_balls {
  width: 8px;
  height: 8px;
  display: inline-block;
  border-radius: 50%;
}
/*
 * ---------------------------------------------------------------------
 * - END - IMAGES FOR STATUS. Don't delete this
 * ---------------------------------------------------------------------
 */

/* Table for show more info in events and config menu in modules graphs. (This class exists in events.css too) */
.table_modal_alternate {
  border-spacing: 0;
  text-align: left;
}

table.table_modal_alternate tr:nth-child(odd) td {
  background-color: #ffffff;
}

table.table_modal_alternate tr:nth-child(even) td {
  background-color: #f9f9f9;
  border-top: 1px solid #e0e0e0;
  border-bottom: 1px solid #e0e0e0;
}

table.table_modal_alternate tr td {
  height: 33px;
  max-height: 33px;
  min-height: 33px;
}

table.table_modal_alternate tr td:first-child {
  width: 35%;
  font-weight: bold;
  padding-left: 20px;
}
/* END - Table for show more info in events and config menu in modules graphs */

.fullwidth {
  width: 100%;
}

/*
 * ---------------------------------------------------------------------
 * - VISUAL STYLES FOR HISTOGRAM GRAPHS
 * ---------------------------------------------------------------------
 */

.slicebar-box-hover-styles {
  position: absolute;
  background-color: #fff;
  width: 80px;
  height: 20px;
  text-align: center;
  font-family: arial, sans-serif, verdana;
  padding: 3px;
  border: 1px solid black;
}

.bars-graph-rotate .flot-text .flot-x-axis div {
  word-break: break-word;
}

.flot-text {
  width: 100%;
}

/*Font header feedback*/
form#modal_form_feedback {
  padding: 10px;
}

form#modal_form_feedback label {
  margin-bottom: 10px;
  color: #343434;
  font-weight: bold;
  font-size: 10pt;
}

form#modal_form_feedback input[type="email"] {
  background-color: transparent;
  border: none;
  border-radius: 0;
  border-bottom: 1px solid #ccc;
  font-family: "lato-bolder", "Open Sans", sans-serif;
  font-weight: lighter;
  padding: 0px 0px 2px 0px;
  box-sizing: border-box;
  margin-bottom: 4px;
}

form#modal_form_feedback ul.wizard li {
  padding-bottom: 10px;
  padding-top: 10px;
}

form#modal_form_feedback ul.wizard li > label:not(.p-switch) {
  width: 250px;
  vertical-align: top;
  display: inline-block;
}

form#modal_form_feedback ul.wizard li > textarea {
  width: 600px;
  height: 15em;
  display: inline-block;
  font-family: monospace;
}
/*
 * ---------------------------------------------------------------------
 * - FONT SIZES IN AGENT VIEW. This changes the font size of the agent
 * name and the description when the language is Japanese or Chinese
 * ---------------------------------------------------------------------
 */

.custom_font_size {
  font-size: 14px;
  font-weight: bold;
}

/* Generic classes to reuse and facilitate the creation of custom themes */
.pandora_green_text {
  color: #82b92e;
}

.pandora_green_bg {
  background-color: #82b92e;
}

/*
 * ---------------------------------------------------------------------
 * - REPORTING VIEWER
 * ---------------------------------------------------------------------
 */

#controls_table > tbody > tr > td input {
  margin-left: 3px;
}

/*
 * ---------------------------------------------------------------------
 * - ERROR CONNECTION
 * ---------------------------------------------------------------------
 */

/*background dim */

.ui-widget-overlay.error-modal-opened {
  background: rgb(0, 0, 0);
  opacity: 0.5;
  filter: Alpha(Opacity=50);
}

/* --- Login page - modal windows --- */
div.content_dialog {
  width: 98%;
  margin-top: 20px;
}

div.icon_message_dialog {
  float: left;
  width: 25%;
  text-align: center;
}

div.icon_message_dialog img {
  width: 85px;
}

div.content_message_dialog {
  width: 75%;
  float: right;
}

div.text_message_dialog {
  width: 100%;
  margin-top: 10px;
}

div.text_message_dialog h1 {
  margin: 0px;
}

div.text_message_dialog p {
  margin: 0px;
  font-size: 10.3pt;
  line-height: 14pt;
}

form#form-filter-interfaces {
  margin-left: -30px;
}

form#form-filter-interfaces ul {
  display: flex;
  flex-direction: row;
  align-items: center;
  justify-content: flex-start;
  flex-wrap: wrap;
  width: 100%;
}

form#form-filter-interfaces ul li {
  display: flex;
  align-items: center;
  flex-direction: row;
  justify-content: flex-start;
  max-width: 35%;
}

form#form-filter-interfaces ul li.select-interfaces {
  flex-direction: row-reverse;
  justify-content: flex-end;
}

li .select2 {
  max-width: 400px !important;
}

div.graph td.legendLabel {
  text-align: justify;
}

div.graph div.legend div,
div.graph div.legend table {
  top: 25px !important;
}

.rotate_text_module {
  -ms-transform: rotate(270deg);
  -webkit-transform: rotate(270deg);
  -moz-transform: rotate(270deg);
  -o-transform: rotate(270deg);
  writing-mode: lr-tb;
  white-space: nowrap;
}

<<<<<<< HEAD
/* NetTools */
#add_button_custom_command {
  float: left;
  cursor: pointer;
  margin: -3px 0 0 1em;
=======
div.stat-win-spinner {
  width: 100%;
  height: 300px;
  display: flex;
  flex-direction: column;
  justify-content: center;
  align-items: center;
}

div.stat-win-spinner img {
  width: 100px;
  height: 100px;
>>>>>>> 7a85d0ae
}<|MERGE_RESOLUTION|>--- conflicted
+++ resolved
@@ -6134,13 +6134,13 @@
   white-space: nowrap;
 }
 
-<<<<<<< HEAD
 /* NetTools */
 #add_button_custom_command {
   float: left;
   cursor: pointer;
   margin: -3px 0 0 1em;
-=======
+}
+
 div.stat-win-spinner {
   width: 100%;
   height: 300px;
@@ -6153,5 +6153,4 @@
 div.stat-win-spinner img {
   width: 100px;
   height: 100px;
->>>>>>> 7a85d0ae
 }