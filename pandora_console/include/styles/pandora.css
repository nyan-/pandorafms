--- conflicted
+++ resolved
@@ -5917,7 +5917,7 @@
   width: 101%;
 }
 
-<<<<<<< HEAD
+/*Font header feedback*/
 form#modal_form_feedback {
   padding: 10px;
 }
@@ -5957,7 +5957,7 @@
   height: 15em;
   display: inline-block;
   font-family: monospace;
-=======
+}
 /*
  * ---------------------------------------------------------------------
  * - FONT SIZES IN AGENT VIEW. This changes the font size of the agent
@@ -5977,5 +5977,4 @@
 
 .pandora_green_bg {
   background-color: #82b92e;
->>>>>>> d4c4b3c2
 }