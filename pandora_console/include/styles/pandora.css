--- conflicted
+++ resolved
@@ -11896,7 +11896,6 @@
   border-bottom: 1px solid #dedede !important;
 }
 
-<<<<<<< HEAD
 div.parent_graph > p.legend_background > table > tbody {
   display: flex;
   flex-direction: row;
@@ -11905,7 +11904,8 @@
 
 div.parent_graph > p.legend_background > table > tbody > tr {
   margin-right: 20px;
-=======
+}
+
 .small-input-select2 > div > input,
 .small-input-select2 > div > select,
 .small-input {
@@ -11940,7 +11940,6 @@
 .small-input-select2 .select2-selection__arrow,
 .small-input-select2 div .select2-selection__arrow {
   top: -1px !important;
->>>>>>> 3ac133b1
 }
 
 .break-word {
