/**
 *
 * Name: Default theme
 * Pandora Stylesheet
 *
 * @category   Stylesheet
 * @package    Pandora FMS
 * @subpackage Community
 * @version    1.0.0
 * @license    See below
 *
 *    ______                 ___                    _______ _______ ________
 *   |   __ \.-----.--.--.--|  |.-----.----.-----. |    ___|   |   |     __|
 *  |    __/|  _  |     |  _  ||  _  |   _|  _  | |    ___|       |__     |
 * |___|   |___._|__|__|_____||_____|__| |___._| |___|   |__|_|__|_______|
 *
 * ============================================================================
 * Copyright (c) 2005-2023 Pandora FMS
 * Please see https://pandorafms.com for full contribution list
 * This program is free software; you can redistribute it and/or
 * modify it under the terms of the GNU General Public License
 * as published by the Free Software Foundation for version 2.
 * This program is distributed in the hope that it will be useful,
 * but WITHOUT ANY WARRANTY; without even the implied warranty of
 * MERCHANTABILITY or FITNESS FOR A PARTICULAR PURPOSE.  See the
 * GNU General Public License for more details.
 * ============================================================================
 */

:root {
  --primary-color: #14524f;
  --secondary-color: #ffffff;
  --input-border: #c0ccdc;
  --border-color: #eee;
  --text-color: #333;
}

/*
 * ---------------------------------------------------------------------
 * - GENERAL STYLES 												-
 * ---------------------------------------------------------------------
 */

@font-face {
  font-family: "Pandora-Bold";
  src: url("../fonts/Pandora-Bold.woff") format("woff");
  font-weight: 700;
}

@font-face {
  font-family: "Pandora-Regular";
  src: url("../fonts/Pandora-Regular.woff") format("woff");
  font-weight: 400;
}

@font-face {
  font-family: "Pandora-Light";
  src: url("../fonts/Pandora-Light.woff") format("woff");
  font-weight: 100;
}

@font-face {
  font-family: "lato";
  src: url("../fonts/Lato-Regular.woff") format("woff");
  font-weight: 400;
}

@font-face {
  font-family: "lato-light";
  src: url("../fonts/Lato-Light.woff") format("woff");
  font-weight: 300;
}

@font-face {
  font-family: "lato-thin";
  src: url("../fonts/Lato-Thin.woff") format("woff");
  font-weight: 100;
}

@font-face {
  font-family: "lato-bold";
  src: url("../fonts/Lato-Bold.woff") format("woff");
  font-weight: 700;
}

@font-face {
  font-family: "lato-bolder";
  src: url("../fonts/Lato-Black.woff") format("woff");
  font-weight: 900;
}

@font-face {
  font-family: "text-security-disc";
  src: url("https://raw.githubusercontent.com/noppa/text-security/master/dist/text-security-disc.woff");
}

/*
@font-face {
  font-family: "lato-italic";
  src: url("../fonts/Lato-Italic.woff") format("woff");
  font-weight: 400;
  font-style: italic;
}

@font-face {
  font-family: "lato";
  src: url("../fonts/Lato-LightItalic.woff") format("woff");
  font-weight: 300;
  font-style: italic;
}

@font-face {
  font-family: "lato";
  src: url("../fonts/Lato-ThinItalic.woff") format("woff");
  font-weight: 100;
  font-style: italic;
}

@font-face {
  font-family: "lato";
  src: url("../fonts/Lato-BoldItalic.woff") format("woff");
  font-weight: 700;
  font-style: italic;
}

@font-face {
  font-family: "lato";
  src: url("../fonts/Lato-BlackItalic.woff") format("woff");
  font-weight: 900;
  font-style: italic;
}
*/

@font-face {
  font-family: "source-code";
  src: url("../fonts/SourceCodePro.woff") format("woff");
}

@font-face {
  font-family: "leaguegothic";
  src: url("../../fonts/leaguegothic.woff") format("woff");
}

@font-face {
  font-family: "roboto";
  src: url("../../fonts/roboto.woff2") format("woff2");
}

@font-face {
  font-family: "opensans";
  src: url("../../fonts/opensans.woff2") format("woff2");
}

@font-face {
  font-family: "Nunito";
  font-style: normal;
  font-weight: 400;
  src: local("Nunito-Regular"), url(../../fonts/nunito.woff) format("woff");
}

@font-face {
  font-family: "firacode-regular";
  src: url("../fonts/FiraCode-Regular.woff") format("woff");
  src: local("FiraCode-Regular"),
    url(../../fonts/FiraCode-Regular.woff) format("woff");
  font-weight: normal;
}

* {
  font-size: 9pt;
  line-height: 16pt;
}

html {
  height: 100%;
}

body {
  background-color: #f6f7fb;
  margin: 0 auto;
  display: flex;
  flex-direction: column;
  min-height: 100%;
  color: #333;
  font-family: "lato";
  -webkit-font-smoothing: initial;
  text-rendering: optimizeLegibility;
}

body * {
  font-family: "lato";
}

body.body-report {
  display: block;
}

input[type="checkbox"] {
  display: inline;
}

select {
  vertical-align: middle;
  border: 1px solid #ddd;
}

input.button {
  border: 4px solid #ccc;
  background: #fff;
  padding: 2px 3px;
  margin: 10px 15px;
}

h1,
h2,
h3,
h4 {
  font-weight: bold;
  font-size: 1em;
  text-transform: uppercase;
  color: #3f3f3f;
  padding-bottom: 4px;
  padding-top: 7px;
}

h1 {
  font-size: 16px;
}

h2 {
  font-size: 15px;
}

h3 {
  font-size: 14px;
}

h4 {
  margin-bottom: 10px;
  font-size: 13px;
  color: #3f3f3f;
  text-transform: none;
}

.transform_none {
  text-transform: none;
}

.mh_initial {
  min-height: initial;
}

table tbody tr td h4 {
  color: #ffffff;
}

a {
  color: #3f3f3f;
  text-decoration: none !important;
}

a:hover {
  color: #373737;
  text-decoration: underline;
  font-weight: bold;
}

a:focus,
input:focus,
button:focus {
  outline: 0;
  outline-width: 0;
}

th > label {
  padding-top: 7px;
}

input:disabled {
  background-color: #ddd;
}

textarea:disabled {
  background-color: #ddd;
}

select:disabled {
  background-color: #ddd;
}

ul {
  list-style-type: none;
  padding-left: 0;
  margin-left: 0;
}

fieldset {
  background-color: #fff;
  border: 1px solid #e5e9ed;
  padding: 0.5em;
  margin-bottom: 20px;
  position: relative;
  border-radius: 5px;
}

fieldset legend {
  font-size: 1.1em;
  font-weight: bold;
  padding: 0px 10px 0px 10px;
}

td input[type="checkbox"] {
  padding: 10px;
  margin-top: 2px;
  display: table-cell;
  height: 15px;
}

input[type="radio"] {
  height: 15px;
  margin-right: 15px;
}

input[type="image"] {
  border: 0px;
  background-color: transparent !important;
  height: auto;
  padding: 0px;
}

.container-div-input-password input {
  width: 100%;
}

table,
img {
  border: 0px;
}

table pre {
  white-space: pre-wrap;
}

/* tr:first-child > th {
  background-color: #373737;
} */

th {
  /* color: #fff; */
  /* background-color: #666; */
  color: #000;
  font-size: 7.5pt;
  letter-spacing: 0.3pt;
  border-bottom: 1px solid #e2e2e2;
}

pre .color_333 {
  color: #333;
}

/* Remove background when autocomplete */
input:-webkit-autofill,
input:-webkit-autofill:hover,
input:-webkit-autofill:focus textarea:-webkit-autofill,
textarea:-webkit-autofill:hover textarea:-webkit-autofill:focus,
select:-webkit-autofill,
select:-webkit-autofill:hover,
select:-webkit-autofill:focus {
  -webkit-box-shadow: 0 0 0px 1000px #ffffff inset;
}

/* All select type multiple */
select[multiple] {
  min-height: 10em;
}

select[multiple] option:checked,
select[multiple] option:active {
  background: #d9efee;
}

select[multiple] option {
  padding: 6px 12px;
  margin: 0px -10px;
}

select option:checked {
  background-color: #d9efee;
}

select > option:hover {
  background-color: #cbcbcb;
}

select:-internal-list-box {
  border: none;
}

/*
 * ---------------------------------------------------------------------
 * - GLOBAL STYLES                           									-
 * ---------------------------------------------------------------------
 */
.truncate {
  white-space: nowrap;
  overflow: hidden;
  text-overflow: ellipsis;
}

.truncate:hover {
  white-space: pre-wrap;
}

.wauto {
  width: auto;
}

.w5px {
  width: 5px;
}

.w10px {
  width: 10px;
}

.w18px {
  width: 18px;
}

.w20px {
  width: 20px;
}

.w25px {
  width: 25px;
}

.w30px {
  width: 30px;
}

.w40px {
  width: 40px;
}

.w50px {
  width: 50px;
}

.w60px {
  width: 60px;
}

.w70px {
  width: 70px;
}

.w80px {
  width: 80px;
}

.w90px {
  width: 90px;
}

.w100px {
  width: 100px;
}

.w150px {
  width: 150px;
}

.w220px {
  width: 220px;
}

.w120px {
  width: 120px;
  max-width: 120px;
}

.w200px {
  width: 200px;
  max-width: 200px;
}

.w240px {
  width: 240px;
  max-width: 240px;
}

.w250px {
  width: 250px;
  max-width: 250px;
}

.w260px {
  width: 260px;
  max-width: 260px;
}

.w280px {
  width: 280px;
  max-width: 280px;
}

.w290px {
  width: 290px;
  max-width: 290px;
}

.w300px {
  width: 300px;
}

.w310px {
  width: 310px;
}

.w350px {
  width: 350px;
}

.w388px {
  width: 388px;
}

.w400px {
  width: 400px;
}

.w400px-important {
  width: 400px !important;
}

.w450px {
  width: 450px;
}

.w500px {
  width: 500px;
  max-width: 500px;
}

.w510px {
  width: 510px;
}

.w540px {
  width: 540px;
}

.w600px {
  width: 600px;
}

.w700px {
  width: 700px;
}

.w1100px {
  width: 1100px;
}

/*
* WIDTH EM
*/
.w55em {
  width: 55em;
}

.w90em {
  width: 90em;
}

/*
* MIN WIDTH
*/
.mw60px {
  min-width: 60px;
}

.mx180px {
  max-width: 180px;
}

.mx450px {
  max-width: 450px;
}

.mw100px {
  min-width: 100px;
}

.mw120px {
  min-width: 120px;
}

.mw180px {
  min-width: 180px;
}

.mw200px {
  min-width: 200px;
}

.mw230px {
  min-width: 230px;
}

.mw250px {
  min-width: 250px;
}

.mw300px {
  min-width: 300px;
}

.mw400px {
  min-width: 400px;
}

.mw500px {
  min-width: 500px;
}

.mw600px {
  min-width: 600px;
}

.mw800px {
  min-width: 800px;
}

.nowrap {
  white-space: nowrap;
}

.nowrap_max180px {
  width: 10px;
  max-width: 180px;
  white-space: nowrap;
}

.wrap {
  flex-wrap: wrap;
}

.inline {
  display: inline-block;
}

.inline_line {
  display: inline;
}

.inline_flex {
  display: inline-flex;
}

.align-center {
  align-items: center;
}

.relative {
  position: relative;
}

/* 
* WIDTH PERCENTILE
*/
.w5p {
  width: 5%;
}

.w10p {
  width: 10%;
}

.w12p {
  width: 12%;
}

.w15p {
  width: 15%;
}

.w20p {
  width: 20%;
}

.w21p {
  width: 21%;
}

.w22p {
  width: 22%;
}

.w25p {
  width: 25%;
}

.w29p {
  width: 29%;
}

.w30p {
  width: 30%;
}

.w33p {
  width: 33%;
}

.w40p {
  width: 40%;
}

.w45p {
  width: 45%;
}

.w48p {
  width: 48%;
}

.w47p {
  width: 47%;
}

.w50p {
  width: 50%;
}

.w54p {
  width: 54%;
}

.w55p {
  width: 55%;
}

.w60p {
  width: 60%;
}

.w67p {
  width: 67%;
}

.w70p {
  width: 70%;
}

.w71p {
  width: 71%;
}

.w75p {
  width: 75%;
}

.w80p {
  width: 80%;
}

.w88p {
  width: 88%;
}

.w90p {
  width: 90%;
}

.w93p {
  width: 93%;
}

.w96p {
  width: 96%;
}

.w97p {
  width: 97%;
}

.w98p {
  width: 98%;
}

.w99p {
  width: 99%;
}

.w100p {
  width: 100%;
}

.w100pi {
  width: 100% !important;
}

/*
* HEIGTH PERCENTILE
*/
.h10p {
  height: 10%;
}

.h20p {
  height: 20%;
}

.h30p {
  height: 30%;
}

.h40p {
  height: 40%;
}

.h50p {
  height: 50%;
}

.h80p {
  height: 80%;
}

.h100p {
  height: 100%;
}

/*
* MAX HEIGHT
*/
.mx_height400 {
  max-height: 400px;
}

.mx_height85 {
  height: 85px !important;
  max-height: 85px !important;
}

.no-text-imp {
  font-size: 0 !important;
}

.noselect {
  -webkit-touch-callout: none;
  /* iOS Safari */
  -webkit-user-select: none;
  /* Safari */
  -khtml-user-select: none;
  /* Konqueror HTML */
  -moz-user-select: none;
  /* Old versions of Firefox */
  -ms-user-select: none;
  /* Internet Explorer/Edge */
  user-select: none;
  /* Non-prefixed version, currently supported by Chrome, Opera and Firefox */
}

.flex-content-right {
  display: flex;
  flex-direction: row;
  flex-wrap: nowrap;
  justify-content: flex-end;
  align-content: flex-end;
}

.flex-content-left,
.flex-content-left-pretty {
  display: flex;
  flex-direction: row;
  flex-wrap: nowrap;
  justify-content: flex-start;
  align-content: center;
  align-items: center;
}

.flex-content-left-pretty img {
  margin-right: 0.5em;
}

.flex-column {
  display: flex;
  flex-direction: column;
  flex-wrap: wrap;
  justify-content: space-between;
  align-content: center;
}

.flex-row {
  display: flex;
  flex-direction: row;
  flex-wrap: wrap;
  justify-content: space-between;
  align-content: center;
}

.flex-items-center {
  align-items: center;
}

.flex-nowrap {
  flex-wrap: nowrap;
}

.flex-evenly {
  justify-content: space-evenly;
}

.flex-row-baseline {
  display: flex;
  flex-direction: row;
  align-items: baseline;
}

.flex-row-center {
  display: flex;
  flex-direction: row;
  align-items: center;
}

.flex-row-vcenter {
  display: flex;
  flex-direction: row;
  flex-wrap: wrap;
  align-items: center;
}

.flex-row-end {
  display: flex;
  flex-direction: row;
  flex-wrap: wrap;
  align-items: flex-end;
}

.flex-row-start {
  display: flex;
  flex-direction: row;
  flex-wrap: wrap;
  align-items: flex-start;
}

.flex-row-reverse {
  display: flex;
  flex-direction: row-reverse;
  flex-wrap: wrap;
  align-items: flex-start;
}

.flex-space-around {
  justify-content: space-around;
}

.flex-end {
  justify-content: flex-end;
}

.flex-start {
  justify-content: flex-start;
}

.flex-align-start {
  align-items: start;
}

.flex-baseline {
  align-self: baseline;
}

.flex {
  display: flex;
}

.flex-row-important {
  display: flex !important;
  flex-direction: row !important;
  justify-content: flex-start !important;
}

.padding-2 {
  padding: 2em;
}

.padding-4 {
  padding: 4em;
}

.padding-6 {
  padding: 6em;
}

.padding-top-2 {
  padding-top: 2em;
}

.padding-top-4 {
  padding-top: 4em;
}

.padding-bottom-2 {
  padding-bottom: 2em;
}

.padding-bottom-4 {
  padding-bottom: 4em;
}

.padding-bottom-5px {
  padding-bottom: 5px;
}

.padding-right-2 {
  padding-right: 2em;
}

.padding-right-2-imp {
  padding-right: 2em !important;
}

.padding-left-2 {
  padding-left: 2em;
}

.padding-left-2-imp {
  padding-left: 2em !important;
}

.padding10 {
  padding: 10px;
}

.margin-soft {
  margin: 0.3em 1em;
}

.margin-right-1 {
  margin-right: 1em;
}

.margin-left-1 {
  margin-left: 1em;
}

.margin-right-2 {
  margin-right: 2em;
}

.margin-left-2 {
  margin-left: 2em;
}

.margin-right-05 {
  margin-right: 0.5em;
}

.margin-left-05 {
  margin-left: 0.5em;
}

.flex-50 {
  flex: 50%;
}

.display-flex {
  display: flex;
}

.no-border {
  border: none;
}

.no-border-imp,
.no-border-imp > div {
  border: none !important;
}

.button-soft-border {
  border: 1px solid #d1d1d1;
  border-radius: 5px;
  padding: 0.2em;
  box-shadow: 0 0 10px -5px #d1d1d1;
}

.button-soft-border.icon {
  width: 1.5em;
}

.button-soft-border:hover {
  box-shadow: 0 0 10px 0px #d1d1d1;
}

.button-soft-border:active {
  box-shadow: none;
}

.no-padding {
  padding: 0;
}

.no-padding-imp {
  padding: 0 !important;
}

.no-margin {
  margin: 0;
}

.box-shadow {
  box-shadow: 0 3px 6px 0 rgb(0 0 0 / 13%);
  border: 1px solid #e2e2e2;
}

.box-flat {
  border: 1px solid #e5e9ed;
  border-radius: 8px;
}

.box-flat .action-buttons {
  flex-direction: row-reverse;
}

.align-top td {
  vertical-align: top;
}

.no-td-borders td {
  border: none;
}

.no-td-padding td {
  padding: 0;
}

.td-bg-white td .bg_white {
  background: #fff;
}

.float-left {
  float: left;
}

.float-right {
  float: right;
}

.float-none {
  float: none;
}

.invisible {
  display: none;
}

.invisible_important {
  display: none !important;
}

.invisible_events {
  display: none;
}

.visible {
  display: block;
}

.file_repo_description {
  min-height: 40px;
  max-height: 40px;
  width: 98%;
}

div#page {
  width: auto;
  display: flex;
  flex-direction: column;
  margin-top: 58px;
  height: 100%;
}

body.pure {
  background-color: #f6f7fb;
}

div#container {
  margin: 0 auto;
  min-width: 960px;
  text-align: left;
  background: #f6f7fb;
  width: 100%;
  min-height: 100vh;
}

div#main {
  display: flex;
  background-color: #f6f7fb;
  position: relative;
  flex-direction: column;
  height: 100%;
  margin: 25px;
  margin-bottom: 70px;
}

div#main:has(.networkconsole) {
  margin-bottom: 0px;
}

textarea.conf_editor {
  padding: 5px;
  width: 650px;
  height: 350px;
}

textarea.conf_error {
  background-image: url(../../images/err.png);
  background-repeat: no-repeat;
  background-position: top right;
}

a.white_bold {
  color: #eee;
  text-decoration: none;
  font-weight: bold;
}

a.white,
.white {
  color: #eee;
  text-decoration: none;
}

p.center {
  text-align: center;
}

.center {
  text-align: center;
}

.centered {
  margin: 0 auto;
}

.margin-top-5 {
  margin-top: 5px;
}

.margin-bottom-5 {
  margin-bottom: 5px;
}

.margin-top-10 {
  margin-top: 10px;
}

.margin-bottom-10 {
  margin-bottom: 10px;
}

.margin-top-20 {
  margin-top: 20px;
}

.margin-bottom-20 {
  margin-bottom: 20px;
}

.margin-tb-10 {
  margin-top: 10px;
  margin-bottom: 10px;
}

.margin-lr-10 {
  margin-left: 10px;
  margin-right: 10px;
}

.margin-lr-5 {
  margin-left: 5px;
  margin-right: 5px;
}

.img_help {
  cursor: help;
  margin: 0 5px;
}

/* Legacy spinner */
#loading {
  position: fixed;
  width: 200px;
  margin-left: 30%;
  text-align: center;
  top: 50%;
  background-color: #999999;
  padding: 20px;
}

/* New standard spinner */
#loading_spinner {
  position: fixed;
  margin-left: 30%;
  text-align: center;
  top: 50%;
  background-color: #fff;
  border: 2px solid #82b92e;
  box-shadow: 2px 2px 2px #9dbba1;
  padding: 20px;
  z-index: 100;
}

.tactical_set legend {
  text-align: left;
  color: #3f3f3f;
}

.tactical_set {
  background: #fff;
  border: 1px solid #e2e2e2;
  margin-left: auto;
  margin-right: auto;
  width: auto;
}

/* --- Botones --- */
button.sub,
input.sub {
  font-weight: 500;
  border-radius: 5px;
  background-color: #fff;
  background-repeat: no-repeat;
  background-position: 92% 13px;
  color: #000;
  padding-bottom: 10px;
  padding-top: 10px;
  padding-left: 15px;
  border: 1px solid #888;
  cursor: pointer;
  font-family: inherit;
  font-size: 10pt;
}

button.sub:hover,
input.sub:hover {
  border: 1px solid #333;
}

button.sub:active,
input.sub:active {
  border: 1px solid #000;
  color: #333;
  background-color: #e1e1e1;
}

button.sub[disabled],
input.sub[disabled] {
  color: #b4b4b4;
  background-color: #f3f3f3;
  border-color: #b6b6b6;
  cursor: default;
}

/*
 * ---------------------------------------------------------------------
 * - NO ACCESS PAGE - noaccess2.php 								-
 * ---------------------------------------------------------------------
 */
#noaccess {
  position: relative;
  margin-top: 25px;
  left: 15px;
  padding-top: 5px;
  background-color: #ffffff;
  border-top-left-radius: 2px;
  border-top-right-radius: 2px;
  border-bottom-left-radius: 2px;
  border-bottom-right-radius: 2px;
  width: 500px;
  height: 180px;
}

#noaccess-title {
  color: #fff;
  font-weight: bold;
  padding-top: 5px;
  margin-left: 5px;
  background: none repeat scroll 0% 0% #82b92e;
  border-top-left-radius: 2px;
  border-top-right-radius: 2px;
  border-bottom-left-radius: 2px;
  border-bottom-right-radius: 2px;
  text-align: center;
  height: 20px;
  width: 98%;
}

#noaccess-text {
  font-size: 12px;
  text-align: justify;
  padding-top: 25px;
  padding-right: 50px;
  float: right;
  width: 70%;
}

#noaccess-image {
  position: relative;
  left: 10px;
  top: 10px;
  float: left;
  width: 15%;
}

/*
 * ---------------------------------------------------------------------
 * - HELP DIALOG - login_help_dialog.php and pandora_help.php 		-
 * ---------------------------------------------------------------------
 */

div#main_help {
  width: 100%;
  background-color: #fff;
  text-align: center;
  padding-top: 15px;
  padding-bottom: 15px;
}

div#parent_div {
  font-size: 11px;
  text-align: left;
  background-color: #fff;
}

div#main_help div.databox,
.license_databox {
  background: F3F3F3;
  -moz-border-radius: 8px;
  -webkit-border-radius: 8px;
  border-radius: 8px;
  border: 0px;
  padding-left: 25px;
  padding-right: 25px;
  margin-top: 10px;
  -moz-box-shadow: -1px 1px 6px #aaa;
  -webkit-box-shadow: -1px 1px 6px #aaa;
  box-shadow: -1px 1px 6px #aaa;
}

div#main_help div.databox h1 {
  padding-bottom: 0px;
  margin-bottom: 0px;
  font-weight: bold;
}

div#main_help div.databox h3,
div#main_help div.databox h2 {
  color: #6eb432;
}

div#main_help div.databox h3 {
  font-size: 12px;
}

div#main_help a.footer,
div#main_help span {
  color: #999;
}

div#main_help div.databox hr {
  width: 100%;
  border: 0px;
  height: 1px;
  background-color: #222;
  margin: 0px;
}

div#main_help div.databox p {
  line-height: 15px;
  text-align: justify;
}

/*
 * ---------------------------------------------------------------------
 * - HEADER AND LEFT MENU STYLES 									-
 * ---------------------------------------------------------------------
 */
div#menu_container {
  -moz-border-top-right-radius: 6px;
  -webkit-border-top-right-radius: 6px;
  border-top-right-radius: 6px;
  z-index: 1010;
  width: 40px;
  height: 100%;
}

div#menu {
  width: 45px;
  float: left;
  z-index: 3;
  position: absolute;
}

div#head {
  position: fixed;
  font-size: 8pt;
  width: 100%;
  height: 60px;
  padding-top: 0px;
  margin: 0 auto;
  border-bottom: 1px solid #eee;
  min-width: 882px;
  background-color: #fff;
  color: #000;
  z-index: 3;
}

.fixed_header {
  position: fixed;
  left: 0;
  top: 0;
  width: 100%;
  z-index: 11;
}

#ver {
  margin-bottom: 25px;
}

input.datos {
  background-color: #f5f5f5;
}
#modal_help {
  position: absolute;
  top: -2px;
  right: 32px;
  background: white;
  display: flex;
  min-width: 160px;
  flex-direction: column;
  filter: drop-shadow(1px 2px 2px #0000005e);
  padding: 10px 0px;
}
#modal-help-content {
  position: relative;
  cursor: pointer;
}
#modal_help a {
  margin: 3px 0px;
  padding: 0px 15px;
}
#modal_help a:hover {
  color: var(--primary-color);
}
#modal_help .separator {
  width: 100%;
  opacity: 0.4;
}
#modal_help::before {
  content: "";
  border: 8px solid #0000;
  border-bottom: 8px solid white;
  left: auto;
  right: -16px;
  top: 5px;
  position: absolute;
  transform: rotate(90deg);
}
#modal_help.invisible {
  display: none;
}
/*
 * ---------------------------------------------------------------------
 * - REPORTS 														-
 * ---------------------------------------------------------------------
 */
.agent_reporting {
  margin: 5px;
  padding: 5px;
}

.report_table,
.agent_reporting {
  border: #ccc outset 3px;
}

/* global syles */
.bg {
  /* op menu */
  background: #82b92e;
  height: 20px;
}

.bg2 {
  /* main page */
  background-color: #0a160c;
}

.bg3 {
  /* godmode */
  background: #666666;
}

.bg4 {
  /* links */
  background-color: #989898;
}

.bg_000 {
  background-color: #000;
}

.bg_ccc {
  background-color: #cccccc;
}

.bg-white {
  background-color: #fff;
}

.gb_f0 {
  background-color: #f0f0f0;
}

.bg_caca {
  background-color: #cacaca;
}

.bg_th {
  background-color: #efeff0 !important;
  color: #000;
  font-weight: bold;
}

.border_table {
  border-collapse: collapse !important;
}

.border_th {
  border-bottom: 2px solid #bfbfbf !important;
}

.border_tr {
  border: 1px solid #dbdbdb !important;
}

/* margins */
.mgn-lf-50 {
  margin-left: 50px;
}

.mgn_tp_0 {
  margin-top: 0px;
}

.bg,
.bg2,
.bg3,
.bg4 {
  position: relative;
  width: 100%;
}

.bg2,
.bg3,
.bg4 {
  height: 18px;
}

.f10,
#ip {
  font-size: 7pt;
  text-align: center;
}

.f9,
.f9i,
.f9b,
.datos_greyf9,
.datos_bluef9,
.datos_greenf9,
.datos_redf9,
.datos_yellowf9,
td.f9,
td.f9i,
td.datosf9,
td.datos2f9 {
  font-size: 6.5pt;
}

.f9i,
.redi {
  font-style: italic;
}

.tit {
  padding: 6px 0px;
  height: 14px;
}

.tit,
.titb {
  font-weight: bold;
  color: #fff;
  text-align: center;
}

table.info_box.suc {
  border-left: 5px solid #5a8629;
  background-color: #d9efee;
}

.suc * {
  color: #5a8629;
}

table.info_box.info {
  border-left: 5px solid #006f9d;
  background-color: #d6edff;
}

.info * {
  color: #006f9d;
}

table.info_box.error {
  border-left: 5px solid #f85858;
  background-color: #ffe8e8;
}

.error * {
  color: #f85858;
}

table.info_box.warning {
  border-left: 5px solid #f3b200;
  background-color: #fff1d6;
}

.warning * {
  color: #8d4100;
}

.help {
  background: url(../../images/help.png) no-repeat;
}

.red,
.redb,
.redi,
.error {
  color: #c00;
}

.sep {
  margin-left: 30px;
  border-bottom: 1px solid #708090;
  width: 100%;
}

.orange {
  color: #fd7304;
}

.green {
  color: #5a8629;
}

.yellow {
  color: #f3c500;
}

.greenb {
  color: #00aa00;
}

.grey {
  color: #808080;
  font-weight: bold;
}

.blue {
  color: #4a83f3;
  font-weight: bold;
}

.black {
  color: black;
}

.color_888 {
  color: #888;
}

.color_ff0 {
  color: #ff0000;
}

.color_34 {
  color: #343434;
}

.color_006 {
  color: #000066;
}

.color_inherit {
  color: inherit;
}

.redb,
.greenb,
td.datos_id,
td.datos2_id {
  font-weight: bold;
}

.p10 {
  padding-top: 1px;
  padding-bottom: 0px;
}

.p21 {
  padding-top: 2px;
  padding-bottom: 1px;
}

.p020 {
  padding: 0 20px;
}

.w130,
#table-agent-configuration select {
  width: 130px;
}

.w135 {
  width: 135px;
}

.w155,
#table_layout_data select {
  width: 155px;
}

.top,
.top_red,
.bgt,
td.datost,
td.datos2t {
  vertical-align: top;
}

.top_red {
  background: #ff0000;
}

.bot,
.titb,
td.datosb {
  vertical-align: bottom;
}

.msg {
  margin-top: 15px;
  text-align: justify;
}

ul.mn {
  list-style: none;
  padding: 0px 0px 0px 0px;
  margin: 0px 0px 0px 0px;
  line-height: 15px;
}

.gr {
  font-size: 10pt;
  font-weight: bold;
}

div.nf {
  background: url(../../images/info.png) no-repeat scroll 0 50% transparent;
  margin-left: 7px;
  padding: 8px 1px 6px 25px;
}

div.title_line {
  background-color: #4e682c;
  height: 5px;
  width: 762px;
}

.alpha50 {
  filter: alpha(opacity=50);
  -moz-opacity: 0.5;
  opacity: 0.5;
  -khtml-opacity: 0.5;
}

/*
 * ---------------------------------------------------------------------
 * - RIGHT MENU SECTION 											-
 * ---------------------------------------------------------------------
 */
#menu_tab_frame,
#menu_tab_frame_view,
#menu_tab_frame_view_bc {
  position: sticky;
  top: 61px;
  z-index: 2;
  display: flex;
  align-items: flex-end;
  justify-content: space-between;
  border-bottom: 1px solid #eee;
  width: -webkit-fill-available;
  width: -moz-available;
  padding-right: 0px;
  height: 50px;
  box-sizing: border-box;
  background-color: #fff;
  margin: -25px -25px 25px -25px;
}

/* Breadcrum */
#menu_tab_frame_view_bc {
  min-height: 55px;
  align-items: unset;
}

#menu_tab_frame_view_bc .breadcrumbs_container {
  align-self: flex-start;
}

.menu_tab_left_bc {
  flex-direction: column;
  display: flex;
  justify-content: space-between;
  overflow: hidden;
  margin-left: 20px;
}

.breadcrumbs_container {
  /*
  padding-left: 5em;
  padding-top: 4px;
  text-indent: 0.25em;
  color: #848484;
  font-size: 10pt;
  font-weight: 500;
  */
  padding-left: 0;
  text-indent: 0;
  color: #848484;
  font-size: 10pt;
  font-weight: 500;
}

.breadcrumb_active {
  color: var(--primary-color);
  font-size: 10pt;
}

/* End - Breadcrum */

#menu_tab {
  margin-right: 20px;
  margin-top: 50px;
}

#menu_tab .mn,
#menu_tab ul,
#menu_tab .mn ul {
  padding: 0px;
  list-style: none;
  margin: 0px 0px 0px 0px;
}

#menu_tab .mn li {
  float: right;
  position: relative;
  margin: 0px 0px 0px 0px;
}

#menu_tab li.separator_view {
  padding: 4px;
}

#menu_tab li.separator {
  padding: 4px;
}

#menu_tab li.nomn_high a {
  color: #fff;
}

#menu_tab .mn li a {
  display: block;
  text-decoration: none;
  padding: 0px;
  margin: 0px;
  padding-top: 6px;
}

#menu_tab li.nomn:hover a,
#menu_tab li:hover ul a:hover {
  color: #fff;
}

/* --- Tabs Submenu --- */
ul.subsubmenu {
  border-bottom-right-radius: 5px;
  border-bottom-left-radius: 5px;
  -moz-border-bottom-right-radius: 5px;
  -moz-border-bottom-left-radius: 5px;
  -webkit-border-bottom-right-radius: 5px;
  -webkit-border-bottom-left-radius: 5px;
}

ul.subsubmenu li {
  background-color: #fff;
  font-weight: bold;
  text-decoration: none;
  font-size: 14px;
  border-color: #e2e2e2;
  border-style: solid;
  border-width: 1px;
}

ul.subsubmenu li a {
  padding: 0px 10px 5px;
}

.subsubmenu {
  position: absolute;
  float: right;
  z-index: 9999;
  display: none;
  margin-top: 5px;
  left: 0px;
}

.subsubmenu li {
  margin-top: 0px;
}

div#agent_wizard_subtabs {
  position: absolute;
  margin-left: 0px;
  display: none;
  padding-bottom: 3px;
  z-index: 1000;
}

.agent_wizard_tab:hover {
  cursor: default;
}

/*
 * ---------------------------------------------------------------------
 * - SECTION TITLE LEFT (green background)							-
 * ---------------------------------------------------------------------
 */
/* TAB TITLE */
#menu_tab_left {
  /*
  max-width: 60%;
  margin-right: 20px;
  */
}

#menu_tab_left span {
  /*padding-left: 0.9em;*/
}

#menu_tab_left .mn,
#menu_tab_left ul {
  color: #343434;
  padding: 0px 0px 0px 0px;
  list-style: none;
  margin: 0px 0px 0px 0px;
}

#menu_tab_left .mn li a {
  display: block;
  text-decoration: none;
}

#menu_tab_left li.view a {
  color: #343434;
  display: none;
}

#menu_tab_left li.view {
  margin-left: 0;
  /*padding-left: 14px;*/
  /*padding-left: 6em;*/
  padding-bottom: 2px;
  white-space: nowrap;
  /*text-transform: uppercase;*/
}

#menu_tab_left li.view img.bottom {
  width: 24px;
  height: 24px;
}

#menu_tab_left li a,
#menu_tab_left li span {
  color: #161628;
  font-size: 15px;
  /*font-family: 'Lato';*/
}

/* New styles for data box */
/*
 * ---------------------------------------------------------------------
 * - TABLES			 												-
 * ---------------------------------------------------------------------
 */
.databox,
.databox_color,
.databox_frame {
  margin-bottom: 5px;
  margin-top: 0px;
  margin-left: 0px;
  border: 1px solid #e2e2e2;
  -moz-border-radius: 4px;
  -webkit-border-radius: 4px;
  border-radius: 4px;
}

.databox.no-border {
  margin-bottom: 5px;
  margin-top: 0px;
  margin-left: 0px;
  border: none;
  -moz-border-radius: 4px;
  -webkit-border-radius: 4px;
  border-radius: 4px;
}

.databox_color {
  padding-top: 5px;
  background-color: #fafafa;
}

table.databox {
  background-color: #fff;
  border-spacing: 0px;
  border-radius: 6px;
  margin-bottom: 20px;
  width: calc(100% - 40px);
  width: -webkit-fill-available;
}

.databox > tbody > tr > td {
  -moz-border-radius: 0px;
  -webkit-border-radius: 0px;
  border-radius: 0px;
  border: 0px none #e2e2e2;
  padding-left: 9px;
  padding-right: 9px;
  padding-top: 7px;
  padding-bottom: 7px;
}

.databox > thead > tr > th,
.databox > tbody > tr > th,
.databox > thead > tr > th a {
  padding: 9px 7px;
  /* font-weight: normal; */
  font-weight: bold;
  font-size: 9pt;
  line-height: 16pt;
  /* color: #fff; */
  text-align: center;
}

.databox > th * {
  color: #fff;
}

.databox > th > input,
.databox > th > textarea,
.databox > th > select,
.databox > th > select > option {
  color: #222;
}

.databox.data > tbody > tr > td:first-child {
  border-left: 1px solid #e2e2e2;
}

.databox.data > tbody > tr:last-child > td:first-child {
  border-bottom-left-radius: 4px;
}

.databox.data > tbody > tr > td:last-child {
  border-right: 1px solid #e2e2e2;
}

.databox.data > tbody > tr:last-child > td:last-child {
  border-bottom-right-radius: 4px;
}

.tabletitle {
  color: #333;
}

/* events */
table.alternate tr:nth-child(odd) td {
  background-color: #ffffff;
}

table.alternate tr:nth-child(even) td {
  background-color: #e4e5e4;
}

table.rounded_cells td {
  padding: 4px 4px 4px 10px;
  -moz-border-radius: 6px;
  -webkit-border-radius: 6px;
  border-radius: 6px;
}

.action-buttons {
  display: flex;
  align-items: center;
}

#principal_action_buttons {
  z-index: 6;
  background: #ffffff;
  display: flex;
  flex-direction: row-reverse;
  justify-content: space-between;
}

#principal_action_buttons.action-buttons > button {
  margin-left: 16px;
  flex: none;
}

.action-buttons-right-forced {
  display: flex;
  flex-direction: row-reverse;
  align-items: center;
  width: 100%;
  float: right;
}
.toolbox-buttons {
  display: flex;
  flex-direction: row;
  align-items: center;
}

.ta-right,
.right {
  text-align: right;
}

button.next,
button.upd,
button.ok,
button.wand,
button.delete,
button.cog,
button.target,
button.search,
button.copy,
button.add,
button.graph,
button.percentile,
button.binary,
button.camera,
button.config,
button.filter,
button.cancel,
button.default,
button.deploy,
button.preview,
input.deploy,
input.next,
input.upd,
input.ok,
input.wand,
input.delete,
input.cog,
input.target,
input.search,
input.copy,
input.add,
input.graph,
input.percentile,
input.binary,
input.camera,
input.config,
input.filter,
input.cancel,
input.default,
input.pdf,
input.spinn,
input.preview {
  padding-right: 30px;
}

button.add-item-img,
input.add-item-img {
  background-image: url(../../images/add.png);
  background-repeat: no-repeat;
  background-position: center;
}

button.remove-item-img,
input.remove-item-img {
  background-image: url(../../images/delete.png);
  background-repeat: no-repeat;
  background-position: center;
}

button.pure_full,
input.pure_full {
  background-image: url(../../images/full_screen.png);
  background-repeat: no-repeat;
  background-size: 21px 21px;
}

button.pure_normal,
input.pure_normal {
  background-image: url(../../images/normal_screen.png);
  background-repeat: no-repeat;
  background-size: 21px 21px;
}

/* end of classes for event priorities */
div#main_pure {
  background-color: #fefefe;
  text-align: left;
  margin-bottom: 25px;
  margin-top: 30px;
  margin-left: 10px;
  margin-right: 10px;
  height: 1000px;
  width: 98%;
  position: static;
}

.ui-draggable-handle {
  cursor: move;
}

/* IE 7 Hack */
#editor {
  *margin-top: 10px;
}

/* big_data is used in tactical and logon_ok */
.big_data {
  text-decoration: none;
  font-size: 2em;
}

.med_data {
  text-decoration: none;
  font-size: 1.5em;
}

.notify {
  background-color: #f7ffa5;
  text-align: center;
  font-weight: bold;
  padding: 8px;
  margin: 0px 0px 0px 0px;
  z-index: -1;
}

.notify a {
  color: #003a3a;
  text-decoration: underline;
}

.listing {
  border-collapse: collapse;
}

.listing td {
  border-bottom: 1px solid #cccccc;
  border-top: 1px solid #cccccc;
}

span.actions {
  margin-left: 30px;
}

.actions {
  min-width: 200px;
}

select#template,
select#action {
  width: 250px;
}

/* Modules */

table#simple select#id_module_type,
table#alert_search select#id_agent,
table#alert_search select#id_group,
table#network_component select#type {
  width: 200px;
}

table#simple select#select_snmp_oid,
table#simple select#id_plugin,
table#network_component select#id_plugin {
  width: 270px;
}

table#simple select#prediction_id_group,
table#simple select#prediction_id_agent,
table#simple select#prediction_module {
  width: 50%;
  display: block;
}

table#simple input#text-plugin_parameter,
table#simple input#text-snmp_oid,
table#source_table select,
table#destiny_table select,
table#target_table select,
table#filter_compound_table select,
table#filter_compound_table #text-search,
table#delete_table select {
  width: 100%;
}

table#simple select#network_component_group,
table#simple select#network_component {
  width: 90%;
}

table#simple span#component_group,
table#simple span#component {
  width: 45%;
  font-style: italic;
}

table#simple label {
  display: inline;
  /*font-weight: normal;*/
  /*font-style: italic;*/
}

.clickable {
  cursor: pointer;
}

table#agent_list tr,
table.alert_list tr {
  vertical-align: top;
}

.toggle {
  border-collapse: collapse;
}

.toggle td {
  border-left: 1px solid #d3d3d3;
}

ul.actions_list {
  list-style-image: url(../../images/arrow.png);
  list-style-position: inside;
  margin-top: 0;
}

div.loading {
  background-color: #fff1a8;
  margin-left: auto;
  margin-right: auto;
  padding: 5px;
  text-align: center;
  font-style: italic;
  width: 95%;
}

div.loading img {
  float: right;
}

textarea.resizev {
  resize: vertical;
}

/* Tablesorter jQuery pager */
div.pager {
  margin-left: 10px;
  margin-top: 5px;
}

div.pager img {
  position: relative;
  top: 4px;
  padding-left: 5px;
}

div.pager input {
  padding-left: 5px;
}

.pagedisplay {
  border: 0;
  width: 35px;
}

/* Steps style */
ol.steps {
  padding: 0;
  list-style-type: none;
  list-style-position: outside;
  margin-top: 0px;
}

ol.steps li {
  float: left;
  background-color: #efefef;
  padding: 5px;
  margin-left: 5px;
  width: 150px;
}

ol.steps li a {
  color: #111;
}

ol.steps li.visited a {
  color: #999;
}

ol.steps li span {
  font-weight: normal;
  display: block;
  color: #777;
}

ol.steps li.visited span {
  color: #999;
}

ol.steps li.current {
  border-left: 5px solid var(--primary-color);
  margin-left: 0;
  font-weight: bold;
  background-color: #e9f3d2;
}

ol.steps li.visited {
  color: #999;
}

fieldset .databox {
  border: 0px solid;
}

fieldset.databox {
  padding: 14px;
}

fieldset legend span,
span#latest_value {
  font-style: italic;
}

span#latest_value span#value,
.normal {
  font-style: normal;
}

.normal_weight {
  font-weight: normal;
}

form#filter_form {
  margin-bottom: 15px;
}

ul.action_list {
  margin: 0;
  list-style: none inside circle;
}

ul.action_list li div {
  margin-left: 15px;
}

span.action_name {
  float: none;
}

div.actions_container {
  overflow: auto;
  width: 100%;
  max-height: 200px;
}

div.actions_container label {
  display: inline;
  font-weight: normal;
  font-style: italic;
}

a.add_action {
  clear: both;
  display: block;
}

/* timeEntry styles */
.timeEntry_control {
  vertical-align: middle;
  margin-left: 2px;
}

div#event_control {
  clear: right;
}

/* Autocomplete styles */
.ac_results {
  padding: 0px;
  border: 1px solid black;
  background-color: white;
  overflow: hidden;
  z-index: 99999;
}

.ac_results ul {
  width: 100%;
  list-style-position: outside;
  padding: 0;
  margin: 0;
  text-align: left;
}

.ac_results li {
  margin: 0px;
  padding: 2px 5px;
  cursor: default;
  display: block;
  /*
	if width will be 100% horizontal scrollbar will apear
	when scroll mode will be used
	*/
  /*width: 100%;*/
  font: menu;
  font-size: 12px;
  /*
	it is very important, if line-height not setted or setted
	in relative units scroll will be broken in firefox
	*/
  line-height: 16px;
}

.ac_loading {
  background-image: url("../images/loading.gif");
  background-position: 95% center;
  background-repeat: no-repeat;
}

.ac_over {
  background-color: #efefef;
}

span.ac_extra_field,
span.ac_extra_field strong {
  font-style: italic;
  font-size: 9px;
}

div#pandora_logo_header {
  /*	Put here your company logo (139x60 pixels) like this: */
  /*	background: url(../../images/MiniLogoArtica.jpg); */
  background: url(../../images/pandora_logo_head.png);
  background-position: 0% 0%;
  width: 139px;
  height: 60px;
  float: left;
}

/*
 * ---------------------------------------------------------------------
 * - HEADER                                   									-
 * ---------------------------------------------------------------------
 */
#header_table {
  /*padding-right: 35px;*/
  padding-right: 15px;
}

#header_table_inner {
  height: 60px;
  min-width: 790px;
  z-index: 10000;
  display: flex;
  align-items: center;
  justify-content: space-between;
}

.header_title {
  font-size: 11pt;
  color: #444;
  font-weight: 600;
}

.header_subtitle {
  font-size: 10pt;
  color: #8a96a6;
  font-weight: 300;
}

.header_left {
  display: flex;
  flex-direction: column;
}

.header_center {
  display: flex;
  justify-content: center;
  align-items: center;
}

.header_right {
  display: flex;
  justify-content: flex-end;
  align-items: center;
  margin-right: 20px;
}

.header_right > div {
  padding-left: 15px;
}

.header_left img,
.header_center img,
.header_right img {
  vertical-align: middle;
}

#header_chat {
  padding-left: 0;
  padding-right: 15px;
}

#header_autorefresh {
  padding-left: 0;
}

#header_table_inner #header_user span {
  color: #777;
  align-self: center;
}

#header_table_inner #header_user a {
  display: flex;
  justify-content: center;
}

#header_user img {
  padding-right: 5px;
}

div#header_autorefresh_counter {
  padding-left: 0;
}

.autorefresh_disabled {
  opacity: 0.5;
  cursor: not-allowed;
}

a.autorefresh_txt,
#refrcounter {
  color: #1c1c1c;
  font-size: 8.5pt;
}

@media screen and (max-width: 1200px) {
  #header_searchbar input.search_input {
    width: 135px;
  }

  .header_right > div {
    padding-left: 10px;
  }
}

@media screen and (max-width: 1300px) {
  .header_right > div {
    padding-left: 10px;
  }
}

.disabled_module {
  color: #aaa;
}

div.warn {
  background: url(../../images/info.png) no-repeat;
  margin-top: 7px;
  padding: 2px 1px 6px 25px;
}

/* Submenus havent borders */
.submenu_not_selected,
.submenu_selected,
.submenu2 {
  border: 0px;
  min-height: 35px;
}

div#steps_clean {
  display: none;
}

div#events_list {
  float: left;
  width: 100%;
}

.pagination * {
  margin-left: 0px;
  margin-right: 0px;
  vertical-align: middle;
  line-height: normal;
}

/* TABLAS */
/* Cells divs to set individual styles with the table objects */
td.cellBold {
  font-weight: bold;
}

td.cellRight {
  text-align: right;
}

td.cellCenter {
  text-align: center;
}

td.cellWhite {
  background: #fff;
  color: #111;
}

td.cellNormal {
  background: #6eb432;
  color: #fff;
}

td.cellCritical {
  background: #f85858;
  color: #fff;
}

td.cellWarning {
  background: #ffea59;
  color: #111;
}

td.cellUnknown {
  background: #aaaaaa;
  color: #ffffff;
}

td.cellNotInit {
  background: #4a83f3;
  color: #ffffff;
}

td.cellAlert {
  background: #ff8800;
  color: #111;
}

td.cellBorder1 {
  border: 1px solid #666;
}

td.cellBig {
  font-size: 18px;
}

.info_box {
  background: #fff;
  box-shadow: 0px 0px 15px -10px #888;
  margin-top: 10px;
  margin-bottom: 10px;
  padding: 0px 5px 5px 10px;
  width: 100%;
  -moz-border-radius: 4px;
  -webkit-border-radius: 4px;
  border-radius: 4px;
}

.info_box .title * {
  font-size: 14pt;
  /*font-family: "lato";*/
  font-weight: bold;
}

.info_box .icon {
  width: 24px;
}

.info_box_container {
  width: 30%;
  position: fixed;
  top: 120px;
  right: 10px;
}

.info_box_container:not(.info_box_information) {
  z-index: 6;
}

.info_box_container.info_box_information {
  width: -webkit-fill-available;
  width: -moz-available;
  position: inherit;
  display: flex;
  top: 0 !important;
  right: 0;
  margin: 0 10px;
}

/* Standard styles for status colos (groups, events, backgrounds...) */
.opacity_cell {
  filter: alpha(opacity=80);
  /* For IE8 and earlier */
  -moz-opacity: 0.8;
  opacity: 0.8;
  -khtml-opacity: 0.8;
}

tr.group_view_data,
.group_view_data {
  color: #3f3f3f;
}

tr.group_view_crit,
.group_view_crit {
  background-color: #e63c52;
  color: #fff;
}

tr.group_view_ok,
.group_view_ok {
  background-color: #82b92e;
  color: #fff;
}

tr.group_view_not_init,
.group_view_not_init {
  background-color: #4a83f3;
  color: #fff;
}

tr.group_view_warn,
.group_view_warn,
tr.group_view_warn.a,
a.group_view_warn,
tr.a.group_view_warn {
  background-color: #f3b200;
  color: #fff;
}

a.group_view_warn {
  color: #f3b200;
  color: #fff;
}

tr.group_view_alrm,
.group_view_alrm {
  background-color: #ffa631;
  color: #fff;
}

tr.group_view_unk,
.group_view_unk {
  background-color: #b2b2b2;
  color: #fff;
}

/* classes for event priorities. Sits now in functions.php */
.datos_green,
.datos_greenf9,
.datos_green a,
.datos_greenf9 a,
.datos_green * {
  background-color: #82b92e;
  color: #fff;
}

.datos_red,
.datos_redf9,
.datos_red a,
.datos_redf9 a,
.datos_red * {
  background-color: #e63c52;
  color: #fff;
}

.datos_yellow,
.datos_yellowf9,
.datos_yellow * {
  background-color: #f3b200;
  color: #111;
}

a.datos_blue,
.datos_bluef9,
.datos_blue,
.datos_blue * {
  background-color: #4ca8e0;
  color: #fff;
}

.datos_grey,
.datos_greyf9,
.datos_grey * {
  background-color: #999999;
  color: #fff;
}

.datos_pink,
.datos_pinkf9,
.datos_pink * {
  background-color: #fdc4ca;
  color: #111;
}

.datos_brown,
.datos_brownf9,
.datos_brown * {
  background-color: #a67c52;
  color: #fff;
}

.datos_orange,
.datos_orangef9,
.datos_orange * {
  background-color: #f7931e;
  color: #111;
}

td.datos_greyf9,
td.datos_bluef9,
td.datos_greenf9,
td.datos_redf9,
td.datos_yellowf9,
td.datos_pinkf9,
td.datos_brownf9,
td.datos_orangef9 {
  padding: 5px 5px 5px 5px;
}

/* global */
input#text-id_parent.ac_input {
  background-color: #ffffff;
  border: 1px solid #cbcbcb;
  -moz-border-radius: 3px;
  -webkit-border-radius: 3px;
  border-radius: 3px;
  /*font-family: inherit;*/
}

/* plugins */
span#plugin_description {
  font-size: 9px;
}

/*
 * ---------------------------------------------------------------------
 * - TINYMCE 														-
 * ---------------------------------------------------------------------
 */
#tinymce {
  text-align: left;
  padding-top: 20px;
}

#tinymce.mceContentBody.tinyMCEBody {
  background-color: #ededed;
}

.visual_font_size_4pt,
.visual_font_size_4pt > em,
.visual_font_size_4pt > strong,
.visual_font_size_4pt > strong > span,
.visual_font_size_4pt > span,
.visual_font_size_4pt > strong > em,
.visual_font_size_4pt > em > strong,
.visual_font_size_4pt em span,
.visual_font_size_4pt span em {
  font-size: 4pt;
  line-height: 4pt;
}

.visual_font_size_6pt,
.visual_font_size_6pt > em,
.visual_font_size_6pt > strong,
.visual_font_size_6pt > strong > span,
.visual_font_size_6pt > span,
.visual_font_size_6pt > strong > em,
.visual_font_size_6pt > em > strong,
.visual_font_size_6pt em span,
.visual_font_size_6pt span em {
  font-size: 6pt;
  line-height: 6pt;
}

.visual_font_size_8pt,
.visual_font_size_8pt > em,
.visual_font_size_8pt > strong,
.visual_font_size_8pt > strong > span,
.visual_font_size_8pt > span,
.visual_font_size_8pt > strong > em,
.visual_font_size_8pt > em > strong,
.visual_font_size_8pt em span,
.visual_font_size_8pt span em {
  font-size: 8pt;
  line-height: 8pt;
}

.visual_font_size_10pt,
.visual_font_size_10pt > em,
.visual_font_size_10pt > strong,
.visual_font_size_10pt > strong > span,
.visual_font_size_10pt > span,
.visual_font_size_10pt > strong > em,
.visual_font_size_10pt > em > strong,
.visual_font_size_10pt em span,
.visual_font_size_10pt span em {
  font-size: 10pt;
  line-height: 10pt;
}

.visual_font_size_12pt,
.visual_font_size_12pt > em,
.visual_font_size_12pt > strong,
.visual_font_size_12pt > strong > span,
.visual_font_size_12pt > span,
.visual_font_size_12pt > strong > em,
.visual_font_size_12pt > em > strong,
.visual_font_size_12pt em span,
.visual_font_size_12pt span em {
  font-size: 12pt;
  line-height: 12pt;
}

.visual_font_size_14pt,
.visual_font_size_14pt > em,
.visual_font_size_14pt > strong,
.visual_font_size_14pt > strong > span,
.visual_font_size_14pt > span,
.visual_font_size_14pt > strong > em,
.visual_font_size_14pt > em > strong,
.visual_font_size_14pt em span,
.visual_font_size_14pt span em {
  font-size: 14pt;
  line-height: 14pt;
}

.visual_font_size_18pt,
.visual_font_size_18pt > em,
.visual_font_size_18pt > strong,
.visual_font_size_18pt > strong > span,
.visual_font_size_18pt > span,
.visual_font_size_18pt > strong > em,
.visual_font_size_18pt > em > strong,
.visual_font_size_18pt em span,
.visual_font_size_18pt span em {
  font-size: 18pt;
  line-height: 18pt;
}

.visual_font_size_24pt,
.visual_font_size_24pt > em,
.visual_font_size_24pt > strong,
.visual_font_size_24pt > strong > span,
.visual_font_size_24pt > span,
.visual_font_size_24pt > strong > em,
.visual_font_size_24pt > em > strong,
.visual_font_size_24pt em span,
.visual_font_size_24pt span em {
  font-size: 24pt;
  line-height: 24pt;
}

.visual_font_size_28pt,
.visual_font_size_28pt > em,
.visual_font_size_28pt > strong,
.visual_font_size_28pt > strong > span,
.visual_font_size_28pt > span,
.visual_font_size_28pt > strong > em,
.visual_font_size_28pt > em > strong,
.visual_font_size_28pt em span,
.visual_font_size_28pt span em {
  font-size: 28pt;
  line-height: 28pt;
}

.visual_font_size_36pt,
.visual_font_size_36pt > em,
.visual_font_size_36pt > strong,
.visual_font_size_36pt > strong > span,
.visual_font_size_36pt > span,
.visual_font_size_36pt > strong > em,
.visual_font_size_36pt > em > strong,
.visual_font_size_36pt em span,
.visual_font_size_36pt span em {
  font-size: 36pt;
  line-height: 36pt;
}

.visual_font_size_48pt,
.visual_font_size_48pt > em,
.visual_font_size_48pt > strong,
.visual_font_size_48pt > strong > span,
.visual_font_size_48pt > span,
.visual_font_size_48pt > strong > em,
.visual_font_size_48pt > em > strong,
.visual_font_size_48pt em span,
.visual_font_size_48pt span em {
  font-size: 48pt;
  line-height: 48pt;
}

.visual_font_size_60pt,
.visual_font_size_60pt > em,
.visual_font_size_60pt > strong,
.visual_font_size_60pt > strong > span,
.visual_font_size_60pt > span,
.visual_font_size_60pt > strong > em,
.visual_font_size_60pt > em > strong,
.visual_font_size_60pt em span,
.visual_font_size_60pt span em {
  font-size: 60pt;
  line-height: 60pt;
}

.visual_font_size_72pt,
.visual_font_size_72pt > em,
.visual_font_size_72pt > strong,
.visual_font_size_72pt > strong > span,
.visual_font_size_72pt > span,
.visual_font_size_72pt > strong > em,
.visual_font_size_72pt > em > strong,
.visual_font_size_72pt em span,
.visual_font_size_72pt span em {
  font-size: 72pt;
  line-height: 72pt;
}

.visual_font_size_84pt,
.visual_font_size_84pt > em,
.visual_font_size_84pt > strong,
.visual_font_size_84pt > strong > span,
.visual_font_size_84pt > span,
.visual_font_size_84pt > strong > em,
.visual_font_size_84pt > em > strong,
.visual_font_size_84pt em span,
.visual_font_size_84pt span em {
  font-size: 84pt;
  line-height: 84pt;
}

.visual_font_size_96pt,
.visual_font_size_96pt > em,
.visual_font_size_96pt > strong,
.visual_font_size_96pt > strong > span,
.visual_font_size_96pt > span,
.visual_font_size_96pt > strong > em,
.visual_font_size_96pt > em > strong,
.visual_font_size_96pt em span,
.visual_font_size_96pt span em {
  font-size: 96pt;
  line-height: 96pt;
}

.visual_font_size_116pt,
.visual_font_size_116pt > em,
.visual_font_size_116pt > strong,
.visual_font_size_116pt > strong > span,
.visual_font_size_116pt > span,
.visual_font_size_116pt > strong > em,
.visual_font_size_116pt > em > strong,
.visual_font_size_116pt em span,
.visual_font_size_116pt span em {
  font-size: 116pt;
  line-height: 116pt;
}

.visual_font_size_128pt,
.visual_font_size_128pt > em,
.visual_font_size_128pt > strong,
.visual_font_size_128pt > strong > span,
.visual_font_size_128pt > span,
.visual_font_size_128pt > strong > em,
.visual_font_size_128pt > em > strong,
.visual_font_size_128pt em span,
.visual_font_size_128pt span em {
  font-size: 128pt;
  line-height: 128pt;
}

.visual_font_size_140pt,
.visual_font_size_140pt > em,
.visual_font_size_140pt > strong,
.visual_font_size_140pt > strong > span,
.visual_font_size_140pt > span,
.visual_font_size_140pt > strong > em,
.visual_font_size_140pt > em > strong,
.visual_font_size_140pt em span,
.visual_font_size_140pt span em {
  font-size: 140pt;
  line-height: 140pt;
}

.visual_font_size_154pt,
.visual_font_size_154pt > em,
.visual_font_size_154pt > strong,
.visual_font_size_154pt > strong > span,
.visual_font_size_154pt > span,
.visual_font_size_154pt > strong > em,
.visual_font_size_154pt > em > strong,
.visual_font_size_154pt em span,
.visual_font_size_154pt span em {
  font-size: 154pt;
  line-height: 154pt;
}

.visual_font_size_196pt,
.visual_font_size_196pt > em,
.visual_font_size_196pt > strong,
.visual_font_size_196pt > strong > span,
.visual_font_size_196pt > span,
.visual_font_size_196pt > strong > em,
.visual_font_size_196pt > em > strong,
.visual_font_size_196pt em span,
.visual_font_size_196pt span em {
  font-size: 196pt;
  line-height: 196pt;
}

.resize_visual_font_size_8pt,
.resize_visual_font_size_8pt > em,
.resize_visual_font_size_8pt > strong,
.resize_visual_font_size_8pt > strong > span,
.resize_visual_font_size_8pt > span,
.resize_visual_font_size_8pt > strong > em,
.resize_visual_font_size_8pt > em > strong,
.visual_font_size_8pt em span,
.visual_font_size_8pt span em {
  font-size: 4pt;
  line-height: 4pt;
}

.resize_visual_font_size_14pt,
.resize_visual_font_size_14pt > em,
.resize_visual_font_size_14pt > strong,
.resize_visual_font_size_14pt > strong > span,
.resize_visual_font_size_14pt > span,
.resize_visual_font_size_14pt > strong > em,
.resize_visual_font_size_14pt > em > strong,
.visual_font_size_14pt em span,
.visual_font_size_14pt span em {
  font-size: 7pt;
  line-height: 7pt;
}

.resize_visual_font_size_24pt,
.resize_visual_font_size_24pt > em,
.resize_visual_font_size_24pt > strong,
.resize_visual_font_size_24pt > strong > span,
.resize_visual_font_size_24pt > span,
.resize_visual_font_size_24pt > strong > em,
.resize_visual_font_size_24pt > em > strong,
.visual_font_size_14pt em span,
.visual_font_size_14pt span em {
  font-size: 12pt;
  line-height: 12pt;
}

.resize_visual_font_size_36pt,
.resize_visual_font_size_36pt > em,
.resize_visual_font_size_36pt > strong,
.resize_visual_font_size_36pt > strong > span,
.resize_visual_font_size_36pt > span,
.resize_visual_font_size_36pt > strong > em,
.resize_visual_font_size_36pt > em > strong,
.visual_font_size_36pt em span,
.visual_font_size_36pt span em {
  font-size: 18pt;
  line-height: 18pt;
}

.resize_visual_font_size_72pt,
.resize_visual_font_size_72pt > em,
.resize_visual_font_size_72pt > strong,
.resize_visual_font_size_72pt > strong > span,
.resize_visual_font_size_72pt > span,
.resize_visual_font_size_72pt > strong > em,
.resize_visual_font_size_72pt > em > strong,
.visual_font_size_72pt em span,
.visual_font_size_72pt span em {
  font-size: 36pt;
  line-height: 36pt;
}

/*
 * ---------------------------------------------------------------------
 * - LEFT SIDEBAR IN GRAPHS POPUP - stat_win.php 						-
 * ---------------------------------------------------------------------
 */
.menu_sidebar {
  color: #111;
  background: #3f3f3f;
  margin: 0px;
  margin-left: 10px;
  padding-left: 0px;
  padding-right: 0px;
  padding-top: 10px;
  text-align: left;
  font-size: 10px;
  border: 1px solid #000;
  position: absolute;
  width: 400px;
  height: 260px;

  -moz-box-shadow: 0px 4px 4px #010e1b;
  -webkit-box-shadow: 0px 4px 4px #010e1b;
  box-shadow: 0px 4px 4px #010e1b;

  filter: alpha(opacity=97);
  -moz-opacity: 0.97;
  opacity: 0.97;
}

.menu_sidebar_radius_left {
  -moz-border-top-left-radius: 8px;
  -webkit-border-top-left-radius: 8px;
  border-top-left-radius: 8px;

  -moz-border-bottom-left-radius: 8px;
  -webkit-border-bottom-left-radius: 8px;
  border-bottom-left-radius: 8px;

  border-right: 0px solid #000;
}

.menu_sidebar_radius_right {
  -moz-border-top-right-radius: 8px;
  -webkit-border-top-right-radius: 8px;
  border-top-right-radius: 8px;
  -moz-border-bottom-right-radius: 8px;
  -webkit-border-bottom-right-radius: 8px;
  border-bottom-right-radius: 8px;
}

.menu_sidebar_outer {
  margin-left: 3px;
  background: #ececec;
  width: 100%;
  text-align: center;
  -moz-border-radius: 6px;
  -webkit-border-radius: 6px;
  border-radius: 6px;
  padding: 8px;
}

/*
 * ---------------------------------------------------------------------
 * - TIP (to show help)												-
 * ---------------------------------------------------------------------
 */
a.tip {
  display: inline;
  cursor: help;
  margin-left: 10px;
}

a.tip > img {
  margin-left: 2px;
  margin-right: 2px;
  margin-top: -3px;
}

.head_tip {
  display: inline;
  margin-left: 10px;
}

/*
 * ---------------------------------------------------------------------
 * - SEARCH BOX in header											-
 * ---------------------------------------------------------------------
 */
input.search_input {
  background-image: url("../../images/details.svg");
  background-position: center right 10px;
  background-repeat: no-repeat;
  background-size: 17px;
  background-color: #f2f6f7;
  padding: 0px;
  margin: 0;
  width: 150px;
  height: 30px;
  margin-left: 2px;
  padding-left: 15px;
  padding-right: 40px;
  color: #777;
  font-size: 8.5pt;
  border-top-left-radius: 50px;
  border-bottom-left-radius: 50px;
  border-top-right-radius: 50px;
  border-bottom-right-radius: 50px;
  border-color: transparent;
}

a[id^="tgl_ctrl_"] > img,
a[id^="tgl_ctrl_"] > b > img {
  vertical-align: middle;
}

/* Images forced title */

div.forced_title_layer {
  display: block;
  text-decoration: none;
  position: absolute;
  z-index: 100000;
  border: 1px solid #708090;
  background-color: #666;
  color: #fff;
  padding: 4px 5px;
  font-weight: bold;
  font-size: small;
  font-size: 11px;
  /* IE 8 */
  -ms-filter: "progid:DXImageTransform.Microsoft.Alpha(Opacity=9)";
  /* Netscape */
  -moz-opacity: 0.9;
  opacity: 0.9;
  -moz-border-radius: 3px;
  -webkit-border-radius: 3px;
  border-radius: 3px;
}

/* Graphs styles */

div.legend > div {
  pointer-events: none;
  /* Allow to click the graphs below */
  opacity: 0.65;
}

/* Recover the padding of the legend elements under a databox parent */
table.databox div.legend > td {
  padding: 1px;
}

div.nodata_text {
  padding: 5px 12px 0px 68px;
  font-weight: bold;
  color: #c1c1c1;
  text-transform: uppercase;
  display: table-cell;
  vertical-align: middle;
  text-align: left;
}

div.nodata_container {
  width: 150px;
  height: 100px;
  background-repeat: no-repeat;
  background-position: center;
  margin: auto auto;
  display: table;
}

div#stat-win-interface-graph div.nodata_container,
div#stat-win-module-graph div.nodata_container {
  width: 30%;
  height: 100%;
  background-repeat: no-repeat;
  background-position: center;
  margin: auto auto;
  display: flex;
  flex-direction: column;
  justify-content: center;
  align-items: center;
}

#snmp_data {
  width: 40%;
  position: absolute;
  top: 0;
  right: 20px;
  background: #f9faf9;
}

#rmf_data {
  width: 40%;
  height: 80%;
  position: absolute;
  top: 0;
  right: 20px;
  overflow: auto;
}

/* service map */
#container_servicemap_legend {
  position: absolute;
  background: #fff;
  margin-top: 10px;
  right: 2px;
  border: 1px solid #e2e2e2;
  border-radius: 5px;
  padding: 10px;
  opacity: 0.9;
}

#container_servicemap_legend table {
  text-align: left;
}

/* agent modules*/
.legend_square {
  width: 20px;
  padding-left: 20px;
  padding-right: 10px;
}

.legend_square_simple {
  padding-left: 0px;
  padding-right: 10px;
  padding-bottom: 3px;
}

.legend_square div,
.legend_square_simple div {
  width: 20px;
  height: 20px;
  border-radius: 3px;
}

.legend_basic {
  background: #f4f4f4;
  margin-top: 10px;
  border-radius: 5px;
  padding: 10px;
}

.agents_modules_table th {
  background: #3f3f3f;
  border: 1px solid #e2e2e2;
}

.agents_modules_table th * {
  color: #ffffff;
}

/*
 * LOAD_ENTERPRISE.PHP
 */
#code_license_dialog {
  padding: 50px;
  padding-top: 10px;
}

#code_license_dialog #logo {
  margin-bottom: 20px;
  text-align: center;
}

#code_license_dialog,
#code_license_dialog * {
  font-size: 14px;
}

#code_license_dialog ul {
  padding-left: 30px;
  list-style-image: url("../../images/input_tick.png");
}

#code_license_dialog li {
  margin-bottom: 12px;
}

#code_license_dialog #code {
  font-weight: bolder;
  font-size: 20px;
  border: 1px solid #dddddd;
  padding: 5px;
  text-align: center;
  -moz-border-radius: 8px;
  -webkit-border-radius: 8px;
  border-radius: 8px;
}

#code_license_dialog a {
  text-decoration: underline;
}

/* GRAPHS CSS */

.parent_graph {
  position: relative;
  margin: 0 auto;
}

.menu_graph,
.timestamp_graph {
  position: absolute;
  color: #000;
}

.menu_graph {
  width: 30px;
  height: 150px;
  left: 100%;
  position: absolute;
  top: 0px;
  background-color: transparent;
  -moz-border-top-right-radius: 6px;
  -webkit-border-top-right-radius: 6px;
  border-top-right-radius: 6px;
  -moz-border-top-left-radius: 6px;
  -webkit-border-top-left-radius: 6px;
  border-top-left-radius: 6px;
}

.legend_graph {
  margin: 0px;
  padding: 0px;
  text-align: left;
}

.legendColorBox * {
  font-size: 0px;
  padding: 0px 4px;
  overflow: visible;
}

/* GIS CSS */

.olLayerDiv {
  z-index: 102;
}

/* Alert view */

table.alert_days th,
table.alert_time th {
  height: 30px;
  vertical-align: middle;
}

table.alert_escalation th img {
  width: 18px;
}

.action_details td.used_field {
  background: #6eb432;
  color: #8d8d8d;
  font-weight: normal;
}

td.used_field {
  background: #6eb432;
  color: #ffffff;
  font-weight: bold;
}

td.overrided_field {
  color: #666;
}

td.unused_field {
  color: #888;
}

td.empty_field {
  background: url("../../images/long_arrow.png") no-repeat 100% center;
}

#table_macros textarea {
  width: 96%;
}

/* Policies styles */

table#policy_modules td * {
  display: inline;
}

.context_help_title {
  font-weight: bolder;
  text-align: left;
}

.context_help_body,
.left {
  text-align: left;
}

#left_column_logon_ok {
  width: 750px;
  float: left;
}

#news_board {
  min-width: 530px;
  width: 100%;
}

#right_column_logon_ok {
  width: 350px;
  float: right;
  margin-right: 20px;
}

#clippy_head_title {
  font-weight: bold;
  background: #82b92e;
  color: #ffffff;
  margin-top: -15px;
  margin-left: -15px;
  margin-right: -15px;
  padding: 5px;
  margin-bottom: 10px;
  border-top-left-radius: 2px;
  border-top-right-radius: 2px;
}

#dialog-double_auth-container {
  width: 100%;
  text-align: center;
  vertical-align: middle;
}

/*
 * ---------------------------------------------------------------------
 * - TACTICAL VIEW y TABLAS	 													-
 * ---------------------------------------------------------------------
 */
.status_tactical {
  width: 100%;
  margin-left: auto;
  margin-right: auto;
  background-color: #fff;
  padding: 10px;
  border: 1px solid #e2e2e2;
  margin-top: 5%;
  text-align: left;
}

.status_tactical img {
  border: 1px solid #666;
  border-radius: 4px;
  margin: 5px;
}

.tactical_table {
}

.tactical_table tr {
  justify-content: space-between;
}

.tactical_table > thead > tr {
  border: 0 !important;
}

.tactical_table > thead > tr span {
  /*line-height: 26px;*/
}

.info_table thead th .sort_arrow,
.tactical_table thead th .sort_arrow {
  vertical-align: top;
  visibility: hidden;
}

.info_table thead th:hover .sort_arrow,
.tactical_table thead th:hover .sort_arrow {
  visibility: visible;
}

#sumary {
  color: #fff;
  margin: 2px;
  padding: 10px 30px;
  font-size: 16px;
  font-weight: bold;
  border-radius: 2px;
}

div.sumary_div {
  color: #fff;
  font-size: 20px;
  font-weight: bold;
  border-radius: 2px;
  width: 120px;
  height: 40px;
  text-align: center;
  display: table-cell;
  vertical-align: middle;
}

div.div_groups_status {
  width: 350px;
  background-color: white;
  border: 1px solid #ececec;
  border-radius: 5px;
  margin: 5px;
  float: left;
}

.databox.data > tbody > tr > td {
  border-bottom: 1px solid #e2e2e2;
}

.databox .search {
  margin-top: 0px;
}

.databox.data > tbody > tr > td.progress_bar img {
  border: 3px solid #000;
  border-radius: 100px;
}

.databox.pies {
  border: none;
}

.databox.pies fieldset.tactical_set {
  min-height: 285px;
}

.difference {
  border-left-width: 2px;
  border-left-style: solid;
  border-right-width: 2px;
  border-right-style: solid;
  border-color: #e2e2e2;
}

#title_menu {
  font-size: 14px;
  letter-spacing: -0.28px;
  line-height: 24px;
  width: 200px;
  text-align: left;
  width: 100%;
  user-select: none;
}

.no_hidden_menu {
  background-position: 11% 50%;
}

#menu_tab li.nomn,
#menu_tab li.nomn_high {
  padding-right: 8px;
  padding-left: 8px;
  font-weight: bold;
  text-decoration: none;
  font-size: 14px;
  margin-top: 0;
  min-width: 30px;
  min-height: 50px;
  max-height: 53px;
  text-align: center;
}

#menu_tab_frame_view_bc #menu_tab li.nomn,
#menu_tab_frame_view_bc #menu_tab li.nomn_high {
  min-height: 53px;
}

#menu_tab li:hover {
  box-shadow: inset 0px 4px var(--primary-color);
}

#menu_tab li.nomn_high,
#menu_tab li.nomn_high span {
  color: #fff;
  box-shadow: inset 0px 4px var(--primary-color);
  background-color: #fff;
}

#menu_tab li.nomn img,
#menu_tab li img {
  margin-top: 10px;
  margin-left: 3px;
}

#menu_tab li.nomn.tab_operation img,
#menu_tab li.nomn.tab_godmode img,
#menu_tab li.nomn_high.tab_operation img,
#menu_tab li.nomn_high.tab_godmode img {
  margin: 10px auto;
}

#menu_tab li.tab_operation a,
#menu_tab a.tab_operation {
  background: none;
}

.tab_operation img {
  width: 20px;
}

.agents_modules_table {
  border: 1px solid #e2e2e2;
  border-spacing: 0px;
}

.agents_modules_table td {
  border: 1px solid #e2e2e2;
}

.dashboard {
  top: 23px;
}

.dashboard li a {
  width: 158px;
}

.text_subDashboard {
  float: left;
  margin-top: 5%;
  margin-left: 3%;
}

.title_um {
  font-size: 20px;
  color: #82b92e;
  text-align: center;
}

.text_um {
  font-size: 16px;
  padding-left: 80px;
}

/* The items with the class 'spinner' will rotate */
/* Not supported on IE9 and below */
.spinner {
  -webkit-animation: spinner 2s infinite linear;
  animation: spinner 2s infinite linear;
}

@-webkit-keyframes spinner {
  0% {
    -ms-transform: rotate(0deg);
    /* IE */
    -moz-transform: rotate(0deg);
    /* FF */
    -o-transform: rotate(0deg);
    /* Opera */
    -webkit-transform: rotate(0deg);
    /* Safari and Chrome */
    transform: rotate(0deg);
  }

  100% {
    -ms-transform: rotate(359deg);
    /* IE */
    -moz-transform: rotate(359deg);
    /* FF */
    -o-transform: rotate(359deg);
    /* Opera */
    -webkit-transform: rotate(359deg);
    /* Safari and Chrome */
    transform: rotate(359deg);
  }
}

@keyframes spinner {
  0% {
    -ms-transform: rotate(0deg);
    /* IE */
    -moz-transform: rotate(0deg);
    /* FF */
    -o-transform: rotate(0deg);
    /* Opera */
    -webkit-transform: rotate(0deg);
    /* Safari and Chrome */
    transform: rotate(0deg);
  }

  100% {
    -ms-transform: rotate(359deg);
    /* IE */
    -moz-transform: rotate(359deg);
    /* FF */
    -o-transform: rotate(359deg);
    /* Opera */
    -webkit-transform: rotate(359deg);
    /* Safari and Chrome */
    transform: rotate(359deg);
  }
}

/*
 * ---------------------------------------------------------------------
 * - Styles for the new networkmap									-
 * ---------------------------------------------------------------------
 */
.zoom_controller {
  width: 30px;
  height: 210px;
  background: blue;
  border-radius: 15px;

  top: 50px;
  left: 10px;
  position: absolute;
}

.vertical_range {
  padding: 0;
  -webkit-transform: rotate(270deg);
  -moz-transform: rotate(270deg);
  transform: rotate(270deg);
  width: 200px;
  height: 20px;
  position: relative;
  background: transparent;
  border: 0px;

  left: -92px;
  top: 93px;
}

@media screen and (-webkit-min-device-pixel-ratio: 0) {
  /* Only for chrome */

  .vertical_range {
    left: -87px;
    top: 93px;
  }
}

div.simple_value > span.text > p,
div.simple_value > span.text > p > span > strong,
div.simple_value > span.text > p > strong,
div.simple_value > a > span.text p {
  white-space: pre;
}

/*
 * ---------------------------------------------------------------------
 * - modal window and edit user 									-
 * ---------------------------------------------------------------------
 */
#alert_messages {
  -moz-border-bottom-right-radius: 5px;
  -webkit-border-bottom-left-radius: 5px;
  border-bottom-right-radius: 5px;
  border-bottom-left-radius: 5px;
  z-index: 3;
  position: fixed;
  width: 750px;
  max-width: 750px;
  top: 20%;
  background: white;
  opacity: 0;
  transition: opacity 0.5s;
  -webkit-transition: opacity 0.5s;
}

.modalheader {
  text-align: center;
  width: 100%;
  height: 37px;
  left: 0px;
  background-color: #82b92e;
}

.modalheadertext {
  color: white;
  position: relative;
  font-size: 13pt;
  top: 8px;
}

.modalheaderh1 {
  text-align: center;
  width: 100%;
  height: 26px;
  left: 0px;
  padding-top: 10px;
  background-color: #82b92e;
  color: white;
  position: relative;
  font-size: 11pt;
}

.modalclosex {
  cursor: pointer;
  display: inline;
  float: right;
  margin-right: 10px;
  margin-top: 10px;
}

.modalclosex:hover {
  cursor: pointer;
  display: inline;
  float: right;
  margin-right: 10px;
  margin-top: 10px;
}

.modalcontent {
  color: black;
  background: white;
}

.modalcontentimg {
  float: left;
  margin-left: 30px;
  margin-top: 30px;
  margin-bottom: 30px;
}

.modalcontenttext {
  float: left;
  text-align: justify;
  color: black;
  font-size: 9.5pt;
  line-height: 13pt;
  margin-top: 30px;
  width: 430px;
  margin-left: 30px;
}

.modalokbutton {
  cursor: pointer;
  text-align: center;
  margin-right: 45px;
  float: right;
  -moz-border-radius: 3px;
  -webkit-border-radius: 3px;
  margin-bottom: 30px;
  border-radius: 3px;
  width: 90px;
  height: 30px;
  background-color: var(--primary-color);
  border: 1px solid var(--primary-color);
  border-radius: 6px;
}

.modalokbuttontext {
  color: #fff;
  font-size: 10pt;
  position: relative;
  top: 6px;
}

.modalokbutton:hover {
  background-color: var(--primary-color);
}

.modalokbutton:hover .modalokbuttontext {
  color: #fff;
}

.modaldeletebutton {
  transition-property: background-color, color;
  transition-duration: 1s;
  transition-timing-function: ease-out;
  -webkit-transition-property: background-color, color;
  -webkit-transition-duration: 1s;
  -o-transition-property: background-color, color;
  -o-transition-duration: 1s;
  cursor: pointer;
  text-align: center;
  margin-left: 45px;
  float: left;
  -moz-border-radius: 3px;
  -webkit-border-radius: 3px;
  margin-bottom: 30px;
  border-radius: 3px;
  width: 90px;
  height: 30px;
  background-color: white;
  border: 1px solid #fa5858;
}

.modaldeletebuttontext {
  transition-property: background-color, color;
  transition-duration: 1s;
  transition-timing-function: ease-out;
  -webkit-transition-property: background-color, color;
  -webkit-transition-duration: 1s;
  -o-transition-property: background-color, color;
  -o-transition-duration: 1s;
  color: #fa5858;
  font-size: 10pt;
  position: relative;
  top: 6px;
}

.modaldeletebutton:hover .modaldeletebuttontext {
  transition-property: background-color, color;
  transition-duration: 1s;
  transition-timing-function: ease-out;
  -webkit-transition-property: background-color, color;
  -webkit-transition-duration: 1s;
  -o-transition-property: background-color, color;
  -o-transition-duration: 1s;
  color: white;
}

.modaldeletebutton:hover {
  transition-property: background-color, color;
  transition-duration: 1s;
  transition-timing-function: ease-out;
  -webkit-transition-property: background-color, color;
  -webkit-transition-duration: 1s;
  -o-transition-property: background-color, color;
  -o-transition-duration: 1s;
  background-color: #fa5858;
}

.modalgobutton {
  transition-property: background-color, color;
  transition-duration: 1s;
  transition-timing-function: ease-out;
  -webkit-transition-property: background-color, color;
  -webkit-transition-duration: 1s;
  -o-transition-property: background-color, color;
  -o-transition-duration: 1s;
  cursor: pointer;
  text-align: center;
  margin-right: 15px;
  margin-bottom: 30px;
  float: right;
  -moz-border-radius: 3px;
  -webkit-border-radius: 3px;
  border-radius: 3px;
  width: 240px;
  height: 30px;
  background-color: white;
  border: 1px solid #82b92e;
}

.modalgobuttontext {
  transition-property: background-color, color;
  transition-duration: 1s;
  transition-timing-function: ease-out;
  -webkit-transition-property: background-color, color;
  -webkit-transition-duration: 1s;
  -o-transition-property: background-color, color;
  -o-transition-duration: 1s;
  color: #82b92e;
  font-size: 10pt;
  position: relative;
  top: 6px;
}

.modalgobutton:hover {
  transition-property: background-color, color;
  transition-duration: 1s;
  transition-timing-function: ease-out;
  -webkit-transition-property: background-color, color;
  -webkit-transition-duration: 1s;
  -o-transition-property: background-color, color;
  -o-transition-duration: 1s;
  background-color: #82b92e;
}

.modalgobutton:hover .modalgobuttontext {
  transition-property: background-color, color;
  transition-duration: 1s;
  transition-timing-function: ease-out;
  -webkit-transition-property: background-color, color;
  -webkit-transition-duration: 1s;
  -o-transition-property: background-color, color;
  -o-transition-duration: 1s;
  color: white;
}

/* update manager online */
#opacidad {
  position: fixed;
  background: black;
  opacity: 0.6;
  z-index: 1;
  transition: opacity 3s;
  -webkit-transition: opacity 3s;
  width: 100%;
  height: 100%;
  left: 0px;
  top: 0px;
}

.textodialogo {
  margin-left: 0px;
  color: #333;
  padding: 20px;
  font-size: 9pt;
  box-shadow: 0 3px 6px 0 rgb(0 0 0 / 13%);
}

.cargatextodialogo {
  max-width: 58.5%;
  width: 58.5%;
  min-width: 58.5%;
  float: left;
  margin-left: 0px;
  font-size: 18pt;
  padding: 20px;
  text-align: center;
}

.cargatextodialogo p,
.cargatextodialogo b,
.cargatextodialogo a {
  font-size: 18pt;
}

span.log_zone_line {
  font-size: 12px;
}

span.log_zone_line_error {
  color: #e63c52;
}

/* global */
.bolder {
  font-weight: 600;
}

.readonly {
  background-color: #dedede;
}

.input_error {
  border: 1px solid red;
}

/* VISUAL MAP */
#toolbox {
  padding-top: 10px;
}

#toolbox button {
  margin: 0px 10px;
}

#toolbox > input.service_min {
  border-width: 0px 0px 0px 0px;
}

#toolbox > input.grid_min {
  border-width: 0px 0px 0px 0px;
}

#filter_event_status,
#filter_event_severity,
#filter_event_type {
  width: 50%;
}

tr.rowPair:hover,
tr.rowOdd:hover {
  background-color: #eee;
}

.checkselected {
  background-color: #eee;
}

.tag-wrapper {
  padding: 0 10px 0 0;
  overflow: auto;
}

.pandora-tag {
  float: left;
  margin-bottom: 18px;
  padding: 1px 6px 1px 0;
}

.pandora-tag-title {
  color: white;
  background-color: #373737;
  font-weight: bold;
  padding: 6px 6px 6px 10px;
  border: #373737;
  border-width: 1px;
  border-top-style: solid;
  border-top-left-radius: 12px;
  border-left-style: solid;
  border-bottom-left-radius: 12px;
  border-bottom-style: solid;
}

.pandora-tag-value {
  color: #373737;
  font-weight: bold;
  padding: 6px 10px 6px 6px;
  border: #373737;
  border-width: 1px;
  border-top-style: solid;
  border-top-right-radius: 12px;
  border-right-style: solid;
  border-bottom-right-radius: 12px;
  border-bottom-style: solid;
}

/*
 * ---------------------------------------------------------------------
 * - HELP MODAL WINDOWS - pandora_help.php 							-
 * ---------------------------------------------------------------------
 */

div#main_help_new {
  text-align: center;
  padding: 20px;
  border-bottom: 1px solid #c2c2c2;
  background-color: #fff;
}

div#main_help_new_content {
  padding-left: 30px;
  padding-right: 30px;
  padding-bottom: 20px;
  padding-top: 10px;
  background: white;
  height: 100%;
  font-size: 12pt;
}

div#main_help_new_content h1 {
  font-size: 14pt;
}

div#main_help_new_content p {
  font-size: 12pt;
}

div#main_help_new_content b {
  font-size: 12pt;
}

div#main_help_new_content li {
  font-size: 12pt;
}

div#footer_help {
  background: #333;
  text-align: center;
  padding: 10px;
}

/*	EVENTS - /ajax/events.php */
/*view-agents lastest events for this agent*/
#div_all_events_24h {
  padding: 4px;
}

/*
 * ---------------------------------------------------------------------
 * - REPORTS - graph_container.php									-
 * ---------------------------------------------------------------------
 */
.graph_conteiner_inside > .parent_graph {
  width: 100%;
}

.graph_conteiner_inside > .parent_graph > .menu_graph {
  left: 90%;
}

.graph_conteiner_inside > .parent_graph > .graph {
  width: 90%;
}

.graph_conteiner_inside > div > .nodata_container > .nodata_text {
  display: none;
}

.graph_conteiner_inside > div > .nodata_container {
  background-size: 120px 80px;
}

#mssg_error_div {
  color: red;
  font-size: 12px;
}

.pagination_show_more {
  text-align: center;
  margin-top: 10px;
}

.dashed {
  stroke-dasharray: 10;
}

.path {
  stroke-dasharray: 500;
  stroke-dashoffset: 500;
  animation: dash 15s linear;
}

@keyframes dash {
  from {
    stroke-dashoffset: 500;
  }

  to {
    stroke-dashoffset: 0;
  }
}

.route {
  fill: none;
  transition: all 2s ease-in-out;
}

.limit_scroll {
  max-width: 800px;
  overflow-x: scroll;
}

#is_favourite ul.container {
  display: flex;
  flex-flow: row wrap;
  flex-direction: row;
  align-content: center;
  justify-content: center;
}

#is_favourite ul.container a {
  text-decoration: none;
}

#is_favourite ul.container a:hover li {
  background: #e2e2e2;
}

#is_favourite ul.container a li {
  min-width: 250px;
  height: 80px;
  margin: 10px;
  display: flex;
  flex-direction: row;
  align-items: center;
  background: #f9faf9;
}

#is_favourite ul.container a li div.icon_img {
  width: 30%;
  text-align: center;
}

#is_favourite ul.container a li div.text {
  min-width: 50%;
  font-size: 18px;
  color: #3f3f3f;
  text-align: center;
}

form ul.form_flex {
  display: flex;
  flex-flow: row wrap;
  flex-direction: row;
  align-content: center;
  justify-content: space-around;
  border: 1px solid #e2e2e2;
  border-radius: 5px;
  padding: 20px;
  background: #f9faf9;
}

form ul.form_flex li {
  flex: auto;
  display: flex;
  justify-content: center;
  align-items: center;
}

form ul.form_flex li.first_elements {
  min-width: 550px;
}

form ul.form_flex li.second_elements {
  min-width: 300px;
}

form ul.form_flex li ul {
  display: flex;
  flex-direction: row;
  justify-content: space-around;
  flex-basis: 100%;
}

form ul.form_flex li ul li {
  height: 50px;
  width: 100%;
}

#modal_module_popup_close:hover {
  cursor: pointer;
}

.modal_module_list:hover {
  cursor: pointer;
}

/* snmp */
#snmp_data .databox {
  border: 0px;
}

#snmp_browser {
  text-align: left;
  letter-spacing: 0.03pt;
  font-size: 8pt;
  box-sizing: border-box;
  height: 100%;
  min-height: 100px;
  max-height: 500px;
  overflow: auto;
  background-color: #f4f5f4;
  border: 1px solid #e2e2e2;
  border-radius: 4px;
  padding: 5px;
}

#snmp_create_buttons {
  display: flex;
  justify-content: flex-end;
  flex-wrap: nowrap;
}

#snmp_create_buttons > .sub {
  display: flex;
  margin-left: 10px;
  margin-top: 10px;
}

/* library for graphs */
.yAxis.y1Axis > .tickLabel {
  white-space: nowrap;
  line-height: 1.05em;
  width: auto;
}

/* dialog */
.pandora_confirm_dialog .ui-dialog-buttonset {
  display: flex;
  width: 100%;
  margin-left: 10px;
  float: none;
}

.pandora_confirm_dialog .ui-dialog-buttonset button {
  flex: 50%;
}

#pandora_confirm_dialog_text h3 {
  margin-left: 20px;
  margin-right: 20px;
  text-align: center;
}

.flex_center > form > input[type="image"] {
  margin: 0;
  padding: 0;
  width: 20px;
  padding-left: 5px;
}

.pandora_upper {
  text-transform: uppercase;
}

.dialog-grayed {
  background: #373737;
}

.dialog-grayed .ui-dialog-buttonpane {
  background: #373737;
}

/* GIS MAP */
a.down_arrow {
  content: url("../../images/down.png");
  max-width: 21px;
  max-height: 21px;
}

a.up_arrow {
  content: url("../../images/down.png");
  transform: rotate(180deg);
  max-width: 21px;
  max-height: 21px;
}

tr:last-child > td > a.down_arrow,
tr:first-child > td > a.up_arrow {
  visibility: hidden;
}

/* system group status */
.group_modules_status_box > tbody > tr > td {
  border-bottom: 1px solid #e2e2e2;
  border-collapse: collapse;
  border-spacing: 0;
  width: 10%;
  height: 20px;
}

.group_modules_status_div {
  color: #fff;
  width: 100%;
  height: 100%;
  text-align: left;
  display: block;
  vertical-align: middle;
  line-height: 20px;
}

/* extensions -> module groups */
.tooltip_counters h3 {
  font-size: 12pt;
  padding-bottom: 10px;
  text-align: center;
}

.tooltip_counters li {
  font-size: 8pt;
  margin: 2px;
  margin-left: 5px;
}

.tooltip_counters li div {
  width: 12px;
  height: 12px;
  border-radius: 3px;
  float: left;
  margin-right: 5px;
}

.button-as-link {
  text-decoration: underline;
  background: none;
  border: none;
  padding: 0;
}

/*
 * ---------------------------------------------------------------------
 * - MESSAGE LIST POPUP 											-
 * ---------------------------------------------------------------------
 */
div#dialog_messages table th {
  text-align: left;
}

div#dialog_messages table th:last-child {
  text-align: right;
}

/*
 * ---------------------------------------------------------------------
 * - Notifications
 * ---------------------------------------------------------------------
 */

.notification-ball {
  border-radius: 50%;
  width: 24px;
  height: 24px;
  display: flex;
  justify-content: center;
  align-items: center;
  cursor: pointer;
  color: #fff;
  font-weight: bold;
}

.notification-ball-no-messages {
  background-image: url(../../images/discovery_ok@header.svg);
  background-repeat: no-repeat;
  background-position: center;
}

.notification-ball-new-messages {
  background-image: url(../../images/discovery_error@header.svg);
  background-repeat: no-repeat;
  background-position: center;
}

#notification-wrapper {
  background: white;
  border: #a5a5a5 solid 1px;
  z-index: 900000;
  position: absolute;
  width: 550px;
  margin-top: 55px;
  border-radius: 5px;
  max-height: 530px;
}

#notification-wrapper::before {
  content: "";
  display: block;
  position: absolute;
  width: 0px;
  height: 0;
  border-color: transparent;
  border-width: 12px;
  border-style: solid;
  bottom: 100%;
  left: calc(58% - 7px);
  margin-left: -12px;
  border-bottom-color: white;
}

#notification-wrapper-inner {
  max-height: 400px;
  overflow: auto;
}

#notification-wrapper-shadow {
  height: 100%;
  width: 100%;
  background: #111;
  position: fixed;
  z-index: 9009;
  top: 0;
  opacity: 0.3;
}

.notification-item {
  height: 95px;
  margin-top: 15px;
  border-bottom: #eaeaea solid 1px;
  display: flex;
  flex-flow: row nowrap;
  align-items: center;
  padding: 5px;
}

.notification-item > * {
  padding-left: 15px;
  pointer-events: none;
}

.notification-item > img {
  width: 75px;
}

.notification-info {
  width: 87%;
  display: flex;
  flex-flow: column nowrap;
  overflow: hidden;
  max-height: 83px;
  line-height: 1.4em;
}

.notification-item img {
  max-width: 100%;
  max-height: 100%;
}

.notification-title {
  margin: 0;
}

.notification-subtitle,
.color-black-grey {
  color: #373737;
}

.global-config-notification-title {
  display: flex;
  flex-direction: row;
  align-items: center;
}

.global-config-notification-title h2 {
  margin-left: 10px;
}

.global-config-notification-checkboxes :first-child {
  font-weight: bold;
}

.global-config-notification-selectors {
  display: flex;
  flex-direction: row;
  margin-bottom: 10px;
}

.global-config-notification-selectors h4 {
  margin: 0;
}

.global-config-notification-single-selector,
.global_config_notifications_dialog_add select {
  display: flex;
  width: 100%;
  padding: 0 10px;
}

.global-config-notification-single-selector :first-child,
.global-config-notification-single-selector :first-child select {
  width: 99%;
}

.global-config-notification-single-selector :last-child,
.global_config_notifications_dialog_add_wrapper {
  flex-direction: column;
  display: flex;
  justify-content: flex-end;
}

.global_config_notifications_dialog_add {
  display: flex;
  flex-direction: row;
  margin: 8px;
}

.global_config_notifications_two_ways_form_arrows {
  display: flex;
  flex-flow: column;
  justify-content: center;
  margin: 0 5px;
}

.global_config_notifications_two_ways_form_arrows img {
  margin: 15px 0;
}

/* jQuery dialog */
.no-close .ui-dialog-titlebar-close {
  display: none;
  font-size: 9pt;
}

/* jQuery dialog */

/* --- SWITCH --- */
.p-switch {
  position: relative;
  display: inline-block;
  width: 30px;
  height: 17px;
  margin-right: 1em;
}

.p-switch input {
  opacity: 0;
  width: 0;
  height: 0;
}

.p-slider {
  position: absolute;
  cursor: pointer;
  top: 5px;
  left: 0;
  right: 0;
  bottom: 0;
  background-color: #ccc;
  -webkit-transition: 0.4s;
  transition: 0.4s;
  border-radius: 50px;
  height: 14px;
  width: 33px;
  padding: 0 !important;
}

.p-slider-disabled {
  background-color: #dfdfdf !important;
}

.p-slider:before {
  position: absolute;
  content: "";
  height: 20px;
  width: 20px;
  left: -1px;
  bottom: -4px;
  -webkit-transition: 0.4s;
  transition: 0.4s;
  border-radius: 50%;
  background-color: #fff;
  box-shadow: 0px 3px 6px #e5e9ed;
  border: 1px solid #e5e9ed;
}

input:checked + .p-slider {
  background-color: #1d7873;
}

input:focus + .p-slider {
  box-shadow: 0 0 1px #1d7873;
}

input:checked + .p-slider:before {
  -webkit-transform: translateX(13px);
  -ms-transform: translateX(13px);
  transform: translateX(13px);
}

/* --- END SWITCH --- */

/* --- TOAST --- */
#notifications-toasts-wrapper {
  position: fixed;
  right: 20px;
  top: 70px;
  width: 270px;
  height: 100%;
  z-index: 6;
  pointer-events: none;
}

.snackbar {
  max-width: 270px;
  background-color: #333;
  color: #fff;
  text-align: center;
  /* border-radius: 2px; */
  padding: 16px;
  margin: 10px;
  border-radius: 4px;
  visibility: hidden;
  pointer-events: all;
}

.snackbar.show {
  visibility: visible;
  -webkit-animation: fadein 0.5s, fadeout 0.5s 7.5s;
  animation: fadein 0.5s, fadeout 0.5s 7.5s;
}

.blink {
  animation: blink-animation 1s steps(5, start) infinite;
  -webkit-animation: blink-animation 1s steps(5, start) infinite;
}

@keyframes blink-animation {
  to {
    visibility: hidden;
  }
}

@-webkit-keyframes blink-animation {
  to {
    visibility: hidden;
  }
}

.snackbar p,
.snackbar h3 {
  text-align: left;
  margin: 0;
  pointer-events: none;
}

.snackbar h3 {
  color: white;
  margin-bottom: 10px;
}

@-webkit-keyframes fadein {
  from {
    bottom: 0;
    opacity: 0;
  }

  to {
    bottom: 30px;
    opacity: 1;
  }
}

@keyframes fadein {
  from {
    bottom: 0;
    opacity: 0;
  }

  to {
    bottom: 30px;
    opacity: 1;
  }
}

@-webkit-keyframes fadeout {
  from {
    bottom: 30px;
    opacity: 1;
  }

  to {
    bottom: 0;
    opacity: 0;
  }
}

@keyframes fadeout {
  from {
    bottom: 30px;
    opacity: 1;
  }

  to {
    bottom: 0;
    opacity: 0;
  }
}

/* --- END TOAST --- */

/* Button for Go to top */
#top_btn {
  display: none;
  position: fixed;
  bottom: 100px;
  right: 4px;
  border: none;
  outline: none;
  transform: rotate(90deg);
  background-color: #fff;
  border: 2px solid var(--primary-color);
  width: 25px;
  height: 25px;
  cursor: pointer;
  border-radius: 5px;
  z-index: 10;
}

#top_btn:hover {
  background-color: var(--primary-color);
}

#top_btn:hover > svg > g {
  filter: brightness(0) invert(1);
}

/* New white rounded boxes */
.white_box {
  background-color: #fff;
  border: 1px solid #e1e1e1;
  border-radius: 8px;
}

.white_box > div {
  margin: 20px;
}

/*
 * ---------------------------------------------------------------------
 * - User edit
 * ---------------------------------------------------------------------
 */

#user_form * {
  color: #4d4d4d;
}

#user_form {
  width: 100%;
}

#user_form a.tip img {
  margin-left: 8px;
}

#edit_user_profiles {
  margin-top: 20px;
  margin-bottom: 10px;
}

#edit_user_profiles table {
  margin-bottom: 0;
}

.user_edit_first_row {
  display: flex;
}

.user_edit_second_row {
  display: flex;
  flex-flow: row wrap;
  flex-direction: row;
  justify-content: space-between;
}

.user_edit_first_row,
.user_edit_second_row,
.user_edit_third_row,
.user_edit_fourth_row {
  margin-bottom: 20px;
}

.edit_user_info {
  width: 58%;
  margin-right: 20px;
  display: flex;
  align-items: center;
}

.edit_user_info_left {
  width: 25%;
  margin-right: 50px;
  text-align: center;
}

.edit_user_info_right {
  width: 75%;
}

.edit_user_info_right input,
.input_line {
  padding: 0px 0px 2px 35px;
  box-sizing: border-box;
  background-repeat: no-repeat;
  background-position: 10px 50%;
  width: 100%;
  margin-bottom: 4px;
  height: 32px;
}

.edit_user_info_right input:focus {
  font-weight: bold;
}

.edit_user_info_right #fullname,
.user_icon_input {
  background-image: url("../../images/user_name.png");
}

.edit_user_info_right #email,
.email_icon_input {
  background-image: url("../../images/user_email.png");
}

.edit_user_info_right #phone,
.phone_icon_input {
  background-image: url("../../images/user_phone.png");
}

.edit_user_info_right #password_new,
.edit_user_info_right #password_conf,
.edit_user_info_right #own_password_confirm,
.edit_user_info_right #current_password {
  background-image: url("../../images/user_password.png");
}

.edit_user_autorefresh {
  width: 42%;
}

.edit_user_options {
  width: 50%;
  padding-right: 50px;
}

.edit_user_options #text-block_size,
.input_line_small {
  background-color: transparent;
  border: none;
  border-radius: 0;
  border-bottom: 1px solid #343434;
  padding: 0px 0px 0px 10px;
}

.edit_user_options input#text-block_size:disabled {
  border-bottom-color: #848484;
  color: #848484;
}

.edit_user_timezone {
  width: 40%;
}

.edit_user_timezone #zonepicker {
  width: 100%;
}

.edit_user_labels {
  color: #343434;
  text-align: left;
  font-weight: bold;
  padding-right: 10px;
  margin: 0px 0px 5px 0px;
}

.label_select,
.label_select_simple {
  margin-bottom: 15px;
}

.label_select_simple .edit_user_labels {
  margin-bottom: 0;
  display: inline;
}

.edit_user_options .label_select_simple,
.edit_user_autorefresh .label_select_simple {
  display: flex;
  align-items: center;
}

.edit_user_options .label_select_simple .p-switch,
.edit_user_autorefresh .label_select_simple .p-switch {
  margin-right: 5px;
  margin-left: 10px;
}

.user_edit_first_row .edit_user_autorefresh > div:last-child,
.user_edit_first_row .edit_user_info_left > div:last-child,
.user_edit_first_row .edit_user_info_right > div:last-child,
.user_edit_second_row .edit_user_options > div:last-child {
  margin-bottom: 0px;
}

.user_avatar {
  width: 100%;
  margin-bottom: 20px;
}

.autorefresh_select {
  display: flex;
  align-items: center;
  justify-content: center;
  margin-bottom: 15px;
  width: 50%;
}

.autorefresh_select_text {
  margin: 0px 0px 5px 0px;
}

#right_autorefreshlist {
  margin-bottom: 10px;
}

#autorefresh_list_out,
#autorefresh_list {
  text-align: left;
}

.autorefresh_select .autorefresh_select_list_out,
.autorefresh_select .autorefresh_select_list {
  width: 45%;
}

.autorefresh_select .autorefresh_select_arrows {
  width: 10%;
  text-align: center;
}

.autorefresh_select_arrows a .block {
  display: block;
}

.edit_user_autorefresh select,
.user_edit_second_row select {
  width: 100%;
}

@media screen and (min-width: 1200px) {
  .user_global_profile {
    display: flex;
    align-items: center;
  }
}

.user_edit_ehorus_outer {
  display: flex;
  flex-direction: column;
  width: 280px;
}

.user_edit_ehorus_inner {
  display: flex;
  justify-content: space-between;
}

.edit_user_button {
  margin-top: 20px;
  width: 100%;
  text-align: right;
}

#user-notifications-wrapper {
  width: 100%;
  box-sizing: border-box;
  color: #4d4d4d;
}

/* Tables to upload files */
#table_filemanager tr:first-child th span {
  font-weight: bold;
}

.file_table_buttons {
  text-align: right;
  margin-bottom: 10px;
}

.file_table_buttons a img {
  border: 1px solid #e2e2e2;
  padding: 5px;
  border-radius: 4px;
  margin-right: 10px;
  box-shadow: 1px 1px 1px rgba(0, 0, 0, 0.1);
}

#file_table_modal {
  display: flex;
  margin-bottom: 40px;
}

#file_table_modal .create_folder,
#file_table_modal .create_text_file,
#file_table_modal .upload_file {
  width: 33%;
  border-top-left-radius: 4px;
  border-top-right-radius: 4px;
  margin-right: 2px;
  background-color: #e6e6e6;
}

.file_table_buttons a:last-child img,
#file_table_modal .upload_file {
  margin-right: 0px;
}

#file_table_modal li a {
  display: block;
  padding: 5px;
}

#file_table_modal li img,
#file_table_modal li span {
  vertical-align: middle;
}

#file_table_modal li img {
  margin-right: 10px;
}

#create_folder,
#create_text_file,
#upload_file {
  margin-bottom: 30px;
}

#create_folder input#text-dirname,
#create_text_file input#text-name_file {
  width: 100%;
  margin-right: 5px;
  box-sizing: border-box;
  margin-bottom: 10px;
}

#upload_file input#file-file {
  width: 70%;
}

#create_folder input#submit-crt,
#create_text_file input#submit-create,
#upload_file input#submit-go {
  float: right;
}

#upload_file input#submit-go {
  margin-top: 10px;
}

#upload_file #upload_file_input_full {
  width: 100%;
  border: 1px solid #cbcbcb;
  border-radius: 2px;
  padding: 5px 0;
}

#upload_file_input_full input#file-file::-webkit-file-upload-button {
  margin-left: 5px;
}

.file_table_modal_active {
  background-color: #fff;
  border: 1px solid #e6e6e6;
  border-bottom: none;
}

/* Inventory table */
.inventory_table_buttons {
  text-align: right;
  margin-bottom: 10px;
}

.inventory_table_buttons a {
  font-weight: bolder;
  display: inline-block;
  border: 1px solid #e2e2e2;
  padding: 8px;
  border-radius: 4px;
  box-shadow: 1px 1px 1px rgba(0, 0, 0, 0.1);
}

.inventory_table_buttons a img,
.inventory_table_buttons a span {
  vertical-align: middle;
}

.inventory_table_buttons a img {
  padding-left: 10px;
}

.inventory_tables thead th span:first-child {
  float: left;
  font-weight: bold;
}

.inventory_tables thead th span {
  font-size: 8.6pt;
}

.inventory_tables tbody > tr:first-child {
  font-weight: bold;
}

/* Tag view */
table.info_table.agent_info_table {
  margin-bottom: 20px;
}

table.agent_info_table tr {
  background-color: #fff;
}

table.agent_info_table > tbody > tr > td {
  border-bottom: none;
}

table.agent_info_table > tbody > tr:last-child > td {
  border-bottom: 1px solid #e2e2e2;
}

table.agent_info_table thead > tr:first-child th {
  background-color: #f5f5f5;
}

table.agent_info_table thead > tr:first-child th span,
table.agent_info_table thead > tr:first-child th {
  font-weight: bold;
  font-size: 8.6pt;
}

table.info_table.agent_info_table td {
  padding-left: 20px;
  padding-right: 20px;
}

table.info_table.agent_info_table table#agent_table {
  padding-top: 15px;
}

table.info_table.agent_info_table table#module_table {
  padding-top: 10px;
  padding-bottom: 15px;
}

table.info_table.agent_info_table table.info_table {
  margin-bottom: 0;
}

.agent_info_table_opened {
  background-color: #82b92e;
  color: #fff;
  border-color: #82b92e;
}

.agent_info_table_closed {
  background-color: #fff;
  color: #000;
  border-radius: 4px;
}

/* Tag view */
table.info_table.policy_table tr {
  background-color: #fff;
}

table.info_table.policy_sub_table thead > tr:first-child th {
  background-color: #f5f5f5;
}

table.info_table.policy_sub_table {
  padding: 20px 15px;
  margin-bottom: 0;
}

/* Arrows to sort the tables. */
.sort_arrow {
  display: inline-grid;
  vertical-align: middle;
}

.sort_arrow a {
  padding: 0 0 0 5px;
}

.sort_arrow img {
  width: 0.8em;
}

/*
 * ---------------------------------------------------------------------
 * - PAGINATION
 * ---------------------------------------------------------------------
 */
.pagination {
  display: flex;
  justify-content: space-between;
  align-items: flex-end;
  margin-bottom: 10px;
  margin-top: 15px;
}

.pagination .page_number {
  border: 1px solid #cacaca;
  border-right: 0px;
  text-align: center;
}

.pagination .page_number a {
  padding: 5px;
  min-width: 12px;
  display: block;
}

.pagination .page_number:hover,
.pagination .pagination-arrows:hover {
  background-color: #e2e2e2;
}

.pagination .total_number > *:first-child {
  border-top-left-radius: 2px;
  border-bottom-left-radius: 2px;
}

.pagination .total_number > *:last-child {
  border-top-right-radius: 2px;
  border-bottom-right-radius: 2px;
  border-right: 1px solid #cacaca;
}

.pagination .page_number_active {
  font-weight: bold;
  background-color: #82b92e;
  color: #fff;
  border-color: #82b92e;
}

.pagination .page_number_active a {
  color: #fff;
}

.pagination .total_number {
  display: flex;
  justify-content: flex-end;
}

.pagination a {
  margin: 0;
}

.pagination .pagination-arrows {
  border: 1px solid #cacaca;
  border-right: 0px;
}

.pagination-bottom {
  margin-bottom: 15px;
  margin-top: 0px;
  align-items: flex-start;
}

/*
 * ---------------------------------------------------------------------
 * - Layout for the new forms
 * ---------------------------------------------------------------------
 */
.first_row {
  margin-bottom: 20px;
  display: flex;
}

.label_simple_one_item {
  display: flex;
  align-items: flex-end;
}

.label_simple_items {
  display: flex;
  align-items: center;
  flex-wrap: wrap;
}

.mrg_r_5px,
.label_simple_items > * {
  margin-right: 5px;
}

.input_label {
  color: #343434;
  font-weight: bold;
  padding-right: 10px;
  margin: 0px 0px 5px 0px;
}

.input_label_simple {
  margin-bottom: 0;
  margin-top: 0;
  display: inline;
}

.label_select_parent {
  display: flex;
  justify-content: space-between;
  align-items: center;
}

.label_select_child_left {
  width: 80%;
  min-width: 100px;
}

div.label_select_child_left > span {
  width: 100% !important;
}

.label_select_child_right {
  width: 20%;
  min-width: 140px;
  align-items: center;
  display: flex;
}

.label_select_child_icons {
  text-align: right;
  width: 5%;
  min-width: 30px;
}

/*
 * ---------------------------------------------------------------------
 * - CLASSES FOR THE NEW TOGGLES                     								-
 * ---------------------------------------------------------------------
 */
.ui_toggle {
  margin-bottom: 20px;
}

.ui_toggle > a:first-child {
  background-color: #fff;
  border: 1px solid #e1e1e1;
  border-top-left-radius: 4px;
  border-top-right-radius: 4px;
  margin-bottom: -1px;
  padding: 5px;
  display: block;
}

.white_box_opened {
  border-top-left-radius: 8px;
  border-top-right-radius: 8px;
}

/*
 * ---------------------------------------------------------------------
 * - SWITCH RADIO BUTTONS                           								-
 * ---------------------------------------------------------------------
 */
.switch_radio_button {
  width: 100%;
  display: flex;
  overflow: hidden;
  height: 48px;
}

.switch_radio_button input {
  position: absolute;
  clip: rect(0, 0, 0, 0);
  height: 1px;
  width: 1px;
  border: 0;
  overflow: hidden;
}

div.switch_radio_button > label {
  background-color: var(--secondary-color);
  color: rgba(0, 0, 0, 0.6);
  text-align: center !important;
  padding: 8px 10px;
  margin-right: -2px;
  border: 2px solid var(--input-border);
  transition: all 0.1s ease-in-out;
  background: transparent;
}

div.switch_radio_button label:first-of-type {
  border-top-left-radius: 6px !important;
  border-bottom-left-radius: 6px !important;
}

div.switch_radio_button label:last-of-type {
  border-top-right-radius: 6px !important;
  border-bottom-right-radius: 6px !important;
  margin-right: 0px;
}

.switch_radio_button label:hover {
  cursor: pointer;
}

.switch_radio_button input:checked + label {
  background-color: var(--primary-color);
  box-shadow: none;
  color: var(--secondary-color) !important;
}

.switch_radio_button input:checked:has(.custom_checkbox) {
  background-color: var(--primary-color);
  box-shadow: none;
  color: var(--secondary-color) !important;
}

/*
.switch_radio_button .custom_checkbox_show {
  display: none;
}

.switch_radio_button .custom_checkbox_caption {
  line-height: 0;
}

*/
/*
 * ---------------------------------------------------------------------
 * - MODULE GRAPHS
 * ---------------------------------------------------------------------
 */
.module_graph_menu_dropdown {
  width: 100%;
}

.module_graph_menu_content,
.module_graph_menu_header {
  width: 95%;
  border: 1px solid #e2e2e2;
  margin: 0 auto;
  box-sizing: border-box;
  background-color: #fff;
}

.module_graph_menu_header {
  border-top-left-radius: 4px;
  border-top-right-radius: 4px;
  padding: 6px 10px;
  cursor: pointer;
  display: flex;
  justify-content: flex-start;
  align-items: center;
}

.module_graph_menu_header span > img {
  vertical-align: middle;
  padding-left: 5px;
}

.module_graph_menu_content {
  position: absolute;
  left: 2.5%;
  top: 41px;
  z-index: 1001;
  border-bottom-left-radius: 4px;
  border-bottom-right-radius: 4px;
  padding: 15px;
  border-top: none;
}

#stat-win-module-graph .flot-y-axis.flot-y1-axis.yAxis.y1Axis {
  left: -10px !important;
}

/*
 * ---------------------------------------------------------------------
 * - AGENT VIEW
 * ---------------------------------------------------------------------
 */

.bullet_modules {
  width: 15px;
  height: 15px;
  border-radius: 50%;
  margin-right: 5px;
  margin-top: -2px;
}

/*
div#bullets_modules {
  display: flex;
  margin-left: 2em;
}
*/
div#bullets_modules div {
  display: flex;
  align-items: center;
  margin: 0 5px;
}

.orange_background {
  background: #ffa631;
}

.red_background {
  background: #e63c52;
}

.yellow_background {
  background: #f3b200;
}

.grey_background {
  background: #b2b2b2;
}

.blue_background {
  background: #4a83f3;
}

.green_background {
  background: #82b92e;
}

.orange_color {
  background: #ffa631;
}

.red_color {
  color: #e63c52;
}

.yellow_color {
  color: #f3b200;
}

.grey_color {
  color: #b2b2b2;
}

.blue_color {
  color: #4a83f3;
}

.blue_color_ligther {
  color: #5bb6e5;
}

/* First row in agent view */
.agent_details_first_row.agent_details_line {
  margin: 0;
}

.agent_details_line {
  display: flex;
  margin: 20px 0 0;
  width: 100%;
  flex-direction: row;
  flex-wrap: nowrap;
  justify-content: space-between;
}

.agent_details_first_row * {
  font-size: 13px;
}

/*
.agent_details_col {
  display: table-cell;
  background-color: #fff;
  border: 1px solid #e2e2e2;
  border-radius: 5px;
  flex: 0 1 auto;
}*/
.agent_details_col {
  background-color: #fff;
  /*border: 1px solid #e2e2e2;*/
  border-radius: 8px;
  flex: 1 1 50%;
}

/*
.agent_details_col_left {
  width: 49%;
  min-width: 450px;
}

.agent_details_col_right {
  width: 49%;
  min-width: 450px;
}
*/

.agent_details_toggle {
  border-top-left-radius: 0;
  border-top-right-radius: 0;
}

.agent_access_rate_events {
  display: flex;
  flex-direction: row;
  flex-wrap: wrap;
  justify-content: space-between;
}

.white_table_graph#table_access_rate {
  margin-left: 1px;
  margin-right: 1px;
  width: 49%;
}

.white_table_graph#table_events {
  margin-left: 1px;
  margin-right: 1px;
  width: 49%;
}

@media screen and (max-width: 1150px) {
  .agent_details_col {
    flex: 1 1 auto;
  }

  .white_table_graph#table_access_rate {
    margin-right: 0;
  }
}

.buttons_agent_view {
  display: flex;
  justify-content: flex-end;
}

.buttons_agent_view a img {
  border: 1px solid #dcdcdc;
  border-radius: 4px;
  padding: 1px;
  box-shadow: 1px 1px 1px rgba(0, 0, 0, 0.1);
  max-width: 21px;
  margin-left: 5px;
}

/* Agent details in agent view */
div#status_pie path {
  stroke-width: 0px;
}

div#status_pie {
  margin-bottom: 2em;
}

/*
.agent_details_header {
  display: flex;
  justify-content: flex-end;
  align-items: center;
  border-bottom: 1px solid #e2e2e2;
  padding: 8px 20px;
}
*/
.agent_details_header {
  display: flex;
  justify-content: flex-start;
  align-items: center;
  padding: 15px;
}

/*
.agent_details_content {
  display: flex;
  align-items: flex-start;
  padding: 20px;
  padding-bottom: 0;
}
*/
.agent_details_content {
  display: flex;
  align-items: flex-start;
  padding: 20px;
  padding-bottom: 0;
}

.agent_details_content .agent_details_graph {
  text-align: center;
  flex: 0 1 30%;
  display: flex;
  min-width: 35%;
  align-items: center;
  flex-wrap: wrap;
  justify-content: center;
}

.agent_details_content .agent_details_info {
  flex: 1 1 70%;
  overflow: hidden;
  padding-left: 15px;
}

.agent_details_info {
  display: flex;
  flex-direction: column;
  justify-content: center;
  align-items: center;
}

.agent_details_agent_data {
  display: flex;
  align-items: center;
}

.agent_details_remote_cfg {
  align-self: flex-start;
}

.agent_details_info span {
  text-overflow: ellipsis;
}

.agent_details_info p {
  display: flex;
  align-items: center;
}

.agent_details_info img {
  padding-right: 5px;
}

.agent_details_bullets #bullets_modules {
  display: flex;
  justify-content: flex-start;
}

.agent_details_bullets #bullets_modules > div {
  display: flex;
  align-items: center;
  padding-bottom: 20px;
}

#agent_contact_main tr td img {
  max-width: 100%;
}

/* White tables to show graphs */
.white_table_graph {
  margin-bottom: 20px;
  background-color: #fff;
}

.white_table_graph_fixed {
  margin: 0 0 20px;
}

.white_table_graph_fixed table {
  background-color: #fff;
  padding: 0 20px 20px;
}

.white_table_graph_fixed table td {
  margin: 0;
  padding: 0 5px;
}

.white_table_graph_header {
  padding: 10px 20px;
  background-color: #fff;
  color: #000;
  /*border: 1px solid #e2e2e2;*/
  border-radius: 8px;
  /*border-top-right-radius: 8px;*/
  font-weight: bold;
  display: flex;
  min-width: fit-content;
}

.white_table_graph_header b {
  font-size: 10pt;
  font-weight: 600;
  width: 100%;
}

.white_table_graph_header div.white_table_header_checkbox {
  float: right;
}

.white_table_graph_header div#bullets_modules {
  display: flex;
  float: right;
}

.white_table_graph_header img,
.white_table_graph_header span {
  vertical-align: middle;
}

.white_table_graph_header span {
  padding-left: 10px;
}

.white-box-content.padded {
  padding-top: 2em;
  padding-bottom: 2em;
}

.white_table_ag_mdl {
  width: 100%;
  border: none;
}

.white-box-content {
  width: 100%;
  height: 100%;
  background-color: #fff;
  box-sizing: border-box;
  /*border: 1px solid #e2e2e2;*/
  display: flex;
  align-items: center;
  flex-wrap: wrap;
  padding: 10px;
  min-width: 100%;
}

.white-box-content-clean {
  padding-left: 2em;
  padding-top: 1em;
}

.white-table-graph-content {
  display: flex;
  flex-direction: row;
  flex-wrap: wrap;
  align-items: center;
  justify-content: center;
  width: auto;
  height: 96px;
}

.white_table_graph_content {
  border: 1px solid #e2e2e2;
  border-top: none;
  background-color: #fff;
  padding: 5px;
  border-bottom-left-radius: 4px;
  border-bottom-right-radius: 4px;
}

.white_table_graph_content.no-padding-imp .info_box {
  margin: 0;
}

.white_table_graph_content.min-height-100 {
  min-height: 100px;
}

.white_table_graph_content.min-height-50 {
  min-height: 50px;
}

.white_table_graph_content.min-height-200 {
  min-height: 200px;
}

.white_table_graph_content div.pagination {
  width: 100%;
  padding: 0 1em;
}

.white_table_graph_content div.action-buttons {
  padding: 10px;
}

.white-box-content form {
  width: 100%;
  padding: 0 10px;
  /*
  margin-bottom: 2em;
  padding: 2em;*/
  min-width: fit-content;
}

/* White tables */
.white_table,
.white_table tr:first-child > th {
  background-color: #fff;
  color: #000;
}

.white_table {
  border: 1px solid #e2e2e2;
  border-radius: 4px;
  margin-bottom: 20px;
  padding-bottom: 10px;
}

.white_table thead tr:first-child > th {
  border-top-left-radius: 4px;
  border-top-right-radius: 4px;
  border-bottom: 1px solid #e2e2e2;
}

.white_table tbody tr:first-child > td {
  padding-top: 25px;
}

.white_table tr td:first-child,
.white_table tr th:first-child {
  padding-left: 50px;
}

.white_table tr td:last-child,
.white_table tr th:last-child {
  padding-right: 50px;
}

.white_table th,
.white_table td {
  padding: 10px 20px;
}

.white_table_droppable > thead > tr > th > img {
  vertical-align: middle;
}

.white_table_droppable tr th:first-child {
  padding-left: 20px;
}

.white_table_no_border {
  border: none;
}

#tooltip {
  z-index: 10000;
}

/*
 * ---------------------------------------------------------------------
 * - SERVICES TABLE VIEW
 * ---------------------------------------------------------------------
 */
#table_services {
  display: grid;
  grid-gap: 20px;
  grid-template-columns: repeat(auto-fill, minmax(250px, 1fr));
  grid-template-rows: 1fr;
  margin-bottom: 30px;
}

#table_services_dashboard {
  display: grid;
  grid-gap: 20px;
  grid-template-columns: repeat(auto-fill, minmax(150px, 1fr));
  grid-template-rows: 1fr;
  margin-bottom: 30px;
}

.services_table {
  width: 97%;
}

.table_services_item_link {
  font-size: 16px;
  display: grid;
  min-height: 80px;
  box-sizing: border-box;
  padding: 10px 10px 10px 0;
}

a.table_services_item_link a,
a.table_services_item_link:hover {
  text-decoration: none;
}

.table_services_item_link div {
  font-size: 16px;
}
.table_services_item_link_dashboard {
  font-size: 16px;
  display: grid;
  min-height: 50px;
  box-sizing: border-box;
  padding: 10px 10px 10px 0;
}

.table_services_item {
  display: grid;
  align-items: center;
  grid-template-columns: auto auto auto;
}

/*
 * ---------------------------------------------------------------------
 * - IMAGES FOR STATUS. This replaces the images of /images/status_sets/default/ 
 * - Don't delete this
 * ---------------------------------------------------------------------
 */
.status_small_rectangles {
  width: 20px;
  height: 10px;
  display: inline-block;
}

.status_rounded_rectangles {
  width: 40px;
  height: 20px;
  display: inline-block;
  border-radius: 4px;
}

.status_rounded_rectangles.text_inside {
  color: #ffffff;
  text-align: center;
  font-weight: bold;
  padding-top: 0.4em;
}

.status_small_squares,
.status_balls {
  width: 12px;
  height: 12px;
  display: inline-block;
}

.status_balls {
  border-radius: 50%;
}

.status_small_balls {
  width: 8px;
  height: 8px;
  display: inline-block;
  border-radius: 50%;
}

/*
 * ---------------------------------------------------------------------
 * - END - IMAGES FOR STATUS. Don't delete this
 * ---------------------------------------------------------------------
 */

/* Table for show more info in events and config menu in modules graphs. (This class exists in events.css too) */
.table_modal_alternate {
  border-spacing: 0;
  text-align: left;
}

table.table_modal_alternate tr:nth-child(odd) td {
  background-color: #ffffff;
}

table.table_modal_alternate tr:nth-child(even) td {
  background-color: #f9f9f9;
  border-top: 1px solid #e0e0e0;
  border-bottom: 1px solid #e0e0e0;
}

table.table_modal_alternate tr td {
  height: 33px;
  max-height: 33px;
  min-height: 33px;
}

table.table_modal_alternate tr td:first-child {
  width: 30%;
  font-size: 10pt;
  padding-left: 20px;
}

/* END - Table for show more info in events and config menu in modules graphs */

.fullwidth {
  width: 99%;
}

/*
 * ---------------------------------------------------------------------
 * - VISUAL STYLES FOR HISTOGRAM GRAPHS
 * ---------------------------------------------------------------------
 */

.slicebar-box-hover-styles {
  position: absolute;
  background-color: #fff;
  width: 80px;
  height: 20px;
  text-align: center;
  padding: 3px;
  border: 1px solid black;
}

.bars-graph-rotate .flot-text .flot-x-axis div .break_word {
  word-break: break-word;
  /*font-family: "lato" !important;*/
}

.flot-text .flot-x-axis div {
  white-space: normal;
  word-break: break-all;
  line-height: 1.3;
}

table#agent_interface_info .flot-text .flot-x-axis div {
  word-break: unset;
}

table#agent_interface_info
  .flot-text
  .flot-x-axis
  div.flot-tick-label.tickLabel {
  max-width: 50px !important;
}

/*Font header feedback*/
form#modal_form_feedback {
  padding: 10px;
}

form#modal_form_feedback label {
  margin-bottom: 10px;
  color: #343434;
  font-weight: bold;
  font-size: 10pt;
}

/*form#modal_form_feedback input[type="email"] {
  background-color: transparent;
  border: none;
  border-radius: 0;
  border-bottom: 1px solid #ccc;
  padding: 0px 0px 2px 0px;
  box-sizing: border-box;
  margin-bottom: 4px;
}*/

form#modal_form_feedback ul.wizard li {
  padding-bottom: 10px;
  padding-top: 10px;
}

form#modal_form_feedback ul.wizard li > label:not(.p-switch) {
  width: 250px;
  vertical-align: top;
  display: inline-block;
}

form#modal_form_feedback ul.wizard li > textarea {
  width: 600px;
  height: 15em;
  display: inline-block;
}

/*
 * ---------------------------------------------------------------------
 * - FONT SIZES IN AGENT VIEW. This changes the font size of the agent
 * name and the description when the language is Japanese or Chinese
 * ---------------------------------------------------------------------
 */

.custom_font_size {
  font-size: 14px;
  font-weight: bold;
}

/* Generic classes to reuse and facilitate the creation of custom themes */
.pandora_green_text {
  color: #1d7873;
}

.pandora_green_bg {
  background-color: #1d7873;
}

.default_container {
  font-weight: bold;
  background: #f2f2f2;
  border: 1px solid #e2e2e2;
  margin-bottom: 4px;
}

.default_container_parent {
  font-weight: bold;
  margin-bottom: 4px;
  border-bottom: 1px solid #dcdcdc;
}

/*
 * ---------------------------------------------------------------------
 * - REPORTING VIEWER
 * ---------------------------------------------------------------------
 */

#controls_table > tbody > tr > td input {
  margin-left: 3px;
}

/*
 * ---------------------------------------------------------------------
 * - ERROR CONNECTION
 * ---------------------------------------------------------------------
 */

/*background dim */

.ui-widget-overlay.error-modal-opened {
  background: rgb(0, 0, 0);
  opacity: 0.5;
  filter: Alpha(Opacity=50);
}

/* --- Login page - modal windows --- */
div.content_dialog {
  width: 98%;
  margin-top: 20px;
}

div.icon_message_dialog {
  float: left;
  width: 25%;
  text-align: center;
}

div.icon_message_dialog img {
  width: 85px;
}

div.content_message_dialog {
  width: 75%;
  float: right;
}

div.text_message_dialog {
  width: 100%;
  margin-top: 10px;
}

div.text_message_dialog h1 {
  margin: 0px;
}

div.text_message_dialog p {
  margin: 0px;
  font-size: 10.3pt;
  line-height: 14pt;
}

form#form-filter-interfaces {
  margin-left: 20px;
}

form#form-filter-interfaces ul {
  display: flex;
  flex-direction: row;
  align-items: center;
  justify-content: flex-start;
  flex-wrap: wrap;
  width: 100%;
}

form#form-filter-interfaces ul li {
  display: flex;
  align-items: center;
  flex-direction: row;
  justify-content: flex-start;
  max-width: 45%;
}

form#form-filter-interfaces ul li.select-interfaces {
  flex-direction: row-reverse;
  justify-content: flex-end;
}

li .select2 {
  width: 100% !important;
}

div.graph td.legendLabel {
  text-align: justify;
}

div.graph div.legend div,
div.graph div.legend table {
  top: 25px !important;
  display: block;
  overflow: auto;
  text-align: left;
}

.rotate_text_module {
  -ms-transform: rotate(270deg);
  -webkit-transform: rotate(270deg);
  -moz-transform: rotate(270deg);
  -o-transform: rotate(270deg);
  writing-mode: lr-tb;
  white-space: nowrap;
}

/* NetTools */
#add_button_custom_command {
  float: left;
  cursor: pointer;
  margin: -3px 0 0 1em;
}

.sound_events {
  background-color: #494949;
  margin: 1em 2em;
  min-height: auto;
}

.w16px {
  padding-left: 16px;
  padding-right: 16px;
  padding-top: 16px;
}

.sound_div_background {
  background-color: #fff !important;
}

.bold_top {
  font-weight: bold;
  vertical-align: top;
}

.search_options {
  width: 100%;
  padding-top: 10px;
}

.search_results {
  display: none;
  padding: 5px;
  background-color: #eaeaea;
  border: 1px solid #e2e2e2;
  border-radius: 4px;
}

.snmp_tree_container {
  width: 100%;
  height: 100%;
  margin-top: 5px;
  position: relative;
}

.spinner_none_padding {
  position: absolute;
  top: 0;
  left: 0px;
  padding: 5px;
}

/*
* MAX WIDTH
*/
.maxw180px {
  max-width: 180px;
}

/*
* MARGIN
*/
.margn {
  margin: auto;
}

.mrgn_0px {
  margin: 0px;
}

.mrgn_10px {
  margin: 10px;
}

.mrgn_5px {
  margin: 5px;
}

.mrgn_20px {
  margin: 20px;
}

.mrgn_30px {
  margin: 30px;
}

.mrgn_3em0 {
  margin: 3em 0em;
}

.mrgn_1_2em {
  margin: 0 1em 0 2em;
}

/*
* MARGIN LEFT
*/
.mrgn_lft-20px {
  margin-left: -20px !important;
}

.mrgn_lft_05em {
  margin-left: 0.5em;
}

.mrgn_lft_0px {
  margin-left: 0px;
}

.mrgn_lft_2px {
  margin-left: 2px;
}

.mrgn_lft_5px {
  margin-left: 5px;
}

.mrgn_lft_10px {
  margin-left: 10px;
}

.mrgn_lft_15px {
  margin-left: 15px;
}

.mrgn_lft_17px {
  margin-left: 17px;
}

.mrgn_lft_20px {
  margin-left: 20px;
}

.mrgn_lft_23px {
  margin-left: 23px;
}

.mrgn_lft_25px {
  margin-left: 25px;
}

.mrgn_lft_30px {
  margin-left: 30px;
}

.mrgn_lft_50px {
  margin-left: 50px;
}

.mrgn_lft_100px {
  margin-left: 100px;
}

.mrgn_lft_0.8em {
  margin-left: 0.8em;
}

.mrgn_lft_1.6em {
  margin-left: 1.6em;
}

.mrgn_lft_2em {
  margin-left: 2em;
}

.mrgn_lft_4em {
  margin-left: 4em;
}

/*
* MARGIN RIGHT
*/
.mrgn_right_1.2em {
  margin-right: 1.2em;
}

.mrgn_right_0px {
  margin-right: 0px;
}

.mrgn_right_5px {
  margin-right: 5px;
}

.mrgn_right_6px {
  margin-right: 6px;
}

.mrgn_right_7px {
  margin-right: 7px;
}

.mrgn_right_7p {
  margin-right: 7%;
}

.mrgn_right_10px {
  margin-right: 10px;
}

.mrgn_right_15px {
  margin-right: 15px;
}

.mrgn_right_20px {
  margin-right: 20px;
}

.mrgn_right_25px {
  margin-right: 25px;
}

.mrgn_right_30px {
  margin-right: 30px;
}

.mrgn_right_40px {
  margin-right: 40px;
}

.mrgn_right_50px {
  margin-right: 50px;
}

.mrgn_right_60px {
  margin-right: 60px;
}

.mrgn_right_150px {
  margin-right: 50px;
}

/*
* MARGIN TOP
*/
.mrgn_top-2px {
  margin-top: -2px !important;
}

.mrgn_top-8px {
  margin-top: -8px !important;
}

.mrgn_top-10px {
  margin-top: -10px;
}

.mrgn_top_0px {
  margin-top: 0px;
}

.mrgn_top_5px {
  margin-top: 5px;
}

.mrgn_top_6px {
  margin-top: 6px;
}

.mrgn_top_10px {
  margin-top: 10px;
}

.mrgn_top_13px {
  margin-top: 13px;
}

.mrgn_top_15px {
  margin-top: 15px;
}

.mrgn_top_20px {
  margin-top: 20px;
}

.mrgn_top_25px {
  margin-top: 25px;
}

.mrgn_top_30px {
  margin-top: 30px;
}

.mrgn_top_40px {
  margin-top: 40px;
}

.mrgn_top_50px {
  margin-top: 50px;
}

.mrgn_top_0 {
  margin-top: 0px !important;
}

.mrgn_top_5 {
  margin-top: 5px;
}

.mrg_top_80 {
  margin-top: 80px;
}

.mrgn_top_3p {
  margin-top: 30%;
}

/*
* MARGIN BOTTON
*/
.mrgn_btn_0px {
  margin-bottom: 0px;
}

.mrgn_btn_0 {
  margin-bottom: 0px !important;
}

.mrgn_btn_5px {
  margin-bottom: 5px;
}

.mrgn_btn_5px_imp {
  margin-bottom: 5px !important;
}

.mrgn_btn_10px {
  margin-bottom: 10px;
}

.mrgn_btn_15px {
  margin-bottom: 15px;
}

.mrgn_btn_20px {
  margin-bottom: 20px;
}

.mrgn_btn_25px {
  margin-bottom: 25px;
}

.mrgn_btn_30px {
  margin-bottom: 30px;
}

.mrgn_btn_35px {
  margin-bottom: 35px;
}

.mrgn_btn_35px_imp {
  margin-bottom: 35px !important;
}

.mrgn_btn_40px {
  margin-bottom: 40px;
}

.mrg_top_80px {
  margin-bottom: 80px;
}

.m1010 {
  margin: 10px;
}

.m1020 {
  margin: 10px 20px;
}

.m2020 {
  margin: 20px 0;
}

.snmp_view_div {
  float: left;
  padding-left: 30px;
  line-height: 17px;
  vertical-align: top;
  width: 120px;
  position: relative;
}

.snmp_view_div > span,
.snmp_view_div > div > div > span {
  padding: 2px 10px 2px 10px;
  border-radius: 10px;
}

.snmp_view_div > h3 {
  text-transform: unset;
}

#legend_snmp_browser > tbody > tr > td {
  vertical-align: top;
}

.display_in {
  display: inline;
}

#aviable_updates {
  font-size: 8pt;
  font-style: italic;
}

#tab_godmode,
.text_center {
  text-align: center;
}

.text_end {
  text-align: end;
}

.incident_table {
  position: absolute;
  top: 5px;
  right: 5px;
  font-size: smaller;
  color: #545454;
}

.hidden_block {
  visibility: hidden;
  display: block;
}

#both,
.both {
  clear: both;
}

.clear_left {
  clear: left;
}

.clear_right {
  clear: right;
}

#br_mb_40 {
  margin-bottom: 40px;
}

#agent_search {
  width: 100%;
}

#group_selection {
  width: 100%;
}

#agent_selection {
  width: 100%;
}

#module_selection {
  width: 100%;
}

#imagen2 {
  width: 230px;
}

#help_dialog {
  font-size: 10pt;
  margin: 20px;
}

.zindex999 {
  z-index: 999;
}

.vertical_middle {
  vertical-align: middle;
}
.vertical_baseline {
  vertical-align: baseline !important;
}

.mrg_btt_7 {
  margin-bottom: 7px;
}

.mrg_btt_15 {
  margin-bottom: 15px;
}

.mrg_btt_60 {
  margin-bottom: 60px;
}

.padding-lft-10 {
  padding-left: 10px;
}

.padding-2-10 {
  padding: 2px 10px;
}

.no_decoration {
  text-decoration: none;
}

.border_solid_white {
  border: 1px solid #fff;
}

.border_0 {
  border: 0;
}

.border_1px_dd {
  border: 1px #dddddd solid;
}

.border_1px_d3 {
  border: 1px #d3d3d3 solid;
}

.zindex10000 {
  z-index: 10000;
}

/*
* PADDING
*/
.pdd_1em {
  padding: 1em;
}

.pdd_2em {
  padding: 2em;
}

/*
* PADDING 
*/

.pdd_0px {
  padding: 0px !important;
}

.pdd_4px {
  padding: 4px;
}

.pdd_5px {
  padding: 5px;
}

.pdd_6px {
  padding: 6px;
}

.pdd_10px {
  padding: 10px;
}

.pdd_15px {
  padding: 15px;
}

.pdd_20px {
  padding: 20px;
}

.pdd_25px {
  padding: 25px;
}

.pdd_30px {
  padding: 30px;
}

.pdd_35px {
  padding: 35px;
}

.pdd_40px {
  padding: 40px;
}

.pdd_45px {
  padding: 45px;
}

.pdd_50px {
  padding: 50px;
}

.pdd_55px {
  padding: 55px;
}

.pdd_60px {
  padding: 60px;
}

.pdd_65px {
  padding: 65px;
}

.pdd_70px {
  padding: 70px;
}

.pdd_75px {
  padding: 75px;
}

.pdd_80px {
  padding: 80px;
}

.pdd_85px {
  padding: 85px;
}

.pdd_90px {
  padding: 90px;
}

.pdd_95px {
  padding: 95px;
}

.pdd_100px {
  padding: 100px;
}

.pdd_10_0_10 {
  padding: 10px 20px 10px 10px;
}

.pdd_20_40x {
  padding: 20px 40px;
}

/*
* PADDING RIGHT
*/
.pdd_r_0px {
  padding-right: 0px !important;
}

.pdd_r_2px {
  padding-right: 2px;
}

.pdd_r_3px {
  padding-right: 2px;
}

.pdd_r_5px {
  padding-right: 5px;
}

.pdd_r_10px {
  padding-right: 10px;
}

.pdd_r_15px {
  padding-right: 15px;
}

.pdd_r_17px {
  padding-right: 17px;
}

.pdd_r_20px {
  padding-right: 20px;
}

.pdd_r_27px {
  padding-right: 27px;
}

.pdd_r_30px {
  padding-right: 30px;
}

.pdd_r_35px {
  padding-right: 35px;
}

.pdd_r_40px {
  padding-right: 40px;
}

.pdd_r_50px {
  padding-right: 50px;
}

.pdd_r_60px {
  padding-right: 60px;
}

.pdd_r_70px {
  padding-right: 70px;
}

.pdd_r_80px {
  padding-right: 80px;
}

.pdd_r_90px {
  padding-right: 90px;
}

.pdd_r_100px {
  padding-right: 100px;
}

/*
* PADDING LEFT
*/
.pdd_l_0px {
  padding-left: 0px !important;
}

.pdd_l_4px {
  padding-left: 4px;
}

.pdd_l_5px {
  padding-left: 5px;
}

.pdd_l_10px {
  padding-left: 10px;
}

.pdd_l_15px {
  padding-left: 15px;
}

.pdd_l_20px {
  padding-left: 20px;
}

.pdd_l_30px {
  padding-left: 30px;
}

.pdd_l_40px {
  padding-left: 40px;
}

.pdd_l_50px {
  padding-left: 50px;
}

.pdd_l_60px {
  padding-left: 60px;
}

.ppd_l_63px {
  padding-left: 63px;
}

.pdd_l_70px {
  padding-left: 70px;
}

.pdd_l_75px {
  padding-left: 75px;
}

.pdd_l_80px {
  padding-left: 80px;
}

.pdd_l_90px {
  padding-left: 90px;
}

.pdd_l_100px {
  padding-left: 100px;
}

/*
* PADDING BOTTOM.
*/
.pdd_b_0px {
  padding-bottom: 0px;
}

.pdd_b_10px {
  padding-bottom: 10px;
}

.pdd_b_10px_important {
  padding-bottom: 10px !important;
}

.pdd_b_15px_important {
  padding-bottom: 15px !important;
}

.pdd_b_20px {
  padding-bottom: 20px;
}

.pdd_b_30px {
  padding-bottom: 30px;
}

.pdd_b_40px {
  padding-bottom: 40px;
}

.pdd_b_50px {
  padding-bottom: 50px;
}

.pdd_b_60px {
  padding-bottom: 60px;
}

.pdd_b_70px {
  padding-bottom: 70px;
}

.pdd_b_80px {
  padding-bottom: 80px;
}

.pdd_b_90px {
  padding-bottom: 90px;
}

.pdd_b_100px {
  padding-bottom: 100px;
}

/*
* PADDING TOP.
*/
.pdd_t_0px {
  padding-top: 0px;
}
.pdd_t_0px_important {
  padding-top: 0px !important;
}

.pdd_t_3px {
  padding-top: 3px;
}

.pdd_t_4px {
  padding-top: 4px;
}

.pdd_t_5px {
  padding-top: 5px;
}

.pdd_t_7px {
  padding-top: 7px;
}

.pdd_t_8px {
  padding-top: 8px;
}

.pdd_t_10px {
  padding-top: 10px;
}

.pdd_t_10px_important {
  padding-top: 10px !important;
}

.pdd_t_15px {
  padding-top: 15px;
}

.pdd_t_15px_important {
  padding-top: 15px !important;
}

.pdd_t_20px {
  padding-top: 20px;
}

.pdd_t_30px {
  padding-top: 30px;
}

.pdd_t_40px {
  padding-top: 40px;
}

.pdd_t_50px {
  padding-top: 50px;
}

.pdd_t_60px {
  padding-top: 60px;
}

.pdd_t_70px {
  padding-top: 70px;
}

.pdd_t_80px {
  padding-top: 80px;
}

.pdd_t_90px {
  padding-top: 90px;
}

.pdd_t_100px {
  padding-top: 100px;
}

.medium {
  font-size: medium;
}

.font_0pt {
  font-size: 0pt;
}

.font_0px {
  font-size: 0px;
}

.font_7px {
  font-size: 7px;
}

.font_8pt {
  font-size: 8pt;
}

.font_9pt {
  font-size: 9pt;
}

.font_9px {
  font-size: 9px;
}

.font_10pt {
  font-size: 10pt;
}

.font_10px {
  font-size: 10px;
}

.font_10 {
  font-size: 10pt;
}

.font_11 {
  font-size: 11pt;
}

.font_11px {
  font-size: 11px;
}

.font_12pt {
  font-size: 12pt;
}

.font_13pt {
  font-size: 13pt;
}

.font_13px {
  font-size: 13px;
}

.font_14pt {
  font-size: 14pt;
}

.font_15pt {
  font-size: 15pt;
}

.font_15px {
  font-size: 15px;
}

.font_16pt {
  font-size: 16pt;
}

.font_16px {
  font-size: 16px;
}

.font_12px {
  font-size: 12px;
}

.font_14px {
  font-size: 14px;
}

.font_20px {
  font-size: 20px;
}

.font_25px {
  font-size: 25px;
}

.font_40px {
  font-size: 40px;
}

.font_75p {
  font-size: 75%;
}

.font_85p {
  font-size: 85%;
}

.absolute {
  position: absolute;
}

.help_dialog_login {
  margin: 0 auto;
  top: 240px;
  right: 10px;
  border: 1px solid #fff;
  width: 570px;
}

.skip_help_login {
  float: left;
  margin-top: 3px;
  margin-left: 0px;
  width: 80%;
  text-align: left;
}

.parent_new_dialog_tmplt {
  position: absolute;
  top: 30px;
  left: 10px;
  text-align: left;
  right: 0%;
  height: 70px;
  min-width: 560px;
  width: 95%;
  margin: 0 auto;
  line-height: 19px;
}

.font_8px {
  font-size: 8px;
}

#new_text {
  display: block;
  height: 260px;
  overflow: auto;
  text-align: justify;
  padding: 5px 15px 4px 10px;
  background: #ececec;
  border-radius: 4px;
}

#new_author {
  font-size: 12px;
  display: block;
  margin-top: 20px;
}

#new_timestamp {
  font-size: 12px;
  display: block;
  font-style: italic;
}

#div_btn_new_dialog {
  position: absolute;
  margin: 0 auto;
  top: 340px;
  right: 10px;
  width: 570px;
}

#btn_delete_5 {
  float: right;
  margin-left: 5px;
}

.no_border {
  border: 0px;
}

.msg_pandora_help {
  padding-left: 30px;
  padding-right: 30px;
  padding-bottom: 15px;
}

#footer_help {
  text-align: center;
  padding: 5px;
  font-size: 11px;
}

.agent_map {
  border: 1px solid black;
  width: 100%;
  height: 30em;
}

#p_configurar_agente {
  float: right;
  font-style: lato;
  font-size: 11pt;
  margin-right: 50px;
  margin-left: 40px;
}

.font_bold {
  /*  font-weight: bold; */
}

.font_w300 {
  font-weight: 300;
}

.font_w600 {
  font-weight: 600;
}

.font_18px {
  font-size: 18px;
}

.font_18pt {
  font-size: 18pt;
}

.font_40pt {
  font-size: 40pt;
}

.aligni_center {
  align-items: center;
}

.warning_triangulo {
  float: left;
  margin-left: 25px;
  margin-top: 30px;
}

.pddng_50px {
  padding: 50px;
}

.group_header {
  width: 6px;
  height: 14px;
  padding: 0;
}

.width_6p {
  width: 6%;
}

.width_7p {
  width: 7%;
}

.width_24p {
  width: 24%;
}

.border_lft_1px {
  border-left: 1px solid;
}

.height_auto {
  height: auto;
}

.mx_height50px {
  max-height: 50px;
}

.mx_height150px {
  max-height: 150px !important;
}

/*
* HEIGHT PX
*/
.height_1px {
  height: 1px;
}

.height_10px {
  height: 10px;
}

.height_15px {
  height: 15px;
}

.height_20px {
  height: 20px;
}

.height_25px {
  height: 25px;
}

.height_30px {
  height: 30px;
}

.height_35px {
  height: 35px;
}

.height_40px {
  height: 40px;
}

.height_45px {
  height: 45px;
}

.height_50px {
  height: 50px;
}

.height_60px {
  height: 60px;
}

.height_70px {
  height: 70px;
}

.height_71px {
  height: 71px;
}

.height_80px {
  height: 80px;
}

.height_90px {
  height: 90px;
}

.height_91px {
  height: 91px;
}

.height_100px {
  height: 100px;
}

.height_130px {
  height: 130px;
}

.height_200px {
  height: 200px;
}

.height_240px {
  height: 240px;
}

.height_300px {
  height: 300px;
}

.height_340px {
  height: 340px;
}

.height_400px {
  height: 400px;
}

.height_420px {
  height: 420px;
}

.height_450px {
  height: 450px;
}

.height_600px {
  height: 600px;
}

/*
* HEIGHT EM
*/
.height_20em {
  height: 20em;
}

.height_30em {
  height: 30em;
}

/*
* HEIGHT %
*/
.height_10p {
  height: 10%;
}

.height_20p {
  height: 20%;
}

.height_30p {
  height: 30%;
}

.height_40p {
  height: 40%;
}

.height_50p {
  height: 50%;
}

.height_60p {
  height: 60%;
}

.height_70p {
  height: 70%;
}

.height_80p {
  height: 80%;
}

.height_90p {
  height: 90%;
}

.height_95p {
  height: 95%;
}

.height_100p {
  height: 100%;
}

.bg_333 {
  background-color: #333;
}

.bg_ec {
  background-color: #ececec;
}

.bg_343434 {
  background-color: #343434;
}

.bg_e63c52 {
  background-color: #e63c52;
}

.bg_f3b200 {
  background-color: #f3b200;
}

.bg_82B92E {
  background-color: #82b92e !important;
}

.bg_B2B2B2 {
  background-color: #b2b2b2;
}

.bg_5bb6e5 {
  background-color: #5bb6e5;
}

.bg_4a83f3 {
  background-color: #4a83f3;
}

.bg_aaaaaa {
  background-color: #aaaaaa;
}

.bg_ddd {
  background-color: #ddd;
}

.bg_whitesmoke {
  background-color: whitesmoke;
}

.bg_eee {
  background-color: #eee;
}

.bg_ffd {
  background-color: #ffd036 !important;
}

.bg_ff5 {
  background-color: #ff5653 !important;
}

.bg_ff9 {
  background-color: #ff9e39 !important;
}

.bg_lightgray {
  background-color: lightgray;
}

.bg_e6 {
  background: #e6e6e6;
}

.color_666 {
  color: #666;
}

.color_67 {
  color: #676767;
}

.networkconsole {
  width: 100%;
  height: 100%;
  position: relative;
  overflow: hidden;
  background-color: var(--secondary-color);
  min-height: calc(100vh - 200px);
  /* border: 1px solid #cacaca; */
}

/*
* MIN HEIGHT
*/

.min-height-0px {
  min-height: 0px;
}

.min-height-10px {
  min-height: 10px;
}

.min-height-20px {
  min-height: 20px;
}

.min-height-30px {
  min-height: 30px;
}

.min-height-40px {
  min-height: 40px;
}

.min-height-50px {
  min-height: 50px;
}

.min-height-60px {
  min-height: 60px;
}

.min-height-70px {
  min-height: 70px;
}

.min-height-80px {
  min-height: 80px;
}

.min-height-90px {
  min-height: 90px;
}

.min-height-100px {
  min-height: 100px;
}

.min-height-320px {
  min-height: 320px;
}

/*
* MIN WIDTH
*/

.min-width-177px {
  min-height: 177px;
}

.disable_help {
  text-align: right;
  width: 100%;
  padding-top: 10px;
  padding-bottom: 10px;
}

.top-1em {
  top: 1em;
}

.xx-small {
  font-size: xx-small;
}

#command_div {
  padding: 4px 0px;
}

.italic_a {
  font-style: italic;
  color: #aaaaaa;
}

.italic {
  font-style: italic;
}

.mono {
  font-family: source-code, mono, monospace;
}

.alert_action_list {
  display: grid;
  grid-template-columns: 1fr 1fr;
  align-items: center;
}

.flex_center {
  display: flex;
  align-items: center;
}

.flex_justify {
  display: flex;
  justify-content: center;
}

.flex_justify_end {
  display: flex;
  justify-content: end;
}

.justify-content-between {
  -ms-flex-pack: justify;
  justify-content: space-between;
}

.span_priority {
  width: 20px;
  height: 10px;
  margin-right: 5px;
  display: inline-block;
}

.massive_span {
  width: 110px;
  display: inline-block;
}

.align-none-0p {
  vertical-align: 0%;
  display: none;
  font-weight: bolder;
}

.align-none-10p {
  vertical-align: 10%;
  display: none;
  font-weight: bolder;
}

#old_span {
  display: block;
  font-size: 8.5pt;
  margin-top: 2px;
  font-weight: bolder;
}

.spinner_rmf {
  position: absolute;
  top: 0px;
  left: 0px;
  display: none;
  padding: 5px;
}

.spinner_right {
  position: absolute;
  top: 0px;
  right: 0px;
  display: none;
  padding: 5px;
}

.rmf_browser {
  height: 100%;
  overflow: auto;
  background-color: #f4f5f4;
  border: 1px solid #e2e2e2;
  border-radius: 4px;
  padding: 5px;
}

.rmf_data {
  margin: 5px;
  width: 40%;
  height: 80%;
  position: absolute;
  top: 0;
  right: 20px;
  overflow: auto;
}

.color_white {
  color: #fff;
}

.service_status {
  width: 18px;
  height: 18px;
  margin-bottom: 10px;
}

.select_module_graph {
  width: 3em;
  vertical-align: center;
  text-align: center;
}

.list_block_float {
  display: block;
  float: left;
  width: 16px;
}

.report_info {
  border: 1px dashed #999;
  padding: 10px 15px;
  margin-bottom: 20px;
}

.overflow {
  overflow: auto;
}

.overflow-y {
  overflow-y: scroll;
}

.overflow_hidden {
  overflow: hidden;
}

.frame_view_meta {
  width: 100%;
  height: 500px;
  overflow: scroll;
  margin: 0 auto;
}

.frame_view_node {
  overflow: auto;
  margin: 0px auto;
  padding: 5px;
}

.integria_title .ehorus_title {
  color: #515151;
}

.bolder_6px {
  font-weight: bold;
  padding: 6px;
}

.load_enterprise_div {
  display: flex;
  align-items: center;
  width: 100%;
  justify-content: space-around;
}

.update_manager {
  position: relative;
  top: 20px;
  left: 0px;
}

#error_login .update_manager .center > input[type="text"] {
  width: 97%;
}

.error_warning_licence {
  display: flex;
  align-items: center;
  padding-left: 50px;
  padding-right: 50px;
  padding-top: 30px;
}

.error_icon_licence {
  float: left;
  margin-left: 20px;
  margin-top: 20px;
  margin-right: 10px;
}

.newsletter_div {
  font-size: 12pt;
  margin: 5px 20px;
  float: left;
  padding-top: 23px;
}

.max_custom_events {
  display: none;
  color: #e63c52;
  line-height: 200%;
}

.all_required {
  clear: both;
  float: right;
  margin-right: 30px;
  display: none;
  color: red;
}

.font_12_20 {
  font-size: 12pt;
  margin: 20px;
}

.font_6pt {
  font-size: 6pt;
}

.register_update_manager {
  margin: 5px 0 10px;
  float: left;
  padding-left: 15px;
}

.module_gm_groups {
  min-width: 60px;
  max-width: 5%;
  overflow: hidden;
  margin-left: auto;
  margin-right: auto;
  text-align: center;
  padding: 5px;
  padding-bottom: 10px;
  font-size: 18px;
  line-height: 25px;
}

.container-fluid {
  padding: 0;
}

.pandora_logs {
  width: 100%;
  float: right;
  height: 200px;
  margin-bottom: 20px;
}

.underline {
  text-decoration: underline;
}

.w105px {
  width: 105px;
}

.login_help_dialog {
  width: 70%;
  font-size: 10pt;
  margin: 20px;
  float: left;
}

#table3-secondary_groups_added .select2-container,
#table3-secondary_groups_removed .select2-container {
  width: 100% !important;
}

.ux_console_module {
  float: left;
  width: 98%;
  max-height: 300px;
  overflow-y: scroll;
}

.ux_div_parent {
  width: 99%;
  height: 75px;
  border: 1px solid #e2e2e2;
  background-color: #f9faf9;
}

.ux_module_ok {
  width: 10%;
  height: 50px;
  float: left;
  padding-top: 20px;
  padding-left: 40px;
}

.ux_module_failed {
  width: 10%;
  height: 50px;
  float: left;
  padding-top: 20px;
  padding-left: 40px;
}

.vc_bg_image {
  position: absolute;
  top: 0px;
  left: 0px;
}

.map_gis_step2 {
  width: 300px;
  height: 300px;
  border: 1px solid black;
  float: left;
}

.user_list_ul {
  margin-top: 0 !important;
  margin-left: auto !important;
  padding-left: 10px !important;
  list-style-type: none !important;
}

.snmp_legend {
  margin-left: 30px;
  line-height: 17px;
  vertical-align: top;
  width: 120px;
}

.vertical_25p {
  vertical-align: 25%;
}

.publicenterprise_div {
  display: inline;
  position: relative;
  top: 10px;
  left: 0px;
  margin-top: -2px !important;
  margin-left: 2px !important;
}

.results_class {
  width: 100%;
  height: 100%;
  overflow: auto;
  padding: 10px;
  font-size: 14px;
  line-height: 16px;
  text-align: left;
}

.span_treeview {
  height: 20px;
  display: inline-table;
  vertical-align: top;
}

.eventtable_class {
  width: 100%;
  height: 100%;
  padding: 0px 0px 0px 0px;
  border-spacing: 0px;
  margin: 0px 0px 0px 0px;
}

.tr_eventtable {
  font-size: 0px;
  height: 0px;
  background: #ccc;
}

.tr_ackuser {
  font-size: 0px;
  height: 0px;
  background: #999;
}

.critical_zeros {
  margin-left: 2%;
  color: #fff;
  font-size: 12px;
  display: inline;
  background-color: #e63c52;
  position: relative;
  height: 80%;
  width: 9.4%;
  border-radius: 2px;
  text-align: center;
  padding: 5px;
}

.critical_vm {
  background-color: white;
  color: black;
  font-size: 12px;
  display: inline;
  position: relative;
  height: 80%;
  width: 9.4%;
  border-radius: 2px;
  text-align: center;
  padding: 5px;
}

.warning_zeros {
  margin-left: 2%;
  color: #fff;
  font-size: 12px;
  display: inline;
  background-color: #f8db3f;
  position: relative;
  height: 80%;
  width: 9.4%;
  border-radius: 2px;
  text-align: center;
  padding: 5px;
}

.warning_vm {
  background-color: white;
  color: black;
  font-size: 12px;
  display: inline;
  position: relative;
  height: 80%;
  width: 9.4%;
  border-radius: 2px;
  text-align: center;
  padding: 5px;
}

.normal_zeros {
  margin-left: 2%;
  color: #fff;
  font-size: 12px;
  display: inline;
  background-color: #84b83c;
  position: relative;
  height: 80%;
  width: 9.4%;
  border-radius: 2px;
  text-align: center;
  padding: 5px;
}

.normal_vm {
  background-color: white;
  color: black;
  font-size: 12px;
  display: inline;
  position: relative;
  height: 80%;
  width: 9.4%;
  border-radius: 2px;
  text-align: center;
  padding: 5px;
}

.unknown_zeros {
  margin-left: 2%;
  color: #fff;
  font-size: 12px;
  display: inline;
  background-color: #9d9ea0;
  position: relative;
  height: 80%;
  width: 9.4%;
  border-radius: 2px;
  text-align: center;
  padding: 5px;
}

.unknown_vm {
  background-color: white;
  color: black;
  font-size: 12px;
  display: inline;
  position: relative;
  height: 80%;
  width: 9.4%;
  border-radius: 2px;
  text-align: center;
  padding: 5px;
}

.tr_vm_colors {
  text-align: center;
  background-color: #9d9ea0;
  color: black;
  font-weight: bold;
}

.vm_meta {
  width: 100%;
  overflow: auto;
  margin: 0 auto;
  padding: 5px;
}

.mallowed_create {
  display: flex;
  flex-direction: row;
  justify-content: flex-end;
}

.wizard_fieldset {
  width: 90%;
  margin: 5px auto 0;
}

.component_info {
  text-align: left;
  margin: 5px auto 0;
  width: 400px;
  display: none;
}

.tranaction_ux {
  float: left;
  width: 38%;
  max-height: 630px;
  overflow-y: scroll;
}

.history_data_div {
  width: 99%;
  height: 108px;
  border: 1px solid #e2e2e2;
  background-color: #f9faf9;
}

.history_data_sub_div {
  width: 10%;
  height: 100px;
  float: left;
  padding-top: 10px;
  padding-left: 20px;
}

.model_log_viewer {
  margin-top: 5px;
  float: right;
  margin-bottom: 0px;
  margin-right: 0px;
}

.container_left_class {
  background-color: #f9faf9;
  border: 1px solid #e2e2e2;
  border-radius: 4px;
  -webkit-border-radius: 4px;
  -moz-border-radius: 4px;
  text-align: center;
  margin: 0;
}

.title_dialog {
  display: none;
  width: 100%;
  height: 100%;
  overflow: auto;
  padding: 10px;
  font-size: 14px;
  line-height: 16px;
  text-align: left;
}

.gauge_class {
  float: left;
  overflow: hidden;
  margin-left: 10px;
}

.flot_container {
  display: none;
  position: absolute;
  background: #fff;
  border: solid 1px #aaa;
  padding: 2px;
}

.transparent {
  background-color: transparent;
}

#welcome_example {
  display: flex;
  flex-direction: row;
  align-items: center;
}

.modal_sys_alert {
  overflow-y: auto;
  height: 400px;
  min-height: 400px;
  max-height: 400px;
  padding: 20px;
}

.help_pname {
  height: 100%;
  margin-top: 25px;
  margin-left: 15px;
  margin-right: 15px;
  background-color: #333;
}

.mrgn_bb_1px {
  border-bottom: 1px solid black;
}

.span_licence_key {
  vertical-align: middle;
  font-weight: bold;
  padding-right: 10px;
}

.div_lk_principal {
  display: flex;
  justify-content: center;
  align-items: center;
  margin: 20px 0;
}

.licence_r_dialog {
  display: flex;
  align-items: center;
  padding-top: 10px;
  padding-left: 50px;
  padding-right: 50px;
}

.list_style_square {
  list-style-type: square;
}

.wmware_div {
  margin: 0 auto;
  width: 500px;
  opacity: 0.8;
  clear: both;
}

.th_access_log {
  padding: 3px 5px 3px 5px;
}

.border_solid_black {
  border: 0px #000 solid;
}

.border_1px_black {
  border: 1px #000 solid;
}

.vertical-50p {
  vertical-align: -50%;
}

.list-type-disc {
  list-style-type: disc;
}

.vertical-center {
  vertical-align: center;
}

.line-through {
  text-decoration: line-through;
}

.left_0p {
  left: 0%;
}

.app_mssg {
  margin: 1em;
  clear: both;
  color: #888;
}

.pre-wrap {
  white-space: pre-wrap;
  word-wrap: break-word;
  font-family: "Courier New";
}

.reporting_ulr_img {
  width: 100%;
  border-bottom: 1px solid #c2c2c2;
  margin: 0px;
}

.serviceap_show_bg {
  overflow: hidden;
  border: 1px solid #e2e2e2;
  background: #f4f4f4;
}

.indent-2em {
  text-indent: 2em;
}

.reset_link {
  width: 70%;
  height: 40px;
  margin-right: auto;
  margin-left: auto;
  margin-top: 20px;
  text-align: center;
}

.db_engine {
  display: block;
  font-size: 8.5pt;
  margin-top: 2px;
  font-weight: bolder;
}

.comment_box {
  border: 1px dotted #ccc;
  min-height: 10px;
}

.event_instruction {
  display: none;
  width: 100%;
  height: 100%;
  overflow: auto;
  padding: 10px;
  font-size: 14px;
  line-height: 16px;
  text-align: left;
}

.comments_form {
  min-height: 25px;
  padding: 15px;
  width: 100%;
}

.actions_treeview {
  width: 100%;
  text-align: right;
  min-width: 300px;
  padding-right: 1em;
}

.graphic_agents {
  width: 100%;
  height: 90px;
  display: flex;
  flex-direction: row;
  justify-content: center;
}

.icon_ui {
  padding-right: 10px;
  vertical-align: top;
}

.propierties_panel_class {
  display: none;
  position: absolute;
  border: 1px solid lightgray;
  padding: 5px;
  background: white;
  z-index: 90;
}

#label_box_arrow {
  text-align: center;
  width: 120px;
  height: 110px;
  margin-top: 50px;
}

#labelposup {
  width: 20px;
  height: 20px;
  margin-top: 10px;
  margin-left: 45px;
  cursor: pointer;
}

#labelposleft {
  position: relative;
  top: -5px;
  width: 20px;
  height: 20px;
  margin-top: 15px;
  cursor: pointer;
}

.vsmap_div_label {
  font-weight: bold;
  width: 40px;
  height: 20px;
  position: relative;
  margin-left: 35px;
  margin-top: -24px;
  cursor: default;
}

#obj_label {
  float: left;
  margin-top: 3px;
  margin-left: 5px;
}

#labelposright {
  top: 2px;
  width: 20px;
  height: 20px;
  position: relative;
  margin-left: 90px;
  margin-top: -24px;
  cursor: pointer;
}

#labelposdown {
  width: 20px;
  height: 20px;
  position: relative;
  margin-left: 45px;
  margin-top: 10px;
  cursor: pointer;
}

#advice_label {
  font-style: italic;
  z-index: 3;
  display: inline;
  margin-top: 0px;
  float: right;
  margin-right: 100px;
}

div.steps_vsmap {
  display: none;
  position: absolute;
  z-index: 99;
}

.minimap {
  position: absolute;
  left: 0px;
  top: 0px;
  border: 1px solid #bbbbbb;
}

.left_0px {
  left: 0px;
}

.top_0px {
  top: 0px;
}

.top_0px_important {
  top: 0px !important;
}

.top_10px {
  top: 10px;
}

.right_10px {
  right: 10px;
}

.holding_networkmap {
  display: none;
  position: absolute;
  right: 50px;
  top: 20px;
}

.line_17px {
  line-height: 17px;
}

.flex_column {
  flex-direction: column;
}

.agent_map_position {
  border: 1px solid black;
  width: 100%;
  height: 30em;
}

.flex_2 {
  flex: 2;
}

.result_div {
  width: 100%;
  height: 100%;
  padding: 10px;
  font-size: 14px;
  line-height: 16px;
  text-align: left;
}

.tactical_left_column {
  vertical-align: top;
  min-width: 30em;
  width: 25%;
  padding-right: 20px;
  padding-top: 0px;
}

.gis_layers {
  width: 95%;
  background: white;
  margin: 20px auto 20px auto;
  box-shadow: 10px 10px 5px #000;
}

.map_gis {
  z-index: 100;
  width: 99%;
  height: 500px;
  min-height: 500px;
  border: 1px solid black;
}

.zindex300 {
  z-index: 300;
}

.mpdf_footer {
  border-collapse: collapse;
  margin: 0;
  vertical-align: bottom;
  color: #000000;
}

.pass_reporter {
  color: #fff;
  background: #006600;
  padding: 2px;
  margin: 2px;
}

.fail_reporter {
  color: #fff;
  background: #880000;
  padding: 2px;
  margin: 2px;
}

div.stat-win-spinner {
  width: 100%;
  height: 300px;
  display: flex;
  flex-direction: column;
  justify-content: center;
  align-items: center;
}

div.stat-win-spinner img {
  width: 100px;
  height: 100px;
}

#table_builder_wizard tr.datos > td {
  width: 30%;
}

#table_builder_wizard tr.datos > td:nth-child(3) {
  width: 10%;
}

#table_builder_wizard .vertical-center {
  text-align: center;
}

#table_builder_wizard .container-agent-arrows {
  display: flex;
  flex-direction: row;
  align-items: center;
  justify-content: flex-start;
}

#table_builder_wizard .container-agent-arrows > div {
  flex: 1;
  display: flex;
  flex-direction: column;
  justify-content: center;
  align-items: center;
}

#table_builder_wizard .container-agent-arrows > div > b {
  flex: 0;
  margin-bottom: 20px;
  width: 98%;
  margin-left: 20px;
}

#table_builder_wizard .container-agent-arrows > div.vertical-center {
  flex: 0;
  display: block;
  min-width: 50px;
}

.align_right {
  text-align: right !important;
}

.font_11pt {
  font-size: 11pt;
}

/*.checkbox-random-name {
  width: 100px !important;
  margin-left: 20px;
}

*/
.btn_update_online_open {
  float: right;
  margin-bottom: 20px;
}

.align-left-important {
  text-align: left !important;
}

.legendLabel {
  font-family: inherit !important;
}

.lato {
  font-family: "lato" !important;
}

.line_heigth_initial {
  line-height: initial;
}

.line_height_12pt {
  line-height: 12pt;
}

.line_height_26 {
  line-height: 26px;
}

.line_height_0pt {
  line-height: 10pt !important;
}

#license_error_msg_dialog {
  min-height: 350px !important;
}

.select2-container--default
  .select2-selection--multiple
  .select2-selection__rendered {
  padding: 5px 10px 10px !important;
  min-height: 100px;
  max-height: 250px;
  overflow: auto !important;
}

.select2-container--default
  .select2-selection--multiple
  .select2-selection__choice {
  background-color: #1d7873 !important;
  border: 1px solid #1d7873 !important;
  padding: 0.3em 0.6em !important;
  color: #fff;
  font-size: 1em;
  display: flex;
  flex-direction: row;
  justify-content: flex-start;
  align-items: center;
  align-content: center;
}

.select2-container--default
  .select2-selection--multiple
  .select2-selection__choice__remove {
  color: #fff !important;
  font-size: 1.2em;
  margin-right: 5px !important;
  margin-top: 1px;
}

.select2-results
  > .select2-results__options
  > .select2-results__option.select2-results__option--highlighted {
  background-color: #d9efee;
  color: #2b3332;
}

.h1-report-alert-actions {
  text-transform: none;
  text-align: left;
  margin: 5px;
  font-size: 12px;
}

.fc-col-header-cell-cushion {
  color: #000;
}

.stat_win_histogram {
  width: 95%;
  margin: 0 auto;
  margin-top: 18%;
}

#stat-win-module-graph .stat_win_histogram div.nodata_container {
  width: 100%;
}

/* For backups dt, can be useful for others */
#backups_list > thead > tr > th:last-child,
#backups_list > tbody > tr > td:last-child {
  text-align: center;
}

/*  err_msg_centralised */
div#err_msg_centralised div {
  margin-top: 1em;
  font-size: 14px;
}

div#err_msg_centralised img {
  width: 100px;
  margin-right: 3em;
}

div#err_msg_centralised {
  display: flex;
  flex-direction: row;
}

.tooltipevent {
  background: #fff;
  position: absolute;
  z-index: 10001;
  top: 0px;
  right: 0px;
  border: 2px solid #82b92e;
  border-radius: 5px;
  padding: 5px;
  width: 70px;
  overflow-wrap: break-word;
  white-space: pre-wrap;
  font-size: 10px;
  line-height: 12px;
}

#select_multiple_modules_filtered > div {
  display: flex;
  flex-direction: row;
  justify-content: space-between;
  align-items: center;
  margin: 5px;
  flex-wrap: wrap;
  flex: 1 1 320px;
}

#select_multiple_modules_filtered > div > div {
  display: flex;
  flex-direction: column;
  justify-content: center;
  align-items: center;
  flex-wrap: wrap;
  width: 250px;
}

#select_multiple_modules_filtered > div > div > * {
  flex: auto;
}

#select_multiple_modules_filtered > div > div > select {
  min-width: 250px !important;
}

#select_multiple_modules_filtered > div > div > .select2 {
  min-width: 250px !important;
}

#select_multiple_modules_filtered > div > div > input {
  max-width: 250px;
  width: 95%;
  height: 95%;
}

.resume_calendar_map {
  width: 90%;
  margin: 0 auto;
}

.custom-field-macro-report {
  display: flex;
  flex-direction: row;
  justify-content: center;
  align-items: center;
  align-content: center;
}

.custom-field-macro-report label {
  flex: 0;
  margin-right: 10px;
  margin-left: 10px;
}

.custom-field-macro-report input {
  flex: 2;
}

.mb10 {
  margin-bottom: 10px;
}

#reset-styles {
  font-size: 9pt;
  line-height: 16pt;
  padding: 0px;
  box-sizing: border-box;
  /*page-break-after: always;*/
}

#reset-styles a:link {
  text-decoration: underline;
  cursor: auto;
}

#reset-styles a:visited {
  text-decoration: underline;
  cursor: auto;
}

#reset-styles address {
  display: block;
  font-style: italic;
}

#reset-styles area {
  display: none;
}

#reset-styles article {
  display: block;
}

#reset-styles aside {
  display: block;
}

#reset-styles b {
  font-weight: bold;
}

#reset-styles bdo {
  unicode-bidi: bidi-override;
}

#reset-styles blockquote {
  display: block;
  margin-top: 1em;
  margin-bottom: 1em;
  margin-left: 40px;
  margin-right: 40px;
}

#reset-styles body {
  display: block;
  margin: 8px;
}

#reset-styles body:focus {
  outline: none;
}

#reset-styles caption {
  display: table-caption;
  text-align: center;
}

#reset-styles cite {
  font-style: italic;
}

#reset-styles code {
  font-family: monospace;
}

#reset-styles col {
  display: table-column;
}

#reset-styles colgroup {
  display: table-column-group;
}

#reset-styles datalist {
  display: none;
}

#reset-styles dd {
  display: block;
  margin-left: 40px;
}

#reset-styles del {
  text-decoration: line-through;
}

#reset-styles details {
  display: block;
}

#reset-styles dfn {
  font-style: italic;
}

#reset-styles div {
  display: block;
}

#reset-styles dl {
  display: block;
  margin-top: 1em;
  margin-bottom: 1em;
  margin-left: 0;
  margin-right: 0;
}

#reset-styles dt {
  display: block;
}

#reset-styles em {
  font-style: italic;
}

#reset-styles embed:focus {
  outline: none;
}

#reset-styles fieldset {
  display: block;
  margin-left: 2px;
  margin-right: 2px;
  padding-top: 0.35em;
  padding-bottom: 0.625em;
  padding-left: 0.75em;
  padding-right: 0.75em;
  border: 2px groove;
}

#reset-styles figcaption {
  display: block;
}

#reset-styles figure {
  display: block;
  margin-top: 1em;
  margin-bottom: 1em;
  margin-left: 40px;
  margin-right: 40px;
}

#reset-styles footer {
  display: block;
}

#reset-styles form {
  display: block;
  margin-top: 0em;
}

#reset-styles h1 {
  display: inline-block;
  font-size: 2em;
  margin-top: 0.67em;
  margin-bottom: 0.67em;
  margin-left: 0;
  margin-right: 0;
  margin-block-start: 0.67em;
  margin-block-end: 0.67em;
  margin-inline-start: 0px;
  margin-inline-end: 0px;
  font-weight: bold;
  text-transform: uppercase;
  padding: 0;
}

#reset-styles h2 {
  display: inline-block;
  font-size: 1.5em;
  margin-top: 0.83em;
  margin-bottom: 0.83em;
  margin-left: 0;
  margin-right: 0;
  margin-block-start: 0.83em;
  margin-block-end: 0.83em;
  margin-inline-start: 0px;
  margin-inline-end: 0px;
  font-weight: bold;
  text-transform: uppercase;
  padding: 0;
}

#reset-styles h3 {
  display: inline-block;
  font-size: 1.17em;
  margin-top: 1em;
  margin-bottom: 1em;
  margin-left: 0;
  margin-right: 0;
  margin-block-start: 1em;
  margin-block-end: 1em;
  margin-inline-start: 0px;
  margin-inline-end: 0px;
  font-weight: bold;
  text-transform: uppercase;
  padding: 0;
}

#reset-styles h4 {
  display: inline-block;
  margin-top: 1.33em;
  margin-bottom: 1.33em;
  margin-left: 0;
  margin-right: 0;
  margin-block-start: 1.33em;
  margin-block-end: 1.33em;
  margin-inline-start: 0px;
  margin-inline-end: 0px;
  font-weight: bold;
  text-transform: uppercase;
  padding: 0;
}

#reset-styles h5 {
  display: inline-block;
  font-size: 0.83em;
  margin-top: 1.67em;
  margin-bottom: 1.67em;
  margin-block-start: 1.67em;
  margin-block-end: 1.67em;
  margin-inline-start: 0px;
  margin-inline-end: 0px;
  margin-left: 0;
  margin-right: 0;
  font-weight: bold;
  text-transform: uppercase;
  padding: 0;
}

#reset-styles h6 {
  display: inline-block;
  font-size: 0.67em;
  margin-top: 2.33em;
  margin-bottom: 2.33em;
  margin-left: 0;
  margin-right: 0;
  font-weight: bold;
  text-transform: uppercase;
  padding: 0;
}

#reset-styles head {
  display: none;
}

#reset-styles header {
  display: block;
}

#reset-styles hr {
  display: block;
  margin-top: 0.5em;
  margin-bottom: 0.5em;
  margin-left: auto;
  margin-right: auto;
  border-style: inset;
  border-width: 1px;
}

#reset-styles html {
  display: block;
}

#reset-styles html:focus {
  outline: none;
}

#reset-styles i {
  font-style: italic;
}

#reset-styles iframe:focus {
  outline: none;
}

#reset-styles iframe[seamless] {
  display: block;
}

#reset-styles img {
  display: inline-block;
}

#reset-styles ins {
  text-decoration: underline;
}

#reset-styles kbd {
  font-family: monospace;
}

#reset-styles label {
  cursor: default;
}

#reset-styles legend {
  display: block;
  padding-left: 2px;
  padding-right: 2px;
  border: none;
}

#reset-styles li {
  display: list-item;
}

#reset-styles link {
  display: none;
}

#reset-styles map {
  display: inline;
}

#reset-styles mark {
  background-color: yellow;
  color: black;
}

#reset-styles menu {
  display: block;
  list-style-type: disc;
  margin-top: 1em;
  margin-bottom: 1em;
  margin-left: 0;
  margin-right: 0;
  padding-left: 40px;
}

#reset-styles nav {
  display: block;
}

#reset-styles object:focus {
  outline: none;
}

#reset-styles ol {
  display: block;
  list-style-type: decimal;
  margin-top: 1em;
  margin-bottom: 1em;
  margin-left: 0;
  margin-right: 0;
  padding-left: 40px;
}

#reset-styles output {
  display: inline;
}

#reset-styles p {
  display: block;
  margin-top: 1em;
  margin-bottom: 1em;
  margin-left: 0;
  margin-right: 0;
}

#reset-styles param {
  display: none;
}

#reset-styles pre {
  display: block;
  font-family: monospace;
  white-space: pre;
  margin: 1em 0;
}

#reset-styles q {
  display: inline;
}

#reset-styles q::before {
  content: open-quote;
}

#reset-styles q::after {
  content: close-quote;
}

#reset-styles rt {
  line-height: normal;
}

#reset-styles s {
  text-decoration: line-through;
}

#reset-styles samp {
  font-family: monospace;
}

#reset-styles script {
  display: none;
}

#reset-styles section {
  display: block;
}

#reset-styles small {
  font-size: smaller;
}

#reset-styles strike {
  text-decoration: line-through;
}

#reset-styles strong {
  font-weight: bold;
}

#reset-styles style {
  display: none;
}

#reset-styles sub {
  vertical-align: sub;
  font-size: smaller;
}

#reset-styles summary {
  display: block;
}

#reset-styles sup {
  vertical-align: super;
  font-size: smaller;
}

#reset-styles table {
  display: table;
  border-collapse: separate;
  border-spacing: 2px;
  border-color: gray;
}

#reset-styles tbody {
  display: table-row-group;
  vertical-align: middle;
  border-color: inherit;
}

#reset-styles td {
  display: table-cell;
  vertical-align: inherit;
  text-align: inherit;
}

#reset-styles tfoot {
  display: table-footer-group;
  vertical-align: middle;
  border-color: inherit;
}

#reset-styles thead tr th {
  display: table-cell;
  vertical-align: inherit;
  font-weight: bold;
  text-align: center;
  background-color: initial;
  color: initial;
}

#reset-styles thead {
  display: table-header-group;
  vertical-align: middle;
  border-color: inherit;
}

#reset-styles title {
  display: none;
}

#reset-styles tr {
  display: table-row;
  vertical-align: inherit;
  border-color: inherit;
}

#reset-styles u {
  text-decoration: underline;
}

#reset-styles ul {
  display: block;
  list-style-type: disc;
  margin-top: 1em;
  margin-bottom: 1em;
  margin-left: 0;
  margin-right: 0;
  padding-left: 40px;
}

#reset-styles var {
  font-style: italic;
}

.div-2-col {
  flex: 50%;
  display: flex;
  flex-direction: column;
}
.div-4-col {
  flex: 25%;
  display: flex;
  flex-direction: column;
}

.div-col {
  width: 33%;
  display: flex;
  flex-direction: column;
  align-items: flex-start;
}

.div-span {
  width: 100%;
  color: #161628;
  font-size: 13px;
  line-height: 16px;
  text-align: left;
  margin-bottom: 10px;
}

.div-input {
  width: 90%;
}

.renew_api_token_link {
  margin: 3px 0.5em 0 0;
  float: right;
}

.renew_api_token_image {
  width: 16px;
}

@media screen and (max-width: 1369px) {
  .div-col {
    width: 50%;
    display: flex;
    flex-direction: row;
    align-items: center;
    padding-top: 15px;
  }
}

.inputFile {
  background-color: #f6f7fb;
  height: 16px;
  font-size: 12px !important;
  padding: 5.5pt 20pt;
  cursor: pointer;
  color: var(--primary-color) !important;
  border: 2px solid var(--primary-color);
  box-shadow: none;
  border-radius: 50px;
  align-self: baseline;
}

.inputFile > input[type="file"] {
  display: none;
}

.inputFileSpan {
  padding-left: 1em;
  font-family: monospace;
}

input,
textarea,
select {
  background-color: #f6f7fb;
  border: 2px solid #c0ccdc;
  border-radius: 6px;
  height: 38px;
  /*font-family: "lato";*/
  font-size: 12px;
  color: #333333;
  padding-left: 12px;
  -webkit-box-sizing: border-box;
  -moz-box-sizing: border-box;
  box-sizing: border-box;
}

input[list],
textarea[list],
select[list] {
  line-height: initial;
}

textarea {
  padding: 10px;
  height: auto;
}

input[readonly],
input:disabled,
textarea:disabled,
select:disabled,
.select2-container .select2-selection--single:disabled,
.select2.select2-container.select2-container--default.select2-container--disabled {
  background-color: #e5e9ed;
  color: #8a96a6;
}

/* input[type="password"] {
  background-color: #f6f7fb;
} */

input:not([type="image"]):focus,
textarea:focus,
select:focus {
  border: 2px solid #8a96a6;
}

:focus {
  outline: #8a96a6;
}

#autorefresh_list_out::-webkit-scrollbar {
  /*color: test;*/
}

select:focus {
  border-color: #8a96a6;
}

.dataTables_length > label {
  font-size: 0px;
}

input[type="button"],
input[type="submit"] {
  width: 175px;
  height: 45px;
  background-color: var(--primary-color);
  box-shadow: 0px 3px 6px #c7c7c7;
  letter-spacing: 0px;
  color: #ffffff;
  /*font-family: "lato";*/
  font-size: 16px;
  margin-left: 1em;
  cursor: pointer;
}

input[type="button"]:hover,
input[type="submit"]:hover {
  background-color: #1d7873;
}

input[type="button"]:active,
input[type="submit"]:active {
  background-color: #0d312f;
  color: #ffffff;
}

input[type="button"].secondary,
input[type="submit"].secondary {
  width: 175px;
  height: 45px;
  background-color: #ffffff;
  border: 2px solid var(--primary-color);
  color: var(--primary-color);
}

input[type="button"].secondary:hover,
input[type="submit"].secondary:hover {
  border: 2px solid #1d7873;
  color: #1d7873;
}

input[type="button"].secondary:active,
input[type="submit"].secondary:active {
  border: 2px solid #0d312f;
  color: #0d312f;
}

input[type="file"] {
  padding-top: 10px;
}

button.buttonButton,
button.submitButton {
  display: flex;
  justify-content: space-between;
  flex-direction: row;
  min-width: 110px;
  height: 45px;
  font-size: 14px;
  /*font-family: "lato";*/
  align-items: center;
  line-height: 24px;
  box-shadow: 0px 3px 6px #c7c7c7;
  color: #fff;
  border: 2px solid var(--primary-color);
  border-radius: 8px;
  padding: 0 10px;
  cursor: pointer;
}

button.buttonButton.mini,
button.submitButton.mini {
  height: 32px;
  border: 2px solid var(--primary-color);
}

button.buttonButton > div.mini,
button.submitButton > div.mini {
  width: 1.5rem;
  height: 1.5rem;
}

button.buttonButton:not(.secondary):not(.link):not(.onlyIcon),
button.submitButton:not(.secondary):not(.link):not(.onlyIcon) {
  background: linear-gradient(
    90deg,
    var(--primary-color) 0%,
    var(--primary-color) 49%,
    #1d7873 50%,
    #1d7873 100%
  );
  background-size: 202% 1px;
  transition: ease-in 0.3s;
}

button.buttonButton:hover,
button.submitButton:hover {
  background-position: -100% 0 !important;
}

button.buttonButton:active,
button.submitButton:active {
  transition: ease-in 50ms;
  border: 2px solid #57ea82;
}

button.buttonButton > div,
button.submitButton > div {
  background-color: #fff;
  width: 2rem;
  height: 2rem;
  margin-left: 1rem;
}

button.buttonButton.onlyIcon,
button.submitButton.onlyIcon {
  padding: 0 !important;
  min-width: 1.6em !important;
  width: 1.6em !important;
  height: 1.6em !important;
  border: none;
  box-shadow: none;
}

button.buttonButton.onlyIcon {
  background-color: #333;
}

button.buttonButton.onlyIcon:disabled {
  background-color: #cacaca;
}

button.buttonButton.onlyIcon.pending,
button.submitButton.onlyIcon.pending {
  mask: url(../../images/validate.svg) no-repeat right / contain;
  -webkit-mask: url(../../images/validate.svg) no-repeat right / contain;
}

button.buttonButton.onlyIcon.completed,
button.submitButton.onlyIcon.completed {
  mask: url(../../images/validate.svg) no-repeat right / contain;
  -webkit-mask: url(../../images/validate.svg) no-repeat right / contain;
}

/* Visual Consoles */
button.buttonButton.onlyIcon.camera_min,
button.submitButton.onlyIcon.camera_min {
  mask: url(../../images/static-graph.svg) no-repeat right / contain;
  -webkit-mask: url(../../images/static-graph.svg) no-repeat right / contain;
}

button.buttonButton.onlyIcon.percentile_item_min,
button.submitButton.onlyIcon.percentile_item_min {
  mask: url(../../images/percentil.svg) no-repeat right / contain;
  -webkit-mask: url(../../images/percentil.svg) no-repeat right / contain;
}

button.buttonButton.onlyIcon.graph_min,
button.submitButton.onlyIcon.graph_min {
  mask: url(../../images/module-graph.svg) no-repeat right / contain;
  -webkit-mask: url(../../images/module-graph.svg) no-repeat right / contain;
}

button.buttonButton.onlyIcon.donut_graph_min,
button.submitButton.onlyIcon.donut_graph_min {
  mask: url(../../images/donut-graph.svg) no-repeat right / contain;
  -webkit-mask: url(../../images/donut-graph.svg) no-repeat right / contain;
}

button.buttonButton.onlyIcon.bars_graph_min,
button.submitButton.onlyIcon.bars_graph {
  mask: url(../../images/bars-graph.svg) no-repeat right / contain;
  -webkit-mask: url(../../images/bars-graph.svg) no-repeat right / contain;
}

button.buttonButton.onlyIcon.auto_sla_graph_min,
button.submitButton.onlyIcon.auto_sla_graph_min {
  mask: url(../../images/event-history.svg) no-repeat right / contain;
  -webkit-mask: url(../../images/event-history.svg) no-repeat right / contain;
}

button.buttonButton.onlyIcon.basic_chart_min,
button.submitButton.onlyIcon.basic_chart_min {
  mask: url(../../images/web-analisys-data@svg.svg) no-repeat right / contain;
  -webkit-mask: url(../../images/web-analisys-data@svg.svg) no-repeat right /
    contain;
}

button.buttonButton.onlyIcon.binary_min,
button.submitButton.onlyIcon.binary_min {
  mask: url(../../images/simple-value.svg) no-repeat right / contain;
  -webkit-mask: url(../../images/simple-value.svg) no-repeat right / contain;
}

button.buttonButton.onlyIcon.label_min,
button.submitButton.onlyIcon.label_min {
  mask: url(../../images/item-label.svg) no-repeat right / contain;
  -webkit-mask: url(../../images/item-label.svg) no-repeat right / contain;
}

button.buttonButton.onlyIcon.icon_min,
button.submitButton.onlyIcon.icon_min {
  mask: url(../../images/item-icon.svg) no-repeat right / contain;
  -webkit-mask: url(../../images/item-icon.svg) no-repeat right / contain;
}

button.buttonButton.onlyIcon.clock_min,
button.submitButton.onlyIcon.clock_min {
  mask: url(../../images/clock.svg) no-repeat right / contain;
  -webkit-mask: url(../../images/clock.svg) no-repeat right / contain;
}

button.buttonButton.onlyIcon.group_item_min,
button.submitButton.onlyIcon.group_item_min {
  mask: url(../../images/item-group.svg) no-repeat right / contain;
  -webkit-mask: url(../../images/item-group.svg) no-repeat right / contain;
}

button.buttonButton.onlyIcon.box_item,
button.submitButton.onlyIcon.box_item {
  mask: url(../../images/item-box.svg) no-repeat right / contain;
  -webkit-mask: url(../../images/item-box.svg) no-repeat right / contain;
}

button.buttonButton.onlyIcon.line_item,
button.submitButton.onlyIcon.line_item {
  mask: url(../../images/item-line.svg) no-repeat right / contain;
  -webkit-mask: url(../../images/item-line.svg) no-repeat right / contain;
}

button.buttonButton.onlyIcon.color_cloud_min,
button.submitButton.onlyIcon.color_cloud_min {
  mask: url(../../images/color-cloud.svg) no-repeat right / contain;
  -webkit-mask: url(../../images/color-cloud.svg) no-repeat right / contain;
}

button.buttonButton.onlyIcon.network_link_min,
button.submitButton.onlyIcon.network_link_min {
  mask: url(../../images/network-line.svg) no-repeat right / contain;
  -webkit-mask: url(../../images/network-line.svg) no-repeat right / contain;
}

button.buttonButton.onlyIcon.odometer_min,
button.submitButton.onlyIcon.odometer_min {
  mask: url(../../images/odometro.svg) no-repeat right / contain;
  -webkit-mask: url(../../images/odometro.svg) no-repeat right / contain;
}

button.buttonButton.onlyIcon.service_min,
button.submitButton.onlyIcon.service_min {
  mask: url(../../images/item-service.svg) no-repeat right / contain;
  -webkit-mask: url(../../images/item-service.svg) no-repeat right / contain;
}

button.buttonButton.onlyIcon.delete_item,
button.submitButton.onlyIcon.delete_item {
  mask: url(../../images/delete.svg) no-repeat right / contain;
  -webkit-mask: url(../../images/delete.svg) no-repeat right / contain;
}

button.buttonButton.onlyIcon.edit_item,
button.submitButton.onlyIcon.edit_item {
  mask: url(../../images/edit.svg) no-repeat right / contain;
  -webkit-mask: url(../../images/edit.svg) no-repeat right / contain;
}

button.buttonButton.onlyIcon.copy_item,
button.submitButton.onlyIcon.copy_item {
  mask: url(../../images/copy.svg) no-repeat right / contain;
  -webkit-mask: url(../../images/copy.svg) no-repeat right / contain;
}

button.buttonButton.onlyIcon.show_grid,
button.submitButton.onlyIcon.show_grid {
  mask: url(../../images/WMI@svg.svg) no-repeat right / contain;
  -webkit-mask: url(../../images/WMI@svg.svg) no-repeat right / contain;
}

button.buttonButton.link-create-item,
button.submitButton.link-create-item {
  border-radius: 0;
  margin: 0 0.5em;
}

.delete_item,
.copy_item {
  border-radius: 0;
  margin: 0 0.5em;
}

/* End for Visual Consoles */
button.buttonButton.secondary,
button.submitButton.secondary {
  background-color: #fff;
  color: var(--primary-color);
  border: 2px solid var(--primary-color);
  box-shadow: none;
}

button.buttonButton.secondary > div,
button.submitButton.secondary > div {
  background-color: var(--primary-color) !important;
}

button.buttonButton.secondary:hover,
button.submitButton.secondary:hover {
  color: #1d7873 !important;
  border-color: #1d7873 !important;
}

button.buttonButton.secondary:hover > div,
button.submitButton.secondary:hover > div {
  background-color: #1d7873 !important;
}

button.buttonButton.secondary:active,
button.submitButton.secondary:active {
  color: #0d312f !important;
  border-color: #0d312f !important;
}

button.buttonButton.secondary:active > div,
button.submitButton.secondary:active > div {
  background-color: #0d312f !important;
}

button.buttonButton.link,
button.submitButton.link {
  background-color: rgba(0, 0, 0, 0);
  color: var(--primary-color);
  border: 0;
  box-shadow: none;
  justify-content: flex-start;
  height: 24px;
}

button.buttonButton.link > div,
button.submitButton.link > div {
  background-color: var(--primary-color) !important;
}

button.buttonButton.link:hover,
button.submitButton.link:hover {
  color: #1d7873 !important;
  text-decoration: underline;
}

button.buttonButton.link:hover > div,
button.submitButton.link:hover > div {
  background-color: #1d7873 !important;
}

button.buttonButton.link:active,
button.submitButton.link:active {
  color: #0d312f !important;
}

button.buttonButton.link:active > div,
button.submitButton.link:active > div {
  background-color: #0d312f !important;
}

button.disabled_action_button {
  visibility: hidden;
}

button div.save {
  mask: url(../../images/save_mc.png) no-repeat center / contain;
  -webkit-mask: url(../../images/save_mc.png) no-repeat center / contain;
}

button div.load {
  mask: url(../../images/logs@svg.svg) no-repeat center / contain;
  -webkit-mask: url(../../images/logs@svg.svg) no-repeat center / contain;
}

button div.camera {
  mask: url(../../images/picture.svg) no-repeat center / contain;
  -webkit-mask: url(../../images/picture.svg) no-repeat center / contain;
}

button div.alert {
  mask: url(../../images/alert@svg.svg) no-repeat center / contain;
  -webkit-mask: url(../../images/alert@svg.svg) no-repeat center / contain;
}

button div.ok {
  mask: url(../../images/ok.svg) no-repeat center / contain;
  -webkit-mask: url(../../images/ok.svg) no-repeat center / contain;
}

button div.pending,
button div.next {
  mask: url(../../images/validate.svg) no-repeat center / contain;
  -webkit-mask: url(../../images/validate.svg) no-repeat center / contain;
}

button div.search {
  mask: url(../../images/details.svg) no-repeat center / contain;
  -webkit-mask: url(../../images/details.svg) no-repeat center / contain;
}

button div.wand,
button div.update,
button div.upd {
  mask: url(../../images/validate.svg) no-repeat center / contain;
  -webkit-mask: url(../../images/validate.svg) no-repeat center / contain;
}

button div.mail {
  mask: url(../../images/mail@svg.svg) no-repeat center / contain;
  -webkit-mask: url(../../images/mail@svg.svg) no-repeat center / contain;
}
button div.sound {
  mask: url(../../images/sound_console@svg.svg) no-repeat center / contain;
  -webkit-mask: url(../../images/sound_console@svg.svg) no-repeat center /
    contain;
}

button div.add {
  mask: url(../../images/wizard@svg.svg) no-repeat center / contain;
  -webkit-mask: url(../../images/wizard@svg.svg) no-repeat center / contain;
}

button div.delete {
  mask: url(../../images/delete.svg) no-repeat center / contain;
  -webkit-mask: url(../../images/delete.svg) no-repeat center / contain;
}

button div.cancel {
  mask: url(../../images/left.svg) no-repeat center / contain;
  -webkit-mask: url(../../images/left.svg) no-repeat center / contain;
}

button div.back {
  mask: url(../../images/go-back@svg.svg) no-repeat center / contain;
  -webkit-mask: url(../../images/go-back@svg.svg) no-repeat center / contain;
}

button div.cog {
  mask: url(../../images/configuration@svg.svg) no-repeat center / contain;
  -webkit-mask: url(../../images/configuration@svg.svg) no-repeat center /
    contain;
}

button div.tick {
  mask: url(../../images/input_tick.png) no-repeat center / contain;
  -webkit-mask: url(../../images/input_tick.png) no-repeat center / contain;
}

button div.info {
  mask: url(../../images/info@svg.svg) no-repeat center / contain;
  -webkit-mask: url(../../images/info@svg.svg) no-repeat center / contain;
}

button div.signin {
  mask: url(../../images/signin.svg) no-repeat center / contain;
  -webkit-mask: url(../../images/signin.svg) no-repeat center / contain;
}

button div.fail {
  mask: url(../../images/fail@svg.svg) no-repeat center / contain;
  -webkit-mask: url(../../images/fail@svg.svg) no-repeat center / contain;
}

button div.force {
  mask: url(../../images/force@svg.svg) no-repeat center / contain;
  -webkit-mask: url(../../images/force@svg.svg) no-repeat center / contain;
}

button div.upload_file {
  mask: url(../../images/upload_file.png) no-repeat center / contain;
  -webkit-mask: url(../../images/upload_file.png) no-repeat center / contain;
}

button div.create_file {
  mask: url(../../images/create_file.png) no-repeat center / contain;
  -webkit-mask: url(../../images/create_file.png) no-repeat center / contain;
}

button div.create_directory {
  mask: url(../../images/create_directory.png) no-repeat center / contain;
  -webkit-mask: url(../../images/create_directory.png) no-repeat center /
    contain;
}

button div.preview {
  mask: url(../../images/eye.png) no-repeat center / contain;
  -webkit-mask: url(../../images/eye.png) no-repeat center / contain;
}

button div.plus {
  mask: url(../../images/plus-black.svg) no-repeat center / contain;
  -webkit-mask: url(../../images/plus-black.svg) no-repeat center / contain;
}

button div.cog.rotation {
  animation: rotation 4s infinite linear;
}

div.status_dot {
  mask: url(../../images/status_dot.svg) no-repeat center / contain;
  -webkit-mask: url(../../images/status_dot.svg) no-repeat center / contain;
}

.status_dot.ok {
  background-color: #82b92e;
}

.status_dot.critical {
  background-color: #e63c52;
}
@keyframes rotation {
  from {
    transform: rotate(0deg);
  }

  to {
    transform: rotate(359deg);
  }
}

.ui-dialog-buttonset {
  width: 100%;
  display: flex;
  align-items: center;
  justify-content: flex-end;
  flex-direction: row;
}

button.ui-button-text-only.ui-widget.sub {
  display: flex;
  justify-content: center;
  flex-direction: column;
  align-content: center;
  width: fit-content;
  height: 32px;
  font-size: 16px !important;
  align-items: center;
  line-height: 24px;
  box-shadow: 0px 3px 6px #c7c7c7;
  border-radius: 16px;
  cursor: pointer;
  padding: 0 16px;
}

button.ui-button.ui-widget.submit-next {
  background-color: var(--primary-color);
  color: #fff;
  border: 1px solid var(--primary-color);
}

button.ui-button.ui-widget.submit-next:hover {
  background-color: #1d7873;
  border-color: #1d7873;
}

button.ui-button.ui-widget.submit-next:active {
  background-color: #0d312f;
  border-color: #0d312f;
}

button.ui-button.ui-widget.submit-cancel {
  background-color: #fff;
  color: var(--primary-color);
  border: 0;
  box-shadow: none;
}

button.ui-button.ui-widget.submit-cancel:hover {
  background-color: #e1e7ee;
  border-color: #e1e7ee;
}

button.ui-button.ui-widget.submit-cancel:active {
  color: #fff;
  background-color: #96a2bf;
  border-color: #96a2bf;
}

.hasColorPicker {
  z-index: 10;
}

.moduleIdBox {
  height: 35px;
  border-top-right-radius: 6px;
  border-bottom-right-radius: 6px;
  margin-left: -56px;
  border: 2px solid #c0ccdc;
  background-color: #f6f7fb;
  padding: 0 16px;
  z-index: 0;
  line-height: 40px;
}

/* Custom Checkbox Style */
.custom_checkbox {
  display: inline-flex;
  align-items: center;
  cursor: pointer;
  font-family: arial;
}

.custom_checkbox > .custom_checkbox_input {
  display: none;
}

.custom_checkbox_show {
  display: inline-block;
  width: 16px;
  height: 16px;
  background-size: cover;
}

.custom_checkbox > .custom_checkbox_image {
  background-image: url(../../images/radial-off.svg);
}

.custom_checkbox > .custom_checkbox_input:checked + .custom_checkbox_image {
  background-image: url(../../images/radial-on.svg);
}

.custom_checkbox > .custom_checkbox_input:disabled + .custom_checkbox_image {
  background-image: url(../../images/radial-disabled.svg);
}

/* End custom checkbox style */

table#simple tr td,
table#advanced tr td,
table.principal_table tr td,
.white_table_flex > table tr td,
.table_section table tr td,
#agent_controls {
  display: flex;
  flex-direction: row;
  align-items: center;
  align-self: center;
  box-sizing: border-box;
}

table#simple > tbody > tr,
table#advanced > tbody > tr,
table.principal_table > tbody > tr,
.white_table_flex tr,
.table_section table tr {
  display: flex;
  flex-wrap: nowrap;
  flex-direction: row;
  align-items: center;
  height: auto;
}

table#simple tr td:nth-child(even):not(:nth-child(2)),
.white_table_graph tr td:nth-child(even):not(:nth-child(2)) {
  /*margin: 0 24px;*/
}

table#simple tr td:nth-child(odd),
table#advanced tr td:nth-child(odd),
.white_table_graph tr td:nth-child(odd) {
  /*font-size: 10pt;*/
}

table tr td:first-child {
  /*width: 190px;*/
}

#secondary_groups_selected > .select2-container {
  width: 480px;
}

.module_thresholds_fields em {
  padding-right: 5px;
}

.module_thresholds_fields em:not(:first-child),
.module_thresholds_fields > div > em {
  margin-left: 5px;
}

button span {
  pointer-events: none;
}

input[type="color"] {
  background: transparent;
  box-sizing: initial;
  height: 25px;
  width: 50px;
  padding: 0px;
  margin: 0px;
  border: 0px;
  border-radius: 0px;
  box-shadow: none;
}

span.ColorPickerDivSample {
  margin-left: -10px;
  padding: 0px 10px;
  position: relative;
  cursor: pointer;
  width: 10px;
  border-radius: 8px;
  border: 1px solid #c0ccdc;
}

.custom_fields_elements {
  display: flex;
  flex-wrap: wrap;
  align-items: flex-start;
  justify-content: space-between;
}

.custom_fields_elements > div {
  width: 48%;
  margin: 5px;
}

tr.bring_next_field {
  min-height: 36px !important;
}

/* FINISH */
/* select */

.select2-container {
  box-sizing: border-box;
  display: inline-block;
  margin: 0;
  position: relative;
  vertical-align: middle;
  text-align: left;
  min-width: 150px !important;
}

.select2-container .select2-selection--single,
.select2-container .select2-selection--multiple {
  background-color: #f6f7fb !important;
  border: 2px solid #c0ccdc !important;
  border-radius: 6px !important;
  color: #2b3332 !important;
  -webkit-box-sizing: border-box !important;
  -moz-box-sizing: border-box !important;
  box-sizing: border-box !important;
  cursor: pointer;
  /*font-family: "lato" !important;*/
  font-size: 12px !important;
}

.select2-container .select2-selection--single {
  height: 38px !important;
  padding-left: 4px !important;
  display: block;
  user-select: none;
  -webkit-user-select: none;
}

.select2-container .select2-selection--multiple {
  height: 100% !important;
  padding-left: 0px !important;
}

.sg_source > .select2-container .select2-selection--multiple {
  width: 540px !important;
  height: 90px !important;
  overflow: overlay;
}

.select2-hidden-accessible {
  border: 0 !important;
  clip: rect(0 0 0 0) !important;
  -webkit-clip-path: inset(50%) !important;
  clip-path: inset(50%) !important;
  height: 1px !important;
  overflow: hidden !important;
  padding: 0 !important;
  position: absolute !important;
  width: 1px !important;
  white-space: nowrap !important;
}

.select2-selection__arrow b {
  top: 0 !important;
  left: 0 !important;
  border: 0 !important;
  height: 20px !important;
  margin-left: -8px !important;
  margin-top: 8px !important;
  position: absolute !important;
  width: 20px !important;
  background: url(../../images/dropdown-down.svg) no-repeat content-box !important;
}

.select2-container--default
  .select2-selection--single
  .select2-selection__placeholder {
  color: #999;
  line-height: 36px;
}

.select2-container .select2-selection--single .select2-selection__rendered {
  display: block;
  padding-left: 8px;
  padding-right: 20px;
  overflow: hidden;
  text-overflow: ellipsis;
  white-space: nowrap;
  color: #444 !important;
  line-height: 36px !important;
}

.select2-container--default.select2-container--open.select2-container--below
  .select2-selection--single,
.select2-container--default.select2-container--open.select2-container--below
  .select2-selection--multiple {
  border-bottom-left-radius: 0 !important;
  border-bottom-right-radius: 0 !important;
}

.select2-container--default.select2-container--open.select2-container--above
  .select2-selection--single,
.select2-container--default.select2-container--open.select2-container--above
  .select2-selection--multiple {
  border-top-left-radius: 0 !important;
  border-top-right-radius: 0 !important;
}

.select2-container--default
  .select2-selection--single
  .select2-selection__arrow {
  height: 26px;
  position: absolute;
  top: 1px;
  right: 1px;
  width: 20px;
}

.select2-container--default.select2-container--focus
  > .selection
  > .select2-selection--single {
  border-color: #8a96a6 !important;
}

.select2-container--default > .selection {
  font-size: 14px;
}

/* FINISH SELECT2 */

.max_floating_element_size {
  /*max-width: 1064px;*/
  max-width: 1136px;
}

.dataTables_wrapper {
  overflow: auto;
  width: 100%;
}

.dataTables_wrapper .dataTables_processing {
  margin-top: -37px !important;
  top: 50px !important;
  padding-top: 0px !important;
  height: 0px !important;
  background: transparent !important;
}

.dataTables_wrapper .dataTables_processing .processing-datatables-inside {
  display: flex;
  flex-direction: row;
  justify-content: center;
  align-items: center;
  height: 100%;
}

.dataTables_wrapper .dataTables_processing .processing-datatables-inside img {
  margin-left: 20px;
}

.loading-search-datatables-button {
  float: right;
  margin-right: -110px;
  margin-top: 13px;
}

.svg_ico_border {
  fill: #fff;
}

/* FLOATING FORM */
.floating_form {
  padding: 12px;
}

.floating_form tr {
  /*min-height: 46px;*/
  height: 32px;
  height: auto;
}

.floating_form td {
  font-size: 13px;
  min-height: 32px;
  /*font-family: "lato";*/
  font-weight: bold;
}

.floating_form td.subinput {
  font-size: 10pt;
}

.floating_form .p-switch {
  margin-top: -8px;
}

.floating form td .p-switch {
  height: 32px;
  margin: 0;
}

.floating_form .field_half_width td {
  width: 50%;
}

.field_quarter_width {
  width: 25%;
}

.floating_form .field_half_width textarea,
.floating_form .field_half_width input,
.floating_form
  .field_half_width
  span.select2.select2-container.select2-container--default,
.floating_form .field_quarter_width textarea,
.floating_form .field_quarter_width input,
.floating_form
  .field_quarter_width
  span.select2.select2-container.select2-container--default {
  width: 100% !important;
}

.fixed_action_buttons {
  position: fixed;
  padding: 0;
  bottom: 0;
  right: 0;
  width: -moz-available;
  height: auto;
}

.action_buttons_right_content {
  flex: 1;
  height: auto;
  display: flex;
  flex-direction: row;
  justify-content: flex-start;
  align-items: center;
}

#principal_action_buttons > form:first-child,
.action_buttons_right_content > div {
  height: 62px;
  display: flex;
  flex-direction: row;
  justify-content: center;
  align-items: center;
  margin-right: 1em;
  margin-left: 1em;
}

.fixed_action_buttons_size {
  width: -webkit-fill-available;
  width: -moz-available;
  /*margin-right: 20px;*/
}

.action_buttons_background_mask {
  width: -webkit-fill-available;
  width: -moz-available;
  position: absolute;
  left: 0;
  top: 0;
  height: auto;
  border-top: 1px solid #e5e9ed;
  background-color: #fff;
}
/*
.fixed_action_buttons_size > .action_buttons_background_mask {
  left: -95px !important;
}*/

.external_tools_title {
  padding: 0 10px;
}

pre.external_tools_output {
  padding: 0 10px;
  /*
  border: 1px solid #e5e9ed;
  -moz-box-shadow: 0 3px 6px 0 rgb(0 0 0 / 13%);
  -webkit-box-shadow: 0 3px 6px 0 rgb(0 0 0 / 13%);
  box-shadow: 0 3px 6px 0 rgb(0 0 0 / 13%);
  border-radius: 8px;
  color: #cacaca;
  background-color: #000;
  background-image: radial-gradient(rgba(0, 150, 0, 0.75), #000 120%);
  font-size: 11pt;
  text-shadow: 0 0 5px #000;
    */
}

.dialog_table_form td:first-child {
  font-size: 11pt;
}

.tag-editor {
  padding: 0.5em !important;
}

.tag-editor div {
  float: right !important;
}

.tag-editor .tag-editor-tag {
  padding: 5px !important;
  color: #fff !important;
  background: var(--primary-color) !important;
  border-radius: 0 2px 2px 0 !important;
}

.tag-editor .tag-editor-delete {
  padding: 5px !important;
  line-height: 16px !important;
  background: var(--primary-color) !important;
  border-radius: 2px 0 0 2px !important;
}

.tag-editor .tag-editor-delete i {
  line-height: 16pt !important;
}

.tag-editor .tag-editor-delete i:before {
  color: #fff !important;
}

.tag-editor .tag-editor-delete:hover i:before {
  color: #ccc !important;
}

.fixed_filter_bar {
  position: sticky;
  top: 111px;
  border: 1px solid #e5e9ed;
  background-color: #fff;
  z-index: 1;
  width: -webkit-fill-available;
  width: -moz-available;
  margin: -25px -25px 25px -25px;
}

.white_table_graph.fixed_filter_bar {
  border-radius: 0;
  top: 110px;
}

/*
.fixed_filter_bar tr {
  display: flex;
  flex-direction: row;
  justify-content: flex-start;
  align-content: stretch;
  align-items: flex-start;
}

.fixed_filter_bar td {
  display: flex;
  align-self: center;
  justify-content: flex-start;
}
*/
.fixed_filter_bar td > div {
  margin-right: 10px;
  font-size: 10pt;
}

/*
.filter_table input,
.table_modal_alternate input,
table.table_modal_alternate
  span.select2
  > span.selection
  > span.select2-selection {
  height: 32px !important;
}

.fixed_filter_bar .select2-selection__arrow,
.filter_table .select2-selection__arrow,
table.table_modal_alternate .select2-selection__arrow {
  top: -4px !important;
}

.fixed_filter_bar .select2-selection__arrow b,
.filter_table .select2-selection__arrow b {
  margin-top: 11px !important;
}
.filter_table
  .select2-container
  .select2-selection--single
  .select2-selection__rendered,
table.table_modal_alternate
  .select2-container
  .select2-selection--single
  .select2-selection__rendered,
.fixed_filter_bar
  .select2-container
  .select2-selection--single
  .select2-selection__rendered {
  line-height: 32px !important;
}
*/
.fixed_filter_bar
  .select2-container--default
  .select2-search--dropdown
  .select2-search__field,
.filter_table
  .select2-container--default
  .select2-search--dropdown
  .select2-search__field {
  height: 32px !important;
}

.fixed_filter_bar .p-slider {
  top: 1px;
}

.fixed_filter_content {
}

.fixed_filter_bar.fixed_size {
}

.tags_complete_container {
  display: flex;
  flex-direction: column;
  width: 100%;
}

.tags_available_container {
  display: flex;
  align-items: center;
}

.tags_selected_container .select2-selection--multiple {
  background-color: transparent !important;
  border: 0 !important;
  height: 0 !important;
}

.tags_selected_container
  .selection
  span.select2-selection--multiple
  ul.select2-selection__rendered {
  padding: 5px 0 0 0 !important;
  float: left;
}

.result_info_text {
  font-size: 11pt;
  font-style: italic;
  color: #8a96a6;
}

.table_section {
  padding: 0;
  margin-top: 16px;
  border: 1px solid #e5e9ed;
  height: 100%;
}

/*
#basic_thresholds {
  padding: 0;
}
*/
.table_section.full_section {
  border-radius: 8px;
  width: 100%;
}

.table_section.half_section_left {
  border-top-left-radius: 8px;
  border-bottom-left-radius: 8px;
  border-right: 0;
  width: 100%;
}

.table_section.half_section_rigth {
  border-top-right-radius: 8px;
  border-bottom-right-radius: 8px;
  border-left: 0;
}

div.main_menu_icon,
img.main_menu_icon[src$=".svg"] {
  width: 20px;
  height: 20px;
}

input.main_menu_icon[src$=".svg"] {
  width: 20px;
  height: 20px;
  padding: 0px;
}

.header_help_icon {
  width: 16px !important;
  height: 16px !important;
}
.main_menu_icon.arrow_up {
  transform: rotate(90deg);
}

.main_menu_icon.arrow_down {
  transform: rotate(270deg);
}

.main_menu_icon.arrow_left {
  transform: rotate(0deg);
}

.main_menu_icon.arrow_right {
  transform: rotate(180deg);
}

.after_input_icon {
  width: 32px;
  margin-left: 10px;
}

.subsection_header_title {
  font-size: 14px;
  font-weight: "lato-bold";
}

span.subsection_header_title {
  height: 18px;
}

.agent_details_header span.subsection_header_title {
  font-weight: 700;
  color: #000;
}
.subsection_header_title.secondary {
  font-size: 14px;
}

span.subsection_header_title.secondary {
  height: 14px;
  line-height: 14px;
}

.regular_font {
  font-family: "lato" !important;
}

.width_available {
  width: -webkit-fill-available !important;
  width: -moz-available !important;
}

.snmp-td {
  padding: 0 !important;
  height: 0;
}

.snmp-div {
  height: 100%;
  display: flex;
  align-items: center;
  justify-content: start;
  padding-left: 10px;
}

/* Table about dialog */
.table-about {
  background-color: white !important;
  width: 100%;
  border-collapse: collapse;
}

.table-about th {
  background-color: white !important;
  width: 100%;
}

.table-about h1 {
  text-transform: none !important;
  font-size: 28px !important;
  color: #454545;
  margin-top: 34px;
  margin-left: 9px;
}

.table-about h2 {
  text-transform: none !important;
  font-size: 15px !important;
  margin-bottom: 5px;
  margin-left: 9px;
  color: var(--primary-color);
}

.table-about h2 span {
  color: var(--primary-color);
  font-size: large;
  font-weight: bolder;
}

.table-about p {
  color: #454545;
  font-size: 15px;
  font-weight: normal;
  margin: 7px;
  margin-left: 9px;
}

.table-about p span {
  color: #454545;
  font-size: 15px;
  font-weight: bold;
  margin: 9px;
  margin-left: 0px;
}

.table-about p span i {
  color: #454545;
  font-size: 15px;
  font-weight: bold;
}

.table-about p.about-last-p {
  padding-bottom: 17px;
}

.border-bottom-gray,
.table-about .about-last-tr {
  border-bottom: 1px solid #eaeaea;
}

.about-copyright-div {
  width: 100%;
  height: 100%;
}

p.trademark-copyright {
  width: 90%;
  color: #8a96a6;
  font-size: 13px;
  margin-top: 20px;
  margin-bottom: 0px;
  text-align: center !important;
  position: absolute;
  bottom: 0;
}

#about-tabs,
#tab-general-view {
  padding-bottom: 0px;
  margin-bottom: 0px;
}

#about-tabs {
  overflow: hidden;
}

#tab-database {
  height: 80%;
  overflow: auto;
  width: 96%;
}

.item_status_tree_view {
  position: absolute;
  top: 7px;
  left: 8px;
  width: 24px;
  height: 24px;
}

.input_sub_placeholder {
  font-size: 8pt;
  color: #8a96a6;
}

.input_sub_placeholder_normal {
  font-size: 13px;
  color: #8a96a6;
}

.input_sub_placeholder_warning {
  color: #ffb900;
  font-style: italic;
}

#principal_action_buttons input,
#principal_action_buttons .select2-container {
  z-index: 50;
}

#api_qrcode_display {
  width: 300px;
  height: 300px;
  position: absolute;
  left: 660px;
  top: 130px;
  display: flex;
  flex-direction: column;
  align-items: center;
  justify-content: space-around;
}

.input_sub_placeholder.input_sub_placeholder_qrcode {
  font-size: 13px;
  text-align: center;
  width: 70%;
  margin-top: 5px;
}

.action-buttons > button {
  margin: 10px;
}

.inputs_date_details > input {
  margin: 5px;
}

.show-hide-pass {
  position: absolute;
  right: 9px;
  top: 4px;
  border: 0;
  outline: none;
  margin: 0;
  height: 30px;
  width: 40px;
  cursor: pointer;
  display: inline-block;
}

.show-hide-pass-background {
  background-position: center right 15px;
  background-repeat: no-repeat;
  background-size: 24px;
  background-image: url("../../images/enable.svg");
  padding-right: 45px;
}

.orientation-report {
  margin-right: 10px;
}

#textarea_header_tbl,
#textarea_firstpage_tbl,
#textarea_footer_tbl {
  width: 80% !important;
}

div[role="dialog"] {
  z-index: 1115;
}

.module_background_state {
  mask: url(../../images/modules@svg.svg) no-repeat center / contain;
  -webkit-mask: url(../../images/modules@svg.svg) no-repeat center / contain;
  margin: 0 auto;
}

.alert_background_state {
  mask: url(../../images/alert@svg.svg) no-repeat center / contain;
  -webkit-mask: url(../../images/alert@svg.svg) no-repeat center / contain;
  margin: 0 auto;
}

.policy_background_state {
  mask: url(../../images/policy@svg.svg) no-repeat center / contain;
  -webkit-mask: url(../../images/policy@svg.svg) no-repeat center / contain;
  margin: 0 auto;
}

.database_background_state {
  mask: url(../../images/database@groups.svg) no-repeat center / contain;
  -webkit-mask: url(../../images/database@groups.svg) no-repeat center / contain;
  margin: 0 auto;
}

.filter-list-adv .wizard li {
  display: grid;
}

.filter-list-adv .wizard li label {
  color: #161628;
  font-size: 13px;
  font-weight: bold;
  line-height: 16px;
  text-align: left;
  margin-bottom: 10px;
}

.filter-list-adv fieldset.several-fields {
  margin-left: 10px;
}

.display-grid {
  display: grid;
}

.flex-colum-center {
  display: flex;
  flex-direction: column;
  align-items: center;
}

.flex-colum-center > img {
  margin: 5px;
}

.space-between {
  justify-content: space-between;
}

#table_item_reporting > tbody > tr > td:first-child,
#add_advanced_table > tbody > tr > td:first-child,
#table_item_edit_reporting > tbody > tr > td:first-child,
#add_alert_table > tbody > tr > td:first-child,
.row-title-font-child > td:first-child,
.row-title-font > td,
.row-title-font > td > div,
.td-title-font > b,
.row-title-font > td > div > div > b {
  font-size: 13px;
  line-height: 16px;
  text-align: left;
  margin-bottom: 10px;
}

.font-title-font {
  font-size: 13px;
  line-height: 16px;
  color: #161628;
  text-align: left;
  margin-bottom: 10px;
  font-weight: bold;
}

.preimage_container span {
  font-size: 11pt;
  line-height: 28px;
}

input[type="text"] + .inputbuton {
  height: 38px;
  border-end-start-radius: 0px;
  border-start-start-radius: 0px;
  width: 40px;
  min-width: 40px;
  padding-left: 7px;
}

input[type="text"]:has(+ .inputbuton) {
  border-end-end-radius: 0px;
  border-start-end-radius: 0px;
  border-right: 0px;
}

.notzindex {
  z-index: 0;
}

table.alert-template-fields > tbody > tr > td > div > label {
  margin-bottom: 0px;
}

table.alert-template-fields > tbody > tr > td > div > textarea {
  margin-bottom: 15px;
}

table.alert-template-fields > tbody > tr > td[id^="template-label_fields"] {
  text-align: center;
}

ul.tag-editor {
  list-style-type: none;
  padding: 0.5em !important;
  margin: 0;
  overflow: hidden;
  border: 2px solid #c0ccdc;
  border-radius: 6px;
  cursor: text;
  font: normal 14px sans-serif;
  color: #333333;
  background: #f6f7fb;
  line-height: 20px;
}

.max-width-100p {
  max-width: 100%;
}

/* Datatables overrides */
.ui-dialog .ui-dialog-titlebar-close {
  right: 1em !important;
}

.ui-dialog .ui-dialog-titlebar {
  display: block !important;
}

.select2-container--default .select2-search--inline .select2-search__field {
  height: 12px;
  padding-left: 5px !important;
  font-size: 12px !important;
}

div.ui-dialog-buttonset > button.ui-button.ui-corner-all.ui-widget {
  background-color: var(--primary-color);
  color: #fff;
  border: 1px solid var(--primary-color);
  border-radius: 8px;
  font-size: 11pt;
}

div.ui-dialog-buttonset > button.ui-button.ui-corner-all.ui-widget:hover {
  background-color: #1d7873;
  border-color: #1d7873;
}

div.ui-dialog-buttonset > button.ui-button.ui-corner-all.ui-widget:active {
  background-color: #0d312f;
  border-color: #0d312f;
}

div#menu_full > div#menu_tabs > ul.tabs_ul {
  margin-bottom: 0px;
}

.filter-adapted-table-adv {
}

.filter-adapted-table-adv tr {
  display: flex;
  flex-direction: column;
}

div.relative > div > div#ui-datepicker-div {
  top: 55px !important;
  left: 5px !important;
}

.ui-widget-overlay {
  background: #aaa;
  opacity: 0.3 !important;
}

.ui-dialog .ui-widget-content.ui-autocomplete {
  border-radius: 0px;
  margin-left: 10px;
}

.container-div-input-password:has(.w400px-important) {
  width: 400px;
}

#message_dialog_connection {
  height: auto !important;
}

#module_relations > thead > tr {
  border: none !important;
  border-bottom: 1px solid #e2e2e2 !important;
}

span.help_icon_15px > img {
  height: 15px !important;
}

.icon_connection_check {
  width: 65px !important;
  height: 65px !important;
  margin-top: 10px;
}
.order-arrows option {
  position: relative;
}
.order-arrows option::before {
  opacity: 0.5;
  content: " ";
  right: 19px;
  top: 5px;
  background-image: url(../../images/darrowup.png);
  position: absolute;
  width: 8px;
  height: 9px;
  background-position: center;
}

.order-arrows option::after {
  opacity: 0.5;
  content: " ";
  right: 19px;
  bottom: 6px;
  background-image: url(../../images/darrowdown.png);
  position: absolute;
  width: 8px;
  height: 9px;
  background-position: center;
}

/* ==== Spinner ==== */
.spinner-fixed {
  position: absolute;
  left: 45%;
  top: 40%;
  z-index: 1;
  width: 100px;
  height: 100px;
  border-radius: 100%;
  background: linear-gradient(#82b92e, #c1ccdc);
  animation: animate 1.2s linear infinite;
  margin: auto;
  margin-bottom: 40px;
  text-align: initial;
}
.spinner-fixed span {
  position: absolute;
  width: 100%;
  height: 100%;
  border-radius: 100%;
  background: linear-gradient(#82b92e, #c1ccdc);
}
.spinner-fixed span:nth-child(1) {
  filter: blur(4px);
}
.spinner-fixed span:nth-child(2) {
  filter: blur(8px);
}
.spinner-fixed span:nth-child(3) {
  filter: blur(12px);
}
.spinner-fixed span:nth-child(4) {
  filter: blur(16px);
}
.spinner-fixed:after {
  content: "";
  position: absolute;
  top: 10px;
  left: 10px;
  right: 10px;
  bottom: 10px;
  /* background: transparent; */
  background: #f1f1f1;
  border: solid #fff 10px;
  border-radius: 50%;
}

@keyframes animate {
  0% {
    transform: rotate(0deg);
  }
  100% {
    transform: rotate(360deg);
  }
}

li.input-interval .extra-container-input .select2 {
  width: 50% !important;
  margin-right: 10px;
}

.ui-widget-header {
  border: 0px !important;
}

.container-custom-graph {
  background-color: white;
  height: 700px;
  overflow-y: auto;
  padding-top: 20px;
}

.scale-0-8 {
  transform: scale(0.8);
}

label:has(span.label-alert-agent) {
  margin-bottom: 10px;
}

td[id^="table_info_box"] a {
  font-weight: bold;
}
.info_table.events > tbody > tr > td {
  border-bottom: 1px solid #dedede !important;
}

div.parent_graph > p.legend_background > table > tbody {
  display: flex;
  flex-direction: row;
  flex-wrap: wrap;
}

div.parent_graph > p.legend_background > table > tbody > tr {
  margin-right: 20px;
}

.small-input-select2 > div > input,
.small-input-select2 > div > select,
.small-input {
  height: 30px;
  border: 1px solid #8a96a6;
  margin: 3px 2px;
}

.small-input-select2 > div > a > img {
  padding-top: 5px !important;
}

.small-input-select2
  .select2-container
  .select2-selection--single
  .select2-selection__rendered,
.small-input-select2
  div
  .select2-container
  .select2-selection--single
  .select2-selection__rendered {
  line-height: 30px !important;
}

.small-input-select2 .select2-container .select2-selection--single,
.small-input-select2 div .select2-container .select2-selection--single {
  height: 30px !important;
  border: 1px solid #8a96a6 !important;
  margin: 3px 2px;
}

.small-input-select2 .select2-selection__arrow,
.small-input-select2 div .select2-selection__arrow {
  top: -1px !important;
}

.break-word {
  word-wrap: break-word;
}

.warn-box {
  background: #fffbdf;
  color: #454545;
  font-size: 15px;
  border-radius: 5px;
  padding: 15px;
  padding-left: 30px;
  position: relative;
  margin: 25px 0px;
}
.warn-box::before {
  content: "|";
  color: #dd9900;
  position: absolute;
  left: 4px;
  top: 50%;
  transform: translateY(-50%);
  height: 77%;
  background: #dd9900;
  border-radius: 12px;
  width: 4px;
}
.err-box {
  background: #fbdada;
  color: #454545;
  font-size: 15px;
  border-radius: 5px;
  padding: 15px;
  padding-left: 30px;
  position: relative;
  margin: 25px 0px;
}
.err-box::before {
  content: "|";
  color: red;
  position: absolute;
  left: 4px;
  top: 50%;
  transform: translateY(-50%);
  height: 77%;
  background: red;
  border-radius: 12px;
  width: 4px;
}

.signature {
  color: #8a96a6;
  font-size: 13px;
  font-weight: 300;
  margin-right: auto;
  margin-left: 10px;
}
.link {
  color: #82b92e;
  text-decoration: none;
}
.signature a {
  color: #82b92e;
  text-decoration: none;
}

.steps {
  display: flex;
  justify-content: space-between;
  align-items: center;
  width: 70%;
}

.step {
  font-size: 15px;
  border: 2px solid #c0ccdc;
  color: #999;
  border-radius: 30px;
  width: 30px;
  height: 30px;
  text-align: center;
  display: flex;
  align-items: center;
  justify-content: center;
  position: relative;
  z-index: 1;
}

.step.active {
  background-color: #0d312f !important;
  color: #ffffff !important;
  border-color: #0d312f !important;
}

.step.visited {
  background-color: #1d7873 !important;
  color: #ffffff !important;
  border-color: #1d7873 !important;
}

.steps {
  display: flex;
  justify-content: left;
  align-items: center;
}

.step-separator {
  flex: 1;
  height: calc(50% - 12px);
  border: none;
  border-top: 2px solid transparent;
  border-image: repeating-linear-gradient(
      to right,
      #c0ccdc 0,
      #c0ccdc 4px,
      transparent 4px,
      transparent 8px
    )
    1 0;
  position: relative;
  transform: translateY(-14px);
}

.step-separator.visited {
  border-top: 2px solid #1d7873 !important;
  border-image: none;
}

.step-separator:last-child {
  display: none;
}

.step-container {
  display: flex;
  flex-direction: column;
  align-items: center;
  width: 30px;
}

.step-text {
  font-size: 12px;
  color: #333;
  text-align: center;
  margin-top: 5px;
}

.step-text.active {
  font-weight: bold;
}

.code-fragment {
  background-color: #1f2435;
  color: #eaeaea;
  overflow-y: scroll;
  height: 100px;
  padding: 10px;
  font-family: "firacode-regular";
  font-size: 14px;
  padding-left: 25px;
  padding-right: 25px;
  border-radius: 6px;
}

.code-fragment.single-line {
  height: 20px !important;
  overflow-y: hidden !important;
}

.code-font {
  font-family: "firacode-regular" !important;
}

/* Webkit-based browsers */
.code-fragment::-webkit-scrollbar {
  width: 6px;
  height: 6px;
}

.code-fragment::-webkit-scrollbar-track {
  background-color: transparent;
}

.code-fragment::-webkit-scrollbar-thumb {
  background-color: rgba(255, 255, 255, 0.25);
  border-radius: 4px;
  width: 6px;
  height: 50px;
}

.code-fragment::-webkit-scrollbar-thumb:hover {
  background-color: rgba(255, 255, 255, 0.25);
}

/* Firefox */
.code-fragment::-moz-scrollbar {
  width: 6px;
  height: 6px;
}

.code-fragment::-moz-scrollbar-track {
  background-color: transparent;
}

.code-fragment::-moz-scrollbar-thumb {
  background-color: rgba(255, 255, 255, 0.25);
  border-radius: 4px;
  width: 6px;
  height: 50px;
}

.code-fragment::-moz-scrollbar-thumb:hover {
  background-color: rgba(255, 255, 255, 0.25);
}

.legend-font-small {
  font-size: 7px !important;
}

.toggle-traffic-graph {
  margin: 0px !important;
}

#grid_img {
  position: absolute;
  margin-top: -2px;
}

div#visual-console-container * {
  font-size: unset;
  line-height: unset;
}

.combo-oid-button {
  display: flex !important;
  flex-direction: row !important;
  flex-wrap: wrap !important;
  justify-content: flex-start !important;
  align-items: flex-start !important;
}

tr[id^="network_component-plugin-wmi-fields-dynamicMacroRow-"] > td:first-child,
tr[id^="network_component-plugin-snmp-fields-dynamicMacroRow-"]
  > td:first-child {
  padding-bottom: 0px !important;
}

tr[id^="network_component-plugin-wmi-fields-dynamicMacroRow-"] > td:last-child,
tr[id^="network_component-plugin-snmp-fields-dynamicMacroRow-"]
  > td:last-child {
  padding-top: 0px !important;
}

tr[id^="network_component-plugin-wmi-fields-dynamicMacroRow-"] input,
tr[id^="network_component-plugin-snmp-fields-dynamicMacroRow-"] input {
  width: 100% !important;
}

<<<<<<< HEAD
.group_view_table > tbody > tr > td {
  width: 350px !important;
=======
.notificaion_menu_container {
  display: flex;
  padding-top: 10px;
  padding-left: 15px;
}
.notification_menu {
  width: 100px;
}

.filter_notification {
  width: auto;
  min-width: 50px;
}

#menu-filter_notification * {
  list-style: none;
}
#menu-filter_notification li {
  line-height: 180%;
}
#menu-filter_notification input[name="filter_menu"] {
  position: absolute;
  left: -1000em;
}
#menu-filter_notification label[id="filter_menu_label"]:before {
  content: "\025b8";
  margin-right: 4px;
}
#menu-filter_notification
  input[name="filter_menu"]:checked
  ~ label[id="filter_menu_label"]:before {
  content: "\025be";
}
#menu-filter_notification .sublevel-filter_notification {
  display: none;
}
#menu-filter_notification input[name="filter_menu"]:checked ~ ul {
  display: block;
}

.item-filter > label {
  display: inline-block;
  width: auto;
  vertical-align: middle;
}

.item-filter > input[type="checkbox"] {
  display: inline-block;
  width: 40px;
  height: 100%;
  vertical-align: middle;
}

/*Horizontal tree*/

.horizontal_tree-icon {
  position: absolute;
  background: #f4f4f4;
  margin-top: 140px;
  margin-left: 15px;
  transform: rotate(-90deg);
}

.horizontal_tree-icon-sunburst {
  position: absolute;
  background: #f4f4f4;
  margin-top: 40px;
  /*margin-left: 15px;*/
  transform: rotate(-90deg);
}

.tree-icon {
  position: absolute;
  background: #f4f4f4;
  margin-top: 140px;
  margin-left: 15px;
}

.label_agent_service > label {
  margin-top: 15px;
}

.animation-blink {
  -webkit-animation: glowing 1500ms infinite;
  -moz-animation: glowing 1500ms infinite;
  -o-animation: glowing 1500ms infinite;
  animation: glowing 1500ms infinite;
  background: #14524f !important;
  border-color: #14524f !important;
}

@-webkit-keyframes glowing {
  0% {
    background: #14524f !important;
    -webkit-box-shadow: 0 0 3px #14524f;
  }
  50% {
    background: #1d7873 !important;
    -webkit-box-shadow: 0 0 40px #1d7873;
  }
  100% {
    background: #14524f !important;
    -webkit-box-shadow: 0 0 3px #14524f;
  }
}

@-moz-keyframes glowing {
  0% {
    background: #14524f !important;
    -moz-box-shadow: 0 0 3px #14524f;
  }
  50% {
    background: #1d7873 !important;
    -moz-box-shadow: 0 0 40px #1d7873;
  }
  100% {
    background: #14524f !important;
    -moz-box-shadow: 0 0 3px #14524f;
  }
}

@-o-keyframes glowing {
  0% {
    background: #14524f !important;
    box-shadow: 0 0 3px #14524f;
  }
  50% {
    background: #1d7873 !important;
    box-shadow: 0 0 40px #1d7873;
  }
  100% {
    background: #14524f !important;
    box-shadow: 0 0 3px #14524f;
  }
}

@keyframes glowing {
  0% {
    background: #14524f !important;
    box-shadow: 0 0 3px #14524f;
  }
  50% {
    background: #1d7873 !important;
    box-shadow: 0 0 40px #1d7873;
  }
  100% {
    background: #14524f !important;
    box-shadow: 0 0 3px #14524f;
  }
}

.actions-sound-modal .buttons-sound-modal button.play,
.actions-sound-modal .buttons-sound-modal input[type="button"].play {
  background: url(../../images/play-white.png), transparent !important;
  background-repeat: no-repeat !important;
  background-position: 82px 14px !important;
  color: #ffffff;
  padding-left: 20px;
  border: 0;
}

.actions-sound-modal .buttons-sound-modal div.play {
  background: url(../../images/play-white.png), transparent !important;
  background-repeat: no-repeat !important;
  background-position: 20px 5px !important;
  color: #ffffff !important;
  padding-left: 20px !important;
  border: 0 !important;
}

.actions-sound-modal .buttons-sound-modal button.stop,
.actions-sound-modal .buttons-sound-modal input[type="button"].stop {
  background: url(../../images/stop.png), var(--primary-color);
  background-repeat: no-repeat;
  background-position: 82px 14px;
  color: #ffffff;
  padding-left: 20px;
  border: 0;
}

.actions-sound-modal .buttons-sound-modal div.stop {
  background: url(../../images/stop.png), transparent !important;
  background-repeat: no-repeat !important;
  background-position: 20px 5px !important;
  color: #ffffff !important;
  padding-left: 20px !important;
  border: 0 !important;
}

.start-end-date-log-viewer {
  display: flex;
  flex-direction: row !important;
  flex-wrap: nowrap;
  justify-content: flex-start !important;
>>>>>>> c664af40
}<|MERGE_RESOLUTION|>--- conflicted
+++ resolved
@@ -12358,10 +12358,10 @@
   width: 100% !important;
 }
 
-<<<<<<< HEAD
 .group_view_table > tbody > tr > td {
   width: 350px !important;
-=======
+}
+
 .notificaion_menu_container {
   display: flex;
   padding-top: 10px;
@@ -12556,5 +12556,4 @@
   flex-direction: row !important;
   flex-wrap: nowrap;
   justify-content: flex-start !important;
->>>>>>> c664af40
 }