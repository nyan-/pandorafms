--- conflicted
+++ resolved
@@ -11896,7 +11896,6 @@
   border-bottom: 1px solid #dedede !important;
 }
 
-<<<<<<< HEAD
 div.parent_graph > p.legend_background > table > tbody {
   display: flex;
   flex-direction: row;
@@ -11905,8 +11904,8 @@
 
 div.parent_graph > p.legend_background > table > tbody > tr {
   margin-right: 20px;
-=======
+}
+
 .break-word {
   word-wrap: break-word;
->>>>>>> ec772f59
 }