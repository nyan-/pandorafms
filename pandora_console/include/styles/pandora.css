/**
 *
 * Name: Default theme
 *
 * Extension to manage a list of gateways and the node address where they should
 * point to.
 *
 * @category   Extensions
 * @package    Pandora FMS
 * @subpackage Community
 * @version    1.0.0
 * @license    See below
 *
 *    ______                 ___                    _______ _______ ________
 *   |   __ \.-----.--.--.--|  |.-----.----.-----. |    ___|   |   |     __|
 *  |    __/|  _  |     |  _  ||  _  |   _|  _  | |    ___|       |__     |
 * |___|   |___._|__|__|_____||_____|__| |___._| |___|   |__|_|__|_______|
 *
 * ============================================================================
 * Copyright (c) 2005-2021 Artica Soluciones Tecnologicas
 * Please see http://pandorafms.org for full contribution list
 * This program is free software; you can redistribute it and/or
 * modify it under the terms of the GNU General Public License
 * as published by the Free Software Foundation for version 2.
 * This program is distributed in the hope that it will be useful,
 * but WITHOUT ANY WARRANTY; without even the implied warranty of
 * MERCHANTABILITY or FITNESS FOR A PARTICULAR PURPOSE.  See the
 * GNU General Public License for more details.
 * ============================================================================
 */

/*
 * ---------------------------------------------------------------------
 * - GENERAL STYLES 												-
 * ---------------------------------------------------------------------
 */
/* latin-ext */
@font-face {
  font-family: "Open Sans";
  font-style: normal;
  font-weight: 400;
  src: local("Open Sans Regular"), local("OpenSans-Regular"),
    url(../fonts/mem8YaGs126MiZpBA-UFW50bbck.woff2) format("woff2");
  unicode-range: U+0100-024F, U+0259, U+1E00-1EFF, U+2020, U+20A0-20AB,
    U+20AD-20CF, U+2113, U+2C60-2C7F, U+A720-A7FF;
}
/* latin */
@font-face {
  font-family: "Open Sans";
  font-style: normal;
  font-weight: 400;
  src: local("Open Sans Regular"), local("OpenSans-Regular"),
    url(../fonts/mem8YaGs126MiZpBA-UFVZ0b.woff2) format("woff2");
  unicode-range: U+0000-00FF, U+0131, U+0152-0153, U+02BB-02BC, U+02C6, U+02DA,
    U+02DC, U+2000-206F, U+2074, U+20AC, U+2122, U+2191, U+2193, U+2212, U+2215,
    U+FEFF, U+FFFD;
}
/* latin-ext */
@font-face {
  font-family: "Open Sans";
  font-style: normal;
  font-weight: 600;
  src: local("Open Sans SemiBold"), local("OpenSans-SemiBold"),
    url(../fonts/mem5YaGs126MiZpBA-UNirkOXOhpOqc.woff2) format("woff2");
  unicode-range: U+0100-024F, U+0259, U+1E00-1EFF, U+2020, U+20A0-20AB,
    U+20AD-20CF, U+2113, U+2C60-2C7F, U+A720-A7FF;
}
/* latin */
@font-face {
  font-family: "Open Sans";
  font-style: normal;
  font-weight: 600;
  src: local("Open Sans SemiBold"), local("OpenSans-SemiBold"),
    url(../fonts/mem5YaGs126MiZpBA-UNirkOUuhp.woff2) format("woff2");
  unicode-range: U+0000-00FF, U+0131, U+0152-0153, U+02BB-02BC, U+02C6, U+02DA,
    U+02DC, U+2000-206F, U+2074, U+20AC, U+2122, U+2191, U+2193, U+2212, U+2215,
    U+FEFF, U+FFFD;
}
/* latin-ext */
@font-face {
  font-family: "Open Sans";
  font-style: normal;
  font-weight: 700;
  src: local("Open Sans Bold"), local("OpenSans-Bold"),
    url(../fonts/mem5YaGs126MiZpBA-UN7rgOXOhpOqc.woff2) format("woff2");
  unicode-range: U+0100-024F, U+0259, U+1E00-1EFF, U+2020, U+20A0-20AB,
    U+20AD-20CF, U+2113, U+2C60-2C7F, U+A720-A7FF;
}
/* latin */
@font-face {
  font-family: "Open Sans";
  font-style: normal;
  font-weight: 700;
  src: local("Open Sans Bold"), local("OpenSans-Bold"),
    url(../fonts/mem5YaGs126MiZpBA-UN7rgOUuhp.woff2) format("woff2");
  unicode-range: U+0000-00FF, U+0131, U+0152-0153, U+02BB-02BC, U+02C6, U+02DA,
    U+02DC, U+2000-206F, U+2074, U+20AC, U+2122, U+2191, U+2193, U+2212, U+2215,
    U+FEFF, U+FFFD;
}
@font-face {
  font-family: "Nunito";
  font-style: normal;
  font-weight: 400;
  src: local("Nunito-Regular"), url(../../fonts/nunito.woff) format("woff");
}
@font-face {
  font-family: "lato-thin";
  src: url("../../fonts/Lato-Hairline.ttf");
}
@font-face {
  font-family: "lato-bolder";
  src: url("../../fonts/Lato-Light.ttf");
}
@font-face {
  font-family: "lato-boldest";
  src: url("../../fonts/Lato-Regular.ttf");
}
* {
  font-family: "lato-lighter", "Open Sans", sans-serif;
  letter-spacing: 0.03pt;
  font-size: 8pt;
  box-sizing: border-box;
}
svg * {
  font-size: 11pt;
}
html {
  height: 100%;
}
body {
  background-color: #fff;
  margin: 0 auto;
  display: flex;
  flex-direction: column;
  min-height: 100%;
}
input,
textarea {
  border: 1px solid #ddd;
}
textarea {
  padding: 5px;
  min-height: 100px;
  width: 99%;
}
input {
  padding: 2px 3px 4px 3px;
  vertical-align: middle;
}

input[type="checkbox"] {
  display: inline;
}
select {
  padding: 2px 3px 3px 3px;
  vertical-align: middle;
  border: 1px solid #ddd;
}
input.button {
  font-family: Arial, Sans-serif;
  border: 4px solid #ccc;
  background: #fff;
  padding: 2px 3px;
  margin: 10px 15px;
}

input[type="submit"],
input[type="button"] {
  cursor: pointer;
}

h1,
h2,
h3,
h4 {
  font-weight: bold;
  font-size: 1em;
  font-family: Arial, Sans-serif;
  text-transform: uppercase;
  color: #3f3f3f;
  padding-bottom: 4px;
  padding-top: 7px;
}
h1 {
  font-size: 16px;
}
h2 {
  font-size: 15px;
}
h3 {
  font-size: 14px;
}
h4 {
  margin-bottom: 10px;
  font-size: 13px;
  color: #3f3f3f;
  text-transform: none;
}

.transform_none {
  text-transform: none;
}

.mh_initial {
  min-height: initial;
}

table tbody tr td h4 {
  color: #ffffff;
}
a {
  color: #3f3f3f;
  text-decoration: none;
}
a:hover {
  color: #373737;
  text-decoration: underline;
}
:focus {
  outline-color: #82b92e;
}
a:focus,
input:focus,
button:focus {
  outline: 0;
  outline-width: 0;
}
th > label {
  padding-top: 7px;
}
input:disabled {
  background-color: #ddd;
}
textarea:disabled {
  background-color: #ddd;
}
select:disabled {
  background-color: #ddd;
}
ul {
  list-style-type: none;
  padding-left: 0;
  margin-left: 0;
}
code,
pre {
  font-family: courier, serif;
}
fieldset {
  background-color: #fff;
  border: 1px solid #e2e2e2;
  padding: 0.5em;
  margin-bottom: 20px;
  position: relative;
  border-radius: 5px;
}
fieldset legend {
  font-size: 1.1em;
  font-weight: bold;
  line-height: 20px;
  color: #3f3f3f;
}
td input[type="checkbox"] {
  padding: 10px;
  margin-top: 2px;
  display: table-cell;
}
input[type="image"] {
  border: 0px;
  background-color: transparent;
}
table,
img {
  border: 0px;
}
table pre {
  white-space: pre-wrap;
}
tr:first-child > th {
  background-color: #373737;
}
th {
  color: #fff;
  background-color: #666;
  font-size: 7.5pt;
  letter-spacing: 0.3pt;
}

pre .color_333 {
  color: #333;
}
/* Remove background when autocomplete */
input:-webkit-autofill,
input:-webkit-autofill:hover,
input:-webkit-autofill:focus textarea:-webkit-autofill,
textarea:-webkit-autofill:hover textarea:-webkit-autofill:focus,
select:-webkit-autofill,
select:-webkit-autofill:hover,
select:-webkit-autofill:focus {
  -webkit-box-shadow: 0 0 0px 1000px #ffffff inset;
}

/* All select type multiple */
select[multiple] option:checked {
  background: #82b92e linear-gradient(0deg, #82b92e 0%, #82b92e 100%);
  color: #fff;
}

select option:checked {
  background-color: #82b92e;
  color: #fff;
}

select > option:hover {
  background-color: #cbcbcb;
}

select:-internal-list-box {
  border: none;
}

/* --- Font ttf --- */
@font-face {
  font-family: "DejaVuSerif-BoldFont";
  src: url("../fonts/DejaVuSerif-Bold.ttf") format("truetype");
}

.DejaVuSerif-Bold {
  font-family: DejaVuSerif-BoldFont, sans-serif;
}

@font-face {
  font-family: "DejaVuSerif-BoldItalicFont";
  src: url("../fonts/DejaVuSerif-BoldItalic.ttf") format("truetype");
}

.DejaVuSerif-BoldItalic {
  font-family: DejaVuSerif-BoldItalicFont, sans-serif;
}

@font-face {
  font-family: "DejaVuSerif-ItalicFont";
  src: url("../fonts/DejaVuSerif-Italic.ttf") format("truetype");
}

.DejaVuSerif-Italic {
  font-family: DejaVuSerif-ItalicFont, sans-serif;
}

@font-face {
  font-family: "DejaVuSerifFont";
  src: url("../fonts/DejaVuSerif.ttf") format("truetype");
}

.DejaVuSerif {
  font-family: DejaVuSerifFont, sans-serif;
}

@font-face {
  font-family: "DejaVuSerifCondensed-BoldFont";
  src: url("../fonts/DejaVuSerifCondensed-Bold.ttf") format("truetype");
}

.DejaVuSerifCondensed-Bold {
  font-family: DejaVuSerifCondensed-BoldFont, sans-serif;
}

@font-face {
  font-family: "DejaVuSerifCondensed-BoldItalicFont";
  src: url("../fonts/DejaVuSerifCondensed-BoldItalic.ttf") format("truetype");
}

.DejaVuSerifCondensed-BoldItalic {
  font-family: DejaVuSerifCondensed-BoldItalicFont, sans-serif;
}

@font-face {
  font-family: "DejaVuSerifCondensed-ItalicFont";
  src: url("../fonts/DejaVuSerifCondensed-Italic.ttf") format("truetype");
}

.DejaVuSerifCondensed-Italic {
  font-family: DejaVuSerifCondensed-ItalicFont, sans-serif;
}

@font-face {
  font-family: "DejaVuSerifCondensedFont";
  src: url("../fonts/DejaVuSerifCondensed.ttf") format("truetype");
}

.DejaVuSerifCondensed {
  font-family: DejaVuSerifCondensedFont, sans-serif;
}

@font-face {
  font-family: "FreeSansFont";
  src: url("../fonts/FreeSans.ttf") format("truetype");
}

.FreeSans {
  font-family: FreeSansFont, sans-serif;
}

@font-face {
  font-family: "FreeSansBoldFont";
  src: url("../fonts/FreeSans-Bold.ttf") format("truetype");
}

.FreeSansBold {
  font-family: FreeSansBoldFont, sans-serif;
}

@font-face {
  font-family: "smallfontFont";
  src: url("../fonts/smallfont.ttf") format("truetype");
}

.smallfont {
  font-family: smallfontFont, sans-serif;
}

@font-face {
  font-family: "unicodeFont";
  src: url("../fonts/unicode.ttf") format("truetype");
}

@font-face {
  font-family: "opensansFont";
  src: url("../../fonts/opensans.woff2") format("woff2");
}

.opensansfont {
  font-family: opensansFont, sans-serif;
}

@font-face {
  font-family: "roboto";
  src: url("../../fonts/roboto.woff2") format("woff2");
}

@font-face {
  font-family: "opensans";
  src: url("../../fonts/opensans.woff2") format("woff2");
}

@font-face {
  font-family: "lato";
  src: url("../../fonts/lato.woff2") format("woff2");
}

@font-face {
  font-family: "leaguegothic";
  src: url("../../fonts/leaguegothic.woff") format("woff");
}
.unicode {
  font-family: unicodeFont, sans-serif;
}

/*
 * ---------------------------------------------------------------------
 * - GLOBAL STYLES                           									-
 * ---------------------------------------------------------------------
 */
.truncate {
  white-space: nowrap;
  overflow: hidden;
  text-overflow: ellipsis;
}
.truncate:hover {
  white-space: pre-wrap;
}

.wauto {
  width: auto;
}
.w5px {
  width: 5px;
}
.w10px {
  width: 10px;
}
.w16px {
  width: 16px;
}
.w18px {
  width: 18px;
}
.w20px {
  width: 20px;
}
.w25px {
  width: 25px;
}
.w30px {
  width: 30px;
}
.w40px {
  width: 40px;
}
.w50px {
  width: 50px;
}
.w60px {
  width: 60px;
}
.w70px {
  width: 70px;
}
.w80px {
  width: 80px;
}
.w90px {
  width: 90px;
}
.w100px {
  width: 100px;
}
.w150px {
  width: 150px;
}
.w220px {
  width: 220px;
}

.w120px {
  width: 120px;
  max-width: 120px;
}
.w200px {
  width: 200px;
  max-width: 200px;
}
.w240px {
  width: 240px;
  max-width: 240px;
}
.w250px {
  width: 250px;
  max-width: 250px;
}
.w280px {
  width: 280px;
  max-width: 280px;
}
.w290px {
  width: 290px;
  max-width: 290px;
}
.w300px {
  width: 300px;
}
.w310px {
  width: 310px;
}
.w350px {
  width: 350px;
}
.w388px {
  width: 388px;
}
.w400px {
  width: 400px;
}
.w450px {
  width: 450px;
}
.w500px {
  width: 500px;
  max-width: 500px;
}
.w510px {
  width: 510px;
}
.w540px {
  width: 540px;
}
.w600px {
  width: 600px;
}
.w700px {
  width: 700px;
}
.w1100px {
  width: 1100px;
}

/*
* WIDTH EM
*/
.w55em {
  width: 55em;
}
.w90em {
  width: 90em;
}
/*
* MIN WIDTH
*/
.mw60px {
  min-width: 60px;
}
.mx180px {
  max-width: 180px;
}
.mw100px {
  min-width: 100px;
}
.mw120px {
  min-width: 120px;
}
.mw180px {
  min-width: 180px;
}
.mw200px {
  min-width: 200px;
}
.mw230px {
  min-width: 230px;
}
.mw250px {
  min-width: 250px;
}
.mw300px {
  min-width: 300px;
}
.mw500px {
  min-width: 500px;
}
.mw600px {
  min-width: 600px;
}
.mw800px {
  min-width: 800px;
}

.nowrap {
  white-space: nowrap;
}
.wrap {
  flex-wrap: wrap;
}
.inline {
  display: inline-block;
}
.inline_line {
  display: inline;
}

.inline_flex {
  display: inline-flex;
}

.relative {
  position: relative;
}

/* 
* WIDTH PERCENTILE
*/
.w5p {
  width: 5%;
}
.w10p {
  width: 10%;
}
.w12p {
  width: 12%;
}

.w15p {
  width: 15%;
}

.w20p {
  width: 20%;
}
.w22p {
  width: 22%;
}
.w25p {
  width: 25%;
}
.w30p {
  width: 30%;
}
.w33p {
  width: 33%;
}
.w40p {
  width: 40%;
}
.w47p {
  width: 47%;
}
.w50p {
  width: 50%;
}
.w54p {
  width: 54%;
}
.w60p {
  width: 60%;
}
.w70p {
  width: 70%;
}
.w75p {
  width: 75%;
}
.w80p {
  width: 80%;
}
.w90p {
  width: 90%;
}
.w93p {
  width: 93%;
}
.w96p {
  width: 96%;
}
.w97p {
  width: 97%;
}
.w98p {
  width: 98%;
}
.w99p {
  width: 99%;
}
.w100p {
  width: 100%;
}

/*
* HEIGTH PERCENTILE
*/
.h10p {
  height: 10%;
}

.h20p {
  height: 20%;
}

.h30p {
  height: 30%;
}

.h40p {
  height: 40%;
}

.h50p {
  height: 50%;
}

.h80p {
  height: 80%;
}

.h100p {
  height: 100%;
}

/*
* MAX HEIGHT
*/
.mx_height400 {
  max-height: 400px;
}
.no-text-imp {
  font-size: 0 !important;
}
.noselect {
  -webkit-touch-callout: none; /* iOS Safari */
  -webkit-user-select: none; /* Safari */
  -khtml-user-select: none; /* Konqueror HTML */
  -moz-user-select: none; /* Old versions of Firefox */
  -ms-user-select: none; /* Internet Explorer/Edge */
  user-select: none; /* Non-prefixed version, currently supported by Chrome, Opera and Firefox */
}
.flex-content-right {
  display: flex;
  flex-direction: row;
  flex-wrap: nowrap;
  justify-content: flex-end;
  align-content: flex-end;
}
.flex-column {
  display: flex;
  flex-direction: column;
  flex-wrap: wrap;
  justify-content: space-between;
  align-content: center;
}

.flex-row {
  display: flex;
  flex-direction: row;
  flex-wrap: wrap;
  justify-content: space-between;
  align-content: center;
}
.flex-nowrap {
  flex-wrap: nowrap;
}

.flex-evenly {
  justify-content: space-evenly;
}

.flex-row-baseline {
  display: flex;
  flex-direction: row;
  align-items: baseline;
}

.flex-row-vcenter {
  display: flex;
  flex-direction: row;
  flex-wrap: wrap;
  align-items: center;
}

.flex-row-end {
  display: flex;
  flex-direction: row;
  flex-wrap: wrap;
  align-items: flex-end;
}

.flex-row-start {
  display: flex;
  flex-direction: row;
  flex-wrap: wrap;
  align-items: flex-start;
}

.flex-row-reverse {
  display: flex;
  flex-direction: row-reverse;
  flex-wrap: wrap;
  align-items: flex-start;
}

.flex-space-around {
  justify-content: space-around;
}

.flex-end {
  justify-content: flex-end;
}

.flex-start {
  justify-content: flex-start;
}

.flex {
  display: flex;
}
.padding-2 {
  padding: 2em;
}
.padding-4 {
  padding: 4em;
}
.padding-6 {
  padding: 6em;
}
.padding-right-2 {
  padding-right: 2em;
}
.padding-right-2-imp {
  padding-right: 2em !important;
}
.margin-soft {
  margin: 0.3em 1em;
}
.margin-right-1 {
  margin-right: 1em;
}
.margin-left-1 {
  margin-left: 1em;
}
.margin-right-2 {
  margin-right: 2em;
}
.margin-left-2 {
  margin-left: 2em;
}
.no-border {
  border: none;
}
.no-border-imp,
.no-border-imp > div {
  border: none !important;
}
.no-padding {
  padding: 0;
}
.no-padding-imp {
  padding: 0 !important;
}
.no-margin {
  margin: 0;
}
.box-shadow {
  box-shadow: 0px 0px 15px -4px #dadada;
}
.align-top td {
  vertical-align: top;
}
.no-td-borders td {
  border: none;
}
.no-td-padding td {
  padding: 0;
}
.td-bg-white td .bg_white {
  background: #fff;
}
.float-left {
  float: left;
}

.float-right {
  float: right;
}

.float-none {
  float: none;
}

.invisible {
  display: none;
}
.invisible_important {
  display: none !important;
}

.visible {
  display: block;
}

.file_repo_description {
  min-height: 40px;
  max-height: 40px;
  width: 98%;
}
div#page {
  background: #fbfbfb;
  background-image: none;
  clear: both;
  width: auto;
  padding-top: 5px;
  padding-right: 6em;
  display: flex;
  flex-direction: column;
}

body.pure {
  background-color: #fff;
}

div#container {
  margin: 0 auto;
  min-width: 960px;
  text-align: left;
  background: #fff;
  width: 100%;
}

div#main {
  width: 100%;
  margin: 0 auto;
  margin-left: 3em;
  position: relative;
  min-height: 850px;
}

textarea.conf_editor {
  padding: 5px;
  width: 650px;
  height: 350px;
}

textarea.conf_error {
  background-image: url(../../images/err.png);
  background-repeat: no-repeat;
  background-position: top right;
}

a.white_bold {
  color: #eee;
  text-decoration: none;
  font-weight: bold;
}

a.white,
.white {
  color: #eee;
  text-decoration: none;
}

p.center {
  text-align: center;
}

.center {
  text-align: center;
}
.centered {
  margin: 0 auto;
}

.margin-top-10 {
  margin-top: 10px;
}

.margin-bottom-10 {
  margin-bottom: 10px;
}

.margin-bottom-20 {
  margin-bottom: 20px;
}

.margin-tb-10 {
  margin-top: 10px;
  margin-bottom: 10px;
}

.img_help {
  cursor: help;
}

/* Legacy spinner */
#loading {
  position: fixed;
  width: 200px;
  margin-left: 30%;
  text-align: center;
  top: 50%;
  background-color: #999999;
  padding: 20px;
}

/* New standard spinner */
#loading_spinner {
  position: fixed;
  margin-left: 30%;
  text-align: center;
  top: 50%;
  background-color: #fff;
  border: 2px solid #82b92e;
  box-shadow: 2px 2px 2px #9dbba1;
  padding: 20px;
  z-index: 100;
}

.tactical_set legend {
  text-align: left;
  color: #3f3f3f;
}

.tactical_set {
  background: #fff;
  border: 1px solid #e2e2e2;
  margin-left: auto;
  margin-right: auto;
  width: auto;
}

/* --- Botones --- */
button.sub,
input.sub {
  font-weight: normal;
  -moz-border-radius: 2px;
  -webkit-border-radius: 2px;
  border-radius: 2px;
  font-size: 1.2em;
  background-color: #fff;
  background-repeat: no-repeat;
  background-position: 92% 10px;
  color: #000;
  padding-bottom: 10px;
  padding-top: 10px;
  padding-left: 15px;
  margin-left: 10px;
  border: 1px solid #888;
  font-family: "lato", "Open Sans", sans-serif;
  cursor: pointer;
}

button.sub:hover,
input.sub:hover {
  border: 1px solid #333;
}

button.sub:active,
input.sub:active {
  border: 1px solid #000;
  color: #333;
  background-color: #e1e1e1;
}

button.sub[disabled],
input.sub[disabled] {
  color: #b4b4b4;
  background-color: #f3f3f3;
  border-color: #b6b6b6;
  cursor: default;
}

/*
 * ---------------------------------------------------------------------
 * - NO ACCESS PAGE - noaccess2.php 								-
 * ---------------------------------------------------------------------
 */
#noaccess {
  position: relative;
  margin-top: 25px;
  left: 15px;
  padding-top: 5px;
  background-color: #ffffff;
  border-top-left-radius: 2px;
  border-top-right-radius: 2px;
  border-bottom-left-radius: 2px;
  border-bottom-right-radius: 2px;
  width: 500px;
  height: 180px;
}

#noaccess-title {
  color: #fff;
  font-weight: bold;
  padding-top: 5px;
  margin-left: 5px;
  background: none repeat scroll 0% 0% #82b92e;
  border-top-left-radius: 2px;
  border-top-right-radius: 2px;
  border-bottom-left-radius: 2px;
  border-bottom-right-radius: 2px;
  text-align: center;
  height: 20px;
  width: 98%;
}

#noaccess-text {
  font-size: 12px;
  text-align: justify;
  padding-top: 25px;
  padding-right: 50px;
  float: right;
  width: 70%;
}

#noaccess-image {
  position: relative;
  left: 10px;
  top: 10px;
  float: left;
  width: 15%;
}

/*
 * ---------------------------------------------------------------------
 * - HELP DIALOG - login_help_dialog.php and pandora_help.php 		-
 * ---------------------------------------------------------------------
 */

div#main_help {
  width: 100%;
  background-color: #fff;
  text-align: center;
  padding-top: 15px;
  padding-bottom: 15px;
}
div#parent_div {
  font-family: verdana, arial;
  font-size: 11px;
  text-align: left;
  background-color: #fff;
}
div#main_help div.databox,
.license_databox {
  background: F3F3F3;
  -moz-border-radius: 8px;
  -webkit-border-radius: 8px;
  border-radius: 8px;
  border: 0px;
  padding-left: 25px;
  padding-right: 25px;
  margin-top: 10px;
  -moz-box-shadow: -1px 1px 6px #aaa;
  -webkit-box-shadow: -1px 1px 6px #aaa;
  box-shadow: -1px 1px 6px #aaa;
}

div#main_help div.databox h1 {
  padding-bottom: 0px;
  margin-bottom: 0px;
  font-weight: bold;
  font-family: sans-serif, verdana;
}

div#main_help div.databox h3,
div#main_help div.databox h2 {
  color: #6eb432;
  font-family: sans-serif, verdana;
}

div#main_help div.databox h3 {
  font-size: 12px;
}

div#main_help a.footer,
div#main_help span {
  color: #999;
}

div#main_help div.databox hr {
  width: 100%;
  border: 0px;
  height: 1px;
  background-color: #222;
  margin: 0px;
}

div#main_help div.databox p {
  line-height: 15px;
  text-align: justify;
}

/*
 * ---------------------------------------------------------------------
 * - HEADER AND LEFT MENU STYLES 									-
 * ---------------------------------------------------------------------
 */
div#menu_container {
  -moz-border-top-right-radius: 6px;
  -webkit-border-top-right-radius: 6px;
  border-top-right-radius: 6px;
  z-index: 1010;
  width: 40px;
  height: 100%;
}

div#menu {
  width: 45px;
  float: left;
  z-index: 2000;
  position: absolute;
}

div#head {
  font-size: 8pt;
  width: 100%;
  height: 60px;
  padding-top: 0px;
  margin: 0 auto;
  border-bottom: 1px solid #9ca4a6;
  min-width: 882px;
  background-color: #fff;
  color: #000;
  z-index: 11;
}

.fixed_header {
  position: fixed;
  left: 0;
  top: 0;
  width: 100%;
  z-index: 11;
}

#ver {
  margin-bottom: 25px;
}
input.datos {
  background-color: #f5f5f5;
}

/*
 * ---------------------------------------------------------------------
 * - REPORTS 														-
 * ---------------------------------------------------------------------
 */
.agent_reporting {
  margin: 5px;
  padding: 5px;
}

.report_table,
.agent_reporting {
  border: #ccc outset 3px;
}

/* global syles */
.bg {
  /* op menu */
  background: #82b92e;
  height: 20px;
}

.bg2 {
  /* main page */
  background-color: #0a160c;
}
.bg3 {
  /* godmode */
  background: #666666;
}
.bg4 {
  /* links */
  background-color: #989898;
}
.bg_000 {
  background-color: #000;
}
.bg_ccc {
  background-color: #cccccc;
}
.bg-white {
  background-color: #fff;
}
.gb_f0 {
  background-color: #f0f0f0;
}
.bg_caca {
  background-color: #cacaca;
}
/* margins */
.mgn-lf-50 {
  margin-left: 50px;
}

.mgn_tp_0 {
  margin-top: 0px;
}

.bg,
.bg2,
.bg3,
.bg4 {
  position: relative;
  width: 100%;
}
.bg2,
.bg3,
.bg4 {
  height: 18px;
}
.f10,
#ip {
  font-size: 7pt;
  text-align: center;
}
.f9,
.f9i,
.f9b,
.datos_greyf9,
.datos_bluef9,
.datos_greenf9,
.datos_redf9,
.datos_yellowf9,
td.f9,
td.f9i,
td.datosf9,
td.datos2f9 {
  font-size: 6.5pt;
}
.f9i,
.redi {
  font-style: italic;
}
.tit {
  padding: 6px 0px;
  height: 14px;
}
.tit,
.titb {
  font-weight: bold;
  color: #fff;
  text-align: center;
}

.suc * {
  color: #5a8629;
}

.info * {
  color: #006f9d;
}

.error * {
  color: #f85858;
}

.warning * {
  color: #f3b200;
}

.help {
  background: url(../../images/help.png) no-repeat;
}
.red,
.redb,
.redi,
.error {
  color: #c00;
}

.sep {
  margin-left: 30px;
  border-bottom: 1px solid #708090;
  width: 100%;
}
.orange {
  color: #fd7304;
}
.green {
  color: #5a8629;
}
.yellow {
  color: #f3c500;
}
.greenb {
  color: #00aa00;
}
.grey {
  color: #808080;
  font-weight: bold;
}
.blue {
  color: #5ab7e5;
  font-weight: bold;
}
.black {
  color: black;
}
.color_888 {
  color: #888;
}
.color_ff0 {
  color: #ff0000;
}
.color_34 {
  color: #343434;
}
.color_006 {
  color: #000066;
}
.color_inherit {
  color: inherit;
}
.redb,
.greenb,
td.datos_id,
td.datos2_id {
  font-weight: bold;
}
.p10 {
  padding-top: 1px;
  padding-bottom: 0px;
}
.p21 {
  padding-top: 2px;
  padding-bottom: 1px;
}
.w120 {
  width: 120px;
}
.w130,
#table-agent-configuration select {
  width: 130px;
}
.w135 {
  width: 135px;
}
.w155,
#table_layout_data select {
  width: 155px;
}
.top,
.top_red,
.bgt,
td.datost,
td.datos2t {
  vertical-align: top;
}
.top_red {
  background: #ff0000;
}
.bot,
.titb,
td.datosb {
  vertical-align: bottom;
}
.msg {
  margin-top: 15px;
  text-align: justify;
}
ul.mn {
  list-style: none;
  padding: 0px 0px 0px 0px;
  margin: 0px 0px 0px 0px;
  line-height: 15px;
}
.gr {
  font-size: 10pt;
  font-weight: bold;
}
a.mn,
.gr {
  font-family: Arial, Verdana, sans-serif, Helvetica;
}
div.nf {
  background: url(../../images/info.png) no-repeat scroll 0 50% transparent;
  margin-left: 7px;
  padding: 8px 1px 6px 25px;
}
div.title_line {
  background-color: #4e682c;
  height: 5px;
  width: 762px;
}

.alpha50 {
  filter: alpha(opacity=50);
  -moz-opacity: 0.5;
  opacity: 0.5;
  -khtml-opacity: 0.5;
}

/*
 * ---------------------------------------------------------------------
 * - RIGHT MENU SECTION 											-
 * ---------------------------------------------------------------------
 */
#menu_tab_frame,
#menu_tab_frame_view,
#menu_tab_frame_view_bc {
  display: flex;
  align-items: flex-end;
  justify-content: space-between;
  border-bottom: 2px solid #82b92e;
  min-height: 50px;
  width: calc(100% + 3em);
  padding-right: 0px;
  margin-bottom: 20px;
  height: 50px;
  box-sizing: border-box;
  background-color: #fafafa;
  border-top-right-radius: 7px;
  border-top-left-radius: 7px;
  box-shadow: 1px 1px 4px rgba(0, 0, 0, 0.1);
  margin-left: -3em;
}

/* Breadcrum */
#menu_tab_frame_view_bc {
  min-height: 55px;
  align-items: unset;
}

#menu_tab_frame_view_bc .breadcrumbs_container {
  align-self: flex-start;
}

.menu_tab_left_bc {
  flex-direction: column;
  display: flex;
  justify-content: space-between;
  margin-right: 20px;
  overflow: hidden;
}

.breadcrumbs_container {
  padding-left: 2.5em;
  padding-top: 4px;
  text-indent: 0.25em;
  color: #848484;
  font-size: 10pt;
  font-family: "lato-bolder", "Open Sans", sans-serif;
}

.breadcrumb_active {
  color: #82b92e;
  font-size: 10pt;
  font-family: "lato-bolder", "Open Sans", sans-serif;
}
/* End - Breadcrum */

#menu_tab {
  margin-right: 10px;
}

#menu_tab .mn,
#menu_tab ul,
#menu_tab .mn ul {
  padding: 0px;
  list-style: none;
  margin: 0px 0px 0px 0px;
}
#menu_tab .mn li {
  float: right;
  position: relative;
  margin: 0px 0px 0px 0px;
}

#menu_tab li.separator_view {
  padding: 4px;
}

#menu_tab li.separator {
  padding: 4px;
}

#menu_tab li.nomn_high a {
  color: #fff;
}
#menu_tab .mn li a {
  display: block;
  text-decoration: none;
  padding: 0px;
  margin: 0px;
  padding-top: 6px;
}
#menu_tab li.nomn:hover a,
#menu_tab li:hover ul a:hover {
  color: #fff;
}

/* --- Tabs Submenu --- */
ul.subsubmenu {
  border-bottom-right-radius: 5px;
  border-bottom-left-radius: 5px;
  -moz-border-bottom-right-radius: 5px;
  -moz-border-bottom-left-radius: 5px;
  -webkit-border-bottom-right-radius: 5px;
  -webkit-border-bottom-left-radius: 5px;
}

ul.subsubmenu li {
  background-color: #fff;
  font-weight: bold;
  text-decoration: none;
  font-size: 14px;
  border-color: #e2e2e2;
  border-style: solid;
  border-width: 1px;
}

ul.subsubmenu li a {
  padding: 0px 10px 5px;
}

.subsubmenu {
  position: absolute;
  float: right;
  z-index: 9999;
  display: none;
  margin-top: 5px;
  left: 0px;
}
.subsubmenu li {
  margin-top: 0px;
}

div#agent_wizard_subtabs {
  position: absolute;
  margin-left: 0px;
  display: none;
  padding-bottom: 3px;
  z-index: 1000;
}

.agent_wizard_tab:hover {
  cursor: default;
}

/*
 * ---------------------------------------------------------------------
 * - SECTION TITLE LEFT (green background)							-
 * ---------------------------------------------------------------------
 */
/* TAB TITLE */
#menu_tab_left {
  max-width: 60%;
  margin-right: 20px;
}

#menu_tab_left span {
  padding-left: 0.9em;
}

#menu_tab_left .mn,
#menu_tab_left ul {
  color: #343434;
  padding: 0px 0px 0px 0px;
  list-style: none;
  margin: 0px 0px 0px 0px;
}

#menu_tab_left .mn li a {
  display: block;
  text-decoration: none;
}
#menu_tab_left li.view a {
  color: #343434;
  display: none;
}

#menu_tab_left li.view {
  margin-left: 0px;
  padding-left: 10px;
  padding-bottom: 4px;
  white-space: nowrap;
}

#menu_tab_left li.view img.bottom {
  width: 24px;
  height: 24px;
}

#menu_tab_left li a,
#menu_tab_left li span {
  color: #343434;
  font-family: "lato-bolder", "Open Sans", sans-serif;
  font-size: 18pt;
  line-height: 18pt;
}

/* New styles for data box */
/*
 * ---------------------------------------------------------------------
 * - TABLES			 												-
 * ---------------------------------------------------------------------
 */
.databox,
.databox_color,
.databox_frame {
  margin-bottom: 5px;
  margin-top: 0px;
  margin-left: 0px;
  border: 1px solid #e2e2e2;
  -moz-border-radius: 4px;
  -webkit-border-radius: 4px;
  border-radius: 4px;
}
.databox_color {
  padding-top: 5px;
  background-color: #fafafa;
}

table.databox {
  background-color: #f9faf9;
  border-spacing: 0px;
  -moz-box-shadow: 0px 0px 0px #ddd;
  -webkit-box-shadow: 0px 0px 0px #ddd;
  box-shadow: 0px 0px 0px #ddd;
}

.databox > tbody > tr > td {
  -moz-border-radius: 0px;
  -webkit-border-radius: 0px;
  border-radius: 0px;
  border: 0px none #e2e2e2;
  padding-left: 9px;
  padding-right: 9px;
  padding-top: 7px;
  padding-bottom: 7px;
}

.databox > thead > tr > th,
.databox > tbody > tr > th,
.databox > thead > tr > th a {
  padding: 9px 7px;
  font-weight: normal;
  color: #fff;
  text-align: center;
}

.databox > th * {
  color: #fff;
}

.databox > th > input,
.databox > th > textarea,
.databox > th > select,
.databox > th > select > option {
  color: #222;
}

.databox.data > tbody > tr > td:first-child {
  border-left: 1px solid #e2e2e2;
}

.databox.data > tbody > tr:last-child > td:first-child {
  border-bottom-left-radius: 4px;
}

.databox.data > tbody > tr > td:last-child {
  border-right: 1px solid #e2e2e2;
}

.databox.data > tbody > tr:last-child > td:last-child {
  border-bottom-right-radius: 4px;
}

.databox.data > thead > tr:first-child > th:first-child {
  border-left: 1px solid #e2e2e2;
  border-top-left-radius: 4px;
  border-color: #373737;
}

.databox.data > thead > tr:first-child > th:last-child {
  border-right: 1px solid #e2e2e2;
  border-top-right-radius: 4px;
  border-color: #373737;
}
.databox.data {
  border: none;
}

.tabletitle {
  color: #333;
}

/* events */
table.alternate tr:nth-child(odd) td {
  background-color: #ffffff;
}
table.alternate tr:nth-child(even) td {
  background-color: #e4e5e4;
}

table.rounded_cells td {
  padding: 4px 4px 4px 10px;
  -moz-border-radius: 6px;
  -webkit-border-radius: 6px;
  border-radius: 6px;
}

.action-buttons,
.right {
  text-align: right;
}

button.next,
button.upd,
button.ok,
button.wand,
button.delete,
button.cog,
button.target,
button.search,
button.copy,
button.add,
button.graph,
button.percentile,
button.binary,
button.camera,
button.config,
button.filter,
button.cancel,
button.default,
button.deploy,
input.deploy,
input.next,
input.upd,
input.ok,
input.wand,
input.delete,
input.cog,
input.target,
input.search,
input.copy,
input.add,
input.graph,
input.percentile,
input.binary,
input.camera,
input.config,
input.filter,
input.cancel,
input.default,
input.pdf,
input.spinn {
  padding-right: 30px;
}

button.next,
input.next {
  background-image: url(../../images/input_go.png);
}
button.upd,
input.upd {
  background-image: url(../../images/input_update.png);
}
button.wand,
input.wand {
  background-image: url(../../images/input_wand.png);
}
button.wand:disabled,
input.wand:disabled {
  background-image: url(../../images/input_wand.disabled.png);
}
button.search,
input.search {
  background-image: url(../../images/input_zoom.png);
}
button.search:disabled,
input.search:disabled {
  background-image: url(../../images/input_zoom.disabled.png);
}
button.ok,
input.ok {
  background-image: url(../../images/input_tick.png);
}
button.ok:disabled,
input.ok:disabled {
  background-image: url(../../images/input_tick.disabled.png);
}
button.add,
input.add {
  background-image: url(../../images/input_add.png);
}
button.add:disabled,
input.add:disabled {
  background-image: url(../../images/input_add.disabled.png);
}
button.cancel,
input.cancel {
  background-image: url(../../images/input_cross.png);
}
button.cancel:disabled,
input.cancel:disabled {
  background-image: url(../../images/input_cross.disabled.png);
}
button.delete,
input.delete {
  background-image: url(../../images/input_delete.png);
}
button.delete:disabled,
input.delete:disabled {
  background-image: url(../../images/input_delete.disabled.png);
}
button.cog,
input.cog {
  background-image: url(../../images/input_cog.png);
}
button.cog:disabled,
input.cog:disabled {
  background-image: url(../../images/input_cog.disabled.png);
}
button.config,
input.config {
  background-image: url(../../images/input_config.png);
}
button.config:disabled,
input.config:disabled {
  background-image: url(../../images/input_config.disabled.png);
}
button.filter,
input.filter {
  background-image: url(../../images/input_filter.png);
}
button.filter:disabled,
input.filter:disabled {
  background-image: url(../../images/input_filter.disabled.png);
}
button.pdf,
input.pdf {
  background-image: url(../../images/input_pdf.png);
}
button.pdf:disabled,
input.pdf:disabled {
  background-image: url(../../images/input_pdf.disabled.png);
}
button.camera,
input.camera {
  background-image: url(../../images/input_camera.png);
}
button.spinn,
input.spinn {
  background-image: url(../../images/spinner_green.gif);
}
button.deploy,
input.deploy {
  background-image: url(../../images/input_deploy.png);
}

button.add-item-img,
input.add-item-img {
  background-image: url(../../images/add.png);
  background-repeat: no-repeat;
  background-position: center;
}

button.remove-item-img,
input.remove-item-img {
  background-image: url(../../images/delete.png);
  background-repeat: no-repeat;
  background-position: center;
}

button.pure_full,
input.pure_full {
  background-image: url(../../images/full_screen.png);
  background-repeat: no-repeat;
  background-size: 21px 21px;
}

button.pure_normal,
input.pure_normal {
  background-image: url(../../images/normal_screen.png);
  background-repeat: no-repeat;
  background-size: 21px 21px;
}

/* end of classes for event priorities */
div#main_pure {
  background-color: #fefefe;
  text-align: left;
  margin-bottom: 25px;
  margin-top: 30px;
  margin-left: 10px;
  margin-right: 10px;
  height: 1000px;
  width: 98%;
  position: static;
}

.ui-draggable {
  cursor: move;
}

/* IE 7 Hack */
#editor {
  *margin-top: 10px;
}
/* big_data is used in tactical and logon_ok */
.big_data {
  text-decoration: none;
  font-family: "lato", "Open Sans", sans-serif;
  font-size: 2em;
}

.med_data {
  text-decoration: none;
  font-family: "lato", "Open Sans", sans-serif;
  font-size: 1.5em;
}

.notify {
  background-color: #f7ffa5;
  text-align: center;
  font-weight: bold;
  padding: 8px;
  margin: 0px 0px 0px 0px;
  z-index: -1;
}

.notify a {
  color: #003a3a;
  text-decoration: underline;
}

.listing {
  border-collapse: collapse;
}
.listing td {
  border-bottom: 1px solid #cccccc;
  border-top: 1px solid #cccccc;
}
span.actions {
  margin-left: 30px;
}
.actions {
  min-width: 200px;
}
select#template,
select#action {
  width: 250px;
}

/* Modules */
table#simple {
  padding: 30px;
}
table#simple select#id_module_type,
table#alert_search select#id_agent,
table#alert_search select#id_group,
table#network_component select#type {
  width: 200px;
}
table#simple select#select_snmp_oid,
table#simple select#id_plugin,
table#network_component select#id_plugin {
  width: 270px;
}
table#simple select#prediction_id_group,
table#simple select#prediction_id_agent,
table#simple select#prediction_module {
  width: 50%;
  display: block;
}
table#simple input#text-plugin_parameter,
table#simple input#text-snmp_oid,
table#source_table select,
table#destiny_table select,
table#target_table select,
table#filter_compound_table select,
table#filter_compound_table #text-search,
table#delete_table select {
  width: 100%;
}
table#simple select#network_component_group,
table#simple select#network_component {
  width: 90%;
}
table#simple span#component_group,
table#simple span#component {
  width: 45%;
  font-style: italic;
}
table#simple label {
  display: inline;
  font-weight: normal;
  font-style: italic;
}
.clickable {
  cursor: pointer;
}
table#agent_list tr,
table.alert_list tr {
  vertical-align: top;
}
.toggle {
  border-collapse: collapse;
}
.toggle td {
  border-left: 1px solid #d3d3d3;
}

ul.actions_list {
  list-style-image: url(../../images/arrow.png);
  list-style-position: inside;
  margin-top: 0;
}
div.loading {
  background-color: #fff1a8;
  margin-left: auto;
  margin-right: auto;
  padding: 5px;
  text-align: center;
  font-style: italic;
  width: 95%;
}
div.loading img {
  float: right;
}

textarea.resizev {
  resize: vertical;
}

/* Tablesorter jQuery pager */
div.pager {
  margin-left: 10px;
  margin-top: 5px;
}
div.pager img {
  position: relative;
  top: 4px;
  padding-left: 5px;
}
div.pager input {
  padding-left: 5px;
}
.pagedisplay {
  border: 0;
  width: 35px;
}
/* Steps style */
ol.steps {
  margin-bottom: 70px;
  padding: 0;
  list-style-type: none;
  list-style-position: outside;
}
ol.steps li {
  float: left;
  background-color: #efefef;
  padding: 5px;
  margin-left: 5px;
  width: 150px;
}
ol.steps li a {
  color: #111;
}
ol.steps li.visited a {
  color: #999;
}
ol.steps li span {
  font-weight: normal;
  display: block;
  color: #777;
}
ol.steps li.visited span {
  color: #999;
}
ol.steps li.current {
  border-left: 5px solid #778866;
  margin-left: 0;
  font-weight: bold;
  background-color: #e9f3d2;
}
ol.steps li.visited {
  color: #999;
}

fieldset .databox {
  border: 0px solid;
}

fieldset.databox {
  padding: 14px;
}

fieldset legend span,
span#latest_value {
  font-style: italic;
}
span#latest_value span#value,
.normal {
  font-style: normal;
}
.normal_weight {
  font-weight: normal;
}
form#filter_form {
  margin-bottom: 15px;
}
ul.action_list {
  margin: 0;
  list-style: none inside circle;
}
ul.action_list li div {
  margin-left: 15px;
}
span.action_name {
  float: none;
}
div.actions_container {
  overflow: auto;
  width: 100%;
  max-height: 200px;
}
div.actions_container label {
  display: inline;
  font-weight: normal;
  font-style: italic;
}
a.add_action {
  clear: both;
  display: block;
}

/* timeEntry styles */
.timeEntry_control {
  vertical-align: middle;
  margin-left: 2px;
}

div#event_control {
  clear: right;
}

/* Autocomplete styles */
.ac_results {
  padding: 0px;
  border: 1px solid black;
  background-color: white;
  overflow: hidden;
  z-index: 99999;
}

.ac_results ul {
  width: 100%;
  list-style-position: outside;
  padding: 0;
  margin: 0;
  text-align: left;
}

.ac_results li {
  margin: 0px;
  padding: 2px 5px;
  cursor: default;
  display: block;
  /*
	if width will be 100% horizontal scrollbar will apear
	when scroll mode will be used
	*/
  /*width: 100%;*/
  font: menu;
  font-size: 12px;
  /*
	it is very important, if line-height not setted or setted
	in relative units scroll will be broken in firefox
	*/
  line-height: 16px;
}

.ac_loading {
  background: white url("../images/loading.gif") right center no-repeat;
}

.ac_over {
  background-color: #efefef;
}
span.ac_extra_field,
span.ac_extra_field strong {
  font-style: italic;
  font-size: 9px;
}

div#pandora_logo_header {
  /*	Put here your company logo (139x60 pixels) like this: */
  /*	background: url(../../images/MiniLogoArtica.jpg); */
  background: url(../../images/pandora_logo_head.png);
  background-position: 0% 0%;
  width: 139px;
  height: 60px;
  float: left;
}

/*
 * ---------------------------------------------------------------------
 * - HEADER                                   									-
 * ---------------------------------------------------------------------
 */
#header_table {
  padding-right: 35px;
}

#header_table_inner {
  height: 60px;
  min-width: 790px;
  /*width: 100%;*/
  display: flex;
  align-items: center;
  justify-content: space-between;
}

.header_title {
  font-weight: 600;
  font-size: 10.5pt;
  font-family: "lato-bolder", "Open Sans", sans-serif;
}

.header_subtitle {
  font-size: 10pt;
  font-family: "lato-bolder", "Open Sans", sans-serif;
}

.header_left {
  display: flex;
  flex-direction: column;
}

.header_center {
  display: flex;
  justify-content: center;
  align-items: center;
}

.header_right {
  display: flex;
  justify-content: flex-end;
  align-items: center;
}

.header_right > div {
  padding-left: 15px;
}
.header_left img,
.header_center img,
.header_right img {
  vertical-align: middle;
}

#header_chat {
  padding-left: 0;
  padding-right: 15px;
}

#header_autorefresh {
  padding-left: 0;
}

#header_table_inner #header_user span {
  color: #777;
  align-self: center;
}

#header_table_inner #header_user a {
  display: flex;
  justify-content: center;
}

#header_user img {
  padding-right: 5px;
}

div#header_autorefresh_counter {
  padding-left: 0;
}

.autorefresh_disabled {
  cursor: not-allowed;
}

a.autorefresh_txt,
#refrcounter {
  color: #1c1c1c;
  font-size: 8.5pt;
}

@media screen and (max-width: 1200px) {
  #header_searchbar input.search_input {
    width: 135px;
  }
  .header_right > div {
    padding-left: 10px;
  }
}

@media screen and (max-width: 1300px) {
  .header_right > div {
    padding-left: 10px;
  }
}

.disabled_module {
  color: #aaa;
}
div.warn {
  background: url(../../images/info.png) no-repeat;
  margin-top: 7px;
  padding: 2px 1px 6px 25px;
}

/* Submenus havent borders */
.submenu_not_selected,
.submenu_selected,
.submenu2 {
  border: 0px;
  min-height: 35px;
}

div#steps_clean {
  display: none;
}

div#events_list {
  float: left;
  width: 100%;
}

.pagination * {
  margin-left: 0px;
  margin-right: 0px;
  vertical-align: middle;
}

/* TABLAS */
/* Cells divs to set individual styles with the table objects */
td.cellBold {
  font-weight: bold;
}

td.cellRight {
  text-align: right;
}

td.cellCenter {
  text-align: center;
}

td.cellWhite {
  background: #fff;
  color: #111;
}

td.cellNormal {
  background: #6eb432;
  color: #fff;
}

td.cellCritical {
  background: #f85858;
  color: #fff;
}

td.cellWarning {
  background: #ffea59;
  color: #111;
}

td.cellUnknown {
  background: #aaaaaa;
  color: #ffffff;
}

td.cellNotInit {
  background: #4a83f3;
  color: #ffffff;
}

td.cellAlert {
  background: #ff8800;
  color: #111;
}

td.cellBorder1 {
  border: 1px solid #666;
}

td.cellBig {
  font-size: 18px;
}

.info_box {
  background: #fff;
  box-shadow: 0px 0px 15px -10px #888;
  margin-top: 10px;
  margin-bottom: 10px;
  padding: 0px 5px 5px 10px;
  border-color: #e2e2e2;
  border-style: solid;
  border-width: 1px;
  width: 100%;
  -moz-border-radius: 4px;
  -webkit-border-radius: 4px;
  border-radius: 4px;
}

.info_box .title * {
  font-size: 10pt;
  font-weight: bolder;
}

.info_box .icon {
  width: 30px;
  text-align: center;
}

/* Standard styles for status colos (groups, events, backgrounds...) */
.opacity_cell {
  filter: alpha(opacity=80); /* For IE8 and earlier */
  -moz-opacity: 0.8;
  opacity: 0.8;
  -khtml-opacity: 0.8;
}

tr.group_view_data,
.group_view_data {
  color: #3f3f3f;
  font-family: "lato", "Open Sans", sans-serif;
}

tr.group_view_crit,
.group_view_crit {
  background-color: #e63c52;
  color: #fff;
}

tr.group_view_ok,
.group_view_ok {
  background-color: #82b92e;
  color: #fff;
}

tr.group_view_not_init,
.group_view_not_init {
  background-color: #5bb6e5;
  color: #fff;
}

tr.group_view_warn,
.group_view_warn,
tr.group_view_warn.a,
a.group_view_warn,
tr.a.group_view_warn {
  background-color: #f3b200;
  color: #fff;
}

a.group_view_warn {
  color: #f3b200;
  color: #fff;
}

tr.group_view_alrm,
.group_view_alrm {
  background-color: #ffa631;
  color: #fff;
}

tr.group_view_unk,
.group_view_unk {
  background-color: #b2b2b2;
  color: #fff;
}

/* classes for event priorities. Sits now in functions.php */
.datos_green,
.datos_greenf9,
.datos_green a,
.datos_greenf9 a,
.datos_green * {
  background-color: #82b92e;
  color: #fff;
}
.datos_red,
.datos_redf9,
.datos_red a,
.datos_redf9 a,
.datos_red * {
  background-color: #e63c52;
  color: #fff;
}

.datos_yellow,
.datos_yellowf9,
.datos_yellow * {
  background-color: #f3b200;
  color: #111;
}

a.datos_blue,
.datos_bluef9,
.datos_blue,
.datos_blue * {
  background-color: #4ca8e0;
  color: #fff;
}

.datos_grey,
.datos_greyf9,
.datos_grey * {
  background-color: #999999;
  color: #fff;
}

.datos_pink,
.datos_pinkf9,
.datos_pink * {
  background-color: #fdc4ca;
  color: #111;
}

.datos_brown,
.datos_brownf9,
.datos_brown * {
  background-color: #a67c52;
  color: #fff;
}

.datos_orange,
.datos_orangef9,
.datos_orange * {
  background-color: #f7931e;
  color: #111;
}

td.datos_greyf9,
td.datos_bluef9,
td.datos_greenf9,
td.datos_redf9,
td.datos_yellowf9,
td.datos_pinkf9,
td.datos_brownf9,
td.datos_orangef9 {
  padding: 5px 5px 5px 5px;
}

/* global */
input#text-id_parent.ac_input,
input,
textarea,
select {
  background-color: #ffffff;
  border: 1px solid #cbcbcb;
  -moz-border-radius: 3px;
  -webkit-border-radius: 3px;
  border-radius: 3px;
  font-family: "lato-bolder", "Open Sans", sans-serif;
  font-size: 10pt;
}

/* plugins */
span#plugin_description {
  font-size: 9px;
}

/*
 * ---------------------------------------------------------------------
 * - TINYMCE 														-
 * ---------------------------------------------------------------------
 */
#tinymce {
  text-align: left;
  padding-top: 20px;
}

#tinymce.mceContentBody.tinyMCEBody {
  background-color: #ededed;
}

.tinyMCEBody span strong {
  font-family: inherit;
}

.visual_font_size_4pt,
.visual_font_size_4pt > em,
.visual_font_size_4pt > strong,
.visual_font_size_4pt > strong > span,
.visual_font_size_4pt > span,
.visual_font_size_4pt > strong > em,
.visual_font_size_4pt > em > strong,
.visual_font_size_4pt em span,
.visual_font_size_4pt span em {
  font-size: 4pt;
  line-height: 4pt;
  font-family: inherit;
}
.visual_font_size_6pt,
.visual_font_size_6pt > em,
.visual_font_size_6pt > strong,
.visual_font_size_6pt > strong > span,
.visual_font_size_6pt > span,
.visual_font_size_6pt > strong > em,
.visual_font_size_6pt > em > strong,
.visual_font_size_6pt em span,
.visual_font_size_6pt span em {
  font-size: 6pt;
  line-height: 6pt;
  font-family: inherit;
}
.visual_font_size_8pt,
.visual_font_size_8pt > em,
.visual_font_size_8pt > strong,
.visual_font_size_8pt > strong > span,
.visual_font_size_8pt > span,
.visual_font_size_8pt > strong > em,
.visual_font_size_8pt > em > strong,
.visual_font_size_8pt em span,
.visual_font_size_8pt span em {
  font-size: 8pt;
  line-height: 8pt;
  font-family: inherit;
}
.visual_font_size_10pt,
.visual_font_size_10pt > em,
.visual_font_size_10pt > strong,
.visual_font_size_10pt > strong > span,
.visual_font_size_10pt > span,
.visual_font_size_10pt > strong > em,
.visual_font_size_10pt > em > strong,
.visual_font_size_10pt em span,
.visual_font_size_10pt span em {
  font-size: 10pt;
  line-height: 10pt;
  font-family: inherit;
}
.visual_font_size_12pt,
.visual_font_size_12pt > em,
.visual_font_size_12pt > strong,
.visual_font_size_12pt > strong > span,
.visual_font_size_12pt > span,
.visual_font_size_12pt > strong > em,
.visual_font_size_12pt > em > strong,
.visual_font_size_12pt em span,
.visual_font_size_12pt span em {
  font-size: 12pt;
  line-height: 12pt;
  font-family: inherit;
}
.visual_font_size_14pt,
.visual_font_size_14pt > em,
.visual_font_size_14pt > strong,
.visual_font_size_14pt > strong > span,
.visual_font_size_14pt > span,
.visual_font_size_14pt > strong > em,
.visual_font_size_14pt > em > strong,
.visual_font_size_14pt em span,
.visual_font_size_14pt span em {
  font-size: 14pt;
  line-height: 14pt;
  font-family: inherit;
}
.visual_font_size_18pt,
.visual_font_size_18pt > em,
.visual_font_size_18pt > strong,
.visual_font_size_18pt > strong > span,
.visual_font_size_18pt > span,
.visual_font_size_18pt > strong > em,
.visual_font_size_18pt > em > strong,
.visual_font_size_18pt em span,
.visual_font_size_18pt span em {
  font-size: 18pt;
  line-height: 18pt;
  font-family: inherit;
}

.visual_font_size_24pt,
.visual_font_size_24pt > em,
.visual_font_size_24pt > strong,
.visual_font_size_24pt > strong > span,
.visual_font_size_24pt > span,
.visual_font_size_24pt > strong > em,
.visual_font_size_24pt > em > strong,
.visual_font_size_24pt em span,
.visual_font_size_24pt span em {
  font-size: 24pt;
  line-height: 24pt;
  font-family: inherit;
}
.visual_font_size_28pt,
.visual_font_size_28pt > em,
.visual_font_size_28pt > strong,
.visual_font_size_28pt > strong > span,
.visual_font_size_28pt > span,
.visual_font_size_28pt > strong > em,
.visual_font_size_28pt > em > strong,
.visual_font_size_28pt em span,
.visual_font_size_28pt span em {
  font-size: 28pt;
  line-height: 28pt;
  font-family: inherit;
}
.visual_font_size_36pt,
.visual_font_size_36pt > em,
.visual_font_size_36pt > strong,
.visual_font_size_36pt > strong > span,
.visual_font_size_36pt > span,
.visual_font_size_36pt > strong > em,
.visual_font_size_36pt > em > strong,
.visual_font_size_36pt em span,
.visual_font_size_36pt span em {
  font-size: 36pt;
  line-height: 36pt;
  font-family: inherit;
}
.visual_font_size_48pt,
.visual_font_size_48pt > em,
.visual_font_size_48pt > strong,
.visual_font_size_48pt > strong > span,
.visual_font_size_48pt > span,
.visual_font_size_48pt > strong > em,
.visual_font_size_48pt > em > strong,
.visual_font_size_48pt em span,
.visual_font_size_48pt span em {
  font-size: 48pt;
  line-height: 48pt;
  font-family: inherit;
}
.visual_font_size_60pt,
.visual_font_size_60pt > em,
.visual_font_size_60pt > strong,
.visual_font_size_60pt > strong > span,
.visual_font_size_60pt > span,
.visual_font_size_60pt > strong > em,
.visual_font_size_60pt > em > strong,
.visual_font_size_60pt em span,
.visual_font_size_60pt span em {
  font-size: 60pt;
  line-height: 60pt;
  font-family: inherit;
}
.visual_font_size_72pt,
.visual_font_size_72pt > em,
.visual_font_size_72pt > strong,
.visual_font_size_72pt > strong > span,
.visual_font_size_72pt > span,
.visual_font_size_72pt > strong > em,
.visual_font_size_72pt > em > strong,
.visual_font_size_72pt em span,
.visual_font_size_72pt span em {
  font-size: 72pt;
  line-height: 72pt;
  font-family: inherit;
}

.visual_font_size_84pt,
.visual_font_size_84pt > em,
.visual_font_size_84pt > strong,
.visual_font_size_84pt > strong > span,
.visual_font_size_84pt > span,
.visual_font_size_84pt > strong > em,
.visual_font_size_84pt > em > strong,
.visual_font_size_84pt em span,
.visual_font_size_84pt span em {
  font-size: 84pt;
  line-height: 84pt;
  font-family: inherit;
}

.visual_font_size_96pt,
.visual_font_size_96pt > em,
.visual_font_size_96pt > strong,
.visual_font_size_96pt > strong > span,
.visual_font_size_96pt > span,
.visual_font_size_96pt > strong > em,
.visual_font_size_96pt > em > strong,
.visual_font_size_96pt em span,
.visual_font_size_96pt span em {
  font-size: 96pt;
  line-height: 96pt;
  font-family: inherit;
}

.visual_font_size_116pt,
.visual_font_size_116pt > em,
.visual_font_size_116pt > strong,
.visual_font_size_116pt > strong > span,
.visual_font_size_116pt > span,
.visual_font_size_116pt > strong > em,
.visual_font_size_116pt > em > strong,
.visual_font_size_116pt em span,
.visual_font_size_116pt span em {
  font-size: 116pt;
  line-height: 116pt;
  font-family: inherit;
}

.visual_font_size_128pt,
.visual_font_size_128pt > em,
.visual_font_size_128pt > strong,
.visual_font_size_128pt > strong > span,
.visual_font_size_128pt > span,
.visual_font_size_128pt > strong > em,
.visual_font_size_128pt > em > strong,
.visual_font_size_128pt em span,
.visual_font_size_128pt span em {
  font-size: 128pt;
  line-height: 128pt;
  font-family: inherit;
}

.visual_font_size_140pt,
.visual_font_size_140pt > em,
.visual_font_size_140pt > strong,
.visual_font_size_140pt > strong > span,
.visual_font_size_140pt > span,
.visual_font_size_140pt > strong > em,
.visual_font_size_140pt > em > strong,
.visual_font_size_140pt em span,
.visual_font_size_140pt span em {
  font-size: 140pt;
  line-height: 140pt;
  font-family: inherit;
}

.visual_font_size_154pt,
.visual_font_size_154pt > em,
.visual_font_size_154pt > strong,
.visual_font_size_154pt > strong > span,
.visual_font_size_154pt > span,
.visual_font_size_154pt > strong > em,
.visual_font_size_154pt > em > strong,
.visual_font_size_154pt em span,
.visual_font_size_154pt span em {
  font-size: 154pt;
  line-height: 154pt;
  font-family: inherit;
}

.visual_font_size_196pt,
.visual_font_size_196pt > em,
.visual_font_size_196pt > strong,
.visual_font_size_196pt > strong > span,
.visual_font_size_196pt > span,
.visual_font_size_196pt > strong > em,
.visual_font_size_196pt > em > strong,
.visual_font_size_196pt em span,
.visual_font_size_196pt span em {
  font-size: 196pt;
  line-height: 196pt;
  font-family: inherit;
}

.resize_visual_font_size_8pt,
.resize_visual_font_size_8pt > em,
.resize_visual_font_size_8pt > strong,
.resize_visual_font_size_8pt > strong > span,
.resize_visual_font_size_8pt > span,
.resize_visual_font_size_8pt > strong > em,
.resize_visual_font_size_8pt > em > strong,
.visual_font_size_8pt em span,
.visual_font_size_8pt span em {
  font-size: 4pt;
  line-height: 4pt;
}
.resize_visual_font_size_14pt,
.resize_visual_font_size_14pt > em,
.resize_visual_font_size_14pt > strong,
.resize_visual_font_size_14pt > strong > span,
.resize_visual_font_size_14pt > span,
.resize_visual_font_size_14pt > strong > em,
.resize_visual_font_size_14pt > em > strong,
.visual_font_size_14pt em span,
.visual_font_size_14pt span em {
  font-size: 7pt;
  line-height: 7pt;
}
.resize_visual_font_size_24pt,
.resize_visual_font_size_24pt > em,
.resize_visual_font_size_24pt > strong,
.resize_visual_font_size_24pt > strong > span,
.resize_visual_font_size_24pt > span,
.resize_visual_font_size_24pt > strong > em,
.resize_visual_font_size_24pt > em > strong,
.visual_font_size_14pt em span,
.visual_font_size_14pt span em {
  font-size: 12pt;
  line-height: 12pt;
}
.resize_visual_font_size_36pt,
.resize_visual_font_size_36pt > em,
.resize_visual_font_size_36pt > strong,
.resize_visual_font_size_36pt > strong > span,
.resize_visual_font_size_36pt > span,
.resize_visual_font_size_36pt > strong > em,
.resize_visual_font_size_36pt > em > strong,
.visual_font_size_36pt em span,
.visual_font_size_36pt span em {
  font-size: 18pt;
  line-height: 18pt;
}
.resize_visual_font_size_72pt,
.resize_visual_font_size_72pt > em,
.resize_visual_font_size_72pt > strong,
.resize_visual_font_size_72pt > strong > span,
.resize_visual_font_size_72pt > span,
.resize_visual_font_size_72pt > strong > em,
.resize_visual_font_size_72pt > em > strong,
.visual_font_size_72pt em span,
.visual_font_size_72pt span em {
  font-size: 36pt;
  line-height: 36pt;
}

/*
 * ---------------------------------------------------------------------
 * - LEFT SIDEBAR IN GRAPHS POPUP - stat_win.php 						-
 * ---------------------------------------------------------------------
 */
.menu_sidebar {
  color: #111;
  background: #3f3f3f;
  margin: 0px;
  margin-left: 10px;
  padding-left: 0px;
  padding-right: 0px;
  padding-top: 10px;
  text-align: left;
  font-family: arial, sans-serif, verdana;
  font-size: 10px;
  border: 1px solid #000;
  position: absolute;
  width: 400px;
  height: 260px;

  -moz-box-shadow: 0px 4px 4px #010e1b;
  -webkit-box-shadow: 0px 4px 4px #010e1b;
  box-shadow: 0px 4px 4px #010e1b;

  filter: alpha(opacity=97);
  -moz-opacity: 0.97;
  opacity: 0.97;
}

.menu_sidebar_radius_left {
  -moz-border-top-left-radius: 8px;
  -webkit-border-top-left-radius: 8px;
  border-top-left-radius: 8px;

  -moz-border-bottom-left-radius: 8px;
  -webkit-border-bottom-left-radius: 8px;
  border-bottom-left-radius: 8px;

  border-right: 0px solid #000;
}

.menu_sidebar_radius_right {
  -moz-border-top-right-radius: 8px;
  -webkit-border-top-right-radius: 8px;
  border-top-right-radius: 8px;
  -moz-border-bottom-right-radius: 8px;
  -webkit-border-bottom-right-radius: 8px;
  border-bottom-right-radius: 8px;
}

.menu_sidebar_outer {
  margin-left: 3px;
  background: #ececec;
  width: 100%;
  text-align: center;
  -moz-border-radius: 6px;
  -webkit-border-radius: 6px;
  border-radius: 6px;
  padding: 8px;
}

/*
 * ---------------------------------------------------------------------
 * - TIP (to show help)												-
 * ---------------------------------------------------------------------
 */
a.tip {
  display: inline;
  cursor: help;
}

a.tip > img {
  margin-left: 2px;
  margin-right: 2px;
  margin-top: -3px;
}

.head_tip {
  display: inline;
  margin-left: 10px;
}

/*
 * ---------------------------------------------------------------------
 * - SEARCH BOX in header											-
 * ---------------------------------------------------------------------
 */
input.search_input {
  background-image: url("../../images/input_zoom_gray.png");
  background-position: center right 10px;
  background-repeat: no-repeat;
  background-size: 17px;
  background-color: #f2f6f7;
  padding: 0px;
  margin: 0;
  width: 300px;
  height: 30px;
  margin-left: 2px;
  padding-left: 15px;
  padding-right: 40px;
  color: #777;
  font-family: "Open Sans", sans-serif;
  font-size: 8.5pt;
  border-top-left-radius: 50px;
  border-bottom-left-radius: 50px;
  border-top-right-radius: 50px;
  border-bottom-right-radius: 50px;
  border-color: transparent;
}

a[id^="tgl_ctrl_"] > img,
a[id^="tgl_ctrl_"] > b > img {
  vertical-align: middle;
}

/* Images forced title */

div.forced_title_layer {
  display: block;
  text-decoration: none;
  position: absolute;
  z-index: 100000;
  border: 1px solid #708090;
  background-color: #666;
  color: #fff;
  padding: 4px 5px;
  font-weight: bold;
  font-size: small;
  font-size: 11px;
  /* IE 8 */
  -ms-filter: "progid:DXImageTransform.Microsoft.Alpha(Opacity=9)";
  /* Netscape */
  -moz-opacity: 0.9;
  opacity: 0.9;
  -moz-border-radius: 3px;
  -webkit-border-radius: 3px;
  border-radius: 3px;
}

/* Graphs styles */

div.legend > div {
  pointer-events: none; /* Allow to click the graphs below */
  opacity: 0.65;
}

/* Recover the padding of the legend elements under a databox parent */
table.databox div.legend > td {
  padding: 1px;
}

div.nodata_text {
  padding: 5px 12px 0px 68px;
  font-weight: bold;
  color: #c1c1c1;
  text-transform: uppercase;
  display: table-cell;
  vertical-align: middle;
  text-align: left;
}

div.nodata_container {
  width: 150px;
  height: 100px;
  background-repeat: no-repeat;
  background-position: center;
  margin: auto auto;
  display: table;
}

div#stat-win-interface-graph div.nodata_container,
div#stat-win-module-graph div.nodata_container {
  width: 30%;
  height: 100%;
  background-repeat: no-repeat;
  background-position: center;
  margin: auto auto;
  display: flex;
  flex-direction: column;
  justify-content: center;
  align-items: center;
}

#snmp_data {
  width: 40%;
  position: absolute;
  top: 0;
  right: 20px;
  background: #f9faf9;
}

#rmf_data {
  width: 40%;
  height: 80%;
  position: absolute;
  top: 0;
  right: 20px;
  overflow: auto;
}

/* service map */
#container_servicemap_legend {
  position: absolute;
  background: #fff;
  margin-top: 10px;
  right: 2px;
  border: 1px solid #e2e2e2;
  border-radius: 5px;
  padding: 10px;
  opacity: 0.9;
}

#container_servicemap_legend table {
  text-align: left;
}

/* agent modules*/
.legend_square {
  width: 20px;
  padding-left: 20px;
  padding-right: 10px;
}

.legend_square_simple {
  padding-left: 0px;
  padding-right: 10px;
  padding-bottom: 3px;
}
.legend_square div,
.legend_square_simple div {
  width: 20px;
  height: 20px;
  border-radius: 3px;
}

.legend_basic {
  background: #f4f4f4;
  margin-top: 10px;
  border-radius: 5px;
  padding: 10px;
}

.agents_modules_table th {
  background: #3f3f3f;
  border: 1px solid #e2e2e2;
}

.agents_modules_table th * {
  color: #ffffff;
}

/*
 * LOAD_ENTERPRISE.PHP
 */
#code_license_dialog {
  padding: 50px;
  padding-top: 10px;
}
#code_license_dialog #logo {
  margin-bottom: 20px;
  text-align: center;
}
#code_license_dialog,
#code_license_dialog * {
  font-size: 14px;
}
#code_license_dialog ul {
  padding-left: 30px;
  list-style-image: url("../../images/input_tick.png");
}
#code_license_dialog li {
  margin-bottom: 12px;
}

#code_license_dialog #code {
  font-weight: bolder;
  font-size: 20px;
  border: 1px solid #dddddd;
  padding: 5px;
  text-align: center;
  -moz-border-radius: 8px;
  -webkit-border-radius: 8px;
  border-radius: 8px;
}

#code_license_dialog a {
  text-decoration: underline;
}

/* GRAPHS CSS */

.parent_graph {
  position: relative;
  margin: 0 auto;
}

.menu_graph,
.timestamp_graph {
  position: absolute;
  color: #000;
}

.menu_graph {
  width: 30px;
  height: 150px;
  left: 100%;
  position: absolute;
  top: 0px;
  background-color: transparent;
  -moz-border-top-right-radius: 6px;
  -webkit-border-top-right-radius: 6px;
  border-top-right-radius: 6px;
  -moz-border-top-left-radius: 6px;
  -webkit-border-top-left-radius: 6px;
  border-top-left-radius: 6px;
}

.legend_graph {
  margin: 0px;
  padding: 0px;
  text-align: left;
}

.legendColorBox * {
  font-size: 0px;
  padding: 0px 4px;
  overflow: visible;
}

/* GIS CSS */

.olLayerDiv {
  z-index: 102;
}

/* Alert view */

table.alert_days th,
table.alert_time th {
  height: 30px;
  vertical-align: middle;
}

table.alert_escalation th img {
  width: 18px;
}

.action_details td.used_field {
  background: #6eb432;
  color: #8d8d8d;
  font-weight: normal;
}

td.used_field {
  background: #6eb432;
  color: #ffffff;
  font-weight: bold;
}

td.overrided_field {
  color: #666;
}

td.unused_field {
  color: #888;
}

td.empty_field {
  background: url("../../images/long_arrow.png") no-repeat 100% center;
}

#table_macros textarea {
  width: 96%;
}

/* Policies styles */

table#policy_modules td * {
  display: inline;
}

.context_help_title {
  font-weight: bolder;
  text-align: left;
}
.context_help_body,
.left {
  text-align: left;
}

#left_column_logon_ok {
  width: 750px;
  float: left;
}

#news_board {
  min-width: 530px;
  width: 100%;
}

#right_column_logon_ok {
  width: 350px;
  float: right;
  margin-right: 20px;
}

#clippy_head_title {
  font-weight: bold;
  background: #82b92e;
  color: #ffffff;
  margin-top: -15px;
  margin-left: -15px;
  margin-right: -15px;
  padding: 5px;
  margin-bottom: 10px;
  border-top-left-radius: 2px;
  border-top-right-radius: 2px;
}

#dialog-double_auth-container {
  width: 100%;
  text-align: center;
  vertical-align: middle;
}

/*
 * ---------------------------------------------------------------------
 * - TACTICAL VIEW y TABLAS	 													-
 * ---------------------------------------------------------------------
 */
.status_tactical {
  width: 100%;
  margin-left: auto;
  margin-right: auto;
  background-color: #fff;
  padding: 10px;
  border: 1px solid #e2e2e2;
  margin-top: 5%;
  text-align: left;
}

.status_tactical img {
  border: 3px solid #000;
  border-radius: 100px;
}

#sumary {
  color: #fff;
  margin: 2px;
  padding: 10px 30px;
  font-size: 16px;
  font-family: "lato-bolder", "Open Sans", sans-serif;
  font-weight: bold;
  border-radius: 2px;
}

div.sumary_div {
  color: #fff;
  font-size: 20px;
  font-weight: bold;
  border-radius: 2px;
  width: 120px;
  height: 40px;
  text-align: center;
  display: table-cell;
  vertical-align: middle;
}

div.div_groups_status {
  width: 350px;
  background-color: white;
  border: 1px solid #ececec;
  border-radius: 5px;
  margin: 20px;
  float: left;
}

.databox.data > tbody > tr > td {
  border-bottom: 1px solid #e2e2e2;
}

.databox .search {
  margin-top: 0px;
}

.databox.data > tbody > tr > td.progress_bar img {
  border: 3px solid #000;
  border-radius: 100px;
}

.databox.pies {
  border: none;
}

.databox.pies fieldset.tactical_set {
  width: 100%;
  min-height: 285px;
}

.difference {
  border-left-width: 2px;
  border-left-style: solid;
  border-right-width: 2px;
  border-right-style: solid;
  border-color: #e2e2e2;
}

#title_menu {
  color: #b9b9b9;
  float: right;
  width: 72%;
  letter-spacing: 0pt;
  font-size: 10pt;
  white-space: pre-wrap;
  padding-top: 0;
  font-family: "Open Sans", sans-serif;
}

.no_hidden_menu {
  background-position: 11% 50%;
}

#menu_tab li.nomn,
#menu_tab li.nomn_high {
  padding-right: 8px;
  padding-left: 8px;
  font-weight: bold;
  text-decoration: none;
  font-size: 14px;
  margin-top: 0;
  min-width: 30px;
  min-height: 50px;
  max-height: 53px;
}

#menu_tab_frame_view_bc #menu_tab li.nomn,
#menu_tab_frame_view_bc #menu_tab li.nomn_high {
  min-height: 53px;
}

#menu_tab li:hover {
  box-shadow: inset 0px 4px #82b92e;
}

#menu_tab li.nomn_high,
#menu_tab li.nomn_high span {
  color: #fff;
  box-shadow: inset 0px 4px #82b92e;
  background-color: #fff;
}

#menu_tab li.nomn img,
#menu_tab li img {
  margin-top: 10px;
  margin-left: 3px;
}
#menu_tab li.nomn.tab_operation img,
#menu_tab li.nomn.tab_godmode img,
#menu_tab li.nomn_high.tab_operation img,
#menu_tab li.nomn_high.tab_godmode img {
  margin: 10px auto;
}

#menu_tab li.tab_operation a,
#menu_tab a.tab_operation {
  background: none;
}

.agents_modules_table {
  border: 1px solid #e2e2e2;
  border-spacing: 0px;
}
.agents_modules_table td {
  border: 1px solid #e2e2e2;
}

.dashboard {
  top: 23px;
}

.dashboard li a {
  width: 158px;
}

.text_subDashboard {
  float: left;
  margin-top: 5%;
  margin-left: 3%;
}

.title_um {
  font-family: sans-serif;
  font-size: 20px;
  color: #82b92e;
  text-align: center;
}

.text_um {
  font-family: sans-serif;
  font-size: 16px;
  padding-left: 80px;
}

/* The items with the class 'spinner' will rotate */
/* Not supported on IE9 and below */
.spinner {
  -webkit-animation: spinner 2s infinite linear;
  animation: spinner 2s infinite linear;
}

@-webkit-keyframes spinner {
  0% {
    -ms-transform: rotate(0deg); /* IE */
    -moz-transform: rotate(0deg); /* FF */
    -o-transform: rotate(0deg); /* Opera */
    -webkit-transform: rotate(0deg); /* Safari and Chrome */
    transform: rotate(0deg);
  }
  100% {
    -ms-transform: rotate(359deg); /* IE */
    -moz-transform: rotate(359deg); /* FF */
    -o-transform: rotate(359deg); /* Opera */
    -webkit-transform: rotate(359deg); /* Safari and Chrome */
    transform: rotate(359deg);
  }
}

@keyframes spinner {
  0% {
    -ms-transform: rotate(0deg); /* IE */
    -moz-transform: rotate(0deg); /* FF */
    -o-transform: rotate(0deg); /* Opera */
    -webkit-transform: rotate(0deg); /* Safari and Chrome */
    transform: rotate(0deg);
  }
  100% {
    -ms-transform: rotate(359deg); /* IE */
    -moz-transform: rotate(359deg); /* FF */
    -o-transform: rotate(359deg); /* Opera */
    -webkit-transform: rotate(359deg); /* Safari and Chrome */
    transform: rotate(359deg);
  }
}

/*
 * ---------------------------------------------------------------------
 * - Styles for the new networkmap									-
 * ---------------------------------------------------------------------
 */
.zoom_controller {
  width: 30px;
  height: 210px;
  background: blue;
  border-radius: 15px;

  top: 50px;
  left: 10px;
  position: absolute;
}

.vertical_range {
  padding: 0;
  -webkit-transform: rotate(270deg);
  -moz-transform: rotate(270deg);
  transform: rotate(270deg);
  width: 200px;
  height: 20px;
  position: relative;
  background: transparent;
  border: 0px;

  left: -92px;
  top: 93px;
}

@media screen and (-webkit-min-device-pixel-ratio: 0) {
  /* Only for chrome */

  .vertical_range {
    left: -87px;
    top: 93px;
  }
}

div.simple_value > span.text > p,
div.simple_value > span.text > p > span > strong,
div.simple_value > span.text > p > strong,
div.simple_value > a > span.text p {
  font-family: monospace;
  white-space: pre;
}

/*
 * ---------------------------------------------------------------------
 * - modal window and edit user 									-
 * ---------------------------------------------------------------------
 */
#alert_messages {
  -moz-border-bottom-right-radius: 5px;
  -webkit-border-bottom-left-radius: 5px;
  border-bottom-right-radius: 5px;
  border-bottom-left-radius: 5px;
  z-index: 3;
  position: fixed;
  width: 750px;
  max-width: 750px;
  top: 20%;
  background: white;
  opacity: 0;
  transition: opacity 0.5s;
  -webkit-transition: opacity 0.5s;
}
.modalheader {
  text-align: center;
  width: 100%;
  height: 37px;
  left: 0px;
  background-color: #82b92e;
}
.modalheadertext {
  color: white;
  position: relative;
  font-family: "Nunito", sans-serif;
  font-size: 13pt;
  top: 8px;
}
.modalheaderh1 {
  text-align: center;
  width: 100%;
  height: 26px;
  left: 0px;
  padding-top: 10px;
  background-color: #82b92e;
  color: white;
  position: relative;
  font-family: "Nunito", sans-serif;
  font-size: 11pt;
}
.modalclosex {
  cursor: pointer;
  display: inline;
  float: right;
  margin-right: 10px;
  margin-top: 10px;
}
.modalclosex:hover {
  cursor: pointer;
  display: inline;
  float: right;
  margin-right: 10px;
  margin-top: 10px;
}
.modalcontent {
  color: black;
  background: white;
}
.modalcontentimg {
  float: left;
  margin-left: 30px;
  margin-top: 30px;
  margin-bottom: 30px;
}
.modalcontenttext {
  float: left;
  text-align: justify;
  color: black;
  font-size: 9.5pt;
  line-height: 13pt;
  margin-top: 30px;
  width: 430px;
  margin-left: 30px;
}
.modalokbutton {
  transition-property: background-color, color;
  transition-duration: 1s;
  transition-timing-function: ease-out;
  -webkit-transition-property: background-color, color;
  -webkit-transition-duration: 1s;
  -o-transition-property: background-color, color;
  -o-transition-duration: 1s;
  cursor: pointer;
  text-align: center;
  margin-right: 45px;
  float: right;
  -moz-border-radius: 3px;
  -webkit-border-radius: 3px;
  margin-bottom: 30px;
  border-radius: 3px;
  width: 90px;
  height: 30px;
  background-color: white;
  border: 1px solid #82b92e;
}
.modalokbuttontext {
  transition-property: background-color, color;
  transition-duration: 1s;
  transition-timing-function: ease-out;
  -webkit-transition-property: background-color, color;
  -webkit-transition-duration: 1s;
  -o-transition-property: background-color, color;
  -o-transition-duration: 1s;
  color: #82b92e;
  font-family: "Nunito", sans-serif;
  font-size: 10pt;
  position: relative;
  top: 6px;
}

.modalokbutton:hover {
  transition-property: background-color, color;
  transition-duration: 1s;
  transition-timing-function: ease-out;
  -webkit-transition-property: background-color, color;
  -webkit-transition-duration: 1s;
  -o-transition-property: background-color, color;
  -o-transition-duration: 1s;
  background-color: #82b92e;
}

.modalokbutton:hover .modalokbuttontext {
  transition-property: background-color, color;
  transition-duration: 1s;
  transition-timing-function: ease-out;
  -webkit-transition-property: background-color, color;
  -webkit-transition-duration: 1s;
  -o-transition-property: background-color, color;
  -o-transition-duration: 1s;
  color: white;
}

.modaldeletebutton {
  transition-property: background-color, color;
  transition-duration: 1s;
  transition-timing-function: ease-out;
  -webkit-transition-property: background-color, color;
  -webkit-transition-duration: 1s;
  -o-transition-property: background-color, color;
  -o-transition-duration: 1s;
  cursor: pointer;
  text-align: center;
  margin-left: 45px;
  float: left;
  -moz-border-radius: 3px;
  -webkit-border-radius: 3px;
  margin-bottom: 30px;
  border-radius: 3px;
  width: 90px;
  height: 30px;
  background-color: white;
  border: 1px solid #fa5858;
}

.modaldeletebuttontext {
  transition-property: background-color, color;
  transition-duration: 1s;
  transition-timing-function: ease-out;
  -webkit-transition-property: background-color, color;
  -webkit-transition-duration: 1s;
  -o-transition-property: background-color, color;
  -o-transition-duration: 1s;
  color: #fa5858;
  font-family: "Nunito", sans-serif;
  font-size: 10pt;
  position: relative;
  top: 6px;
}

.modaldeletebutton:hover .modaldeletebuttontext {
  transition-property: background-color, color;
  transition-duration: 1s;
  transition-timing-function: ease-out;
  -webkit-transition-property: background-color, color;
  -webkit-transition-duration: 1s;
  -o-transition-property: background-color, color;
  -o-transition-duration: 1s;
  color: white;
}

.modaldeletebutton:hover {
  transition-property: background-color, color;
  transition-duration: 1s;
  transition-timing-function: ease-out;
  -webkit-transition-property: background-color, color;
  -webkit-transition-duration: 1s;
  -o-transition-property: background-color, color;
  -o-transition-duration: 1s;
  background-color: #fa5858;
}

.modalgobutton {
  transition-property: background-color, color;
  transition-duration: 1s;
  transition-timing-function: ease-out;
  -webkit-transition-property: background-color, color;
  -webkit-transition-duration: 1s;
  -o-transition-property: background-color, color;
  -o-transition-duration: 1s;
  cursor: pointer;
  text-align: center;
  margin-right: 15px;
  margin-bottom: 30px;
  float: right;
  -moz-border-radius: 3px;
  -webkit-border-radius: 3px;
  border-radius: 3px;
  width: 240px;
  height: 30px;
  background-color: white;
  border: 1px solid #82b92e;
}
.modalgobuttontext {
  transition-property: background-color, color;
  transition-duration: 1s;
  transition-timing-function: ease-out;
  -webkit-transition-property: background-color, color;
  -webkit-transition-duration: 1s;
  -o-transition-property: background-color, color;
  -o-transition-duration: 1s;
  color: #82b92e;
  font-family: "Nunito", sans-serif;
  font-size: 10pt;
  position: relative;
  top: 6px;
}

.modalgobutton:hover {
  transition-property: background-color, color;
  transition-duration: 1s;
  transition-timing-function: ease-out;
  -webkit-transition-property: background-color, color;
  -webkit-transition-duration: 1s;
  -o-transition-property: background-color, color;
  -o-transition-duration: 1s;
  background-color: #82b92e;
}

.modalgobutton:hover .modalgobuttontext {
  transition-property: background-color, color;
  transition-duration: 1s;
  transition-timing-function: ease-out;
  -webkit-transition-property: background-color, color;
  -webkit-transition-duration: 1s;
  -o-transition-property: background-color, color;
  -o-transition-duration: 1s;
  color: white;
}

/* update manager online */
#opacidad {
  opacity: 0;
  transition: opacity 3s;
  -webkit-transition: opacity 3s;
  z-index: 1;
  width: 100%;
  height: 100%;
  position: absolute;
  left: 0px;
  top: 0px;
}

.textodialogo {
  margin-left: 0px;
  color: #333;
  padding: 20px;
  font-size: 9pt;
}

.cargatextodialogo {
  max-width: 58.5%;
  width: 58.5%;
  min-width: 58.5%;
  float: left;
  margin-left: 0px;
  font-size: 18pt;
  padding: 20px;
  text-align: center;
}

.cargatextodialogo p,
.cargatextodialogo b,
.cargatextodialogo a {
  font-size: 18pt;
}

span.log_zone_line {
  font-size: 12px;
}

span.log_zone_line_error {
  color: #e63c52;
}

/* global */
.bolder {
  font-weight: bolder;
}

.readonly {
  background-color: #dedede;
}

.input_error {
  border: 1px solid red;
}

#toolbox > input {
  border-width: 0px 1px 0px 0px;
  border-color: lightgray;
}

#toolbox > input.service_min {
  border-width: 0px 0px 0px 0px;
}

#toolbox > input.grid_min {
  border-width: 0px 0px 0px 0px;
}

#filter_event_status,
#filter_event_severity,
#filter_event_type {
  width: 50%;
}

.rowPair:hover,
.rowOdd:hover {
  background-color: #eee;
}
.checkselected {
  background-color: #eee;
}
.tag-wrapper {
  padding: 0 10px 0 0;
  overflow: auto;
}

.pandora-tag {
  float: left;
  margin-bottom: 18px;
  padding: 1px 6px 1px 0;
}

.pandora-tag-title {
  color: white;
  background-color: #373737;
  font-weight: bold;
  padding: 6px 6px 6px 10px;
  border: #373737;
  border-width: 1px;
  border-top-style: solid;
  border-top-left-radius: 12px;
  border-left-style: solid;
  border-bottom-left-radius: 12px;
  border-bottom-style: solid;
}

.pandora-tag-value {
  color: #373737;
  font-weight: bold;
  padding: 6px 10px 6px 6px;
  border: #373737;
  border-width: 1px;
  border-top-style: solid;
  border-top-right-radius: 12px;
  border-right-style: solid;
  border-bottom-right-radius: 12px;
  border-bottom-style: solid;
}

/*
 * ---------------------------------------------------------------------
 * - HELP MODAL WINDOWS - pandora_help.php 							-
 * ---------------------------------------------------------------------
 */

div#main_help_new {
  text-align: center;
  padding: 20px;
  border-bottom: 1px solid #c2c2c2;
  background-color: #fff;
}

div#main_help_new_content {
  padding-left: 30px;
  padding-right: 30px;
  padding-bottom: 20px;
  padding-top: 10px;
  background: white;
  height: 100%;
  font-size: 12pt;
  font-family: "lato-bolder", serif;
}

div#main_help_new_content h1 {
  font-family: "lato-boldest", serif;
  font-size: 14pt;
}

div#main_help_new_content p {
  font-family: "lato-bolder", serif;
  font-size: 12pt;
}
div#main_help_new_content b {
  font-family: "lato-bolder", serif;
  font-size: 12pt;
}

div#main_help_new_content li {
  font-family: "lato-bolder", serif;
  font-size: 12pt;
}

div#footer_help {
  background: #333;
  text-align: center;
  padding: 10px;
}

/*	EVENTS - /ajax/events.php */
/*view-agents lastest events for this agent*/
#div_all_events_24h {
  padding: 4px;
}

/*
 * ---------------------------------------------------------------------
 * - REPORTS - graph_container.php									-
 * ---------------------------------------------------------------------
 */
.graph_conteiner_inside > .parent_graph {
  width: 100%;
}

.graph_conteiner_inside > .parent_graph > .menu_graph {
  left: 90%;
}

.graph_conteiner_inside > .parent_graph > .graph {
  width: 90%;
}

.graph_conteiner_inside > div > .nodata_container > .nodata_text {
  display: none;
}

.graph_conteiner_inside > div > .nodata_container {
  background-size: 120px 80px;
}

#mssg_error_div {
  color: red;
  font-size: 12px;
}

.pagination_show_more {
  text-align: center;
  margin-top: 10px;
}

.dashed {
  stroke-dasharray: 10;
}
.path {
  stroke-dasharray: 500;
  stroke-dashoffset: 500;
  animation: dash 15s linear;
}

@keyframes dash {
  from {
    stroke-dashoffset: 500;
  }
  to {
    stroke-dashoffset: 0;
  }
}

.route {
  fill: none;
  transition: all 2s ease-in-out;
}

.limit_scroll {
  max-width: 800px;
  overflow-x: scroll;
}
#is_favourite ul.container {
  display: flex;
  flex-flow: row wrap;
  flex-direction: row;
  align-content: center;
  justify-content: center;
}

#is_favourite ul.container a {
  text-decoration: none;
}

#is_favourite ul.container a:hover li {
  background: #e2e2e2;
}

#is_favourite ul.container a li {
  min-width: 250px;
  height: 80px;
  margin: 10px;
  display: flex;
  flex-direction: row;
  align-items: center;
  background: #f9faf9;
}

#is_favourite ul.container a li div.icon_img {
  width: 30%;
  text-align: center;
}

#is_favourite ul.container a li div.text {
  min-width: 50%;
  font-family: sans-serif;
  font-size: 18px;
  color: #3f3f3f;
  text-align: center;
}

form ul.form_flex {
  display: flex;
  flex-flow: row wrap;
  flex-direction: row;
  align-content: center;
  justify-content: space-around;
  border: 1px solid #e2e2e2;
  border-radius: 5px;
  padding: 20px;
  background: #f9faf9;
}

form ul.form_flex li {
  flex: auto;
  display: flex;
  justify-content: center;
  align-items: center;
}

form ul.form_flex li.first_elements {
  min-width: 550px;
}

form ul.form_flex li.second_elements {
  min-width: 300px;
}

form ul.form_flex li ul {
  display: flex;
  flex-direction: row;
  justify-content: space-around;
  flex-basis: 100%;
}

form ul.form_flex li ul li {
  height: 50px;
  width: 100%;
}

#modal_module_popup_close:hover {
  cursor: pointer;
}

.modal_module_list:hover {
  cursor: pointer;
}

/* snmp */
#snmp_data .databox {
  border: 0px;
}

#snmp_browser {
  text-align: left;
  font-family: "lato-lighter", "Open Sans", sans-serif;
  letter-spacing: 0.03pt;
  font-size: 8pt;
  box-sizing: border-box;
  height: 100%;
  min-height: 100px;
  max-height: 500px;
  overflow: auto;
  background-color: #f4f5f4;
  border: 1px solid #e2e2e2;
  border-radius: 4px;
  padding: 5px;
}
#snmp_create_buttons {
  display: flex;
  justify-content: flex-end;
  flex-wrap: nowrap;
}

#snmp_create_buttons > .sub {
  display: flex;
  margin-left: 10px;
  margin-top: 10px;
}

/* library for graphs */
.yAxis.y1Axis > .tickLabel {
  white-space: nowrap;
  line-height: 1.05em;
  width: auto;
}

/* dialog */
.pandora_confirm_dialog .ui-dialog-buttonset {
  display: flex;
  width: 100%;
  margin-left: 10px;
  float: none;
}

.pandora_confirm_dialog .ui-dialog-buttonset button {
  flex: 50%;
}

#pandora_confirm_dialog_text h3 {
  margin-left: 20px;
  margin-right: 20px;
  text-align: center;
}

.div-v-centered {
  display: flex;
  align-items: center;
}

.div-v-centered > form > input[type="image"] {
  margin: 0;
  padding: 0;
  width: 14px;
  padding-left: 5px;
}

.pandora_upper {
  text-transform: uppercase;
}

.dialog-grayed {
  background: #373737;
}

.dialog-grayed .ui-dialog-buttonpane {
  background: #373737;
}

/* GIS MAP */
a.down_arrow {
  content: url("../../images/down.png");
  max-width: 21px;
  max-height: 21px;
}

a.up_arrow {
  content: url("../../images/down.png");
  transform: rotate(180deg);
  max-width: 21px;
  max-height: 21px;
}

tr:last-child > td > a.down_arrow,
tr:first-child > td > a.up_arrow {
  visibility: hidden;
}

/* system group status */
.group_modules_status_box > tbody > tr > td {
  border-bottom: 1px solid #e2e2e2;
  border-collapse: collapse;
  border-spacing: 0;
  width: 10%;
  height: 20px;
}

.group_modules_status_div {
  color: #fff;
  width: 100%;
  height: 100%;
  text-align: left;
  display: block;
  vertical-align: middle;
  line-height: 20px;
}

/* extensions -> module groups */
.tooltip_counters h3 {
  font-size: 12pt;
  padding-bottom: 10px;
  text-align: center;
}

.tooltip_counters li {
  font-size: 8pt;
  margin: 2px;
  margin-left: 5px;
}
.tooltip_counters li div {
  width: 12px;
  height: 12px;
  border-radius: 3px;
  float: left;
  margin-right: 5px;
}

.button-as-link {
  text-decoration: underline;
  background: none;
  border: none;
  padding: 0;
}

/*
 * ---------------------------------------------------------------------
 * - MESSAGE LIST POPUP 											-
 * ---------------------------------------------------------------------
 */
div#dialog_messages table th {
  text-align: left;
}

div#dialog_messages table th:last-child {
  text-align: right;
}

/*
 * ---------------------------------------------------------------------
 * - Notifications
 * ---------------------------------------------------------------------
 */

.notification-ball {
  border-radius: 50%;
  width: 24px;
  height: 24px;
  display: flex;
  justify-content: center;
  align-items: center;
  cursor: pointer;
  color: #fff;
  font-weight: bold;
}

.notification-ball.notification-ball-new-messages:hover {
  box-shadow: 0 0 3px #888;
}

.notification-ball-no-messages {
  background-color: #82b92e;
  cursor: pointer;
}
.notification-ball-new-messages {
  background-color: #e63c52;
}

#notification-wrapper {
  background: white;
  border: #a5a5a5 solid 1px;
  z-index: 900000;
  position: absolute;
  width: 550px;
  margin-top: -5px;
  border-radius: 5px;
}
#notification-wrapper::before {
  content: "";
  display: block;
  position: absolute;
  width: 0px;
  height: 0;
  border-color: transparent;
  border-width: 12px;
  border-style: solid;
  bottom: 100%;
  left: calc(58% - 7px);
  margin-left: -12px;
  border-bottom-color: white;
}
#notification-wrapper-inner {
  max-height: 400px;
  overflow: auto;
}
#notification-wrapper-shadow {
  height: 100%;
  width: 100%;
  background: #111;
  position: fixed;
  z-index: 9009;
  top: 0;
  opacity: 0.3;
}
.notification-item {
  background: whitesmoke;
  height: 100px;
  margin: 7px;
  border: #e4e4e4 solid 1px;
  display: flex;
  flex-flow: row nowrap;
  align-items: center;
  padding: 5px;
}
.notification-item:hover {
  border: #ccc solid 1px;
  text-decoration: none;
}
.notification-item > * {
  padding-left: 15px;
  pointer-events: none;
}
.notification-item > img {
  width: 75px;
}

.notification-info {
  width: 87%;
  display: flex;
  flex-flow: column nowrap;
  overflow: hidden;
  max-height: 83px;
  line-height: 1.4em;
}
.notification-item img {
  max-width: 100%;
  max-height: 100%;
}
.notification-title {
  margin: 0;
}
.notification-subtitle,
.color-black-grey {
  color: #373737;
}

.global-config-notification-title {
  display: flex;
  flex-direction: row;
  align-items: center;
}

.global-config-notification-title h2 {
  margin-left: 10px;
}

.global-config-notification-checkboxes :first-child {
  font-weight: bold;
}

.global-config-notification-selectors {
  display: flex;
  flex-direction: row;
  margin-bottom: 10px;
}

.global-config-notification-selectors h4 {
  margin: 0;
}

.global-config-notification-single-selector,
.global_config_notifications_dialog_add select {
  display: flex;
  width: 100%;
  padding: 0 10px;
}

.global-config-notification-single-selector :first-child,
.global-config-notification-single-selector :first-child select {
  width: 99%;
}

.global-config-notification-single-selector :last-child,
.global_config_notifications_dialog_add_wrapper {
  flex-direction: column;
  display: flex;
  justify-content: flex-end;
}

.global_config_notifications_dialog_add {
  display: flex;
  flex-direction: row;
  margin: 8px;
}

.global_config_notifications_two_ways_form_arrows {
  display: flex;
  flex-flow: column;
  justify-content: center;
  margin: 0 5px;
}

.global_config_notifications_two_ways_form_arrows img {
  margin: 15px 0;
}

/* jQuery dialog */
.no-close .ui-dialog-titlebar-close {
  display: none;
}
/* jQuery dialog */

/* --- SWITCH --- */
.p-switch {
  position: relative;
  display: inline-block;
  width: 30px;
  height: 17px;
  margin-right: 1em;
}

.p-switch input {
  opacity: 0;
  width: 0;
  height: 0;
}

.p-slider {
  position: absolute;
  cursor: pointer;
  top: 0;
  left: 0;
  right: 0;
  bottom: 0;
  background-color: #ccc;
  -webkit-transition: 0.4s;
  transition: 0.4s;
  border-radius: 34px;
}

.p-slider-disabled {
  background-color: #dfdfdf !important;
}

.p-slider:before {
  position: absolute;
  content: "";
  height: 13px;
  width: 13px;
  left: 2px;
  bottom: 2px;
  background-color: white;
  -webkit-transition: 0.4s;
  transition: 0.4s;
  border-radius: 50%;
}

input:checked + .p-slider {
  background-color: #82b92e;
}

input:focus + .p-slider {
  box-shadow: 0 0 1px #82b92e;
}

input:checked + .p-slider:before {
  -webkit-transform: translateX(13px);
  -ms-transform: translateX(13px);
  transform: translateX(13px);
}

/* --- END SWITCH --- */

/* --- TOAST --- */
#notifications-toasts-wrapper {
  position: fixed;
  right: 20px;
  top: 70px;
  width: 270px;
  height: 100%;
  z-index: 6;
  pointer-events: none;
}

.snackbar {
  max-width: 270px;
  background-color: #333;
  color: #fff;
  text-align: center;
  /* border-radius: 2px; */
  padding: 16px;
  margin: 10px;
  border-radius: 4px;
  visibility: hidden;
  pointer-events: all;
}

.snackbar.show {
  visibility: visible;
  -webkit-animation: fadein 0.5s, fadeout 0.5s 7.5s;
  animation: fadein 0.5s, fadeout 0.5s 7.5s;
}

.snackbar p,
.snackbar h3 {
  text-align: left;
  margin: 0;
  pointer-events: none;
}
.snackbar h3 {
  color: white;
  margin-bottom: 10px;
}

@-webkit-keyframes fadein {
  from {
    bottom: 0;
    opacity: 0;
  }
  to {
    bottom: 30px;
    opacity: 1;
  }
}

@keyframes fadein {
  from {
    bottom: 0;
    opacity: 0;
  }
  to {
    bottom: 30px;
    opacity: 1;
  }
}

@-webkit-keyframes fadeout {
  from {
    bottom: 30px;
    opacity: 1;
  }
  to {
    bottom: 0;
    opacity: 0;
  }
}

@keyframes fadeout {
  from {
    bottom: 30px;
    opacity: 1;
  }
  to {
    bottom: 0;
    opacity: 0;
  }
}

/* --- END TOAST --- */

/* Button for Go to top */
#top_btn {
  display: none;
  position: fixed;
  bottom: 100px;
  right: 4px;
  border: none;
  outline: none;
  background: url("../../images/to_top_menu.png") no-repeat center;
  background-color: #82b92e;
  width: 27px;
  height: 27px;
  cursor: pointer;
  border-radius: 5px;
  z-index: 10;
}

#top_btn:hover {
  background: url("../../images/to_top_menu_hover.png") no-repeat center;
  background-color: #fff;
  border: 2px solid #82b92e;
}

/* New white rounded boxes */
.white_box {
  background-color: #fff;
  border: 1px solid #e1e1e1;
  border-radius: 5px;
  padding: 20px 50px;
}

/*
 * ---------------------------------------------------------------------
 * - User edit
 * ---------------------------------------------------------------------
 */

#user_form * {
  color: #4d4d4d;
}

#user_form {
  width: 100%;
}

#user_form a.tip img {
  margin-left: 8px;
}

#edit_user_profiles {
  margin-top: 40px;
  margin-bottom: 30px;
}

#edit_user_profiles table {
  margin-bottom: 0;
}

.user_edit_first_row {
  display: flex;
}

.user_edit_second_row {
  display: flex;
  flex-flow: row wrap;
  flex-direction: row;
  justify-content: space-between;
}

.user_edit_first_row,
.user_edit_second_row,
.user_edit_third_row,
.user_edit_fourth_row {
  margin-bottom: 20px;
}

.edit_user_info {
  width: 58%;
  margin-right: 20px;
  display: flex;
  align-items: center;
}

.edit_user_info_left {
  width: 25%;
  margin-right: 50px;
  text-align: center;
}

.edit_user_info_right {
  width: 75%;
}

.edit_user_info_right input,
.input_line {
  background-color: transparent;
  border: none;
  border-radius: 0;
  border-bottom: 1px solid #343434;
  padding: 10px 0px 2px 35px;
  box-sizing: border-box;
  background-repeat: no-repeat;
  background-position: left bottom 2px;
  width: 100%;
  margin-bottom: 4px;
}

.edit_user_info_right input:focus {
  font-weight: bold;
}

.edit_user_info_right #fullname,
.user_icon_input {
  background-image: url("../../images/user_name.png");
}

.edit_user_info_right #email,
.email_icon_input {
  background-image: url("../../images/user_email.png");
}

.edit_user_info_right #phone,
.phone_icon_input {
  background-image: url("../../images/user_phone.png");
}

.edit_user_info_right #password_new,
.edit_user_info_right #password_conf,
.edit_user_info_right #own_password_confirm,
.edit_user_info_right #current_password {
  background-image: url("../../images/user_password.png");
}

.edit_user_autorefresh {
  width: 42%;
}

.edit_user_options {
  width: 50%;
  padding-right: 50px;
}

.edit_user_options #text-block_size,
.input_line_small {
  background-color: transparent;
  border: none;
  border-radius: 0;
  border-bottom: 1px solid #343434;
  padding: 0px 0px 0px 10px;
}

.edit_user_options input#text-block_size:disabled {
  border-bottom-color: #848484;
  color: #848484;
}

.edit_user_timezone {
  width: 40%;
}

.edit_user_timezone #zonepicker {
  width: 100%;
}

.edit_user_comments #textarea_comments {
  background-color: #fbfbfb;
  padding-left: 10px;
}

.edit_user_labels {
  color: #343434;
  text-align: left;
  font-weight: bold;
  padding-right: 10px;
  margin: 0px 0px 5px 0px;
}

.label_select,
.label_select_simple {
  font-family: "lato-bolder", "Open Sans", sans-serif;
  margin-bottom: 15px;
}

.label_select_simple .edit_user_labels {
  margin-bottom: 0;
  display: inline;
}

.edit_user_options .label_select_simple,
.edit_user_autorefresh .label_select_simple {
  display: flex;
  align-items: center;
}

.edit_user_options .label_select_simple .p-switch,
.edit_user_autorefresh .label_select_simple .p-switch {
  margin-right: 5px;
  margin-left: 10px;
}

.user_edit_first_row .edit_user_autorefresh > div:last-child,
.user_edit_first_row .edit_user_info_left > div:last-child,
.user_edit_first_row .edit_user_info_right > div:last-child,
.user_edit_second_row .edit_user_options > div:last-child {
  margin-bottom: 0px;
}

.user_avatar {
  width: 100%;
  margin-bottom: 20px;
}

.autorefresh_select {
  display: flex;
  align-items: center;
  justify-content: center;
  margin-bottom: 15px;
}

.autorefresh_select_text {
  margin: 0px 0px 5px 0px;
}

#right_autorefreshlist {
  margin-bottom: 10px;
}

#autorefresh_list_out,
#autorefresh_list {
  text-align: left;
}

.autorefresh_select .autorefresh_select_list_out,
.autorefresh_select .autorefresh_select_list {
  width: 45%;
}

.autorefresh_select .autorefresh_select_arrows {
  width: 10%;
  text-align: center;
}

.autorefresh_select_arrows a .block {
  display: block;
}

.edit_user_autorefresh select,
.user_edit_second_row select {
  width: 100%;
}

@media screen and (min-width: 1200px) {
  .user_global_profile {
    display: flex;
    align-items: center;
  }
}

.user_edit_ehorus_outer {
  display: flex;
  flex-direction: column;
  width: 280px;
}

.user_edit_ehorus_inner {
  display: flex;
  justify-content: space-between;
}

.edit_user_button {
  margin-top: 20px;
  width: 100%;
  text-align: right;
}

#user-notifications-wrapper {
  width: 100%;
  box-sizing: border-box;
  color: #4d4d4d;
}

/* This class is for the icons of actions and operations in the tables. */
.action_buttons a[href] img,
.action_buttons input[type="image"],
.action_button_img {
  border-radius: 4px;
  border: 1px solid #dcdcdc !important;
  padding: 1px !important;
  box-shadow: 1px 1px 1px rgba(0, 0, 0, 0.1);
  max-width: 21px;
}

/* This class is for only one icon to be a button type. */
.action_button_img {
  cursor: pointer;
}

.action_buttons a,
.action_buttons input[type="image"] {
  margin-right: 5px;
  display: inline-block;
}

.action_buttons a:last-child,
.action_buttons input[type="image"]:last-child {
  margin-right: 0px;
}

.action_buttons a:hover {
  background-color: #fff;
  border-radius: 4px;
}

.action_buttons input[type="image"]:hover {
  background-color: #fff;
}

/* Tables to upload files */
#table_filemanager tr:first-child th span {
  font-weight: bold;
}

.file_table_buttons {
  text-align: right;
  margin-bottom: 10px;
}

.file_table_buttons a img {
  border: 1px solid #e2e2e2;
  padding: 5px;
  border-radius: 4px;
  margin-right: 10px;
  box-shadow: 1px 1px 1px rgba(0, 0, 0, 0.1);
}

#file_table_modal {
  display: flex;
  justify-content: space-between;
  margin-bottom: 40px;
}

#file_table_modal .create_folder,
#file_table_modal .create_text_file,
#file_table_modal .upload_file {
  width: 33%;
  border-top-left-radius: 4px;
  border-top-right-radius: 4px;
  margin-right: 2px;
  background-color: #e6e6e6;
}

.file_table_buttons a:last-child img,
#file_table_modal .upload_file {
  margin-right: 0px;
}

#file_table_modal li a {
  display: block;
  padding: 5px;
}

#file_table_modal li img,
#file_table_modal li span {
  vertical-align: middle;
}

#file_table_modal li img {
  margin-right: 10px;
}

#create_folder,
#create_text_file,
#upload_file {
  margin-bottom: 30px;
}

#create_folder input#text-dirname,
#create_text_file input#text-name_file {
  width: 100%;
  margin-right: 5px;
  box-sizing: border-box;
  margin-bottom: 10px;
}

#upload_file input#file-file {
  width: 70%;
}

#create_folder input#submit-crt,
#create_text_file input#submit-create,
#upload_file input#submit-go {
  float: right;
}

#upload_file input#submit-go {
  margin-top: 10px;
}

.file_table_modal_active {
  background-color: #fff;
  border: 1px solid #e6e6e6;
  border-bottom: none;
}

/* Inventory table */
.inventory_table_buttons {
  text-align: right;
  margin-bottom: 10px;
}

.inventory_table_buttons a {
  font-weight: bolder;
  display: inline-block;
  border: 1px solid #e2e2e2;
  padding: 8px;
  border-radius: 4px;
  box-shadow: 1px 1px 1px rgba(0, 0, 0, 0.1);
}

.inventory_table_buttons a img,
.inventory_table_buttons a span {
  vertical-align: middle;
}

.inventory_table_buttons a img {
  padding-left: 10px;
}

.inventory_tables thead th span:first-child {
  float: left;
  font-weight: bold;
}

.inventory_tables thead th span {
  font-size: 8.6pt;
}

.inventory_tables tbody > tr:first-child {
  font-weight: bold;
}

/* Tag view */
table.info_table.agent_info_table {
  margin-bottom: 20px;
}
table.agent_info_table tr {
  background-color: #fff;
}

table.agent_info_table > tbody > tr > td {
  border-bottom: none;
}

table.agent_info_table > tbody > tr:last-child > td {
  border-bottom: 1px solid #e2e2e2;
}

table.agent_info_table thead > tr:first-child th {
  background-color: #f5f5f5;
}

table.agent_info_table thead > tr:first-child th span,
table.agent_info_table thead > tr:first-child th {
  font-weight: bold;
  font-size: 8.6pt;
}

table.info_table.agent_info_table td {
  padding-left: 20px;
  padding-right: 20px;
}

table.info_table.agent_info_table table#agent_table {
  padding-top: 15px;
}

table.info_table.agent_info_table table#module_table {
  padding-top: 10px;
  padding-bottom: 15px;
}

table.info_table.agent_info_table table.info_table {
  margin-bottom: 0;
}

.agent_info_table_opened {
  background-color: #82b92e;
  color: #fff;
  border-color: #82b92e;
}

.agent_info_table_closed {
  background-color: #fff;
  color: #000;
  border-radius: 4px;
}

/* Tag view */
table.info_table.policy_table tr {
  background-color: #fff;
}

table.info_table.policy_sub_table thead > tr:first-child th {
  background-color: #f5f5f5;
}

table.info_table.policy_sub_table {
  padding: 20px 15px;
  margin-bottom: 0;
}

/* Arrows to sort the tables. */
.sort_arrow {
  display: inline-grid;
  vertical-align: middle;
}
.sort_arrow a {
  padding: 0 0 0 5px;
}
.sort_arrow img {
  width: 0.8em;
}

/*
 * ---------------------------------------------------------------------
 * - PAGINATION
 * ---------------------------------------------------------------------
 */
.pagination {
  display: flex;
  justify-content: space-between;
  align-items: flex-end;
  margin-bottom: 10px;
  margin-top: 15px;
}

.pagination .page_number {
  border: 1px solid #cacaca;
  border-right: 0px;
  text-align: center;
}

.pagination .page_number a {
  padding: 5px;
  min-width: 12px;
  display: block;
}

.pagination .page_number:hover,
.pagination .pagination-arrows:hover {
  background-color: #e2e2e2;
}

.pagination .total_number > *:first-child {
  border-top-left-radius: 2px;
  border-bottom-left-radius: 2px;
}

.pagination .total_number > *:last-child {
  border-top-right-radius: 2px;
  border-bottom-right-radius: 2px;
  border-right: 1px solid #cacaca;
}

.pagination .page_number_active {
  font-weight: bold;
  background-color: #82b92e;
  color: #fff;
  border-color: #82b92e;
}

.pagination .page_number_active a {
  color: #fff;
}

.pagination .total_number {
  display: flex;
  justify-content: flex-end;
}

.pagination a {
  margin: 0;
}

.pagination .pagination-arrows {
  border: 1px solid #cacaca;
  border-right: 0px;
}

.pagination-bottom {
  margin-bottom: 15px;
  margin-top: 0px;
  align-items: flex-start;
}

/*
 * ---------------------------------------------------------------------
 * - Layout for the new forms
 * ---------------------------------------------------------------------
 */
.first_row {
  margin-bottom: 20px;
  display: flex;
}

.label_simple_one_item {
  display: flex;
  align-items: flex-end;
}

.label_simple_items {
  display: flex;
  align-items: center;
  flex-wrap: wrap;
}

.mrg_r_5px,
.label_simple_items > * {
  margin-right: 5px;
}

.input_label {
  color: #343434;
  font-weight: bold;
  padding-right: 10px;
  margin: 0px 0px 5px 0px;
}

.input_label_simple {
  margin-bottom: 0;
  margin-top: 0;
  display: inline;
}

.label_select_parent {
  display: flex;
  justify-content: space-between;
  align-items: center;
}

.label_select_child_left {
  width: 80%;
  min-width: 100px;
}

div.label_select_child_left > span {
  width: 100% !important;
}

.label_select_child_right {
  width: 20%;
  min-width: 140px;
  align-items: center;
  display: flex;
}

.label_select_child_icons {
  text-align: right;
  width: 5%;
  min-width: 30px;
}

/* Inputs type text shown as a black line */
.agent_options input[type="text"] {
  background-color: transparent;
  border: none;
  border-radius: 0;
  border-bottom: 1px solid #ccc;
  font-family: "lato-bolder", "Open Sans", sans-serif;
  font-size: 10pt;
  padding: 2px 5px;
  box-sizing: border-box;
  background-repeat: no-repeat;
  background-position: left bottom 2px;
  margin-bottom: 4px;
}

.agent_options input[readonly] {
  color: #848484;
}

/*
 * ---------------------------------------------------------------------
 * - CLASSES FOR THE NEW TOGGLES                     								-
 * ---------------------------------------------------------------------
 */
.ui_toggle {
  margin-bottom: 20px;
}

.ui_toggle > a:first-child {
  background-color: #fff;
  border: 1px solid #e1e1e1;
  border-top-left-radius: 4px;
  border-top-right-radius: 4px;
  margin-bottom: -1px;
  padding: 5px;
  display: block;
}

.white_box_opened {
  border-top-left-radius: 0px;
  border-top-right-radius: 0px;
}

/*
 * ---------------------------------------------------------------------
 * - SWITCH RADIO BUTTONS                           								-
 * ---------------------------------------------------------------------
 */
.switch_radio_button {
  display: flex;
  overflow: hidden;
}

.switch_radio_button input {
  position: absolute;
  clip: rect(0, 0, 0, 0);
  height: 1px;
  width: 1px;
  border: 0;
  overflow: hidden;
}

.switch_radio_button label {
  background-color: #fff;
  color: rgba(0, 0, 0, 0.6);
  line-height: 1;
  text-align: center;
  padding: 7px 14px;
  margin-right: -1px;
  border: 1px solid #cbcbcb;
  border-radius: 4px;
  transition: all 0.1s ease-in-out;
}

.switch_radio_button label:hover {
  cursor: pointer;
}

.switch_radio_button input:checked + label {
  background-color: #82b92e;
  box-shadow: none;
  color: #fff !important;
}

.switch_radio_button label:last-child {
  margin-right: 0px;
}

/*
 * ---------------------------------------------------------------------
 * - MODULE GRAPHS
 * ---------------------------------------------------------------------
 */
.module_graph_menu_dropdown {
  width: 100%;
}

.module_graph_menu_content,
.module_graph_menu_header {
  width: 95%;
  border: 1px solid #e2e2e2;
  margin: 0 auto;
  box-sizing: border-box;
  background-color: #fff;
}

.module_graph_menu_header {
  border-top-left-radius: 4px;
  border-top-right-radius: 4px;
  padding: 6px 10px;
  cursor: pointer;
  display: flex;
  justify-content: flex-start;
  align-items: center;
}

.module_graph_menu_header span > img {
  vertical-align: middle;
  padding-left: 5px;
}

.module_graph_menu_content {
  position: absolute;
  left: 2.5%;
  top: 41px;
  z-index: 1001;
  border-bottom-left-radius: 4px;
  border-bottom-right-radius: 4px;
  padding: 15px;
  border-top: none;
}

#stat-win-module-graph .flot-y-axis.flot-y1-axis.yAxis.y1Axis {
  left: -10px !important;
}

/*
 * ---------------------------------------------------------------------
 * - AGENT VIEW
 * ---------------------------------------------------------------------
 */

.bullet_modules {
  width: 15px;
  height: 15px;
  border-radius: 50%;
  margin-right: 5px;
  margin-top: -2px;
}

div#bullets_modules {
  display: flex;
  margin-left: 2em;
}

div#bullets_modules div {
  display: flex;
  align-items: center;
  margin: 0 5px;
}

.orange_background {
  background: #ffa631;
}
.red_background {
  background: #e63c52;
}
.yellow_background {
  background: #f3b200;
}
.grey_background {
  background: #b2b2b2;
}
.blue_background {
  background: #4a83f3;
}
.green_background {
  background: #82b92e;
}

.orange_color {
  background: #ffa631;
}
.red_color {
  color: #e63c52;
}
.yellow_color {
  color: #f3b200;
}
.grey_color {
  color: #b2b2b2;
}
.blue_color {
  color: #4a83f3;
}
.blue_color_ligther {
  color: #5bb6e5;
}
.green_color {
  color: #82b92e;
}
/* First row in agent view */
#agent_details_first_row {
  display: flex;
  margin-bottom: 20px;
  width: 100%;
  flex-direction: row;
  flex-wrap: wrap;
  justify-content: space-between;
}

.agent_details_col {
  display: table-cell;
  background-color: #fff;
  border: 1px solid #e2e2e2;
  border-radius: 5px;
  flex: 0 1 auto;
}

.agent_details_col_left {
  width: 40%;
  min-width: 300px;
}
.agent_details_col_right {
  width: 59%;
  min-width: 480px;
}

.agent_access_rate_events {
  display: flex;
  flex-direction: row;
  flex-wrap: wrap;
  justify-content: space-between;
}

.white_table_graph#table_access_rate {
  flex: 1 1 auto;
  min-width: 450px;
  margin-right: 1%;
}

.white_table_graph#table_events {
  flex: 1 1 auto;
  min-width: 450px;
}

@media screen and (max-width: 1150px) {
  .agent_details_col {
    flex: 1 1 auto;
  }
  .white_table_graph#table_access_rate {
    margin-right: 0;
  }
}

.buttons_agent_view {
  display: flex;
  justify-content: flex-end;
}

.buttons_agent_view a img {
  border: 1px solid #dcdcdc;
  border-radius: 4px;
  padding: 1px;
  box-shadow: 1px 1px 1px rgba(0, 0, 0, 0.1);
  max-width: 21px;
  margin-left: 5px;
}

/* Agent details in agent view */
div#status_pie path {
  stroke-width: 8px;
}
div#status_pie {
  margin-bottom: 2em;
}

.agent_details_header {
  display: flex;
  justify-content: flex-end;
  align-items: center;
  border-bottom: 1px solid #e2e2e2;
  padding: 6px 20px;
}

.agent_details_content {
  display: flex;
  align-items: flex-start;
  padding: 20px;
  padding-bottom: 0;
}

.agent_details_agent_name {
  display: flex;
  align-items: center;
}

.agent_details_remote_cfg {
  align-self: flex-start;
}

.agent_details_graph {
  text-align: center;
  margin: 0 auto;
}

.agent_details_info {
  max-width: 45%;
  overflow: hidden;
  min-width: 220px;
}
.agent_details_info span {
  text-overflow: ellipsis;
}

.agent_details_info p {
  display: flex;
  align-items: center;
}

.agent_details_info img {
  padding-right: 5px;
}

.agent_details_bullets #bullets_modules {
  display: flex;
  justify-content: flex-start;
}

.agent_details_bullets #bullets_modules > div {
  display: flex;
  align-items: center;
  padding-bottom: 20px;
}

#agent_contact_main tr td img {
  max-width: 100%;
}

/* White tables to show graphs */
.white_table_graph,
.mgn_btt_20px {
  margin-bottom: 20px;
}

.white_table_graph_header {
  padding: 10px 20px;
  background-color: #fff;
  color: #000;
  border: 1px solid #e2e2e2;
  border-top-left-radius: 4px;
  border-top-right-radius: 4px;
  font-weight: bold;
  display: flex;
  min-width: fit-content;
}

.white_table_graph_header b {
  font-size: 10pt;
  font-weight: 600;
  width: 100%;
}

.white_table_graph_header div.white_table_header_checkbox {
  float: right;
}

.white_table_graph_header div#bullets_modules {
  float: right;
}
.white_table_graph_header img,
.white_table_graph_header span {
  vertical-align: middle;
}

.white_table_graph_header span {
  padding-left: 10px;
}

.white-box-content.padded {
  padding-top: 2em;
  padding-bottom: 2em;
}

.white_table_ag_mdl {
  width: 100%;
  border: none;
}

.white-box-content {
  width: 100%;
  height: 100%;
  background-color: #fff;
  box-sizing: border-box;
  border: 1px solid #e2e2e2;
  display: flex;
  align-items: center;
  flex-wrap: wrap;
  padding: 10px;
  min-width: 100%;
}
.white-box-content-clean {
  padding-left: 2em;
  padding-top: 1em;
}

.white-table-graph-content {
  display: flex;
  flex-direction: row;
  flex-wrap: wrap;
  align-items: center;
  justify-content: center;
  width: 100%;
  height: 96px;
}

.white_table_graph_content {
  border: 1px solid #e2e2e2;
  border-top: none;
  background-color: #fff;
  padding: 5px;
  border-bottom-left-radius: 4px;
  border-bottom-right-radius: 4px;
}

.white_table_graph_content.no-padding-imp .info_box {
  margin: 0;
}

.white_table_graph_content.min-height-100 {
  min-height: 100px;
}

.white_table_graph_content.min-height-50 {
  min-height: 50px;
}

.white_table_graph_content.min-height-200 {
  min-height: 200px;
}

.white_table_graph_content div.pagination {
  width: 100%;
  padding: 0 1em;
}
.white_table_graph_content div.action-buttons {
  padding: 10px;
}

.white-box-content form {
  width: 100%;
  margin-bottom: 2em;
  padding: 2em;
  min-width: fit-content;
}

/* White tables */
.white_table,
.white_table tr:first-child > th {
  background-color: #fff;
  color: #000;
}

.white_table {
  border: 1px solid #e2e2e2;
  border-radius: 4px;
  margin-bottom: 20px;
  padding-bottom: 10px;
}

.white_table thead tr:first-child > th {
  border-top-left-radius: 4px;
  border-top-right-radius: 4px;
  border-bottom: 1px solid #e2e2e2;
}

.white_table tbody tr:first-child > td {
  padding-top: 25px;
}

.white_table tr td:first-child,
.white_table tr th:first-child {
  padding-left: 50px;
}

.white_table tr td:last-child,
.white_table tr th:last-child {
  padding-right: 50px;
}

.white_table th,
.white_table td {
  padding: 10px 20px;
}

.white_table_droppable > thead > tr > th > img {
  vertical-align: middle;
}

.white_table_droppable tr th:first-child {
  padding-left: 20px;
}

.white_table_no_border {
  border: none;
}

#tooltip {
  z-index: 10000;
}

/*
 * ---------------------------------------------------------------------
 * - SERVICES TABLE VIEW
 * ---------------------------------------------------------------------
 */
#table_services {
  display: grid;
  grid-gap: 20px;
  grid-template-columns: repeat(auto-fill, minmax(250px, 1fr));
  grid-template-rows: 1fr;
  margin-bottom: 30px;
}

.table_services_item_link {
  font-size: 16px;
  display: grid;
  min-height: 80px;
  box-sizing: border-box;
  padding: 10px 10px 10px 0;
}

.table_services_item {
  display: grid;
  align-items: center;
  grid-template-columns: auto auto auto;
}

/*
 * ---------------------------------------------------------------------
 * - IMAGES FOR STATUS. This replaces the images of /images/status_sets/default/ 
 * - Don't delete this
 * ---------------------------------------------------------------------
 */
.status_small_rectangles {
  width: 20px;
  height: 10px;
  display: inline-block;
}

.status_rounded_rectangles {
  width: 50px;
  height: 2em;
  display: inline-block;
  border-radius: 5px;
}

.status_rounded_rectangles.text_inside {
  color: #ffffff;
  text-align: center;
  font-weight: bold;
  padding-top: 0.4em;
}

.status_small_squares,
.status_balls {
  width: 12px;
  height: 12px;
  display: inline-block;
}

.status_balls {
  border-radius: 50%;
}

.status_small_balls {
  width: 8px;
  height: 8px;
  display: inline-block;
  border-radius: 50%;
}
/*
 * ---------------------------------------------------------------------
 * - END - IMAGES FOR STATUS. Don't delete this
 * ---------------------------------------------------------------------
 */

/* Table for show more info in events and config menu in modules graphs. (This class exists in events.css too) */
.table_modal_alternate {
  border-spacing: 0;
  text-align: left;
}

table.table_modal_alternate tr:nth-child(odd) td {
  background-color: #ffffff;
}

table.table_modal_alternate tr:nth-child(even) td {
  background-color: #f9f9f9;
  border-top: 1px solid #e0e0e0;
  border-bottom: 1px solid #e0e0e0;
}

table.table_modal_alternate tr td {
  height: 33px;
  max-height: 33px;
  min-height: 33px;
}

table.table_modal_alternate tr td:first-child {
  width: 35%;
  font-weight: bold;
  padding-left: 20px;
}
/* END - Table for show more info in events and config menu in modules graphs */

.fullwidth {
  width: 100%;
}

/*
 * ---------------------------------------------------------------------
 * - VISUAL STYLES FOR HISTOGRAM GRAPHS
 * ---------------------------------------------------------------------
 */

.slicebar-box-hover-styles {
  position: absolute;
  background-color: #fff;
  width: 80px;
  height: 20px;
  text-align: center;
  font-family: arial, sans-serif, verdana;
  padding: 3px;
  border: 1px solid black;
}

.bars-graph-rotate .flot-text .flot-x-axis div .break_word {
  word-break: break-word;
}

.flot-text {
  width: 100%;
}

/*Font header feedback*/
form#modal_form_feedback {
  padding: 10px;
}

form#modal_form_feedback label {
  margin-bottom: 10px;
  color: #343434;
  font-weight: bold;
  font-size: 10pt;
}

form#modal_form_feedback input[type="email"] {
  background-color: transparent;
  border: none;
  border-radius: 0;
  border-bottom: 1px solid #ccc;
  font-family: "lato-bolder", "Open Sans", sans-serif;
  font-weight: lighter;
  padding: 0px 0px 2px 0px;
  box-sizing: border-box;
  margin-bottom: 4px;
}

form#modal_form_feedback ul.wizard li {
  padding-bottom: 10px;
  padding-top: 10px;
}

form#modal_form_feedback ul.wizard li > label:not(.p-switch) {
  width: 250px;
  vertical-align: top;
  display: inline-block;
}

form#modal_form_feedback ul.wizard li > textarea {
  width: 600px;
  height: 15em;
  display: inline-block;
  font-family: monospace;
}
/*
 * ---------------------------------------------------------------------
 * - FONT SIZES IN AGENT VIEW. This changes the font size of the agent
 * name and the description when the language is Japanese or Chinese
 * ---------------------------------------------------------------------
 */

.custom_font_size {
  font-size: 14px;
  font-weight: bold;
}

/* Generic classes to reuse and facilitate the creation of custom themes */
.pandora_green_text {
  color: #82b92e;
}

.pandora_green_bg {
  background-color: #82b92e;
}

.default_container {
  font-weight: bold;
  background: #f2f2f2;
  border: 1px solid #e2e2e2;
  margin-bottom: 4px;
}

.default_container_parent {
  font-weight: bold;
  margin-bottom: 4px;
  border-bottom: 1px solid #dcdcdc;
}

/*
 * ---------------------------------------------------------------------
 * - REPORTING VIEWER
 * ---------------------------------------------------------------------
 */

#controls_table > tbody > tr > td input {
  margin-left: 3px;
}

/*
 * ---------------------------------------------------------------------
 * - ERROR CONNECTION
 * ---------------------------------------------------------------------
 */

/*background dim */

.ui-widget-overlay.error-modal-opened {
  background: rgb(0, 0, 0);
  opacity: 0.5;
  filter: Alpha(Opacity=50);
}

/* --- Login page - modal windows --- */
div.content_dialog {
  width: 98%;
  margin-top: 20px;
}

div.icon_message_dialog {
  float: left;
  width: 25%;
  text-align: center;
}

div.icon_message_dialog img {
  width: 85px;
}

div.content_message_dialog {
  width: 75%;
  float: right;
}

div.text_message_dialog {
  width: 100%;
  margin-top: 10px;
}

div.text_message_dialog h1 {
  margin: 0px;
}

div.text_message_dialog p {
  margin: 0px;
  font-size: 10.3pt;
  line-height: 14pt;
}

form#form-filter-interfaces {
  margin-left: -30px;
}

form#form-filter-interfaces ul {
  display: flex;
  flex-direction: row;
  align-items: center;
  justify-content: flex-start;
  flex-wrap: wrap;
  width: 100%;
}

form#form-filter-interfaces ul li {
  display: flex;
  align-items: center;
  flex-direction: row;
  justify-content: flex-start;
  max-width: 35%;
}

form#form-filter-interfaces ul li.select-interfaces {
  flex-direction: row-reverse;
  justify-content: flex-end;
}

li .select2 {
  max-width: 400px !important;
}

.select2-container {
  min-width: 110px !important;
}

div.graph td.legendLabel {
  text-align: justify;
}

div.graph div.legend div,
div.graph div.legend table {
  top: 25px !important;
}

.rotate_text_module {
  -ms-transform: rotate(270deg);
  -webkit-transform: rotate(270deg);
  -moz-transform: rotate(270deg);
  -o-transform: rotate(270deg);
  writing-mode: lr-tb;
  white-space: nowrap;
}

/* NetTools */
#add_button_custom_command {
  float: left;
  cursor: pointer;
  margin: -3px 0 0 1em;
}

.sound_events {
  background-color: #494949;
  max-width: 550px;
  max-height: 400px;
  margin-top: 40px;
}

.w16px {
  padding-left: 16px;
  padding-right: 16px;
  padding-top: 16px;
}

.sound_div_background {
  background-color: #fff !important;
}

.bold_top {
  font-weight: bold;
  vertical-align: top;
}

.search_options {
  width: 100%;
  padding-top: 10px;
}

.search_results {
  display: none;
  padding: 5px;
  background-color: #eaeaea;
  border: 1px solid #e2e2e2;
  border-radius: 4px;
}

.snmp_tree_container {
  width: 100%;
  height: 100%;
  margin-top: 5px;
  position: relative;
}

.spinner_none_padding {
  position: absolute;
  top: 0;
  left: 0px;
  padding: 5px;
}
/*
* MAX WIDTH
*/
.maxw180px {
  max-width: 180px;
}
/*
* MARGIN
*/
.margn {
  margin: auto;
}
.mrgn_0px {
  margin: 0px;
}
.mrgn_5px_a0 {
  margin: 5px auto 0;
}
.mrgn_10px {
  margin: 10px;
}
.mrgn_5px {
  margin: 5px;
}
.mrgn_30px {
  margin: 30px;
}
.mrgn_3em0 {
  margin: 3em 0em;
}
.mrgn_1_2em {
  margin: 0 1em 0 2em;
}

/*
* MARGIN LEFT
*/
.mrgn_lft_05em {
  margin-left: 0.5em;
}

.mrgn_lft_0px {
  margin-left: 0px;
}
.mrgn_lft_2px {
  margin-left: 2px;
}
.mrgn_lft_5px {
  margin-left: 5px;
}
.mrgn_lft_10px {
  margin-left: 10px;
}
.mrgn_lft_15px {
  margin-left: 15px;
}
.mrgn_lft_20px {
  margin-left: 20px;
}
.mrgn_lft_23px {
  margin-left: 23px;
}
.mrgn_lft_25px {
  margin-left: 25px;
}
.mrgn_lft_30px {
  margin-left: 30px;
}
.mrgn_lft_50px {
  margin-left: 50px;
}
.mrgn_lft_100px {
  margin-left: 100px;
}

.mrgn_lft_0.8em {
  margin-left: 0.8em;
}
.mrgn_lft_1.6em {
  margin-left: 1.6em;
}
.mrgn_lft_2em {
  margin-left: 2em;
}
.mrgn_lft_4em {
  margin-left: 4em;
}

/*
* MARGIN RIGHT
*/
.mrgn_right_1.2em {
  margin-right: 1.2em;
}
.mrgn_right_0px {
  margin-right: 0px;
}
.mrgn_right_5px {
  margin-right: 5px;
}
.mrgn_right_6px {
  margin-right: 6px;
}
.mrgn_right_7px {
  margin-right: 7px;
}
.mrgn_right_7p {
  margin-right: 7%;
}
.mrgn_right_10px {
  margin-right: 10px;
}
.mrgn_right_15px {
  margin-right: 15px;
}
.mrgn_right_20px {
  margin-right: 20px;
}
.mrgn_right_25px {
  margin-right: 25px;
}
.mrgn_right_30px {
  margin-right: 30px;
}
.mrgn_right_40px {
  margin-right: 40px;
}
.mrgn_right_50px {
  margin-right: 50px;
}
.mrgn_right_60px {
  margin-right: 60px;
}
.mrgn_right_150px {
  margin-right: 50px;
}

/*
* MARGIN TOP
*/
.mrgn_top-2px {
  margin-top: -2px !important;
}
.mrgn_top-10px {
  margin-top: -10px;
}
.mrgn_top_0px {
  margin-top: 0px;
}
.mrgn_top_5px {
  margin-top: 5px;
}
.mrgn_top_6px {
  margin-top: 6px;
}
.mrgn_top_10px {
  margin-top: 10px;
}
.mrgn_top_13px {
  margin-top: 13px;
}
.mrgn_top_15px {
  margin-top: 15px;
}

.mrgn_top_20px {
  margin-top: 20px;
}
.mrgn_top_25px {
  margin-top: 25px;
}
.mrgn_top_30px {
  margin-top: 30px;
}
.mrgn_top_40px {
  margin-top: 40px;
}
.mrgn_top_50px {
  margin-top: 50px;
}
.mrgn_top_0 {
  margin-top: 0px !important;
}
.mrgn_top_5 {
  margin-top: 5px;
}
.mrg_top_80 {
  margin-top: 80px;
}
.mrgn_top_3p {
  margin-top: 30%;
}

/*
* MARGIN BOTTON
*/
.mrgn_btn_0px {
  margin-bottom: 0px;
}
.mrgn_btn_0 {
  margin-bottom: 0px !important;
}
.mrgn_btn_5px {
  margin-bottom: 5px;
}
.mrgn_btn_10px {
  margin-bottom: 10px;
}

.mrgn_btn_15px {
  margin-bottom: 15px;
}
.mrgn_btn_20px {
  margin-bottom: 20px;
}
.mrgn_btn_25px {
  margin-bottom: 25px;
}
.mrgn_btn_30px {
  margin-bottom: 30px;
}
.mrgn_btn_35px {
  margin-bottom: 35px;
}

.mrgn_btn_40px {
  margin-bottom: 40px;
}

.mrg_top_80px {
  margin-bottom: 80px;
}
.snmp_view_div {
  float: left;
  padding-left: 30px;
  line-height: 17px;
  vertical-align: top;
  width: 120px;
}

.display_in {
  display: inline;
}

#aviable_updates {
  font-size: 8pt;
  font-style: italic;
}

#tab_godmode,
.text_center {
  text-align: center;
}
.text_end {
  text-align: end;
}
.incident_table {
  position: absolute;
  top: 5px;
  right: 5px;
  font-size: smaller;
  color: #545454;
}

.hidden_block {
  visibility: hidden;
  display: block;
}

.hidden {
}

#both,
.both {
  clear: both;
}

.clear_left {
  clear: left;
}
.clear_right {
  clear: right;
}

#br_mb_40 {
  margin-bottom: 40px;
}

#agent_search {
  width: 100%;
}

#group_selection {
  width: 100%;
}

#agent_selection {
  width: 100%;
}

#module_selection {
  width: 100%;
}

#imagen2 {
  width: 230px;
}

#help_dialog {
  font-size: 10pt;
  margin: 20px;
}

.zindex999 {
  z-index: 999;
}

.vertical_middle {
  vertical-align: middle;
}
.mrg_btt_7 {
  margin-bottom: 7px;
}

.mrg_btt_15 {
  margin-bottom: 15px;
}

.mrg_btt_60 {
  margin-bottom: 60px;
}
.padding-lft-10 {
  padding-left: 10px;
}

.padding-2-10 {
  padding: 2px 10px;
}

.no_decoration {
  text-decoration: none;
}
.border_solid_white {
  border: 1px solid #fff;
}
.border_0 {
  border: 0;
}
.border_1px_dd {
  border: 1px #dddddd solid;
}
.border_1px_d3 {
  border: 1px #d3d3d3 solid;
}
.zindex10000 {
  z-index: 10000;
}
/*
* PADDING
*/
.pdd_1em {
  padding: 1em;
}
.pdd_2em {
  padding: 2em;
}

/*
* PADDING 
*/

.pdd_0px {
  padding: 0px;
}
.pdd_4px {
  padding: 4px;
}
.pdd_5px {
  padding: 5px;
}
.pdd_6px {
  padding: 6px;
}
.pdd_10px {
  padding: 10px;
}
.pdd_15px {
  padding: 15px;
}
.pdd_20px {
  padding: 20px;
}
.pdd_25px {
  padding: 25px;
}
.pdd_30px {
  padding: 30px;
}
.pdd_35px {
  padding: 35px;
}
.pdd_40px {
  padding: 40px;
}
.pdd_45px {
  padding: 45px;
}
.pdd_50px {
  padding: 50px;
}
.pdd_55px {
  padding: 55px;
}
.pdd_60px {
  padding: 60px;
}
.pdd_65px {
  padding: 65px;
}
.pdd_70px {
  padding: 70px;
}
.pdd_75px {
  padding: 75px;
}
.pdd_80px {
  padding: 80px;
}
.pdd_85px {
  padding: 85px;
}
.pdd_90px {
  padding: 90px;
}
.pdd_95px {
  padding: 95px;
}
.pdd_100px {
  padding: 100px;
}
.pdd_10_0_10 {
  padding: 10px 20px 10px 10px;
}
.pdd_20_40x {
  padding: 20px 40px;
}

/*
* PADDING RIGHT
*/
.pdd_r_2px {
  padding-right: 2px;
}
.pdd_r_3px {
  padding-right: 2px;
}
.pdd_r_5px {
  padding-right: 5px;
}
.pdd_r_10px {
  padding-right: 10px;
}
.pdd_r_15px {
  padding-right: 15px;
}
.pdd_r_17px {
  padding-right: 17px;
}
.pdd_r_20px {
  padding-right: 20px;
}
.pdd_r_27px {
  padding-right: 27px;
}
.pdd_r_30px {
  padding-right: 30px;
}
.pdd_r_40px {
  padding-right: 40px;
}
.pdd_r_50px {
  padding-right: 50px;
}
.pdd_r_60px {
  padding-right: 60px;
}
.pdd_r_70px {
  padding-right: 70px;
}
.pdd_r_80px {
  padding-right: 80px;
}
.pdd_r_90px {
  padding-right: 90px;
}
.pdd_r_100px {
  padding-right: 100px;
}

/*
* PADDING LEFT
*/
.pdd_l_4px {
  padding-left: 4px;
}
.pdd_l_5px {
  padding-left: 5px;
}
.pdd_l_10px {
  padding-left: 10px;
}
.pdd_l_15px {
  padding-left: 15px;
}
.pdd_l_20px {
  padding-left: 20px;
}
.pdd_l_30px {
  padding-left: 30px;
}
.pdd_l_40px {
  padding-left: 40px;
}
.pdd_l_50px {
  padding-left: 50px;
}
.pdd_l_60px {
  padding-left: 60px;
}
.ppd_l_63px {
  padding-left: 63px;
}
.pdd_l_70px {
  padding-left: 70px;
}
.pdd_l_75px {
  padding-left: 75px;
}
.pdd_l_80px {
  padding-left: 80px;
}
.pdd_l_90px {
  padding-left: 90px;
}
.pdd_l_100px {
  padding-left: 100px;
}

/*
* PADDING BOTTOM.
*/
.pdd_b_0px {
  padding-bottom: 0px;
}
.pdd_b_10px {
  padding-bottom: 10px;
}
.pdd_b_20px {
  padding-bottom: 20px;
}
.pdd_b_30px {
  padding-bottom: 30px;
}
.pdd_b_40px {
  padding-bottom: 40px;
}
.pdd_b_50px {
  padding-bottom: 50px;
}
.pdd_b_60px {
  padding-bottom: 60px;
}
.pdd_b_70px {
  padding-bottom: 70px;
}
.pdd_b_80px {
  padding-bottom: 80px;
}
.pdd_b_90px {
  padding-bottom: 90px;
}
.pdd_b_100px {
  padding-bottom: 100px;
}

/*
* PADDING TOP.
*/
.pdd_t_0px {
  padding-top: 0px;
}
.pdd_t_3px {
  padding-top: 3px;
}
.pdd_t_4px {
  padding-top: 4px;
}
.pdd_t_5px {
  padding-top: 5px;
}
.pdd_t_7px {
  padding-top: 7px;
}
.pdd_t_8px {
  padding-top: 8px;
}
.pdd_t_10px {
  padding-top: 10px;
}
.pdd_t_20px {
  padding-top: 20px;
}
.pdd_t_30px {
  padding-top: 30px;
}
.pdd_t_40px {
  padding-top: 40px;
}
.pdd_t_50px {
  padding-top: 50px;
}
.pdd_t_60px {
  padding-top: 60px;
}
.pdd_t_70px {
  padding-top: 70px;
}
.pdd_t_80px {
  padding-top: 80px;
}
.pdd_t_90px {
  padding-top: 90px;
}
.pdd_t_100px {
  padding-top: 100px;
}
.medium {
  font-size: medium;
}
.font_0pt {
  font-size: 0pt;
}
.font_0px {
  font-size: 0px;
}
.font_7px {
  font-size: 7px;
}
.font_8pt {
  font-size: 8pt;
}
.font_9pt {
  font-size: 9pt;
}
.font_9px {
  font-size: 9px;
}
.font_10pt {
  font-size: 10pt;
}
.font_10px {
  font-size: 10px;
}
.font_10 {
  font-size: 10pt;
}
.font_11 {
  font-size: 11pt;
}
.font_11px {
  font-size: 11px;
}
.font_12pt {
  font-size: 12pt;
}
.font_13pt {
  font-size: 13pt;
}
.font_13px {
  font-size: 13px;
}
.font_14pt {
  font-size: 14pt;
}
.font_14px {
  font-size: 14px;
}
.font_15pt {
  font-size: 15pt;
}
.font_15px {
  font-size: 15px;
}
.font_16pt {
  font-size: 16pt;
}
.font_16px {
  font-size: 16px;
}
.font_12px {
  font-size: 12px;
}

.font_14px {
  font-size: 14px;
}
.font_20px {
  font-size: 20px;
}
.font_25px {
  font-size: 25px;
}
.font_40px {
  font-size: 40px;
}
.font_75p {
  font-size: 75%;
}
.font_85p {
  font-size: 85%;
}
.absolute {
  position: absolute;
}

.help_dialog_login {
  margin: 0 auto;
  top: 240px;
  right: 10px;
  border: 1px solid #fff;
  width: 570px;
}

.skip_help_login {
  float: left;
  margin-top: 3px;
  margin-left: 0px;
  width: 80%;
  text-align: left;
}

.parent_new_dialog_tmplt {
  position: absolute;
  top: 30px;
  left: 10px;
  text-align: left;
  right: 0%;
  height: 70px;
  min-width: 560px;
  width: 95%;
  margin: 0 auto;
  line-height: 19px;
}

.font_8px {
  font-size: 8px;
}
#new_text {
  display: block;
  height: 260px;
  overflow: auto;
  text-align: justify;
  padding: 5px 15px 4px 10px;
  background: #ececec;
  border-radius: 4px;
}

#new_author {
  font-size: 12px;
  display: block;
  margin-top: 20px;
}

#new_timestamp {
  font-size: 12px;
  display: block;
  font-style: italic;
}

#div_btn_new_dialog {
  position: absolute;
  margin: 0 auto;
  top: 340px;
  right: 10px;
  width: 570px;
}

#btn_delete_5 {
  float: right;
  margin-left: 5px;
}

.no_border {
  border: 0px;
}

.msg_pandora_help {
  padding-left: 30px;
  padding-right: 30px;
  padding-bottom: 15px;
}

#footer_help {
  text-align: center;
  padding: 5px;
  font-family: verdana, arial;
  font-size: 11px;
}

.agent_map {
  border: 1px solid black;
  width: 100%;
  height: 30em;
}

.agent_manager {
  display: flex;
  justify-content: flex-end;
  align-items: center;
}

#p_configurar_agente {
  float: right;
  font-style: nunito;
  font-size: 11pt;
  margin-right: 50px;
  margin-left: 40px;
}

.font_bold {
  font-weight: bold;
}
.font_w300 {
  font-weight: 300;
}
.font_w600 {
  font-weight: 600;
}

.font_18px {
  font-size: 18px;
}
.font_18pt {
  font-size: 18pt;
}
.font_40pt {
  font-size: 40pt;
}
.align_center {
  align: center;
}
.aligni_center {
  align-items: center;
}
.warning_triangulo {
  float: left;
  margin-left: 25px;
  margin-top: 30px;
}

.pddng_50px {
  padding: 50px;
}
.group_header {
  width: 6px;
  height: 14px;
  padding: 0;
}

.width_6p {
  width: 6%;
}

.width_7p {
  width: 7%;
}

.width_24p {
  width: 24%;
}

.border_lft_1px {
  border-left: 1px solid;
}

.height_auto {
  height: auto;
}
.mx_height50px {
  max-height: 50px;
}

/*
* HEIGHT PX
*/
.height_1px {
  height: 1px;
}
.height_10px {
  height: 10px;
}
.height_20px {
  height: 20px;
}
.height_25px {
  height: 25px;
}
.height_30px {
  height: 30px;
}
.height_35px {
  height: 35px;
}
.height_40px {
  height: 40px;
}
.height_45px {
  height: 45px;
}
.height_50px {
  height: 50px;
}
.height_60px {
  height: 60px;
}
.height_70px {
  height: 70px;
}
.height_71px {
  height: 71px;
}

.height_80px {
  height: 80px;
}
.height_90px {
  height: 90px;
}
.height_91px {
  height: 91px;
}
.height_100px {
  height: 100px;
}
.height_130px {
  height: 130px;
}
.height_200px {
  height: 200px;
}
.height_240px {
  height: 240px;
}
.height_300px {
  height: 300px;
}
.height_340px {
  height: 340px;
}
.height_400px {
  height: 400px;
}
.height_420px {
  height: 420px;
}
.height_450px {
  height: 450px;
}
.height_600px {
  height: 600px;
}
/*
* HEIGHT EM
*/
.height_20em {
  height: 20em;
}
.height_30em {
  height: 30em;
}
/*
* HEIGHT %
*/
.height_10p {
  height: 10%;
}
.height_20p {
  height: 20%;
}
.height_30p {
  height: 30%;
}
.height_40p {
  height: 40%;
}
.height_50p {
  height: 50%;
}
.height_60p {
  height: 60%;
}
.height_70p {
  height: 70%;
}
.height_80p {
  height: 80%;
}
.height_90p {
  height: 90%;
}
.height_95p {
  height: 95%;
}
.height_100p {
  height: 100%;
}

.bg_333 {
  background-color: #333;
}
.bg_ec {
  background-color: #ececec;
}
.bg_343434 {
  background-color: #343434;
}
.bg_e63c52 {
  background-color: #e63c52;
}

.bg_f3b200 {
  background-color: #f3b200;
}

.bg_82B92E {
  background-color: #82b92e;
}

.bg_B2B2B2 {
  background-color: #b2b2b2;
}

.bg_5bb6e5 {
  background-color: #5bb6e5;
}

.bg_aaaaaa {
  background-color: #aaaaaa;
}

.bg_ddd {
  background-color: #ddd;
}
.bg_whitesmoke {
  background-color: whitesmoke;
}
.bg_eee {
  background-color: #eee;
}
.bg_ffd {
  background-color: #ffd036;
}
.bg_ff5 {
  background-color: #ff5653;
}
.bg_ff9 {
  background-color: #ff9e39;
}
.bg_lightgray {
  background-color: lightgray;
}

.bg_e6 {
  background: #e6e6e6;
}
.color_666 {
  color: #666;
}
.color_67 {
  color: #676767;
}
.color_82b92e {
  color: #82b92e;
}
.networkconsole {
  width: 100%;
  height: 100%;
  position: relative;
  overflow: hidden;
  background-color: #fafafa;
}

/*
* MIN HEIGHT
*/

.min-height-0px {
  min-height: 0px;
}
.min-height-10px {
  min-height: 10px;
}
.min-height-20px {
  min-height: 20px;
}
.min-height-30px {
  min-height: 30px;
}
.min-height-40px {
  min-height: 40px;
}
.min-height-50px {
  min-height: 50px;
}
.min-height-60px {
  min-height: 60px;
}
.min-height-70px {
  min-height: 70px;
}
.min-height-80px {
  min-height: 80px;
}
.min-height-90px {
  min-height: 90px;
}
.min-height-100px {
  min-height: 100px;
}
.min-height-320px {
  min-height: 320px;
}

/*
* MIN WIDTH
*/

.min-width-177px {
  min-height: 177px;
}

.disable_help {
  text-align: right;
  width: 100%;
  padding-top: 10px;
  padding-bottom: 10px;
}
.top-1em {
  top: 1em;
}

.xx-small {
  font-size: xx-small;
}

#command_div {
  padding: 4px 0px;
}

span,
.size_7pt {
  font-size: 7.5pt;
}

.italic_a {
  font-style: italic;
  color: #aaaaaa;
}

.italic {
  font-style: italic;
}

.nunito {
  font-family: nunito;
}
.verdana {
  font-family: Verdana, Geneva, Tahoma, sans-serif;
}
.lato_bolder {
  font-family: "lato-bolder";
}
.mono {
  font-family: mono, monospace;
}
.alert_action_list {
  display: grid;
  grid-template-columns: 1fr 1fr;
  align-items: center;
}

.flex_center {
  display: flex;
  align-items: center;
}

.span_priority {
  width: 20px;
  height: 10px;
  margin-right: 5px;
  display: inline-block;
}

.massive_span {
  width: 110px;
  display: inline-block;
}

.align-none-0p {
  vertical-align: 0%;
  display: none;
  font-weight: bolder;
}

.align-none-10p {
  vertical-align: 10%;
  display: none;
  font-weight: bolder;
}

#old_span {
  display: block;
  font-family: verdana, arial;
  font-size: 8.5pt;
  margin-top: 2px;
  font-weight: bolder;
}

.spinner_rmf {
  position: absolute;
  top: 0px;
  left: 0px;
  display: none;
  padding: 5px;
}

.spinner_right {
  position: absolute;
  top: 0px;
  right: 0px;
  display: none;
  padding: 5px;
}

.rmf_browser {
  height: 100%;
  overflow: auto;
  background-color: #f4f5f4;
  border: 1px solid #e2e2e2;
  border-radius: 4px;
  padding: 5px;
}

.rmf_data {
  margin: 5px;
  width: 40%;
  height: 80%;
  position: absolute;
  top: 0;
  right: 20px;
  overflow: auto;
}

.color_white {
  color: #fff;
}

.service_status {
  width: 18px;
  height: 18px;
  margin-bottom: 10px;
}

.select_module_graph {
  width: 3em;
  vertical-align: center;
  text-align: center;
}

.list_block_float {
  display: block;
  float: left;
  width: 16px;
}

.report_info {
  border: 1px dashed #999;
  padding: 10px 15px;
  margin-top: 20px;
  margin-bottom: 20px;
}

.overflow {
  overflow: auto;
}

.overflow-y {
  overflow-y: scroll;
}
.overflow_hidden {
  overflow: hidden;
}

.frame_view_meta {
  width: 100%;
  height: 500px;
  overflow: scroll;
  margin: 0 auto;
}

.frame_view_node {
  overflow: auto;
  margin: 0px auto;
  padding: 5px;
}

.integria_title .ehorus_title {
  font-family: lato, "Helvetica Neue", Helvetica, Arial, sans-serif;
  color: #515151;
}

.bolder_6px {
  font-weight: bold;
  padding: 6px;
}

.load_enterprise_div {
  display: flex;
  align-items: center;
  padding-top: 20px;
  padding-left: 50px;
  padding-right: 50px;
}

.update_manager {
  position: relative;
  top: 20px;
  left: 0px;
}

.error_warning_licence {
  display: flex;
  align-items: center;
  padding-left: 50px;
  padding-right: 50px;
  padding-top: 30px;
}

.error_icon_licence {
  float: left;
  margin-left: 20px;
  margin-top: 20px;
  margin-right: 10px;
}

.newsletter_div {
  font-size: 12pt;
  margin: 5px 20px;
  float: left;
  padding-top: 23px;
}

.max_custom_events {
  display: none;
  color: #e63c52;
  line-height: 200%;
}

.all_required {
  clear: both;
  float: right;
  margin-right: 30px;
  display: none;
  color: red;
}

.font_12_20 {
  font-size: 12pt;
  margin: 20px;
}

.font_10 {
  font-size: 10pt;
}
.font_11 {
  font-size: 11pt;
}

.font_11px {
  font-size: 11px;
}
.font_6pt {
  font-size: 6pt;
}

.register_update_manager {
  margin: 5px 0 10px;
  float: left;
  padding-left: 15px;
}

.module_gm_groups {
  min-width: 60px;
  max-width: 5%;
  overflow: hidden;
  margin-left: auto;
  margin-right: auto;
  text-align: center;
  padding: 5px;
  padding-bottom: 10px;
  font-size: 18px;
  line-height: 25px;
}

.pandora_logs {
  width: 98%;
  float: right;
  height: 200px;
  margin-bottom: 20px;
}

.underline {
  text-decoration: underline;
}

.w105px {
  width: 105px;
}

.w350px {
  width: 350px;
}

.login_help_dialog {
  width: 70%;
  font-size: 10pt;
  margin: 20px;
  float: left;
}

.ux_console_module {
  float: left;
  width: 98%;
  max-height: 300px;
  overflow-y: scroll;
}

.ux_div_parent {
  width: 99%;
  height: 75px;
  border: 1px solid #e2e2e2;
  background-color: #f9faf9;
}

.ux_module_ok {
  width: 10%;
  height: 50px;
  float: left;
  padding-top: 20px;
  padding-left: 40px;
}

.ux_module_failed {
  width: 10%;
  height: 50px;
  float: left;
  padding-top: 20px;
  padding-left: 40px;
}

.vc_bg_image {
  position: absolute;
  top: 0px;
  left: 0px;
}

.map_gis_step2 {
  width: 300px;
  height: 300px;
  border: 1px solid black;
  float: left;
}

#opacidad {
  position: fixed;
  background: black;
  opacity: 0.6;
  z-index: 1;
}

.user_list_ul {
  margin-top: 0 !important;
  margin-left: auto !important;
  padding-left: 10px !important;
  list-style-type: none !important;
}

.snmp_legend {
  margin-left: 30px;
  line-height: 17px;
  vertical-align: top;
  width: 120px;
}

.vertical_25p {
  vertical-align: 25%;
}

.publicenterprise_div {
  display: inline;
  position: relative;
  top: 10px;
  left: 0px;
  margin-top: -2px !important;
  margin-left: 2px !important;
}

.results_class {
  width: 100%;
  height: 100%;
  overflow: auto;
  padding: 10px;
  font-size: 14px;
  line-height: 16px;
  font-family: mono, monospace;
  text-align: left;
}

.span_treeview {
  height: 20px;
  display: inline-table;
  vertical-align: top;
}
.eventtable_class {
  width: 100%;
  height: 100%;
  padding: 0px 0px 0px 0px;
  border-spacing: 0px;
  margin: 0px 0px 0px 0px;
}

.tr_eventtable {
  font-size: 0px;
  height: 0px;
  background: #ccc;
}

.tr_ackuser {
  font-size: 0px;
  height: 0px;
  background: #999;
}

.critical_zeros {
  margin-left: 2%;
  color: #fff;
  font-size: 12px;
  display: inline;
  background-color: #e63c52;
  position: relative;
  height: 80%;
  width: 9.4%;
  border-radius: 2px;
  text-align: center;
  padding: 5px;
}

.critical_vm {
  background-color: white;
  color: black;
  font-size: 12px;
  display: inline;
  position: relative;
  height: 80%;
  width: 9.4%;
  border-radius: 2px;
  text-align: center;
  padding: 5px;
}

.warning_zeros {
  margin-left: 2%;
  color: #fff;
  font-size: 12px;
  display: inline;
  background-color: #f8db3f;
  position: relative;
  height: 80%;
  width: 9.4%;
  border-radius: 2px;
  text-align: center;
  padding: 5px;
}

.warning_vm {
  background-color: white;
  color: black;
  font-size: 12px;
  display: inline;
  position: relative;
  height: 80%;
  width: 9.4%;
  border-radius: 2px;
  text-align: center;
  padding: 5px;
}

.normal_zeros {
  margin-left: 2%;
  color: #fff;
  font-size: 12px;
  display: inline;
  background-color: #84b83c;
  position: relative;
  height: 80%;
  width: 9.4%;
  border-radius: 2px;
  text-align: center;
  padding: 5px;
}
.normal_vm {
  background-color: white;
  color: black;
  font-size: 12px;
  display: inline;
  position: relative;
  height: 80%;
  width: 9.4%;
  border-radius: 2px;
  text-align: center;
  padding: 5px;
}

.unknown_zeros {
  margin-left: 2%;
  color: #fff;
  font-size: 12px;
  display: inline;
  background-color: #9d9ea0;
  position: relative;
  height: 80%;
  width: 9.4%;
  border-radius: 2px;
  text-align: center;
  padding: 5px;
}

.unknown_vm {
  background-color: white;
  color: black;
  font-size: 12px;
  display: inline;
  position: relative;
  height: 80%;
  width: 9.4%;
  border-radius: 2px;
  text-align: center;
  padding: 5px;
}

.tr_vm_colors {
  text-align: center;
  background-color: #9d9ea0;
  color: black;
  font-weight: bold;
}

.vm_meta {
  width: 100%;
  overflow: auto;
  margin: 0 auto;
  padding: 5px;
}

.mallowed_create {
  display: flex;
  flex-direction: row;
  justify-content: flex-end;
}

.wizard_fieldset {
  width: 90%;
  margin: 5px auto 0;
}

.component_info {
  text-align: left;
  margin: 5px auto 0;
  width: 400px;
  display: none;
}

.tranaction_ux {
  float: left;
  width: 38%;
  max-height: 630px;
  overflow-y: scroll;
}

.history_data_div {
  width: 99%;
  height: 108px;
  border: 1px solid #e2e2e2;
  background-color: #f9faf9;
}

.history_data_sub_div {
  width: 10%;
  height: 100px;
  float: left;
  padding-top: 10px;
  padding-left: 20px;
}

.model_log_viewer {
  position: absolute;
  bottom: 5px;
  right: 0;
}

.container_left_class {
  background-color: #f9faf9;
  border: 1px solid #e2e2e2;
  border-radius: 4px;
  -webkit-border-radius: 4px;
  -moz-border-radius: 4px;
  text-align: center;
  margin: 0;
}
.title_dialog {
  display: none;
  width: 100%;
  height: 100%;
  overflow: auto;
  padding: 10px;
  font-size: 14px;
  line-height: 16px;
  font-family: mono, monospace;
  text-align: left;
}

.gauge_class {
  float: left;
  overflow: hidden;
  margin-left: 10px;
}
.flot_container {
  display: none;
  position: absolute;
  background: #fff;
  border: solid 1px #aaa;
  padding: 2px;
}

.transparent {
  background-color: transparent;
}
#welcome_example {
  display: flex;
  flex-direction: row;
  align-items: center;
}
.modal_sys_alert {
  overflow-y: auto;
  height: 400px;
  min-height: 400px;
  max-height: 400px;
  padding: 20px;
}
.help_pname {
  height: 100%;
  margin-top: 25px;
  margin-left: 15px;
  margin-right: 15px;
  background-color: #333;
}
.mrgn_bb_1px {
  border-bottom: 1px solid black;
}

.spinner_rmf {
  position: absolute;
  top: 0px;
  left: 0px;
  display: none;
  padding: 5px;
}
.spinner_right {
}
.span_licence_key {
  vertical-align: middle;
  font-weight: bold;
  padding-right: 10px;
}

.div_lk_principal {
  display: flex;
  justify-content: center;
  align-items: center;
  margin: 20px 0;
}

.licence_r_dialog {
  display: flex;
  align-items: center;
  padding-top: 10px;
  padding-left: 50px;
  padding-right: 50px;
}

.list_style_square {
  list-style-type: square;
}

.wmware_div {
  margin: 0 auto;
  width: 500px;
  opacity: 0.1;
  clear: both;
}

.th_access_log {
  padding: 3px 5px 3px 5px;
}

.border_solid_black {
  border: 0px #000 solid;
}
.border_1px_black {
  border: 1px #000 solid;
}
.vertical-50p {
  vertical-align: -50%;
}

.list-type-disc {
  list-style-type: disc;
}
.vertical-center {
  vertical-align: center;
}
.line-through {
  text-decoration: line-through;
}
.left_0p {
  left: 0%;
}
.app_mssg {
  position: absolute;
  bottom: 1em;
  clear: both;
  color: #888;
}
.pre-wrap {
  white-space: pre-wrap;
}
.reporting_ulr_img {
  width: 100%;
  border-bottom: 1px solid #c2c2c2;
  margin: 0px;
}
.serviceap_show_bg {
  overflow: hidden;
  border: 1px solid #e2e2e2;
  background: #f4f4f4;
}
.indent-2em {
  text-indent: 2em;
}
.reset_link {
  width: 70%;
  height: 40px;
  margin-right: auto;
  margin-left: auto;
  margin-top: 20px;
  text-align: center;
}
.db_engine {
  display: block;
  font-family: verdana, arial, sans;
  font-size: 8.5pt;
  margin-top: 2px;
  font-weight: bolder;
}
.comment_box {
  border: 1px dotted #ccc;
  min-height: 10px;
}
.event_instruction {
  display: none;
  width: 100%;
  height: 100%;
  overflow: auto;
  padding: 10px;
  font-size: 14px;
  line-height: 16px;
  font-family: mono, monospace;
  text-align: left;
}
.comments_form {
  min-height: 15px;
  padding: 0;
  width: 100%;
}

.actions_treeview {
  width: 100%;
  text-align: right;
  min-width: 300px;
  padding-right: 1em;
}
.graphic_agents {
  width: 100%;
  height: 90px;
  display: flex;
  flex-direction: row;
  justify-content: center;
}

.icon_ui {
  padding-right: 10px;
  padding-top: 3px;
  vertical-align: top;
}

.propierties_panel_class {
  display: none;
  position: absolute;
  border: 1px solid lightgray;
  padding: 5px;
  background: white;
  z-index: 90;
}
#label_box_arrow {
  text-align: center;
  width: 120px;
  height: 110px;
  margin-top: 50px;
}
#labelposup {
  width: 20px;
  height: 20px;
  margin-top: 10px;
  margin-left: 45px;
  cursor: pointer;
}
#labelposleft {
  position: relative;
  top: -5px;
  width: 20px;
  height: 20px;
  margin-top: 15px;
  cursor: pointer;
}
.vsmap_div_label {
  font-weight: bold;
  width: 40px;
  height: 20px;
  position: relative;
  margin-left: 35px;
  margin-top: -24px;
  cursor: default;
}
#obj_label {
  float: left;
  margin-top: 3px;
  margin-left: 5px;
}
#labelposright {
  top: 2px;
  width: 20px;
  height: 20px;
  position: relative;
  margin-left: 90px;
  margin-top: -24px;
  cursor: pointer;
}
#labelposdown {
  width: 20px;
  height: 20px;
  position: relative;
  margin-left: 45px;
  margin-top: 10px;
  cursor: pointer;
}

#advice_label {
  font-style: italic;
  z-index: 3;
  display: inline;
  margin-top: 0px;
  float: right;
  margin-right: 100px;
}
div.steps_vsmap {
  display: none;
  position: absolute;
  z-index: 99;
}
.minimap {
  position: absolute;
  left: 0px;
  top: 0px;
  border: 1px solid #bbbbbb;
}
.left_0px {
  left: 0px;
}
.top_0px {
  top: 0px;
}
.top_10px {
  top: 10px;
}
.right_10px {
  right: 10px;
}
.holding_networkmap {
  display: none;
  position: absolute;
  right: 50px;
  top: 20px;
}
.line_17px {
  line-height: 17px;
}
.flex_column {
  flex-direction: column;
}
.agent_map_position {
  border: 1px solid black;
  width: 100%;
  height: 30em;
}
.flex_2 {
  flex: 2;
}
.result_div {
  width: 100%;
  height: 100%;
  padding: 10px;
  font-size: 14px;
  line-height: 16px;
  font-family: mono, monospace;
  text-align: left;
}
.tactical_left_column {
  vertical-align: top;
  min-width: 30em;
  width: 25%;
  padding-right: 20px;
  vertical-align: top;
  padding-top: 0px;
}
.gis_layers {
  width: 95%;
  background: white;
  margin: 20px auto 20px auto;
  box-shadow: 10px 10px 5px #000;
}
.map_gis {
  z-index: 100;
  width: 99%;
  height: 500px;
  min-height: 500px;
  border: 1px solid black;
}
.zindex300 {
  z-index: 300;
}
.mpdf_footer {
  border-collapse: collapse;
  margin: 0;
  vertical-align: bottom;
  color: #000000;
}
.pass_reporter {
  color: #fff;
  background: #006600;
  padding: 2px;
  margin: 2px;
}
.fail_reporter {
  color: #fff;
  background: #880000;
  padding: 2px;
  margin: 2px;
}
div.stat-win-spinner {
  width: 100%;
  height: 300px;
  display: flex;
  flex-direction: column;
  justify-content: center;
  align-items: center;
}

div.stat-win-spinner img {
  width: 100px;
  height: 100px;
}

#table_builder_wizard tr.datos > td {
  width: 30%;
}
#table_builder_wizard tr.datos > td:nth-child(3) {
  width: 10%;
}
#table_builder_wizard .vertical-center {
  text-align: center;
}

#table_builder_wizard .container-agent-arrows {
  display: flex;
  flex-direction: row;
  align-items: center;
  justify-content: flex-start;
}

#table_builder_wizard .container-agent-arrows > div {
  flex: 1;
  display: flex;
  flex-direction: column;
  justify-content: center;
  align-items: center;
}

#table_builder_wizard .container-agent-arrows > div > b {
  flex: 0;
  margin-bottom: 20px;
  width: 98%;
  margin-left: 20px;
}

#table_builder_wizard .container-agent-arrows > div.vertical-center {
  flex: 0;
  display: block;
  min-width: 50px;
}

.lign_right {
  text-align: right;
}
.font_11pt {
  font-size: 11pt;
}

.checkbox-random-name {
  width: 100px !important;
  margin-left: 20px;
}

<<<<<<< HEAD
div.view_events_merge_process_events {
  margin-bottom: 20px;
}

div.view_events_merge_process_events div.merge_process_events_title {
  flex-direction: row;
  justify-content: flex-start;
  align-items: center;
  align-content: center;
}

div.view_events_merge_process_events div.merge_process_events_title img {
  margin-left: 10px;
  margin-top: 2px;
}

div.view_events_merge_process_events div.merge_process_events {
  display: flex;
  flex-direction: row;
  justify-content: space-between;
  align-items: center;
}

div.view_events_merge_process_events
  div.merge_process_events
  div.merge_process_events_item {
  width: 85%;
  height: 10px;
  margin: 5px 0px;
=======
.btn_update_online_open {
  float: right;
  margin-bottom: 20px;
>>>>>>> 059b14db
}<|MERGE_RESOLUTION|>--- conflicted
+++ resolved
@@ -8512,7 +8512,6 @@
   margin-left: 20px;
 }
 
-<<<<<<< HEAD
 div.view_events_merge_process_events {
   margin-bottom: 20px;
 }
@@ -8542,9 +8541,9 @@
   width: 85%;
   height: 10px;
   margin: 5px 0px;
-=======
+}
+
 .btn_update_online_open {
   float: right;
   margin-bottom: 20px;
->>>>>>> 059b14db
 }