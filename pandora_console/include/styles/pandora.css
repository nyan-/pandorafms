--- conflicted
+++ resolved
@@ -5795,31 +5795,6 @@
 
 /*
  * ---------------------------------------------------------------------
-<<<<<<< HEAD
- * - SERVICES TABLE VIEW
- * ---------------------------------------------------------------------
- */
-#table_services {
-  display: grid;
-  grid-gap: 20px;
-  grid-template-columns: repeat(auto-fit, minmax(250px, 1fr));
-  grid-template-rows: 1fr;
-  margin-bottom: 30px;
-}
-
-.table_services_item_link {
-  font-size: 16px;
-  display: grid;
-  min-height: 80px;
-  box-sizing: border-box;
-  padding: 10px 10px 10px 0;
-}
-
-.table_services_item {
-  display: grid;
-  align-items: center;
-  grid-template-columns: 50px auto;
-=======
  * - AGENT VIEW
  * ---------------------------------------------------------------------
  */
@@ -6120,5 +6095,31 @@
 
 .white_table_no_border {
   border: none !important;
->>>>>>> bfef8e61
+}
+
+/*
+ * ---------------------------------------------------------------------
+ * - SERVICES TABLE VIEW
+ * ---------------------------------------------------------------------
+ */
+#table_services {
+  display: grid;
+  grid-gap: 20px;
+  grid-template-columns: repeat(auto-fit, minmax(250px, 1fr));
+  grid-template-rows: 1fr;
+  margin-bottom: 30px;
+}
+
+.table_services_item_link {
+  font-size: 16px;
+  display: grid;
+  min-height: 80px;
+  box-sizing: border-box;
+  padding: 10px 10px 10px 0;
+}
+
+.table_services_item {
+  display: grid;
+  align-items: center;
+  grid-template-columns: 50px auto;
 }