--- conflicted
+++ resolved
@@ -8474,7 +8474,6 @@
   flex-direction: row;
 }
 
-<<<<<<< HEAD
 .tooltipevent {
   width: 70px;
   background: #fff;
@@ -8485,7 +8484,8 @@
   border: 2px solid #82b92e;
   border-radius: 5px;
   padding: 5px;
-=======
+}
+
 #select_multiple_modules_filtered > div {
   display: flex;
   flex-direction: row;
@@ -8521,5 +8521,4 @@
   max-width: 250px;
   width: 95%;
   height: 95%;
->>>>>>> 4ba18dc5
 }