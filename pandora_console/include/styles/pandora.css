/**
 *
 * Name: Default theme
 * Pandora Stylesheet
 *
 * @category   Stylesheet
 * @package    Pandora FMS
 * @subpackage Community
 * @version    1.0.0
 * @license    See below
 *
 *    ______                 ___                    _______ _______ ________
 *   |   __ \.-----.--.--.--|  |.-----.----.-----. |    ___|   |   |     __|
 *  |    __/|  _  |     |  _  ||  _  |   _|  _  | |    ___|       |__     |
 * |___|   |___._|__|__|_____||_____|__| |___._| |___|   |__|_|__|_______|
 *
 * ============================================================================
 * Copyright (c) 2005-2023 Pandora FMS
 * Please see https://pandorafms.com for full contribution list
 * This program is free software; you can redistribute it and/or
 * modify it under the terms of the GNU General Public License
 * as published by the Free Software Foundation for version 2.
 * This program is distributed in the hope that it will be useful,
 * but WITHOUT ANY WARRANTY; without even the implied warranty of
 * MERCHANTABILITY or FITNESS FOR A PARTICULAR PURPOSE.  See the
 * GNU General Public License for more details.
 * ============================================================================
 */

:root {
  --primary-color: #14524f;
  --secondary-color: #ffffff;
  --input-border: #c0ccdc;
}

/*
 * ---------------------------------------------------------------------
 * - GENERAL STYLES 												-
 * ---------------------------------------------------------------------
 */

@font-face {
  font-family: "Pandora-Bold";
  src: url("../fonts/Pandora-Bold.woff") format("woff");
  font-weight: 700;
}

@font-face {
  font-family: "Pandora-Regular";
  src: url("../fonts/Pandora-Regular.woff") format("woff");
  font-weight: 400;
}

@font-face {
  font-family: "Pandora-Light";
  src: url("../fonts/Pandora-Light.woff") format("woff");
  font-weight: 100;
}

@font-face {
  font-family: "lato";
  src: url("../fonts/Lato-Regular.woff") format("woff");
  font-weight: 400;
}

@font-face {
  font-family: "lato-light";
  src: url("../fonts/Lato-Light.woff") format("woff");
  font-weight: 300;
}

@font-face {
  font-family: "lato-thin";
  src: url("../fonts/Lato-Thin.woff") format("woff");
  font-weight: 100;
}

@font-face {
  font-family: "lato-bold";
  src: url("../fonts/Lato-Bold.woff") format("woff");
  font-weight: 700;
}

@font-face {
  font-family: "lato-bolder";
  src: url("../fonts/Lato-Black.woff") format("woff");
  font-weight: 900;
}

/*
@font-face {
  font-family: "lato-italic";
  src: url("../fonts/Lato-Italic.woff") format("woff");
  font-weight: 400;
  font-style: italic;
}

@font-face {
  font-family: "lato";
  src: url("../fonts/Lato-LightItalic.woff") format("woff");
  font-weight: 300;
  font-style: italic;
}

@font-face {
  font-family: "lato";
  src: url("../fonts/Lato-ThinItalic.woff") format("woff");
  font-weight: 100;
  font-style: italic;
}

@font-face {
  font-family: "lato";
  src: url("../fonts/Lato-BoldItalic.woff") format("woff");
  font-weight: 700;
  font-style: italic;
}

@font-face {
  font-family: "lato";
  src: url("../fonts/Lato-BlackItalic.woff") format("woff");
  font-weight: 900;
  font-style: italic;
}
*/

@font-face {
  font-family: "source-code";
  src: url("../fonts/SourceCodePro.woff") format("woff");
}

@font-face {
  font-family: "leaguegothic";
  src: url("../../fonts/leaguegothic.woff") format("woff");
}

@font-face {
  font-family: "roboto";
  src: url("../../fonts/roboto.woff2") format("woff2");
}

@font-face {
  font-family: "opensans";
  src: url("../../fonts/opensans.woff2") format("woff2");
}

@font-face {
  font-family: "Nunito";
  font-style: normal;
  font-weight: 400;
  src: local("Nunito-Regular"), url(../../fonts/nunito.woff) format("woff");
}

@font-face {
  font-family: "firacode-regular";
  src: url("../fonts/FiraCode-Regular.woff") format("woff");
  src: local("FiraCode-Regular"),
    url(../../fonts/FiraCode-Regular.woff) format("woff");
  font-weight: normal;
}

* {
  font-size: 9pt;
  line-height: 16pt;
}

html {
  height: 100%;
}

body {
  background-color: #f6f7fb;
  margin: 0 auto;
  display: flex;
  flex-direction: column;
  min-height: 100%;
  color: #333;
  font-family: "lato";
  -webkit-font-smoothing: initial;
  text-rendering: optimizeLegibility;
}

body * {
  font-family: "lato";
}

body.body-report {
  display: block;
}

input[type="checkbox"] {
  display: inline;
}

select {
  vertical-align: middle;
  border: 1px solid #ddd;
}

input.button {
  border: 4px solid #ccc;
  background: #fff;
  padding: 2px 3px;
  margin: 10px 15px;
}

h1,
h2,
h3,
h4 {
  font-weight: bold;
  font-size: 1em;
  text-transform: uppercase;
  color: #3f3f3f;
  padding-bottom: 4px;
  padding-top: 7px;
}

h1 {
  font-size: 16px;
}

h2 {
  font-size: 15px;
}

h3 {
  font-size: 14px;
}

h4 {
  margin-bottom: 10px;
  font-size: 13px;
  color: #3f3f3f;
  text-transform: none;
}

.transform_none {
  text-transform: none;
}

.mh_initial {
  min-height: initial;
}

table tbody tr td h4 {
  color: #ffffff;
}

a {
  color: #3f3f3f;
  text-decoration: none !important;
}

a:hover {
  color: #373737;
  text-decoration: underline;
  font-weight: bold;
}

a:focus,
input:focus,
button:focus {
  outline: 0;
  outline-width: 0;
}

th > label {
  padding-top: 7px;
}

input:disabled {
  background-color: #ddd;
}

textarea:disabled {
  background-color: #ddd;
}

select:disabled {
  background-color: #ddd;
}

ul {
  list-style-type: none;
  padding-left: 0;
  margin-left: 0;
}

fieldset {
  background-color: #fff;
  border: 1px solid #e5e9ed;
  padding: 0.5em;
  margin-bottom: 20px;
  position: relative;
  border-radius: 5px;
}

fieldset legend {
  font-size: 1.1em;
  font-weight: bold;
  padding: 0px 10px 0px 10px;
}

td input[type="checkbox"] {
  padding: 10px;
  margin-top: 2px;
  display: table-cell;
  height: 15px;
}

input[type="radio"] {
  height: 15px;
}

input[type="image"] {
  border: 0px;
  background-color: transparent;
  height: auto;
  padding: 0px;
}

.container-div-input-password input {
  width: 100%;
}

table,
img {
  border: 0px;
}

table pre {
  white-space: pre-wrap;
}

/* tr:first-child > th {
  background-color: #373737;
} */

th {
  /* color: #fff; */
  /* background-color: #666; */
  color: #000;
  font-size: 7.5pt;
  letter-spacing: 0.3pt;
  border-bottom: 1px solid #e2e2e2;
}

pre .color_333 {
  color: #333;
}

/* Remove background when autocomplete */
input:-webkit-autofill,
input:-webkit-autofill:hover,
input:-webkit-autofill:focus textarea:-webkit-autofill,
textarea:-webkit-autofill:hover textarea:-webkit-autofill:focus,
select:-webkit-autofill,
select:-webkit-autofill:hover,
select:-webkit-autofill:focus {
  -webkit-box-shadow: 0 0 0px 1000px #ffffff inset;
}

/* All select type multiple */
select[multiple] {
  min-height: 10em;
}

select[multiple] option:checked,
select[multiple] option:active {
  background: #d9efee;
}

select[multiple] option {
  padding: 6px 12px;
  margin: 0px -10px;
}

select option:checked {
  background-color: #d9efee;
}

select > option:hover {
  background-color: #cbcbcb;
}

select:-internal-list-box {
  border: none;
}

/*
 * ---------------------------------------------------------------------
 * - GLOBAL STYLES                           									-
 * ---------------------------------------------------------------------
 */
.truncate {
  white-space: nowrap;
  overflow: hidden;
  text-overflow: ellipsis;
}

.truncate:hover {
  white-space: pre-wrap;
}

.wauto {
  width: auto;
}

.w5px {
  width: 5px;
}

.w10px {
  width: 10px;
}

.w18px {
  width: 18px;
}

.w20px {
  width: 20px;
}

.w25px {
  width: 25px;
}

.w30px {
  width: 30px;
}

.w40px {
  width: 40px;
}

.w50px {
  width: 50px;
}

.w60px {
  width: 60px;
}

.w70px {
  width: 70px;
}

.w80px {
  width: 80px;
}

.w90px {
  width: 90px;
}

.w100px {
  width: 100px;
}

.w150px {
  width: 150px;
}

.w220px {
  width: 220px;
}

.w120px {
  width: 120px;
  max-width: 120px;
}

.w200px {
  width: 200px;
  max-width: 200px;
}

.w240px {
  width: 240px;
  max-width: 240px;
}

.w250px {
  width: 250px;
  max-width: 250px;
}

.w260px {
  width: 260px;
  max-width: 260px;
}

.w280px {
  width: 280px;
  max-width: 280px;
}

.w290px {
  width: 290px;
  max-width: 290px;
}

.w300px {
  width: 300px;
}

.w310px {
  width: 310px;
}

.w350px {
  width: 350px;
}

.w388px {
  width: 388px;
}

.w400px {
  width: 400px;
}

.w400px-important {
  width: 400px !important;
}

.w450px {
  width: 450px;
}

.w500px {
  width: 500px;
  max-width: 500px;
}

.w510px {
  width: 510px;
}

.w540px {
  width: 540px;
}

.w600px {
  width: 600px;
}

.w700px {
  width: 700px;
}

.w1100px {
  width: 1100px;
}

/*
* WIDTH EM
*/
.w55em {
  width: 55em;
}

.w90em {
  width: 90em;
}

/*
* MIN WIDTH
*/
.mw60px {
  min-width: 60px;
}

.mx180px {
  max-width: 180px;
}

.mx450px {
  max-width: 450px;
}

.mw100px {
  min-width: 100px;
}

.mw120px {
  min-width: 120px;
}

.mw180px {
  min-width: 180px;
}

.mw200px {
  min-width: 200px;
}

.mw230px {
  min-width: 230px;
}

.mw250px {
  min-width: 250px;
}

.mw300px {
  min-width: 300px;
}

.mw400px {
  min-width: 400px;
}

.mw500px {
  min-width: 500px;
}

.mw600px {
  min-width: 600px;
}

.mw800px {
  min-width: 800px;
}

.nowrap {
  white-space: nowrap;
}

.wrap {
  flex-wrap: wrap;
}

.inline {
  display: inline-block;
}

.inline_line {
  display: inline;
}

.inline_flex {
  display: inline-flex;
}

.relative {
  position: relative;
}

/* 
* WIDTH PERCENTILE
*/
.w5p {
  width: 5%;
}

.w10p {
  width: 10%;
}

.w12p {
  width: 12%;
}

.w15p {
  width: 15%;
}

.w20p {
  width: 20%;
}

.w21p {
  width: 21%;
}

.w22p {
  width: 22%;
}

.w25p {
  width: 25%;
}

.w29p {
  width: 29%;
}

.w30p {
  width: 30%;
}

.w33p {
  width: 33%;
}

.w40p {
  width: 40%;
}

.w45p {
  width: 45%;
}

.w48p {
  width: 48%;
}

.w47p {
  width: 47%;
}

.w50p {
  width: 50%;
}

.w54p {
  width: 54%;
}

.w55p {
  width: 55%;
}

.w60p {
  width: 60%;
}

.w67p {
  width: 67%;
}

.w70p {
  width: 70%;
}

.w71p {
  width: 71%;
}

.w75p {
  width: 75%;
}

.w80p {
  width: 80%;
}

.w88p {
  width: 88%;
}

.w90p {
  width: 90%;
}

.w93p {
  width: 93%;
}

.w96p {
  width: 96%;
}

.w97p {
  width: 97%;
}

.w98p {
  width: 98%;
}

.w99p {
  width: 99%;
}

.w100p {
  width: 100%;
}

/*
* HEIGTH PERCENTILE
*/
.h10p {
  height: 10%;
}

.h20p {
  height: 20%;
}

.h30p {
  height: 30%;
}

.h40p {
  height: 40%;
}

.h50p {
  height: 50%;
}

.h80p {
  height: 80%;
}

.h100p {
  height: 100%;
}

/*
* MAX HEIGHT
*/
.mx_height400 {
  max-height: 400px;
}

.mx_height85 {
  height: 85px !important;
  max-height: 85px !important;
}

.no-text-imp {
  font-size: 0 !important;
}

.noselect {
  -webkit-touch-callout: none;
  /* iOS Safari */
  -webkit-user-select: none;
  /* Safari */
  -khtml-user-select: none;
  /* Konqueror HTML */
  -moz-user-select: none;
  /* Old versions of Firefox */
  -ms-user-select: none;
  /* Internet Explorer/Edge */
  user-select: none;
  /* Non-prefixed version, currently supported by Chrome, Opera and Firefox */
}

.flex-content-right {
  display: flex;
  flex-direction: row;
  flex-wrap: nowrap;
  justify-content: flex-end;
  align-content: flex-end;
}

.flex-content-left,
.flex-content-left-pretty {
  display: flex;
  flex-direction: row;
  flex-wrap: nowrap;
  justify-content: flex-start;
  align-content: center;
  align-items: center;
}

.flex-content-left-pretty img {
  margin-right: 0.5em;
}

.flex-column {
  display: flex;
  flex-direction: column;
  flex-wrap: wrap;
  justify-content: space-between;
  align-content: center;
}

.flex-row {
  display: flex;
  flex-direction: row;
  flex-wrap: wrap;
  justify-content: space-between;
  align-content: center;
}

.flex-items-center {
  align-items: center;
}

.flex-nowrap {
  flex-wrap: nowrap;
}

.flex-evenly {
  justify-content: space-evenly;
}

.flex-row-baseline {
  display: flex;
  flex-direction: row;
  align-items: baseline;
}

.flex-row-center {
  display: flex;
  flex-direction: row;
  align-items: center;
}

.flex-row-vcenter {
  display: flex;
  flex-direction: row;
  flex-wrap: wrap;
  align-items: center;
}

.flex-row-end {
  display: flex;
  flex-direction: row;
  flex-wrap: wrap;
  align-items: flex-end;
}

.flex-row-start {
  display: flex;
  flex-direction: row;
  flex-wrap: wrap;
  align-items: flex-start;
}

.flex-row-reverse {
  display: flex;
  flex-direction: row-reverse;
  flex-wrap: wrap;
  align-items: flex-start;
}

.flex-space-around {
  justify-content: space-around;
}

.flex-end {
  justify-content: flex-end;
}

.flex-start {
  justify-content: flex-start;
}

.flex-align-start {
  align-items: start;
}

.flex-baseline {
  align-self: baseline;
}

.flex {
  display: flex;
}

.flex-row-important {
  display: flex !important;
  flex-direction: row !important;
  justify-content: flex-start !important;
}

.padding-2 {
  padding: 2em;
}

.padding-4 {
  padding: 4em;
}

.padding-6 {
  padding: 6em;
}

.padding-top-2 {
  padding-top: 2em;
}

.padding-top-4 {
  padding-top: 4em;
}

.padding-bottom-2 {
  padding-bottom: 2em;
}

.padding-bottom-4 {
  padding-bottom: 4em;
}

.padding-bottom-5px {
  padding-bottom: 5px;
}

.padding-right-2 {
  padding-right: 2em;
}

.padding-right-2-imp {
  padding-right: 2em !important;
}

.padding-left-2 {
  padding-left: 2em;
}

.padding-left-2-imp {
  padding-left: 2em !important;
}

.padding10 {
  padding: 10px;
}

.margin-soft {
  margin: 0.3em 1em;
}

.margin-right-1 {
  margin-right: 1em;
}

.margin-left-1 {
  margin-left: 1em;
}

.margin-right-2 {
  margin-right: 2em;
}

.margin-left-2 {
  margin-left: 2em;
}

.margin-right-05 {
  margin-right: 0.5em;
}

.margin-left-05 {
  margin-left: 0.5em;
}

.flex-50 {
  flex: 50%;
}

.display-flex {
  display: flex;
}

.no-border {
  border: none;
}

.no-border-imp,
.no-border-imp > div {
  border: none !important;
}

.button-soft-border {
  border: 1px solid #d1d1d1;
  border-radius: 5px;
  padding: 0.2em;
  box-shadow: 0 0 10px -5px #d1d1d1;
}

.button-soft-border.icon {
  width: 1.5em;
}

.button-soft-border:hover {
  box-shadow: 0 0 10px 0px #d1d1d1;
}

.button-soft-border:active {
  box-shadow: none;
}

.no-padding {
  padding: 0;
}

.no-padding-imp {
  padding: 0 !important;
}

.no-margin {
  margin: 0;
}

.box-shadow {
  box-shadow: 0 3px 6px 0 rgb(0 0 0 / 13%);
  border: 1px solid #e2e2e2;
}

.box-flat {
  border: 1px solid #e5e9ed;
  border-radius: 8px;
}

.box-flat .action-buttons {
  flex-direction: row-reverse;
}

.align-top td {
  vertical-align: top;
}

.no-td-borders td {
  border: none;
}

.no-td-padding td {
  padding: 0;
}

.td-bg-white td .bg_white {
  background: #fff;
}

.float-left {
  float: left;
}

.float-right {
  float: right;
}

.float-none {
  float: none;
}

.invisible {
  display: none;
}

.invisible_important {
  display: none !important;
}

.invisible_events {
  display: none;
}

.visible {
  display: block;
}

.file_repo_description {
  min-height: 40px;
  max-height: 40px;
  width: 98%;
}

div#page {
  width: auto;
  display: flex;
  flex-direction: column;
  margin-top: 58px;
  height: 100%;
}

body.pure {
  background-color: #f6f7fb;
}

div#container {
  margin: 0 auto;
  min-width: 960px;
  text-align: left;
  background: #f6f7fb;
  width: 100%;
  min-height: 100vh;
}

div#main {
  display: flex;
  background-color: #f6f7fb;
  position: relative;
  flex-direction: column;
  height: 100%;
  margin: 25px;
  margin-bottom: 70px;
}

div#main:has(.networkconsole) {
  margin-bottom: 0px;
}

textarea.conf_editor {
  padding: 5px;
  width: 650px;
  height: 350px;
}

textarea.conf_error {
  background-image: url(../../images/err.png);
  background-repeat: no-repeat;
  background-position: top right;
}

a.white_bold {
  color: #eee;
  text-decoration: none;
  font-weight: bold;
}

a.white,
.white {
  color: #eee;
  text-decoration: none;
}

p.center {
  text-align: center;
}

.center {
  text-align: center;
}

.centered {
  margin: 0 auto;
}

.margin-top-5 {
  margin-top: 5px;
}

.margin-bottom-5 {
  margin-bottom: 5px;
}

.margin-top-10 {
  margin-top: 10px;
}

.margin-bottom-10 {
  margin-bottom: 10px;
}

.margin-top-20 {
  margin-top: 20px;
}

.margin-bottom-20 {
  margin-bottom: 20px;
}

.margin-tb-10 {
  margin-top: 10px;
  margin-bottom: 10px;
}

.margin-lr-10 {
  margin-left: 10px;
  margin-right: 10px;
}

.img_help {
  cursor: help;
  margin: 0 5px;
}

/* Legacy spinner */
#loading {
  position: fixed;
  width: 200px;
  margin-left: 30%;
  text-align: center;
  top: 50%;
  background-color: #999999;
  padding: 20px;
}

/* New standard spinner */
#loading_spinner {
  position: fixed;
  margin-left: 30%;
  text-align: center;
  top: 50%;
  background-color: #fff;
  border: 2px solid #82b92e;
  box-shadow: 2px 2px 2px #9dbba1;
  padding: 20px;
  z-index: 100;
}

.tactical_set legend {
  text-align: left;
  color: #3f3f3f;
}

.tactical_set {
  background: #fff;
  border: 1px solid #e2e2e2;
  margin-left: auto;
  margin-right: auto;
  width: auto;
}

/* --- Botones --- */
button.sub,
input.sub {
  font-weight: 500;
  border-radius: 5px;
  background-color: #fff;
  background-repeat: no-repeat;
  background-position: 92% 13px;
  color: #000;
  padding-bottom: 10px;
  padding-top: 10px;
  padding-left: 15px;
  border: 1px solid #888;
  cursor: pointer;
  font-family: inherit;
  font-size: 10pt;
}

button.sub:hover,
input.sub:hover {
  border: 1px solid #333;
}

button.sub:active,
input.sub:active {
  border: 1px solid #000;
  color: #333;
  background-color: #e1e1e1;
}

button.sub[disabled],
input.sub[disabled] {
  color: #b4b4b4;
  background-color: #f3f3f3;
  border-color: #b6b6b6;
  cursor: default;
}

/*
 * ---------------------------------------------------------------------
 * - NO ACCESS PAGE - noaccess2.php 								-
 * ---------------------------------------------------------------------
 */
#noaccess {
  position: relative;
  margin-top: 25px;
  left: 15px;
  padding-top: 5px;
  background-color: #ffffff;
  border-top-left-radius: 2px;
  border-top-right-radius: 2px;
  border-bottom-left-radius: 2px;
  border-bottom-right-radius: 2px;
  width: 500px;
  height: 180px;
}

#noaccess-title {
  color: #fff;
  font-weight: bold;
  padding-top: 5px;
  margin-left: 5px;
  background: none repeat scroll 0% 0% #82b92e;
  border-top-left-radius: 2px;
  border-top-right-radius: 2px;
  border-bottom-left-radius: 2px;
  border-bottom-right-radius: 2px;
  text-align: center;
  height: 20px;
  width: 98%;
}

#noaccess-text {
  font-size: 12px;
  text-align: justify;
  padding-top: 25px;
  padding-right: 50px;
  float: right;
  width: 70%;
}

#noaccess-image {
  position: relative;
  left: 10px;
  top: 10px;
  float: left;
  width: 15%;
}

/*
 * ---------------------------------------------------------------------
 * - HELP DIALOG - login_help_dialog.php and pandora_help.php 		-
 * ---------------------------------------------------------------------
 */

div#main_help {
  width: 100%;
  background-color: #fff;
  text-align: center;
  padding-top: 15px;
  padding-bottom: 15px;
}

div#parent_div {
  font-size: 11px;
  text-align: left;
  background-color: #fff;
}

div#main_help div.databox,
.license_databox {
  background: F3F3F3;
  -moz-border-radius: 8px;
  -webkit-border-radius: 8px;
  border-radius: 8px;
  border: 0px;
  padding-left: 25px;
  padding-right: 25px;
  margin-top: 10px;
  -moz-box-shadow: -1px 1px 6px #aaa;
  -webkit-box-shadow: -1px 1px 6px #aaa;
  box-shadow: -1px 1px 6px #aaa;
}

div#main_help div.databox h1 {
  padding-bottom: 0px;
  margin-bottom: 0px;
  font-weight: bold;
}

div#main_help div.databox h3,
div#main_help div.databox h2 {
  color: #6eb432;
}

div#main_help div.databox h3 {
  font-size: 12px;
}

div#main_help a.footer,
div#main_help span {
  color: #999;
}

div#main_help div.databox hr {
  width: 100%;
  border: 0px;
  height: 1px;
  background-color: #222;
  margin: 0px;
}

div#main_help div.databox p {
  line-height: 15px;
  text-align: justify;
}

/*
 * ---------------------------------------------------------------------
 * - HEADER AND LEFT MENU STYLES 									-
 * ---------------------------------------------------------------------
 */
div#menu_container {
  -moz-border-top-right-radius: 6px;
  -webkit-border-top-right-radius: 6px;
  border-top-right-radius: 6px;
  z-index: 1010;
  width: 40px;
  height: 100%;
}

div#menu {
  width: 45px;
  float: left;
  z-index: 3;
  position: absolute;
}

div#head {
  position: fixed;
  font-size: 8pt;
  width: 100%;
  height: 60px;
  padding-top: 0px;
  margin: 0 auto;
  border-bottom: 1px solid #eee;
  min-width: 882px;
  background-color: #fff;
  color: #000;
  z-index: 3;
}

.fixed_header {
  position: fixed;
  left: 0;
  top: 0;
  width: 100%;
  z-index: 11;
}

#ver {
  margin-bottom: 25px;
}

input.datos {
  background-color: #f5f5f5;
}

/*
 * ---------------------------------------------------------------------
 * - REPORTS 														-
 * ---------------------------------------------------------------------
 */
.agent_reporting {
  margin: 5px;
  padding: 5px;
}

.report_table,
.agent_reporting {
  border: #ccc outset 3px;
}

/* global syles */
.bg {
  /* op menu */
  background: #82b92e;
  height: 20px;
}

.bg2 {
  /* main page */
  background-color: #0a160c;
}

.bg3 {
  /* godmode */
  background: #666666;
}

.bg4 {
  /* links */
  background-color: #989898;
}

.bg_000 {
  background-color: #000;
}

.bg_ccc {
  background-color: #cccccc;
}

.bg-white {
  background-color: #fff;
}

.gb_f0 {
  background-color: #f0f0f0;
}

.bg_caca {
  background-color: #cacaca;
}

.bg_th {
  background-color: #efeff0 !important;
  color: #000;
  font-weight: bold;
}

.border_table {
  border-collapse: collapse !important;
}

.border_th {
  border-bottom: 2px solid #bfbfbf !important;
}

.border_tr {
  border: 1px solid #dbdbdb !important;
}

/* margins */
.mgn-lf-50 {
  margin-left: 50px;
}

.mgn_tp_0 {
  margin-top: 0px;
}

.bg,
.bg2,
.bg3,
.bg4 {
  position: relative;
  width: 100%;
}

.bg2,
.bg3,
.bg4 {
  height: 18px;
}

.f10,
#ip {
  font-size: 7pt;
  text-align: center;
}

.f9,
.f9i,
.f9b,
.datos_greyf9,
.datos_bluef9,
.datos_greenf9,
.datos_redf9,
.datos_yellowf9,
td.f9,
td.f9i,
td.datosf9,
td.datos2f9 {
  font-size: 6.5pt;
}

.f9i,
.redi {
  font-style: italic;
}

.tit {
  padding: 6px 0px;
  height: 14px;
}

.tit,
.titb {
  font-weight: bold;
  color: #fff;
  text-align: center;
}

table.info_box.suc {
  border-left: 5px solid #5a8629;
  background-color: #d9efee;
}

.suc * {
  color: #5a8629;
}

table.info_box.info {
  border-left: 5px solid #006f9d;
  background-color: #d6edff;
}

.info * {
  color: #006f9d;
}

table.info_box.error {
  border-left: 5px solid #f85858;
  background-color: #ffe8e8;
}

.error * {
  color: #f85858;
}

table.info_box.warning {
  border-left: 5px solid #f3b200;
  background-color: #fff1d6;
}

.warning * {
  color: #8d4100;
}

.help {
  background: url(../../images/help.png) no-repeat;
}

.red,
.redb,
.redi,
.error {
  color: #c00;
}

.sep {
  margin-left: 30px;
  border-bottom: 1px solid #708090;
  width: 100%;
}

.orange {
  color: #fd7304;
}

.green {
  color: #5a8629;
}

.yellow {
  color: #f3c500;
}

.greenb {
  color: #00aa00;
}

.grey {
  color: #808080;
  font-weight: bold;
}

.blue {
  color: #4a83f3;
  font-weight: bold;
}

.black {
  color: black;
}

.color_888 {
  color: #888;
}

.color_ff0 {
  color: #ff0000;
}

.color_34 {
  color: #343434;
}

.color_006 {
  color: #000066;
}

.color_inherit {
  color: inherit;
}

.redb,
.greenb,
td.datos_id,
td.datos2_id {
  font-weight: bold;
}

.p10 {
  padding-top: 1px;
  padding-bottom: 0px;
}

.p21 {
  padding-top: 2px;
  padding-bottom: 1px;
}

.p020 {
  padding: 0 20px;
}

.w130,
#table-agent-configuration select {
  width: 130px;
}

.w135 {
  width: 135px;
}

.w155,
#table_layout_data select {
  width: 155px;
}

.top,
.top_red,
.bgt,
td.datost,
td.datos2t {
  vertical-align: top;
}

.top_red {
  background: #ff0000;
}

.bot,
.titb,
td.datosb {
  vertical-align: bottom;
}

.msg {
  margin-top: 15px;
  text-align: justify;
}

ul.mn {
  list-style: none;
  padding: 0px 0px 0px 0px;
  margin: 0px 0px 0px 0px;
  line-height: 15px;
}

.gr {
  font-size: 10pt;
  font-weight: bold;
}

div.nf {
  background: url(../../images/info.png) no-repeat scroll 0 50% transparent;
  margin-left: 7px;
  padding: 8px 1px 6px 25px;
}

div.title_line {
  background-color: #4e682c;
  height: 5px;
  width: 762px;
}

.alpha50 {
  filter: alpha(opacity=50);
  -moz-opacity: 0.5;
  opacity: 0.5;
  -khtml-opacity: 0.5;
}

/*
 * ---------------------------------------------------------------------
 * - RIGHT MENU SECTION 											-
 * ---------------------------------------------------------------------
 */
#menu_tab_frame,
#menu_tab_frame_view,
#menu_tab_frame_view_bc {
  position: sticky;
  top: 61px;
  z-index: 2;
  display: flex;
  align-items: flex-end;
  justify-content: space-between;
  border-bottom: 1px solid #eee;
  width: -webkit-fill-available;
  width: -moz-available;
  padding-right: 0px;
  height: 50px;
  box-sizing: border-box;
  background-color: #fff;
  margin: -25px -25px 25px -25px;
}

/* Breadcrum */
#menu_tab_frame_view_bc {
  min-height: 55px;
  align-items: unset;
}

#menu_tab_frame_view_bc .breadcrumbs_container {
  align-self: flex-start;
}

.menu_tab_left_bc {
  flex-direction: column;
  display: flex;
  justify-content: space-between;
  overflow: hidden;
  margin-left: 20px;
}

.breadcrumbs_container {
  /*
  padding-left: 5em;
  padding-top: 4px;
  text-indent: 0.25em;
  color: #848484;
  font-size: 10pt;
  font-weight: 500;
  */
  padding-left: 0;
  text-indent: 0;
  color: #848484;
  font-size: 10pt;
  font-weight: 500;
}

.breadcrumb_active {
  color: var(--primary-color);
  font-size: 10pt;
}

/* End - Breadcrum */

#menu_tab {
  margin-right: 20px;
  margin-top: 50px;
}

#menu_tab .mn,
#menu_tab ul,
#menu_tab .mn ul {
  padding: 0px;
  list-style: none;
  margin: 0px 0px 0px 0px;
}

#menu_tab .mn li {
  float: right;
  position: relative;
  margin: 0px 0px 0px 0px;
}

#menu_tab li.separator_view {
  padding: 4px;
}

#menu_tab li.separator {
  padding: 4px;
}

#menu_tab li.nomn_high a {
  color: #fff;
}

#menu_tab .mn li a {
  display: block;
  text-decoration: none;
  padding: 0px;
  margin: 0px;
  padding-top: 6px;
}

#menu_tab li.nomn:hover a,
#menu_tab li:hover ul a:hover {
  color: #fff;
}

/* --- Tabs Submenu --- */
ul.subsubmenu {
  border-bottom-right-radius: 5px;
  border-bottom-left-radius: 5px;
  -moz-border-bottom-right-radius: 5px;
  -moz-border-bottom-left-radius: 5px;
  -webkit-border-bottom-right-radius: 5px;
  -webkit-border-bottom-left-radius: 5px;
}

ul.subsubmenu li {
  background-color: #fff;
  font-weight: bold;
  text-decoration: none;
  font-size: 14px;
  border-color: #e2e2e2;
  border-style: solid;
  border-width: 1px;
}

ul.subsubmenu li a {
  padding: 0px 10px 5px;
}

.subsubmenu {
  position: absolute;
  float: right;
  z-index: 9999;
  display: none;
  margin-top: 5px;
  left: 0px;
}

.subsubmenu li {
  margin-top: 0px;
}

div#agent_wizard_subtabs {
  position: absolute;
  margin-left: 0px;
  display: none;
  padding-bottom: 3px;
  z-index: 1000;
}

.agent_wizard_tab:hover {
  cursor: default;
}

/*
 * ---------------------------------------------------------------------
 * - SECTION TITLE LEFT (green background)							-
 * ---------------------------------------------------------------------
 */
/* TAB TITLE */
#menu_tab_left {
  /*
  max-width: 60%;
  margin-right: 20px;
  */
}

#menu_tab_left span {
  /*padding-left: 0.9em;*/
}

#menu_tab_left .mn,
#menu_tab_left ul {
  color: #343434;
  padding: 0px 0px 0px 0px;
  list-style: none;
  margin: 0px 0px 0px 0px;
}

#menu_tab_left .mn li a {
  display: block;
  text-decoration: none;
}

#menu_tab_left li.view a {
  color: #343434;
  display: none;
}

#menu_tab_left li.view {
  margin-left: 0;
  /*padding-left: 14px;*/
  /*padding-left: 6em;*/
  padding-bottom: 2px;
  white-space: nowrap;
  /*text-transform: uppercase;*/
}

#menu_tab_left li.view img.bottom {
  width: 24px;
  height: 24px;
}

#menu_tab_left li a,
#menu_tab_left li span {
  color: #161628;
  font-size: 15px;
  /*font-family: 'Lato';*/
}

/* New styles for data box */
/*
 * ---------------------------------------------------------------------
 * - TABLES			 												-
 * ---------------------------------------------------------------------
 */
.databox,
.databox_color,
.databox_frame {
  margin-bottom: 5px;
  margin-top: 0px;
  margin-left: 0px;
  border: 1px solid #e2e2e2;
  -moz-border-radius: 4px;
  -webkit-border-radius: 4px;
  border-radius: 4px;
}

.databox.no-border {
  margin-bottom: 5px;
  margin-top: 0px;
  margin-left: 0px;
  border: none;
  -moz-border-radius: 4px;
  -webkit-border-radius: 4px;
  border-radius: 4px;
}

.databox_color {
  padding-top: 5px;
  background-color: #fafafa;
}

table.databox {
  background-color: #fff;
  border-spacing: 0px;
  border-radius: 6px;
  margin-bottom: 20px;
  width: calc(100% - 40px);
  width: -webkit-fill-available;
}

.databox > tbody > tr > td {
  -moz-border-radius: 0px;
  -webkit-border-radius: 0px;
  border-radius: 0px;
  border: 0px none #e2e2e2;
  padding-left: 9px;
  padding-right: 9px;
  padding-top: 7px;
  padding-bottom: 7px;
}

.databox > thead > tr > th,
.databox > tbody > tr > th,
.databox > thead > tr > th a {
  padding: 9px 7px;
  /* font-weight: normal; */
  font-weight: bold;
  font-size: 9pt;
  line-height: 16pt;
  /* color: #fff; */
  text-align: center;
}

.databox > th * {
  color: #fff;
}

.databox > th > input,
.databox > th > textarea,
.databox > th > select,
.databox > th > select > option {
  color: #222;
}

.databox.data > tbody > tr > td:first-child {
  border-left: 1px solid #e2e2e2;
}

.databox.data > tbody > tr:last-child > td:first-child {
  border-bottom-left-radius: 4px;
}

.databox.data > tbody > tr > td:last-child {
  border-right: 1px solid #e2e2e2;
}

.databox.data > tbody > tr:last-child > td:last-child {
  border-bottom-right-radius: 4px;
}

.tabletitle {
  color: #333;
}

/* events */
table.alternate tr:nth-child(odd) td {
  background-color: #ffffff;
}

table.alternate tr:nth-child(even) td {
  background-color: #e4e5e4;
}

table.rounded_cells td {
  padding: 4px 4px 4px 10px;
  -moz-border-radius: 6px;
  -webkit-border-radius: 6px;
  border-radius: 6px;
}

.action-buttons {
  display: flex;
  align-items: center;
}

#principal_action_buttons {
  z-index: 6;
  background: #ffffff;
  display: flex;
  flex-direction: row-reverse;
  justify-content: space-between;
}

#principal_action_buttons.action-buttons > button {
  margin-left: 16px;
  flex: none;
}

.action-buttons-right-forced {
  display: flex;
  flex-direction: row-reverse;
  align-items: center;
  width: 100%;
  float: right;
}
.toolbox-buttons {
  display: flex;
  flex-direction: row;
  align-items: center;
}

.ta-right,
.right {
  text-align: right;
}

button.next,
button.upd,
button.ok,
button.wand,
button.delete,
button.cog,
button.target,
button.search,
button.copy,
button.add,
button.graph,
button.percentile,
button.binary,
button.camera,
button.config,
button.filter,
button.cancel,
button.default,
button.deploy,
button.preview,
input.deploy,
input.next,
input.upd,
input.ok,
input.wand,
input.delete,
input.cog,
input.target,
input.search,
input.copy,
input.add,
input.graph,
input.percentile,
input.binary,
input.camera,
input.config,
input.filter,
input.cancel,
input.default,
input.pdf,
input.spinn,
input.preview {
  padding-right: 30px;
}

button.add-item-img,
input.add-item-img {
  background-image: url(../../images/add.png);
  background-repeat: no-repeat;
  background-position: center;
}

button.remove-item-img,
input.remove-item-img {
  background-image: url(../../images/delete.png);
  background-repeat: no-repeat;
  background-position: center;
}

button.pure_full,
input.pure_full {
  background-image: url(../../images/full_screen.png);
  background-repeat: no-repeat;
  background-size: 21px 21px;
}

button.pure_normal,
input.pure_normal {
  background-image: url(../../images/normal_screen.png);
  background-repeat: no-repeat;
  background-size: 21px 21px;
}

/* end of classes for event priorities */
div#main_pure {
  background-color: #fefefe;
  text-align: left;
  margin-bottom: 25px;
  margin-top: 30px;
  margin-left: 10px;
  margin-right: 10px;
  height: 1000px;
  width: 98%;
  position: static;
}

.ui-draggable {
  cursor: move;
}

/* IE 7 Hack */
#editor {
  *margin-top: 10px;
}

/* big_data is used in tactical and logon_ok */
.big_data {
  text-decoration: none;
  font-size: 2em;
}

.med_data {
  text-decoration: none;
  font-size: 1.5em;
}

.notify {
  background-color: #f7ffa5;
  text-align: center;
  font-weight: bold;
  padding: 8px;
  margin: 0px 0px 0px 0px;
  z-index: -1;
}

.notify a {
  color: #003a3a;
  text-decoration: underline;
}

.listing {
  border-collapse: collapse;
}

.listing td {
  border-bottom: 1px solid #cccccc;
  border-top: 1px solid #cccccc;
}

span.actions {
  margin-left: 30px;
}

.actions {
  min-width: 200px;
}

select#template,
select#action {
  width: 250px;
}

/* Modules */

table#simple select#id_module_type,
table#alert_search select#id_agent,
table#alert_search select#id_group,
table#network_component select#type {
  width: 200px;
}

table#simple select#select_snmp_oid,
table#simple select#id_plugin,
table#network_component select#id_plugin {
  width: 270px;
}

table#simple select#prediction_id_group,
table#simple select#prediction_id_agent,
table#simple select#prediction_module {
  width: 50%;
  display: block;
}

table#simple input#text-plugin_parameter,
table#simple input#text-snmp_oid,
table#source_table select,
table#destiny_table select,
table#target_table select,
table#filter_compound_table select,
table#filter_compound_table #text-search,
table#delete_table select {
  width: 100%;
}

table#simple select#network_component_group,
table#simple select#network_component {
  width: 90%;
}

table#simple span#component_group,
table#simple span#component {
  width: 45%;
  font-style: italic;
}

table#simple label {
  display: inline;
  /*font-weight: normal;*/
  /*font-style: italic;*/
}

.clickable {
  cursor: pointer;
}

table#agent_list tr,
table.alert_list tr {
  vertical-align: top;
}

.toggle {
  border-collapse: collapse;
}

.toggle td {
  border-left: 1px solid #d3d3d3;
}

ul.actions_list {
  list-style-image: url(../../images/arrow.png);
  list-style-position: inside;
  margin-top: 0;
}

div.loading {
  background-color: #fff1a8;
  margin-left: auto;
  margin-right: auto;
  padding: 5px;
  text-align: center;
  font-style: italic;
  width: 95%;
}

div.loading img {
  float: right;
}

textarea.resizev {
  resize: vertical;
}

/* Tablesorter jQuery pager */
div.pager {
  margin-left: 10px;
  margin-top: 5px;
}

div.pager img {
  position: relative;
  top: 4px;
  padding-left: 5px;
}

div.pager input {
  padding-left: 5px;
}

.pagedisplay {
  border: 0;
  width: 35px;
}

/* Steps style */
ol.steps {
  padding: 0;
  list-style-type: none;
  list-style-position: outside;
  margin-top: 0px;
}

ol.steps li {
  float: left;
  background-color: #efefef;
  padding: 5px;
  margin-left: 5px;
  width: 150px;
}

ol.steps li a {
  color: #111;
}

ol.steps li.visited a {
  color: #999;
}

ol.steps li span {
  font-weight: normal;
  display: block;
  color: #777;
}

ol.steps li.visited span {
  color: #999;
}

ol.steps li.current {
  border-left: 5px solid var(--primary-color);
  margin-left: 0;
  font-weight: bold;
  background-color: #e9f3d2;
}

ol.steps li.visited {
  color: #999;
}

fieldset .databox {
  border: 0px solid;
}

fieldset.databox {
  padding: 14px;
}

fieldset legend span,
span#latest_value {
  font-style: italic;
}

span#latest_value span#value,
.normal {
  font-style: normal;
}

.normal_weight {
  font-weight: normal;
}

form#filter_form {
  margin-bottom: 15px;
}

ul.action_list {
  margin: 0;
  list-style: none inside circle;
}

ul.action_list li div {
  margin-left: 15px;
}

span.action_name {
  float: none;
}

div.actions_container {
  overflow: auto;
  width: 100%;
  max-height: 200px;
}

div.actions_container label {
  display: inline;
  font-weight: normal;
  font-style: italic;
}

a.add_action {
  clear: both;
  display: block;
}

/* timeEntry styles */
.timeEntry_control {
  vertical-align: middle;
  margin-left: 2px;
}

div#event_control {
  clear: right;
}

/* Autocomplete styles */
.ac_results {
  padding: 0px;
  border: 1px solid black;
  background-color: white;
  overflow: hidden;
  z-index: 99999;
}

.ac_results ul {
  width: 100%;
  list-style-position: outside;
  padding: 0;
  margin: 0;
  text-align: left;
}

.ac_results li {
  margin: 0px;
  padding: 2px 5px;
  cursor: default;
  display: block;
  /*
	if width will be 100% horizontal scrollbar will apear
	when scroll mode will be used
	*/
  /*width: 100%;*/
  font: menu;
  font-size: 12px;
  /*
	it is very important, if line-height not setted or setted
	in relative units scroll will be broken in firefox
	*/
  line-height: 16px;
}

.ac_loading {
  background-image: url("../images/loading.gif");
  background-position: 95% center;
  background-repeat: no-repeat;
}

.ac_over {
  background-color: #efefef;
}

span.ac_extra_field,
span.ac_extra_field strong {
  font-style: italic;
  font-size: 9px;
}

div#pandora_logo_header {
  /*	Put here your company logo (139x60 pixels) like this: */
  /*	background: url(../../images/MiniLogoArtica.jpg); */
  background: url(../../images/pandora_logo_head.png);
  background-position: 0% 0%;
  width: 139px;
  height: 60px;
  float: left;
}

/*
 * ---------------------------------------------------------------------
 * - HEADER                                   									-
 * ---------------------------------------------------------------------
 */
#header_table {
  /*padding-right: 35px;*/
  padding-right: 15px;
}

#header_table_inner {
  height: 60px;
  min-width: 790px;
  z-index: 10000;
  display: flex;
  align-items: center;
  justify-content: space-between;
}

.header_title {
  font-size: 11pt;
  color: #444;
  font-weight: 600;
}

.header_subtitle {
  font-size: 10pt;
  color: #8a96a6;
  font-weight: 300;
}

.header_left {
  display: flex;
  flex-direction: column;
}

.header_center {
  display: flex;
  justify-content: center;
  align-items: center;
}

.header_right {
  display: flex;
  justify-content: flex-end;
  align-items: center;
  margin-right: 20px;
}

.header_right > div {
  padding-left: 15px;
}

.header_left img,
.header_center img,
.header_right img {
  vertical-align: middle;
}

#header_chat {
  padding-left: 0;
  padding-right: 15px;
}

#header_autorefresh {
  padding-left: 0;
}

#header_table_inner #header_user span {
  color: #777;
  align-self: center;
}

#header_table_inner #header_user a {
  display: flex;
  justify-content: center;
}

#header_user img {
  padding-right: 5px;
}

div#header_autorefresh_counter {
  padding-left: 0;
}

.autorefresh_disabled {
  opacity: 0.5;
  cursor: not-allowed;
}

a.autorefresh_txt,
#refrcounter {
  color: #1c1c1c;
  font-size: 8.5pt;
}

@media screen and (max-width: 1200px) {
  #header_searchbar input.search_input {
    width: 135px;
  }

  .header_right > div {
    padding-left: 10px;
  }
}

@media screen and (max-width: 1300px) {
  .header_right > div {
    padding-left: 10px;
  }
}

.disabled_module {
  color: #aaa;
}

div.warn {
  background: url(../../images/info.png) no-repeat;
  margin-top: 7px;
  padding: 2px 1px 6px 25px;
}

/* Submenus havent borders */
.submenu_not_selected,
.submenu_selected,
.submenu2 {
  border: 0px;
  min-height: 35px;
}

div#steps_clean {
  display: none;
}

div#events_list {
  float: left;
  width: 100%;
}

.pagination * {
  margin-left: 0px;
  margin-right: 0px;
  vertical-align: middle;
  line-height: normal;
}

/* TABLAS */
/* Cells divs to set individual styles with the table objects */
td.cellBold {
  font-weight: bold;
}

td.cellRight {
  text-align: right;
}

td.cellCenter {
  text-align: center;
}

td.cellWhite {
  background: #fff;
  color: #111;
}

td.cellNormal {
  background: #6eb432;
  color: #fff;
}

td.cellCritical {
  background: #f85858;
  color: #fff;
}

td.cellWarning {
  background: #ffea59;
  color: #111;
}

td.cellUnknown {
  background: #aaaaaa;
  color: #ffffff;
}

td.cellNotInit {
  background: #4a83f3;
  color: #ffffff;
}

td.cellAlert {
  background: #ff8800;
  color: #111;
}

td.cellBorder1 {
  border: 1px solid #666;
}

td.cellBig {
  font-size: 18px;
}

.info_box {
  background: #fff;
  box-shadow: 0px 0px 15px -10px #888;
  margin-top: 10px;
  margin-bottom: 10px;
  padding: 0px 5px 5px 10px;
  width: 100%;
  -moz-border-radius: 4px;
  -webkit-border-radius: 4px;
  border-radius: 4px;
}

.info_box .title * {
  font-size: 14pt;
  /*font-family: "lato";*/
  font-weight: bold;
}

.info_box .icon {
  width: 24px;
}

.info_box_container {
  width: 30%;
  position: fixed;
  top: 120px;
  right: 10px;
}

.info_box_container:not(.info_box_information) {
  z-index: 6;
}

.info_box_container.info_box_information {
  width: -webkit-fill-available;
  width: -moz-available;
  position: inherit;
  display: flex;
  top: 0 !important;
  right: 0;
  margin: 0 10px;
}

/* Standard styles for status colos (groups, events, backgrounds...) */
.opacity_cell {
  filter: alpha(opacity=80);
  /* For IE8 and earlier */
  -moz-opacity: 0.8;
  opacity: 0.8;
  -khtml-opacity: 0.8;
}

tr.group_view_data,
.group_view_data {
  color: #3f3f3f;
}

tr.group_view_crit,
.group_view_crit {
  background-color: #e63c52;
  color: #fff;
}

tr.group_view_ok,
.group_view_ok {
  background-color: #82b92e;
  color: #fff;
}

tr.group_view_not_init,
.group_view_not_init {
  background-color: #4a83f3;
  color: #fff;
}

tr.group_view_warn,
.group_view_warn,
tr.group_view_warn.a,
a.group_view_warn,
tr.a.group_view_warn {
  background-color: #f3b200;
  color: #fff;
}

a.group_view_warn {
  color: #f3b200;
  color: #fff;
}

tr.group_view_alrm,
.group_view_alrm {
  background-color: #ffa631;
  color: #fff;
}

tr.group_view_unk,
.group_view_unk {
  background-color: #b2b2b2;
  color: #fff;
}

/* classes for event priorities. Sits now in functions.php */
.datos_green,
.datos_greenf9,
.datos_green a,
.datos_greenf9 a,
.datos_green * {
  background-color: #82b92e;
  color: #fff;
}

.datos_red,
.datos_redf9,
.datos_red a,
.datos_redf9 a,
.datos_red * {
  background-color: #e63c52;
  color: #fff;
}

.datos_yellow,
.datos_yellowf9,
.datos_yellow * {
  background-color: #f3b200;
  color: #111;
}

a.datos_blue,
.datos_bluef9,
.datos_blue,
.datos_blue * {
  background-color: #4ca8e0;
  color: #fff;
}

.datos_grey,
.datos_greyf9,
.datos_grey * {
  background-color: #999999;
  color: #fff;
}

.datos_pink,
.datos_pinkf9,
.datos_pink * {
  background-color: #fdc4ca;
  color: #111;
}

.datos_brown,
.datos_brownf9,
.datos_brown * {
  background-color: #a67c52;
  color: #fff;
}

.datos_orange,
.datos_orangef9,
.datos_orange * {
  background-color: #f7931e;
  color: #111;
}

td.datos_greyf9,
td.datos_bluef9,
td.datos_greenf9,
td.datos_redf9,
td.datos_yellowf9,
td.datos_pinkf9,
td.datos_brownf9,
td.datos_orangef9 {
  padding: 5px 5px 5px 5px;
}

/* global */
input#text-id_parent.ac_input {
  background-color: #ffffff;
  border: 1px solid #cbcbcb;
  -moz-border-radius: 3px;
  -webkit-border-radius: 3px;
  border-radius: 3px;
  /*font-family: inherit;*/
}

/* plugins */
span#plugin_description {
  font-size: 9px;
}

/*
 * ---------------------------------------------------------------------
 * - TINYMCE 														-
 * ---------------------------------------------------------------------
 */
#tinymce {
  text-align: left;
  padding-top: 20px;
}

#tinymce.mceContentBody.tinyMCEBody {
  background-color: #ededed;
}

.visual_font_size_4pt,
.visual_font_size_4pt > em,
.visual_font_size_4pt > strong,
.visual_font_size_4pt > strong > span,
.visual_font_size_4pt > span,
.visual_font_size_4pt > strong > em,
.visual_font_size_4pt > em > strong,
.visual_font_size_4pt em span,
.visual_font_size_4pt span em {
  font-size: 4pt;
  line-height: 4pt;
}

.visual_font_size_6pt,
.visual_font_size_6pt > em,
.visual_font_size_6pt > strong,
.visual_font_size_6pt > strong > span,
.visual_font_size_6pt > span,
.visual_font_size_6pt > strong > em,
.visual_font_size_6pt > em > strong,
.visual_font_size_6pt em span,
.visual_font_size_6pt span em {
  font-size: 6pt;
  line-height: 6pt;
}

.visual_font_size_8pt,
.visual_font_size_8pt > em,
.visual_font_size_8pt > strong,
.visual_font_size_8pt > strong > span,
.visual_font_size_8pt > span,
.visual_font_size_8pt > strong > em,
.visual_font_size_8pt > em > strong,
.visual_font_size_8pt em span,
.visual_font_size_8pt span em {
  font-size: 8pt;
  line-height: 8pt;
}

.visual_font_size_10pt,
.visual_font_size_10pt > em,
.visual_font_size_10pt > strong,
.visual_font_size_10pt > strong > span,
.visual_font_size_10pt > span,
.visual_font_size_10pt > strong > em,
.visual_font_size_10pt > em > strong,
.visual_font_size_10pt em span,
.visual_font_size_10pt span em {
  font-size: 10pt;
  line-height: 10pt;
}

.visual_font_size_12pt,
.visual_font_size_12pt > em,
.visual_font_size_12pt > strong,
.visual_font_size_12pt > strong > span,
.visual_font_size_12pt > span,
.visual_font_size_12pt > strong > em,
.visual_font_size_12pt > em > strong,
.visual_font_size_12pt em span,
.visual_font_size_12pt span em {
  font-size: 12pt;
  line-height: 12pt;
}

.visual_font_size_14pt,
.visual_font_size_14pt > em,
.visual_font_size_14pt > strong,
.visual_font_size_14pt > strong > span,
.visual_font_size_14pt > span,
.visual_font_size_14pt > strong > em,
.visual_font_size_14pt > em > strong,
.visual_font_size_14pt em span,
.visual_font_size_14pt span em {
  font-size: 14pt;
  line-height: 14pt;
}

.visual_font_size_18pt,
.visual_font_size_18pt > em,
.visual_font_size_18pt > strong,
.visual_font_size_18pt > strong > span,
.visual_font_size_18pt > span,
.visual_font_size_18pt > strong > em,
.visual_font_size_18pt > em > strong,
.visual_font_size_18pt em span,
.visual_font_size_18pt span em {
  font-size: 18pt;
  line-height: 18pt;
}

.visual_font_size_24pt,
.visual_font_size_24pt > em,
.visual_font_size_24pt > strong,
.visual_font_size_24pt > strong > span,
.visual_font_size_24pt > span,
.visual_font_size_24pt > strong > em,
.visual_font_size_24pt > em > strong,
.visual_font_size_24pt em span,
.visual_font_size_24pt span em {
  font-size: 24pt;
  line-height: 24pt;
}

.visual_font_size_28pt,
.visual_font_size_28pt > em,
.visual_font_size_28pt > strong,
.visual_font_size_28pt > strong > span,
.visual_font_size_28pt > span,
.visual_font_size_28pt > strong > em,
.visual_font_size_28pt > em > strong,
.visual_font_size_28pt em span,
.visual_font_size_28pt span em {
  font-size: 28pt;
  line-height: 28pt;
}

.visual_font_size_36pt,
.visual_font_size_36pt > em,
.visual_font_size_36pt > strong,
.visual_font_size_36pt > strong > span,
.visual_font_size_36pt > span,
.visual_font_size_36pt > strong > em,
.visual_font_size_36pt > em > strong,
.visual_font_size_36pt em span,
.visual_font_size_36pt span em {
  font-size: 36pt;
  line-height: 36pt;
}

.visual_font_size_48pt,
.visual_font_size_48pt > em,
.visual_font_size_48pt > strong,
.visual_font_size_48pt > strong > span,
.visual_font_size_48pt > span,
.visual_font_size_48pt > strong > em,
.visual_font_size_48pt > em > strong,
.visual_font_size_48pt em span,
.visual_font_size_48pt span em {
  font-size: 48pt;
  line-height: 48pt;
}

.visual_font_size_60pt,
.visual_font_size_60pt > em,
.visual_font_size_60pt > strong,
.visual_font_size_60pt > strong > span,
.visual_font_size_60pt > span,
.visual_font_size_60pt > strong > em,
.visual_font_size_60pt > em > strong,
.visual_font_size_60pt em span,
.visual_font_size_60pt span em {
  font-size: 60pt;
  line-height: 60pt;
}

.visual_font_size_72pt,
.visual_font_size_72pt > em,
.visual_font_size_72pt > strong,
.visual_font_size_72pt > strong > span,
.visual_font_size_72pt > span,
.visual_font_size_72pt > strong > em,
.visual_font_size_72pt > em > strong,
.visual_font_size_72pt em span,
.visual_font_size_72pt span em {
  font-size: 72pt;
  line-height: 72pt;
}

.visual_font_size_84pt,
.visual_font_size_84pt > em,
.visual_font_size_84pt > strong,
.visual_font_size_84pt > strong > span,
.visual_font_size_84pt > span,
.visual_font_size_84pt > strong > em,
.visual_font_size_84pt > em > strong,
.visual_font_size_84pt em span,
.visual_font_size_84pt span em {
  font-size: 84pt;
  line-height: 84pt;
}

.visual_font_size_96pt,
.visual_font_size_96pt > em,
.visual_font_size_96pt > strong,
.visual_font_size_96pt > strong > span,
.visual_font_size_96pt > span,
.visual_font_size_96pt > strong > em,
.visual_font_size_96pt > em > strong,
.visual_font_size_96pt em span,
.visual_font_size_96pt span em {
  font-size: 96pt;
  line-height: 96pt;
}

.visual_font_size_116pt,
.visual_font_size_116pt > em,
.visual_font_size_116pt > strong,
.visual_font_size_116pt > strong > span,
.visual_font_size_116pt > span,
.visual_font_size_116pt > strong > em,
.visual_font_size_116pt > em > strong,
.visual_font_size_116pt em span,
.visual_font_size_116pt span em {
  font-size: 116pt;
  line-height: 116pt;
}

.visual_font_size_128pt,
.visual_font_size_128pt > em,
.visual_font_size_128pt > strong,
.visual_font_size_128pt > strong > span,
.visual_font_size_128pt > span,
.visual_font_size_128pt > strong > em,
.visual_font_size_128pt > em > strong,
.visual_font_size_128pt em span,
.visual_font_size_128pt span em {
  font-size: 128pt;
  line-height: 128pt;
}

.visual_font_size_140pt,
.visual_font_size_140pt > em,
.visual_font_size_140pt > strong,
.visual_font_size_140pt > strong > span,
.visual_font_size_140pt > span,
.visual_font_size_140pt > strong > em,
.visual_font_size_140pt > em > strong,
.visual_font_size_140pt em span,
.visual_font_size_140pt span em {
  font-size: 140pt;
  line-height: 140pt;
}

.visual_font_size_154pt,
.visual_font_size_154pt > em,
.visual_font_size_154pt > strong,
.visual_font_size_154pt > strong > span,
.visual_font_size_154pt > span,
.visual_font_size_154pt > strong > em,
.visual_font_size_154pt > em > strong,
.visual_font_size_154pt em span,
.visual_font_size_154pt span em {
  font-size: 154pt;
  line-height: 154pt;
}

.visual_font_size_196pt,
.visual_font_size_196pt > em,
.visual_font_size_196pt > strong,
.visual_font_size_196pt > strong > span,
.visual_font_size_196pt > span,
.visual_font_size_196pt > strong > em,
.visual_font_size_196pt > em > strong,
.visual_font_size_196pt em span,
.visual_font_size_196pt span em {
  font-size: 196pt;
  line-height: 196pt;
}

.resize_visual_font_size_8pt,
.resize_visual_font_size_8pt > em,
.resize_visual_font_size_8pt > strong,
.resize_visual_font_size_8pt > strong > span,
.resize_visual_font_size_8pt > span,
.resize_visual_font_size_8pt > strong > em,
.resize_visual_font_size_8pt > em > strong,
.visual_font_size_8pt em span,
.visual_font_size_8pt span em {
  font-size: 4pt;
  line-height: 4pt;
}

.resize_visual_font_size_14pt,
.resize_visual_font_size_14pt > em,
.resize_visual_font_size_14pt > strong,
.resize_visual_font_size_14pt > strong > span,
.resize_visual_font_size_14pt > span,
.resize_visual_font_size_14pt > strong > em,
.resize_visual_font_size_14pt > em > strong,
.visual_font_size_14pt em span,
.visual_font_size_14pt span em {
  font-size: 7pt;
  line-height: 7pt;
}

.resize_visual_font_size_24pt,
.resize_visual_font_size_24pt > em,
.resize_visual_font_size_24pt > strong,
.resize_visual_font_size_24pt > strong > span,
.resize_visual_font_size_24pt > span,
.resize_visual_font_size_24pt > strong > em,
.resize_visual_font_size_24pt > em > strong,
.visual_font_size_14pt em span,
.visual_font_size_14pt span em {
  font-size: 12pt;
  line-height: 12pt;
}

.resize_visual_font_size_36pt,
.resize_visual_font_size_36pt > em,
.resize_visual_font_size_36pt > strong,
.resize_visual_font_size_36pt > strong > span,
.resize_visual_font_size_36pt > span,
.resize_visual_font_size_36pt > strong > em,
.resize_visual_font_size_36pt > em > strong,
.visual_font_size_36pt em span,
.visual_font_size_36pt span em {
  font-size: 18pt;
  line-height: 18pt;
}

.resize_visual_font_size_72pt,
.resize_visual_font_size_72pt > em,
.resize_visual_font_size_72pt > strong,
.resize_visual_font_size_72pt > strong > span,
.resize_visual_font_size_72pt > span,
.resize_visual_font_size_72pt > strong > em,
.resize_visual_font_size_72pt > em > strong,
.visual_font_size_72pt em span,
.visual_font_size_72pt span em {
  font-size: 36pt;
  line-height: 36pt;
}

/*
 * ---------------------------------------------------------------------
 * - LEFT SIDEBAR IN GRAPHS POPUP - stat_win.php 						-
 * ---------------------------------------------------------------------
 */
.menu_sidebar {
  color: #111;
  background: #3f3f3f;
  margin: 0px;
  margin-left: 10px;
  padding-left: 0px;
  padding-right: 0px;
  padding-top: 10px;
  text-align: left;
  font-size: 10px;
  border: 1px solid #000;
  position: absolute;
  width: 400px;
  height: 260px;

  -moz-box-shadow: 0px 4px 4px #010e1b;
  -webkit-box-shadow: 0px 4px 4px #010e1b;
  box-shadow: 0px 4px 4px #010e1b;

  filter: alpha(opacity=97);
  -moz-opacity: 0.97;
  opacity: 0.97;
}

.menu_sidebar_radius_left {
  -moz-border-top-left-radius: 8px;
  -webkit-border-top-left-radius: 8px;
  border-top-left-radius: 8px;

  -moz-border-bottom-left-radius: 8px;
  -webkit-border-bottom-left-radius: 8px;
  border-bottom-left-radius: 8px;

  border-right: 0px solid #000;
}

.menu_sidebar_radius_right {
  -moz-border-top-right-radius: 8px;
  -webkit-border-top-right-radius: 8px;
  border-top-right-radius: 8px;
  -moz-border-bottom-right-radius: 8px;
  -webkit-border-bottom-right-radius: 8px;
  border-bottom-right-radius: 8px;
}

.menu_sidebar_outer {
  margin-left: 3px;
  background: #ececec;
  width: 100%;
  text-align: center;
  -moz-border-radius: 6px;
  -webkit-border-radius: 6px;
  border-radius: 6px;
  padding: 8px;
}

/*
 * ---------------------------------------------------------------------
 * - TIP (to show help)												-
 * ---------------------------------------------------------------------
 */
a.tip {
  display: inline;
  cursor: help;
  margin-left: 10px;
}

a.tip > img {
  margin-left: 2px;
  margin-right: 2px;
  margin-top: -3px;
}

.head_tip {
  display: inline;
  margin-left: 10px;
}

/*
 * ---------------------------------------------------------------------
 * - SEARCH BOX in header											-
 * ---------------------------------------------------------------------
 */
input.search_input {
  background-image: url("../../images/details.svg");
  background-position: center right 10px;
  background-repeat: no-repeat;
  background-size: 17px;
  background-color: #f2f6f7;
  padding: 0px;
  margin: 0;
  width: 150px;
  height: 30px;
  margin-left: 2px;
  padding-left: 15px;
  padding-right: 40px;
  color: #777;
  font-size: 8.5pt;
  border-top-left-radius: 50px;
  border-bottom-left-radius: 50px;
  border-top-right-radius: 50px;
  border-bottom-right-radius: 50px;
  border-color: transparent;
}

a[id^="tgl_ctrl_"] > img,
a[id^="tgl_ctrl_"] > b > img {
  vertical-align: middle;
}

/* Images forced title */

div.forced_title_layer {
  display: block;
  text-decoration: none;
  position: absolute;
  z-index: 100000;
  border: 1px solid #708090;
  background-color: #666;
  color: #fff;
  padding: 4px 5px;
  font-weight: bold;
  font-size: small;
  font-size: 11px;
  /* IE 8 */
  -ms-filter: "progid:DXImageTransform.Microsoft.Alpha(Opacity=9)";
  /* Netscape */
  -moz-opacity: 0.9;
  opacity: 0.9;
  -moz-border-radius: 3px;
  -webkit-border-radius: 3px;
  border-radius: 3px;
}

/* Graphs styles */

div.legend > div {
  pointer-events: none;
  /* Allow to click the graphs below */
  opacity: 0.65;
}

/* Recover the padding of the legend elements under a databox parent */
table.databox div.legend > td {
  padding: 1px;
}

div.nodata_text {
  padding: 5px 12px 0px 68px;
  font-weight: bold;
  color: #c1c1c1;
  text-transform: uppercase;
  display: table-cell;
  vertical-align: middle;
  text-align: left;
}

div.nodata_container {
  width: 150px;
  height: 100px;
  background-repeat: no-repeat;
  background-position: center;
  margin: auto auto;
  display: table;
}

div#stat-win-interface-graph div.nodata_container,
div#stat-win-module-graph div.nodata_container {
  width: 30%;
  height: 100%;
  background-repeat: no-repeat;
  background-position: center;
  margin: auto auto;
  display: flex;
  flex-direction: column;
  justify-content: center;
  align-items: center;
}

#snmp_data {
  width: 40%;
  position: absolute;
  top: 0;
  right: 20px;
  background: #f9faf9;
}

#rmf_data {
  width: 40%;
  height: 80%;
  position: absolute;
  top: 0;
  right: 20px;
  overflow: auto;
}

/* service map */
#container_servicemap_legend {
  position: absolute;
  background: #fff;
  margin-top: 10px;
  right: 2px;
  border: 1px solid #e2e2e2;
  border-radius: 5px;
  padding: 10px;
  opacity: 0.9;
}

#container_servicemap_legend table {
  text-align: left;
}

/* agent modules*/
.legend_square {
  width: 20px;
  padding-left: 20px;
  padding-right: 10px;
}

.legend_square_simple {
  padding-left: 0px;
  padding-right: 10px;
  padding-bottom: 3px;
}

.legend_square div,
.legend_square_simple div {
  width: 20px;
  height: 20px;
  border-radius: 3px;
}

.legend_basic {
  background: #f4f4f4;
  margin-top: 10px;
  border-radius: 5px;
  padding: 10px;
}

.agents_modules_table th {
  background: #3f3f3f;
  border: 1px solid #e2e2e2;
}

.agents_modules_table th * {
  color: #ffffff;
}

/*
 * LOAD_ENTERPRISE.PHP
 */
#code_license_dialog {
  padding: 50px;
  padding-top: 10px;
}

#code_license_dialog #logo {
  margin-bottom: 20px;
  text-align: center;
}

#code_license_dialog,
#code_license_dialog * {
  font-size: 14px;
}

#code_license_dialog ul {
  padding-left: 30px;
  list-style-image: url("../../images/input_tick.png");
}

#code_license_dialog li {
  margin-bottom: 12px;
}

#code_license_dialog #code {
  font-weight: bolder;
  font-size: 20px;
  border: 1px solid #dddddd;
  padding: 5px;
  text-align: center;
  -moz-border-radius: 8px;
  -webkit-border-radius: 8px;
  border-radius: 8px;
}

#code_license_dialog a {
  text-decoration: underline;
}

/* GRAPHS CSS */

.parent_graph {
  position: relative;
  margin: 0 auto;
}

.menu_graph,
.timestamp_graph {
  position: absolute;
  color: #000;
}

.menu_graph {
  width: 30px;
  height: 150px;
  left: 100%;
  position: absolute;
  top: 0px;
  background-color: transparent;
  -moz-border-top-right-radius: 6px;
  -webkit-border-top-right-radius: 6px;
  border-top-right-radius: 6px;
  -moz-border-top-left-radius: 6px;
  -webkit-border-top-left-radius: 6px;
  border-top-left-radius: 6px;
}

.legend_graph {
  margin: 0px;
  padding: 0px;
  text-align: left;
}

.legendColorBox * {
  font-size: 0px;
  padding: 0px 4px;
  overflow: visible;
}

/* GIS CSS */

.olLayerDiv {
  z-index: 102;
}

/* Alert view */

table.alert_days th,
table.alert_time th {
  height: 30px;
  vertical-align: middle;
}

table.alert_escalation th img {
  width: 18px;
}

.action_details td.used_field {
  background: #6eb432;
  color: #8d8d8d;
  font-weight: normal;
}

td.used_field {
  background: #6eb432;
  color: #ffffff;
  font-weight: bold;
}

td.overrided_field {
  color: #666;
}

td.unused_field {
  color: #888;
}

td.empty_field {
  background: url("../../images/long_arrow.png") no-repeat 100% center;
}

#table_macros textarea {
  width: 96%;
}

/* Policies styles */

table#policy_modules td * {
  display: inline;
}

.context_help_title {
  font-weight: bolder;
  text-align: left;
}

.context_help_body,
.left {
  text-align: left;
}

#left_column_logon_ok {
  width: 750px;
  float: left;
}

#news_board {
  min-width: 530px;
  width: 100%;
}

#right_column_logon_ok {
  width: 350px;
  float: right;
  margin-right: 20px;
}

#clippy_head_title {
  font-weight: bold;
  background: #82b92e;
  color: #ffffff;
  margin-top: -15px;
  margin-left: -15px;
  margin-right: -15px;
  padding: 5px;
  margin-bottom: 10px;
  border-top-left-radius: 2px;
  border-top-right-radius: 2px;
}

#dialog-double_auth-container {
  width: 100%;
  text-align: center;
  vertical-align: middle;
}

/*
 * ---------------------------------------------------------------------
 * - TACTICAL VIEW y TABLAS	 													-
 * ---------------------------------------------------------------------
 */
.status_tactical {
  width: 100%;
  margin-left: auto;
  margin-right: auto;
  background-color: #fff;
  padding: 10px;
  border: 1px solid #e2e2e2;
  margin-top: 5%;
  text-align: left;
}

.status_tactical img {
  border: 1px solid #666;
  border-radius: 4px;
  margin: 5px;
}

.tactical_table {
}

.tactical_table tr {
  justify-content: space-between;
}

.tactical_table > thead > tr {
  border: 0 !important;
}

.tactical_table > thead > tr span {
  /*line-height: 26px;*/
}

.info_table thead th .sort_arrow,
.tactical_table thead th .sort_arrow {
  vertical-align: top;
  visibility: hidden;
}

.info_table thead th:hover .sort_arrow,
.tactical_table thead th:hover .sort_arrow {
  visibility: visible;
}

#sumary {
  color: #fff;
  margin: 2px;
  padding: 10px 30px;
  font-size: 16px;
  font-weight: bold;
  border-radius: 2px;
}

div.sumary_div {
  color: #fff;
  font-size: 20px;
  font-weight: bold;
  border-radius: 2px;
  width: 120px;
  height: 40px;
  text-align: center;
  display: table-cell;
  vertical-align: middle;
}

div.div_groups_status {
  width: 350px;
  background-color: white;
  border: 1px solid #ececec;
  border-radius: 5px;
  margin: 5px;
  float: left;
}

.databox.data > tbody > tr > td {
  border-bottom: 1px solid #e2e2e2;
}

.databox .search {
  margin-top: 0px;
}

.databox.data > tbody > tr > td.progress_bar img {
  border: 3px solid #000;
  border-radius: 100px;
}

.databox.pies {
  border: none;
}

.databox.pies fieldset.tactical_set {
  min-height: 285px;
}

.difference {
  border-left-width: 2px;
  border-left-style: solid;
  border-right-width: 2px;
  border-right-style: solid;
  border-color: #e2e2e2;
}

#title_menu {
  font-size: 14px;
  letter-spacing: -0.28px;
  line-height: 24px;
  width: 200px;
  text-align: left;
  width: 100%;
  user-select: none;
}

.no_hidden_menu {
  background-position: 11% 50%;
}

#menu_tab li.nomn,
#menu_tab li.nomn_high {
  padding-right: 8px;
  padding-left: 8px;
  font-weight: bold;
  text-decoration: none;
  font-size: 14px;
  margin-top: 0;
  min-width: 30px;
  min-height: 50px;
  max-height: 53px;
  text-align: center;
}

#menu_tab_frame_view_bc #menu_tab li.nomn,
#menu_tab_frame_view_bc #menu_tab li.nomn_high {
  min-height: 53px;
}

#menu_tab li:hover {
  box-shadow: inset 0px 4px var(--primary-color);
}

#menu_tab li.nomn_high,
#menu_tab li.nomn_high span {
  color: #fff;
  box-shadow: inset 0px 4px var(--primary-color);
  background-color: #fff;
}

#menu_tab li.nomn img,
#menu_tab li img {
  margin-top: 10px;
  margin-left: 3px;
}

#menu_tab li.nomn.tab_operation img,
#menu_tab li.nomn.tab_godmode img,
#menu_tab li.nomn_high.tab_operation img,
#menu_tab li.nomn_high.tab_godmode img {
  margin: 10px auto;
}

#menu_tab li.tab_operation a,
#menu_tab a.tab_operation {
  background: none;
}

.tab_operation img {
  width: 20px;
}

.agents_modules_table {
  border: 1px solid #e2e2e2;
  border-spacing: 0px;
}

.agents_modules_table td {
  border: 1px solid #e2e2e2;
}

.dashboard {
  top: 23px;
}

.dashboard li a {
  width: 158px;
}

.text_subDashboard {
  float: left;
  margin-top: 5%;
  margin-left: 3%;
}

.title_um {
  font-size: 20px;
  color: #82b92e;
  text-align: center;
}

.text_um {
  font-size: 16px;
  padding-left: 80px;
}

/* The items with the class 'spinner' will rotate */
/* Not supported on IE9 and below */
.spinner {
  -webkit-animation: spinner 2s infinite linear;
  animation: spinner 2s infinite linear;
}

@-webkit-keyframes spinner {
  0% {
    -ms-transform: rotate(0deg);
    /* IE */
    -moz-transform: rotate(0deg);
    /* FF */
    -o-transform: rotate(0deg);
    /* Opera */
    -webkit-transform: rotate(0deg);
    /* Safari and Chrome */
    transform: rotate(0deg);
  }

  100% {
    -ms-transform: rotate(359deg);
    /* IE */
    -moz-transform: rotate(359deg);
    /* FF */
    -o-transform: rotate(359deg);
    /* Opera */
    -webkit-transform: rotate(359deg);
    /* Safari and Chrome */
    transform: rotate(359deg);
  }
}

@keyframes spinner {
  0% {
    -ms-transform: rotate(0deg);
    /* IE */
    -moz-transform: rotate(0deg);
    /* FF */
    -o-transform: rotate(0deg);
    /* Opera */
    -webkit-transform: rotate(0deg);
    /* Safari and Chrome */
    transform: rotate(0deg);
  }

  100% {
    -ms-transform: rotate(359deg);
    /* IE */
    -moz-transform: rotate(359deg);
    /* FF */
    -o-transform: rotate(359deg);
    /* Opera */
    -webkit-transform: rotate(359deg);
    /* Safari and Chrome */
    transform: rotate(359deg);
  }
}

/*
 * ---------------------------------------------------------------------
 * - Styles for the new networkmap									-
 * ---------------------------------------------------------------------
 */
.zoom_controller {
  width: 30px;
  height: 210px;
  background: blue;
  border-radius: 15px;

  top: 50px;
  left: 10px;
  position: absolute;
}

.vertical_range {
  padding: 0;
  -webkit-transform: rotate(270deg);
  -moz-transform: rotate(270deg);
  transform: rotate(270deg);
  width: 200px;
  height: 20px;
  position: relative;
  background: transparent;
  border: 0px;

  left: -92px;
  top: 93px;
}

@media screen and (-webkit-min-device-pixel-ratio: 0) {
  /* Only for chrome */

  .vertical_range {
    left: -87px;
    top: 93px;
  }
}

div.simple_value > span.text > p,
div.simple_value > span.text > p > span > strong,
div.simple_value > span.text > p > strong,
div.simple_value > a > span.text p {
  white-space: pre;
}

/*
 * ---------------------------------------------------------------------
 * - modal window and edit user 									-
 * ---------------------------------------------------------------------
 */
#alert_messages {
  -moz-border-bottom-right-radius: 5px;
  -webkit-border-bottom-left-radius: 5px;
  border-bottom-right-radius: 5px;
  border-bottom-left-radius: 5px;
  z-index: 3;
  position: fixed;
  width: 750px;
  max-width: 750px;
  top: 20%;
  background: white;
  opacity: 0;
  transition: opacity 0.5s;
  -webkit-transition: opacity 0.5s;
}

.modalheader {
  text-align: center;
  width: 100%;
  height: 37px;
  left: 0px;
  background-color: #82b92e;
}

.modalheadertext {
  color: white;
  position: relative;
  font-size: 13pt;
  top: 8px;
}

.modalheaderh1 {
  text-align: center;
  width: 100%;
  height: 26px;
  left: 0px;
  padding-top: 10px;
  background-color: #82b92e;
  color: white;
  position: relative;
  font-size: 11pt;
}

.modalclosex {
  cursor: pointer;
  display: inline;
  float: right;
  margin-right: 10px;
  margin-top: 10px;
}

.modalclosex:hover {
  cursor: pointer;
  display: inline;
  float: right;
  margin-right: 10px;
  margin-top: 10px;
}

.modalcontent {
  color: black;
  background: white;
}

.modalcontentimg {
  float: left;
  margin-left: 30px;
  margin-top: 30px;
  margin-bottom: 30px;
}

.modalcontenttext {
  float: left;
  text-align: justify;
  color: black;
  font-size: 9.5pt;
  line-height: 13pt;
  margin-top: 30px;
  width: 430px;
  margin-left: 30px;
}

.modalokbutton {
  transition-property: background-color, color;
  transition-duration: 1s;
  transition-timing-function: ease-out;
  -webkit-transition-property: background-color, color;
  -webkit-transition-duration: 1s;
  -o-transition-property: background-color, color;
  -o-transition-duration: 1s;
  cursor: pointer;
  text-align: center;
  margin-right: 45px;
  float: right;
  -moz-border-radius: 3px;
  -webkit-border-radius: 3px;
  margin-bottom: 30px;
  border-radius: 3px;
  width: 90px;
  height: 30px;
  background-color: white;
  border: 1px solid #82b92e;
}

.modalokbuttontext {
  transition-property: background-color, color;
  transition-duration: 1s;
  transition-timing-function: ease-out;
  -webkit-transition-property: background-color, color;
  -webkit-transition-duration: 1s;
  -o-transition-property: background-color, color;
  -o-transition-duration: 1s;
  color: #82b92e;
  font-size: 10pt;
  position: relative;
  top: 6px;
}

.modalokbutton:hover {
  transition-property: background-color, color;
  transition-duration: 1s;
  transition-timing-function: ease-out;
  -webkit-transition-property: background-color, color;
  -webkit-transition-duration: 1s;
  -o-transition-property: background-color, color;
  -o-transition-duration: 1s;
  background-color: #82b92e;
}

.modalokbutton:hover .modalokbuttontext {
  transition-property: background-color, color;
  transition-duration: 1s;
  transition-timing-function: ease-out;
  -webkit-transition-property: background-color, color;
  -webkit-transition-duration: 1s;
  -o-transition-property: background-color, color;
  -o-transition-duration: 1s;
  color: white;
}

.modaldeletebutton {
  transition-property: background-color, color;
  transition-duration: 1s;
  transition-timing-function: ease-out;
  -webkit-transition-property: background-color, color;
  -webkit-transition-duration: 1s;
  -o-transition-property: background-color, color;
  -o-transition-duration: 1s;
  cursor: pointer;
  text-align: center;
  margin-left: 45px;
  float: left;
  -moz-border-radius: 3px;
  -webkit-border-radius: 3px;
  margin-bottom: 30px;
  border-radius: 3px;
  width: 90px;
  height: 30px;
  background-color: white;
  border: 1px solid #fa5858;
}

.modaldeletebuttontext {
  transition-property: background-color, color;
  transition-duration: 1s;
  transition-timing-function: ease-out;
  -webkit-transition-property: background-color, color;
  -webkit-transition-duration: 1s;
  -o-transition-property: background-color, color;
  -o-transition-duration: 1s;
  color: #fa5858;
  font-size: 10pt;
  position: relative;
  top: 6px;
}

.modaldeletebutton:hover .modaldeletebuttontext {
  transition-property: background-color, color;
  transition-duration: 1s;
  transition-timing-function: ease-out;
  -webkit-transition-property: background-color, color;
  -webkit-transition-duration: 1s;
  -o-transition-property: background-color, color;
  -o-transition-duration: 1s;
  color: white;
}

.modaldeletebutton:hover {
  transition-property: background-color, color;
  transition-duration: 1s;
  transition-timing-function: ease-out;
  -webkit-transition-property: background-color, color;
  -webkit-transition-duration: 1s;
  -o-transition-property: background-color, color;
  -o-transition-duration: 1s;
  background-color: #fa5858;
}

.modalgobutton {
  transition-property: background-color, color;
  transition-duration: 1s;
  transition-timing-function: ease-out;
  -webkit-transition-property: background-color, color;
  -webkit-transition-duration: 1s;
  -o-transition-property: background-color, color;
  -o-transition-duration: 1s;
  cursor: pointer;
  text-align: center;
  margin-right: 15px;
  margin-bottom: 30px;
  float: right;
  -moz-border-radius: 3px;
  -webkit-border-radius: 3px;
  border-radius: 3px;
  width: 240px;
  height: 30px;
  background-color: white;
  border: 1px solid #82b92e;
}

.modalgobuttontext {
  transition-property: background-color, color;
  transition-duration: 1s;
  transition-timing-function: ease-out;
  -webkit-transition-property: background-color, color;
  -webkit-transition-duration: 1s;
  -o-transition-property: background-color, color;
  -o-transition-duration: 1s;
  color: #82b92e;
  font-size: 10pt;
  position: relative;
  top: 6px;
}

.modalgobutton:hover {
  transition-property: background-color, color;
  transition-duration: 1s;
  transition-timing-function: ease-out;
  -webkit-transition-property: background-color, color;
  -webkit-transition-duration: 1s;
  -o-transition-property: background-color, color;
  -o-transition-duration: 1s;
  background-color: #82b92e;
}

.modalgobutton:hover .modalgobuttontext {
  transition-property: background-color, color;
  transition-duration: 1s;
  transition-timing-function: ease-out;
  -webkit-transition-property: background-color, color;
  -webkit-transition-duration: 1s;
  -o-transition-property: background-color, color;
  -o-transition-duration: 1s;
  color: white;
}

/* update manager online */
#opacidad {
  position: fixed;
  background: black;
  opacity: 0.6;
  z-index: 1;
  transition: opacity 3s;
  -webkit-transition: opacity 3s;
  width: 100%;
  height: 100%;
  left: 0px;
  top: 0px;
}

.textodialogo {
  margin-left: 0px;
  color: #333;
  padding: 20px;
  font-size: 9pt;
  box-shadow: 0 3px 6px 0 rgb(0 0 0 / 13%);
}

.cargatextodialogo {
  max-width: 58.5%;
  width: 58.5%;
  min-width: 58.5%;
  float: left;
  margin-left: 0px;
  font-size: 18pt;
  padding: 20px;
  text-align: center;
}

.cargatextodialogo p,
.cargatextodialogo b,
.cargatextodialogo a {
  font-size: 18pt;
}

span.log_zone_line {
  font-size: 12px;
}

span.log_zone_line_error {
  color: #e63c52;
}

/* global */
.bolder {
  font-weight: 600;
}

.readonly {
  background-color: #dedede;
}

.input_error {
  border: 1px solid red;
}

#toolbox > input {
  border-width: 0px 1px 0px 0px;
  border-color: lightgray;
}

#toolbox > input.service_min {
  border-width: 0px 0px 0px 0px;
}

#toolbox > input.grid_min {
  border-width: 0px 0px 0px 0px;
}

#filter_event_status,
#filter_event_severity,
#filter_event_type {
  width: 50%;
}

tr.rowPair:hover,
tr.rowOdd:hover {
  background-color: #eee;
}

.checkselected {
  background-color: #eee;
}

.tag-wrapper {
  padding: 0 10px 0 0;
  overflow: auto;
}

.pandora-tag {
  float: left;
  margin-bottom: 18px;
  padding: 1px 6px 1px 0;
}

.pandora-tag-title {
  color: white;
  background-color: #373737;
  font-weight: bold;
  padding: 6px 6px 6px 10px;
  border: #373737;
  border-width: 1px;
  border-top-style: solid;
  border-top-left-radius: 12px;
  border-left-style: solid;
  border-bottom-left-radius: 12px;
  border-bottom-style: solid;
}

.pandora-tag-value {
  color: #373737;
  font-weight: bold;
  padding: 6px 10px 6px 6px;
  border: #373737;
  border-width: 1px;
  border-top-style: solid;
  border-top-right-radius: 12px;
  border-right-style: solid;
  border-bottom-right-radius: 12px;
  border-bottom-style: solid;
}

/*
 * ---------------------------------------------------------------------
 * - HELP MODAL WINDOWS - pandora_help.php 							-
 * ---------------------------------------------------------------------
 */

div#main_help_new {
  text-align: center;
  padding: 20px;
  border-bottom: 1px solid #c2c2c2;
  background-color: #fff;
}

div#main_help_new_content {
  padding-left: 30px;
  padding-right: 30px;
  padding-bottom: 20px;
  padding-top: 10px;
  background: white;
  height: 100%;
  font-size: 12pt;
}

div#main_help_new_content h1 {
  font-size: 14pt;
}

div#main_help_new_content p {
  font-size: 12pt;
}

div#main_help_new_content b {
  font-size: 12pt;
}

div#main_help_new_content li {
  font-size: 12pt;
}

div#footer_help {
  background: #333;
  text-align: center;
  padding: 10px;
}

/*	EVENTS - /ajax/events.php */
/*view-agents lastest events for this agent*/
#div_all_events_24h {
  padding: 4px;
}

/*
 * ---------------------------------------------------------------------
 * - REPORTS - graph_container.php									-
 * ---------------------------------------------------------------------
 */
.graph_conteiner_inside > .parent_graph {
  width: 100%;
}

.graph_conteiner_inside > .parent_graph > .menu_graph {
  left: 90%;
}

.graph_conteiner_inside > .parent_graph > .graph {
  width: 90%;
}

.graph_conteiner_inside > div > .nodata_container > .nodata_text {
  display: none;
}

.graph_conteiner_inside > div > .nodata_container {
  background-size: 120px 80px;
}

#mssg_error_div {
  color: red;
  font-size: 12px;
}

.pagination_show_more {
  text-align: center;
  margin-top: 10px;
}

.dashed {
  stroke-dasharray: 10;
}

.path {
  stroke-dasharray: 500;
  stroke-dashoffset: 500;
  animation: dash 15s linear;
}

@keyframes dash {
  from {
    stroke-dashoffset: 500;
  }

  to {
    stroke-dashoffset: 0;
  }
}

.route {
  fill: none;
  transition: all 2s ease-in-out;
}

.limit_scroll {
  max-width: 800px;
  overflow-x: scroll;
}

#is_favourite ul.container {
  display: flex;
  flex-flow: row wrap;
  flex-direction: row;
  align-content: center;
  justify-content: center;
}

#is_favourite ul.container a {
  text-decoration: none;
}

#is_favourite ul.container a:hover li {
  background: #e2e2e2;
}

#is_favourite ul.container a li {
  min-width: 250px;
  height: 80px;
  margin: 10px;
  display: flex;
  flex-direction: row;
  align-items: center;
  background: #f9faf9;
}

#is_favourite ul.container a li div.icon_img {
  width: 30%;
  text-align: center;
}

#is_favourite ul.container a li div.text {
  min-width: 50%;
  font-size: 18px;
  color: #3f3f3f;
  text-align: center;
}

form ul.form_flex {
  display: flex;
  flex-flow: row wrap;
  flex-direction: row;
  align-content: center;
  justify-content: space-around;
  border: 1px solid #e2e2e2;
  border-radius: 5px;
  padding: 20px;
  background: #f9faf9;
}

form ul.form_flex li {
  flex: auto;
  display: flex;
  justify-content: center;
  align-items: center;
}

form ul.form_flex li.first_elements {
  min-width: 550px;
}

form ul.form_flex li.second_elements {
  min-width: 300px;
}

form ul.form_flex li ul {
  display: flex;
  flex-direction: row;
  justify-content: space-around;
  flex-basis: 100%;
}

form ul.form_flex li ul li {
  height: 50px;
  width: 100%;
}

#modal_module_popup_close:hover {
  cursor: pointer;
}

.modal_module_list:hover {
  cursor: pointer;
}

/* snmp */
#snmp_data .databox {
  border: 0px;
}

#snmp_browser {
  text-align: left;
  letter-spacing: 0.03pt;
  font-size: 8pt;
  box-sizing: border-box;
  height: 100%;
  min-height: 100px;
  max-height: 500px;
  overflow: auto;
  background-color: #f4f5f4;
  border: 1px solid #e2e2e2;
  border-radius: 4px;
  padding: 5px;
}

#snmp_create_buttons {
  display: flex;
  justify-content: flex-end;
  flex-wrap: nowrap;
}

#snmp_create_buttons > .sub {
  display: flex;
  margin-left: 10px;
  margin-top: 10px;
}

/* library for graphs */
.yAxis.y1Axis > .tickLabel {
  white-space: nowrap;
  line-height: 1.05em;
  width: auto;
}

/* dialog */
.pandora_confirm_dialog .ui-dialog-buttonset {
  display: flex;
  width: 100%;
  margin-left: 10px;
  float: none;
}

.pandora_confirm_dialog .ui-dialog-buttonset button {
  flex: 50%;
}

#pandora_confirm_dialog_text h3 {
  margin-left: 20px;
  margin-right: 20px;
  text-align: center;
}

.flex_center > form > input[type="image"] {
  margin: 0;
  padding: 0;
  width: 14px;
  padding-left: 5px;
}

.pandora_upper {
  text-transform: uppercase;
}

.dialog-grayed {
  background: #373737;
}

.dialog-grayed .ui-dialog-buttonpane {
  background: #373737;
}

/* GIS MAP */
a.down_arrow {
  content: url("../../images/down.png");
  max-width: 21px;
  max-height: 21px;
}

a.up_arrow {
  content: url("../../images/down.png");
  transform: rotate(180deg);
  max-width: 21px;
  max-height: 21px;
}

tr:last-child > td > a.down_arrow,
tr:first-child > td > a.up_arrow {
  visibility: hidden;
}

/* system group status */
.group_modules_status_box > tbody > tr > td {
  border-bottom: 1px solid #e2e2e2;
  border-collapse: collapse;
  border-spacing: 0;
  width: 10%;
  height: 20px;
}

.group_modules_status_div {
  color: #fff;
  width: 100%;
  height: 100%;
  text-align: left;
  display: block;
  vertical-align: middle;
  line-height: 20px;
}

/* extensions -> module groups */
.tooltip_counters h3 {
  font-size: 12pt;
  padding-bottom: 10px;
  text-align: center;
}

.tooltip_counters li {
  font-size: 8pt;
  margin: 2px;
  margin-left: 5px;
}

.tooltip_counters li div {
  width: 12px;
  height: 12px;
  border-radius: 3px;
  float: left;
  margin-right: 5px;
}

.button-as-link {
  text-decoration: underline;
  background: none;
  border: none;
  padding: 0;
}

/*
 * ---------------------------------------------------------------------
 * - MESSAGE LIST POPUP 											-
 * ---------------------------------------------------------------------
 */
div#dialog_messages table th {
  text-align: left;
}

div#dialog_messages table th:last-child {
  text-align: right;
}

/*
 * ---------------------------------------------------------------------
 * - Notifications
 * ---------------------------------------------------------------------
 */

.notification-ball {
  border-radius: 50%;
  width: 24px;
  height: 24px;
  display: flex;
  justify-content: center;
  align-items: center;
  cursor: pointer;
  color: #fff;
  font-weight: bold;
}

.notification-ball-no-messages {
  background-image: url(../../images/discovery_ok@header.svg);
  background-repeat: no-repeat;
  background-position: center;
}

.notification-ball-new-messages {
  background-image: url(../../images/discovery_error@header.svg);
  background-repeat: no-repeat;
  background-position: center;
}

#notification-wrapper {
  background: white;
  border: #a5a5a5 solid 1px;
  z-index: 900000;
  position: absolute;
  width: 550px;
  margin-top: 55px;
  border-radius: 5px;
  max-height: 530px;
}

#notification-wrapper::before {
  content: "";
  display: block;
  position: absolute;
  width: 0px;
  height: 0;
  border-color: transparent;
  border-width: 12px;
  border-style: solid;
  bottom: 100%;
  left: calc(58% - 7px);
  margin-left: -12px;
  border-bottom-color: white;
}

#notification-wrapper-inner {
  max-height: 400px;
  overflow: auto;
}

#notification-wrapper-shadow {
  height: 100%;
  width: 100%;
  background: #111;
  position: fixed;
  z-index: 9009;
  top: 0;
  opacity: 0.3;
}

.notification-item {
  height: 95px;
  margin-top: 15px;
  border-bottom: #eaeaea solid 1px;
  display: flex;
  flex-flow: row nowrap;
  align-items: center;
  padding: 5px;
}

.notification-item > * {
  padding-left: 15px;
  pointer-events: none;
}

.notification-item > img {
  width: 75px;
}

.notification-info {
  width: 87%;
  display: flex;
  flex-flow: column nowrap;
  overflow: hidden;
  max-height: 83px;
  line-height: 1.4em;
}

.notification-item img {
  max-width: 100%;
  max-height: 100%;
}

.notification-title {
  margin: 0;
}

.notification-subtitle,
.color-black-grey {
  color: #373737;
}

.global-config-notification-title {
  display: flex;
  flex-direction: row;
  align-items: center;
}

.global-config-notification-title h2 {
  margin-left: 10px;
}

.global-config-notification-checkboxes :first-child {
  font-weight: bold;
}

.global-config-notification-selectors {
  display: flex;
  flex-direction: row;
  margin-bottom: 10px;
}

.global-config-notification-selectors h4 {
  margin: 0;
}

.global-config-notification-single-selector,
.global_config_notifications_dialog_add select {
  display: flex;
  width: 100%;
  padding: 0 10px;
}

.global-config-notification-single-selector :first-child,
.global-config-notification-single-selector :first-child select {
  width: 99%;
}

.global-config-notification-single-selector :last-child,
.global_config_notifications_dialog_add_wrapper {
  flex-direction: column;
  display: flex;
  justify-content: flex-end;
}

.global_config_notifications_dialog_add {
  display: flex;
  flex-direction: row;
  margin: 8px;
}

.global_config_notifications_two_ways_form_arrows {
  display: flex;
  flex-flow: column;
  justify-content: center;
  margin: 0 5px;
}

.global_config_notifications_two_ways_form_arrows img {
  margin: 15px 0;
}

/* jQuery dialog */
.no-close .ui-dialog-titlebar-close {
  display: none;
  font-size: 9pt;
}

/* jQuery dialog */

/* --- SWITCH --- */
.p-switch {
  position: relative;
  display: inline-block;
  width: 30px;
  height: 17px;
  margin-right: 1em;
}

.p-switch input {
  opacity: 0;
  width: 0;
  height: 0;
}

.p-slider {
  position: absolute;
  cursor: pointer;
  top: 5px;
  left: 0;
  right: 0;
  bottom: 0;
  background-color: #ccc;
  -webkit-transition: 0.4s;
  transition: 0.4s;
  border-radius: 50px;
  height: 14px;
  width: 33px;
  padding: 0 !important;
}

.p-slider-disabled {
  background-color: #dfdfdf !important;
}

.p-slider:before {
  position: absolute;
  content: "";
  height: 20px;
  width: 20px;
  left: -1px;
  bottom: -4px;
  -webkit-transition: 0.4s;
  transition: 0.4s;
  border-radius: 50%;
  background-color: #fff;
  box-shadow: 0px 3px 6px #e5e9ed;
  border: 1px solid #e5e9ed;
}

input:checked + .p-slider {
  background-color: #1d7873;
}

input:focus + .p-slider {
  box-shadow: 0 0 1px #1d7873;
}

input:checked + .p-slider:before {
  -webkit-transform: translateX(13px);
  -ms-transform: translateX(13px);
  transform: translateX(13px);
}

/* --- END SWITCH --- */

/* --- TOAST --- */
#notifications-toasts-wrapper {
  position: fixed;
  right: 20px;
  top: 70px;
  width: 270px;
  height: 100%;
  z-index: 6;
  pointer-events: none;
}

.snackbar {
  max-width: 270px;
  background-color: #333;
  color: #fff;
  text-align: center;
  /* border-radius: 2px; */
  padding: 16px;
  margin: 10px;
  border-radius: 4px;
  visibility: hidden;
  pointer-events: all;
}

.snackbar.show {
  visibility: visible;
  -webkit-animation: fadein 0.5s, fadeout 0.5s 7.5s;
  animation: fadein 0.5s, fadeout 0.5s 7.5s;
}

.blink {
  animation: blink-animation 1s steps(5, start) infinite;
  -webkit-animation: blink-animation 1s steps(5, start) infinite;
}

@keyframes blink-animation {
  to {
    visibility: hidden;
  }
}

@-webkit-keyframes blink-animation {
  to {
    visibility: hidden;
  }
}

.snackbar p,
.snackbar h3 {
  text-align: left;
  margin: 0;
  pointer-events: none;
}

.snackbar h3 {
  color: white;
  margin-bottom: 10px;
}

@-webkit-keyframes fadein {
  from {
    bottom: 0;
    opacity: 0;
  }

  to {
    bottom: 30px;
    opacity: 1;
  }
}

@keyframes fadein {
  from {
    bottom: 0;
    opacity: 0;
  }

  to {
    bottom: 30px;
    opacity: 1;
  }
}

@-webkit-keyframes fadeout {
  from {
    bottom: 30px;
    opacity: 1;
  }

  to {
    bottom: 0;
    opacity: 0;
  }
}

@keyframes fadeout {
  from {
    bottom: 30px;
    opacity: 1;
  }

  to {
    bottom: 0;
    opacity: 0;
  }
}

/* --- END TOAST --- */

/* Button for Go to top */
#top_btn {
  display: none;
  position: fixed;
  bottom: 100px;
  right: 4px;
  border: none;
  outline: none;
  transform: rotate(90deg);
  background-color: #fff;
  border: 2px solid var(--primary-color);
  width: 25px;
  height: 25px;
  cursor: pointer;
  border-radius: 5px;
  z-index: 10;
}

#top_btn:hover {
  background-color: var(--primary-color);
}

#top_btn:hover > svg > g {
  filter: brightness(0) invert(1);
}

/* New white rounded boxes */
.white_box {
  background-color: #fff;
  border: 1px solid #e1e1e1;
  border-radius: 8px;
}

.white_box > div {
  margin: 20px;
}

/*
 * ---------------------------------------------------------------------
 * - User edit
 * ---------------------------------------------------------------------
 */

#user_form * {
  color: #4d4d4d;
}

#user_form {
  width: 100%;
}

#user_form a.tip img {
  margin-left: 8px;
}

#edit_user_profiles {
  margin-top: 20px;
  margin-bottom: 10px;
}

#edit_user_profiles table {
  margin-bottom: 0;
}

.user_edit_first_row {
  display: flex;
}

.user_edit_second_row {
  display: flex;
  flex-flow: row wrap;
  flex-direction: row;
  justify-content: space-between;
}

.user_edit_first_row,
.user_edit_second_row,
.user_edit_third_row,
.user_edit_fourth_row {
  margin-bottom: 20px;
}

.edit_user_info {
  width: 58%;
  margin-right: 20px;
  display: flex;
  align-items: center;
}

.edit_user_info_left {
  width: 25%;
  margin-right: 50px;
  text-align: center;
}

.edit_user_info_right {
  width: 75%;
}

.edit_user_info_right input,
.input_line {
  padding: 0px 0px 2px 35px;
  box-sizing: border-box;
  background-repeat: no-repeat;
  background-position: 10px 50%;
  width: 100%;
  margin-bottom: 4px;
  height: 32px;
}

.edit_user_info_right input:focus {
  font-weight: bold;
}

.edit_user_info_right #fullname,
.user_icon_input {
  background-image: url("../../images/user_name.png");
}

.edit_user_info_right #email,
.email_icon_input {
  background-image: url("../../images/user_email.png");
}

.edit_user_info_right #phone,
.phone_icon_input {
  background-image: url("../../images/user_phone.png");
}

.edit_user_info_right #password_new,
.edit_user_info_right #password_conf,
.edit_user_info_right #own_password_confirm,
.edit_user_info_right #current_password {
  background-image: url("../../images/user_password.png");
}

.edit_user_autorefresh {
  width: 42%;
}

.edit_user_options {
  width: 50%;
  padding-right: 50px;
}

.edit_user_options #text-block_size,
.input_line_small {
  background-color: transparent;
  border: none;
  border-radius: 0;
  border-bottom: 1px solid #343434;
  padding: 0px 0px 0px 10px;
}

.edit_user_options input#text-block_size:disabled {
  border-bottom-color: #848484;
  color: #848484;
}

.edit_user_timezone {
  width: 40%;
}

.edit_user_timezone #zonepicker {
  width: 100%;
}

.edit_user_labels {
  color: #343434;
  text-align: left;
  font-weight: bold;
  padding-right: 10px;
  margin: 0px 0px 5px 0px;
}

.label_select,
.label_select_simple {
  margin-bottom: 15px;
}

.label_select_simple .edit_user_labels {
  margin-bottom: 0;
  display: inline;
}

.edit_user_options .label_select_simple,
.edit_user_autorefresh .label_select_simple {
  display: flex;
  align-items: center;
}

.edit_user_options .label_select_simple .p-switch,
.edit_user_autorefresh .label_select_simple .p-switch {
  margin-right: 5px;
  margin-left: 10px;
}

.user_edit_first_row .edit_user_autorefresh > div:last-child,
.user_edit_first_row .edit_user_info_left > div:last-child,
.user_edit_first_row .edit_user_info_right > div:last-child,
.user_edit_second_row .edit_user_options > div:last-child {
  margin-bottom: 0px;
}

.user_avatar {
  width: 100%;
  margin-bottom: 20px;
}

.autorefresh_select {
  display: flex;
  align-items: center;
  justify-content: center;
  margin-bottom: 15px;
  width: 50%;
}

.autorefresh_select_text {
  margin: 0px 0px 5px 0px;
}

#right_autorefreshlist {
  margin-bottom: 10px;
}

#autorefresh_list_out,
#autorefresh_list {
  text-align: left;
}

.autorefresh_select .autorefresh_select_list_out,
.autorefresh_select .autorefresh_select_list {
  width: 45%;
}

.autorefresh_select .autorefresh_select_arrows {
  width: 10%;
  text-align: center;
}

.autorefresh_select_arrows a .block {
  display: block;
}

.edit_user_autorefresh select,
.user_edit_second_row select {
  width: 100%;
}

@media screen and (min-width: 1200px) {
  .user_global_profile {
    display: flex;
    align-items: center;
  }
}

.user_edit_ehorus_outer {
  display: flex;
  flex-direction: column;
  width: 280px;
}

.user_edit_ehorus_inner {
  display: flex;
  justify-content: space-between;
}

.edit_user_button {
  margin-top: 20px;
  width: 100%;
  text-align: right;
}

#user-notifications-wrapper {
  width: 100%;
  box-sizing: border-box;
  color: #4d4d4d;
}

/* Tables to upload files */
#table_filemanager tr:first-child th span {
  font-weight: bold;
}

.file_table_buttons {
  text-align: right;
  margin-bottom: 10px;
}

.file_table_buttons a img {
  border: 1px solid #e2e2e2;
  padding: 5px;
  border-radius: 4px;
  margin-right: 10px;
  box-shadow: 1px 1px 1px rgba(0, 0, 0, 0.1);
}

#file_table_modal {
  display: flex;
  margin-bottom: 40px;
}

#file_table_modal .create_folder,
#file_table_modal .create_text_file,
#file_table_modal .upload_file {
  width: 33%;
  border-top-left-radius: 4px;
  border-top-right-radius: 4px;
  margin-right: 2px;
  background-color: #e6e6e6;
}

.file_table_buttons a:last-child img,
#file_table_modal .upload_file {
  margin-right: 0px;
}

#file_table_modal li a {
  display: block;
  padding: 5px;
}

#file_table_modal li img,
#file_table_modal li span {
  vertical-align: middle;
}

#file_table_modal li img {
  margin-right: 10px;
}

#create_folder,
#create_text_file,
#upload_file {
  margin-bottom: 30px;
}

#create_folder input#text-dirname,
#create_text_file input#text-name_file {
  width: 100%;
  margin-right: 5px;
  box-sizing: border-box;
  margin-bottom: 10px;
}

#upload_file input#file-file {
  width: 70%;
}

#create_folder input#submit-crt,
#create_text_file input#submit-create,
#upload_file input#submit-go {
  float: right;
}

#upload_file input#submit-go {
  margin-top: 10px;
}

#upload_file #upload_file_input_full {
  width: 100%;
  border: 1px solid #cbcbcb;
  border-radius: 2px;
  padding: 5px 0;
}

#upload_file_input_full input#file-file::-webkit-file-upload-button {
  margin-left: 5px;
}

.file_table_modal_active {
  background-color: #fff;
  border: 1px solid #e6e6e6;
  border-bottom: none;
}

/* Inventory table */
.inventory_table_buttons {
  text-align: right;
  margin-bottom: 10px;
}

.inventory_table_buttons a {
  font-weight: bolder;
  display: inline-block;
  border: 1px solid #e2e2e2;
  padding: 8px;
  border-radius: 4px;
  box-shadow: 1px 1px 1px rgba(0, 0, 0, 0.1);
}

.inventory_table_buttons a img,
.inventory_table_buttons a span {
  vertical-align: middle;
}

.inventory_table_buttons a img {
  padding-left: 10px;
}

.inventory_tables thead th span:first-child {
  float: left;
  font-weight: bold;
}

.inventory_tables thead th span {
  font-size: 8.6pt;
}

.inventory_tables tbody > tr:first-child {
  font-weight: bold;
}

/* Tag view */
table.info_table.agent_info_table {
  margin-bottom: 20px;
}

table.agent_info_table tr {
  background-color: #fff;
}

table.agent_info_table > tbody > tr > td {
  border-bottom: none;
}

table.agent_info_table > tbody > tr:last-child > td {
  border-bottom: 1px solid #e2e2e2;
}

table.agent_info_table thead > tr:first-child th {
  background-color: #f5f5f5;
}

table.agent_info_table thead > tr:first-child th span,
table.agent_info_table thead > tr:first-child th {
  font-weight: bold;
  font-size: 8.6pt;
}

table.info_table.agent_info_table td {
  padding-left: 20px;
  padding-right: 20px;
}

table.info_table.agent_info_table table#agent_table {
  padding-top: 15px;
}

table.info_table.agent_info_table table#module_table {
  padding-top: 10px;
  padding-bottom: 15px;
}

table.info_table.agent_info_table table.info_table {
  margin-bottom: 0;
}

.agent_info_table_opened {
  background-color: #82b92e;
  color: #fff;
  border-color: #82b92e;
}

.agent_info_table_closed {
  background-color: #fff;
  color: #000;
  border-radius: 4px;
}

/* Tag view */
table.info_table.policy_table tr {
  background-color: #fff;
}

table.info_table.policy_sub_table thead > tr:first-child th {
  background-color: #f5f5f5;
}

table.info_table.policy_sub_table {
  padding: 20px 15px;
  margin-bottom: 0;
}

/* Arrows to sort the tables. */
.sort_arrow {
  display: inline-grid;
  vertical-align: middle;
}

.sort_arrow a {
  padding: 0 0 0 5px;
}

.sort_arrow img {
  width: 0.8em;
}

/*
 * ---------------------------------------------------------------------
 * - PAGINATION
 * ---------------------------------------------------------------------
 */
.pagination {
  display: flex;
  justify-content: space-between;
  align-items: flex-end;
  margin-bottom: 10px;
  margin-top: 15px;
}

.pagination .page_number {
  border: 1px solid #cacaca;
  border-right: 0px;
  text-align: center;
}

.pagination .page_number a {
  padding: 5px;
  min-width: 12px;
  display: block;
}

.pagination .page_number:hover,
.pagination .pagination-arrows:hover {
  background-color: #e2e2e2;
}

.pagination .total_number > *:first-child {
  border-top-left-radius: 2px;
  border-bottom-left-radius: 2px;
}

.pagination .total_number > *:last-child {
  border-top-right-radius: 2px;
  border-bottom-right-radius: 2px;
  border-right: 1px solid #cacaca;
}

.pagination .page_number_active {
  font-weight: bold;
  background-color: #82b92e;
  color: #fff;
  border-color: #82b92e;
}

.pagination .page_number_active a {
  color: #fff;
}

.pagination .total_number {
  display: flex;
  justify-content: flex-end;
}

.pagination a {
  margin: 0;
}

.pagination .pagination-arrows {
  border: 1px solid #cacaca;
  border-right: 0px;
}

.pagination-bottom {
  margin-bottom: 15px;
  margin-top: 0px;
  align-items: flex-start;
}

/*
 * ---------------------------------------------------------------------
 * - Layout for the new forms
 * ---------------------------------------------------------------------
 */
.first_row {
  margin-bottom: 20px;
  display: flex;
}

.label_simple_one_item {
  display: flex;
  align-items: flex-end;
}

.label_simple_items {
  display: flex;
  align-items: center;
  flex-wrap: wrap;
}

.mrg_r_5px,
.label_simple_items > * {
  margin-right: 5px;
}

.input_label {
  color: #343434;
  font-weight: bold;
  padding-right: 10px;
  margin: 0px 0px 5px 0px;
}

.input_label_simple {
  margin-bottom: 0;
  margin-top: 0;
  display: inline;
}

.label_select_parent {
  display: flex;
  justify-content: space-between;
  align-items: center;
}

.label_select_child_left {
  width: 80%;
  min-width: 100px;
}

div.label_select_child_left > span {
  width: 100% !important;
}

.label_select_child_right {
  width: 20%;
  min-width: 140px;
  align-items: center;
  display: flex;
}

.label_select_child_icons {
  text-align: right;
  width: 5%;
  min-width: 30px;
}

/*
 * ---------------------------------------------------------------------
 * - CLASSES FOR THE NEW TOGGLES                     								-
 * ---------------------------------------------------------------------
 */
.ui_toggle {
  margin-bottom: 20px;
}

.ui_toggle > a:first-child {
  background-color: #fff;
  border: 1px solid #e1e1e1;
  border-top-left-radius: 4px;
  border-top-right-radius: 4px;
  margin-bottom: -1px;
  padding: 5px;
  display: block;
}

.white_box_opened {
  border-top-left-radius: 8px;
  border-top-right-radius: 8px;
}

/*
 * ---------------------------------------------------------------------
 * - SWITCH RADIO BUTTONS                           								-
 * ---------------------------------------------------------------------
 */
.switch_radio_button {
  width: 100%;
  display: flex;
  overflow: hidden;
  height: 48px;
}

.switch_radio_button input {
  position: absolute;
  clip: rect(0, 0, 0, 0);
  height: 1px;
  width: 1px;
  border: 0;
  overflow: hidden;
}

div.switch_radio_button > label {
  background-color: var(--secondary-color);
  color: rgba(0, 0, 0, 0.6);
  text-align: center !important;
  padding: 8px 10px;
  margin-right: -2px;
  border: 2px solid var(--input-border);
  transition: all 0.1s ease-in-out;
  background: transparent;
}

div.switch_radio_button label:first-of-type {
  border-top-left-radius: 6px !important;
  border-bottom-left-radius: 6px !important;
}

div.switch_radio_button label:last-of-type {
  border-top-right-radius: 6px !important;
  border-bottom-right-radius: 6px !important;
  margin-right: 0px;
}

.switch_radio_button label:hover {
  cursor: pointer;
}

.switch_radio_button input:checked + label {
  background-color: var(--primary-color);
  box-shadow: none;
  color: var(--secondary-color) !important;
}

.switch_radio_button input:checked:has(.custom_checkbox) {
  background-color: var(--primary-color);
  box-shadow: none;
  color: var(--secondary-color) !important;
}

/*
.switch_radio_button .custom_checkbox_show {
  display: none;
}

.switch_radio_button .custom_checkbox_caption {
  line-height: 0;
}

*/
/*
 * ---------------------------------------------------------------------
 * - MODULE GRAPHS
 * ---------------------------------------------------------------------
 */
.module_graph_menu_dropdown {
  width: 100%;
}

.module_graph_menu_content,
.module_graph_menu_header {
  width: 95%;
  border: 1px solid #e2e2e2;
  margin: 0 auto;
  box-sizing: border-box;
  background-color: #fff;
}

.module_graph_menu_header {
  border-top-left-radius: 4px;
  border-top-right-radius: 4px;
  padding: 6px 10px;
  cursor: pointer;
  display: flex;
  justify-content: flex-start;
  align-items: center;
}

.module_graph_menu_header span > img {
  vertical-align: middle;
  padding-left: 5px;
}

.module_graph_menu_content {
  position: absolute;
  left: 2.5%;
  top: 41px;
  z-index: 1001;
  border-bottom-left-radius: 4px;
  border-bottom-right-radius: 4px;
  padding: 15px;
  border-top: none;
}

#stat-win-module-graph .flot-y-axis.flot-y1-axis.yAxis.y1Axis {
  left: -10px !important;
}

/*
 * ---------------------------------------------------------------------
 * - AGENT VIEW
 * ---------------------------------------------------------------------
 */

.bullet_modules {
  width: 15px;
  height: 15px;
  border-radius: 50%;
  margin-right: 5px;
  margin-top: -2px;
}

/*
div#bullets_modules {
  display: flex;
  margin-left: 2em;
}
*/
div#bullets_modules div {
  display: flex;
  align-items: center;
  margin: 0 5px;
}

.orange_background {
  background: #ffa631;
}

.red_background {
  background: #e63c52;
}

.yellow_background {
  background: #f3b200;
}

.grey_background {
  background: #b2b2b2;
}

.blue_background {
  background: #4a83f3;
}

.green_background {
  background: #82b92e;
}

.orange_color {
  background: #ffa631;
}

.red_color {
  color: #e63c52;
}

.yellow_color {
  color: #f3b200;
}

.grey_color {
  color: #b2b2b2;
}

.blue_color {
  color: #4a83f3;
}

.blue_color_ligther {
  color: #5bb6e5;
}

/* First row in agent view */
.agent_details_first_row.agent_details_line {
  margin: 0;
}

.agent_details_line {
  display: flex;
  margin: 20px 0 0;
  width: 100%;
  flex-direction: row;
  flex-wrap: nowrap;
  justify-content: space-between;
}

.agent_details_first_row * {
  font-size: 13px;
}

/*
.agent_details_col {
  display: table-cell;
  background-color: #fff;
  border: 1px solid #e2e2e2;
  border-radius: 5px;
  flex: 0 1 auto;
}*/
.agent_details_col {
  background-color: #fff;
  /*border: 1px solid #e2e2e2;*/
  border-radius: 8px;
  flex: 1 1 50%;
}

/*
.agent_details_col_left {
  width: 49%;
  min-width: 450px;
}

.agent_details_col_right {
  width: 49%;
  min-width: 450px;
}
*/

.agent_details_toggle {
  border-top-left-radius: 0;
  border-top-right-radius: 0;
}

.agent_access_rate_events {
  display: flex;
  flex-direction: row;
  flex-wrap: wrap;
  justify-content: space-between;
}

.white_table_graph#table_access_rate {
  margin-left: 1px;
  margin-right: 1px;
  width: 49%;
}

.white_table_graph#table_events {
  margin-left: 1px;
  margin-right: 1px;
  width: 49%;
}

@media screen and (max-width: 1150px) {
  .agent_details_col {
    flex: 1 1 auto;
  }

  .white_table_graph#table_access_rate {
    margin-right: 0;
  }
}

.buttons_agent_view {
  display: flex;
  justify-content: flex-end;
}

.buttons_agent_view a img {
  border: 1px solid #dcdcdc;
  border-radius: 4px;
  padding: 1px;
  box-shadow: 1px 1px 1px rgba(0, 0, 0, 0.1);
  max-width: 21px;
  margin-left: 5px;
}

/* Agent details in agent view */
div#status_pie path {
  stroke-width: 0px;
}

div#status_pie {
  margin-bottom: 2em;
}

/*
.agent_details_header {
  display: flex;
  justify-content: flex-end;
  align-items: center;
  border-bottom: 1px solid #e2e2e2;
  padding: 8px 20px;
}
*/
.agent_details_header {
  display: flex;
  justify-content: flex-start;
  align-items: center;
  padding: 15px;
}

/*
.agent_details_content {
  display: flex;
  align-items: flex-start;
  padding: 20px;
  padding-bottom: 0;
}
*/
.agent_details_content {
  display: flex;
  align-items: flex-start;
  padding: 20px;
  padding-bottom: 0;
}

.agent_details_content .agent_details_graph {
  text-align: center;
  flex: 0 1 30%;
  display: flex;
  min-width: 35%;
  align-items: center;
  flex-wrap: wrap;
  justify-content: center;
}

.agent_details_content .agent_details_info {
  flex: 1 1 70%;
  overflow: hidden;
  padding-left: 15px;
}

.agent_details_info {
  display: flex;
  flex-direction: column;
  justify-content: center;
  align-items: center;
}

.agent_details_agent_data {
  display: flex;
  align-items: center;
}

.agent_details_remote_cfg {
  align-self: flex-start;
}

.agent_details_info span {
  text-overflow: ellipsis;
}

.agent_details_info p {
  display: flex;
  align-items: center;
}

.agent_details_info img {
  padding-right: 5px;
}

.agent_details_bullets #bullets_modules {
  display: flex;
  justify-content: flex-start;
}

.agent_details_bullets #bullets_modules > div {
  display: flex;
  align-items: center;
  padding-bottom: 20px;
}

#agent_contact_main tr td img {
  max-width: 100%;
}

/* White tables to show graphs */
.white_table_graph {
  margin-bottom: 20px;
  background-color: #fff;
}

.white_table_graph_fixed {
  margin: 0 0 20px;
}

.white_table_graph_fixed table {
  background-color: #fff;
  padding: 0 20px 20px;
}

.white_table_graph_fixed table td {
  margin: 0;
  padding: 0 5px;
}

.white_table_graph_header {
  padding: 10px 20px;
  background-color: #fff;
  color: #000;
  /*border: 1px solid #e2e2e2;*/
  border-radius: 8px;
  /*border-top-right-radius: 8px;*/
  font-weight: bold;
  display: flex;
  min-width: fit-content;
}

.white_table_graph_header b {
  font-size: 10pt;
  font-weight: 600;
  width: 100%;
}

.white_table_graph_header div.white_table_header_checkbox {
  float: right;
}

.white_table_graph_header div#bullets_modules {
  display: flex;
  float: right;
}

.white_table_graph_header img,
.white_table_graph_header span {
  vertical-align: middle;
}

.white_table_graph_header span {
  padding-left: 10px;
}

.white-box-content.padded {
  padding-top: 2em;
  padding-bottom: 2em;
}

.white_table_ag_mdl {
  width: 100%;
  border: none;
}

.white-box-content {
  width: 100%;
  height: 100%;
  background-color: #fff;
  box-sizing: border-box;
  /*border: 1px solid #e2e2e2;*/
  display: flex;
  align-items: center;
  flex-wrap: wrap;
  padding: 10px;
  min-width: 100%;
}

.white-box-content-clean {
  padding-left: 2em;
  padding-top: 1em;
}

.white-table-graph-content {
  display: flex;
  flex-direction: row;
  flex-wrap: wrap;
  align-items: center;
  justify-content: center;
  width: auto;
  height: 96px;
}

.white_table_graph_content {
  border: 1px solid #e2e2e2;
  border-top: none;
  background-color: #fff;
  padding: 5px;
  border-bottom-left-radius: 4px;
  border-bottom-right-radius: 4px;
}

.white_table_graph_content.no-padding-imp .info_box {
  margin: 0;
}

.white_table_graph_content.min-height-100 {
  min-height: 100px;
}

.white_table_graph_content.min-height-50 {
  min-height: 50px;
}

.white_table_graph_content.min-height-200 {
  min-height: 200px;
}

.white_table_graph_content div.pagination {
  width: 100%;
  padding: 0 1em;
}

.white_table_graph_content div.action-buttons {
  padding: 10px;
}

.white-box-content form {
  width: 100%;
  padding: 0 10px;
  /*
  margin-bottom: 2em;
  padding: 2em;*/
  min-width: fit-content;
}

/* White tables */
.white_table,
.white_table tr:first-child > th {
  background-color: #fff;
  color: #000;
}

.white_table {
  border: 1px solid #e2e2e2;
  border-radius: 4px;
  margin-bottom: 20px;
  padding-bottom: 10px;
}

.white_table thead tr:first-child > th {
  border-top-left-radius: 4px;
  border-top-right-radius: 4px;
  border-bottom: 1px solid #e2e2e2;
}

.white_table tbody tr:first-child > td {
  padding-top: 25px;
}

.white_table tr td:first-child,
.white_table tr th:first-child {
  padding-left: 50px;
}

.white_table tr td:last-child,
.white_table tr th:last-child {
  padding-right: 50px;
}

.white_table th,
.white_table td {
  padding: 10px 20px;
}

.white_table_droppable > thead > tr > th > img {
  vertical-align: middle;
}

.white_table_droppable tr th:first-child {
  padding-left: 20px;
}

.white_table_no_border {
  border: none;
}

#tooltip {
  z-index: 10000;
}

/*
 * ---------------------------------------------------------------------
 * - SERVICES TABLE VIEW
 * ---------------------------------------------------------------------
 */
#table_services {
  display: grid;
  grid-gap: 20px;
  grid-template-columns: repeat(auto-fill, minmax(250px, 1fr));
  grid-template-rows: 1fr;
  margin-bottom: 30px;
}

#table_services_dashboard {
  display: grid;
  grid-gap: 20px;
  grid-template-columns: repeat(auto-fill, minmax(150px, 1fr));
  grid-template-rows: 1fr;
  margin-bottom: 30px;
}

.services_table {
  width: 97%;
}

.table_services_item_link {
  font-size: 16px;
  display: grid;
  min-height: 80px;
  box-sizing: border-box;
  padding: 10px 10px 10px 0;
}

a.table_services_item_link a,
a.table_services_item_link:hover {
  text-decoration: none;
}

.table_services_item_link div {
  font-size: 16px;
}
.table_services_item_link_dashboard {
  font-size: 16px;
  display: grid;
  min-height: 50px;
  box-sizing: border-box;
  padding: 10px 10px 10px 0;
}

.table_services_item {
  display: grid;
  align-items: center;
  grid-template-columns: auto auto auto;
}

/*
 * ---------------------------------------------------------------------
 * - IMAGES FOR STATUS. This replaces the images of /images/status_sets/default/ 
 * - Don't delete this
 * ---------------------------------------------------------------------
 */
.status_small_rectangles {
  width: 20px;
  height: 10px;
  display: inline-block;
}

.status_rounded_rectangles {
  width: 40px;
  height: 20px;
  display: inline-block;
  border-radius: 4px;
}

.status_rounded_rectangles.text_inside {
  color: #ffffff;
  text-align: center;
  font-weight: bold;
  padding-top: 0.4em;
}

.status_small_squares,
.status_balls {
  width: 12px;
  height: 12px;
  display: inline-block;
}

.status_balls {
  border-radius: 50%;
}

.status_small_balls {
  width: 8px;
  height: 8px;
  display: inline-block;
  border-radius: 50%;
}

/*
 * ---------------------------------------------------------------------
 * - END - IMAGES FOR STATUS. Don't delete this
 * ---------------------------------------------------------------------
 */

/* Table for show more info in events and config menu in modules graphs. (This class exists in events.css too) */
.table_modal_alternate {
  border-spacing: 0;
  text-align: left;
}

table.table_modal_alternate tr:nth-child(odd) td {
  background-color: #ffffff;
}

table.table_modal_alternate tr:nth-child(even) td {
  background-color: #f9f9f9;
  border-top: 1px solid #e0e0e0;
  border-bottom: 1px solid #e0e0e0;
}

table.table_modal_alternate tr td {
  height: 33px;
  max-height: 33px;
  min-height: 33px;
}

table.table_modal_alternate tr td:first-child {
  width: 30%;
  font-size: 10pt;
  padding-left: 20px;
}

/* END - Table for show more info in events and config menu in modules graphs */

.fullwidth {
  width: 99%;
}

/*
 * ---------------------------------------------------------------------
 * - VISUAL STYLES FOR HISTOGRAM GRAPHS
 * ---------------------------------------------------------------------
 */

.slicebar-box-hover-styles {
  position: absolute;
  background-color: #fff;
  width: 80px;
  height: 20px;
  text-align: center;
  padding: 3px;
  border: 1px solid black;
}

.bars-graph-rotate .flot-text .flot-x-axis div .break_word {
  word-break: break-word;
  /*font-family: "lato" !important;*/
}

.flot-text .flot-x-axis div {
  white-space: normal;
  word-break: break-all;
  line-height: 1.3;
}

table#agent_interface_info .flot-text .flot-x-axis div {
  word-break: unset;
}

table#agent_interface_info
  .flot-text
  .flot-x-axis
  div.flot-tick-label.tickLabel {
  max-width: 50px !important;
}

/*Font header feedback*/
form#modal_form_feedback {
  padding: 10px;
}

form#modal_form_feedback label {
  margin-bottom: 10px;
  color: #343434;
  font-weight: bold;
  font-size: 10pt;
}

/*form#modal_form_feedback input[type="email"] {
  background-color: transparent;
  border: none;
  border-radius: 0;
  border-bottom: 1px solid #ccc;
  padding: 0px 0px 2px 0px;
  box-sizing: border-box;
  margin-bottom: 4px;
}*/

form#modal_form_feedback ul.wizard li {
  padding-bottom: 10px;
  padding-top: 10px;
}

form#modal_form_feedback ul.wizard li > label:not(.p-switch) {
  width: 250px;
  vertical-align: top;
  display: inline-block;
}

form#modal_form_feedback ul.wizard li > textarea {
  width: 600px;
  height: 15em;
  display: inline-block;
}

/*
 * ---------------------------------------------------------------------
 * - FONT SIZES IN AGENT VIEW. This changes the font size of the agent
 * name and the description when the language is Japanese or Chinese
 * ---------------------------------------------------------------------
 */

.custom_font_size {
  font-size: 14px;
  font-weight: bold;
}

/* Generic classes to reuse and facilitate the creation of custom themes */
.pandora_green_text {
  color: #1d7873;
}

.pandora_green_bg {
  background-color: #1d7873;
}

.default_container {
  font-weight: bold;
  background: #f2f2f2;
  border: 1px solid #e2e2e2;
  margin-bottom: 4px;
}

.default_container_parent {
  font-weight: bold;
  margin-bottom: 4px;
  border-bottom: 1px solid #dcdcdc;
}

/*
 * ---------------------------------------------------------------------
 * - REPORTING VIEWER
 * ---------------------------------------------------------------------
 */

#controls_table > tbody > tr > td input {
  margin-left: 3px;
}

/*
 * ---------------------------------------------------------------------
 * - ERROR CONNECTION
 * ---------------------------------------------------------------------
 */

/*background dim */

.ui-widget-overlay.error-modal-opened {
  background: rgb(0, 0, 0);
  opacity: 0.5;
  filter: Alpha(Opacity=50);
}

/* --- Login page - modal windows --- */
div.content_dialog {
  width: 98%;
  margin-top: 20px;
}

div.icon_message_dialog {
  float: left;
  width: 25%;
  text-align: center;
}

div.icon_message_dialog img {
  width: 85px;
}

div.content_message_dialog {
  width: 75%;
  float: right;
}

div.text_message_dialog {
  width: 100%;
  margin-top: 10px;
}

div.text_message_dialog h1 {
  margin: 0px;
}

div.text_message_dialog p {
  margin: 0px;
  font-size: 10.3pt;
  line-height: 14pt;
}

form#form-filter-interfaces {
  margin-left: 20px;
}

form#form-filter-interfaces ul {
  display: flex;
  flex-direction: row;
  align-items: center;
  justify-content: flex-start;
  flex-wrap: wrap;
  width: 100%;
}

form#form-filter-interfaces ul li {
  display: flex;
  align-items: center;
  flex-direction: row;
  justify-content: flex-start;
  max-width: 45%;
}

form#form-filter-interfaces ul li.select-interfaces {
  flex-direction: row-reverse;
  justify-content: flex-end;
}

li .select2 {
  width: 100% !important;
}

div.graph td.legendLabel {
  text-align: justify;
}

div.graph div.legend div,
div.graph div.legend table {
  top: 25px !important;
  display: block;
  overflow: auto;
  text-align: left;
}

.rotate_text_module {
  -ms-transform: rotate(270deg);
  -webkit-transform: rotate(270deg);
  -moz-transform: rotate(270deg);
  -o-transform: rotate(270deg);
  writing-mode: lr-tb;
  white-space: nowrap;
}

/* NetTools */
#add_button_custom_command {
  float: left;
  cursor: pointer;
  margin: -3px 0 0 1em;
}

.sound_events {
  background-color: #494949;
  margin: 1em 2em;
  min-height: auto;
}

.w16px {
  padding-left: 16px;
  padding-right: 16px;
  padding-top: 16px;
}

.sound_div_background {
  background-color: #fff !important;
}

.bold_top {
  font-weight: bold;
  vertical-align: top;
}

.search_options {
  width: 100%;
  padding-top: 10px;
}

.search_results {
  display: none;
  padding: 5px;
  background-color: #eaeaea;
  border: 1px solid #e2e2e2;
  border-radius: 4px;
}

.snmp_tree_container {
  width: 100%;
  height: 100%;
  margin-top: 5px;
  position: relative;
}

.spinner_none_padding {
  position: absolute;
  top: 0;
  left: 0px;
  padding: 5px;
}

/*
* MAX WIDTH
*/
.maxw180px {
  max-width: 180px;
}

/*
* MARGIN
*/
.margn {
  margin: auto;
}

.mrgn_0px {
  margin: 0px;
}

.mrgn_10px {
  margin: 10px;
}

.mrgn_5px {
  margin: 5px;
}

.mrgn_20px {
  margin: 20px;
}

.mrgn_30px {
  margin: 30px;
}

.mrgn_3em0 {
  margin: 3em 0em;
}

.mrgn_1_2em {
  margin: 0 1em 0 2em;
}

/*
* MARGIN LEFT
*/
.mrgn_lft_05em {
  margin-left: 0.5em;
}

.mrgn_lft_0px {
  margin-left: 0px;
}

.mrgn_lft_2px {
  margin-left: 2px;
}

.mrgn_lft_5px {
  margin-left: 5px;
}

.mrgn_lft_10px {
  margin-left: 10px;
}

.mrgn_lft_15px {
  margin-left: 15px;
}

.mrgn_lft_17px {
  margin-left: 17px;
}

.mrgn_lft_20px {
  margin-left: 20px;
}

.mrgn_lft_23px {
  margin-left: 23px;
}

.mrgn_lft_25px {
  margin-left: 25px;
}

.mrgn_lft_30px {
  margin-left: 30px;
}

.mrgn_lft_50px {
  margin-left: 50px;
}

.mrgn_lft_100px {
  margin-left: 100px;
}

.mrgn_lft_0.8em {
  margin-left: 0.8em;
}

.mrgn_lft_1.6em {
  margin-left: 1.6em;
}

.mrgn_lft_2em {
  margin-left: 2em;
}

.mrgn_lft_4em {
  margin-left: 4em;
}

/*
* MARGIN RIGHT
*/
.mrgn_right_1.2em {
  margin-right: 1.2em;
}

.mrgn_right_0px {
  margin-right: 0px;
}

.mrgn_right_5px {
  margin-right: 5px;
}

.mrgn_right_6px {
  margin-right: 6px;
}

.mrgn_right_7px {
  margin-right: 7px;
}

.mrgn_right_7p {
  margin-right: 7%;
}

.mrgn_right_10px {
  margin-right: 10px;
}

.mrgn_right_15px {
  margin-right: 15px;
}

.mrgn_right_20px {
  margin-right: 20px;
}

.mrgn_right_25px {
  margin-right: 25px;
}

.mrgn_right_30px {
  margin-right: 30px;
}

.mrgn_right_40px {
  margin-right: 40px;
}

.mrgn_right_50px {
  margin-right: 50px;
}

.mrgn_right_60px {
  margin-right: 60px;
}

.mrgn_right_150px {
  margin-right: 50px;
}

/*
* MARGIN TOP
*/
.mrgn_top-2px {
  margin-top: -2px !important;
}

.mrgn_top-8px {
  margin-top: -8px !important;
}

.mrgn_top-10px {
  margin-top: -10px;
}

.mrgn_top_0px {
  margin-top: 0px;
}

.mrgn_top_5px {
  margin-top: 5px;
}

.mrgn_top_6px {
  margin-top: 6px;
}

.mrgn_top_10px {
  margin-top: 10px;
}

.mrgn_top_13px {
  margin-top: 13px;
}

.mrgn_top_15px {
  margin-top: 15px;
}

.mrgn_top_20px {
  margin-top: 20px;
}

.mrgn_top_25px {
  margin-top: 25px;
}

.mrgn_top_30px {
  margin-top: 30px;
}

.mrgn_top_40px {
  margin-top: 40px;
}

.mrgn_top_50px {
  margin-top: 50px;
}

.mrgn_top_0 {
  margin-top: 0px !important;
}

.mrgn_top_5 {
  margin-top: 5px;
}

.mrg_top_80 {
  margin-top: 80px;
}

.mrgn_top_3p {
  margin-top: 30%;
}

/*
* MARGIN BOTTON
*/
.mrgn_btn_0px {
  margin-bottom: 0px;
}

.mrgn_btn_0 {
  margin-bottom: 0px !important;
}

.mrgn_btn_5px {
  margin-bottom: 5px;
}

.mrgn_btn_5px_imp {
  margin-bottom: 5px !important;
}

.mrgn_btn_10px {
  margin-bottom: 10px;
}

.mrgn_btn_15px {
  margin-bottom: 15px;
}

.mrgn_btn_20px {
  margin-bottom: 20px;
}

.mrgn_btn_25px {
  margin-bottom: 25px;
}

.mrgn_btn_30px {
  margin-bottom: 30px;
}

.mrgn_btn_35px {
  margin-bottom: 35px;
}

.mrgn_btn_40px {
  margin-bottom: 40px;
}

.mrg_top_80px {
  margin-bottom: 80px;
}

.m1010 {
  margin: 10px;
}

.m1020 {
  margin: 10px 20px;
}

.m2020 {
  margin: 20px 0;
}

.snmp_view_div {
  float: left;
  padding-left: 30px;
  line-height: 17px;
  vertical-align: top;
  width: 120px;
  position: relative;
}

.snmp_view_div > span,
.snmp_view_div > div > div > span {
  padding: 2px 10px 2px 10px;
  border-radius: 10px;
}

.snmp_view_div > h3 {
  text-transform: unset;
}

#legend_snmp_browser > tbody > tr > td {
  vertical-align: top;
}

.display_in {
  display: inline;
}

#aviable_updates {
  font-size: 8pt;
  font-style: italic;
}

#tab_godmode,
.text_center {
  text-align: center;
}

.text_end {
  text-align: end;
}

.incident_table {
  position: absolute;
  top: 5px;
  right: 5px;
  font-size: smaller;
  color: #545454;
}

.hidden_block {
  visibility: hidden;
  display: block;
}

#both,
.both {
  clear: both;
}

.clear_left {
  clear: left;
}

.clear_right {
  clear: right;
}

#br_mb_40 {
  margin-bottom: 40px;
}

#agent_search {
  width: 100%;
}

#group_selection {
  width: 100%;
}

#agent_selection {
  width: 100%;
}

#module_selection {
  width: 100%;
}

#imagen2 {
  width: 230px;
}

#help_dialog {
  font-size: 10pt;
  margin: 20px;
}

.zindex999 {
  z-index: 999;
}

.vertical_middle {
  vertical-align: middle;
}

.mrg_btt_7 {
  margin-bottom: 7px;
}

.mrg_btt_15 {
  margin-bottom: 15px;
}

.mrg_btt_60 {
  margin-bottom: 60px;
}

.padding-lft-10 {
  padding-left: 10px;
}

.padding-2-10 {
  padding: 2px 10px;
}

.no_decoration {
  text-decoration: none;
}

.border_solid_white {
  border: 1px solid #fff;
}

.border_0 {
  border: 0;
}

.border_1px_dd {
  border: 1px #dddddd solid;
}

.border_1px_d3 {
  border: 1px #d3d3d3 solid;
}

.zindex10000 {
  z-index: 10000;
}

/*
* PADDING
*/
.pdd_1em {
  padding: 1em;
}

.pdd_2em {
  padding: 2em;
}

/*
* PADDING 
*/

.pdd_0px {
  padding: 0px !important;
}

.pdd_4px {
  padding: 4px;
}

.pdd_5px {
  padding: 5px;
}

.pdd_6px {
  padding: 6px;
}

.pdd_10px {
  padding: 10px;
}

.pdd_15px {
  padding: 15px;
}

.pdd_20px {
  padding: 20px;
}

.pdd_25px {
  padding: 25px;
}

.pdd_30px {
  padding: 30px;
}

.pdd_35px {
  padding: 35px;
}

.pdd_40px {
  padding: 40px;
}

.pdd_45px {
  padding: 45px;
}

.pdd_50px {
  padding: 50px;
}

.pdd_55px {
  padding: 55px;
}

.pdd_60px {
  padding: 60px;
}

.pdd_65px {
  padding: 65px;
}

.pdd_70px {
  padding: 70px;
}

.pdd_75px {
  padding: 75px;
}

.pdd_80px {
  padding: 80px;
}

.pdd_85px {
  padding: 85px;
}

.pdd_90px {
  padding: 90px;
}

.pdd_95px {
  padding: 95px;
}

.pdd_100px {
  padding: 100px;
}

.pdd_10_0_10 {
  padding: 10px 20px 10px 10px;
}

.pdd_20_40x {
  padding: 20px 40px;
}

/*
* PADDING RIGHT
*/
.pdd_r_0px {
  padding-right: 0px !important;
}

.pdd_r_2px {
  padding-right: 2px;
}

.pdd_r_3px {
  padding-right: 2px;
}

.pdd_r_5px {
  padding-right: 5px;
}

.pdd_r_10px {
  padding-right: 10px;
}

.pdd_r_15px {
  padding-right: 15px;
}

.pdd_r_17px {
  padding-right: 17px;
}

.pdd_r_20px {
  padding-right: 20px;
}

.pdd_r_27px {
  padding-right: 27px;
}

.pdd_r_30px {
  padding-right: 30px;
}

.pdd_r_35px {
  padding-right: 35px;
}

.pdd_r_40px {
  padding-right: 40px;
}

.pdd_r_50px {
  padding-right: 50px;
}

.pdd_r_60px {
  padding-right: 60px;
}

.pdd_r_70px {
  padding-right: 70px;
}

.pdd_r_80px {
  padding-right: 80px;
}

.pdd_r_90px {
  padding-right: 90px;
}

.pdd_r_100px {
  padding-right: 100px;
}

/*
* PADDING LEFT
*/
.pdd_l_0px {
  padding-left: 0px !important;
}

.pdd_l_4px {
  padding-left: 4px;
}

.pdd_l_5px {
  padding-left: 5px;
}

.pdd_l_10px {
  padding-left: 10px;
}

.pdd_l_15px {
  padding-left: 15px;
}

.pdd_l_20px {
  padding-left: 20px;
}

.pdd_l_30px {
  padding-left: 30px;
}

.pdd_l_40px {
  padding-left: 40px;
}

.pdd_l_50px {
  padding-left: 50px;
}

.pdd_l_60px {
  padding-left: 60px;
}

.ppd_l_63px {
  padding-left: 63px;
}

.pdd_l_70px {
  padding-left: 70px;
}

.pdd_l_75px {
  padding-left: 75px;
}

.pdd_l_80px {
  padding-left: 80px;
}

.pdd_l_90px {
  padding-left: 90px;
}

.pdd_l_100px {
  padding-left: 100px;
}

/*
* PADDING BOTTOM.
*/
.pdd_b_0px {
  padding-bottom: 0px;
}

.pdd_b_10px {
  padding-bottom: 10px;
}

.pdd_b_10px_important {
  padding-bottom: 10px !important;
}

.pdd_b_20px {
  padding-bottom: 20px;
}

.pdd_b_30px {
  padding-bottom: 30px;
}

.pdd_b_40px {
  padding-bottom: 40px;
}

.pdd_b_50px {
  padding-bottom: 50px;
}

.pdd_b_60px {
  padding-bottom: 60px;
}

.pdd_b_70px {
  padding-bottom: 70px;
}

.pdd_b_80px {
  padding-bottom: 80px;
}

.pdd_b_90px {
  padding-bottom: 90px;
}

.pdd_b_100px {
  padding-bottom: 100px;
}

/*
* PADDING TOP.
*/
.pdd_t_0px {
  padding-top: 0px;
}
.pdd_t_0px_important {
  padding-top: 0px !important;
}

.pdd_t_3px {
  padding-top: 3px;
}

.pdd_t_4px {
  padding-top: 4px;
}

.pdd_t_5px {
  padding-top: 5px;
}

.pdd_t_7px {
  padding-top: 7px;
}

.pdd_t_8px {
  padding-top: 8px;
}

.pdd_t_10px {
  padding-top: 10px;
}

.pdd_t_10px_important {
  padding-top: 10px !important;
}

.pdd_t_15px {
  padding-top: 15px;
}

.pdd_t_20px {
  padding-top: 20px;
}

.pdd_t_30px {
  padding-top: 30px;
}

.pdd_t_40px {
  padding-top: 40px;
}

.pdd_t_50px {
  padding-top: 50px;
}

.pdd_t_60px {
  padding-top: 60px;
}

.pdd_t_70px {
  padding-top: 70px;
}

.pdd_t_80px {
  padding-top: 80px;
}

.pdd_t_90px {
  padding-top: 90px;
}

.pdd_t_100px {
  padding-top: 100px;
}

.medium {
  font-size: medium;
}

.font_0pt {
  font-size: 0pt;
}

.font_0px {
  font-size: 0px;
}

.font_7px {
  font-size: 7px;
}

.font_8pt {
  font-size: 8pt;
}

.font_9pt {
  font-size: 9pt;
}

.font_9px {
  font-size: 9px;
}

.font_10pt {
  font-size: 10pt;
}

.font_10px {
  font-size: 10px;
}

.font_10 {
  font-size: 10pt;
}

.font_11 {
  font-size: 11pt;
}

.font_11px {
  font-size: 11px;
}

.font_12pt {
  font-size: 12pt;
}

.font_13pt {
  font-size: 13pt;
}

.font_13px {
  font-size: 13px;
}

.font_14pt {
  font-size: 14pt;
}

.font_15pt {
  font-size: 15pt;
}

.font_15px {
  font-size: 15px;
}

.font_16pt {
  font-size: 16pt;
}

.font_16px {
  font-size: 16px;
}

.font_12px {
  font-size: 12px;
}

.font_14px {
  font-size: 14px;
}

.font_20px {
  font-size: 20px;
}

.font_25px {
  font-size: 25px;
}

.font_40px {
  font-size: 40px;
}

.font_75p {
  font-size: 75%;
}

.font_85p {
  font-size: 85%;
}

.absolute {
  position: absolute;
}

.help_dialog_login {
  margin: 0 auto;
  top: 240px;
  right: 10px;
  border: 1px solid #fff;
  width: 570px;
}

.skip_help_login {
  float: left;
  margin-top: 3px;
  margin-left: 0px;
  width: 80%;
  text-align: left;
}

.parent_new_dialog_tmplt {
  position: absolute;
  top: 30px;
  left: 10px;
  text-align: left;
  right: 0%;
  height: 70px;
  min-width: 560px;
  width: 95%;
  margin: 0 auto;
  line-height: 19px;
}

.font_8px {
  font-size: 8px;
}

#new_text {
  display: block;
  height: 260px;
  overflow: auto;
  text-align: justify;
  padding: 5px 15px 4px 10px;
  background: #ececec;
  border-radius: 4px;
}

#new_author {
  font-size: 12px;
  display: block;
  margin-top: 20px;
}

#new_timestamp {
  font-size: 12px;
  display: block;
  font-style: italic;
}

#div_btn_new_dialog {
  position: absolute;
  margin: 0 auto;
  top: 340px;
  right: 10px;
  width: 570px;
}

#btn_delete_5 {
  float: right;
  margin-left: 5px;
}

.no_border {
  border: 0px;
}

.msg_pandora_help {
  padding-left: 30px;
  padding-right: 30px;
  padding-bottom: 15px;
}

#footer_help {
  text-align: center;
  padding: 5px;
  font-size: 11px;
}

.agent_map {
  border: 1px solid black;
  width: 100%;
  height: 30em;
}

#p_configurar_agente {
  float: right;
  font-style: lato;
  font-size: 11pt;
  margin-right: 50px;
  margin-left: 40px;
}

.font_bold {
  /*  font-weight: bold; */
}

.font_w300 {
  font-weight: 300;
}

.font_w600 {
  font-weight: 600;
}

.font_18px {
  font-size: 18px;
}

.font_18pt {
  font-size: 18pt;
}

.font_40pt {
  font-size: 40pt;
}

.aligni_center {
  align-items: center;
}

.warning_triangulo {
  float: left;
  margin-left: 25px;
  margin-top: 30px;
}

.pddng_50px {
  padding: 50px;
}

.group_header {
  width: 6px;
  height: 14px;
  padding: 0;
}

.width_6p {
  width: 6%;
}

.width_7p {
  width: 7%;
}

.width_24p {
  width: 24%;
}

.border_lft_1px {
  border-left: 1px solid;
}

.height_auto {
  height: auto;
}

.mx_height50px {
  max-height: 50px;
}

.mx_height150px {
  max-height: 150px !important;
}

/*
* HEIGHT PX
*/
.height_1px {
  height: 1px;
}

.height_10px {
  height: 10px;
}

.height_15px {
  height: 15px;
}

.height_20px {
  height: 20px;
}

.height_25px {
  height: 25px;
}

.height_30px {
  height: 30px;
}

.height_35px {
  height: 35px;
}

.height_40px {
  height: 40px;
}

.height_45px {
  height: 45px;
}

.height_50px {
  height: 50px;
}

.height_60px {
  height: 60px;
}

.height_70px {
  height: 70px;
}

.height_71px {
  height: 71px;
}

.height_80px {
  height: 80px;
}

.height_90px {
  height: 90px;
}

.height_91px {
  height: 91px;
}

.height_100px {
  height: 100px;
}

.height_130px {
  height: 130px;
}

.height_200px {
  height: 200px;
}

.height_240px {
  height: 240px;
}

.height_300px {
  height: 300px;
}

.height_340px {
  height: 340px;
}

.height_400px {
  height: 400px;
}

.height_420px {
  height: 420px;
}

.height_450px {
  height: 450px;
}

.height_600px {
  height: 600px;
}

/*
* HEIGHT EM
*/
.height_20em {
  height: 20em;
}

.height_30em {
  height: 30em;
}

/*
* HEIGHT %
*/
.height_10p {
  height: 10%;
}

.height_20p {
  height: 20%;
}

.height_30p {
  height: 30%;
}

.height_40p {
  height: 40%;
}

.height_50p {
  height: 50%;
}

.height_60p {
  height: 60%;
}

.height_70p {
  height: 70%;
}

.height_80p {
  height: 80%;
}

.height_90p {
  height: 90%;
}

.height_95p {
  height: 95%;
}

.height_100p {
  height: 100%;
}

.bg_333 {
  background-color: #333;
}

.bg_ec {
  background-color: #ececec;
}

.bg_343434 {
  background-color: #343434;
}

.bg_e63c52 {
  background-color: #e63c52;
}

.bg_f3b200 {
  background-color: #f3b200;
}

.bg_82B92E {
  background-color: #82b92e !important;
}

.bg_B2B2B2 {
  background-color: #b2b2b2;
}

.bg_5bb6e5 {
  background-color: #5bb6e5;
}

.bg_4a83f3 {
  background-color: #4a83f3;
}

.bg_aaaaaa {
  background-color: #aaaaaa;
}

.bg_ddd {
  background-color: #ddd;
}

.bg_whitesmoke {
  background-color: whitesmoke;
}

.bg_eee {
  background-color: #eee;
}

.bg_ffd {
  background-color: #ffd036 !important;
}

.bg_ff5 {
  background-color: #ff5653 !important;
}

.bg_ff9 {
  background-color: #ff9e39 !important;
}

.bg_lightgray {
  background-color: lightgray;
}

.bg_e6 {
  background: #e6e6e6;
}

.color_666 {
  color: #666;
}

.color_67 {
  color: #676767;
}

.networkconsole {
  width: 100%;
  height: 100%;
  position: relative;
  overflow: hidden;
  background-color: var(--secondary-color);
  min-height: calc(100vh - 200px);
  /* border: 1px solid #cacaca; */
}

/*
* MIN HEIGHT
*/

.min-height-0px {
  min-height: 0px;
}

.min-height-10px {
  min-height: 10px;
}

.min-height-20px {
  min-height: 20px;
}

.min-height-30px {
  min-height: 30px;
}

.min-height-40px {
  min-height: 40px;
}

.min-height-50px {
  min-height: 50px;
}

.min-height-60px {
  min-height: 60px;
}

.min-height-70px {
  min-height: 70px;
}

.min-height-80px {
  min-height: 80px;
}

.min-height-90px {
  min-height: 90px;
}

.min-height-100px {
  min-height: 100px;
}

.min-height-320px {
  min-height: 320px;
}

/*
* MIN WIDTH
*/

.min-width-177px {
  min-height: 177px;
}

.disable_help {
  text-align: right;
  width: 100%;
  padding-top: 10px;
  padding-bottom: 10px;
}

.top-1em {
  top: 1em;
}

.xx-small {
  font-size: xx-small;
}

#command_div {
  padding: 4px 0px;
}

.italic_a {
  font-style: italic;
  color: #aaaaaa;
}

.italic {
  font-style: italic;
}

.mono {
  font-family: source-code, mono, monospace;
}

.alert_action_list {
  display: grid;
  grid-template-columns: 1fr 1fr;
  align-items: center;
}

.flex_center {
  display: flex;
  align-items: center;
}

.flex_justify {
  display: flex;
  justify-content: center;
}

.flex_justify_end {
  display: flex;
  justify-content: end;
}

.span_priority {
  width: 20px;
  height: 10px;
  margin-right: 5px;
  display: inline-block;
}

.massive_span {
  width: 110px;
  display: inline-block;
}

.align-none-0p {
  vertical-align: 0%;
  display: none;
  font-weight: bolder;
}

.align-none-10p {
  vertical-align: 10%;
  display: none;
  font-weight: bolder;
}

#old_span {
  display: block;
  font-size: 8.5pt;
  margin-top: 2px;
  font-weight: bolder;
}

.spinner_rmf {
  position: absolute;
  top: 0px;
  left: 0px;
  display: none;
  padding: 5px;
}

.spinner_right {
  position: absolute;
  top: 0px;
  right: 0px;
  display: none;
  padding: 5px;
}

.rmf_browser {
  height: 100%;
  overflow: auto;
  background-color: #f4f5f4;
  border: 1px solid #e2e2e2;
  border-radius: 4px;
  padding: 5px;
}

.rmf_data {
  margin: 5px;
  width: 40%;
  height: 80%;
  position: absolute;
  top: 0;
  right: 20px;
  overflow: auto;
}

.color_white {
  color: #fff;
}

.service_status {
  width: 18px;
  height: 18px;
  margin-bottom: 10px;
}

.select_module_graph {
  width: 3em;
  vertical-align: center;
  text-align: center;
}

.list_block_float {
  display: block;
  float: left;
  width: 16px;
}

.report_info {
  border: 1px dashed #999;
  padding: 10px 15px;
  margin-bottom: 20px;
}

.overflow {
  overflow: auto;
}

.overflow-y {
  overflow-y: scroll;
}

.overflow_hidden {
  overflow: hidden;
}

.frame_view_meta {
  width: 100%;
  height: 500px;
  overflow: scroll;
  margin: 0 auto;
}

.frame_view_node {
  overflow: auto;
  margin: 0px auto;
  padding: 5px;
}

.integria_title .ehorus_title {
  color: #515151;
}

.bolder_6px {
  font-weight: bold;
  padding: 6px;
}

.load_enterprise_div {
  display: flex;
  align-items: center;
  width: 100%;
  justify-content: space-around;
}

.update_manager {
  position: relative;
  top: 20px;
  left: 0px;
}

#error_login .update_manager .center > input[type="text"] {
  width: 97%;
}

.error_warning_licence {
  display: flex;
  align-items: center;
  padding-left: 50px;
  padding-right: 50px;
  padding-top: 30px;
}

.error_icon_licence {
  float: left;
  margin-left: 20px;
  margin-top: 20px;
  margin-right: 10px;
}

.newsletter_div {
  font-size: 12pt;
  margin: 5px 20px;
  float: left;
  padding-top: 23px;
}

.max_custom_events {
  display: none;
  color: #e63c52;
  line-height: 200%;
}

.all_required {
  clear: both;
  float: right;
  margin-right: 30px;
  display: none;
  color: red;
}

.font_12_20 {
  font-size: 12pt;
  margin: 20px;
}

.font_6pt {
  font-size: 6pt;
}

.register_update_manager {
  margin: 5px 0 10px;
  float: left;
  padding-left: 15px;
}

.module_gm_groups {
  min-width: 60px;
  max-width: 5%;
  overflow: hidden;
  margin-left: auto;
  margin-right: auto;
  text-align: center;
  padding: 5px;
  padding-bottom: 10px;
  font-size: 18px;
  line-height: 25px;
}

.container-fluid {
  padding: 0;
}

.pandora_logs {
  width: 100%;
  float: right;
  height: 200px;
  margin-bottom: 20px;
}

.underline {
  text-decoration: underline;
}

.w105px {
  width: 105px;
}

.login_help_dialog {
  width: 70%;
  font-size: 10pt;
  margin: 20px;
  float: left;
}

#table3-secondary_groups_added .select2-container,
#table3-secondary_groups_removed .select2-container {
  width: 100% !important;
}

.ux_console_module {
  float: left;
  width: 98%;
  max-height: 300px;
  overflow-y: scroll;
}

.ux_div_parent {
  width: 99%;
  height: 75px;
  border: 1px solid #e2e2e2;
  background-color: #f9faf9;
}

.ux_module_ok {
  width: 10%;
  height: 50px;
  float: left;
  padding-top: 20px;
  padding-left: 40px;
}

.ux_module_failed {
  width: 10%;
  height: 50px;
  float: left;
  padding-top: 20px;
  padding-left: 40px;
}

.vc_bg_image {
  position: absolute;
  top: 0px;
  left: 0px;
}

.map_gis_step2 {
  width: 300px;
  height: 300px;
  border: 1px solid black;
  float: left;
}

.user_list_ul {
  margin-top: 0 !important;
  margin-left: auto !important;
  padding-left: 10px !important;
  list-style-type: none !important;
}

.snmp_legend {
  margin-left: 30px;
  line-height: 17px;
  vertical-align: top;
  width: 120px;
}

.vertical_25p {
  vertical-align: 25%;
}

.publicenterprise_div {
  display: inline;
  position: relative;
  top: 10px;
  left: 0px;
  margin-top: -2px !important;
  margin-left: 2px !important;
}

.results_class {
  width: 100%;
  height: 100%;
  overflow: auto;
  padding: 10px;
  font-size: 14px;
  line-height: 16px;
  text-align: left;
}

.span_treeview {
  height: 20px;
  display: inline-table;
  vertical-align: top;
}

.eventtable_class {
  width: 100%;
  height: 100%;
  padding: 0px 0px 0px 0px;
  border-spacing: 0px;
  margin: 0px 0px 0px 0px;
}

.tr_eventtable {
  font-size: 0px;
  height: 0px;
  background: #ccc;
}

.tr_ackuser {
  font-size: 0px;
  height: 0px;
  background: #999;
}

.critical_zeros {
  margin-left: 2%;
  color: #fff;
  font-size: 12px;
  display: inline;
  background-color: #e63c52;
  position: relative;
  height: 80%;
  width: 9.4%;
  border-radius: 2px;
  text-align: center;
  padding: 5px;
}

.critical_vm {
  background-color: white;
  color: black;
  font-size: 12px;
  display: inline;
  position: relative;
  height: 80%;
  width: 9.4%;
  border-radius: 2px;
  text-align: center;
  padding: 5px;
}

.warning_zeros {
  margin-left: 2%;
  color: #fff;
  font-size: 12px;
  display: inline;
  background-color: #f8db3f;
  position: relative;
  height: 80%;
  width: 9.4%;
  border-radius: 2px;
  text-align: center;
  padding: 5px;
}

.warning_vm {
  background-color: white;
  color: black;
  font-size: 12px;
  display: inline;
  position: relative;
  height: 80%;
  width: 9.4%;
  border-radius: 2px;
  text-align: center;
  padding: 5px;
}

.normal_zeros {
  margin-left: 2%;
  color: #fff;
  font-size: 12px;
  display: inline;
  background-color: #84b83c;
  position: relative;
  height: 80%;
  width: 9.4%;
  border-radius: 2px;
  text-align: center;
  padding: 5px;
}

.normal_vm {
  background-color: white;
  color: black;
  font-size: 12px;
  display: inline;
  position: relative;
  height: 80%;
  width: 9.4%;
  border-radius: 2px;
  text-align: center;
  padding: 5px;
}

.unknown_zeros {
  margin-left: 2%;
  color: #fff;
  font-size: 12px;
  display: inline;
  background-color: #9d9ea0;
  position: relative;
  height: 80%;
  width: 9.4%;
  border-radius: 2px;
  text-align: center;
  padding: 5px;
}

.unknown_vm {
  background-color: white;
  color: black;
  font-size: 12px;
  display: inline;
  position: relative;
  height: 80%;
  width: 9.4%;
  border-radius: 2px;
  text-align: center;
  padding: 5px;
}

.tr_vm_colors {
  text-align: center;
  background-color: #9d9ea0;
  color: black;
  font-weight: bold;
}

.vm_meta {
  width: 100%;
  overflow: auto;
  margin: 0 auto;
  padding: 5px;
}

.mallowed_create {
  display: flex;
  flex-direction: row;
  justify-content: flex-end;
}

.wizard_fieldset {
  width: 90%;
  margin: 5px auto 0;
}

.component_info {
  text-align: left;
  margin: 5px auto 0;
  width: 400px;
  display: none;
}

.tranaction_ux {
  float: left;
  width: 38%;
  max-height: 630px;
  overflow-y: scroll;
}

.history_data_div {
  width: 99%;
  height: 108px;
  border: 1px solid #e2e2e2;
  background-color: #f9faf9;
}

.history_data_sub_div {
  width: 10%;
  height: 100px;
  float: left;
  padding-top: 10px;
  padding-left: 20px;
}

.model_log_viewer {
  margin-top: 5px;
  float: right;
  margin-bottom: 0px;
  margin-right: 0px;
}

.container_left_class {
  background-color: #f9faf9;
  border: 1px solid #e2e2e2;
  border-radius: 4px;
  -webkit-border-radius: 4px;
  -moz-border-radius: 4px;
  text-align: center;
  margin: 0;
}

.title_dialog {
  display: none;
  width: 100%;
  height: 100%;
  overflow: auto;
  padding: 10px;
  font-size: 14px;
  line-height: 16px;
  text-align: left;
}

.gauge_class {
  float: left;
  overflow: hidden;
  margin-left: 10px;
}

.flot_container {
  display: none;
  position: absolute;
  background: #fff;
  border: solid 1px #aaa;
  padding: 2px;
}

.transparent {
  background-color: transparent;
}

#welcome_example {
  display: flex;
  flex-direction: row;
  align-items: center;
}

.modal_sys_alert {
  overflow-y: auto;
  height: 400px;
  min-height: 400px;
  max-height: 400px;
  padding: 20px;
}

.help_pname {
  height: 100%;
  margin-top: 25px;
  margin-left: 15px;
  margin-right: 15px;
  background-color: #333;
}

.mrgn_bb_1px {
  border-bottom: 1px solid black;
}

.span_licence_key {
  vertical-align: middle;
  font-weight: bold;
  padding-right: 10px;
}

.div_lk_principal {
  display: flex;
  justify-content: center;
  align-items: center;
  margin: 20px 0;
}

.licence_r_dialog {
  display: flex;
  align-items: center;
  padding-top: 10px;
  padding-left: 50px;
  padding-right: 50px;
}

.list_style_square {
  list-style-type: square;
}

.wmware_div {
  margin: 0 auto;
  width: 500px;
  opacity: 0.8;
  clear: both;
}

.th_access_log {
  padding: 3px 5px 3px 5px;
}

.border_solid_black {
  border: 0px #000 solid;
}

.border_1px_black {
  border: 1px #000 solid;
}

.vertical-50p {
  vertical-align: -50%;
}

.list-type-disc {
  list-style-type: disc;
}

.vertical-center {
  vertical-align: center;
}

.line-through {
  text-decoration: line-through;
}

.left_0p {
  left: 0%;
}

.app_mssg {
  position: absolute;
  bottom: 1em;
  clear: both;
  color: #888;
}

.pre-wrap {
  white-space: pre-wrap;
}

.reporting_ulr_img {
  width: 100%;
  border-bottom: 1px solid #c2c2c2;
  margin: 0px;
}

.serviceap_show_bg {
  overflow: hidden;
  border: 1px solid #e2e2e2;
  background: #f4f4f4;
}

.indent-2em {
  text-indent: 2em;
}

.reset_link {
  width: 70%;
  height: 40px;
  margin-right: auto;
  margin-left: auto;
  margin-top: 20px;
  text-align: center;
}

.db_engine {
  display: block;
  font-size: 8.5pt;
  margin-top: 2px;
  font-weight: bolder;
}

.comment_box {
  border: 1px dotted #ccc;
  min-height: 10px;
}

.event_instruction {
  display: none;
  width: 100%;
  height: 100%;
  overflow: auto;
  padding: 10px;
  font-size: 14px;
  line-height: 16px;
  text-align: left;
}

.comments_form {
  min-height: 25px;
  padding: 15px;
  width: 100%;
}

.actions_treeview {
  width: 100%;
  text-align: right;
  min-width: 300px;
  padding-right: 1em;
}

.graphic_agents {
  width: 100%;
  height: 90px;
  display: flex;
  flex-direction: row;
  justify-content: center;
}

.icon_ui {
  padding-right: 10px;
  vertical-align: top;
}

.propierties_panel_class {
  display: none;
  position: absolute;
  border: 1px solid lightgray;
  padding: 5px;
  background: white;
  z-index: 90;
}

#label_box_arrow {
  text-align: center;
  width: 120px;
  height: 110px;
  margin-top: 50px;
}

#labelposup {
  width: 20px;
  height: 20px;
  margin-top: 10px;
  margin-left: 45px;
  cursor: pointer;
}

#labelposleft {
  position: relative;
  top: -5px;
  width: 20px;
  height: 20px;
  margin-top: 15px;
  cursor: pointer;
}

.vsmap_div_label {
  font-weight: bold;
  width: 40px;
  height: 20px;
  position: relative;
  margin-left: 35px;
  margin-top: -24px;
  cursor: default;
}

#obj_label {
  float: left;
  margin-top: 3px;
  margin-left: 5px;
}

#labelposright {
  top: 2px;
  width: 20px;
  height: 20px;
  position: relative;
  margin-left: 90px;
  margin-top: -24px;
  cursor: pointer;
}

#labelposdown {
  width: 20px;
  height: 20px;
  position: relative;
  margin-left: 45px;
  margin-top: 10px;
  cursor: pointer;
}

#advice_label {
  font-style: italic;
  z-index: 3;
  display: inline;
  margin-top: 0px;
  float: right;
  margin-right: 100px;
}

div.steps_vsmap {
  display: none;
  position: absolute;
  z-index: 99;
}

.minimap {
  position: absolute;
  left: 0px;
  top: 0px;
  border: 1px solid #bbbbbb;
}

.left_0px {
  left: 0px;
}

.top_0px {
  top: 0px;
}

.top_0px_important {
  top: 0px !important;
}

.top_10px {
  top: 10px;
}

.right_10px {
  right: 10px;
}

.holding_networkmap {
  display: none;
  position: absolute;
  right: 50px;
  top: 20px;
}

.line_17px {
  line-height: 17px;
}

.flex_column {
  flex-direction: column;
}

.agent_map_position {
  border: 1px solid black;
  width: 100%;
  height: 30em;
}

.flex_2 {
  flex: 2;
}

.result_div {
  width: 100%;
  height: 100%;
  padding: 10px;
  font-size: 14px;
  line-height: 16px;
  text-align: left;
}

.tactical_left_column {
  vertical-align: top;
  min-width: 30em;
  width: 25%;
  padding-right: 20px;
  padding-top: 0px;
}

.gis_layers {
  width: 95%;
  background: white;
  margin: 20px auto 20px auto;
  box-shadow: 10px 10px 5px #000;
}

.map_gis {
  z-index: 100;
  width: 99%;
  height: 500px;
  min-height: 500px;
  border: 1px solid black;
}

.zindex300 {
  z-index: 300;
}

.mpdf_footer {
  border-collapse: collapse;
  margin: 0;
  vertical-align: bottom;
  color: #000000;
}

.pass_reporter {
  color: #fff;
  background: #006600;
  padding: 2px;
  margin: 2px;
}

.fail_reporter {
  color: #fff;
  background: #880000;
  padding: 2px;
  margin: 2px;
}

div.stat-win-spinner {
  width: 100%;
  height: 300px;
  display: flex;
  flex-direction: column;
  justify-content: center;
  align-items: center;
}

div.stat-win-spinner img {
  width: 100px;
  height: 100px;
}

#table_builder_wizard tr.datos > td {
  width: 30%;
}

#table_builder_wizard tr.datos > td:nth-child(3) {
  width: 10%;
}

#table_builder_wizard .vertical-center {
  text-align: center;
}

#table_builder_wizard .container-agent-arrows {
  display: flex;
  flex-direction: row;
  align-items: center;
  justify-content: flex-start;
}

#table_builder_wizard .container-agent-arrows > div {
  flex: 1;
  display: flex;
  flex-direction: column;
  justify-content: center;
  align-items: center;
}

#table_builder_wizard .container-agent-arrows > div > b {
  flex: 0;
  margin-bottom: 20px;
  width: 98%;
  margin-left: 20px;
}

#table_builder_wizard .container-agent-arrows > div.vertical-center {
  flex: 0;
  display: block;
  min-width: 50px;
}

.align_right {
  text-align: right !important;
}

.font_11pt {
  font-size: 11pt;
}

/*.checkbox-random-name {
  width: 100px !important;
  margin-left: 20px;
}

*/
.btn_update_online_open {
  float: right;
  margin-bottom: 20px;
}

.align-left-important {
  text-align: left !important;
}

.legendLabel {
  font-family: inherit !important;
}

.lato {
  font-family: "lato" !important;
}

.line_heigth_initial {
  line-height: initial;
}

.line_height_12pt {
  line-height: 12pt;
}

.line_height_26 {
  line-height: 26px;
}

.line_height_0pt {
  line-height: 10pt !important;
}

#license_error_msg_dialog {
  min-height: 350px !important;
}

.select2-container--default
  .select2-selection--multiple
  .select2-selection__rendered {
  padding: 5px 10px 10px !important;
  max-height: 120px;
  overflow: auto !important;
}

.select2-container--default
  .select2-selection--multiple
  .select2-selection__choice {
  background-color: #1d7873 !important;
  border: 1px solid #1d7873 !important;
  padding: 0.3em 0.6em !important;
  color: #fff;
  font-size: 1em;
  display: flex;
  flex-direction: row;
  justify-content: flex-start;
  align-items: center;
  align-content: center;
}

.select2-container--default
  .select2-selection--multiple
  .select2-selection__choice__remove {
  color: #fff !important;
  font-size: 1.2em;
  margin-right: 5px !important;
  margin-top: 1px;
}

.select2-results
  > .select2-results__options
  > .select2-results__option.select2-results__option--highlighted {
  background-color: #d9efee;
  color: #2b3332;
}

.h1-report-alert-actions {
  text-transform: none;
  text-align: left;
  margin: 5px;
  font-size: 12px;
}

.fc-col-header-cell-cushion {
  color: #000;
}

.stat_win_histogram {
  width: 95%;
  margin: 0 auto;
  margin-top: 18%;
}

#stat-win-module-graph .stat_win_histogram div.nodata_container {
  width: 100%;
}

/* For backups dt, can be useful for others */
#backups_list > thead > tr > th:last-child,
#backups_list > tbody > tr > td:last-child {
  text-align: center;
}

/*  err_msg_centralised */
div#err_msg_centralised div {
  margin-top: 1em;
  font-size: 14px;
}

div#err_msg_centralised img {
  width: 100px;
  margin-right: 3em;
}

div#err_msg_centralised {
  display: flex;
  flex-direction: row;
}

.tooltipevent {
  background: #fff;
  position: absolute;
  z-index: 10001;
  top: 0px;
  right: 0px;
  border: 2px solid #82b92e;
  border-radius: 5px;
  padding: 5px;
  width: 70px;
  overflow-wrap: break-word;
  white-space: pre-wrap;
  font-size: 10px;
  line-height: 12px;
}

#select_multiple_modules_filtered > div {
  display: flex;
  flex-direction: row;
  justify-content: space-between;
  align-items: center;
  margin: 5px;
  flex-wrap: wrap;
  flex: 1 1 320px;
}

#select_multiple_modules_filtered > div > div {
  display: flex;
  flex-direction: column;
  justify-content: center;
  align-items: center;
  flex-wrap: wrap;
  width: 250px;
}

#select_multiple_modules_filtered > div > div > * {
  flex: auto;
}

#select_multiple_modules_filtered > div > div > select {
  min-width: 250px !important;
}

#select_multiple_modules_filtered > div > div > .select2 {
  min-width: 250px !important;
}

#select_multiple_modules_filtered > div > div > input {
  max-width: 250px;
  width: 95%;
  height: 95%;
}

.resume_calendar_map {
  width: 90%;
  margin: 0 auto;
}

.custom-field-macro-report {
  display: flex;
  flex-direction: row;
  justify-content: center;
  align-items: center;
  align-content: center;
}

.custom-field-macro-report label {
  flex: 0;
  margin-right: 10px;
  margin-left: 10px;
}

.custom-field-macro-report input {
  flex: 2;
}

.mb10 {
  margin-bottom: 10px;
}

#reset-styles {
  font-size: 9pt;
  line-height: 16pt;
  padding: 0px;
  box-sizing: border-box;
  /*page-break-after: always;*/
}

#reset-styles a:link {
  text-decoration: underline;
  cursor: auto;
}

#reset-styles a:visited {
  text-decoration: underline;
  cursor: auto;
}

#reset-styles address {
  display: block;
  font-style: italic;
}

#reset-styles area {
  display: none;
}

#reset-styles article {
  display: block;
}

#reset-styles aside {
  display: block;
}

#reset-styles b {
  font-weight: bold;
}

#reset-styles bdo {
  unicode-bidi: bidi-override;
}

#reset-styles blockquote {
  display: block;
  margin-top: 1em;
  margin-bottom: 1em;
  margin-left: 40px;
  margin-right: 40px;
}

#reset-styles body {
  display: block;
  margin: 8px;
}

#reset-styles body:focus {
  outline: none;
}

#reset-styles caption {
  display: table-caption;
  text-align: center;
}

#reset-styles cite {
  font-style: italic;
}

#reset-styles code {
  font-family: monospace;
}

#reset-styles col {
  display: table-column;
}

#reset-styles colgroup {
  display: table-column-group;
}

#reset-styles datalist {
  display: none;
}

#reset-styles dd {
  display: block;
  margin-left: 40px;
}

#reset-styles del {
  text-decoration: line-through;
}

#reset-styles details {
  display: block;
}

#reset-styles dfn {
  font-style: italic;
}

#reset-styles div {
  display: block;
}

#reset-styles dl {
  display: block;
  margin-top: 1em;
  margin-bottom: 1em;
  margin-left: 0;
  margin-right: 0;
}

#reset-styles dt {
  display: block;
}

#reset-styles em {
  font-style: italic;
}

#reset-styles embed:focus {
  outline: none;
}

#reset-styles fieldset {
  display: block;
  margin-left: 2px;
  margin-right: 2px;
  padding-top: 0.35em;
  padding-bottom: 0.625em;
  padding-left: 0.75em;
  padding-right: 0.75em;
  border: 2px groove;
}

#reset-styles figcaption {
  display: block;
}

#reset-styles figure {
  display: block;
  margin-top: 1em;
  margin-bottom: 1em;
  margin-left: 40px;
  margin-right: 40px;
}

#reset-styles footer {
  display: block;
}

#reset-styles form {
  display: block;
  margin-top: 0em;
}

#reset-styles h1 {
  display: inline-block;
  font-size: 2em;
  margin-top: 0.67em;
  margin-bottom: 0.67em;
  margin-left: 0;
  margin-right: 0;
  margin-block-start: 0.67em;
  margin-block-end: 0.67em;
  margin-inline-start: 0px;
  margin-inline-end: 0px;
  font-weight: bold;
  text-transform: uppercase;
  padding: 0;
}

#reset-styles h2 {
  display: inline-block;
  font-size: 1.5em;
  margin-top: 0.83em;
  margin-bottom: 0.83em;
  margin-left: 0;
  margin-right: 0;
  margin-block-start: 0.83em;
  margin-block-end: 0.83em;
  margin-inline-start: 0px;
  margin-inline-end: 0px;
  font-weight: bold;
  text-transform: uppercase;
  padding: 0;
}

#reset-styles h3 {
  display: inline-block;
  font-size: 1.17em;
  margin-top: 1em;
  margin-bottom: 1em;
  margin-left: 0;
  margin-right: 0;
  margin-block-start: 1em;
  margin-block-end: 1em;
  margin-inline-start: 0px;
  margin-inline-end: 0px;
  font-weight: bold;
  text-transform: uppercase;
  padding: 0;
}

#reset-styles h4 {
  display: inline-block;
  margin-top: 1.33em;
  margin-bottom: 1.33em;
  margin-left: 0;
  margin-right: 0;
  margin-block-start: 1.33em;
  margin-block-end: 1.33em;
  margin-inline-start: 0px;
  margin-inline-end: 0px;
  font-weight: bold;
  text-transform: uppercase;
  padding: 0;
}

#reset-styles h5 {
  display: inline-block;
  font-size: 0.83em;
  margin-top: 1.67em;
  margin-bottom: 1.67em;
  margin-block-start: 1.67em;
  margin-block-end: 1.67em;
  margin-inline-start: 0px;
  margin-inline-end: 0px;
  margin-left: 0;
  margin-right: 0;
  font-weight: bold;
  text-transform: uppercase;
  padding: 0;
}

#reset-styles h6 {
  display: inline-block;
  font-size: 0.67em;
  margin-top: 2.33em;
  margin-bottom: 2.33em;
  margin-left: 0;
  margin-right: 0;
  font-weight: bold;
  text-transform: uppercase;
  padding: 0;
}

#reset-styles head {
  display: none;
}

#reset-styles header {
  display: block;
}

#reset-styles hr {
  display: block;
  margin-top: 0.5em;
  margin-bottom: 0.5em;
  margin-left: auto;
  margin-right: auto;
  border-style: inset;
  border-width: 1px;
}

#reset-styles html {
  display: block;
}

#reset-styles html:focus {
  outline: none;
}

#reset-styles i {
  font-style: italic;
}

#reset-styles iframe:focus {
  outline: none;
}

#reset-styles iframe[seamless] {
  display: block;
}

#reset-styles img {
  display: inline-block;
}

#reset-styles ins {
  text-decoration: underline;
}

#reset-styles kbd {
  font-family: monospace;
}

#reset-styles label {
  cursor: default;
}

#reset-styles legend {
  display: block;
  padding-left: 2px;
  padding-right: 2px;
  border: none;
}

#reset-styles li {
  display: list-item;
}

#reset-styles link {
  display: none;
}

#reset-styles map {
  display: inline;
}

#reset-styles mark {
  background-color: yellow;
  color: black;
}

#reset-styles menu {
  display: block;
  list-style-type: disc;
  margin-top: 1em;
  margin-bottom: 1em;
  margin-left: 0;
  margin-right: 0;
  padding-left: 40px;
}

#reset-styles nav {
  display: block;
}

#reset-styles object:focus {
  outline: none;
}

#reset-styles ol {
  display: block;
  list-style-type: decimal;
  margin-top: 1em;
  margin-bottom: 1em;
  margin-left: 0;
  margin-right: 0;
  padding-left: 40px;
}

#reset-styles output {
  display: inline;
}

#reset-styles p {
  display: block;
  margin-top: 1em;
  margin-bottom: 1em;
  margin-left: 0;
  margin-right: 0;
}

#reset-styles param {
  display: none;
}

#reset-styles pre {
  display: block;
  font-family: monospace;
  white-space: pre;
  margin: 1em 0;
}

#reset-styles q {
  display: inline;
}

#reset-styles q::before {
  content: open-quote;
}

#reset-styles q::after {
  content: close-quote;
}

#reset-styles rt {
  line-height: normal;
}

#reset-styles s {
  text-decoration: line-through;
}

#reset-styles samp {
  font-family: monospace;
}

#reset-styles script {
  display: none;
}

#reset-styles section {
  display: block;
}

#reset-styles small {
  font-size: smaller;
}

#reset-styles strike {
  text-decoration: line-through;
}

#reset-styles strong {
  font-weight: bold;
}

#reset-styles style {
  display: none;
}

#reset-styles sub {
  vertical-align: sub;
  font-size: smaller;
}

#reset-styles summary {
  display: block;
}

#reset-styles sup {
  vertical-align: super;
  font-size: smaller;
}

#reset-styles table {
  display: table;
  border-collapse: separate;
  border-spacing: 2px;
  border-color: gray;
}

#reset-styles tbody {
  display: table-row-group;
  vertical-align: middle;
  border-color: inherit;
}

#reset-styles td {
  display: table-cell;
  vertical-align: inherit;
  text-align: inherit;
}

#reset-styles tfoot {
  display: table-footer-group;
  vertical-align: middle;
  border-color: inherit;
}

#reset-styles thead tr th {
  display: table-cell;
  vertical-align: inherit;
  font-weight: bold;
  text-align: center;
  background-color: initial;
  color: initial;
}

#reset-styles thead {
  display: table-header-group;
  vertical-align: middle;
  border-color: inherit;
}

#reset-styles title {
  display: none;
}

#reset-styles tr {
  display: table-row;
  vertical-align: inherit;
  border-color: inherit;
}

#reset-styles u {
  text-decoration: underline;
}

#reset-styles ul {
  display: block;
  list-style-type: disc;
  margin-top: 1em;
  margin-bottom: 1em;
  margin-left: 0;
  margin-right: 0;
  padding-left: 40px;
}

#reset-styles var {
  font-style: italic;
}

.div-2-col {
  flex: 50%;
  display: flex;
  flex-direction: column;
}
.div-4-col {
  flex: 25%;
  display: flex;
  flex-direction: column;
}

.div-col {
  width: 33%;
  display: flex;
  flex-direction: column;
  align-items: flex-start;
}

.div-span {
  width: 100%;
  color: #161628;
  font-size: 13px;
  line-height: 16px;
  text-align: left;
  margin-bottom: 10px;
}

.div-input {
  width: 90%;
}

.renew_api_token_link {
  margin: 3px 0.5em 0 0;
  float: right;
}

.renew_api_token_image {
  width: 16px;
}

@media screen and (max-width: 1369px) {
  .div-col {
    width: 50%;
    display: flex;
    flex-direction: row;
    align-items: center;
    padding-top: 15px;
  }
}

.inputFile {
  background-color: #f6f7fb;
  height: 16px;
  font-size: 12px !important;
  padding: 5.5pt 20pt;
  cursor: pointer;
  color: var(--primary-color) !important;
  border: 2px solid var(--primary-color);
  box-shadow: none;
  border-radius: 50px;
  align-self: baseline;
}

.inputFile > input[type="file"] {
  display: none;
}

.inputFileSpan {
  padding-left: 1em;
  font-family: monospace;
}

input,
textarea,
select {
  background-color: #f6f7fb;
  border: 2px solid #c0ccdc;
  border-radius: 6px;
  height: 38px;
  /*font-family: "lato";*/
  font-size: 12px;
  color: #333333;
  padding-left: 12px;
  -webkit-box-sizing: border-box;
  -moz-box-sizing: border-box;
  box-sizing: border-box;
}

input[list],
textarea[list],
select[list] {
  line-height: initial;
}

textarea {
  padding: 10px;
  height: auto;
}

input[readonly],
input:disabled,
textarea:disabled,
select:disabled,
.select2-container .select2-selection--single:disabled,
.select2.select2-container.select2-container--default.select2-container--disabled {
  background-color: #e5e9ed;
  color: #8a96a6;
}

/* input[type="password"] {
  background-color: #f6f7fb;
} */

input:not([type="image"]):focus,
textarea:focus,
select:focus {
  border: 2px solid #8a96a6;
}

:focus {
  outline: #8a96a6;
}

#autorefresh_list_out::-webkit-scrollbar {
  /*color: test;*/
}

select:focus {
  border-color: #8a96a6;
}

.dataTables_length > label {
  font-size: 0px;
}

input[type="button"],
input[type="submit"] {
  width: 175px;
  height: 45px;
  background-color: var(--primary-color);
  box-shadow: 0px 3px 6px #c7c7c7;
  letter-spacing: 0px;
  color: #ffffff;
  /*font-family: "lato";*/
  font-size: 16px;
  margin-left: 1em;
  cursor: pointer;
}

input[type="button"]:hover,
input[type="submit"]:hover {
  background-color: #1d7873;
}

input[type="button"]:active,
input[type="submit"]:active {
  background-color: #0d312f;
  color: #ffffff;
}

input[type="button"].secondary,
input[type="submit"].secondary {
  width: 175px;
  height: 45px;
  background-color: #ffffff;
  border: 2px solid var(--primary-color);
  color: var(--primary-color);
}

input[type="button"].secondary:hover,
input[type="submit"].secondary:hover {
  border: 2px solid #1d7873;
  color: #1d7873;
}

input[type="button"].secondary:active,
input[type="submit"].secondary:active {
  border: 2px solid #0d312f;
  color: #0d312f;
}

input[type="file"] {
  padding-top: 10px;
}

button.buttonButton,
button.submitButton {
  display: flex;
  justify-content: space-between;
  flex-direction: row;
  min-width: 110px;
  height: 42px;
  font-size: 14px;
  /*font-family: "lato";*/
  align-items: center;
  line-height: 24px;
  box-shadow: 0px 3px 6px #c7c7c7;
  color: #fff;
  border: 2px solid var(--primary-color);
  border-radius: 8px;
  padding: 0 10px;
  cursor: pointer;
}

button.buttonButton.mini,
button.submitButton.mini {
  height: 32px;
  border: 2px solid var(--primary-color);
}

button.buttonButton > div.mini,
button.submitButton > div.mini {
  width: 1.5rem;
  height: 1.5rem;
}

button.buttonButton:not(.secondary):not(.link):not(.onlyIcon),
button.submitButton:not(.secondary):not(.link):not(.onlyIcon) {
  background: linear-gradient(
    90deg,
    var(--primary-color) 0%,
    var(--primary-color) 49%,
    #1d7873 50%,
    #1d7873 100%
  );
  background-size: 202% 1px;
  transition: ease-in 0.3s;
}

button.buttonButton:hover,
button.submitButton:hover {
  background-position: -100% 0 !important;
}

button.buttonButton:active,
button.submitButton:active {
  transition: ease-in 50ms;
  border: 2px solid #57ea82;
}

button.buttonButton > div,
button.submitButton > div {
  background-color: #fff;
  width: 2rem;
  height: 2rem;
  margin-left: 1rem;
}

button.buttonButton.onlyIcon,
button.submitButton.onlyIcon {
  padding: 0 !important;
  min-width: 1.6em !important;
  width: 1.6em !important;
  height: 1.6em !important;
  border: none;
  box-shadow: none;
}

button.buttonButton.onlyIcon {
  background-color: #333;
}

button.buttonButton.onlyIcon:disabled {
  background-color: #cacaca;
}

button.buttonButton.onlyIcon.pending,
button.submitButton.onlyIcon.pending {
  mask: url(../../images/validate.svg) no-repeat right / contain;
  -webkit-mask: url(../../images/validate.svg) no-repeat right / contain;
}

button.buttonButton.onlyIcon.completed,
button.submitButton.onlyIcon.completed {
  mask: url(../../images/validate.svg) no-repeat right / contain;
  -webkit-mask: url(../../images/validate.svg) no-repeat right / contain;
}

/* Visual Consoles */
button.buttonButton.onlyIcon.camera_min,
button.submitButton.onlyIcon.camera_min {
  mask: url(../../images/static-graph.svg) no-repeat right / contain;
  -webkit-mask: url(../../images/static-graph.svg) no-repeat right / contain;
}

button.buttonButton.onlyIcon.percentile_item_min,
button.submitButton.onlyIcon.percentile_item_min {
  mask: url(../../images/percentil.svg) no-repeat right / contain;
  -webkit-mask: url(../../images/percentil.svg) no-repeat right / contain;
}

button.buttonButton.onlyIcon.graph_min,
button.submitButton.onlyIcon.graph_min {
  mask: url(../../images/module-graph.svg) no-repeat right / contain;
  -webkit-mask: url(../../images/module-graph.svg) no-repeat right / contain;
}

button.buttonButton.onlyIcon.donut_graph_min,
button.submitButton.onlyIcon.donut_graph_min {
  mask: url(../../images/donut-graph.svg) no-repeat right / contain;
  -webkit-mask: url(../../images/donut-graph.svg) no-repeat right / contain;
}

button.buttonButton.onlyIcon.bars_graph_min,
button.submitButton.onlyIcon.bars_graph {
  mask: url(../../images/bars-graph.svg) no-repeat right / contain;
  -webkit-mask: url(../../images/bars-graph.svg) no-repeat right / contain;
}

button.buttonButton.onlyIcon.auto_sla_graph_min,
button.submitButton.onlyIcon.auto_sla_graph_min {
  mask: url(../../images/event-history.svg) no-repeat right / contain;
  -webkit-mask: url(../../images/event-history.svg) no-repeat right / contain;
}

button.buttonButton.onlyIcon.basic_chart_min,
button.submitButton.onlyIcon.basic_chart_min {
  mask: url(../../images/web-analisys-data@svg.svg) no-repeat right / contain;
  -webkit-mask: url(../../images/web-analisys-data@svg.svg) no-repeat right /
    contain;
}

button.buttonButton.onlyIcon.binary_min,
button.submitButton.onlyIcon.binary_min {
  mask: url(../../images/simple-value.svg) no-repeat right / contain;
  -webkit-mask: url(../../images/simple-value.svg) no-repeat right / contain;
}

button.buttonButton.onlyIcon.label_min,
button.submitButton.onlyIcon.label_min {
  mask: url(../../images/item-label.svg) no-repeat right / contain;
  -webkit-mask: url(../../images/item-label.svg) no-repeat right / contain;
}

button.buttonButton.onlyIcon.icon_min,
button.submitButton.onlyIcon.icon_min {
  mask: url(../../images/item-icon.svg) no-repeat right / contain;
  -webkit-mask: url(../../images/item-icon.svg) no-repeat right / contain;
}

button.buttonButton.onlyIcon.clock_min,
button.submitButton.onlyIcon.clock_min {
  mask: url(../../images/clock.svg) no-repeat right / contain;
  -webkit-mask: url(../../images/clock.svg) no-repeat right / contain;
}

button.buttonButton.onlyIcon.group_item_min,
button.submitButton.onlyIcon.group_item_min {
  mask: url(../../images/item-group.svg) no-repeat right / contain;
  -webkit-mask: url(../../images/item-group.svg) no-repeat right / contain;
}

button.buttonButton.onlyIcon.box_item,
button.submitButton.onlyIcon.box_item {
  mask: url(../../images/item-box.svg) no-repeat right / contain;
  -webkit-mask: url(../../images/item-box.svg) no-repeat right / contain;
}

button.buttonButton.onlyIcon.line_item,
button.submitButton.onlyIcon.line_item {
  mask: url(../../images/item-line.svg) no-repeat right / contain;
  -webkit-mask: url(../../images/item-line.svg) no-repeat right / contain;
}

button.buttonButton.onlyIcon.color_cloud_min,
button.submitButton.onlyIcon.color_cloud_min {
  mask: url(../../images/color-cloud.svg) no-repeat right / contain;
  -webkit-mask: url(../../images/color-cloud.svg) no-repeat right / contain;
}

button.buttonButton.onlyIcon.network_link_min,
button.submitButton.onlyIcon.network_link_min {
  mask: url(../../images/network-line.svg) no-repeat right / contain;
  -webkit-mask: url(../../images/network-line.svg) no-repeat right / contain;
}

button.buttonButton.onlyIcon.odometer_min,
button.submitButton.onlyIcon.odometer_min {
  mask: url(../../images/odometro.svg) no-repeat right / contain;
  -webkit-mask: url(../../images/odometro.svg) no-repeat right / contain;
}

button.buttonButton.onlyIcon.service_min,
button.submitButton.onlyIcon.service_min {
  mask: url(../../images/item-service.svg) no-repeat right / contain;
  -webkit-mask: url(../../images/item-service.svg) no-repeat right / contain;
}

button.buttonButton.onlyIcon.delete_item,
button.submitButton.onlyIcon.delete_item {
  mask: url(../../images/delete.svg) no-repeat right / contain;
  -webkit-mask: url(../../images/delete.svg) no-repeat right / contain;
}

button.buttonButton.onlyIcon.copy_item,
button.submitButton.onlyIcon.copy_item {
  mask: url(../../images/copy.svg) no-repeat right / contain;
  -webkit-mask: url(../../images/copy.svg) no-repeat right / contain;
}

button.buttonButton.link-create-item,
button.submitButton.link-create-item {
  border-radius: 0;
  margin: 0 0.5em;
}

.delete_item,
.copy_item {
  border-radius: 0;
  margin: 0 0.5em;
}

/* End for Visual Consoles */
button.buttonButton.secondary,
button.submitButton.secondary {
  background-color: #fff;
  color: var(--primary-color);
  border: 2px solid var(--primary-color);
  box-shadow: none;
}

button.buttonButton.secondary > div,
button.submitButton.secondary > div {
  background-color: var(--primary-color) !important;
}

button.buttonButton.secondary:hover,
button.submitButton.secondary:hover {
  color: #1d7873 !important;
  border-color: #1d7873 !important;
}

button.buttonButton.secondary:hover > div,
button.submitButton.secondary:hover > div {
  background-color: #1d7873 !important;
}

button.buttonButton.secondary:active,
button.submitButton.secondary:active {
  color: #0d312f !important;
  border-color: #0d312f !important;
}

button.buttonButton.secondary:active > div,
button.submitButton.secondary:active > div {
  background-color: #0d312f !important;
}

button.buttonButton.link,
button.submitButton.link {
  background-color: rgba(0, 0, 0, 0);
  color: var(--primary-color);
  border: 0;
  box-shadow: none;
  justify-content: flex-start;
  height: 24px;
}

button.buttonButton.link > div,
button.submitButton.link > div {
  background-color: var(--primary-color) !important;
}

button.buttonButton.link:hover,
button.submitButton.link:hover {
  color: #1d7873 !important;
  text-decoration: underline;
}

button.buttonButton.link:hover > div,
button.submitButton.link:hover > div {
  background-color: #1d7873 !important;
}

button.buttonButton.link:active,
button.submitButton.link:active {
  color: #0d312f !important;
}

button.buttonButton.link:active > div,
button.submitButton.link:active > div {
  background-color: #0d312f !important;
}

button.disabled_action_button {
  visibility: hidden;
}

button div.save {
  mask: url(../../images/save_mc.png) no-repeat center / contain;
  -webkit-mask: url(../../images/save_mc.png) no-repeat center / contain;
}

button div.load {
  mask: url(../../images/logs@svg.svg) no-repeat center / contain;
  -webkit-mask: url(../../images/logs@svg.svg) no-repeat center / contain;
}

button div.camera {
  mask: url(../../images/picture.svg) no-repeat center / contain;
  -webkit-mask: url(../../images/picture.svg) no-repeat center / contain;
}

button div.alert {
  mask: url(../../images/alert@svg.svg) no-repeat center / contain;
  -webkit-mask: url(../../images/alert@svg.svg) no-repeat center / contain;
}

button div.ok {
  mask: url(../../images/ok.svg) no-repeat center / contain;
  -webkit-mask: url(../../images/ok.svg) no-repeat center / contain;
}

button div.pending,
button div.next {
  mask: url(../../images/validate.svg) no-repeat center / contain;
  -webkit-mask: url(../../images/validate.svg) no-repeat center / contain;
}

button div.search {
  mask: url(../../images/details.svg) no-repeat center / contain;
  -webkit-mask: url(../../images/details.svg) no-repeat center / contain;
}

button div.wand,
button div.update,
button div.upd {
  mask: url(../../images/validate.svg) no-repeat center / contain;
  -webkit-mask: url(../../images/validate.svg) no-repeat center / contain;
}

button div.mail {
  mask: url(../../images/mail@svg.svg) no-repeat center / contain;
  -webkit-mask: url(../../images/mail@svg.svg) no-repeat center / contain;
}
button div.sound {
  mask: url(../../images/sound_console@svg.svg) no-repeat center / contain;
  -webkit-mask: url(../../images/sound_console@svg.svg) no-repeat center /
    contain;
}

button div.add {
  mask: url(../../images/wizard@svg.svg) no-repeat center / contain;
  -webkit-mask: url(../../images/wizard@svg.svg) no-repeat center / contain;
}

button div.delete {
  mask: url(../../images/delete.svg) no-repeat center / contain;
  -webkit-mask: url(../../images/delete.svg) no-repeat center / contain;
}

button div.cancel {
  mask: url(../../images/left.svg) no-repeat center / contain;
  -webkit-mask: url(../../images/left.svg) no-repeat center / contain;
}

button div.back {
  mask: url(../../images/go-back@svg.svg) no-repeat center / contain;
  -webkit-mask: url(../../images/go-back@svg.svg) no-repeat center / contain;
}

button div.cog {
  mask: url(../../images/configuration@svg.svg) no-repeat center / contain;
  -webkit-mask: url(../../images/configuration@svg.svg) no-repeat center /
    contain;
}

button div.info {
  mask: url(../../images/info@svg.svg) no-repeat center / contain;
  -webkit-mask: url(../../images/info@svg.svg) no-repeat center / contain;
}

button div.signin {
  mask: url(../../images/signin.svg) no-repeat center / contain;
  -webkit-mask: url(../../images/signin.svg) no-repeat center / contain;
}

button div.fail {
  mask: url(../../images/fail@svg.svg) no-repeat center / contain;
  -webkit-mask: url(../../images/fail@svg.svg) no-repeat center / contain;
}

button div.upload_file {
  mask: url(../../images/upload_file.png) no-repeat center / contain;
  -webkit-mask: url(../../images/upload_file.png) no-repeat center / contain;
}

button div.create_file {
  mask: url(../../images/create_file.png) no-repeat center / contain;
  -webkit-mask: url(../../images/create_file.png) no-repeat center / contain;
}

button div.create_directory {
  mask: url(../../images/create_directory.png) no-repeat center / contain;
  -webkit-mask: url(../../images/create_directory.png) no-repeat center /
    contain;
}

button div.preview {
  mask: url(../../images/eye.png) no-repeat center / contain;
  -webkit-mask: url(../../images/eye.png) no-repeat center / contain;
}

button div.plus {
  mask: url(../../images/plus-black.svg) no-repeat center / contain;
  -webkit-mask: url(../../images/plus-black.svg) no-repeat center / contain;
}

button div.cog.rotation {
  animation: rotation 4s infinite linear;
}

div.status_dot {
  mask: url(../../images/status_dot.svg) no-repeat center / contain;
  -webkit-mask: url(../../images/status_dot.svg) no-repeat center / contain;
}

.status_dot.ok {
  background-color: #82b92e;
}

.status_dot.critical {
  background-color: #e63c52;
}
@keyframes rotation {
  from {
    transform: rotate(0deg);
  }

  to {
    transform: rotate(359deg);
  }
}

.ui-dialog-buttonset {
  width: 100%;
  display: flex;
  align-items: center;
  justify-content: flex-end;
  flex-direction: row;
}

button.ui-button-text-only.ui-widget.sub {
  display: flex;
  justify-content: center;
  flex-direction: column;
  align-content: center;
  width: fit-content;
  height: 32px;
  font-size: 16px !important;
  align-items: center;
  line-height: 24px;
  box-shadow: 0px 3px 6px #c7c7c7;
  border-radius: 16px;
  cursor: pointer;
  padding: 0 16px;
}

button.ui-button.ui-widget.submit-next {
  background-color: var(--primary-color);
  color: #fff;
  border: 1px solid var(--primary-color);
}

button.ui-button.ui-widget.submit-next:hover {
  background-color: #1d7873;
  border-color: #1d7873;
}

button.ui-button.ui-widget.submit-next:active {
  background-color: #0d312f;
  border-color: #0d312f;
}

button.ui-button.ui-widget.submit-cancel {
  background-color: #fff;
  color: var(--primary-color);
  border: 0;
  box-shadow: none;
}

button.ui-button.ui-widget.submit-cancel:hover {
  background-color: #e1e7ee;
  border-color: #e1e7ee;
}

button.ui-button.ui-widget.submit-cancel:active {
  color: #fff;
  background-color: #96a2bf;
  border-color: #96a2bf;
}

.hasColorPicker {
  z-index: 10;
}

.moduleIdBox {
  height: 35px;
  border-top-right-radius: 6px;
  border-bottom-right-radius: 6px;
  margin-left: -56px;
  border: 2px solid #c0ccdc;
  background-color: #f6f7fb;
  padding: 0 16px;
  z-index: 0;
  line-height: 40px;
}

/* Custom Checkbox Style */
.custom_checkbox {
  display: inline-flex;
  align-items: center;
  cursor: pointer;
  font-family: arial;
}

.custom_checkbox > .custom_checkbox_input {
  display: none;
}

.custom_checkbox_show {
  display: inline-block;
  width: 16px;
  height: 16px;
  background-size: cover;
}

.custom_checkbox > .custom_checkbox_image {
  background-image: url(../../images/radial-off.svg);
}

.custom_checkbox > .custom_checkbox_input:checked + .custom_checkbox_image {
  background-image: url(../../images/radial-on.svg);
}

.custom_checkbox > .custom_checkbox_input:disabled + .custom_checkbox_image {
  background-image: url(../../images/radial-disabled.svg);
}

/* End custom checkbox style */

table#simple tr td,
table#advanced tr td,
table.principal_table tr td,
.white_table_flex > table tr td,
.table_section table tr td,
#agent_controls {
  display: flex;
  flex-direction: row;
  align-items: center;
  align-self: center;
  box-sizing: border-box;
}

table#simple > tbody > tr,
table#advanced > tbody > tr,
table.principal_table > tbody > tr,
.white_table_flex tr,
.table_section table tr {
  display: flex;
  flex-wrap: nowrap;
  flex-direction: row;
  align-items: center;
  height: auto;
}

table#simple tr td:nth-child(even):not(:nth-child(2)),
.white_table_graph tr td:nth-child(even):not(:nth-child(2)) {
  /*margin: 0 24px;*/
}

table#simple tr td:nth-child(odd),
table#advanced tr td:nth-child(odd),
.white_table_graph tr td:nth-child(odd) {
  /*font-size: 10pt;*/
}

table tr td:first-child {
  /*width: 190px;*/
}

#secondary_groups_selected > .select2-container {
  width: 480px;
}

.module_thresholds_fields em {
  padding-right: 5px;
}

.module_thresholds_fields em:not(:first-child),
.module_thresholds_fields > div > em {
  margin-left: 5px;
}

button span {
  pointer-events: none;
}

input[type="color"] {
  background: transparent;
  box-sizing: initial;
  height: 25px;
  width: 50px;
  padding: 0px;
  margin: 0px;
  border: 0px;
  border-radius: 0px;
  box-shadow: none;
}

span.ColorPickerDivSample {
  margin-left: -10px;
  padding: 0px 10px;
  position: relative;
  cursor: pointer;
  width: 10px;
  border-radius: 8px;
  border: 1px solid #c0ccdc;
}

.custom_fields_elements {
  display: flex;
  flex-wrap: wrap;
  align-items: flex-start;
  justify-content: space-between;
}

.custom_fields_elements > div {
  width: 48%;
  margin: 5px;
}

tr.bring_next_field {
  min-height: 36px !important;
}

/* FINISH */
/* select */

.select2-container {
  box-sizing: border-box;
  display: inline-block;
  margin: 0;
  position: relative;
  vertical-align: middle;
  text-align: left;
  min-width: 150px !important;
}

.select2-container .select2-selection--single,
.select2-container .select2-selection--multiple {
  background-color: #f6f7fb !important;
  border: 2px solid #c0ccdc !important;
  border-radius: 6px !important;
  color: #2b3332 !important;
  -webkit-box-sizing: border-box !important;
  -moz-box-sizing: border-box !important;
  box-sizing: border-box !important;
  cursor: pointer;
  /*font-family: "lato" !important;*/
  font-size: 12px !important;
}

.select2-container .select2-selection--single {
  height: 38px !important;
  padding-left: 4px !important;
  display: block;
  user-select: none;
  -webkit-user-select: none;
}

.select2-container .select2-selection--multiple {
  height: 100% !important;
  padding-left: 0px !important;
}

.sg_source > .select2-container .select2-selection--multiple {
  width: 540px !important;
  height: 90px !important;
  overflow: overlay;
}

.select2-hidden-accessible {
  border: 0 !important;
  clip: rect(0 0 0 0) !important;
  -webkit-clip-path: inset(50%) !important;
  clip-path: inset(50%) !important;
  height: 1px !important;
  overflow: hidden !important;
  padding: 0 !important;
  position: absolute !important;
  width: 1px !important;
  white-space: nowrap !important;
}

.select2-selection__arrow b {
  top: 0 !important;
  left: 0 !important;
  border: 0 !important;
  height: 20px !important;
  margin-left: -8px !important;
  margin-top: 8px !important;
  position: absolute !important;
  width: 20px !important;
  background: url(../../images/dropdown-down.svg) no-repeat content-box !important;
}

.select2-container--default
  .select2-selection--single
  .select2-selection__placeholder {
  color: #999;
  line-height: 36px;
}

.select2-container .select2-selection--single .select2-selection__rendered {
  display: block;
  padding-left: 8px;
  padding-right: 20px;
  overflow: hidden;
  text-overflow: ellipsis;
  white-space: nowrap;
  color: #444 !important;
  line-height: 36px !important;
}

.select2-container--default.select2-container--open.select2-container--below
  .select2-selection--single,
.select2-container--default.select2-container--open.select2-container--below
  .select2-selection--multiple {
  border-bottom-left-radius: 0 !important;
  border-bottom-right-radius: 0 !important;
}

.select2-container--default.select2-container--open.select2-container--above
  .select2-selection--single,
.select2-container--default.select2-container--open.select2-container--above
  .select2-selection--multiple {
  border-top-left-radius: 0 !important;
  border-top-right-radius: 0 !important;
}

.select2-container--default
  .select2-selection--single
  .select2-selection__arrow {
  height: 26px;
  position: absolute;
  top: 1px;
  right: 1px;
  width: 20px;
}

.select2-container--default.select2-container--focus
  > .selection
  > .select2-selection--single {
  border-color: #8a96a6 !important;
}

.select2-container--default > .selection {
  font-size: 14px;
}

/* FINISH SELECT2 */

.max_floating_element_size {
  /*max-width: 1064px;*/
  max-width: 1136px;
}

.dataTables_wrapper {
  overflow: auto;
  width: 100%;
}

.dataTables_wrapper .dataTables_processing {
  margin-top: -37px !important;
  top: 50px !important;
  padding-top: 0px !important;
  height: 0px !important;
  background: transparent !important;
}

.dataTables_wrapper .dataTables_processing .processing-datatables-inside {
  display: flex;
  flex-direction: row;
  justify-content: center;
  align-items: center;
  height: 100%;
}

.dataTables_wrapper .dataTables_processing .processing-datatables-inside img {
  margin-left: 20px;
}

.loading-search-datatables-button {
  float: right;
  margin-right: -110px;
  margin-top: 13px;
}

.svg_ico_border {
  fill: #fff;
}

/* FLOATING FORM */
.floating_form {
  padding: 12px;
}

.floating_form tr {
  /*min-height: 46px;*/
  height: 32px;
  height: auto;
}

.floating_form td {
  font-size: 13px;
  min-height: 32px;
  /*font-family: "lato";*/
  font-weight: bold;
}

.floating_form td.subinput {
  font-size: 10pt;
}

.floating_form .p-switch {
  margin-top: -8px;
}

.floating form td .p-switch {
  height: 32px;
  margin: 0;
}

.floating_form .field_half_width td {
  width: 50%;
}

.field_quarter_width {
  width: 25%;
}

.floating_form .field_half_width textarea,
.floating_form .field_half_width input,
.floating_form
  .field_half_width
  span.select2.select2-container.select2-container--default,
.floating_form .field_quarter_width textarea,
.floating_form .field_quarter_width input,
.floating_form
  .field_quarter_width
  span.select2.select2-container.select2-container--default {
  width: 100% !important;
}

.fixed_action_buttons {
  position: fixed;
  padding: 0;
  bottom: 0;
  right: 0;
  width: -moz-available;
  height: auto;
}

.action_buttons_right_content {
  flex: 1;
  height: auto;
  display: flex;
  flex-direction: row;
  justify-content: flex-start;
  align-items: center;
}

#principal_action_buttons > form:first-child,
.action_buttons_right_content > div {
  height: 62px;
  display: flex;
  flex-direction: row;
  justify-content: center;
  align-items: center;
  margin-right: 1em;
  margin-left: 1em;
}

.fixed_action_buttons_size {
  width: -webkit-fill-available;
  width: -moz-available;
  /*margin-right: 20px;*/
}

.action_buttons_background_mask {
  width: -webkit-fill-available;
  width: -moz-available;
  position: absolute;
  left: 0;
  top: 0;
  height: auto;
  border-top: 1px solid #e5e9ed;
  background-color: #fff;
}
/*
.fixed_action_buttons_size > .action_buttons_background_mask {
  left: -95px !important;
}*/

.external_tools_title {
  padding: 0 10px;
}

pre.external_tools_output {
  padding: 0 10px;
  /*
  border: 1px solid #e5e9ed;
  -moz-box-shadow: 0 3px 6px 0 rgb(0 0 0 / 13%);
  -webkit-box-shadow: 0 3px 6px 0 rgb(0 0 0 / 13%);
  box-shadow: 0 3px 6px 0 rgb(0 0 0 / 13%);
  border-radius: 8px;
  color: #cacaca;
  background-color: #000;
  background-image: radial-gradient(rgba(0, 150, 0, 0.75), #000 120%);
  font-size: 11pt;
  text-shadow: 0 0 5px #000;
    */
}

.dialog_table_form td:first-child {
  font-size: 11pt;
}

.tag-editor {
  padding: 0.5em !important;
}

.tag-editor div {
  float: right !important;
}

.tag-editor .tag-editor-tag {
  padding: 5px !important;
  color: #fff !important;
  background: var(--primary-color) !important;
  border-radius: 0 2px 2px 0 !important;
}

.tag-editor .tag-editor-delete {
  padding: 5px !important;
  line-height: 16px !important;
  background: var(--primary-color) !important;
  border-radius: 2px 0 0 2px !important;
}

.tag-editor .tag-editor-delete i {
  line-height: 16pt !important;
}

.tag-editor .tag-editor-delete i:before {
  color: #fff !important;
}

.tag-editor .tag-editor-delete:hover i:before {
  color: #ccc !important;
}

.fixed_filter_bar {
  position: sticky;
  top: 111px;
  border: 1px solid #e5e9ed;
  background-color: #fff;
  z-index: 1;
  width: -webkit-fill-available;
  width: -moz-available;
  margin: -25px -25px 25px -25px;
}

.white_table_graph.fixed_filter_bar {
  border-radius: 0;
  top: 110px;
}

/*
.fixed_filter_bar tr {
  display: flex;
  flex-direction: row;
  justify-content: flex-start;
  align-content: stretch;
  align-items: flex-start;
}

.fixed_filter_bar td {
  display: flex;
  align-self: center;
  justify-content: flex-start;
}
*/
.fixed_filter_bar td > div {
  margin-right: 10px;
  font-size: 10pt;
}

/*
.filter_table input,
.table_modal_alternate input,
table.table_modal_alternate
  span.select2
  > span.selection
  > span.select2-selection {
  height: 32px !important;
}

.fixed_filter_bar .select2-selection__arrow,
.filter_table .select2-selection__arrow,
table.table_modal_alternate .select2-selection__arrow {
  top: -4px !important;
}

.fixed_filter_bar .select2-selection__arrow b,
.filter_table .select2-selection__arrow b {
  margin-top: 11px !important;
}
.filter_table
  .select2-container
  .select2-selection--single
  .select2-selection__rendered,
table.table_modal_alternate
  .select2-container
  .select2-selection--single
  .select2-selection__rendered,
.fixed_filter_bar
  .select2-container
  .select2-selection--single
  .select2-selection__rendered {
  line-height: 32px !important;
}
*/
.fixed_filter_bar
  .select2-container--default
  .select2-search--dropdown
  .select2-search__field,
.filter_table
  .select2-container--default
  .select2-search--dropdown
  .select2-search__field {
  height: 32px !important;
}

.fixed_filter_bar .p-slider {
  top: 1px;
}

.fixed_filter_content {
}

.fixed_filter_bar.fixed_size {
}

.tags_complete_container {
  display: flex;
  flex-direction: column;
  width: 100%;
}

.tags_available_container {
  display: flex;
  align-items: center;
}

.tags_selected_container .select2-selection--multiple {
  background-color: transparent !important;
  border: 0 !important;
  height: 0 !important;
}

.tags_selected_container
  .selection
  span.select2-selection--multiple
  ul.select2-selection__rendered {
  padding: 5px 0 0 0 !important;
  float: left;
}

.result_info_text {
  font-size: 11pt;
  font-style: italic;
  color: #8a96a6;
}

.table_section {
  padding: 0;
  margin-top: 16px;
  border: 1px solid #e5e9ed;
  height: 100%;
}

/*
#basic_thresholds {
  padding: 0;
}
*/
.table_section.full_section {
  border-radius: 8px;
  width: 100%;
}

.table_section.half_section_left {
  border-top-left-radius: 8px;
  border-bottom-left-radius: 8px;
  border-right: 0;
  width: 100%;
}

.table_section.half_section_rigth {
  border-top-right-radius: 8px;
  border-bottom-right-radius: 8px;
  border-left: 0;
}

div.main_menu_icon,
img.main_menu_icon[src$=".svg"] {
  width: 20px;
  height: 20px;
}

input.main_menu_icon[src$=".svg"] {
  width: 20px;
  height: 20px;
  padding: 0px;
}

.header_help_icon {
  width: 16px !important;
  height: 16px !important;
}
.main_menu_icon.arrow_up {
  transform: rotate(90deg);
}

.main_menu_icon.arrow_down {
  transform: rotate(270deg);
}

.main_menu_icon.arrow_left {
  transform: rotate(0deg);
}

.main_menu_icon.arrow_right {
  transform: rotate(180deg);
}

.after_input_icon {
  width: 32px;
  margin-left: 10px;
}

.subsection_header_title {
  font-size: 14px;
  font-weight: "lato-bold";
}

span.subsection_header_title {
  height: 18px;
}

.agent_details_header span.subsection_header_title {
  font-weight: 700;
  color: #000;
}
.subsection_header_title.secondary {
  font-size: 14px;
}

span.subsection_header_title.secondary {
  height: 14px;
  line-height: 14px;
}

.regular_font {
  font-family: "lato" !important;
}

.width_available {
  width: -webkit-fill-available !important;
  width: -moz-available !important;
}

.snmp-td {
  padding: 0 !important;
  height: 0;
}

.snmp-div {
  height: 100%;
  display: flex;
  align-items: center;
  justify-content: start;
  padding-left: 10px;
}

/* Table about dialog */
.table-about {
  background-color: white !important;
  width: 100%;
  border-collapse: collapse;
}

.table-about th {
  background-color: white !important;
  width: 100%;
}

.table-about h1 {
  text-transform: none !important;
  font-size: 28px !important;
  color: #454545;
  margin-top: 34px;
  margin-left: 9px;
}

.table-about h2 {
  text-transform: none !important;
  font-size: 15px !important;
  margin-bottom: 5px;
  margin-left: 9px;
  color: var(--primary-color);
}

.table-about h2 span {
  color: var(--primary-color);
  font-size: large;
  font-weight: bolder;
}

.table-about p {
  color: #454545;
  font-size: 15px;
  font-weight: normal;
  margin: 7px;
  margin-left: 9px;
}

.table-about p span {
  color: #454545;
  font-size: 15px;
  font-weight: bold;
  margin: 9px;
  margin-left: 0px;
}

.table-about p.about-last-p {
  padding-bottom: 17px;
}

.border-bottom-gray,
.table-about .about-last-tr {
  border-bottom: 1px solid #eaeaea;
}

.about-copyright-div {
  width: 100%;
  height: 100%;
}

p.trademark-copyright {
  width: 90%;
  color: #8a96a6;
  font-size: 13px;
  margin-top: 20px;
  margin-bottom: 0px;
  text-align: center !important;
  position: absolute;
  bottom: 0;
}

#about-tabs,
#tab-general-view {
  padding-bottom: 0px;
  margin-bottom: 0px;
}

#about-tabs {
  overflow: hidden;
}

#tab-database {
  height: 80%;
  overflow: auto;
}

.item_status_tree_view {
  position: absolute;
  top: 7px;
  left: 8px;
  width: 24px;
  height: 24px;
}

.input_sub_placeholder {
  font-size: 8pt;
  color: #8a96a6;
}

.input_sub_placeholder_normal {
  font-size: 13px;
  color: #8a96a6;
}

.input_sub_placeholder_warning {
  color: #ffb900;
  font-style: italic;
}

#principal_action_buttons input,
#principal_action_buttons .select2-container {
  z-index: 50;
}

#api_qrcode_display {
  width: 300px;
  height: 300px;
  position: absolute;
  left: 660px;
  top: 130px;
  display: flex;
  flex-direction: column;
  align-items: center;
  justify-content: space-around;
}

.input_sub_placeholder.input_sub_placeholder_qrcode {
  font-size: 13px;
  text-align: center;
  width: 70%;
  margin-top: 5px;
}

.action-buttons > button {
  margin: 10px;
}

.inputs_date_details > input {
  margin: 5px;
}

.show-hide-pass {
  position: absolute;
  right: 12px;
  top: 4px;
  border: 0;
  outline: none;
  margin: 0;
  height: 30px;
  width: 30px;
  cursor: pointer;
  display: inline-block;
}

.show-hide-pass-background {
  background-position: center right 15px;
  background-repeat: no-repeat;
  background-size: 24px;
  background-image: url("../../images/enable.svg");
  padding-right: 45px;
}

.orientation-report {
  margin-right: 10px;
}

#textarea_header_tbl,
#textarea_firstpage_tbl,
#textarea_footer_tbl {
  width: 80% !important;
}

div[role="dialog"] {
  z-index: 1115;
}

.module_background_state {
  mask: url(../../images/modules@svg.svg) no-repeat center / contain;
  -webkit-mask: url(../../images/modules@svg.svg) no-repeat center / contain;
  margin: 0 auto;
}

.alert_background_state {
  mask: url(../../images/alert@svg.svg) no-repeat center / contain;
  -webkit-mask: url(../../images/alert@svg.svg) no-repeat center / contain;
  margin: 0 auto;
}

.policy_background_state {
  mask: url(../../images/policy@svg.svg) no-repeat center / contain;
  -webkit-mask: url(../../images/policy@svg.svg) no-repeat center / contain;
  margin: 0 auto;
}

.database_background_state {
  mask: url(../../images/database@groups.svg) no-repeat center / contain;
  -webkit-mask: url(../../images/database@groups.svg) no-repeat center / contain;
  margin: 0 auto;
}

.filter-list-adv .wizard li {
  display: grid;
}

.filter-list-adv .wizard li label {
  color: #161628;
  font-size: 13px;
  font-weight: bold;
  line-height: 16px;
  text-align: left;
  margin-bottom: 10px;
}

.filter-list-adv fieldset.several-fields {
  margin-left: 10px;
}

.display-grid {
  display: grid;
}

.flex-colum-center {
  display: flex;
  flex-direction: column;
  align-items: center;
}

.flex-colum-center > img {
  margin: 5px;
}

.space-between {
  justify-content: space-between;
}

#table_item_reporting > tbody > tr > td:first-child,
#add_advanced_table > tbody > tr > td:first-child,
#table_item_edit_reporting > tbody > tr > td:first-child,
#add_alert_table > tbody > tr > td:first-child,
.row-title-font-child > td:first-child,
.row-title-font > td,
.row-title-font > td > div,
.td-title-font > b,
.row-title-font > td > div > div > b {
  font-size: 13px;
  line-height: 16px;
  text-align: left;
  margin-bottom: 10px;
}

.font-title-font {
  font-size: 13px;
  line-height: 16px;
  color: #161628;
  text-align: left;
  margin-bottom: 10px;
  font-weight: bold;
}

.preimage_container span {
  font-size: 11pt;
  line-height: 28px;
}

input[type="text"] + .inputbuton {
  height: 38px;
  border-end-start-radius: 0px;
  border-start-start-radius: 0px;
  width: 40px;
  min-width: 40px;
  padding-left: 7px;
}

input[type="text"]:has(+ .inputbuton) {
  border-end-end-radius: 0px;
  border-start-end-radius: 0px;
  border-right: 0px;
}

.notzindex {
  z-index: 0;
}

table.alert-template-fields > tbody > tr > td > div > label {
  margin-bottom: 0px;
}

table.alert-template-fields > tbody > tr > td > div > textarea {
  margin-bottom: 15px;
}

table.alert-template-fields > tbody > tr > td[id^="template-label_fields"] {
  text-align: center;
}

ul.tag-editor {
  list-style-type: none;
  padding: 0.5em !important;
  margin: 0;
  overflow: hidden;
  border: 2px solid #c0ccdc;
  border-radius: 6px;
  cursor: text;
  font: normal 14px sans-serif;
  color: #333333;
  background: #f6f7fb;
  line-height: 20px;
}

.max-width-100p {
  max-width: 100%;
}

/* Datatables overrides */
.ui-dialog .ui-dialog-titlebar-close {
  right: 1em !important;
}

.ui-dialog .ui-dialog-titlebar {
  display: block !important;
}

.select2-container--default .select2-search--inline .select2-search__field {
  height: 12px;
  padding-left: 5px !important;
  font-size: 12px !important;
}

div.ui-dialog-buttonset > button.ui-button.ui-corner-all.ui-widget {
  background-color: var(--primary-color);
  color: #fff;
  border: 1px solid var(--primary-color);
  border-radius: 8px;
  font-size: 11pt;
}

div.ui-dialog-buttonset > button.ui-button.ui-corner-all.ui-widget:hover {
  background-color: #1d7873;
  border-color: #1d7873;
}

div.ui-dialog-buttonset > button.ui-button.ui-corner-all.ui-widget:active {
  background-color: #0d312f;
  border-color: #0d312f;
}

div#menu_full > div#menu_tabs > ul.tabs_ul {
  margin-bottom: 0px;
}

.filter-adapted-table-adv {
}

.filter-adapted-table-adv tr {
  display: flex;
  flex-direction: column;
}

div.relative > div > div#ui-datepicker-div {
  top: 55px !important;
  left: 5px !important;
}

.ui-widget-overlay {
  background: #aaa;
  opacity: 0.3 !important;
}

.ui-dialog .ui-widget-content.ui-autocomplete {
  border-radius: 0px;
  margin-left: 10px;
}

.container-div-input-password:has(.w400px-important) {
  width: 400px;
}

#module_relations > thead > tr {
  border: none !important;
  border-bottom: 1px solid #e2e2e2 !important;
}

span.help_icon_15px > img {
  height: 15px !important;
}

.select2-dropdown {
  z-index: 1116 !important;
}

.icon_connection_check {
  width: 65px !important;
  height: 65px !important;
  margin-top: 10px;
}

/* ==== Spinner ==== */
.spinner-fixed {
  position: absolute;
  left: 40%;
  top: 40%;
  z-index: 1;
  width: 100px;
  height: 100px;
  border-radius: 100%;
  background: linear-gradient(#82b92e, #c1ccdc);
  animation: animate 1.2s linear infinite;
  margin: auto;
  margin-bottom: 40px;
}
.spinner-fixed span {
  position: absolute;
  width: 100%;
  height: 100%;
  border-radius: 100%;
  background: linear-gradient(#82b92e, #c1ccdc);
}
.spinner-fixed span:nth-child(1) {
  filter: blur(4px);
}
.spinner-fixed span:nth-child(2) {
  filter: blur(8px);
}
.spinner-fixed span:nth-child(3) {
  filter: blur(12px);
}
.spinner-fixed span:nth-child(4) {
  filter: blur(16px);
}
.spinner-fixed:after {
  content: "";
  position: absolute;
  top: 10px;
  left: 10px;
  right: 10px;
  bottom: 10px;
  /* background: transparent; */
  background: #f1f1f1;
  border: solid #fff 10px;
  border-radius: 50%;
}

@keyframes animate {
  0% {
    transform: rotate(0deg);
  }
  100% {
    transform: rotate(360deg);
  }
}

li.input-interval .extra-container-input .select2 {
  width: 50% !important;
  margin-right: 10px;
}

.ui-widget-header {
  border: 0px !important;
}

.container-custom-graph {
  background-color: white;
  height: 700px;
  overflow-y: auto;
  padding-top: 20px;
}

.scale-0-8 {
  transform: scale(0.8);
}

label:has(span.label-alert-agent) {
  margin-bottom: 10px;
}

td[id^="table_info_box"] a {
  font-weight: bold;
}
.info_table.events > tbody > tr > td {
  border-bottom: 1px solid #dedede !important;
}

div.parent_graph > p.legend_background > table > tbody {
  display: flex;
  flex-direction: row;
  flex-wrap: wrap;
}

div.parent_graph > p.legend_background > table > tbody > tr {
  margin-right: 20px;
}

.small-input-select2 > div > input,
.small-input-select2 > div > select,
.small-input {
  height: 30px;
  border: 1px solid #8a96a6;
  margin: 3px 2px;
}

.small-input-select2 > div > a > img {
  padding-top: 5px !important;
}

.small-input-select2
  .select2-container
  .select2-selection--single
  .select2-selection__rendered,
.small-input-select2
  div
  .select2-container
  .select2-selection--single
  .select2-selection__rendered {
  line-height: 30px !important;
}

.small-input-select2 .select2-container .select2-selection--single,
.small-input-select2 div .select2-container .select2-selection--single {
  height: 30px !important;
  border: 1px solid #8a96a6 !important;
  margin: 3px 2px;
}

.small-input-select2 .select2-selection__arrow,
.small-input-select2 div .select2-selection__arrow {
  top: -1px !important;
}

.break-word {
  word-wrap: break-word;
}

<<<<<<< HEAD
.warn-box {
  background: #fffbdf;
  color: #454545;
  font-size: 15px;
  border-radius: 5px;
  padding: 15px;
  padding-left: 30px;
  position: relative;
  margin: 25px 0px;
}
.warn-box::before {
  content: "|";
  color: #dd9900;
  position: absolute;
  left: 4px;
  top: 50%;
  transform: translateY(-50%);
  height: 77%;
  background: #dd9900;
  border-radius: 12px;
  width: 4px;
}
.err-box {
  background: #fbdada;
  color: #454545;
  font-size: 15px;
  border-radius: 5px;
  padding: 15px;
  padding-left: 30px;
  position: relative;
  margin: 25px 0px;
}
.err-box::before {
  content: "|";
  color: red;
  position: absolute;
  left: 4px;
  top: 50%;
  transform: translateY(-50%);
  height: 77%;
  background: red;
  border-radius: 12px;
  width: 4px;
}

.signature {
  color: #8a96a6;
  font-size: 13px;
  font-weight: 300;
  margin-right: auto;
  margin-left: 10px;
}
.link {
  color: #82b92e;
  text-decoration: none;
}
.signature a {
  color: #82b92e;
  text-decoration: none;
}

.steps {
  display: flex;
  align-items: center;
  width: 100%;
}

.step {
  font-size: 15px;
  border: 2px solid #c0ccdc;
  color: #999;
  border-radius: 30px;
  width: 30px;
  height: 30px;
  text-align: center;
  display: flex;
  align-items: center;
  justify-content: center;
  position: relative;
  z-index: 1;
}

.step.active {
  background-color: #0d312f !important;
  color: #ffffff !important;
  border-color: #0d312f !important;
}

.step.visited {
  background-color: #1d7873 !important;
  color: #ffffff !important;
  border-color: #1d7873 !important;
}

.steps {
  display: flex;
  justify-content: space-between;
  align-items: center;
}

.step-separator {
  flex: 1;
  height: calc(50% - 12px);
  border: none;
  border-top: 2px solid transparent;
  border-image: repeating-linear-gradient(
      to right,
      #c0ccdc 0,
      #c0ccdc 4px,
      transparent 4px,
      transparent 8px
    )
    1 0;
  position: relative;
  transform: translateY(-14px);
}

.step-separator.visited {
  border-top: 2px solid #1d7873 !important;
  border-image: none;
}

.step-separator:last-child {
  display: none;
}

.step-container {
  display: flex;
  flex-direction: column;
  align-items: center;
  width: 30px;
}

.step-text {
  font-size: 12px;
  color: #333;
  text-align: center;
  margin-top: 5px;
}

.step-text.active {
  font-weight: bold;
}

.code-fragment {
  background-color: #1f2435;
  color: #eaeaea;
  overflow-y: scroll;
  height: 100px;
  padding: 10px;
  font-family: "firacode-regular";
  font-size: 14px;
  padding-left: 25px;
  padding-right: 25px;
  border-radius: 6px;
}

.code-fragment.single-line {
  height: 20px !important;
  overflow-y: hidden !important;
}

.code-font {
  font-family: "firacode-regular" !important;
}

/* Webkit-based browsers */
.code-fragment::-webkit-scrollbar {
  width: 6px;
  height: 6px;
}

.code-fragment::-webkit-scrollbar-track {
  background-color: transparent;
}

.code-fragment::-webkit-scrollbar-thumb {
  background-color: rgba(255, 255, 255, 0.25);
  border-radius: 4px;
  width: 6px;
  height: 50px;
}

.code-fragment::-webkit-scrollbar-thumb:hover {
  background-color: rgba(255, 255, 255, 0.25);
}

/* Firefox */
.code-fragment::-moz-scrollbar {
  width: 6px;
  height: 6px;
}

.code-fragment::-moz-scrollbar-track {
  background-color: transparent;
}

.code-fragment::-moz-scrollbar-thumb {
  background-color: rgba(255, 255, 255, 0.25);
  border-radius: 4px;
  width: 6px;
  height: 50px;
}

.code-fragment::-moz-scrollbar-thumb:hover {
  background-color: rgba(255, 255, 255, 0.25);
=======
.legend-font-small {
  font-size: 7px !important;
}

.toggle-traffic-graph {
  margin: 0px !important;
>>>>>>> 0bc18b47
}<|MERGE_RESOLUTION|>--- conflicted
+++ resolved
@@ -11982,7 +11982,6 @@
   word-wrap: break-word;
 }
 
-<<<<<<< HEAD
 .warn-box {
   background: #fffbdf;
   color: #454545;
@@ -12189,12 +12188,12 @@
 
 .code-fragment::-moz-scrollbar-thumb:hover {
   background-color: rgba(255, 255, 255, 0.25);
-=======
+}
+
 .legend-font-small {
   font-size: 7px !important;
 }
 
 .toggle-traffic-graph {
   margin: 0px !important;
->>>>>>> 0bc18b47
 }