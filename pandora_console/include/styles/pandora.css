/**
 *
 * Name: Default theme
 *
 * Extension to manage a list of gateways and the node address where they should
 * point to.
 *
 * @category   Extensions
 * @package    Pandora FMS
 * @subpackage Community
 * @version    1.0.0
 * @license    See below
 *
 *    ______                 ___                    _______ _______ ________
 *   |   __ \.-----.--.--.--|  |.-----.----.-----. |    ___|   |   |     __|
 *  |    __/|  _  |     |  _  ||  _  |   _|  _  | |    ___|       |__     |
 * |___|   |___._|__|__|_____||_____|__| |___._| |___|   |__|_|__|_______|
 *
 * ============================================================================
 * Copyright (c) 2005-2019 Artica Soluciones Tecnologicas
 * Please see http://pandorafms.org for full contribution list
 * This program is free software; you can redistribute it and/or
 * modify it under the terms of the GNU General Public License
 * as published by the Free Software Foundation for version 2.
 * This program is distributed in the hope that it will be useful,
 * but WITHOUT ANY WARRANTY; without even the implied warranty of
 * MERCHANTABILITY or FITNESS FOR A PARTICULAR PURPOSE.  See the
 * GNU General Public License for more details.
 * ============================================================================
 */

/*
 * ---------------------------------------------------------------------
 * - GENERAL STYLES 												-
 * ---------------------------------------------------------------------
 */
/* latin-ext */
@font-face {
  font-family: "Open Sans";
  font-style: normal;
  font-weight: 400;
  src: local("Open Sans Regular"), local("OpenSans-Regular"),
    url(../fonts/mem8YaGs126MiZpBA-UFW50bbck.woff2) format("woff2");
  unicode-range: U+0100-024F, U+0259, U+1E00-1EFF, U+2020, U+20A0-20AB,
    U+20AD-20CF, U+2113, U+2C60-2C7F, U+A720-A7FF;
}
/* latin */
@font-face {
  font-family: "Open Sans";
  font-style: normal;
  font-weight: 400;
  src: local("Open Sans Regular"), local("OpenSans-Regular"),
    url(../fonts/mem8YaGs126MiZpBA-UFVZ0b.woff2) format("woff2");
  unicode-range: U+0000-00FF, U+0131, U+0152-0153, U+02BB-02BC, U+02C6, U+02DA,
    U+02DC, U+2000-206F, U+2074, U+20AC, U+2122, U+2191, U+2193, U+2212, U+2215,
    U+FEFF, U+FFFD;
}
/* latin-ext */
@font-face {
  font-family: "Open Sans";
  font-style: normal;
  font-weight: 600;
  src: local("Open Sans SemiBold"), local("OpenSans-SemiBold"),
    url(../fonts/mem5YaGs126MiZpBA-UNirkOXOhpOqc.woff2) format("woff2");
  unicode-range: U+0100-024F, U+0259, U+1E00-1EFF, U+2020, U+20A0-20AB,
    U+20AD-20CF, U+2113, U+2C60-2C7F, U+A720-A7FF;
}
/* latin */
@font-face {
  font-family: "Open Sans";
  font-style: normal;
  font-weight: 600;
  src: local("Open Sans SemiBold"), local("OpenSans-SemiBold"),
    url(../fonts/mem5YaGs126MiZpBA-UNirkOUuhp.woff2) format("woff2");
  unicode-range: U+0000-00FF, U+0131, U+0152-0153, U+02BB-02BC, U+02C6, U+02DA,
    U+02DC, U+2000-206F, U+2074, U+20AC, U+2122, U+2191, U+2193, U+2212, U+2215,
    U+FEFF, U+FFFD;
}
/* latin-ext */
@font-face {
  font-family: "Open Sans";
  font-style: normal;
  font-weight: 700;
  src: local("Open Sans Bold"), local("OpenSans-Bold"),
    url(../fonts/mem5YaGs126MiZpBA-UN7rgOXOhpOqc.woff2) format("woff2");
  unicode-range: U+0100-024F, U+0259, U+1E00-1EFF, U+2020, U+20A0-20AB,
    U+20AD-20CF, U+2113, U+2C60-2C7F, U+A720-A7FF;
}
/* latin */
@font-face {
  font-family: "Open Sans";
  font-style: normal;
  font-weight: 700;
  src: local("Open Sans Bold"), local("OpenSans-Bold"),
    url(../fonts/mem5YaGs126MiZpBA-UN7rgOUuhp.woff2) format("woff2");
  unicode-range: U+0000-00FF, U+0131, U+0152-0153, U+02BB-02BC, U+02C6, U+02DA,
    U+02DC, U+2000-206F, U+2074, U+20AC, U+2122, U+2191, U+2193, U+2212, U+2215,
    U+FEFF, U+FFFD;
}
@font-face {
  font-family: "Nunito";
  font-style: normal;
  font-weight: 400;
  src: local("Nunito-Regular"), url(../../fonts/nunito.woff) format("woff");
}
@font-face {
  font-family: "lato-thin";
  src: url("../../fonts/Lato-Hairline.ttf");
}
@font-face {
  font-family: "lato-bolder";
  src: url("../../fonts/Lato-Light.ttf");
}
@font-face {
  font-family: "lato-boldest";
  src: url("../../fonts/Lato-Regular.ttf");
}
* {
  font-family: "lato-lighter", "Open Sans", sans-serif;
  letter-spacing: 0.03pt;
  font-size: 8pt;
  box-sizing: border-box;
}
svg * {
  font-size: 11pt;
}
html {
  height: 100%;
}
body {
  background-color: #fff;
  margin: 0 auto;
  display: flex;
  flex-direction: column;
  min-height: 100%;
}
input,
textarea {
  border: 1px solid #ddd;
}
textarea {
  padding: 5px;
  min-height: 100px;
  width: 99%;
}
input {
  padding: 2px 3px 4px 3px;
  vertical-align: middle;
}

input[type="checkbox"] {
  display: inline;
}
select {
  padding: 2px 3px 3px 3px;
  vertical-align: middle;
  border: 1px solid #ddd;
}
input.button {
  font-family: Arial, Sans-serif;
  border: 4px solid #ccc;
  background: #fff;
  padding: 2px 3px;
  margin: 10px 15px;
}

input[type="submit"],
input[type="button"] {
  cursor: pointer;
}

h1,
h2,
h3,
h4 {
  font-weight: bold;
  font-size: 1em;
  font-family: Arial, Sans-serif;
  text-transform: uppercase;
  color: #3f3f3f;
  padding-bottom: 4px;
  padding-top: 7px;
}
h1 {
  font-size: 16px;
}
h2 {
  font-size: 15px;
}
h3 {
  font-size: 14px;
}
h4 {
  margin-bottom: 10px;
  font-size: 13px;
  color: #3f3f3f;
  text-transform: none;
}
a {
  color: #3f3f3f;
  text-decoration: none;
}
a:hover {
  color: #373737;
  text-decoration: underline;
}
:focus {
  outline-color: #82b92e;
}
a:focus,
input:focus,
button:focus {
  outline: 0;
  outline-width: 0;
}
th > label {
  padding-top: 7px;
}
input:disabled {
  background-color: #ddd;
}
textarea:disabled {
  background-color: #ddd;
}
select:disabled {
  background-color: #ddd;
}
ul {
  list-style-type: none;
  padding-left: 0;
  margin-left: 0;
}
code,
pre {
  font-family: courier, serif;
}
fieldset {
  background-color: #fff;
  border: 1px solid #e2e2e2;
  padding: 0.5em;
  margin-bottom: 20px;
  position: relative;
  border-radius: 5px;
}
fieldset legend {
  font-size: 1.1em;
  font-weight: bold;
  line-height: 20px;
  color: #3f3f3f;
}
td input[type="checkbox"] {
  padding: 10px;
  margin-top: 2px;
  display: table-cell;
}
input[type="image"] {
  border: 0px;
  background-color: transparent;
}
table,
img {
  border: 0px;
}
table pre {
  white-space: pre-wrap;
}
tr:first-child > th {
  background-color: #373737;
}
th {
  color: #fff;
  background-color: #666;
  font-size: 7.5pt;
  letter-spacing: 0.3pt;
}

/* Remove background when autocomplete */
input:-webkit-autofill,
input:-webkit-autofill:hover,
input:-webkit-autofill:focus textarea:-webkit-autofill,
textarea:-webkit-autofill:hover textarea:-webkit-autofill:focus,
select:-webkit-autofill,
select:-webkit-autofill:hover,
select:-webkit-autofill:focus {
  -webkit-box-shadow: 0 0 0px 1000px #ffffff inset;
}

/* All select type multiple */
select[multiple] option:checked {
  background: #82b92e linear-gradient(0deg, #82b92e 0%, #82b92e 100%);
  color: #fff;
}

select option:checked {
  background-color: #82b92e;
  color: #fff;
}

select > option:hover {
  background-color: #cbcbcb;
}

select:-internal-list-box {
  border: none;
}

/* --- Font ttf --- */
@font-face {
  font-family: "DejaVuSerif-BoldFont";
  src: url("../fonts/DejaVuSerif-Bold.ttf") format("truetype");
}

.DejaVuSerif-Bold {
  font-family: DejaVuSerif-BoldFont, sans-serif;
}

@font-face {
  font-family: "DejaVuSerif-BoldItalicFont";
  src: url("../fonts/DejaVuSerif-BoldItalic.ttf") format("truetype");
}

.DejaVuSerif-BoldItalic {
  font-family: DejaVuSerif-BoldItalicFont, sans-serif;
}

@font-face {
  font-family: "DejaVuSerif-ItalicFont";
  src: url("../fonts/DejaVuSerif-Italic.ttf") format("truetype");
}

.DejaVuSerif-Italic {
  font-family: DejaVuSerif-ItalicFont, sans-serif;
}

@font-face {
  font-family: "DejaVuSerifFont";
  src: url("../fonts/DejaVuSerif.ttf") format("truetype");
}

.DejaVuSerif {
  font-family: DejaVuSerifFont, sans-serif;
}

@font-face {
  font-family: "DejaVuSerifCondensed-BoldFont";
  src: url("../fonts/DejaVuSerifCondensed-Bold.ttf") format("truetype");
}

.DejaVuSerifCondensed-Bold {
  font-family: DejaVuSerifCondensed-BoldFont, sans-serif;
}

@font-face {
  font-family: "DejaVuSerifCondensed-BoldItalicFont";
  src: url("../fonts/DejaVuSerifCondensed-BoldItalic.ttf") format("truetype");
}

.DejaVuSerifCondensed-BoldItalic {
  font-family: DejaVuSerifCondensed-BoldItalicFont, sans-serif;
}

@font-face {
  font-family: "DejaVuSerifCondensed-ItalicFont";
  src: url("../fonts/DejaVuSerifCondensed-Italic.ttf") format("truetype");
}

.DejaVuSerifCondensed-Italic {
  font-family: DejaVuSerifCondensed-ItalicFont, sans-serif;
}

@font-face {
  font-family: "DejaVuSerifCondensedFont";
  src: url("../fonts/DejaVuSerifCondensed.ttf") format("truetype");
}

.DejaVuSerifCondensed {
  font-family: DejaVuSerifCondensedFont, sans-serif;
}

@font-face {
  font-family: "FreeSansFont";
  src: url("../fonts/FreeSans.ttf") format("truetype");
}

.FreeSans {
  font-family: FreeSansFont, sans-serif;
}

@font-face {
  font-family: "FreeSansBoldFont";
  src: url("../fonts/FreeSansBold.ttf") format("truetype");
}

.FreeSansBold {
  font-family: FreeSansBoldFont, sans-serif;
}

@font-face {
  font-family: "smallfontFont";
  src: url("../fonts/smallfont.ttf") format("truetype");
}

.smallfont {
  font-family: smallfontFont, sans-serif;
}

@font-face {
  font-family: "unicodeFont";
  src: url("../fonts/unicode.ttf") format("truetype");
}

@font-face {
  font-family: "roboto";
  src: url("../../fonts/roboto.woff2") format("woff2");
}

@font-face {
  font-family: "opensans";
  src: url("../../fonts/opensans.woff2") format("woff2");
}

@font-face {
  font-family: "lato";
  src: url("../../fonts/lato.woff2") format("woff2");
}

@font-face {
  font-family: "leaguegothic";
  src: url("../../fonts/leaguegothic.woff") format("woff");
}
.unicode {
  font-family: unicodeFont, sans-serif;
}

/*
 * ---------------------------------------------------------------------
 * - GLOBAL STYLES                           									-
 * ---------------------------------------------------------------------
 */
.truncate {
  white-space: nowrap;
  overflow: hidden;
  text-overflow: ellipsis;
}
.truncate:hover {
  white-space: pre-wrap;
}
.w120px {
  width: 120px;
  max-width: 120px;
}
.mw120px {
  min-width: 120px;
}
.mw180px {
  min-width: 180px;
}
.mw250px {
  min-width: 250px;
}
.w20px {
  width: 20px;
}
.w10p {
  width: 10%;
}

.w20p {
  width: 20%;
}

.w30p {
  width: 30%;
}

.w40p {
  width: 40%;
}

.w50p {
  width: 50%;
}

.w100p {
  width: 100%;
}

.h10p {
  height: 10%;
}

.h20p {
  height: 20%;
}

.h30p {
  height: 30%;
}

.h40p {
  height: 40%;
}

.h50p {
  height: 50%;
}

.h80p {
  height: 80%;
}

.h100p {
  height: 100%;
}
.no-text-imp {
  font-size: 0 !important;
}
.flex-content-right {
  display: flex;
  flex-direction: row;
  flex-wrap: nowrap;
  justify-content: flex-end;
  align-content: flex-end;
}
.flex-column {
  display: flex;
  flex-direction: column;
  flex-wrap: wrap;
  justify-content: space-between;
  align-content: center;
}

.flex-row {
  display: flex;
  flex-direction: row;
  flex-wrap: wrap;
  justify-content: space-between;
  align-content: center;
}
.flex-row-baseline {
  display: flex;
  flex-direction: row;
  flex-wrap: wrap;
  align-items: baseline;
}

.flex-row-vcenter {
  display: flex;
  flex-direction: row;
  flex-wrap: wrap;
  align-items: center;
}

.nowrap {
  flex-wrap: nowrap;
}

.padding-2 {
  padding: 2em;
}
.padding-4 {
  padding: 4em;
}
.padding-6 {
  padding: 6em;
}
.margin-right-2 {
  margin-right: 2em;
}
.no-border {
  border: none;
}
.no-padding {
  padding: 0;
}
.no-padding-imp {
  padding: 0 !important;
}
.no-margin {
  margin: 0;
}
.box-shadow {
  box-shadow: 0px 0px 15px -4px #dadada;
}
.align-top td {
  vertical-align: top;
}
.no-td-borders td {
  border: none;
}
.no-td-padding td {
  padding: 0;
}
.td-bg-white td {
  background: #fff;
}
.float-left {
  float: left;
}
.float-right {
  float: right;
}

div#page {
  background: #fbfbfb;
  background-image: none;
  clear: both;
  width: auto;
  padding-top: 5px;
  padding-right: 6em;
  display: flex;
  flex-direction: column;
}

body.pure {
  background-color: #fff;
}

div#container {
  margin: 0 auto;
  min-width: 960px;
  text-align: left;
  height: 100%;
  background: #fff;
  width: 100%;
}

div#main {
  width: 100%;
  margin: 0 auto;
  margin-left: 3em;
  position: relative;
  min-height: 850px;
}

textarea.conf_editor {
  padding: 5px;
  width: 650px;
  height: 350px;
}

textarea.conf_error {
  background-image: url(../../images/err.png);
  background-repeat: no-repeat;
  background-position: top right;
}

a.white_bold {
  color: #eee;
  text-decoration: none;
  font-weight: bold;
}

a.white {
  color: #eee;
  text-decoration: none;
}

p.center {
  text-align: center;
}

.img_help {
  cursor: help;
}

#loading {
  position: fixed;
  width: 200px;
  margin-left: 30%;
  text-align: center;
  top: 50%;
  background-color: #999999;
  padding: 20px;
}

.tactical_set legend {
  text-align: left;
  color: #3f3f3f;
}

.tactical_set {
  background: #fff;
  border: 1px solid #e2e2e2;
  margin-left: auto;
  margin-right: auto;
  width: auto;
}

/* --- Botones --- */
button.sub,
input.sub {
  font-weight: normal;
  -moz-border-radius: 2px;
  -webkit-border-radius: 2px;
  border-radius: 2px;
  font-size: 1.2em;
  background-color: #fff;
  background-repeat: no-repeat;
  background-position: 92% 10px;
  color: #000;
  padding-bottom: 10px;
  padding-top: 10px;
  padding-left: 15px;
  border: 1px solid #888;
  font-family: "lato", "Open Sans", sans-serif;
  cursor: pointer;
}

button.sub:hover,
input.sub:hover {
  border: 1px solid #333;
}

button.sub:active,
input.sub:active {
  border: 1px solid #000;
  color: #333;
  background-color: #e1e1e1;
}

button.sub[disabled],
input.sub[disabled] {
  color: #b4b4b4;
  background-color: #f3f3f3;
  border-color: #b6b6b6;
  cursor: default;
}

/*
 * ---------------------------------------------------------------------
 * - NO ACCESS PAGE - noaccess2.php 								-
 * ---------------------------------------------------------------------
 */
#noaccess {
  position: relative;
  margin-top: 25px;
  left: 15px;
  padding-top: 5px;
  background-color: #ffffff;
  border-top-left-radius: 2px;
  border-top-right-radius: 2px;
  border-bottom-left-radius: 2px;
  border-bottom-right-radius: 2px;
}

#noaccess-title {
  color: #fff;
  font-weight: bold;
  padding-top: 5px;
  margin-left: 5px;
  background: none repeat scroll 0% 0% #82b92e;
  border-top-left-radius: 2px;
  border-top-right-radius: 2px;
  border-bottom-left-radius: 2px;
  border-bottom-right-radius: 2px;
  text-align: center;
}

#noaccess-text {
  font-size: 12px;
  text-align: justify;
  padding-top: 25px;
  padding-right: 50px;
  float: right;
}

#noaccess-image {
  position: relative;
  left: 10px;
  top: 10px;
  float: left;
}

/*div#activity{
	padding-top: 0px;
	padding-bottom: 18px;
}
div#activity table td > img {
	vertical-align: middle;
}
div#noa {
	float: right;
	padding-right: 50px;
	margin-top: 25px;
}
div#db_f {
	text-align: justify;
	margin: auto;
	padding: 0.5em;
	width: 55em;
	margin-top: 3em;
}
div#db_ftxt {
	float: right;
	padding-top: 10px;
}*/

/*
 * ---------------------------------------------------------------------
 * - HELP DIALOG - login_help_dialog.php and pandora_help.php 		-
 * ---------------------------------------------------------------------
 */
div#main_help {
  width: 100%;
}
div#main_help div.databox,
.license_databox {
  background: F3F3F3;
  -moz-border-radius: 8px;
  -webkit-border-radius: 8px;
  border-radius: 8px;
  border: 0px;
  padding-left: 25px;
  padding-right: 25px;
  margin-top: 10px;
  -moz-box-shadow: -1px 1px 6px #aaa;
  -webkit-box-shadow: -1px 1px 6px #aaa;
  box-shadow: -1px 1px 6px #aaa;
}

div#main_help div.databox h1 {
  padding-bottom: 0px;
  margin-bottom: 0px;
  font-weight: bold;
  font-family: sans-serif, verdana;
}

div#main_help div.databox h3,
div#main_help div.databox h2 {
  color: #6eb432;
  font-family: sans-serif, verdana;
}

div#main_help div.databox h3 {
  font-size: 12px;
}

div#main_help a.footer,
div#main_help span {
  color: #999;
}

div#main_help div.databox hr {
  width: 100%;
  border: 0px;
  height: 1px;
  background-color: #222;
  margin: 0px;
}

div#main_help div.databox p {
  line-height: 15px;
  text-align: justify;
}

/*
 * ---------------------------------------------------------------------
 * - HEADER AND LEFT MENU STYLES 									-
 * ---------------------------------------------------------------------
 */
div#menu_container {
  -moz-border-top-right-radius: 6px;
  -webkit-border-top-right-radius: 6px;
  border-top-right-radius: 6px;
  z-index: 1010;
  width: 40px;
  height: 100%;
}

div#menu {
  width: 45px;
  float: left;
  z-index: 2000;
  position: absolute;
}

div#head {
  font-size: 8pt;
  width: 100%;
  height: 60px;
  padding-top: 0px;
  margin: 0 auto;
  border-bottom: 1px solid #9ca4a6;
  min-width: 882px;
  background-color: #fff;
  color: #000;
  z-index: 2;
}

.fixed_header {
  z-index: 9999;
  position: fixed;
  left: 0;
  top: 0;
  width: 100%;
}

#ver {
  margin-bottom: 25px;
}

/*.databox_error {
	width: 657px;
	height: 400px;
	border: none;
	background-color: #fafafa;
	background: url(../../images/splash_error.png) no-repeat;
}

input.chk {
	margin-right: 0px;
	border: 0px none;
	height: 14px;
}*/
input.datos {
  background-color: #f5f5f5;
}
/*input.datos_readonly {
	background-color: #050505;
}*/

/*
 * ---------------------------------------------------------------------
 * - REPORTS 														-
 * ---------------------------------------------------------------------
 */
.agent_reporting {
  margin: 5px;
  padding: 5px;
}

.report_table,
.agent_reporting {
  border: #ccc outset 3px;
}

/* global syles */
.bg {
  /* op menu */
  background: #82b92e;
  height: 20px;
}

.bg2 {
  /* main page */
  background-color: #0a160c;
}
.bg3 {
  /* godmode */
  background: #666666;
}
.bg4 {
  /* links */
  background-color: #989898;
}
.bg,
.bg2,
.bg3,
.bg4 {
  position: relative;
  width: 100%;
}
.bg2,
.bg3,
.bg4 {
  height: 18px;
}
.f10,
#ip {
  font-size: 7pt;
  text-align: center;
}
.f9,
.f9i,
.f9b,
.datos_greyf9,
.datos_bluef9,
.datos_greenf9,
.datos_redf9,
.datos_yellowf9,
td.f9,
td.f9i,
td.datosf9,
td.datos2f9 {
  font-size: 6.5pt;
}
.f9i,
.redi {
  font-style: italic;
}
.tit {
  padding: 6px 0px;
  height: 14px;
}
.tit,
.titb {
  font-weight: bold;
  color: #fff;
  text-align: center;
}

.suc * {
  color: #5a8629;
}

.info * {
  color: #006f9d;
}

.error * {
  color: #f85858;
}

.warning * {
  color: #f3b200;
}

.help {
  background: url(../../images/help.png) no-repeat;
}
.red,
.redb,
.redi,
.error {
  color: #c00;
}

.sep {
  margin-left: 30px;
  border-bottom: 1px solid #708090;
  width: 100%;
}
.orange {
  color: #fd7304;
}
.green {
  color: #5a8629;
}
.yellow {
  color: #f3c500;
}
.greenb {
  color: #00aa00;
}
.grey {
  color: #808080;
  font-weight: bold;
}
.blue {
  color: #5ab7e5;
  font-weight: bold;
}
.redb,
.greenb,
td.datos_id,
td.datos2_id {
  font-weight: bold;
}
.p10 {
  padding-top: 1px;
  padding-bottom: 0px;
}
.p21 {
  padding-top: 2px;
  padding-bottom: 1px;
}
.w120 {
  width: 120px;
}
.w130,
#table-agent-configuration select {
  width: 130px;
}
.w135 {
  width: 135px;
}
.w155,
#table_layout_data select {
  width: 155px;
}
.top,
.top_red,
.bgt,
td.datost,
td.datos2t {
  vertical-align: top;
}
.top_red {
  background: #ff0000;
}
.bot,
.titb,
td.datosb {
  vertical-align: bottom;
}
.msg {
  margin-top: 15px;
  text-align: justify;
}
ul.mn {
  list-style: none;
  padding: 0px 0px 0px 0px;
  margin: 0px 0px 0px 0px;
  line-height: 15px;
}
.gr {
  font-size: 10pt;
  font-weight: bold;
}
a.mn,
.gr {
  font-family: Arial, Verdana, sans-serif, Helvetica;
}
div.nf {
  background: url(../../images/info.png) no-repeat scroll 0 50% transparent;
  margin-left: 7px;
  padding: 8px 1px 6px 25px;
}
div.title_line {
  background-color: #4e682c;
  height: 5px;
  width: 762px;
}

.alpha50 {
  filter: alpha(opacity=50);
  -moz-opacity: 0.5;
  opacity: 0.5;
  -khtml-opacity: 0.5;
}

/*
 * ---------------------------------------------------------------------
 * - RIGHT MENU SECTION 											-
 * ---------------------------------------------------------------------
 */
#menu_tab_frame,
#menu_tab_frame_view,
#menu_tab_frame_view_bc {
  display: flex;
  align-items: flex-end;
  justify-content: space-between;
  border-bottom: 2px solid #82b92e;
  min-height: 50px;
  width: calc(100% + 3em);
  padding-right: 0px;
  margin-bottom: 20px;
  height: 50px;
  box-sizing: border-box;
  background-color: #fafafa;
  border-top-right-radius: 7px;
  border-top-left-radius: 7px;
  box-shadow: 1px 1px 4px rgba(0, 0, 0, 0.1);
  margin-left: -3em;
}

/* Breadcrum */
#menu_tab_frame_view_bc {
  min-height: 55px;
  align-items: unset;
}

#menu_tab_frame_view_bc .breadcrumbs_container {
  align-self: flex-start;
}

.menu_tab_left_bc {
  flex-direction: column;
  display: flex;
  justify-content: space-between;
  margin-right: 20px;
  overflow: hidden;
}

.breadcrumbs_container {
  padding-left: 2.5em;
  padding-top: 4px;
  text-indent: 0.25em;
  color: #848484;
  font-size: 10pt;
  font-family: "lato-bolder", "Open Sans", sans-serif;
}

.breadcrumb_active {
  color: #82b92e;
  font-size: 10pt;
  font-family: "lato-bolder", "Open Sans", sans-serif;
}
/* End - Breadcrum */

#menu_tab {
  margin-right: 10px;
}

#menu_tab .mn,
#menu_tab ul,
#menu_tab .mn ul {
  padding: 0px;
  list-style: none;
  margin: 0px 0px 0px 0px;
}
#menu_tab .mn li {
  float: right;
  position: relative;
  margin: 0px 0px 0px 0px;
}

#menu_tab li.separator_view {
  padding: 4px;
}

#menu_tab li.separator {
  padding: 4px;
}

#menu_tab li.nomn_high a {
  color: #fff;
}
#menu_tab .mn li a {
  display: block;
  text-decoration: none;
  padding: 0px;
  margin: 0px;
  padding-top: 6px;
}
#menu_tab li.nomn:hover a,
#menu_tab li:hover ul a:hover {
  color: #fff;
}

/* --- Tabs Submenu --- */
ul.subsubmenu {
  border-bottom-right-radius: 5px;
  border-bottom-left-radius: 5px;
  -moz-border-bottom-right-radius: 5px;
  -moz-border-bottom-left-radius: 5px;
  -webkit-border-bottom-right-radius: 5px;
  -webkit-border-bottom-left-radius: 5px;
}

ul.subsubmenu li {
  background-color: #fff;
  font-weight: bold;
  text-decoration: none;
  font-size: 14px;
  border-color: #e2e2e2;
  border-style: solid;
  border-width: 1px;
}

ul.subsubmenu li a {
  padding: 0px 10px 5px;
}

.subsubmenu {
  position: absolute;
  float: right;
  z-index: 9999;
  display: none;
  margin-top: 5px;
  left: 0px;
}
.subsubmenu li {
  margin-top: 0px;
}

div#agent_wizard_subtabs {
  position: absolute;
  margin-left: 0px;
  display: none;
  padding-bottom: 3px;
  z-index: 1000;
}

.agent_wizard_tab:hover {
  cursor: default;
}

/*
 * ---------------------------------------------------------------------
 * - SECTION TITLE LEFT (green background)							-
 * ---------------------------------------------------------------------
 */
/* TAB TITLE */
#menu_tab_left {
  max-width: 60%;
  margin-right: 20px;
}

#menu_tab_left span {
  padding-left: 0.9em;
}

#menu_tab_left .mn,
#menu_tab_left ul {
  color: #343434;
  padding: 0px 0px 0px 0px;
  list-style: none;
  margin: 0px 0px 0px 0px;
}

#menu_tab_left .mn li a {
  display: block;
  text-decoration: none;
}
#menu_tab_left li.view a {
  color: #343434;
  display: none;
}

#menu_tab_left li.view {
  margin-left: 0px;
  padding-left: 10px;
  padding-bottom: 4px;
  white-space: nowrap;
}

#menu_tab_left li.view img.bottom {
  width: 24px;
  height: 24px;
}

#menu_tab_left li a,
#menu_tab_left li span {
  color: #343434;
  font-family: "lato-bolder", "Open Sans", sans-serif;
  font-size: 18pt;
  line-height: 18pt;
}

/*
span.users {
  background: url(../../images/group.png) no-repeat;
}
span.agents {
  background: url(../../images/bricks.png) no-repeat;
}
span.data {
  background: url(../../images/data.png) no-repeat;
}
span.alerts {
  background: url(../../images/bell.png) no-repeat;
}
span.time {
  background: url(../../images/hourglass.png) no-repeat;
}
span.net {
  background: url(../../images/network.png) no-repeat;
}
span.master {
  background: url(../../images/master.png) no-repeat;
}
span.wmi {
  background: url(../../images/wmi.png) no-repeat;
}
span.prediction {
  background: url(../../images/chart_bar.png) no-repeat;
}
span.plugin {
  background: url(../../images/plugin.png) no-repeat;
}
span.export {
  background: url(../../images/database_refresh.png) no-repeat;
}
span.snmp {
  background: url(../../images/snmp.png) no-repeat;
}
span.binary {
  background: url(../../images/binary.png) no-repeat;
}
span.recon {
  background: url(../../images/recon.png) no-repeat;
}
span.rmess {
  background: url(../../images/email_open.png) no-repeat;
}
span.nrmess {
  background: url(../../images/email.png) no-repeat;
}
span.recon_server {
  background: url(../../images/recon.png) no-repeat;
}
span.wmi_server {
  background: url(../../images/wmi.png) no-repeat;
}
span.export_server {
  background: url(../../images/server_export.png) no-repeat;
}
span.inventory_server {
  background: url(../../images/page_white_text.png) no-repeat;
}
span.web_server {
  background: url(../../images/world.png) no-repeat;
}
*/

/* This kind of span do not have any sense, should be replaced on PHP code
by a real img in code. They are not useful because insert too much margin around
(for example, not valid to use in the table of server view */
/*span.users, span.agents, span.data, span.alerts, span.time, span.net,
span.master, span.snmp, span.binary, span.recon, span.wmi, span.prediction,
span.plugin, span.plugin, span.export, span.recon_server, span.wmi_server,
span.export_server, span.inventory_server, span.web_server {
	margin-left: 4px;
	margin-top: 10px;
	padding: 4px 8px 12px 30px;
	display: block;
}
span.rmess, span.nrmess {
	margin-left: 14px;
	padding: 1px 0px 10px 30px;
	display: block;
}*/

/* New styles for data box */
/*
 * ---------------------------------------------------------------------
 * - TABLES			 												-
 * ---------------------------------------------------------------------
 */
.databox,
.databox_color,
.databox_frame {
  margin-bottom: 5px;
  margin-top: 0px;
  margin-left: 0px;
  border: 1px solid #e2e2e2;
  -moz-border-radius: 4px;
  -webkit-border-radius: 4px;
  border-radius: 4px;
}
.databox_color {
  padding-top: 5px;
  background-color: #fafafa;
}

table.databox {
  background-color: #f9faf9;
  border-spacing: 0px;
  -moz-box-shadow: 0px 0px 0px #ddd;
  -webkit-box-shadow: 0px 0px 0px #ddd;
  box-shadow: 0px 0px 0px #ddd;
}

.databox > tbody > tr > td {
  -moz-border-radius: 0px;
  -webkit-border-radius: 0px;
  border-radius: 0px;
  border: 0px none #e2e2e2;
  padding-left: 9px;
  padding-right: 9px;
  padding-top: 7px;
  padding-bottom: 7px;
}

.databox > thead > tr > th,
.databox > tbody > tr > th,
.databox > thead > tr > th a {
  padding: 9px 7px;
  font-weight: normal;
  color: #fff;
}

.databox > th * {
  color: #fff;
}

.databox > th > input,
.databox > th > textarea,
.databox > th > select,
.databox > th > select > option {
  color: #222;
}

.databox.data > tbody > tr > td:first-child {
  border-left: 1px solid #e2e2e2;
}

.databox.data > tbody > tr:last-child > td:first-child {
  border-bottom-left-radius: 4px;
}

.databox.data > tbody > tr > td:last-child {
  border-right: 1px solid #e2e2e2;
}

.databox.data > tbody > tr:last-child > td:last-child {
  border-bottom-right-radius: 4px;
}

.databox.data > thead > tr:first-child > th:first-child {
  border-left: 1px solid #e2e2e2;
  border-top-left-radius: 4px;
  border-color: #373737;
}

.databox.data > thead > tr:first-child > th:last-child {
  border-right: 1px solid #e2e2e2;
  border-top-right-radius: 4px;
  border-color: #373737;
}
.databox.data {
  border: none;
}

.tabletitle {
  color: #333;
}

/* For use in Netflow */
/*
table.databox_grid {
  margin: 25px;
}

table.databox_grid > th {
  font-size: 12px;
}

table.databox_grid > td {
  padding: 6px;
  margin: 4px;
  border-bottom: 1px solid #acacac;
  border-right: 1px solid #acacac;
}
*/

/* events */
table.alternate tr:nth-child(odd) td {
  background-color: #ffffff;
}
table.alternate tr:nth-child(even) td {
  background-color: #e4e5e4;
}

table.rounded_cells td {
  padding: 4px 4px 4px 10px;
  -moz-border-radius: 6px;
  -webkit-border-radius: 6px;
  border-radius: 6px;
}

/*#head_l {
	float: left;
	margin: 0;
	padding: 0;
}
#head_r {
  float: right;
  text-align: right;
  margin-right: 10px;
  padding-top: 0px;
}
#head_m {
	position: absolute;
	padding-top: 6px;
	padding-left: 12em;
}*/
/*span#logo_text1 {
	font: bolder 3em Arial, Sans-serif;
	letter-spacing: -2px;
	color: #eee;
}
span#logo_text2 {
  font: 3em Arial, Sans-serif;
  letter-spacing: -2px;
  color: #aaa;
}

div#logo_text3 {
  text-align: right;
  font: 2em Arial, Sans-serif;
  letter-spacing: 6px;
  color: #aaa;
  font-weight: bold;
  margin-top: 0px;
  margin-left: 4px;
  padding-top: 0px;
}

.bb0 {
  border-bottom: 0px;
}
.bt0 {
	border-top: 0px;
}*/
.action-buttons {
  text-align: right;
}

button.next,
button.upd,
button.ok,
button.wand,
button.delete,
button.cog,
button.target,
button.search,
button.copy,
button.add,
button.graph,
button.percentile,
button.binary,
button.camera,
button.config,
button.filter,
button.cancel,
button.default,
button.deploy,
input.deploy,
input.next,
input.upd,
input.ok,
input.wand,
input.delete,
input.cog,
input.target,
input.search,
input.copy,
input.add,
input.graph,
input.percentile,
input.binary,
input.camera,
input.config,
input.filter,
input.cancel,
input.default,
input.filter,
input.pdf,
input.spinn {
  padding-right: 30px;
}

button.next,
input.next {
  background-image: url(../../images/input_go.png);
}
button.upd,
input.upd {
  background-image: url(../../images/input_update.png);
}
button.wand,
input.wand {
  background-image: url(../../images/input_wand.png);
}
button.wand:disabled,
input.wand:disabled {
  background-image: url(../../images/input_wand.disabled.png);
}
button.search,
input.search {
  background-image: url(../../images/input_zoom.png);
}
button.search:disabled,
input.search:disabled {
  background-image: url(../../images/input_zoom.disabled.png);
}
button.ok,
input.ok {
  background-image: url(../../images/input_tick.png);
}
button.ok:disabled,
input.ok:disabled {
  background-image: url(../../images/input_tick.disabled.png);
}
button.add,
input.add {
  background-image: url(../../images/input_add.png);
}
button.add:disabled,
input.add:disabled {
  background-image: url(../../images/input_add.disabled.png);
}
button.cancel,
input.cancel {
  background-image: url(../../images/input_cross.png);
}
button.cancel:disabled,
input.cancel:disabled {
  background-image: url(../../images/input_cross.disabled.png);
}
button.delete,
input.delete {
  background-image: url(../../images/input_delete.png);
}
button.delete:disabled,
input.delete:disabled {
  background-image: url(../../images/input_delete.disabled.png);
}
button.cog,
input.cog {
  background-image: url(../../images/input_cog.png);
}
button.cog:disabled,
input.cog:disabled {
  background-image: url(../../images/input_cog.disabled.png);
}
button.config,
input.config {
  background-image: url(../../images/input_config.png);
}
button.config:disabled,
input.config:disabled {
  background-image: url(../../images/input_config.disabled.png);
}
button.filter,
input.filter {
  background-image: url(../../images/input_filter.png);
}
button.filter:disabled,
input.filter:disabled {
  background-image: url(../../images/input_filter.disabled.png);
}
button.pdf,
input.pdf {
  background-image: url(../../images/input_pdf.png);
}
button.pdf:disabled,
input.pdf:disabled {
  background-image: url(../../images/input_pdf.disabled.png);
}
button.camera,
input.camera {
  background-image: url(../../images/input_camera.png);
}
button.spinn,
input.spinn {
  background-image: url(../../images/spinner_green.gif);
}
button.deploy,
input.deploy {
  background-image: url(../../images/input_deploy.png);
}
/*#table-add-item select, #table-add-sla select {
	width: 180px;
}*/

/* end of classes for event priorities */
div#main_pure {
  background-color: #fefefe;
  text-align: left;
  margin-bottom: 25px;
  margin-top: 30px;
  margin-left: 10px;
  margin-right: 10px;
  height: 1000px;
  width: 98%;
  position: static;
}
/*#table-agent-configuration radio {
	margin-right: 40px;
}*/
.ui-draggable {
  cursor: move;
}
/*#layout_trash_drop {
	float: right;
	width: 300px;
	height: 180px;
	background: #fff url("../../images/trash.png") no-repeat bottom left;
}
#layout_trash_drop div {
  display: block;
}
#layout_editor_drop {
	float: left;
	width: 300px;
}*/

/* IE 7 Hack */
#editor {
  *margin-top: 10px;
}
/* big_data is used in tactical and logon_ok */
.big_data {
  text-decoration: none;
  font-family: "lato", "Open Sans", sans-serif;
  font-size: 2em;
}

.med_data {
  text-decoration: none;
  font-family: "lato", "Open Sans", sans-serif;
  font-size: 1.5em;
}

.notify {
  background-color: #f7ffa5;
  text-align: center;
  font-weight: bold;
  padding: 8px;
  margin: 0px 0px 0px 0px;
  z-index: -1;
}

.notify a {
  color: #003a3a;
  text-decoration: underline;
}

.listing {
  border-collapse: collapse;
}
.listing td {
  border-bottom: 1px solid #cccccc;
  border-top: 1px solid #cccccc;
}
span.actions {
  margin-left: 30px;
}
.actions {
  min-width: 200px;
}
select#template,
select#action {
  width: 250px;
}
/*#label-checkbox-matches_value,
#label-checkbox-copy_modules,
#label-checkbox-copy_alerts {
	display: inline;
	font-weight: normal;
}*/

/* Modules */
table#simple {
  padding: 30px;
}
table#simple select#id_module_type,
table#alert_search select#id_agent,
table#alert_search select#id_group,
table#network_component select#type {
  width: 200px;
}
table#simple select#select_snmp_oid,
table#simple select#id_plugin,
table#network_component select#id_plugin {
  width: 270px;
}
table#simple select#prediction_id_group,
table#simple select#prediction_id_agent,
table#simple select#prediction_module {
  width: 50%;
  display: block;
}
table#simple input#text-plugin_parameter,
table#simple input#text-snmp_oid,
table#source_table select,
table#destiny_table select,
table#target_table select,
table#filter_compound_table select,
table#filter_compound_table #text-search,
table#delete_table select {
  width: 100%;
}
table#simple select#network_component_group,
table#simple select#network_component {
  width: 90%;
}
table#simple span#component_group,
table#simple span#component {
  width: 45%;
  font-style: italic;
}
table#simple label {
  display: inline;
  font-weight: normal;
  font-style: italic;
}
.clickable {
  cursor: pointer;
}
table#agent_list tr,
table.alert_list tr {
  vertical-align: top;
}
.toggle {
  border-collapse: collapse;
}
.toggle td {
  border-left: 1px solid #d3d3d3;
}

ul.actions_list {
  list-style-image: url(../../images/arrow.png);
  list-style-position: inside;
  margin-top: 0;
}
div.loading {
  background-color: #fff1a8;
  margin-left: auto;
  margin-right: auto;
  padding: 5px;
  text-align: center;
  font-style: italic;
  width: 95%;
}
div.loading img {
  float: right;
}
/* Tablesorter jQuery pager */
div.pager {
  margin-left: 10px;
  margin-top: 5px;
}
div.pager img {
  position: relative;
  top: 4px;
  padding-left: 5px;
}
div.pager input {
  padding-left: 5px;
}
.pagedisplay {
  border: 0;
  width: 35px;
}
/* Steps style */
ol.steps {
  margin-bottom: 70px;
  padding: 0;
  list-style-type: none;
  list-style-position: outside;
}
ol.steps li {
  float: left;
  background-color: #efefef;
  padding: 5px;
  margin-left: 5px;
  width: 150px;
}
ol.steps li a {
  color: #111;
}
ol.steps li.visited a {
  color: #999;
}
ol.steps li span {
  font-weight: normal;
  display: block;
  color: #777;
}
ol.steps li.visited span {
  color: #999;
}
ol.steps li.current {
  border-left: 5px solid #778866;
  margin-left: 0;
  font-weight: bold;
  background-color: #e9f3d2;
}
ol.steps li.visited {
  color: #999;
}

fieldset .databox {
  border: 0px solid;
}

fieldset.databox {
  padding: 14px;
}

fieldset legend span,
span#latest_value {
  font-style: italic;
}
span#latest_value span#value {
  font-style: normal;
}
form#filter_form {
  margin-bottom: 15px;
}
ul.action_list {
  margin: 0;
  list-style: none inside circle;
}
ul.action_list li div {
  margin-left: 15px;
}
span.action_name {
  float: none;
}
div.actions_container {
  overflow: auto;
  width: 100%;
  max-height: 200px;
}
div.actions_container label {
  display: inline;
  font-weight: normal;
  font-style: italic;
}
a.add_action {
  clear: both;
  display: block;
}

/* timeEntry styles */
.timeEntry_control {
  vertical-align: middle;
  margin-left: 2px;
}

div#event_control {
  clear: right;
}

/* Autocomplete styles */
.ac_results {
  padding: 0px;
  border: 1px solid black;
  background-color: white;
  overflow: hidden;
  z-index: 99999;
}

.ac_results ul {
  width: 100%;
  list-style-position: outside;
  padding: 0;
  margin: 0;
  text-align: left;
}

.ac_results li {
  margin: 0px;
  padding: 2px 5px;
  cursor: default;
  display: block;
  /*
	if width will be 100% horizontal scrollbar will apear
	when scroll mode will be used
	*/
  /*width: 100%;*/
  font: menu;
  font-size: 12px;
  /*
	it is very important, if line-height not setted or setted
	in relative units scroll will be broken in firefox
	*/
  line-height: 16px;
}

.ac_loading {
  background: white url("../images/loading.gif") right center no-repeat;
}

.ac_over {
  background-color: #efefef;
}
span.ac_extra_field,
span.ac_extra_field strong {
  font-style: italic;
  font-size: 9px;
}

div#pandora_logo_header {
  /*	Put here your company logo (139x60 pixels) like this: */
  /*	background: url(../../images/MiniLogoArtica.jpg); */
  background: url(../../images/pandora_logo_head.png);
  background-position: 0% 0%;
  width: 139px;
  height: 60px;
  float: left;
}

/*
 * ---------------------------------------------------------------------
 * - HEADER                                   									-
 * ---------------------------------------------------------------------
 */
#header_table {
  padding-right: 35px;
}

#header_table_inner {
  height: 60px;
  min-width: 790px;
  /*width: 100%;*/
  display: flex;
  align-items: center;
  justify-content: space-between;
}

.header_title {
  font-weight: 600;
  font-size: 10.5pt;
  font-family: "lato-bolder", "Open Sans", sans-serif;
}

.header_subtitle {
  font-size: 10pt;
  font-family: "lato-bolder", "Open Sans", sans-serif;
}

.header_left {
  display: flex;
  flex-direction: column;
}

.header_center {
  display: flex;
  justify-content: center;
  align-items: center;
}

.header_right {
  display: flex;
  justify-content: flex-end;
  align-items: center;
}

.header_right > div {
  padding-left: 15px;
}
.header_left img,
.header_center img,
.header_right img {
  vertical-align: middle;
}

#header_chat {
  padding-left: 0;
  padding-right: 15px;
}

#header_autorefresh {
  padding-left: 0;
}

#header_table_inner #header_user span {
  color: #777;
  align-self: center;
}

#header_table_inner #header_user a {
  display: flex;
  justify-content: center;
}

#header_user img {
  padding-right: 5px;
}

div#header_autorefresh_counter {
  padding-left: 0;
}

.autorefresh_disabled {
  cursor: not-allowed;
}

a.autorefresh_txt,
#refrcounter {
  color: #1c1c1c;
  font-size: 8.5pt;
}

@media screen and (max-width: 1200px) {
  #header_searchbar input.search_input {
    width: 135px;
  }
  .header_right > div {
    padding-left: 10px;
  }
}

@media screen and (max-width: 1300px) {
  .header_right > div {
    padding-left: 10px;
  }
}

.disabled_module {
  color: #aaa;
}
div.warn {
  background: url(../../images/info.png) no-repeat;
  margin-top: 7px;
  padding: 2px 1px 6px 25px;
}

/* Submenus havent borders */
.submenu_not_selected,
.submenu_selected,
.submenu2 {
  border: 0px;
  min-height: 35px;
}

div#steps_clean {
  display: none;
}

div#events_list {
  float: left;
  width: 100%;
}
/*span#logo_text1 {
	font: bolder 3em Arial, Sans-serif;
	letter-spacing: -2px;
	color: #eee;
}
span#logo_text2 {
	font: 3em Arial, Sans-serif;
	letter-spacing: -2px;
	color: #aaa;
}
div#logo_text3 {
	text-align: right;
	font: 2em Arial, Sans-serif;
	letter-spacing: 6px;
	color: #aaa;
	font-weight: bold;
	margin-top: 0px;
	margin-left: 4px;
	padding-top: 0px;
}*/
.pagination * {
  margin-left: 0px;
  margin-right: 0px;
  vertical-align: middle;
}

/* TABLAS */
/* Cells divs to set individual styles with the table objects */
td.cellBold {
  font-weight: bold;
}

td.cellRight {
  text-align: right;
}

td.cellCenter {
  text-align: center;
}

td.cellWhite {
  background: #fff;
  color: #111;
}

td.cellNormal {
  background: #6eb432;
  color: #fff;
}

td.cellCritical {
  background: #f85858;
  color: #fff;
}

td.cellWarning {
  background: #ffea59;
  color: #111;
}

td.cellUnknown {
  background: #aaaaaa;
  color: #ffffff;
}

td.cellNotInit {
  background: #4a83f3;
  color: #ffffff;
}

td.cellAlert {
  background: #ff8800;
  color: #111;
}

td.cellBorder1 {
  border: 1px solid #666;
}

td.cellBig {
  font-size: 18px;
}

.info_box {
  background: #fff;
  box-shadow: 0px 0px 15px -10px #888;
  margin-top: 10px;
  margin-bottom: 10px;
  padding: 0px 5px 5px 10px;
  border-color: #e2e2e2;
  border-style: solid;
  border-width: 1px;
  width: 100%;
  -moz-border-radius: 4px;
  -webkit-border-radius: 4px;
  border-radius: 4px;
}

.info_box .title * {
  font-size: 10pt;
  font-weight: bolder;
}

.info_box .icon {
  width: 30px;
  text-align: center;
}

/* Standard styles for status colos (groups, events, backgrounds...) */
.opacity_cell {
  filter: alpha(opacity=80); /* For IE8 and earlier */
  -moz-opacity: 0.8;
  opacity: 0.8;
  -khtml-opacity: 0.8;
}

tr.group_view_data,
.group_view_data {
  color: #3f3f3f;
  font-family: "lato", "Open Sans", sans-serif;
}

tr.group_view_crit,
.group_view_crit {
  background-color: #e63c52;
  color: #fff;
}

tr.group_view_ok,
.group_view_ok {
  background-color: #82b92e;
  color: #fff;
}

tr.group_view_not_init,
.group_view_not_init {
  background-color: #5bb6e5;
  color: #fff;
}

tr.group_view_warn,
.group_view_warn,
tr.group_view_warn.a,
a.group_view_warn,
tr.a.group_view_warn {
  background-color: #f3b200;
  color: #fff;
}

a.group_view_warn {
  color: #f3b200;
  color: #fff;
}

tr.group_view_alrm,
.group_view_alrm {
  background-color: #ffa631;
  color: #fff;
}

tr.group_view_unk,
.group_view_unk {
  background-color: #b2b2b2;
  color: #fff;
}

/* classes for event priorities. Sits now in functions.php */
.datos_green,
.datos_greenf9,
.datos_green a,
.datos_greenf9 a,
.datos_green * {
  background-color: #82b92e;
  color: #fff;
}
.datos_red,
.datos_redf9,
.datos_red a,
.datos_redf9 a,
.datos_red * {
  background-color: #e63c52;
  color: #fff;
}

.datos_yellow,
.datos_yellowf9,
.datos_yellow * {
  background-color: #f3b200;
  color: #111;
}

a.datos_blue,
.datos_bluef9,
.datos_blue,
.datos_blue * {
  background-color: #4ca8e0;
  color: #fff;
}

.datos_grey,
.datos_greyf9,
.datos_grey * {
  background-color: #999999;
  color: #fff;
}

.datos_pink,
.datos_pinkf9,
.datos_pink * {
  background-color: #fdc4ca;
  color: #111;
}

.datos_brown,
.datos_brownf9,
.datos_brown * {
  background-color: #a67c52;
  color: #fff;
}

.datos_orange,
.datos_orangef9,
.datos_orange * {
  background-color: #f7931e;
  color: #111;
}

td.datos_greyf9,
td.datos_bluef9,
td.datos_greenf9,
td.datos_redf9,
td.datos_yellowf9,
td.datos_pinkf9,
td.datos_brownf9,
td.datos_orangef9 {
  padding: 5px 5px 5px 5px;
}

/* global */
input#text-id_parent.ac_input,
input,
textarea,
select {
  background-color: #ffffff;
  border: 1px solid #cbcbcb;
  -moz-border-radius: 3px;
  -webkit-border-radius: 3px;
  border-radius: 3px;
  font-family: "lato-bolder", "Open Sans", sans-serif;
  font-size: 10pt;
}

/* plugins */
span#plugin_description {
  font-size: 9px;
}

/*
 * ---------------------------------------------------------------------
 * - TINYMCE 														-
 * ---------------------------------------------------------------------
 */
#tinymce {
  text-align: left;
  padding-top: 20px;
}
.visual_font_size_4pt,
.visual_font_size_4pt > em,
.visual_font_size_4pt > strong,
.visual_font_size_4pt > strong > span,
.visual_font_size_4pt > span,
.visual_font_size_4pt > strong > em,
.visual_font_size_4pt > em > strong,
.visual_font_size_4pt em span,
.visual_font_size_4pt span em {
  font-size: 4pt;
  line-height: 4pt;
}
.visual_font_size_6pt,
.visual_font_size_6pt > em,
.visual_font_size_6pt > strong,
.visual_font_size_6pt > strong > span,
.visual_font_size_6pt > span,
.visual_font_size_6pt > strong > em,
.visual_font_size_6pt > em > strong,
.visual_font_size_6pt em span,
.visual_font_size_6pt span em {
  font-size: 6pt;
  line-height: 6pt;
}
.visual_font_size_8pt,
.visual_font_size_8pt > em,
.visual_font_size_8pt > strong,
.visual_font_size_8pt > strong > span,
.visual_font_size_8pt > span,
.visual_font_size_8pt > strong > em,
.visual_font_size_8pt > em > strong,
.visual_font_size_8pt em span,
.visual_font_size_8pt span em {
  font-size: 8pt;
  line-height: 8pt;
}
.visual_font_size_10pt,
.visual_font_size_10pt > em,
.visual_font_size_10pt > strong,
.visual_font_size_10pt > strong > span,
.visual_font_size_10pt > span,
.visual_font_size_10pt > strong > em,
.visual_font_size_10pt > em > strong,
.visual_font_size_10pt em span,
.visual_font_size_10pt span em {
  font-size: 10pt;
  line-height: 10pt;
}
.visual_font_size_12pt,
.visual_font_size_12pt > em,
.visual_font_size_12pt > strong,
.visual_font_size_12pt > strong > span,
.visual_font_size_12pt > span,
.visual_font_size_12pt > strong > em,
.visual_font_size_12pt > em > strong,
.visual_font_size_12pt em span,
.visual_font_size_12pt span em {
  font-size: 12pt;
  line-height: 12pt;
}
.visual_font_size_14pt,
.visual_font_size_14pt > em,
.visual_font_size_14pt > strong,
.visual_font_size_14pt > strong > span,
.visual_font_size_14pt > span,
.visual_font_size_14pt > strong > em,
.visual_font_size_14pt > em > strong,
.visual_font_size_14pt em span,
.visual_font_size_14pt span em {
  font-size: 14pt;
  line-height: 14pt;
}
.visual_font_size_18pt,
.visual_font_size_18pt > em,
.visual_font_size_18pt > strong,
.visual_font_size_18pt > strong > span,
.visual_font_size_18pt > span,
.visual_font_size_18pt > strong > em,
.visual_font_size_18pt > em > strong,
.visual_font_size_18pt em span,
.visual_font_size_18pt span em {
  font-size: 18pt;
  line-height: 18pt;
}

.visual_font_size_24pt,
.visual_font_size_24pt > em,
.visual_font_size_24pt > strong,
.visual_font_size_24pt > strong > span,
.visual_font_size_24pt > span,
.visual_font_size_24pt > strong > em,
.visual_font_size_24pt > em > strong,
.visual_font_size_24pt em span,
.visual_font_size_24pt span em {
  font-size: 24pt;
  line-height: 24pt;
}
.visual_font_size_28pt,
.visual_font_size_28pt > em,
.visual_font_size_28pt > strong,
.visual_font_size_28pt > strong > span,
.visual_font_size_28pt > span,
.visual_font_size_28pt > strong > em,
.visual_font_size_28pt > em > strong,
.visual_font_size_28pt em span,
.visual_font_size_28pt span em {
  font-size: 28pt;
  line-height: 28pt;
}
.visual_font_size_36pt,
.visual_font_size_36pt > em,
.visual_font_size_36pt > strong,
.visual_font_size_36pt > strong > span,
.visual_font_size_36pt > span,
.visual_font_size_36pt > strong > em,
.visual_font_size_36pt > em > strong,
.visual_font_size_36pt em span,
.visual_font_size_36pt span em {
  font-size: 36pt;
  line-height: 36pt;
}
.visual_font_size_48pt,
.visual_font_size_48pt > em,
.visual_font_size_48pt > strong,
.visual_font_size_48pt > strong > span,
.visual_font_size_48pt > span,
.visual_font_size_48pt > strong > em,
.visual_font_size_48pt > em > strong,
.visual_font_size_48pt em span,
.visual_font_size_48pt span em {
  font-size: 48pt;
  line-height: 48pt;
}
.visual_font_size_60pt,
.visual_font_size_60pt > em,
.visual_font_size_60pt > strong,
.visual_font_size_60pt > strong > span,
.visual_font_size_60pt > span,
.visual_font_size_60pt > strong > em,
.visual_font_size_60pt > em > strong,
.visual_font_size_60pt em span,
.visual_font_size_60pt span em {
  font-size: 60pt;
  line-height: 60pt;
}
.visual_font_size_72pt,
.visual_font_size_72pt > em,
.visual_font_size_72pt > strong,
.visual_font_size_72pt > strong > span,
.visual_font_size_72pt > span,
.visual_font_size_72pt > strong > em,
.visual_font_size_72pt > em > strong,
.visual_font_size_72pt em span,
.visual_font_size_72pt span em {
  font-size: 72pt;
  line-height: 72pt;
}

.visual_font_size_84pt,
.visual_font_size_84pt > em,
.visual_font_size_84pt > strong,
.visual_font_size_84pt > strong > span,
.visual_font_size_84pt > span,
.visual_font_size_84pt > strong > em,
.visual_font_size_84pt > em > strong,
.visual_font_size_84pt em span,
.visual_font_size_84pt span em {
  font-size: 84pt;
  line-height: 84pt;
}

.visual_font_size_96pt,
.visual_font_size_96pt > em,
.visual_font_size_96pt > strong,
.visual_font_size_96pt > strong > span,
.visual_font_size_96pt > span,
.visual_font_size_96pt > strong > em,
.visual_font_size_96pt > em > strong,
.visual_font_size_96pt em span,
.visual_font_size_96pt span em {
  font-size: 96pt;
  line-height: 96pt;
}

.visual_font_size_116pt,
.visual_font_size_116pt > em,
.visual_font_size_116pt > strong,
.visual_font_size_116pt > strong > span,
.visual_font_size_116pt > span,
.visual_font_size_116pt > strong > em,
.visual_font_size_116pt > em > strong,
.visual_font_size_116pt em span,
.visual_font_size_116pt span em {
  font-size: 116pt;
  line-height: 116pt;
}

.visual_font_size_128pt,
.visual_font_size_128pt > em,
.visual_font_size_128pt > strong,
.visual_font_size_128pt > strong > span,
.visual_font_size_128pt > span,
.visual_font_size_128pt > strong > em,
.visual_font_size_128pt > em > strong,
.visual_font_size_128pt em span,
.visual_font_size_128pt span em {
  font-size: 128pt;
  line-height: 128pt;
}

.visual_font_size_140pt,
.visual_font_size_140pt > em,
.visual_font_size_140pt > strong,
.visual_font_size_140pt > strong > span,
.visual_font_size_140pt > span,
.visual_font_size_140pt > strong > em,
.visual_font_size_140pt > em > strong,
.visual_font_size_140pt em span,
.visual_font_size_140pt span em {
  font-size: 140pt;
  line-height: 140pt;
}

.visual_font_size_154pt,
.visual_font_size_154pt > em,
.visual_font_size_154pt > strong,
.visual_font_size_154pt > strong > span,
.visual_font_size_154pt > span,
.visual_font_size_154pt > strong > em,
.visual_font_size_154pt > em > strong,
.visual_font_size_154pt em span,
.visual_font_size_154pt span em {
  font-size: 154pt;
  line-height: 154pt;
}

.visual_font_size_196pt,
.visual_font_size_196pt > em,
.visual_font_size_196pt > strong,
.visual_font_size_196pt > strong > span,
.visual_font_size_196pt > span,
.visual_font_size_196pt > strong > em,
.visual_font_size_196pt > em > strong,
.visual_font_size_196pt em span,
.visual_font_size_196pt span em {
  font-size: 196pt;
  line-height: 196pt;
}

.resize_visual_font_size_8pt,
.resize_visual_font_size_8pt > em,
.resize_visual_font_size_8pt > strong,
.resize_visual_font_size_8pt > strong > span,
.resize_visual_font_size_8pt > span,
.resize_visual_font_size_8pt > strong > em,
.resize_visual_font_size_8pt > em > strong,
.visual_font_size_8pt em span,
.visual_font_size_8pt span em {
  font-size: 4pt;
  line-height: 4pt;
}
.resize_visual_font_size_14pt,
.resize_visual_font_size_14pt > em,
.resize_visual_font_size_14pt > strong,
.resize_visual_font_size_14pt > strong > span,
.resize_visual_font_size_14pt > span,
.resize_visual_font_size_14pt > strong > em,
.resize_visual_font_size_14pt > em > strong,
.visual_font_size_14pt em span,
.visual_font_size_14pt span em {
  font-size: 7pt;
  line-height: 7pt;
}
.resize_visual_font_size_24pt,
.resize_visual_font_size_24pt > em,
.resize_visual_font_size_24pt > strong,
.resize_visual_font_size_24pt > strong > span,
.resize_visual_font_size_24pt > span,
.resize_visual_font_size_24pt > strong > em,
.resize_visual_font_size_24pt > em > strong,
.visual_font_size_14pt em span,
.visual_font_size_14pt span em {
  font-size: 12pt;
  line-height: 12pt;
}
.resize_visual_font_size_36pt,
.resize_visual_font_size_36pt > em,
.resize_visual_font_size_36pt > strong,
.resize_visual_font_size_36pt > strong > span,
.resize_visual_font_size_36pt > span,
.resize_visual_font_size_36pt > strong > em,
.resize_visual_font_size_36pt > em > strong,
.visual_font_size_36pt em span,
.visual_font_size_36pt span em {
  font-size: 18pt;
  line-height: 18pt;
}
.resize_visual_font_size_72pt,
.resize_visual_font_size_72pt > em,
.resize_visual_font_size_72pt > strong,
.resize_visual_font_size_72pt > strong > span,
.resize_visual_font_size_72pt > span,
.resize_visual_font_size_72pt > strong > em,
.resize_visual_font_size_72pt > em > strong,
.visual_font_size_72pt em span,
.visual_font_size_72pt span em {
  font-size: 36pt;
  line-height: 36pt;
}

/*
 * ---------------------------------------------------------------------
 * - LEFT SIDEBAR IN GRAPHS POPUP - stat_win.php 						-
 * ---------------------------------------------------------------------
 */
.menu_sidebar {
  color: #111;
  background: #3f3f3f;
  margin: 0px;
  margin-left: 10px;
  padding-left: 0px;
  padding-right: 0px;
  padding-top: 10px;
  text-align: left;
  font-family: arial, sans-serif, verdana;
  font-size: 10px;
  border: 1px solid #000;
  position: absolute;
  width: 400px;
  height: 260px;

  -moz-box-shadow: 0px 4px 4px #010e1b;
  -webkit-box-shadow: 0px 4px 4px #010e1b;
  box-shadow: 0px 4px 4px #010e1b;

  filter: alpha(opacity=97);
  -moz-opacity: 0.97;
  opacity: 0.97;
}

.menu_sidebar_radius_left {
  -moz-border-top-left-radius: 8px;
  -webkit-border-top-left-radius: 8px;
  border-top-left-radius: 8px;

  -moz-border-bottom-left-radius: 8px;
  -webkit-border-bottom-left-radius: 8px;
  border-bottom-left-radius: 8px;

  border-right: 0px solid #000;
}

.menu_sidebar_radius_right {
  -moz-border-top-right-radius: 8px;
  -webkit-border-top-right-radius: 8px;
  border-top-right-radius: 8px;
  -moz-border-bottom-right-radius: 8px;
  -webkit-border-bottom-right-radius: 8px;
  border-bottom-right-radius: 8px;
}

.menu_sidebar_outer {
  margin-left: 3px;
  background: #ececec;
  width: 100%;
  text-align: center;
  -moz-border-radius: 6px;
  -webkit-border-radius: 6px;
  border-radius: 6px;
  padding: 8px;
}

/*Groupsview*/
/*
.groupsview {
  border-spacing: 0px 4px;
}

.groupsview tr {
  background-color: #666;
}

.groupsview th {
  font-size: 12px;
  padding: 5px;
}

.groupsview td.first,
.groupsview th.first {
  -moz-border-top-left-radius: 10px;
  -webkit-border-top-left-radius: 10px;
  border-top-left-radius: 10px;

  -moz-border-bottom-left-radius: 10px;
  -webkit-border-bottom-left-radius: 10px;
  border-bottom-left-radius: 10px;
}

.groupsview td.last,
.groupsview th.last {
  -moz-border-top-right-radius: 10px;
  -webkit-border-top-right-radius: 10px;
  border-top-right-radius: 10px;
  -moz-border-bottom-right-radius: 10px;
  -webkit-border-bottom-right-radius: 10px;
  border-bottom-right-radius: 10px;
}
*/

/*
 * ---------------------------------------------------------------------
 * - TIP (to show help)												-
 * ---------------------------------------------------------------------
 */
a.tip {
  display: inline;
  cursor: help;
}

a.tip > img {
  margin-left: 2px;
  margin-right: 2px;
  margin-top: -3px;
}

.head_tip {
  display: inline;
  margin-left: 10px;
}

/*
 * ---------------------------------------------------------------------
 * - SEARCH BOX in header											-
 * ---------------------------------------------------------------------
 */
input.search_input {
  background-image: url("../../images/input_zoom_gray.png");
  background-position: center right 10px;
  background-repeat: no-repeat;
  background-size: 17px;
  background-color: #f2f6f7;
  padding: 0px;
  margin: 0;
  width: 300px;
  height: 30px;
  margin-left: 2px;
  padding-left: 15px;
  padding-right: 40px;
  color: #777;
  font-family: "Open Sans", sans-serif;
  font-size: 8.5pt;
  border-top-left-radius: 50px;
  border-bottom-left-radius: 50px;
  border-top-right-radius: 50px;
  border-bottom-right-radius: 50px;
  border-color: transparent;
}

/*.vertical_fields td input, .vertical_fields td select {
	margin-top: 8px;
}*/

a[id^="tgl_ctrl_"] > img,
a[id^="tgl_ctrl_"] > b > img {
  vertical-align: middle;
}

/* Images forced title */

div.forced_title_layer {
  display: block;
  text-decoration: none;
  position: absolute;
  z-index: 100000;
  border: 1px solid #708090;
  background-color: #666;
  color: #fff;
  padding: 4px 5px;
  font-weight: bold;
  font-size: small;
  font-size: 11px;
  /* IE 8 */
  -ms-filter: "progid:DXImageTransform.Microsoft.Alpha(Opacity=9)";
  /* Netscape */
  -moz-opacity: 0.9;
  opacity: 0.9;
  -moz-border-radius: 3px;
  -webkit-border-radius: 3px;
  border-radius: 3px;
}

/* Graphs styles */

div.legend > div {
  pointer-events: none; /* Allow to click the graphs below */
  opacity: 0.65;
}

/* Recover the padding of the legend elements under a databox parent */
table.databox div.legend > td {
  padding: 1px;
}

div.nodata_text {
  padding: 5px 12px 0px 68px;
  font-weight: bold;
  color: #c1c1c1;
  text-transform: uppercase;
  display: table-cell;
  vertical-align: middle;
  text-align: left;
}

div.nodata_container {
  width: 150px;
  height: 100px;
  background-repeat: no-repeat;
  background-position: center;
  margin: auto auto;
  display: table;
}

#snmp_data {
  width: 40%;
  position: absolute;
  top: 0;
  right: 20px;
  background: #f9faf9;
}

#rmf_data {
  width: 40%;
  height: 80%;
  position: absolute;
  top: 0;
  right: 20px;
  overflow: auto;
}

/* service map */
#container_servicemap_legend {
  position: absolute;
  width: 200px;
  background: #fff;
  margin-top: 10px;
  right: 2px;
  border: 1px solid #e2e2e2;
  border-radius: 5px;
  padding: 10px;
  opacity: 0.9;
}

#container_servicemap_legend table {
  text-align: left;
}

.legend_servicemap_item {
  display: none;
}

/* agent modules*/
.legend_square {
  width: 20px;
  padding-left: 20px;
  padding-right: 10px;
}

.legend_square_simple {
  padding-left: 0px;
  padding-right: 10px;
  padding-bottom: 3px;
}
.legend_square div,
.legend_square_simple div {
  width: 20px;
  height: 20px;
  border-radius: 3px;
}

.legend_basic {
  background: #f4f4f4;
  margin-top: 10px;
  border-radius: 5px;
  padding: 10px;
}

.agents_modules_table th {
  background: #3f3f3f;
  border: 1px solid #e2e2e2;
}

.agents_modules_table th * {
  color: #ffffff;
}

/*
 * LOAD_ENTERPRISE.PHP
 */
#code_license_dialog {
  padding: 50px;
  padding-top: 10px;
}
#code_license_dialog #logo {
  margin-bottom: 20px;
  text-align: center;
}
#code_license_dialog,
#code_license_dialog * {
  font-size: 14px;
}
#code_license_dialog ul {
  padding-left: 30px;
  list-style-image: url("../../images/input_tick.png");
}
#code_license_dialog li {
  margin-bottom: 12px;
}

#code_license_dialog #code {
  font-weight: bolder;
  font-size: 20px;
  border: 1px solid #dddddd;
  padding: 5px;
  text-align: center;
  -moz-border-radius: 8px;
  -webkit-border-radius: 8px;
  border-radius: 8px;
}

#code_license_dialog a {
  text-decoration: underline;
}

/* GRAPHS CSS */

.parent_graph {
  position: relative;
  margin: 0 auto;
}

.menu_graph,
.timestamp_graph {
  position: absolute;
}

.menu_graph {
  -moz-border-top-right-radius: 6px;
  -webkit-border-top-right-radius: 6px;
  border-top-right-radius: 6px;
  -moz-border-top-left-radius: 6px;
  -webkit-border-top-left-radius: 6px;
  border-top-left-radius: 6px;
}

.legend_graph {
  margin: 0px;
  padding: 0px;
  text-align: left;
}

.legendColorBox * {
  font-size: 0px;
  padding: 0px 4px;
  overflow: visible;
}

/* GIS CSS */

.olLayerDiv {
  z-index: 102;
}

/* Alert view */

table.alert_days th,
table.alert_time th {
  height: 30px;
  vertical-align: middle;
}

table.alert_escalation th img {
  width: 18px;
}

td.used_field {
  background: #6eb432;
  color: #ffffff;
  font-weight: bold;
}

td.overrided_field {
  color: #666;
}

td.unused_field {
  color: #888;
}

td.empty_field {
  background: url("../../images/long_arrow.png") no-repeat 100% center;
}

#table_macros textarea {
  width: 96%;
}

/* Policies styles */

table#policy_modules td * {
  display: inline;
}

.context_help_title {
  font-weight: bolder;
  text-align: left;
}
.context_help_body {
  text-align: left;
}

#left_column_logon_ok {
  width: 750px;
  float: left;
}

#news_board {
  min-width: 530px;
  width: 100%;
}

#right_column_logon_ok {
  width: 350px;
  float: right;
  margin-right: 20px;
}

#clippy_head_title {
  font-weight: bold;
  background: #82b92e;
  color: #ffffff;
  margin-top: -15px;
  margin-left: -15px;
  margin-right: -15px;
  padding: 5px;
  margin-bottom: 10px;
  border-top-left-radius: 2px;
  border-top-right-radius: 2px;
}

#dialog-double_auth-container {
  width: 100%;
  text-align: center;
  vertical-align: middle;
}

/*.saml_button {
	float: left;
	position: fixed;
	vertical-align: middle;
}*/

/*
 * ---------------------------------------------------------------------
 * - TACTICAL VIEW y TABLAS	 													-
 * ---------------------------------------------------------------------
 */
.status_tactical {
  width: 100%;
  margin-left: auto;
  margin-right: auto;
  background-color: #fff;
  padding: 10px;
  border: 1px solid #e2e2e2;
  margin-top: 5%;
  text-align: left;
}

.status_tactical img {
  border: 3px solid #000;
  border-radius: 100px;
}

#sumary {
  color: #fff;
  margin: 2px;
  padding: 10px 30px;
  font-size: 16px;
  font-family: "lato-bolder", "Open Sans", sans-serif;
  font-weight: bold;
  border-radius: 2px;
}

div.sumary_div {
  color: #fff;
  font-size: 20px;
  font-weight: bold;
  border-radius: 2px;
  width: 120px;
  height: 40px;
  text-align: center;
  display: table-cell;
  vertical-align: middle;
}

div.div_groups_status {
  width: 350px;
  background-color: white;
  border: 1px solid #ececec;
  border-radius: 5px;
  margin: 20px;
  float: left;
}

.databox.data > tbody > tr > td {
  border-bottom: 1px solid #e2e2e2;
}

.databox .search {
  margin-top: 0px;
}

.databox.data > tbody > tr > td.progress_bar img {
  border: 3px solid #000;
  border-radius: 100px;
}

.databox.pies {
  border: none;
}

.databox.pies fieldset.tactical_set {
  width: 100%;
  min-height: 285px;
}

.difference {
  border-left-width: 2px;
  border-left-style: solid;
  border-right-width: 2px;
  border-right-style: solid;
  border-color: #e2e2e2;
}

#title_menu {
  color: #b9b9b9;
  float: right;
  width: 72%;
  letter-spacing: 0pt;
  font-size: 10pt;
  white-space: pre-wrap;
  padding-top: 0;
  font-family: "Open Sans", sans-serif;
}

.no_hidden_menu {
  background-position: 11% 50%;
}

#menu_tab li.nomn,
#menu_tab li.nomn_high {
  padding-right: 8px;
  padding-left: 8px;
  font-weight: bold;
  text-decoration: none;
  font-size: 14px;
  margin-top: 0;
  min-width: 30px;
  min-height: 50px;
  max-height: 53px;
}

#menu_tab_frame_view_bc #menu_tab li.nomn,
#menu_tab_frame_view_bc #menu_tab li.nomn_high {
  min-height: 53px;
}

#menu_tab li:hover {
  box-shadow: inset 0px 4px #82b92e;
}

#menu_tab li.nomn_high,
#menu_tab li.nomn_high span {
  color: #fff;
  box-shadow: inset 0px 4px #82b92e;
  background-color: #fff;
}

#menu_tab li.nomn img,
#menu_tab li img {
  margin-top: 10px;
  margin-left: 3px;
}
#menu_tab li.nomn.tab_operation img,
#menu_tab li.nomn.tab_godmode img,
#menu_tab li.nomn_high.tab_operation img,
#menu_tab li.nomn_high.tab_godmode img {
  margin: 10px auto;
}

#menu_tab li.tab_operation a,
#menu_tab a.tab_operation {
  background: none;
}

.agents_modules_table {
  border: 1px solid #e2e2e2;
  border-spacing: 0px;
}
.agents_modules_table td {
  border: 1px solid #e2e2e2;
}

.dashboard {
  top: 23px;
}

.dashboard li a {
  width: 158px;
}

.text_subDashboard {
  float: left;
  margin-top: 5%;
  margin-left: 3%;
}

.title_um {
  font-family: sans-serif;
  font-size: 20px;
  color: #82b92e;
  text-align: center;
}

.text_um {
  font-family: sans-serif;
  font-size: 16px;
  padding-left: 80px;
}

/* The items with the class 'spinner' will rotate */
/* Not supported on IE9 and below */
.spinner {
  -webkit-animation: spinner 2s infinite linear;
  animation: spinner 2s infinite linear;
}

@-webkit-keyframes spinner {
  0% {
    -ms-transform: rotate(0deg); /* IE */
    -moz-transform: rotate(0deg); /* FF */
    -o-transform: rotate(0deg); /* Opera */
    -webkit-transform: rotate(0deg); /* Safari and Chrome */
    transform: rotate(0deg);
  }
  100% {
    -ms-transform: rotate(359deg); /* IE */
    -moz-transform: rotate(359deg); /* FF */
    -o-transform: rotate(359deg); /* Opera */
    -webkit-transform: rotate(359deg); /* Safari and Chrome */
    transform: rotate(359deg);
  }
}

@keyframes spinner {
  0% {
    -ms-transform: rotate(0deg); /* IE */
    -moz-transform: rotate(0deg); /* FF */
    -o-transform: rotate(0deg); /* Opera */
    -webkit-transform: rotate(0deg); /* Safari and Chrome */
    transform: rotate(0deg);
  }
  100% {
    -ms-transform: rotate(359deg); /* IE */
    -moz-transform: rotate(359deg); /* FF */
    -o-transform: rotate(359deg); /* Opera */
    -webkit-transform: rotate(359deg); /* Safari and Chrome */
    transform: rotate(359deg);
  }
}

/*
 * ---------------------------------------------------------------------
 * - Styles for the new networkmap									-
 * ---------------------------------------------------------------------
 */
.zoom_controller {
  width: 30px;
  height: 210px;
  background: blue;
  border-radius: 15px;

  top: 50px;
  left: 10px;
  position: absolute;
}

.vertical_range {
  padding: 0;
  -webkit-transform: rotate(270deg);
  -moz-transform: rotate(270deg);
  transform: rotate(270deg);
  width: 200px;
  height: 20px;
  position: relative;
  background: transparent;
  border: 0px;

  left: -92px;
  top: 93px;
}

@media screen and (-webkit-min-device-pixel-ratio: 0) {
  /* Only for chrome */

  .vertical_range {
    left: -87px;
    top: 93px;
  }
}

/*.home_zoom {
	top: 310px;
	left: 10px;

	display: table-cell;
	position: absolute;
	font-weight: bolder;
	font-size: 20px;
	background: blue;
	color: white;
	border-radius: 15px;
	width: 30px;
	height: 30px;
	cursor:pointer;
	text-align: center;
	vertical-align: middle;
}

.zoom_in {
  top: 10px;
  left: 10px;

  display: table-cell;
  position: absolute;
  font-weight: bolder;
  font-size: 20px;
  background: blue;
  color: white;
  border-radius: 15px;
  width: 30px;
  height: 30px;
  cursor: pointer;
  text-align: center;
  vertical-align: middle;
}

.zoom_out {
  top: 270px;
  left: 10px;

  display: table-cell;
  position: absolute;
  font-weight: bolder;
  font-size: 20px;
  background: blue;
  color: white;
  border-radius: 15px;
  width: 30px;
  height: 30px;
  cursor: pointer;
  text-align: center;
  vertical-align: middle;
}

.title_bar {
  border-bottom: 1px solid black;
}
.title_bar .title {
  font-weight: bolder;
}

.title_bar .open_click {
  float: right;
  display: table-cell;
  font-weight: bolder;
  font-size: 20px;
  background: blue none repeat scroll 0% 0%;
  color: white;
  width: 17px;
  height: 17px;
  cursor: pointer;
  text-align: center;
  vertical-align: middle;
  margin: 1px;
}

.title_bar .close_click {
  float: right;
  display: table-cell;
  font-weight: bolder;
  font-size: 20px;
  background: blue none repeat scroll 0% 0%;
  color: white;
  width: 17px;
  height: 17px;
  cursor: pointer;
  text-align: center;
  vertical-align: middle;
  margin: 1px;
}
*/

div.simple_value > span.text > p,
div.simple_value > span.text > p > span > strong,
div.simple_value > span.text > p > strong,
div.simple_value > a > span.text p {
  font-family: monospace;
  white-space: pre;
}

/*
 * ---------------------------------------------------------------------
 * - modal window and edit user 									-
 * ---------------------------------------------------------------------
 */
#alert_messages {
  -moz-border-bottom-right-radius: 5px;
  -webkit-border-bottom-left-radius: 5px;
  border-bottom-right-radius: 5px;
  border-bottom-left-radius: 5px;
  z-index: 3;
  position: fixed;
  width: 750px;
  max-width: 750px;
  top: 20%;
  background: white;
  opacity: 0;
  transition: opacity 0.5s;
  -webkit-transition: opacity 0.5s;
}
.modalheader {
  text-align: center;
  width: 100%;
  height: 37px;
  left: 0px;
  background-color: #82b92e;
}
.modalheadertext {
  color: white;
  position: relative;
  font-family: "Nunito", sans-serif;
  font-size: 13pt;
  top: 8px;
}
.modalheaderh1 {
  text-align: center;
  width: 100%;
  height: 26px;
  left: 0px;
  padding-top: 10px;
  background-color: #82b92e;
  color: white;
  position: relative;
  font-family: "Nunito", sans-serif;
  font-size: 11pt;
}
.modalclosex {
  cursor: pointer;
  display: inline;
  float: right;
  margin-right: 10px;
  margin-top: 10px;
}
.modalclosex:hover {
  cursor: pointer;
  display: inline;
  float: right;
  margin-right: 10px;
  margin-top: 10px;
}
.modalcontent {
  color: black;
  background: white;
}
.modalcontentimg {
  float: left;
  margin-left: 30px;
  margin-top: 30px;
  margin-bottom: 30px;
}
.modalcontenttext {
  float: left;
  text-align: justify;
  color: black;
  font-size: 9.5pt;
  line-height: 13pt;
  margin-top: 30px;
  width: 430px;
  margin-left: 30px;
}
.modalokbutton {
  transition-property: background-color, color;
  transition-duration: 1s;
  transition-timing-function: ease-out;
  -webkit-transition-property: background-color, color;
  -webkit-transition-duration: 1s;
  -o-transition-property: background-color, color;
  -o-transition-duration: 1s;
  cursor: pointer;
  text-align: center;
  margin-right: 45px;
  float: right;
  -moz-border-radius: 3px;
  -webkit-border-radius: 3px;
  margin-bottom: 30px;
  border-radius: 3px;
  width: 90px;
  height: 30px;
  background-color: white;
  border: 1px solid #82b92e;
}
.modalokbuttontext {
  transition-property: background-color, color;
  transition-duration: 1s;
  transition-timing-function: ease-out;
  -webkit-transition-property: background-color, color;
  -webkit-transition-duration: 1s;
  -o-transition-property: background-color, color;
  -o-transition-duration: 1s;
  color: #82b92e;
  font-family: "Nunito", sans-serif;
  font-size: 10pt;
  position: relative;
  top: 6px;
}

.modalokbutton:hover {
  transition-property: background-color, color;
  transition-duration: 1s;
  transition-timing-function: ease-out;
  -webkit-transition-property: background-color, color;
  -webkit-transition-duration: 1s;
  -o-transition-property: background-color, color;
  -o-transition-duration: 1s;
  background-color: #82b92e;
}

.modalokbutton:hover .modalokbuttontext {
  transition-property: background-color, color;
  transition-duration: 1s;
  transition-timing-function: ease-out;
  -webkit-transition-property: background-color, color;
  -webkit-transition-duration: 1s;
  -o-transition-property: background-color, color;
  -o-transition-duration: 1s;
  color: white;
}

.modaldeletebutton {
  transition-property: background-color, color;
  transition-duration: 1s;
  transition-timing-function: ease-out;
  -webkit-transition-property: background-color, color;
  -webkit-transition-duration: 1s;
  -o-transition-property: background-color, color;
  -o-transition-duration: 1s;
  cursor: pointer;
  text-align: center;
  margin-left: 45px;
  float: left;
  -moz-border-radius: 3px;
  -webkit-border-radius: 3px;
  margin-bottom: 30px;
  border-radius: 3px;
  width: 90px;
  height: 30px;
  background-color: white;
  border: 1px solid #fa5858;
}

.modaldeletebuttontext {
  transition-property: background-color, color;
  transition-duration: 1s;
  transition-timing-function: ease-out;
  -webkit-transition-property: background-color, color;
  -webkit-transition-duration: 1s;
  -o-transition-property: background-color, color;
  -o-transition-duration: 1s;
  color: #fa5858;
  font-family: "Nunito", sans-serif;
  font-size: 10pt;
  position: relative;
  top: 6px;
}

.modaldeletebutton:hover .modaldeletebuttontext {
  transition-property: background-color, color;
  transition-duration: 1s;
  transition-timing-function: ease-out;
  -webkit-transition-property: background-color, color;
  -webkit-transition-duration: 1s;
  -o-transition-property: background-color, color;
  -o-transition-duration: 1s;
  color: white;
}

.modaldeletebutton:hover {
  transition-property: background-color, color;
  transition-duration: 1s;
  transition-timing-function: ease-out;
  -webkit-transition-property: background-color, color;
  -webkit-transition-duration: 1s;
  -o-transition-property: background-color, color;
  -o-transition-duration: 1s;
  background-color: #fa5858;
}

.modalgobutton {
  transition-property: background-color, color;
  transition-duration: 1s;
  transition-timing-function: ease-out;
  -webkit-transition-property: background-color, color;
  -webkit-transition-duration: 1s;
  -o-transition-property: background-color, color;
  -o-transition-duration: 1s;
  cursor: pointer;
  text-align: center;
  margin-right: 15px;
  margin-bottom: 30px;
  float: right;
  -moz-border-radius: 3px;
  -webkit-border-radius: 3px;
  border-radius: 3px;
  width: 240px;
  height: 30px;
  background-color: white;
  border: 1px solid #82b92e;
}
.modalgobuttontext {
  transition-property: background-color, color;
  transition-duration: 1s;
  transition-timing-function: ease-out;
  -webkit-transition-property: background-color, color;
  -webkit-transition-duration: 1s;
  -o-transition-property: background-color, color;
  -o-transition-duration: 1s;
  color: #82b92e;
  font-family: "Nunito", sans-serif;
  font-size: 10pt;
  position: relative;
  top: 6px;
}

.modalgobutton:hover {
  transition-property: background-color, color;
  transition-duration: 1s;
  transition-timing-function: ease-out;
  -webkit-transition-property: background-color, color;
  -webkit-transition-duration: 1s;
  -o-transition-property: background-color, color;
  -o-transition-duration: 1s;
  background-color: #82b92e;
}

.modalgobutton:hover .modalgobuttontext {
  transition-property: background-color, color;
  transition-duration: 1s;
  transition-timing-function: ease-out;
  -webkit-transition-property: background-color, color;
  -webkit-transition-duration: 1s;
  -o-transition-property: background-color, color;
  -o-transition-duration: 1s;
  color: white;
}

/* update manager online */
#opacidad {
  opacity: 0;
  transition: opacity 3s;
  -webkit-transition: opacity 3s;
  z-index: 1;
  width: 100%;
  height: 100%;
  position: absolute;
  left: 0px;
  top: 0px;
}

.textodialogo {
  margin-left: 0px;
  color: #333;
  padding: 20px;
  font-size: 9pt;
}

.cargatextodialogo {
  max-width: 58.5%;
  width: 58.5%;
  min-width: 58.5%;
  float: left;
  margin-left: 0px;
  font-size: 18pt;
  padding: 20px;
  text-align: center;
}

.cargatextodialogo p,
.cargatextodialogo b,
.cargatextodialogo a {
  font-size: 18pt;
}

span.log_zone_line {
  font-size: 12px;
}

span.log_zone_line_error {
  color: #e63c52;
}

/* global */
.bolder {
  font-weight: bolder;
}

.readonly {
  background-color: #dedede;
}

.input_error {
  border: 1px solid red;
}

#toolbox > input {
  border-width: 0px 1px 0px 0px;
  border-color: lightgray;
}

#toolbox > input.service_min {
  border-width: 0px 0px 0px 0px;
}

#toolbox > input.grid_min {
  border-width: 0px 0px 0px 0px;
}

#filter_event_status,
#filter_event_severity,
#filter_event_type {
  width: 50%;
}

.rowPair:hover,
.rowOdd:hover {
  background-color: #eee;
}
.checkselected {
  background-color: #eee;
}
.tag-wrapper {
  padding: 0 10px 0 0;
  overflow: auto;
}

.pandora-tag {
  float: left;
  margin-bottom: 18px;
  padding: 1px 6px 1px 0;
}

.pandora-tag-title {
  color: white;
  background-color: #373737;
  font-weight: bold;
  padding: 6px 6px 6px 10px;
  border: #373737;
  border-width: 1px;
  border-top-style: solid;
  border-top-left-radius: 12px;
  border-left-style: solid;
  border-bottom-left-radius: 12px;
  border-bottom-style: solid;
}

.pandora-tag-value {
  color: #373737;
  font-weight: bold;
  padding: 6px 10px 6px 6px;
  border: #373737;
  border-width: 1px;
  border-top-style: solid;
  border-top-right-radius: 12px;
  border-right-style: solid;
  border-bottom-right-radius: 12px;
  border-bottom-style: solid;
}

/*
 * ---------------------------------------------------------------------
 * - HELP MODAL WINDOWS - pandora_help.php 							-
 * ---------------------------------------------------------------------
 */

div#main_help_new {
  text-align: center;
  padding: 20px;
  border-bottom: 1px solid #c2c2c2;
}

div#main_help_new_content {
  padding-left: 30px;
  padding-right: 30px;
  padding-bottom: 20px;
  padding-top: 10px;
  background: white;
  height: 100%;
  font-size: 12pt;
  font-family: "lato-bolder", serif;
}

div#main_help_new_content h1 {
  font-family: "lato-boldest", serif;
  font-size: 14pt;
}

div#main_help_new_content p {
  font-family: "lato-bolder", serif;
  font-size: 12pt;
}
div#main_help_new_content b {
  font-family: "lato-bolder", serif;
  font-size: 12pt;
}

div#main_help_new_content li {
  font-family: "lato-bolder", serif;
  font-size: 12pt;
}

div#footer_help {
  background: #333;
  text-align: center;
  padding: 10px;
}

/*	EVENTS - /ajax/events.php */
/*view-agents lastest events for this agent*/
#div_all_events_24h {
  padding: 4px;
}

/*
 * ---------------------------------------------------------------------
 * - REPORTS - graph_container.php									-
 * ---------------------------------------------------------------------
 */
.graph_conteiner_inside > .parent_graph {
  width: 100%;
}

.graph_conteiner_inside > .parent_graph > .menu_graph {
  left: 90%;
}

.graph_conteiner_inside > .parent_graph > .graph {
  width: 90%;
}

.graph_conteiner_inside > div > .nodata_container > .nodata_text {
  display: none;
}

.graph_conteiner_inside > div > .nodata_container {
  background-size: 120px 80px;
}

/*
 * ---------------------------------------------------------------------
 * - WUX VIEW														-
 * ---------------------------------------------------------------------
 */
#mssg_error_div {
  color: red;
  font-size: 12px;
}

.wux_global_result_container {
  width: 100%;
  margin-top: 30px;
  margin-bottom: 30px;
}

.wux_global_result_title {
  width: 100%;
  text-align: center;
  color: white;
  background-color: #373737;
  border: 1px solid #373737;
  height: 28px;
}

.wux_global_result_title p {
  margin: 8px;
}

.wux_global_result_content {
  width: 100%;
  border: 1px solid #e2e2e2;
  height: 120px;
}

.wux_global_result_content_left {
  float: left;
  width: 40%;
  text-align: center;
}

.wux_global_result_content_left ul {
  display: inline-flex;
  margin-top: 15px;
}

.wux_global_result_content_left ul li p {
  margin-top: 35px;
  margin-right: 10px;
  margin-left: 10px;
}

.wux_global_result_content_left ul li p b {
  font-size: 16px;
}

.wux_global_result_content_right {
  float: right;
  width: 60%;
}

.wux_global_result_content_right ul {
  display: inline-flex;
  margin-top: 15px;
  margin-left: 100px;
}

.wux_global_result_content_right ul li p {
  margin-top: 36px;
  margin-right: 10px;
  margin-left: 10px;
}

.wux_global_result_content_right ul li p b {
  font-size: 16px;
}

.wux_transaction_container {
  width: 100%;
  margin-bottom: 30px;
}

.wux_result_transaction {
  width: 33%;
  float: left;
}

.wux_transaction_graphs {
  width: 33%;
  float: left;
}

.wux_transaction_graphs_pie {
  width: 33%;
  float: left;
}

.pagination_show_more {
  text-align: center;
  margin-top: 10px;
}

.dashed {
  stroke-dasharray: 10;
}
.path {
  stroke-dasharray: 500;
  stroke-dashoffset: 500;
  animation: dash 15s linear;
}

@keyframes dash {
  from {
    stroke-dashoffset: 500;
  }
  to {
    stroke-dashoffset: 0;
  }
}

.route {
  fill: none;
  transition: all 2s ease-in-out;
}

.limit_scroll {
  max-width: 800px;
  overflow-x: scroll;
}
#is_favourite ul.container {
  display: flex;
  flex-flow: row wrap;
  flex-direction: row;
  align-content: center;
  justify-content: center;
}

#is_favourite ul.container a {
  text-decoration: none;
}

#is_favourite ul.container a:hover li {
  background: #e2e2e2;
}

#is_favourite ul.container a li {
  min-width: 250px;
  height: 80px;
  margin: 10px;
  display: flex;
  flex-direction: row;
  align-items: center;
  background: #f9faf9;
}

#is_favourite ul.container a li div.icon_img {
  width: 30%;
  text-align: center;
}

#is_favourite ul.container a li div.text {
  min-width: 50%;
  font-family: sans-serif;
  font-size: 18px;
  color: #3f3f3f;
  text-align: center;
}

form ul.form_flex {
  display: flex;
  flex-flow: row wrap;
  flex-direction: row;
  align-content: center;
  justify-content: space-around;
  border: 1px solid #e2e2e2;
  border-radius: 5px;
  padding: 20px;
  background: #f9faf9;
}

form ul.form_flex li {
  flex: auto;
  display: flex;
  justify-content: center;
  align-items: center;
}

form ul.form_flex li.first_elements {
  min-width: 550px;
}

form ul.form_flex li.second_elements {
  min-width: 300px;
}

form ul.form_flex li ul {
  display: flex;
  flex-direction: row;
  justify-content: space-around;
  flex-basis: 100%;
}

form ul.form_flex li ul li {
  height: 50px;
  width: 100%;
}

#modal_module_popup_close:hover {
  cursor: pointer;
}

.modal_module_list:hover {
  cursor: pointer;
}

/* snmp */
#snmp_data .databox {
  border: 0px;
}

/* library for graphs */
.yAxis.y1Axis > .tickLabel {
  white-space: nowrap;
  line-height: 1.05em;
  width: auto;
}

/* dialog */
.pandora_confirm_dialog .ui-dialog-buttonset {
  display: flex;
  width: 100%;
  margin-left: 10px;
  float: none;
}

.pandora_confirm_dialog .ui-dialog-buttonset button {
  flex: 50%;
}

#pandora_confirm_dialog_text h3 {
  margin-left: 20px;
  margin-right: 20px;
  text-align: center;
}

.div-v-centered {
  display: flex;
  align-items: center;
}

.div-v-centered > form > input[type="image"] {
  margin: 0;
  padding: 0;
  width: 14px;
  padding-left: 5px;
}

.pandora_upper {
  text-transform: uppercase;
}

.dialog-grayed {
  background: #373737;
}

.dialog-grayed .ui-dialog-buttonpane {
  background: #373737;
}

/* GIS MAP */
a.down_arrow {
  content: url("../../images/down.png");
  max-width: 21px;
  max-height: 21px;
}

a.up_arrow {
  content: url("../../images/down.png");
  transform: rotate(180deg);
  max-width: 21px;
  max-height: 21px;
}

tr:last-child > td > a.down_arrow,
tr:first-child > td > a.up_arrow {
  visibility: hidden;
}

/* system group status */
.group_modules_status_box > tbody > tr > td {
  border-bottom: 1px solid #e2e2e2;
  border-collapse: collapse;
  border-spacing: 0;
  width: 10%;
  height: 20px;
}

.group_modules_status_div {
  color: #fff;
  width: 100%;
  height: 100%;
  text-align: left;
  display: block;
  vertical-align: middle;
  line-height: 20px;
}

/* extensions -> module groups */
.tooltip_counters h3 {
  font-size: 12pt;
  padding-bottom: 10px;
  text-align: center;
}

.tooltip_counters li {
  font-size: 8pt;
  margin: 2px;
  margin-left: 5px;
}
.tooltip_counters li div {
  width: 12px;
  height: 12px;
  border-radius: 3px;
  float: left;
  margin-right: 5px;
}

.button-as-link {
  text-decoration: underline;
  background: none;
  border: none;
  padding: 0;
}

/*
 * ---------------------------------------------------------------------
 * - MESSAGE LIST POPUP 											-
 * ---------------------------------------------------------------------
 */
div#dialog_messages table th {
  text-align: left;
}

div#dialog_messages table th:last-child {
  text-align: right;
}

/*
 * ---------------------------------------------------------------------
 * - Notifications
 * ---------------------------------------------------------------------
 */

.notification-ball {
  border-radius: 50%;
  width: 24px;
  height: 24px;
  display: flex;
  justify-content: center;
  align-items: center;
  cursor: pointer;
  color: #fff;
  font-weight: bold;
}

.notification-ball.notification-ball-new-messages:hover {
  box-shadow: 0 0 3px #888;
}

.notification-ball-no-messages {
  background-color: #82b92e;
  cursor: pointer;
}
.notification-ball-new-messages {
  background-color: #e63c52;
}

#notification-wrapper {
  background: white;
  border: #a5a5a5 solid 1px;
  z-index: 900000;
  position: absolute;
  width: 550px;
  margin-top: -5px;
  border-radius: 5px;
}
#notification-wrapper::before {
  content: "";
  display: block;
  position: absolute;
  width: 0px;
  height: 0;
  border-color: transparent;
  border-width: 12px;
  border-style: solid;
  bottom: 100%;
  left: calc(58% - 7px);
  margin-left: -12px;
  border-bottom-color: white;
}
#notification-wrapper-inner {
  max-height: 400px;
  overflow: auto;
}
#notification-wrapper-shadow {
  height: 100%;
  width: 100%;
  background: #111;
  position: fixed;
  z-index: 9009;
  top: 0;
  opacity: 0.3;
}
.notification-item {
  background: whitesmoke;
  height: 100px;
  margin: 7px;
  border: #e4e4e4 solid 1px;
  display: flex;
  flex-flow: row nowrap;
  align-items: center;
  padding: 5px;
}
.notification-item:hover {
  border: #ccc solid 1px;
  text-decoration: none;
}
.notification-item > * {
  padding-left: 15px;
  pointer-events: none;
}
.notification-item > img {
  width: 75px;
}

.notification-info {
  width: 87%;
  display: flex;
  flex-flow: column nowrap;
  overflow: hidden;
  max-height: 83px;
  line-height: 1.4em;
}
.notification-item img {
  max-width: 100%;
  max-height: 100%;
}
.notification-title {
  margin: 0;
}
.notification-subtitle {
  margin: 0;
  color: #373737;
}

.global-config-notification-title {
  display: flex;
  flex-direction: row;
  align-items: center;
}

.global-config-notification-title h2 {
  margin-left: 10px;
}

.global-config-notification-checkboxes :first-child {
  font-weight: bold;
}

.global-config-notification-selectors {
  display: flex;
  flex-direction: row;
  margin-bottom: 10px;
}

.global-config-notification-selectors h4 {
  margin: 0;
}

.global-config-notification-single-selector,
.global_config_notifications_dialog_add select {
  display: flex;
  width: 100%;
  padding: 0 10px;
}

.global-config-notification-single-selector :first-child,
.global-config-notification-single-selector :first-child select {
  width: 99%;
}

.global-config-notification-single-selector :last-child,
.global_config_notifications_dialog_add_wrapper {
  flex-direction: column;
  display: flex;
  justify-content: flex-end;
}

.global_config_notifications_dialog_add {
  display: flex;
  flex-direction: row;
  margin: 8px;
}

.global_config_notifications_two_ways_form_arrows {
  display: flex;
  flex-flow: column;
  justify-content: center;
  margin: 0 5px;
}

.global_config_notifications_two_ways_form_arrows img {
  margin: 15px 0;
}

/* jQuery dialog */
.no-close .ui-dialog-titlebar-close {
  display: none;
}
/* jQuery dialog */

/* --- SWITCH --- */
.p-switch {
  position: relative;
  display: inline-block;
  width: 30px;
  height: 17px;
}

.p-switch input {
  opacity: 0;
  width: 0;
  height: 0;
}

.p-slider {
  position: absolute;
  cursor: pointer;
  top: 0;
  left: 0;
  right: 0;
  bottom: 0;
  background-color: #ccc;
  -webkit-transition: 0.4s;
  transition: 0.4s;
  border-radius: 34px;
}

.p-slider:before {
  position: absolute;
  content: "";
  height: 13px;
  width: 13px;
  left: 2px;
  bottom: 2px;
  background-color: white;
  -webkit-transition: 0.4s;
  transition: 0.4s;
  border-radius: 50%;
}

input:checked + .p-slider {
  background-color: #82b92e;
}

input:focus + .p-slider {
  box-shadow: 0 0 1px #82b92e;
}

input:checked + .p-slider:before {
  -webkit-transform: translateX(13px);
  -ms-transform: translateX(13px);
  transform: translateX(13px);
}

/* --- END SWITCH --- */

/* --- TOAST --- */
#notifications-toasts-wrapper {
  position: fixed;
  right: 20px;
  top: 70px;
  width: 270px;
  height: 100%;
  z-index: 6;
  pointer-events: none;
}

.snackbar {
  max-width: 270px;
  background-color: #333;
  color: #fff;
  text-align: center;
  /* border-radius: 2px; */
  padding: 16px;
  margin: 10px;
  border-radius: 4px;
  visibility: hidden;
  pointer-events: all;
}

.snackbar.show {
  visibility: visible;
  -webkit-animation: fadein 0.5s, fadeout 0.5s 7.5s;
  animation: fadein 0.5s, fadeout 0.5s 7.5s;
}

.snackbar p,
.snackbar h3 {
  text-align: left;
  margin: 0;
  pointer-events: none;
}
.snackbar h3 {
  color: white;
  margin-bottom: 10px;
}

@-webkit-keyframes fadein {
  from {
    bottom: 0;
    opacity: 0;
  }
  to {
    bottom: 30px;
    opacity: 1;
  }
}

@keyframes fadein {
  from {
    bottom: 0;
    opacity: 0;
  }
  to {
    bottom: 30px;
    opacity: 1;
  }
}

@-webkit-keyframes fadeout {
  from {
    bottom: 30px;
    opacity: 1;
  }
  to {
    bottom: 0;
    opacity: 0;
  }
}

@keyframes fadeout {
  from {
    bottom: 30px;
    opacity: 1;
  }
  to {
    bottom: 0;
    opacity: 0;
  }
}

/* --- END TOAST --- */

/* Button for Go to top */
#top_btn {
  display: none;
  position: fixed;
  bottom: 100px;
  right: 4px;
  border: none;
  outline: none;
  background: url("../../images/to_top_menu.png") no-repeat center;
  background-color: #82b92e;
  width: 27px;
  height: 27px;
  cursor: pointer;
  border-radius: 5px;
  z-index: 10;
}

#top_btn:hover {
  background: url("../../images/to_top_menu_hover.png") no-repeat center;
  background-color: #fff;
  border: 2px solid #82b92e;
}

/* New white rounded boxes */
.white_box {
  background-color: #fff;
  border: 1px solid #e1e1e1;
  border-radius: 5px;
  padding: 20px 50px;
}

/*
 * ---------------------------------------------------------------------
 * - User edit
 * ---------------------------------------------------------------------
 */

#user_form * {
  color: #4d4d4d;
}

#user_form {
  width: 100%;
}

#user_form a.tip img {
  margin-left: 8px;
}

#edit_user_profiles {
  margin-top: 40px;
  margin-bottom: 30px;
}

#edit_user_profiles table {
  margin-bottom: 0;
}

.user_edit_first_row {
  display: flex;
}

.user_edit_second_row {
  display: flex;
  flex-flow: row wrap;
  flex-direction: row;
  justify-content: space-between;
}

.user_edit_first_row,
.user_edit_second_row,
.user_edit_third_row {
  margin-bottom: 20px;
}

.edit_user_info {
  width: 58%;
  margin-right: 20px;
  display: flex;
  align-items: center;
}

.edit_user_info_left {
  width: 25%;
  margin-right: 50px;
  text-align: center;
}

.edit_user_info_right {
  width: 75%;
}

.edit_user_info_right input {
  background-color: transparent;
  border: none;
  border-radius: 0;
  border-bottom: 1px solid #343434;
  padding: 10px 0px 2px 35px;
  box-sizing: border-box;
  background-repeat: no-repeat;
  background-position: left bottom 2px;
  width: 100%;
  margin-bottom: 4px;
}

.edit_user_info_right input:focus {
  font-weight: bold;
}

.edit_user_info_right #fullname {
  background-image: url("../../images/user_name.png");
}

.edit_user_info_right #email {
  background-image: url("../../images/user_email.png");
}

.edit_user_info_right #phone {
  background-image: url("../../images/user_phone.png");
}

.edit_user_info_right #password_new,
.edit_user_info_right #password_conf {
  background-image: url("../../images/user_password.png");
}

.edit_user_autorefresh {
  width: 42%;
}

.edit_user_options {
  width: 50%;
  padding-right: 50px;
}

.edit_user_options #text-block_size {
  background-color: transparent;
  border: none;
  border-radius: 0;
  border-bottom: 1px solid #343434;
  padding: 0px 0px 0px 10px;
}

.edit_user_options input#text-block_size:disabled {
  border-bottom-color: #848484;
  color: #848484;
}

.edit_user_timezone {
  width: 40%;
}

.edit_user_timezone #zonepicker {
  width: 100%;
}

.edit_user_comments #textarea_comments {
  background-color: #fbfbfb;
  padding-left: 10px;
}

.edit_user_labels {
  color: #343434;
  font-weight: bold;
  padding-right: 10px;
  margin: 0px 0px 5px 0px;
}

.label_select,
.label_select_simple {
  font-family: "lato-bolder", "Open Sans", sans-serif;
  margin-bottom: 15px;
}

.label_select_simple .edit_user_labels {
  margin-bottom: 0;
  display: inline;
}

.edit_user_options .label_select_simple {
  display: flex;
  align-items: center;
}

.edit_user_options .label_select_simple .p-switch {
  margin-right: 5px;
  margin-left: 10px;
}

.user_edit_first_row .edit_user_autorefresh > div:last-child,
.user_edit_first_row .edit_user_info_left > div:last-child,
.user_edit_first_row .edit_user_info_right > div:last-child,
.user_edit_second_row .edit_user_options > div:last-child {
  margin-bottom: 0px;
}

.user_avatar {
  width: 100%;
  margin-bottom: 20px;
}

.autorefresh_select {
  display: flex;
  align-items: center;
  justify-content: center;
  margin-bottom: 15px;
}

.autorefresh_select_text {
  margin: 0px 0px 5px 0px;
}

#right_autorefreshlist {
  margin-bottom: 10px;
}

#autorefresh_list_out,
#autorefresh_list {
  text-align: left;
}

.autorefresh_select .autorefresh_select_list_out,
.autorefresh_select .autorefresh_select_list {
  width: 45%;
}

.autorefresh_select .autorefresh_select_arrows {
  width: 10%;
  text-align: center;
}

.autorefresh_select_arrows a {
  display: block;
}

.edit_user_autorefresh select,
.user_edit_second_row select {
  width: 100%;
}

.edit_user_button {
  margin-top: 20px;
  width: 100%;
  text-align: right;
}

#user-notifications-wrapper {
  width: 100%;
  box-sizing: border-box;
  color: #4d4d4d;
}

/* This class is for the icons of actions and operations in the tables. */
.action_buttons a[href] img,
.action_buttons input[type="image"],
.action_button_img {
  border-radius: 4px;
  border: 1px solid #dcdcdc;
  padding: 1px;
  box-shadow: 1px 1px 1px rgba(0, 0, 0, 0.1);
  max-width: 21px;
  background-color: transparent; /*BORRAR*/
}

/* This class is for only one icon to be a button type. */
.action_button_img {
  cursor: pointer;
}

.action_buttons a,
.action_buttons input[type="image"] {
  margin-right: 5px;
}

.action_buttons a:last-child,
.action_buttons input[type="image"]:last-child {
  margin-right: 0px;
}

.action_buttons a:hover {
  background-color: #fff;
  display: inline-block;
  border-radius: 4px;
}

.action_buttons input[type="image"]:hover {
  background-color: #fff;
}

/* Tables to upload files */
#table_filemanager tr:first-child th span {
  font-weight: bold;
}

.file_table_buttons {
  text-align: right;
  margin-bottom: 10px;
}

.file_table_buttons a img {
  border: 1px solid #e2e2e2;
  padding: 5px;
  border-radius: 4px;
  margin-right: 10px;
  box-shadow: 1px 1px 1px rgba(0, 0, 0, 0.1);
}

#file_table_modal {
  display: flex;
  justify-content: space-between;
  margin-bottom: 40px;
}

#file_table_modal .create_folder,
#file_table_modal .create_text_file,
#file_table_modal .upload_file {
  width: 33%;
  border-top-left-radius: 4px;
  border-top-right-radius: 4px;
  margin-right: 2px;
  background-color: #e6e6e6;
}

.file_table_buttons a:last-child img,
#file_table_modal .upload_file {
  margin-right: 0px;
}

#file_table_modal li a {
  display: block;
  padding: 5px;
}

#file_table_modal li img,
#file_table_modal li span {
  vertical-align: middle;
}

#file_table_modal li img {
  margin-right: 10px;
}

#create_folder,
#create_text_file,
#upload_file {
  margin-bottom: 30px;
}

#create_folder input#text-dirname,
#create_text_file input#text-name_file {
  width: 100%;
  margin-right: 5px;
  box-sizing: border-box;
  margin-bottom: 10px;
}

#upload_file input#file-file {
  width: 70%;
}

#create_folder input#submit-crt,
#create_text_file input#submit-create,
#upload_file input#submit-go {
  float: right;
}

#upload_file input#submit-go {
  margin-top: 10px;
}

.file_table_modal_active {
  background-color: #fff;
  border: 1px solid #e6e6e6;
  border-bottom: none;
}

/* Inventory table */
.inventory_table_buttons {
  text-align: right;
  margin-bottom: 10px;
}

.inventory_table_buttons a {
  font-weight: bolder;
  display: inline-block;
  border: 1px solid #e2e2e2;
  padding: 8px;
  border-radius: 4px;
  box-shadow: 1px 1px 1px rgba(0, 0, 0, 0.1);
}

.inventory_table_buttons a img,
.inventory_table_buttons a span {
  vertical-align: middle;
}

.inventory_table_buttons a img {
  padding-left: 10px;
}

.inventory_tables thead th span:first-child {
  float: left;
  font-weight: bold;
}

.inventory_tables thead th span {
  font-size: 8.6pt;
}

.inventory_tables tbody > tr:first-child {
  font-weight: bold;
}

/* Tag view */
table.info_table.agent_info_table {
  margin-bottom: 20px;
}
table.agent_info_table tr {
  background-color: #fff;
}

table.agent_info_table > tbody > tr > td {
  border-bottom: none;
}

table.agent_info_table > tbody > tr:last-child > td {
  border-bottom: 1px solid #e2e2e2;
}

table.agent_info_table thead > tr:first-child th {
  background-color: #f5f5f5;
}

table.agent_info_table thead > tr:first-child th span,
table.agent_info_table thead > tr:first-child th {
  font-weight: bold;
  font-size: 8.6pt;
}

table.info_table.agent_info_table td {
  padding-left: 20px;
  padding-right: 20px;
}

table.info_table.agent_info_table table#agent_table {
  padding-top: 15px;
}

table.info_table.agent_info_table table#module_table {
  padding-top: 10px;
  padding-bottom: 15px;
}

table.info_table.agent_info_table table.info_table {
  margin-bottom: 0;
}

.agent_info_table_opened {
  background-color: #82b92e;
  color: #fff;
  border-color: #82b92e;
}

.agent_info_table_closed {
  background-color: #fff;
  color: #000;
  border-radius: 4px;
}

/* Tag view */
table.info_table.policy_table tr {
  background-color: #fff;
}

table.info_table.policy_sub_table thead > tr:first-child th {
  background-color: #f5f5f5;
}

table.info_table.policy_sub_table {
  padding: 20px 15px;
  margin-bottom: 0;
}

/* Arrows to sort the tables. */
.sort_arrow {
  display: inline-grid;
  vertical-align: middle;
}
.sort_arrow a {
  padding: 0 0 0 5px;
}
.sort_arrow img {
  width: 0.8em;
}

/*
 * ---------------------------------------------------------------------
 * - PAGINATION
 * ---------------------------------------------------------------------
 */
.pagination {
  display: flex;
  justify-content: space-between;
  align-items: flex-end;
  margin-bottom: 10px;
  margin-top: 15px;
}

.pagination .page_number {
  border: 1px solid #cacaca;
  border-right: 0px;
  text-align: center;
}

.pagination .page_number a {
  padding: 5px;
  min-width: 12px;
  display: block;
}

.pagination .page_number:hover,
.pagination .pagination-arrows:hover {
  background-color: #e2e2e2;
}

.pagination .total_number > *:first-child {
  border-top-left-radius: 2px;
  border-bottom-left-radius: 2px;
}

.pagination .total_number > *:last-child {
  border-top-right-radius: 2px;
  border-bottom-right-radius: 2px;
  border-right: 1px solid #cacaca;
}

.pagination .page_number_active {
  font-weight: bold;
  background-color: #82b92e;
  color: #fff;
  border-color: #82b92e;
}

.pagination .page_number_active a {
  color: #fff;
}

.pagination .total_number {
  display: flex;
  justify-content: flex-end;
}

.pagination a {
  margin: 0;
}

.pagination .pagination-arrows {
  border: 1px solid #cacaca;
  border-right: 0px;
}

.pagination-bottom {
  margin-bottom: 15px;
  margin-top: 0px;
  align-items: flex-start;
}

/*
 * ---------------------------------------------------------------------
 * - Layout for the new forms
 * ---------------------------------------------------------------------
 */
.first_row {
  margin-bottom: 20px;
  display: flex;
}

.label_simple_one_item {
  display: flex;
  align-items: flex-end;
}

.label_simple_items {
  display: flex;
  align-items: center;
  flex-wrap: wrap;
}

.label_simple_items > * {
  margin-right: 5px;
}

.input_label {
  color: #343434;
  font-weight: bold;
  padding-right: 10px;
  margin: 0px 0px 5px 0px;
}

.input_label_simple {
  margin-bottom: 0;
  margin-top: 0;
  display: inline;
}

.label_select_parent {
  display: flex;
  justify-content: space-between;
  align-items: center;
}

.label_select_child_left {
  width: 80%;
  min-width: 100px;
}

.label_select_child_right {
  width: 20%;
  min-width: 140px;
  align-items: center;
  display: flex;
}

.label_select_child_icons {
  text-align: right;
  width: 5%;
  min-width: 30px;
}

/* Inputs type text shown as a black line */
.agent_options input[type="text"] {
  background-color: transparent;
  border: none;
  border-radius: 0;
  border-bottom: 1px solid #ccc;
  font-family: "lato-bolder", "Open Sans", sans-serif;
  font-size: 10pt;
  padding: 2px 5px;
  box-sizing: border-box;
  background-repeat: no-repeat;
  background-position: left bottom 2px;
  margin-bottom: 4px;
}

.agent_options input[readonly] {
  color: #848484;
}

/*
 * ---------------------------------------------------------------------
 * - CLASSES FOR THE NEW TOGGLES                     								-
 * ---------------------------------------------------------------------
 */
.ui_toggle {
  margin-bottom: 20px;
}

.ui_toggle > a:first-child {
  background-color: #fff;
  border: 1px solid #e1e1e1;
  border-top-left-radius: 4px;
  border-top-right-radius: 4px;
  margin-bottom: -1px;
  padding: 5px;
  display: block;
}

.white_box_opened {
  border-top-left-radius: 0px;
  border-top-right-radius: 0px;
}

/*
 * ---------------------------------------------------------------------
 * - SWITCH RADIO BUTTONS                           								-
 * ---------------------------------------------------------------------
 */
.switch_radio_button {
  display: flex;
  overflow: hidden;
}

.switch_radio_button input {
  position: absolute;
  clip: rect(0, 0, 0, 0);
  height: 1px;
  width: 1px;
  border: 0;
  overflow: hidden;
}

.switch_radio_button label {
  background-color: #fff;
  color: rgba(0, 0, 0, 0.6);
  line-height: 1;
  text-align: center;
  padding: 7px 14px;
  margin-right: -1px;
  border: 1px solid #cbcbcb;
  border-radius: 4px;
  transition: all 0.1s ease-in-out;
}

.switch_radio_button label:hover {
  cursor: pointer;
}

.switch_radio_button input:checked + label {
  background-color: #82b92e;
  box-shadow: none;
  color: #fff;
}

.switch_radio_button label:last-child {
  margin-right: 0px;
}

/*
 * ---------------------------------------------------------------------
 * - MODULE GRAPHS
 * ---------------------------------------------------------------------
 */
.module_graph_menu_dropdown {
  padding-top: 20px;
  padding-bottom: 20px;
  position: absolute;
  top: 10px;
  width: 100%;
  z-index: 1001;
}

.module_graph_menu_content,
.module_graph_menu_header {
  width: 95%;
  border: 1px solid #e2e2e2;
  margin: 0 auto;
  box-sizing: border-box;
  background-color: #fff;
}

.module_graph_menu_header {
  border-top-left-radius: 4px;
  border-top-right-radius: 4px;
  padding: 6px 10px;
  cursor: pointer;
  display: flex;
  justify-content: space-between;
  align-items: center;
}

.module_graph_menu_header span > img {
  vertical-align: middle;
  padding-left: 5px;
}

.module_graph_menu_content {
  border-bottom-left-radius: 4px;
  border-bottom-right-radius: 4px;
  padding: 15px;
  border-top: none;
}

/*
 * ---------------------------------------------------------------------
 * - AGENT VIEW
 * ---------------------------------------------------------------------
 */

.bullet_modules {
  width: 15px;
  height: 15px;
  border-radius: 50%;
  margin-right: 5px;
  margin-top: -2px;
}

div#bullets_modules {
  display: flex;
  margin-left: 2em;
}

div#bullets_modules div {
  display: flex;
  align-items: center;
  margin: 0 5px;
}

.orange_background {
  background: #ffa631;
}
.red_background {
  background: #e63c52;
}
.yellow_background {
  background: #f3b200;
}
.grey_background {
  background: #b2b2b2;
}
.blue_background {
  background: #4a83f3;
}
.green_background {
  background: #82b92e;
}

/* First row in agent view */
#agent_details_first_row {
  display: flex;
  margin-bottom: 20px;
  width: 100%;
  flex-direction: row;
  flex-wrap: wrap;
  justify-content: space-between;
}

.agent_details_col {
  display: table-cell;
  background-color: #fff;
  border: 1px solid #e2e2e2;
  border-radius: 5px;
  flex: 0 1 auto;
}

.agent_details_col_left {
  width: 40%;
  min-width: 300px;
}
.agent_details_col_right {
  width: 59%;
  min-width: 480px;
}

.agent_access_rate_events {
  display: flex;
  flex-direction: row;
  flex-wrap: wrap;
  justify-content: space-between;
}

.white_table_graph#table_access_rate {
  flex: 1 1 auto;
  min-width: 450px;
  margin-right: 1%;
}

.white_table_graph#table_events {
  flex: 1 1 auto;
  min-width: 450px;
}

@media screen and (max-width: 1150px) {
  .agent_details_col {
    flex: 1 1 auto;
  }
  .white_table_graph#table_access_rate {
    margin-right: 0;
  }
}

.buttons_agent_view {
  display: flex;
  justify-content: flex-end;
}

.buttons_agent_view a img {
  border: 1px solid #dcdcdc;
  border-radius: 4px;
  padding: 1px;
  box-shadow: 1px 1px 1px rgba(0, 0, 0, 0.1);
  max-width: 21px;
  margin-left: 5px;
}

/* Agent details in agent view */
div#status_pie path {
  stroke-width: 8px;
}
div#status_pie {
  margin-bottom: 2em;
}

.agent_details_header {
  display: flex;
  justify-content: flex-end;
  align-items: center;
  border-bottom: 1px solid #e2e2e2;
  padding: 6px 20px;
}

.agent_details_content {
  display: flex;
  align-items: flex-start;
  padding: 20px;
  padding-bottom: 0;
}

.agent_details_agent_name {
  display: flex;
  align-items: center;
}

.agent_details_remote_cfg {
  align-self: flex-start;
}

.agent_details_graph {
  text-align: center;
  margin: 0 auto;
}

.agent_details_info {
  max-width: 45%;
  overflow: hidden;
  min-width: 220px;
}
.agent_details_info span {
  text-overflow: ellipsis;
}

.agent_details_info p {
  display: flex;
  align-items: center;
}

.agent_details_info img {
  padding-right: 5px;
}

.agent_details_bullets #bullets_modules {
  display: flex;
  justify-content: flex-start;
}

.agent_details_bullets #bullets_modules > div {
  display: flex;
  align-items: center;
  padding-bottom: 20px;
}

#agent_contact_main tr td img {
  max-width: 100%;
}

/* White tables to show graphs */
.white_table_graph {
  margin-bottom: 20px;
}

.white_table_graph_header {
  padding: 10px 20px;
  background-color: #fff;
  color: #000;
  border: 1px solid #e2e2e2;
  border-top-left-radius: 4px;
  border-top-right-radius: 4px;
  font-weight: bold;
  display: flex;
  min-width: fit-content;
}

.white_table_graph_header b {
  font-size: 10pt;
  font-weight: 600;
}

.white_table_graph_header div#bullets_modules {
  float: right;
}
.white_table_graph_header img,
.white_table_graph_header span {
  vertical-align: middle;
}

.white_table_graph_header span {
  padding-left: 10px;
}

.white-box-content.padded {
  padding-top: 2em;
  padding-bottom: 2em;
}

.white-box-content {
  width: 100%;
  height: 100%;
  background-color: #fff;
  box-sizing: border-box;
  border: 1px solid #e2e2e2;
  display: flex;
  align-items: center;
  flex-wrap: wrap;
  padding: 1em;
  min-width: fit-content;
}

.white_table_graph_content {
  border: 1px solid #e2e2e2;
  border-top: none;
  background-color: #fff;
  padding: 5px;
  border-bottom-left-radius: 4px;
  border-bottom-right-radius: 4px;
  align-items: center;
  flex-wrap: wrap;
}

.white_table_graph_content.no-padding-imp .info_box {
  margin: 0;
}

.white_table_graph_content.min-height-100 {
  min-height: 100px;
}

.white_table_graph_content.min-height-50 {
  min-height: 50px;
}

.white_table_graph_content.min-height-200 {
  min-height: 200px;
}

.white_table_graph_content div.pagination {
  width: 100%;
  padding: 0 1em;
}
.white_table_graph_content div.action-buttons {
  padding: 10px;
}

.white-box-content form {
  width: 100%;
  margin-bottom: 2em;
  padding: 2em;
  min-width: fit-content;
}

/* White tables */
.white_table,
.white_table tr:first-child > th {
  background-color: #fff;
  color: #000;
}

.white_table {
  border: 1px solid #e2e2e2;
  border-radius: 4px;
  margin-bottom: 20px;
  padding-bottom: 10px;
}

.white_table thead tr:first-child > th {
  border-top-left-radius: 4px;
  border-top-right-radius: 4px;
  border-bottom: 1px solid #e2e2e2;
}

.white_table tbody tr:first-child > td {
  padding-top: 25px;
}

.white_table tr td:first-child,
.white_table tr th:first-child {
  padding-left: 50px;
}

.white_table tr td:last-child,
.white_table tr th:last-child {
  padding-right: 50px;
}

.white_table th,
.white_table td {
  padding: 10px 20px;
}

.white_table_droppable > thead > tr > th > img {
  vertical-align: middle;
}

.white_table_droppable tr th:first-child {
  padding-left: 20px;
}

.white_table_no_border {
  border: none;
}

/*
 * ---------------------------------------------------------------------
 * - SERVICES TABLE VIEW
 * ---------------------------------------------------------------------
 */
#table_services {
  display: grid;
  grid-gap: 20px;
  grid-template-columns: repeat(auto-fill, minmax(250px, 1fr));
  grid-template-rows: 1fr;
  margin-bottom: 30px;
}

.table_services_item_link {
  font-size: 16px;
  display: grid;
  min-height: 80px;
  box-sizing: border-box;
  padding: 10px 10px 10px 0;
}

.table_services_item {
  display: grid;
  align-items: center;
  grid-template-columns: 50px auto;
}

/*
 * ---------------------------------------------------------------------
 * - IMAGES FOR STATUS. This replaces the images of /images/status_sets/default/ 
 * - Don't delete this
 * ---------------------------------------------------------------------
 */
.status_small_rectangles {
  width: 20px;
  height: 10px;
  display: inline-block;
}

.status_rounded_rectangles {
  width: 50px;
  height: 2em;
  display: inline-block;
  border-radius: 5px;
}

.status_small_squares,
.status_balls {
  width: 12px;
  height: 12px;
  display: inline-block;
}

.status_balls {
  border-radius: 50%;
}

.status_small_balls {
  width: 8px;
  height: 8px;
  display: inline-block;
  border-radius: 50%;
}
/*
 * ---------------------------------------------------------------------
 * - END - IMAGES FOR STATUS. Don't delete this
 * ---------------------------------------------------------------------
 */

/* Table for show more info in events and config menu in modules graphs. (This class exists in events.css too) */
.table_modal_alternate {
  border-spacing: 0;
  text-align: left;
}

table.table_modal_alternate tr:nth-child(odd) td {
  background-color: #ffffff;
}

table.table_modal_alternate tr:nth-child(even) td {
  background-color: #f9f9f9;
  border-top: 1px solid #e0e0e0;
  border-bottom: 1px solid #e0e0e0;
}

table.table_modal_alternate tr td {
  height: 33px;
  max-height: 33px;
  min-height: 33px;
}

table.table_modal_alternate tr td:first-child {
  width: 35%;
  font-weight: bold;
  padding-left: 20px;
}
/* END - Table for show more info in events and config menu in modules graphs */

.fullwidth {
  width: 100%;
}

/*
 * ---------------------------------------------------------------------
 * - VISUAL STYLES FOR HISTOGRAM GRAPHS
 * ---------------------------------------------------------------------
 */

.slicebar-box-hover-styles {
  position: absolute;
  background-color: #fff;
  width: 80px;
  height: 20px;
  text-align: center;
  font-family: arial, sans-serif, verdana;
  padding: 3px;
  border: 1px solid black;
}

.flot-text {
  width: 101%;
}

<<<<<<< HEAD
=======
/*Font header feedback*/
form#modal_form_feedback {
  padding: 10px;
}

form#modal_form_feedback label {
  margin-bottom: 10px;
  color: #343434;
  font-weight: bold;
  font-size: 10pt;
}

form#modal_form_feedback input[type="email"] {
  background-color: transparent;
  border: none;
  border-radius: 0;
  border-bottom: 1px solid #ccc;
  font-family: "lato-bolder", "Open Sans", sans-serif;
  font-weight: lighter;
  padding: 0px 0px 2px 0px;
  box-sizing: border-box;
  margin-bottom: 4px;
}

form#modal_form_feedback ul.wizard li {
  padding-bottom: 10px;
  padding-top: 10px;
}

form#modal_form_feedback ul.wizard li > label:not(.p-switch) {
  width: 250px;
  vertical-align: top;
  display: inline-block;
}

form#modal_form_feedback ul.wizard li > textarea {
  width: 600px;
  height: 15em;
  display: inline-block;
  font-family: monospace;
}
>>>>>>> 7103317b
/*
 * ---------------------------------------------------------------------
 * - FONT SIZES IN AGENT VIEW. This changes the font size of the agent
 * name and the description when the language is Japanese or Chinese
 * ---------------------------------------------------------------------
 */

.custom_font_size {
  font-size: 14px;
  font-weight: bold;
<<<<<<< HEAD
=======
}

/* Generic classes to reuse and facilitate the creation of custom themes */
.pandora_green_text {
  color: #82b92e;
}

.pandora_green_bg {
  background-color: #82b92e;
>>>>>>> 7103317b
}<|MERGE_RESOLUTION|>--- conflicted
+++ resolved
@@ -5917,8 +5917,6 @@
   width: 101%;
 }
 
-<<<<<<< HEAD
-=======
 /*Font header feedback*/
 form#modal_form_feedback {
   padding: 10px;
@@ -5960,7 +5958,6 @@
   display: inline-block;
   font-family: monospace;
 }
->>>>>>> 7103317b
 /*
  * ---------------------------------------------------------------------
  * - FONT SIZES IN AGENT VIEW. This changes the font size of the agent
@@ -5971,8 +5968,6 @@
 .custom_font_size {
   font-size: 14px;
   font-weight: bold;
-<<<<<<< HEAD
-=======
 }
 
 /* Generic classes to reuse and facilitate the creation of custom themes */
@@ -5982,5 +5977,4 @@
 
 .pandora_green_bg {
   background-color: #82b92e;
->>>>>>> 7103317b
 }