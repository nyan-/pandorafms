--- conflicted
+++ resolved
@@ -9973,7 +9973,6 @@
   -webkit-mask: url(../../images/validate.svg) no-repeat right / contain;
 }
 
-<<<<<<< HEAD
 /* Visual Consoles */
 button.buttonButton.onlyIcon.camera_min,
 button.submitButton.onlyIcon.camera_min {
@@ -10839,11 +10838,7 @@
 .width_available {
   width: -webkit-fill-available !important;
   width: -moz-fill-available !important;
-=======
-.tag-editor .tag-editor-delete:hover i:before {
-  color: #ccc !important;
-}
-
+}
 .snmp-td {
   padding: 0 !important;
   height: 0;
@@ -10855,5 +10850,4 @@
   align-items: center;
   justify-content: start;
   padding-left: 10px;
->>>>>>> 258c4c2c
 }