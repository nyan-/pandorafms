--- conflicted
+++ resolved
@@ -12567,10 +12567,10 @@
   background-color: #81b92e3b !important;
 }
 
-<<<<<<< HEAD
 .ui-datepicker-title > span {
   color: #82b92e !important;
-=======
+}
+
 .div-report_export_filter {
   left: 0em;
   top: 0em;
@@ -12587,5 +12587,4 @@
 .filter_label_position_after {
   position: relative;
   top: -92px;
->>>>>>> 60c3bb45
 }