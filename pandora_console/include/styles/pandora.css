--- conflicted
+++ resolved
@@ -4727,7 +4727,6 @@
 	visibility: hidden;
 }
 
-<<<<<<< HEAD
 .group_modules_status_box>tbody>tr>td{
 	border-bottom: 1px solid #E2E2E2;
 	border-collapse: collapse;
@@ -4743,8 +4742,9 @@
     text-align: left;
     display: block;
     vertical-align: middle;
-    line-height: 20px;
-=======
+	line-height: 20px;
+}
+
 .tooltip_counters h3{
 	font-size: 12pt;
 	padding-bottom: 10px !important;
@@ -4763,5 +4763,4 @@
 	border-radius: 3px;
 	float: left;
 	margin-right: 5px;
->>>>>>> 17b183a6
 }