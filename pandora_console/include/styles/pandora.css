--- conflicted
+++ resolved
@@ -12299,18 +12299,17 @@
   margin: 0px !important;
 }
 
-<<<<<<< HEAD
 form.max_floating_element_size > ul#ul_tree_azure {
   background-color: #fff;
   border-spacing: 0px;
   border-radius: 6px;
   margin-bottom: 20px;
   border: 1px solid #e2e2e2;
-=======
+}
+
 #grid_img {
   position: absolute;
   margin-top: -2px;
->>>>>>> 8fd3ed66
 }
 
 div#visual-console-container * {
