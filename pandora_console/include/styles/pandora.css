/**
 *
 * Name: Default theme
 * Pandora Stylesheet
 *
 * @category   Stylesheet
 * @package    Pandora FMS
 * @subpackage Community
 * @version    1.0.0
 * @license    See below
 *
 *    ______                 ___                    _______ _______ ________
 *   |   __ \.-----.--.--.--|  |.-----.----.-----. |    ___|   |   |     __|
 *  |    __/|  _  |     |  _  ||  _  |   _|  _  | |    ___|       |__     |
 * |___|   |___._|__|__|_____||_____|__| |___._| |___|   |__|_|__|_______|
 *
 * ============================================================================
 * Copyright (c) 2005-2023 Pandora FMS
 * Please see https://pandorafms.com for full contribution list
 * This program is free software; you can redistribute it and/or
 * modify it under the terms of the GNU General Public License
 * as published by the Free Software Foundation for version 2.
 * This program is distributed in the hope that it will be useful,
 * but WITHOUT ANY WARRANTY; without even the implied warranty of
 * MERCHANTABILITY or FITNESS FOR A PARTICULAR PURPOSE.  See the
 * GNU General Public License for more details.
 * ============================================================================
 */

:root {
  --primary-color: #14524f;
  --secondary-color: #ffffff;
  --input-border: #c0ccdc;
}

/*
 * ---------------------------------------------------------------------
 * - GENERAL STYLES 												-
 * ---------------------------------------------------------------------
 */

@font-face {
  font-family: "Pandora-Bold";
  src: url("../fonts/Pandora-Bold.woff") format("woff");
  font-weight: 700;
}

@font-face {
  font-family: "Pandora-Regular";
  src: url("../fonts/Pandora-Regular.woff") format("woff");
  font-weight: 400;
}

@font-face {
  font-family: "Pandora-Light";
  src: url("../fonts/Pandora-Light.woff") format("woff");
  font-weight: 100;
}

@font-face {
  font-family: "lato";
  src: url("../fonts/Lato-Regular.woff") format("woff");
  font-weight: 400;
}

@font-face {
  font-family: "lato-light";
  src: url("../fonts/Lato-Light.woff") format("woff");
  font-weight: 300;
}

@font-face {
  font-family: "lato-thin";
  src: url("../fonts/Lato-Thin.woff") format("woff");
  font-weight: 100;
}

@font-face {
  font-family: "lato-bold";
  src: url("../fonts/Lato-Bold.woff") format("woff");
  font-weight: 700;
}

@font-face {
  font-family: "lato-bolder";
  src: url("../fonts/Lato-Black.woff") format("woff");
  font-weight: 900;
}

@font-face {
  font-family: "text-security-disc";
  src: url("https://raw.githubusercontent.com/noppa/text-security/master/dist/text-security-disc.woff");
}

/*
@font-face {
  font-family: "lato-italic";
  src: url("../fonts/Lato-Italic.woff") format("woff");
  font-weight: 400;
  font-style: italic;
}

@font-face {
  font-family: "lato";
  src: url("../fonts/Lato-LightItalic.woff") format("woff");
  font-weight: 300;
  font-style: italic;
}

@font-face {
  font-family: "lato";
  src: url("../fonts/Lato-ThinItalic.woff") format("woff");
  font-weight: 100;
  font-style: italic;
}

@font-face {
  font-family: "lato";
  src: url("../fonts/Lato-BoldItalic.woff") format("woff");
  font-weight: 700;
  font-style: italic;
}

@font-face {
  font-family: "lato";
  src: url("../fonts/Lato-BlackItalic.woff") format("woff");
  font-weight: 900;
  font-style: italic;
}
*/

@font-face {
  font-family: "source-code";
  src: url("../fonts/SourceCodePro.woff") format("woff");
}

@font-face {
  font-family: "leaguegothic";
  src: url("../../fonts/leaguegothic.woff") format("woff");
}

@font-face {
  font-family: "roboto";
  src: url("../../fonts/roboto.woff2") format("woff2");
}

@font-face {
  font-family: "opensans";
  src: url("../../fonts/opensans.woff2") format("woff2");
}

@font-face {
  font-family: "Nunito";
  font-style: normal;
  font-weight: 400;
  src: local("Nunito-Regular"), url(../../fonts/nunito.woff) format("woff");
}

@font-face {
  font-family: "firacode-regular";
  src: url("../fonts/FiraCode-Regular.woff") format("woff");
  src: local("FiraCode-Regular"),
    url(../../fonts/FiraCode-Regular.woff) format("woff");
  font-weight: normal;
}

* {
  font-size: 9pt;
  line-height: 16pt;
}

html {
  height: 100%;
}

body {
  background-color: #f6f7fb;
  margin: 0 auto;
  display: flex;
  flex-direction: column;
  min-height: 100%;
  color: #333;
  font-family: "lato";
  -webkit-font-smoothing: initial;
  text-rendering: optimizeLegibility;
}

body * {
  font-family: "lato";
}

body.body-report {
  display: block;
}

input[type="checkbox"] {
  display: inline;
}

select {
  vertical-align: middle;
  border: 1px solid #ddd;
}

input.button {
  border: 4px solid #ccc;
  background: #fff;
  padding: 2px 3px;
  margin: 10px 15px;
}

h1,
h2,
h3,
h4 {
  font-weight: bold;
  font-size: 1em;
  text-transform: uppercase;
  color: #3f3f3f;
  padding-bottom: 4px;
  padding-top: 7px;
}

h1 {
  font-size: 16px;
}

h2 {
  font-size: 15px;
}

h3 {
  font-size: 14px;
}

h4 {
  margin-bottom: 10px;
  font-size: 13px;
  color: #3f3f3f;
  text-transform: none;
}

.transform_none {
  text-transform: none;
}

.mh_initial {
  min-height: initial;
}

table tbody tr td h4 {
  color: #ffffff;
}

a {
  color: #3f3f3f;
  text-decoration: none !important;
}

a:hover {
  color: #373737;
  text-decoration: underline;
  font-weight: bold;
}

a:focus,
input:focus,
button:focus {
  outline: 0;
  outline-width: 0;
}

th > label {
  padding-top: 7px;
}

input:disabled {
  background-color: #ddd;
}

textarea:disabled {
  background-color: #ddd;
}

select:disabled {
  background-color: #ddd;
}

ul {
  list-style-type: none;
  padding-left: 0;
  margin-left: 0;
}

fieldset {
  background-color: #fff;
  border: 1px solid #e5e9ed;
  padding: 0.5em;
  margin-bottom: 20px;
  position: relative;
  border-radius: 5px;
}

fieldset legend {
  font-size: 1.1em;
  font-weight: bold;
  padding: 0px 10px 0px 10px;
}

td input[type="checkbox"] {
  padding: 10px;
  margin-top: 2px;
  display: table-cell;
  height: 15px;
}

input[type="radio"] {
  height: 15px;
}

input[type="image"] {
  border: 0px;
  background-color: transparent;
  height: auto;
  padding: 0px;
}

.container-div-input-password input {
  width: 100%;
}

table,
img {
  border: 0px;
}

table pre {
  white-space: pre-wrap;
}

/* tr:first-child > th {
  background-color: #373737;
} */

th {
  /* color: #fff; */
  /* background-color: #666; */
  color: #000;
  font-size: 7.5pt;
  letter-spacing: 0.3pt;
  border-bottom: 1px solid #e2e2e2;
}

pre .color_333 {
  color: #333;
}

/* Remove background when autocomplete */
input:-webkit-autofill,
input:-webkit-autofill:hover,
input:-webkit-autofill:focus textarea:-webkit-autofill,
textarea:-webkit-autofill:hover textarea:-webkit-autofill:focus,
select:-webkit-autofill,
select:-webkit-autofill:hover,
select:-webkit-autofill:focus {
  -webkit-box-shadow: 0 0 0px 1000px #ffffff inset;
}

/* All select type multiple */
select[multiple] {
  min-height: 10em;
}

select[multiple] option:checked,
select[multiple] option:active {
  background: #d9efee;
}

select[multiple] option {
  padding: 6px 12px;
  margin: 0px -10px;
}

select option:checked {
  background-color: #d9efee;
}

select > option:hover {
  background-color: #cbcbcb;
}

select:-internal-list-box {
  border: none;
}

/*
 * ---------------------------------------------------------------------
 * - GLOBAL STYLES                           									-
 * ---------------------------------------------------------------------
 */
.truncate {
  white-space: nowrap;
  overflow: hidden;
  text-overflow: ellipsis;
}

.truncate:hover {
  white-space: pre-wrap;
}

.wauto {
  width: auto;
}

.w5px {
  width: 5px;
}

.w10px {
  width: 10px;
}

.w18px {
  width: 18px;
}

.w20px {
  width: 20px;
}

.w25px {
  width: 25px;
}

.w30px {
  width: 30px;
}

.w40px {
  width: 40px;
}

.w50px {
  width: 50px;
}

.w60px {
  width: 60px;
}

.w70px {
  width: 70px;
}

.w80px {
  width: 80px;
}

.w90px {
  width: 90px;
}

.w100px {
  width: 100px;
}

.w150px {
  width: 150px;
}

.w220px {
  width: 220px;
}

.w120px {
  width: 120px;
  max-width: 120px;
}

.w200px {
  width: 200px;
  max-width: 200px;
}

.w240px {
  width: 240px;
  max-width: 240px;
}

.w250px {
  width: 250px;
  max-width: 250px;
}

.w260px {
  width: 260px;
  max-width: 260px;
}

.w280px {
  width: 280px;
  max-width: 280px;
}

.w290px {
  width: 290px;
  max-width: 290px;
}

.w300px {
  width: 300px;
}

.w310px {
  width: 310px;
}

.w350px {
  width: 350px;
}

.w388px {
  width: 388px;
}

.w400px {
  width: 400px;
}

.w400px-important {
  width: 400px !important;
}

.w450px {
  width: 450px;
}

.w500px {
  width: 500px;
  max-width: 500px;
}

.w510px {
  width: 510px;
}

.w540px {
  width: 540px;
}

.w600px {
  width: 600px;
}

.w700px {
  width: 700px;
}

.w1100px {
  width: 1100px;
}

/*
* WIDTH EM
*/
.w55em {
  width: 55em;
}

.w90em {
  width: 90em;
}

/*
* MIN WIDTH
*/
.mw60px {
  min-width: 60px;
}

.mx180px {
  max-width: 180px;
}

.mx450px {
  max-width: 450px;
}

.mw100px {
  min-width: 100px;
}

.mw120px {
  min-width: 120px;
}

.mw180px {
  min-width: 180px;
}

.mw200px {
  min-width: 200px;
}

.mw230px {
  min-width: 230px;
}

.mw250px {
  min-width: 250px;
}

.mw300px {
  min-width: 300px;
}

.mw400px {
  min-width: 400px;
}

.mw500px {
  min-width: 500px;
}

.mw600px {
  min-width: 600px;
}

.mw800px {
  min-width: 800px;
}

.nowrap {
  white-space: nowrap;
}

.nowrap_max180px {
  width: 10px;
  max-width: 180px;
  white-space: nowrap;
}

.wrap {
  flex-wrap: wrap;
}

.inline {
  display: inline-block;
}

.inline_line {
  display: inline;
}

.inline_flex {
  display: inline-flex;
}

.align-center {
  align-items: center;
}

.relative {
  position: relative;
}

/* 
* WIDTH PERCENTILE
*/
.w5p {
  width: 5%;
}

.w10p {
  width: 10%;
}

.w12p {
  width: 12%;
}

.w15p {
  width: 15%;
}

.w20p {
  width: 20%;
}

.w21p {
  width: 21%;
}

.w22p {
  width: 22%;
}

.w25p {
  width: 25%;
}

.w29p {
  width: 29%;
}

.w30p {
  width: 30%;
}

.w33p {
  width: 33%;
}

.w40p {
  width: 40%;
}

.w45p {
  width: 45%;
}

.w48p {
  width: 48%;
}

.w47p {
  width: 47%;
}

.w50p {
  width: 50%;
}

.w54p {
  width: 54%;
}

.w55p {
  width: 55%;
}

.w60p {
  width: 60%;
}

.w67p {
  width: 67%;
}

.w70p {
  width: 70%;
}

.w71p {
  width: 71%;
}

.w75p {
  width: 75%;
}

.w80p {
  width: 80%;
}

.w88p {
  width: 88%;
}

.w90p {
  width: 90%;
}

.w93p {
  width: 93%;
}

.w96p {
  width: 96%;
}

.w97p {
  width: 97%;
}

.w98p {
  width: 98%;
}

.w99p {
  width: 99%;
}

.w100p {
  width: 100%;
}

.w100pi {
  width: 100% !important;
}

/*
* HEIGTH PERCENTILE
*/
.h10p {
  height: 10%;
}

.h20p {
  height: 20%;
}

.h30p {
  height: 30%;
}

.h40p {
  height: 40%;
}

.h50p {
  height: 50%;
}

.h80p {
  height: 80%;
}

.h100p {
  height: 100%;
}

/*
* MAX HEIGHT
*/
.mx_height400 {
  max-height: 400px;
}

.mx_height85 {
  height: 85px !important;
  max-height: 85px !important;
}

.no-text-imp {
  font-size: 0 !important;
}

.noselect {
  -webkit-touch-callout: none;
  /* iOS Safari */
  -webkit-user-select: none;
  /* Safari */
  -khtml-user-select: none;
  /* Konqueror HTML */
  -moz-user-select: none;
  /* Old versions of Firefox */
  -ms-user-select: none;
  /* Internet Explorer/Edge */
  user-select: none;
  /* Non-prefixed version, currently supported by Chrome, Opera and Firefox */
}

.flex-content-right {
  display: flex;
  flex-direction: row;
  flex-wrap: nowrap;
  justify-content: flex-end;
  align-content: flex-end;
}

.flex-content-left,
.flex-content-left-pretty {
  display: flex;
  flex-direction: row;
  flex-wrap: nowrap;
  justify-content: flex-start;
  align-content: center;
  align-items: center;
}

.flex-content-left-pretty img {
  margin-right: 0.5em;
}

.flex-column {
  display: flex;
  flex-direction: column;
  flex-wrap: wrap;
  justify-content: space-between;
  align-content: center;
}

.flex-row {
  display: flex;
  flex-direction: row;
  flex-wrap: wrap;
  justify-content: space-between;
  align-content: center;
}

.flex-items-center {
  align-items: center;
}

.flex-nowrap {
  flex-wrap: nowrap;
}

.flex-evenly {
  justify-content: space-evenly;
}

.flex-row-baseline {
  display: flex;
  flex-direction: row;
  align-items: baseline;
}

.flex-row-center {
  display: flex;
  flex-direction: row;
  align-items: center;
}

.flex-row-vcenter {
  display: flex;
  flex-direction: row;
  flex-wrap: wrap;
  align-items: center;
}

.flex-row-end {
  display: flex;
  flex-direction: row;
  flex-wrap: wrap;
  align-items: flex-end;
}

.flex-row-start {
  display: flex;
  flex-direction: row;
  flex-wrap: wrap;
  align-items: flex-start;
}

.flex-row-reverse {
  display: flex;
  flex-direction: row-reverse;
  flex-wrap: wrap;
  align-items: flex-start;
}

.flex-space-around {
  justify-content: space-around;
}

.flex-end {
  justify-content: flex-end;
}

.flex-start {
  justify-content: flex-start;
}

.flex-align-start {
  align-items: start;
}

.flex-baseline {
  align-self: baseline;
}

.flex {
  display: flex;
}

.flex-row-important {
  display: flex !important;
  flex-direction: row !important;
  justify-content: flex-start !important;
}

.padding-2 {
  padding: 2em;
}

.padding-4 {
  padding: 4em;
}

.padding-6 {
  padding: 6em;
}

.padding-top-2 {
  padding-top: 2em;
}

.padding-top-4 {
  padding-top: 4em;
}

.padding-bottom-2 {
  padding-bottom: 2em;
}

.padding-bottom-4 {
  padding-bottom: 4em;
}

.padding-bottom-5px {
  padding-bottom: 5px;
}

.padding-right-2 {
  padding-right: 2em;
}

.padding-right-2-imp {
  padding-right: 2em !important;
}

.padding-left-2 {
  padding-left: 2em;
}

.padding-left-2-imp {
  padding-left: 2em !important;
}

.padding10 {
  padding: 10px;
}

.margin-soft {
  margin: 0.3em 1em;
}

.margin-right-1 {
  margin-right: 1em;
}

.margin-left-1 {
  margin-left: 1em;
}

.margin-right-2 {
  margin-right: 2em;
}

.margin-left-2 {
  margin-left: 2em;
}

.margin-right-05 {
  margin-right: 0.5em;
}

.margin-left-05 {
  margin-left: 0.5em;
}

.flex-50 {
  flex: 50%;
}

.display-flex {
  display: flex;
}

.no-border {
  border: none;
}

.no-border-imp,
.no-border-imp > div {
  border: none !important;
}

.button-soft-border {
  border: 1px solid #d1d1d1;
  border-radius: 5px;
  padding: 0.2em;
  box-shadow: 0 0 10px -5px #d1d1d1;
}

.button-soft-border.icon {
  width: 1.5em;
}

.button-soft-border:hover {
  box-shadow: 0 0 10px 0px #d1d1d1;
}

.button-soft-border:active {
  box-shadow: none;
}

.no-padding {
  padding: 0;
}

.no-padding-imp {
  padding: 0 !important;
}

.no-margin {
  margin: 0;
}

.box-shadow {
  box-shadow: 0 3px 6px 0 rgb(0 0 0 / 13%);
  border: 1px solid #e2e2e2;
}

.box-flat {
  border: 1px solid #e5e9ed;
  border-radius: 8px;
}

.box-flat .action-buttons {
  flex-direction: row-reverse;
}

.align-top td {
  vertical-align: top;
}

.no-td-borders td {
  border: none;
}

.no-td-padding td {
  padding: 0;
}

.td-bg-white td .bg_white {
  background: #fff;
}

.float-left {
  float: left;
}

.float-right {
  float: right;
}

.float-none {
  float: none;
}

.invisible {
  display: none;
}

.invisible_important {
  display: none !important;
}

.invisible_events {
  display: none;
}

.visible {
  display: block;
}

.file_repo_description {
  min-height: 40px;
  max-height: 40px;
  width: 98%;
}

div#page {
  width: auto;
  display: flex;
  flex-direction: column;
  margin-top: 58px;
  height: 100%;
}

body.pure {
  background-color: #f6f7fb;
}

div#container {
  margin: 0 auto;
  min-width: 960px;
  text-align: left;
  background: #f6f7fb;
  width: 100%;
  min-height: 100vh;
}

div#main {
  display: flex;
  background-color: #f6f7fb;
  position: relative;
  flex-direction: column;
  height: 100%;
  margin: 25px;
  margin-bottom: 70px;
}

div#main:has(.networkconsole) {
  margin-bottom: 0px;
}

textarea.conf_editor {
  padding: 5px;
  width: 650px;
  height: 350px;
}

textarea.conf_error {
  background-image: url(../../images/err.png);
  background-repeat: no-repeat;
  background-position: top right;
}

a.white_bold {
  color: #eee;
  text-decoration: none;
  font-weight: bold;
}

a.white,
.white {
  color: #eee;
  text-decoration: none;
}

p.center {
  text-align: center;
}

.center {
  text-align: center;
}

.centered {
  margin: 0 auto;
}

.margin-top-5 {
  margin-top: 5px;
}

.margin-bottom-5 {
  margin-bottom: 5px;
}

.margin-top-10 {
  margin-top: 10px;
}

.margin-bottom-10 {
  margin-bottom: 10px;
}

.margin-top-20 {
  margin-top: 20px;
}

.margin-bottom-20 {
  margin-bottom: 20px;
}

.margin-tb-10 {
  margin-top: 10px;
  margin-bottom: 10px;
}

.margin-lr-10 {
  margin-left: 10px;
  margin-right: 10px;
}

.img_help {
  cursor: help;
  margin: 0 5px;
}

/* Legacy spinner */
#loading {
  position: fixed;
  width: 200px;
  margin-left: 30%;
  text-align: center;
  top: 50%;
  background-color: #999999;
  padding: 20px;
}

/* New standard spinner */
#loading_spinner {
  position: fixed;
  margin-left: 30%;
  text-align: center;
  top: 50%;
  background-color: #fff;
  border: 2px solid #82b92e;
  box-shadow: 2px 2px 2px #9dbba1;
  padding: 20px;
  z-index: 100;
}

.tactical_set legend {
  text-align: left;
  color: #3f3f3f;
}

.tactical_set {
  background: #fff;
  border: 1px solid #e2e2e2;
  margin-left: auto;
  margin-right: auto;
  width: auto;
}

/* --- Botones --- */
button.sub,
input.sub {
  font-weight: 500;
  border-radius: 5px;
  background-color: #fff;
  background-repeat: no-repeat;
  background-position: 92% 13px;
  color: #000;
  padding-bottom: 10px;
  padding-top: 10px;
  padding-left: 15px;
  border: 1px solid #888;
  cursor: pointer;
  font-family: inherit;
  font-size: 10pt;
}

button.sub:hover,
input.sub:hover {
  border: 1px solid #333;
}

button.sub:active,
input.sub:active {
  border: 1px solid #000;
  color: #333;
  background-color: #e1e1e1;
}

button.sub[disabled],
input.sub[disabled] {
  color: #b4b4b4;
  background-color: #f3f3f3;
  border-color: #b6b6b6;
  cursor: default;
}

/*
 * ---------------------------------------------------------------------
 * - NO ACCESS PAGE - noaccess2.php 								-
 * ---------------------------------------------------------------------
 */
#noaccess {
  position: relative;
  margin-top: 25px;
  left: 15px;
  padding-top: 5px;
  background-color: #ffffff;
  border-top-left-radius: 2px;
  border-top-right-radius: 2px;
  border-bottom-left-radius: 2px;
  border-bottom-right-radius: 2px;
  width: 500px;
  height: 180px;
}

#noaccess-title {
  color: #fff;
  font-weight: bold;
  padding-top: 5px;
  margin-left: 5px;
  background: none repeat scroll 0% 0% #82b92e;
  border-top-left-radius: 2px;
  border-top-right-radius: 2px;
  border-bottom-left-radius: 2px;
  border-bottom-right-radius: 2px;
  text-align: center;
  height: 20px;
  width: 98%;
}

#noaccess-text {
  font-size: 12px;
  text-align: justify;
  padding-top: 25px;
  padding-right: 50px;
  float: right;
  width: 70%;
}

#noaccess-image {
  position: relative;
  left: 10px;
  top: 10px;
  float: left;
  width: 15%;
}

/*
 * ---------------------------------------------------------------------
 * - HELP DIALOG - login_help_dialog.php and pandora_help.php 		-
 * ---------------------------------------------------------------------
 */

div#main_help {
  width: 100%;
  background-color: #fff;
  text-align: center;
  padding-top: 15px;
  padding-bottom: 15px;
}

div#parent_div {
  font-size: 11px;
  text-align: left;
  background-color: #fff;
}

div#main_help div.databox,
.license_databox {
  background: F3F3F3;
  -moz-border-radius: 8px;
  -webkit-border-radius: 8px;
  border-radius: 8px;
  border: 0px;
  padding-left: 25px;
  padding-right: 25px;
  margin-top: 10px;
  -moz-box-shadow: -1px 1px 6px #aaa;
  -webkit-box-shadow: -1px 1px 6px #aaa;
  box-shadow: -1px 1px 6px #aaa;
}

div#main_help div.databox h1 {
  padding-bottom: 0px;
  margin-bottom: 0px;
  font-weight: bold;
}

div#main_help div.databox h3,
div#main_help div.databox h2 {
  color: #6eb432;
}

div#main_help div.databox h3 {
  font-size: 12px;
}

div#main_help a.footer,
div#main_help span {
  color: #999;
}

div#main_help div.databox hr {
  width: 100%;
  border: 0px;
  height: 1px;
  background-color: #222;
  margin: 0px;
}

div#main_help div.databox p {
  line-height: 15px;
  text-align: justify;
}

/*
 * ---------------------------------------------------------------------
 * - HEADER AND LEFT MENU STYLES 									-
 * ---------------------------------------------------------------------
 */
div#menu_container {
  -moz-border-top-right-radius: 6px;
  -webkit-border-top-right-radius: 6px;
  border-top-right-radius: 6px;
  z-index: 1010;
  width: 40px;
  height: 100%;
}

div#menu {
  width: 45px;
  float: left;
  z-index: 3;
  position: absolute;
}

div#head {
  position: fixed;
  font-size: 8pt;
  width: 100%;
  height: 60px;
  padding-top: 0px;
  margin: 0 auto;
  border-bottom: 1px solid #eee;
  min-width: 882px;
  background-color: #fff;
  color: #000;
  z-index: 3;
}

.fixed_header {
  position: fixed;
  left: 0;
  top: 0;
  width: 100%;
  z-index: 11;
}

#ver {
  margin-bottom: 25px;
}

input.datos {
  background-color: #f5f5f5;
}

/*
 * ---------------------------------------------------------------------
 * - REPORTS 														-
 * ---------------------------------------------------------------------
 */
.agent_reporting {
  margin: 5px;
  padding: 5px;
}

.report_table,
.agent_reporting {
  border: #ccc outset 3px;
}

/* global syles */
.bg {
  /* op menu */
  background: #82b92e;
  height: 20px;
}

.bg2 {
  /* main page */
  background-color: #0a160c;
}

.bg3 {
  /* godmode */
  background: #666666;
}

.bg4 {
  /* links */
  background-color: #989898;
}

.bg_000 {
  background-color: #000;
}

.bg_ccc {
  background-color: #cccccc;
}

.bg-white {
  background-color: #fff;
}

.gb_f0 {
  background-color: #f0f0f0;
}

.bg_caca {
  background-color: #cacaca;
}

.bg_th {
  background-color: #efeff0 !important;
  color: #000;
  font-weight: bold;
}

.border_table {
  border-collapse: collapse !important;
}

.border_th {
  border-bottom: 2px solid #bfbfbf !important;
}

.border_tr {
  border: 1px solid #dbdbdb !important;
}

/* margins */
.mgn-lf-50 {
  margin-left: 50px;
}

.mgn_tp_0 {
  margin-top: 0px;
}

.bg,
.bg2,
.bg3,
.bg4 {
  position: relative;
  width: 100%;
}

.bg2,
.bg3,
.bg4 {
  height: 18px;
}

.f10,
#ip {
  font-size: 7pt;
  text-align: center;
}

.f9,
.f9i,
.f9b,
.datos_greyf9,
.datos_bluef9,
.datos_greenf9,
.datos_redf9,
.datos_yellowf9,
td.f9,
td.f9i,
td.datosf9,
td.datos2f9 {
  font-size: 6.5pt;
}

.f9i,
.redi {
  font-style: italic;
}

.tit {
  padding: 6px 0px;
  height: 14px;
}

.tit,
.titb {
  font-weight: bold;
  color: #fff;
  text-align: center;
}

table.info_box.suc {
  border-left: 5px solid #5a8629;
  background-color: #d9efee;
}

.suc * {
  color: #5a8629;
}

table.info_box.info {
  border-left: 5px solid #006f9d;
  background-color: #d6edff;
}

.info * {
  color: #006f9d;
}

table.info_box.error {
  border-left: 5px solid #f85858;
  background-color: #ffe8e8;
}

.error * {
  color: #f85858;
}

table.info_box.warning {
  border-left: 5px solid #f3b200;
  background-color: #fff1d6;
}

.warning * {
  color: #8d4100;
}

.help {
  background: url(../../images/help.png) no-repeat;
}

.red,
.redb,
.redi,
.error {
  color: #c00;
}

.sep {
  margin-left: 30px;
  border-bottom: 1px solid #708090;
  width: 100%;
}

.orange {
  color: #fd7304;
}

.green {
  color: #5a8629;
}

.yellow {
  color: #f3c500;
}

.greenb {
  color: #00aa00;
}

.grey {
  color: #808080;
  font-weight: bold;
}

.blue {
  color: #4a83f3;
  font-weight: bold;
}

.black {
  color: black;
}

.color_888 {
  color: #888;
}

.color_ff0 {
  color: #ff0000;
}

.color_34 {
  color: #343434;
}

.color_006 {
  color: #000066;
}

.color_inherit {
  color: inherit;
}

.redb,
.greenb,
td.datos_id,
td.datos2_id {
  font-weight: bold;
}

.p10 {
  padding-top: 1px;
  padding-bottom: 0px;
}

.p21 {
  padding-top: 2px;
  padding-bottom: 1px;
}

.p020 {
  padding: 0 20px;
}

.w130,
#table-agent-configuration select {
  width: 130px;
}

.w135 {
  width: 135px;
}

.w155,
#table_layout_data select {
  width: 155px;
}

.top,
.top_red,
.bgt,
td.datost,
td.datos2t {
  vertical-align: top;
}

.top_red {
  background: #ff0000;
}

.bot,
.titb,
td.datosb {
  vertical-align: bottom;
}

.msg {
  margin-top: 15px;
  text-align: justify;
}

ul.mn {
  list-style: none;
  padding: 0px 0px 0px 0px;
  margin: 0px 0px 0px 0px;
  line-height: 15px;
}

.gr {
  font-size: 10pt;
  font-weight: bold;
}

div.nf {
  background: url(../../images/info.png) no-repeat scroll 0 50% transparent;
  margin-left: 7px;
  padding: 8px 1px 6px 25px;
}

div.title_line {
  background-color: #4e682c;
  height: 5px;
  width: 762px;
}

.alpha50 {
  filter: alpha(opacity=50);
  -moz-opacity: 0.5;
  opacity: 0.5;
  -khtml-opacity: 0.5;
}

/*
 * ---------------------------------------------------------------------
 * - RIGHT MENU SECTION 											-
 * ---------------------------------------------------------------------
 */
#menu_tab_frame,
#menu_tab_frame_view,
#menu_tab_frame_view_bc {
  position: sticky;
  top: 61px;
  z-index: 2;
  display: flex;
  align-items: flex-end;
  justify-content: space-between;
  border-bottom: 1px solid #eee;
  width: -webkit-fill-available;
  width: -moz-available;
  padding-right: 0px;
  height: 50px;
  box-sizing: border-box;
  background-color: #fff;
  margin: -25px -25px 25px -25px;
}

/* Breadcrum */
#menu_tab_frame_view_bc {
  min-height: 55px;
  align-items: unset;
}

#menu_tab_frame_view_bc .breadcrumbs_container {
  align-self: flex-start;
}

.menu_tab_left_bc {
  flex-direction: column;
  display: flex;
  justify-content: space-between;
  overflow: hidden;
  margin-left: 20px;
}

.breadcrumbs_container {
  /*
  padding-left: 5em;
  padding-top: 4px;
  text-indent: 0.25em;
  color: #848484;
  font-size: 10pt;
  font-weight: 500;
  */
  padding-left: 0;
  text-indent: 0;
  color: #848484;
  font-size: 10pt;
  font-weight: 500;
}

.breadcrumb_active {
  color: var(--primary-color);
  font-size: 10pt;
}

/* End - Breadcrum */

#menu_tab {
  margin-right: 20px;
  margin-top: 50px;
}

#menu_tab .mn,
#menu_tab ul,
#menu_tab .mn ul {
  padding: 0px;
  list-style: none;
  margin: 0px 0px 0px 0px;
}

#menu_tab .mn li {
  float: right;
  position: relative;
  margin: 0px 0px 0px 0px;
}

#menu_tab li.separator_view {
  padding: 4px;
}

#menu_tab li.separator {
  padding: 4px;
}

#menu_tab li.nomn_high a {
  color: #fff;
}

#menu_tab .mn li a {
  display: block;
  text-decoration: none;
  padding: 0px;
  margin: 0px;
  padding-top: 6px;
}

#menu_tab li.nomn:hover a,
#menu_tab li:hover ul a:hover {
  color: #fff;
}

/* --- Tabs Submenu --- */
ul.subsubmenu {
  border-bottom-right-radius: 5px;
  border-bottom-left-radius: 5px;
  -moz-border-bottom-right-radius: 5px;
  -moz-border-bottom-left-radius: 5px;
  -webkit-border-bottom-right-radius: 5px;
  -webkit-border-bottom-left-radius: 5px;
}

ul.subsubmenu li {
  background-color: #fff;
  font-weight: bold;
  text-decoration: none;
  font-size: 14px;
  border-color: #e2e2e2;
  border-style: solid;
  border-width: 1px;
}

ul.subsubmenu li a {
  padding: 0px 10px 5px;
}

.subsubmenu {
  position: absolute;
  float: right;
  z-index: 9999;
  display: none;
  margin-top: 5px;
  left: 0px;
}

.subsubmenu li {
  margin-top: 0px;
}

div#agent_wizard_subtabs {
  position: absolute;
  margin-left: 0px;
  display: none;
  padding-bottom: 3px;
  z-index: 1000;
}

.agent_wizard_tab:hover {
  cursor: default;
}

/*
 * ---------------------------------------------------------------------
 * - SECTION TITLE LEFT (green background)							-
 * ---------------------------------------------------------------------
 */
/* TAB TITLE */
#menu_tab_left {
  /*
  max-width: 60%;
  margin-right: 20px;
  */
}

#menu_tab_left span {
  /*padding-left: 0.9em;*/
}

#menu_tab_left .mn,
#menu_tab_left ul {
  color: #343434;
  padding: 0px 0px 0px 0px;
  list-style: none;
  margin: 0px 0px 0px 0px;
}

#menu_tab_left .mn li a {
  display: block;
  text-decoration: none;
}

#menu_tab_left li.view a {
  color: #343434;
  display: none;
}

#menu_tab_left li.view {
  margin-left: 0;
  /*padding-left: 14px;*/
  /*padding-left: 6em;*/
  padding-bottom: 2px;
  white-space: nowrap;
  /*text-transform: uppercase;*/
}

#menu_tab_left li.view img.bottom {
  width: 24px;
  height: 24px;
}

#menu_tab_left li a,
#menu_tab_left li span {
  color: #161628;
  font-size: 15px;
  /*font-family: 'Lato';*/
}

/* New styles for data box */
/*
 * ---------------------------------------------------------------------
 * - TABLES			 												-
 * ---------------------------------------------------------------------
 */
.databox,
.databox_color,
.databox_frame {
  margin-bottom: 5px;
  margin-top: 0px;
  margin-left: 0px;
  border: 1px solid #e2e2e2;
  -moz-border-radius: 4px;
  -webkit-border-radius: 4px;
  border-radius: 4px;
}

.databox.no-border {
  margin-bottom: 5px;
  margin-top: 0px;
  margin-left: 0px;
  border: none;
  -moz-border-radius: 4px;
  -webkit-border-radius: 4px;
  border-radius: 4px;
}

.databox_color {
  padding-top: 5px;
  background-color: #fafafa;
}

table.databox {
  background-color: #fff;
  border-spacing: 0px;
  border-radius: 6px;
  margin-bottom: 20px;
  width: calc(100% - 40px);
  width: -webkit-fill-available;
}

.databox > tbody > tr > td {
  -moz-border-radius: 0px;
  -webkit-border-radius: 0px;
  border-radius: 0px;
  border: 0px none #e2e2e2;
  padding-left: 9px;
  padding-right: 9px;
  padding-top: 7px;
  padding-bottom: 7px;
}

.databox > thead > tr > th,
.databox > tbody > tr > th,
.databox > thead > tr > th a {
  padding: 9px 7px;
  /* font-weight: normal; */
  font-weight: bold;
  font-size: 9pt;
  line-height: 16pt;
  /* color: #fff; */
  text-align: center;
}

.databox > th * {
  color: #fff;
}

.databox > th > input,
.databox > th > textarea,
.databox > th > select,
.databox > th > select > option {
  color: #222;
}

.databox.data > tbody > tr > td:first-child {
  border-left: 1px solid #e2e2e2;
}

.databox.data > tbody > tr:last-child > td:first-child {
  border-bottom-left-radius: 4px;
}

.databox.data > tbody > tr > td:last-child {
  border-right: 1px solid #e2e2e2;
}

.databox.data > tbody > tr:last-child > td:last-child {
  border-bottom-right-radius: 4px;
}

.tabletitle {
  color: #333;
}

/* events */
table.alternate tr:nth-child(odd) td {
  background-color: #ffffff;
}

table.alternate tr:nth-child(even) td {
  background-color: #e4e5e4;
}

table.rounded_cells td {
  padding: 4px 4px 4px 10px;
  -moz-border-radius: 6px;
  -webkit-border-radius: 6px;
  border-radius: 6px;
}

.action-buttons {
  display: flex;
  align-items: center;
}

#principal_action_buttons {
  z-index: 6;
  background: #ffffff;
  display: flex;
  flex-direction: row-reverse;
  justify-content: space-between;
}

#principal_action_buttons.action-buttons > button {
  margin-left: 16px;
  flex: none;
}

.action-buttons-right-forced {
  display: flex;
  flex-direction: row-reverse;
  align-items: center;
  width: 100%;
  float: right;
}
.toolbox-buttons {
  display: flex;
  flex-direction: row;
  align-items: center;
}

.ta-right,
.right {
  text-align: right;
}

button.next,
button.upd,
button.ok,
button.wand,
button.delete,
button.cog,
button.target,
button.search,
button.copy,
button.add,
button.graph,
button.percentile,
button.binary,
button.camera,
button.config,
button.filter,
button.cancel,
button.default,
button.deploy,
button.preview,
input.deploy,
input.next,
input.upd,
input.ok,
input.wand,
input.delete,
input.cog,
input.target,
input.search,
input.copy,
input.add,
input.graph,
input.percentile,
input.binary,
input.camera,
input.config,
input.filter,
input.cancel,
input.default,
input.pdf,
input.spinn,
input.preview {
  padding-right: 30px;
}

button.add-item-img,
input.add-item-img {
  background-image: url(../../images/add.png);
  background-repeat: no-repeat;
  background-position: center;
}

button.remove-item-img,
input.remove-item-img {
  background-image: url(../../images/delete.png);
  background-repeat: no-repeat;
  background-position: center;
}

button.pure_full,
input.pure_full {
  background-image: url(../../images/full_screen.png);
  background-repeat: no-repeat;
  background-size: 21px 21px;
}

button.pure_normal,
input.pure_normal {
  background-image: url(../../images/normal_screen.png);
  background-repeat: no-repeat;
  background-size: 21px 21px;
}

/* end of classes for event priorities */
div#main_pure {
  background-color: #fefefe;
  text-align: left;
  margin-bottom: 25px;
  margin-top: 30px;
  margin-left: 10px;
  margin-right: 10px;
  height: 1000px;
  width: 98%;
  position: static;
}

.ui-draggable {
  cursor: move;
}

/* IE 7 Hack */
#editor {
  *margin-top: 10px;
}

/* big_data is used in tactical and logon_ok */
.big_data {
  text-decoration: none;
  font-size: 2em;
}

.med_data {
  text-decoration: none;
  font-size: 1.5em;
}

.notify {
  background-color: #f7ffa5;
  text-align: center;
  font-weight: bold;
  padding: 8px;
  margin: 0px 0px 0px 0px;
  z-index: -1;
}

.notify a {
  color: #003a3a;
  text-decoration: underline;
}

.listing {
  border-collapse: collapse;
}

.listing td {
  border-bottom: 1px solid #cccccc;
  border-top: 1px solid #cccccc;
}

span.actions {
  margin-left: 30px;
}

.actions {
  min-width: 200px;
}

select#template,
select#action {
  width: 250px;
}

/* Modules */

table#simple select#id_module_type,
table#alert_search select#id_agent,
table#alert_search select#id_group,
table#network_component select#type {
  width: 200px;
}

table#simple select#select_snmp_oid,
table#simple select#id_plugin,
table#network_component select#id_plugin {
  width: 270px;
}

table#simple select#prediction_id_group,
table#simple select#prediction_id_agent,
table#simple select#prediction_module {
  width: 50%;
  display: block;
}

table#simple input#text-plugin_parameter,
table#simple input#text-snmp_oid,
table#source_table select,
table#destiny_table select,
table#target_table select,
table#filter_compound_table select,
table#filter_compound_table #text-search,
table#delete_table select {
  width: 100%;
}

table#simple select#network_component_group,
table#simple select#network_component {
  width: 90%;
}

table#simple span#component_group,
table#simple span#component {
  width: 45%;
  font-style: italic;
}

table#simple label {
  display: inline;
  /*font-weight: normal;*/
  /*font-style: italic;*/
}

.clickable {
  cursor: pointer;
}

table#agent_list tr,
table.alert_list tr {
  vertical-align: top;
}

.toggle {
  border-collapse: collapse;
}

.toggle td {
  border-left: 1px solid #d3d3d3;
}

ul.actions_list {
  list-style-image: url(../../images/arrow.png);
  list-style-position: inside;
  margin-top: 0;
}

div.loading {
  background-color: #fff1a8;
  margin-left: auto;
  margin-right: auto;
  padding: 5px;
  text-align: center;
  font-style: italic;
  width: 95%;
}

div.loading img {
  float: right;
}

textarea.resizev {
  resize: vertical;
}

/* Tablesorter jQuery pager */
div.pager {
  margin-left: 10px;
  margin-top: 5px;
}

div.pager img {
  position: relative;
  top: 4px;
  padding-left: 5px;
}

div.pager input {
  padding-left: 5px;
}

.pagedisplay {
  border: 0;
  width: 35px;
}

/* Steps style */
ol.steps {
  padding: 0;
  list-style-type: none;
  list-style-position: outside;
  margin-top: 0px;
}

ol.steps li {
  float: left;
  background-color: #efefef;
  padding: 5px;
  margin-left: 5px;
  width: 150px;
}

ol.steps li a {
  color: #111;
}

ol.steps li.visited a {
  color: #999;
}

ol.steps li span {
  font-weight: normal;
  display: block;
  color: #777;
}

ol.steps li.visited span {
  color: #999;
}

ol.steps li.current {
  border-left: 5px solid var(--primary-color);
  margin-left: 0;
  font-weight: bold;
  background-color: #e9f3d2;
}

ol.steps li.visited {
  color: #999;
}

fieldset .databox {
  border: 0px solid;
}

fieldset.databox {
  padding: 14px;
}

fieldset legend span,
span#latest_value {
  font-style: italic;
}

span#latest_value span#value,
.normal {
  font-style: normal;
}

.normal_weight {
  font-weight: normal;
}

form#filter_form {
  margin-bottom: 15px;
}

ul.action_list {
  margin: 0;
  list-style: none inside circle;
}

ul.action_list li div {
  margin-left: 15px;
}

span.action_name {
  float: none;
}

div.actions_container {
  overflow: auto;
  width: 100%;
  max-height: 200px;
}

div.actions_container label {
  display: inline;
  font-weight: normal;
  font-style: italic;
}

a.add_action {
  clear: both;
  display: block;
}

/* timeEntry styles */
.timeEntry_control {
  vertical-align: middle;
  margin-left: 2px;
}

div#event_control {
  clear: right;
}

/* Autocomplete styles */
.ac_results {
  padding: 0px;
  border: 1px solid black;
  background-color: white;
  overflow: hidden;
  z-index: 99999;
}

.ac_results ul {
  width: 100%;
  list-style-position: outside;
  padding: 0;
  margin: 0;
  text-align: left;
}

.ac_results li {
  margin: 0px;
  padding: 2px 5px;
  cursor: default;
  display: block;
  /*
	if width will be 100% horizontal scrollbar will apear
	when scroll mode will be used
	*/
  /*width: 100%;*/
  font: menu;
  font-size: 12px;
  /*
	it is very important, if line-height not setted or setted
	in relative units scroll will be broken in firefox
	*/
  line-height: 16px;
}

.ac_loading {
  background-image: url("../images/loading.gif");
  background-position: 95% center;
  background-repeat: no-repeat;
}

.ac_over {
  background-color: #efefef;
}

span.ac_extra_field,
span.ac_extra_field strong {
  font-style: italic;
  font-size: 9px;
}

div#pandora_logo_header {
  /*	Put here your company logo (139x60 pixels) like this: */
  /*	background: url(../../images/MiniLogoArtica.jpg); */
  background: url(../../images/pandora_logo_head.png);
  background-position: 0% 0%;
  width: 139px;
  height: 60px;
  float: left;
}

/*
 * ---------------------------------------------------------------------
 * - HEADER                                   									-
 * ---------------------------------------------------------------------
 */
#header_table {
  /*padding-right: 35px;*/
  padding-right: 15px;
}

#header_table_inner {
  height: 60px;
  min-width: 790px;
  z-index: 10000;
  display: flex;
  align-items: center;
  justify-content: space-between;
}

.header_title {
  font-size: 11pt;
  color: #444;
  font-weight: 600;
}

.header_subtitle {
  font-size: 10pt;
  color: #8a96a6;
  font-weight: 300;
}

.header_left {
  display: flex;
  flex-direction: column;
}

.header_center {
  display: flex;
  justify-content: center;
  align-items: center;
}

.header_right {
  display: flex;
  justify-content: flex-end;
  align-items: center;
  margin-right: 20px;
}

.header_right > div {
  padding-left: 15px;
}

.header_left img,
.header_center img,
.header_right img {
  vertical-align: middle;
}

#header_chat {
  padding-left: 0;
  padding-right: 15px;
}

#header_autorefresh {
  padding-left: 0;
}

#header_table_inner #header_user span {
  color: #777;
  align-self: center;
}

#header_table_inner #header_user a {
  display: flex;
  justify-content: center;
}

#header_user img {
  padding-right: 5px;
}

div#header_autorefresh_counter {
  padding-left: 0;
}

.autorefresh_disabled {
  opacity: 0.5;
  cursor: not-allowed;
}

a.autorefresh_txt,
#refrcounter {
  color: #1c1c1c;
  font-size: 8.5pt;
}

@media screen and (max-width: 1200px) {
  #header_searchbar input.search_input {
    width: 135px;
  }

  .header_right > div {
    padding-left: 10px;
  }
}

@media screen and (max-width: 1300px) {
  .header_right > div {
    padding-left: 10px;
  }
}

.disabled_module {
  color: #aaa;
}

div.warn {
  background: url(../../images/info.png) no-repeat;
  margin-top: 7px;
  padding: 2px 1px 6px 25px;
}

/* Submenus havent borders */
.submenu_not_selected,
.submenu_selected,
.submenu2 {
  border: 0px;
  min-height: 35px;
}

div#steps_clean {
  display: none;
}

div#events_list {
  float: left;
  width: 100%;
}

.pagination * {
  margin-left: 0px;
  margin-right: 0px;
  vertical-align: middle;
  line-height: normal;
}

/* TABLAS */
/* Cells divs to set individual styles with the table objects */
td.cellBold {
  font-weight: bold;
}

td.cellRight {
  text-align: right;
}

td.cellCenter {
  text-align: center;
}

td.cellWhite {
  background: #fff;
  color: #111;
}

td.cellNormal {
  background: #6eb432;
  color: #fff;
}

td.cellCritical {
  background: #f85858;
  color: #fff;
}

td.cellWarning {
  background: #ffea59;
  color: #111;
}

td.cellUnknown {
  background: #aaaaaa;
  color: #ffffff;
}

td.cellNotInit {
  background: #4a83f3;
  color: #ffffff;
}

td.cellAlert {
  background: #ff8800;
  color: #111;
}

td.cellBorder1 {
  border: 1px solid #666;
}

td.cellBig {
  font-size: 18px;
}

.info_box {
  background: #fff;
  box-shadow: 0px 0px 15px -10px #888;
  margin-top: 10px;
  margin-bottom: 10px;
  padding: 0px 5px 5px 10px;
  width: 100%;
  -moz-border-radius: 4px;
  -webkit-border-radius: 4px;
  border-radius: 4px;
}

.info_box .title * {
  font-size: 14pt;
  /*font-family: "lato";*/
  font-weight: bold;
}

.info_box .icon {
  width: 24px;
}

.info_box_container {
  width: 30%;
  position: fixed;
  top: 120px;
  right: 10px;
}

.info_box_container:not(.info_box_information) {
  z-index: 6;
}

.info_box_container.info_box_information {
  width: -webkit-fill-available;
  width: -moz-available;
  position: inherit;
  display: flex;
  top: 0 !important;
  right: 0;
  margin: 0 10px;
}

/* Standard styles for status colos (groups, events, backgrounds...) */
.opacity_cell {
  filter: alpha(opacity=80);
  /* For IE8 and earlier */
  -moz-opacity: 0.8;
  opacity: 0.8;
  -khtml-opacity: 0.8;
}

tr.group_view_data,
.group_view_data {
  color: #3f3f3f;
}

tr.group_view_crit,
.group_view_crit {
  background-color: #e63c52;
  color: #fff;
}

tr.group_view_ok,
.group_view_ok {
  background-color: #82b92e;
  color: #fff;
}

tr.group_view_not_init,
.group_view_not_init {
  background-color: #4a83f3;
  color: #fff;
}

tr.group_view_warn,
.group_view_warn,
tr.group_view_warn.a,
a.group_view_warn,
tr.a.group_view_warn {
  background-color: #f3b200;
  color: #fff;
}

a.group_view_warn {
  color: #f3b200;
  color: #fff;
}

tr.group_view_alrm,
.group_view_alrm {
  background-color: #ffa631;
  color: #fff;
}

tr.group_view_unk,
.group_view_unk {
  background-color: #b2b2b2;
  color: #fff;
}

/* classes for event priorities. Sits now in functions.php */
.datos_green,
.datos_greenf9,
.datos_green a,
.datos_greenf9 a,
.datos_green * {
  background-color: #82b92e;
  color: #fff;
}

.datos_red,
.datos_redf9,
.datos_red a,
.datos_redf9 a,
.datos_red * {
  background-color: #e63c52;
  color: #fff;
}

.datos_yellow,
.datos_yellowf9,
.datos_yellow * {
  background-color: #f3b200;
  color: #111;
}

a.datos_blue,
.datos_bluef9,
.datos_blue,
.datos_blue * {
  background-color: #4ca8e0;
  color: #fff;
}

.datos_grey,
.datos_greyf9,
.datos_grey * {
  background-color: #999999;
  color: #fff;
}

.datos_pink,
.datos_pinkf9,
.datos_pink * {
  background-color: #fdc4ca;
  color: #111;
}

.datos_brown,
.datos_brownf9,
.datos_brown * {
  background-color: #a67c52;
  color: #fff;
}

.datos_orange,
.datos_orangef9,
.datos_orange * {
  background-color: #f7931e;
  color: #111;
}

td.datos_greyf9,
td.datos_bluef9,
td.datos_greenf9,
td.datos_redf9,
td.datos_yellowf9,
td.datos_pinkf9,
td.datos_brownf9,
td.datos_orangef9 {
  padding: 5px 5px 5px 5px;
}

/* global */
input#text-id_parent.ac_input {
  background-color: #ffffff;
  border: 1px solid #cbcbcb;
  -moz-border-radius: 3px;
  -webkit-border-radius: 3px;
  border-radius: 3px;
  /*font-family: inherit;*/
}

/* plugins */
span#plugin_description {
  font-size: 9px;
}

/*
 * ---------------------------------------------------------------------
 * - TINYMCE 														-
 * ---------------------------------------------------------------------
 */
#tinymce {
  text-align: left;
  padding-top: 20px;
}

#tinymce.mceContentBody.tinyMCEBody {
  background-color: #ededed;
}

.visual_font_size_4pt,
.visual_font_size_4pt > em,
.visual_font_size_4pt > strong,
.visual_font_size_4pt > strong > span,
.visual_font_size_4pt > span,
.visual_font_size_4pt > strong > em,
.visual_font_size_4pt > em > strong,
.visual_font_size_4pt em span,
.visual_font_size_4pt span em {
  font-size: 4pt;
  line-height: 4pt;
}

.visual_font_size_6pt,
.visual_font_size_6pt > em,
.visual_font_size_6pt > strong,
.visual_font_size_6pt > strong > span,
.visual_font_size_6pt > span,
.visual_font_size_6pt > strong > em,
.visual_font_size_6pt > em > strong,
.visual_font_size_6pt em span,
.visual_font_size_6pt span em {
  font-size: 6pt;
  line-height: 6pt;
}

.visual_font_size_8pt,
.visual_font_size_8pt > em,
.visual_font_size_8pt > strong,
.visual_font_size_8pt > strong > span,
.visual_font_size_8pt > span,
.visual_font_size_8pt > strong > em,
.visual_font_size_8pt > em > strong,
.visual_font_size_8pt em span,
.visual_font_size_8pt span em {
  font-size: 8pt;
  line-height: 8pt;
}

.visual_font_size_10pt,
.visual_font_size_10pt > em,
.visual_font_size_10pt > strong,
.visual_font_size_10pt > strong > span,
.visual_font_size_10pt > span,
.visual_font_size_10pt > strong > em,
.visual_font_size_10pt > em > strong,
.visual_font_size_10pt em span,
.visual_font_size_10pt span em {
  font-size: 10pt;
  line-height: 10pt;
}

.visual_font_size_12pt,
.visual_font_size_12pt > em,
.visual_font_size_12pt > strong,
.visual_font_size_12pt > strong > span,
.visual_font_size_12pt > span,
.visual_font_size_12pt > strong > em,
.visual_font_size_12pt > em > strong,
.visual_font_size_12pt em span,
.visual_font_size_12pt span em {
  font-size: 12pt;
  line-height: 12pt;
}

.visual_font_size_14pt,
.visual_font_size_14pt > em,
.visual_font_size_14pt > strong,
.visual_font_size_14pt > strong > span,
.visual_font_size_14pt > span,
.visual_font_size_14pt > strong > em,
.visual_font_size_14pt > em > strong,
.visual_font_size_14pt em span,
.visual_font_size_14pt span em {
  font-size: 14pt;
  line-height: 14pt;
}

.visual_font_size_18pt,
.visual_font_size_18pt > em,
.visual_font_size_18pt > strong,
.visual_font_size_18pt > strong > span,
.visual_font_size_18pt > span,
.visual_font_size_18pt > strong > em,
.visual_font_size_18pt > em > strong,
.visual_font_size_18pt em span,
.visual_font_size_18pt span em {
  font-size: 18pt;
  line-height: 18pt;
}

.visual_font_size_24pt,
.visual_font_size_24pt > em,
.visual_font_size_24pt > strong,
.visual_font_size_24pt > strong > span,
.visual_font_size_24pt > span,
.visual_font_size_24pt > strong > em,
.visual_font_size_24pt > em > strong,
.visual_font_size_24pt em span,
.visual_font_size_24pt span em {
  font-size: 24pt;
  line-height: 24pt;
}

.visual_font_size_28pt,
.visual_font_size_28pt > em,
.visual_font_size_28pt > strong,
.visual_font_size_28pt > strong > span,
.visual_font_size_28pt > span,
.visual_font_size_28pt > strong > em,
.visual_font_size_28pt > em > strong,
.visual_font_size_28pt em span,
.visual_font_size_28pt span em {
  font-size: 28pt;
  line-height: 28pt;
}

.visual_font_size_36pt,
.visual_font_size_36pt > em,
.visual_font_size_36pt > strong,
.visual_font_size_36pt > strong > span,
.visual_font_size_36pt > span,
.visual_font_size_36pt > strong > em,
.visual_font_size_36pt > em > strong,
.visual_font_size_36pt em span,
.visual_font_size_36pt span em {
  font-size: 36pt;
  line-height: 36pt;
}

.visual_font_size_48pt,
.visual_font_size_48pt > em,
.visual_font_size_48pt > strong,
.visual_font_size_48pt > strong > span,
.visual_font_size_48pt > span,
.visual_font_size_48pt > strong > em,
.visual_font_size_48pt > em > strong,
.visual_font_size_48pt em span,
.visual_font_size_48pt span em {
  font-size: 48pt;
  line-height: 48pt;
}

.visual_font_size_60pt,
.visual_font_size_60pt > em,
.visual_font_size_60pt > strong,
.visual_font_size_60pt > strong > span,
.visual_font_size_60pt > span,
.visual_font_size_60pt > strong > em,
.visual_font_size_60pt > em > strong,
.visual_font_size_60pt em span,
.visual_font_size_60pt span em {
  font-size: 60pt;
  line-height: 60pt;
}

.visual_font_size_72pt,
.visual_font_size_72pt > em,
.visual_font_size_72pt > strong,
.visual_font_size_72pt > strong > span,
.visual_font_size_72pt > span,
.visual_font_size_72pt > strong > em,
.visual_font_size_72pt > em > strong,
.visual_font_size_72pt em span,
.visual_font_size_72pt span em {
  font-size: 72pt;
  line-height: 72pt;
}

.visual_font_size_84pt,
.visual_font_size_84pt > em,
.visual_font_size_84pt > strong,
.visual_font_size_84pt > strong > span,
.visual_font_size_84pt > span,
.visual_font_size_84pt > strong > em,
.visual_font_size_84pt > em > strong,
.visual_font_size_84pt em span,
.visual_font_size_84pt span em {
  font-size: 84pt;
  line-height: 84pt;
}

.visual_font_size_96pt,
.visual_font_size_96pt > em,
.visual_font_size_96pt > strong,
.visual_font_size_96pt > strong > span,
.visual_font_size_96pt > span,
.visual_font_size_96pt > strong > em,
.visual_font_size_96pt > em > strong,
.visual_font_size_96pt em span,
.visual_font_size_96pt span em {
  font-size: 96pt;
  line-height: 96pt;
}

.visual_font_size_116pt,
.visual_font_size_116pt > em,
.visual_font_size_116pt > strong,
.visual_font_size_116pt > strong > span,
.visual_font_size_116pt > span,
.visual_font_size_116pt > strong > em,
.visual_font_size_116pt > em > strong,
.visual_font_size_116pt em span,
.visual_font_size_116pt span em {
  font-size: 116pt;
  line-height: 116pt;
}

.visual_font_size_128pt,
.visual_font_size_128pt > em,
.visual_font_size_128pt > strong,
.visual_font_size_128pt > strong > span,
.visual_font_size_128pt > span,
.visual_font_size_128pt > strong > em,
.visual_font_size_128pt > em > strong,
.visual_font_size_128pt em span,
.visual_font_size_128pt span em {
  font-size: 128pt;
  line-height: 128pt;
}

.visual_font_size_140pt,
.visual_font_size_140pt > em,
.visual_font_size_140pt > strong,
.visual_font_size_140pt > strong > span,
.visual_font_size_140pt > span,
.visual_font_size_140pt > strong > em,
.visual_font_size_140pt > em > strong,
.visual_font_size_140pt em span,
.visual_font_size_140pt span em {
  font-size: 140pt;
  line-height: 140pt;
}

.visual_font_size_154pt,
.visual_font_size_154pt > em,
.visual_font_size_154pt > strong,
.visual_font_size_154pt > strong > span,
.visual_font_size_154pt > span,
.visual_font_size_154pt > strong > em,
.visual_font_size_154pt > em > strong,
.visual_font_size_154pt em span,
.visual_font_size_154pt span em {
  font-size: 154pt;
  line-height: 154pt;
}

.visual_font_size_196pt,
.visual_font_size_196pt > em,
.visual_font_size_196pt > strong,
.visual_font_size_196pt > strong > span,
.visual_font_size_196pt > span,
.visual_font_size_196pt > strong > em,
.visual_font_size_196pt > em > strong,
.visual_font_size_196pt em span,
.visual_font_size_196pt span em {
  font-size: 196pt;
  line-height: 196pt;
}

.resize_visual_font_size_8pt,
.resize_visual_font_size_8pt > em,
.resize_visual_font_size_8pt > strong,
.resize_visual_font_size_8pt > strong > span,
.resize_visual_font_size_8pt > span,
.resize_visual_font_size_8pt > strong > em,
.resize_visual_font_size_8pt > em > strong,
.visual_font_size_8pt em span,
.visual_font_size_8pt span em {
  font-size: 4pt;
  line-height: 4pt;
}

.resize_visual_font_size_14pt,
.resize_visual_font_size_14pt > em,
.resize_visual_font_size_14pt > strong,
.resize_visual_font_size_14pt > strong > span,
.resize_visual_font_size_14pt > span,
.resize_visual_font_size_14pt > strong > em,
.resize_visual_font_size_14pt > em > strong,
.visual_font_size_14pt em span,
.visual_font_size_14pt span em {
  font-size: 7pt;
  line-height: 7pt;
}

.resize_visual_font_size_24pt,
.resize_visual_font_size_24pt > em,
.resize_visual_font_size_24pt > strong,
.resize_visual_font_size_24pt > strong > span,
.resize_visual_font_size_24pt > span,
.resize_visual_font_size_24pt > strong > em,
.resize_visual_font_size_24pt > em > strong,
.visual_font_size_14pt em span,
.visual_font_size_14pt span em {
  font-size: 12pt;
  line-height: 12pt;
}

.resize_visual_font_size_36pt,
.resize_visual_font_size_36pt > em,
.resize_visual_font_size_36pt > strong,
.resize_visual_font_size_36pt > strong > span,
.resize_visual_font_size_36pt > span,
.resize_visual_font_size_36pt > strong > em,
.resize_visual_font_size_36pt > em > strong,
.visual_font_size_36pt em span,
.visual_font_size_36pt span em {
  font-size: 18pt;
  line-height: 18pt;
}

.resize_visual_font_size_72pt,
.resize_visual_font_size_72pt > em,
.resize_visual_font_size_72pt > strong,
.resize_visual_font_size_72pt > strong > span,
.resize_visual_font_size_72pt > span,
.resize_visual_font_size_72pt > strong > em,
.resize_visual_font_size_72pt > em > strong,
.visual_font_size_72pt em span,
.visual_font_size_72pt span em {
  font-size: 36pt;
  line-height: 36pt;
}

/*
 * ---------------------------------------------------------------------
 * - LEFT SIDEBAR IN GRAPHS POPUP - stat_win.php 						-
 * ---------------------------------------------------------------------
 */
.menu_sidebar {
  color: #111;
  background: #3f3f3f;
  margin: 0px;
  margin-left: 10px;
  padding-left: 0px;
  padding-right: 0px;
  padding-top: 10px;
  text-align: left;
  font-size: 10px;
  border: 1px solid #000;
  position: absolute;
  width: 400px;
  height: 260px;

  -moz-box-shadow: 0px 4px 4px #010e1b;
  -webkit-box-shadow: 0px 4px 4px #010e1b;
  box-shadow: 0px 4px 4px #010e1b;

  filter: alpha(opacity=97);
  -moz-opacity: 0.97;
  opacity: 0.97;
}

.menu_sidebar_radius_left {
  -moz-border-top-left-radius: 8px;
  -webkit-border-top-left-radius: 8px;
  border-top-left-radius: 8px;

  -moz-border-bottom-left-radius: 8px;
  -webkit-border-bottom-left-radius: 8px;
  border-bottom-left-radius: 8px;

  border-right: 0px solid #000;
}

.menu_sidebar_radius_right {
  -moz-border-top-right-radius: 8px;
  -webkit-border-top-right-radius: 8px;
  border-top-right-radius: 8px;
  -moz-border-bottom-right-radius: 8px;
  -webkit-border-bottom-right-radius: 8px;
  border-bottom-right-radius: 8px;
}

.menu_sidebar_outer {
  margin-left: 3px;
  background: #ececec;
  width: 100%;
  text-align: center;
  -moz-border-radius: 6px;
  -webkit-border-radius: 6px;
  border-radius: 6px;
  padding: 8px;
}

/*
 * ---------------------------------------------------------------------
 * - TIP (to show help)												-
 * ---------------------------------------------------------------------
 */
a.tip {
  display: inline;
  cursor: help;
  margin-left: 10px;
}

a.tip > img {
  margin-left: 2px;
  margin-right: 2px;
  margin-top: -3px;
}

.head_tip {
  display: inline;
  margin-left: 10px;
}

/*
 * ---------------------------------------------------------------------
 * - SEARCH BOX in header											-
 * ---------------------------------------------------------------------
 */
input.search_input {
  background-image: url("../../images/details.svg");
  background-position: center right 10px;
  background-repeat: no-repeat;
  background-size: 17px;
  background-color: #f2f6f7;
  padding: 0px;
  margin: 0;
  width: 150px;
  height: 30px;
  margin-left: 2px;
  padding-left: 15px;
  padding-right: 40px;
  color: #777;
  font-size: 8.5pt;
  border-top-left-radius: 50px;
  border-bottom-left-radius: 50px;
  border-top-right-radius: 50px;
  border-bottom-right-radius: 50px;
  border-color: transparent;
}

a[id^="tgl_ctrl_"] > img,
a[id^="tgl_ctrl_"] > b > img {
  vertical-align: middle;
}

/* Images forced title */

div.forced_title_layer {
  display: block;
  text-decoration: none;
  position: absolute;
  z-index: 100000;
  border: 1px solid #708090;
  background-color: #666;
  color: #fff;
  padding: 4px 5px;
  font-weight: bold;
  font-size: small;
  font-size: 11px;
  /* IE 8 */
  -ms-filter: "progid:DXImageTransform.Microsoft.Alpha(Opacity=9)";
  /* Netscape */
  -moz-opacity: 0.9;
  opacity: 0.9;
  -moz-border-radius: 3px;
  -webkit-border-radius: 3px;
  border-radius: 3px;
}

/* Graphs styles */

div.legend > div {
  pointer-events: none;
  /* Allow to click the graphs below */
  opacity: 0.65;
}

/* Recover the padding of the legend elements under a databox parent */
table.databox div.legend > td {
  padding: 1px;
}

div.nodata_text {
  padding: 5px 12px 0px 68px;
  font-weight: bold;
  color: #c1c1c1;
  text-transform: uppercase;
  display: table-cell;
  vertical-align: middle;
  text-align: left;
}

div.nodata_container {
  width: 150px;
  height: 100px;
  background-repeat: no-repeat;
  background-position: center;
  margin: auto auto;
  display: table;
}

div#stat-win-interface-graph div.nodata_container,
div#stat-win-module-graph div.nodata_container {
  width: 30%;
  height: 100%;
  background-repeat: no-repeat;
  background-position: center;
  margin: auto auto;
  display: flex;
  flex-direction: column;
  justify-content: center;
  align-items: center;
}

#snmp_data {
  width: 40%;
  position: absolute;
  top: 0;
  right: 20px;
  background: #f9faf9;
}

#rmf_data {
  width: 40%;
  height: 80%;
  position: absolute;
  top: 0;
  right: 20px;
  overflow: auto;
}

/* service map */
#container_servicemap_legend {
  position: absolute;
  background: #fff;
  margin-top: 10px;
  right: 2px;
  border: 1px solid #e2e2e2;
  border-radius: 5px;
  padding: 10px;
  opacity: 0.9;
}

#container_servicemap_legend table {
  text-align: left;
}

/* agent modules*/
.legend_square {
  width: 20px;
  padding-left: 20px;
  padding-right: 10px;
}

.legend_square_simple {
  padding-left: 0px;
  padding-right: 10px;
  padding-bottom: 3px;
}

.legend_square div,
.legend_square_simple div {
  width: 20px;
  height: 20px;
  border-radius: 3px;
}

.legend_basic {
  background: #f4f4f4;
  margin-top: 10px;
  border-radius: 5px;
  padding: 10px;
}

.agents_modules_table th {
  background: #3f3f3f;
  border: 1px solid #e2e2e2;
}

.agents_modules_table th * {
  color: #ffffff;
}

/*
 * LOAD_ENTERPRISE.PHP
 */
#code_license_dialog {
  padding: 50px;
  padding-top: 10px;
}

#code_license_dialog #logo {
  margin-bottom: 20px;
  text-align: center;
}

#code_license_dialog,
#code_license_dialog * {
  font-size: 14px;
}

#code_license_dialog ul {
  padding-left: 30px;
  list-style-image: url("../../images/input_tick.png");
}

#code_license_dialog li {
  margin-bottom: 12px;
}

#code_license_dialog #code {
  font-weight: bolder;
  font-size: 20px;
  border: 1px solid #dddddd;
  padding: 5px;
  text-align: center;
  -moz-border-radius: 8px;
  -webkit-border-radius: 8px;
  border-radius: 8px;
}

#code_license_dialog a {
  text-decoration: underline;
}

/* GRAPHS CSS */

.parent_graph {
  position: relative;
  margin: 0 auto;
}

.menu_graph,
.timestamp_graph {
  position: absolute;
  color: #000;
}

.menu_graph {
  width: 30px;
  height: 150px;
  left: 100%;
  position: absolute;
  top: 0px;
  background-color: transparent;
  -moz-border-top-right-radius: 6px;
  -webkit-border-top-right-radius: 6px;
  border-top-right-radius: 6px;
  -moz-border-top-left-radius: 6px;
  -webkit-border-top-left-radius: 6px;
  border-top-left-radius: 6px;
}

.legend_graph {
  margin: 0px;
  padding: 0px;
  text-align: left;
}

.legendColorBox * {
  font-size: 0px;
  padding: 0px 4px;
  overflow: visible;
}

/* GIS CSS */

.olLayerDiv {
  z-index: 102;
}

/* Alert view */

table.alert_days th,
table.alert_time th {
  height: 30px;
  vertical-align: middle;
}

table.alert_escalation th img {
  width: 18px;
}

.action_details td.used_field {
  background: #6eb432;
  color: #8d8d8d;
  font-weight: normal;
}

td.used_field {
  background: #6eb432;
  color: #ffffff;
  font-weight: bold;
}

td.overrided_field {
  color: #666;
}

td.unused_field {
  color: #888;
}

td.empty_field {
  background: url("../../images/long_arrow.png") no-repeat 100% center;
}

#table_macros textarea {
  width: 96%;
}

/* Policies styles */

table#policy_modules td * {
  display: inline;
}

.context_help_title {
  font-weight: bolder;
  text-align: left;
}

.context_help_body,
.left {
  text-align: left;
}

#left_column_logon_ok {
  width: 750px;
  float: left;
}

#news_board {
  min-width: 530px;
  width: 100%;
}

#right_column_logon_ok {
  width: 350px;
  float: right;
  margin-right: 20px;
}

#clippy_head_title {
  font-weight: bold;
  background: #82b92e;
  color: #ffffff;
  margin-top: -15px;
  margin-left: -15px;
  margin-right: -15px;
  padding: 5px;
  margin-bottom: 10px;
  border-top-left-radius: 2px;
  border-top-right-radius: 2px;
}

#dialog-double_auth-container {
  width: 100%;
  text-align: center;
  vertical-align: middle;
}

/*
 * ---------------------------------------------------------------------
 * - TACTICAL VIEW y TABLAS	 													-
 * ---------------------------------------------------------------------
 */
.status_tactical {
  width: 100%;
  margin-left: auto;
  margin-right: auto;
  background-color: #fff;
  padding: 10px;
  border: 1px solid #e2e2e2;
  margin-top: 5%;
  text-align: left;
}

.status_tactical img {
  border: 1px solid #666;
  border-radius: 4px;
  margin: 5px;
}

.tactical_table {
}

.tactical_table tr {
  justify-content: space-between;
}

.tactical_table > thead > tr {
  border: 0 !important;
}

.tactical_table > thead > tr span {
  /*line-height: 26px;*/
}

.info_table thead th .sort_arrow,
.tactical_table thead th .sort_arrow {
  vertical-align: top;
  visibility: hidden;
}

.info_table thead th:hover .sort_arrow,
.tactical_table thead th:hover .sort_arrow {
  visibility: visible;
}

#sumary {
  color: #fff;
  margin: 2px;
  padding: 10px 30px;
  font-size: 16px;
  font-weight: bold;
  border-radius: 2px;
}

div.sumary_div {
  color: #fff;
  font-size: 20px;
  font-weight: bold;
  border-radius: 2px;
  width: 120px;
  height: 40px;
  text-align: center;
  display: table-cell;
  vertical-align: middle;
}

div.div_groups_status {
  width: 350px;
  background-color: white;
  border: 1px solid #ececec;
  border-radius: 5px;
  margin: 5px;
  float: left;
}

.databox.data > tbody > tr > td {
  border-bottom: 1px solid #e2e2e2;
}

.databox .search {
  margin-top: 0px;
}

.databox.data > tbody > tr > td.progress_bar img {
  border: 3px solid #000;
  border-radius: 100px;
}

.databox.pies {
  border: none;
}

.databox.pies fieldset.tactical_set {
  min-height: 285px;
}

.difference {
  border-left-width: 2px;
  border-left-style: solid;
  border-right-width: 2px;
  border-right-style: solid;
  border-color: #e2e2e2;
}

#title_menu {
  font-size: 14px;
  letter-spacing: -0.28px;
  line-height: 24px;
  width: 200px;
  text-align: left;
  width: 100%;
  user-select: none;
}

.no_hidden_menu {
  background-position: 11% 50%;
}

#menu_tab li.nomn,
#menu_tab li.nomn_high {
  padding-right: 8px;
  padding-left: 8px;
  font-weight: bold;
  text-decoration: none;
  font-size: 14px;
  margin-top: 0;
  min-width: 30px;
  min-height: 50px;
  max-height: 53px;
  text-align: center;
}

#menu_tab_frame_view_bc #menu_tab li.nomn,
#menu_tab_frame_view_bc #menu_tab li.nomn_high {
  min-height: 53px;
}

#menu_tab li:hover {
  box-shadow: inset 0px 4px var(--primary-color);
}

#menu_tab li.nomn_high,
#menu_tab li.nomn_high span {
  color: #fff;
  box-shadow: inset 0px 4px var(--primary-color);
  background-color: #fff;
}

#menu_tab li.nomn img,
#menu_tab li img {
  margin-top: 10px;
  margin-left: 3px;
}

#menu_tab li.nomn.tab_operation img,
#menu_tab li.nomn.tab_godmode img,
#menu_tab li.nomn_high.tab_operation img,
#menu_tab li.nomn_high.tab_godmode img {
  margin: 10px auto;
}

#menu_tab li.tab_operation a,
#menu_tab a.tab_operation {
  background: none;
}

.tab_operation img {
  width: 20px;
}

.agents_modules_table {
  border: 1px solid #e2e2e2;
  border-spacing: 0px;
}

.agents_modules_table td {
  border: 1px solid #e2e2e2;
}

.dashboard {
  top: 23px;
}

.dashboard li a {
  width: 158px;
}

.text_subDashboard {
  float: left;
  margin-top: 5%;
  margin-left: 3%;
}

.title_um {
  font-size: 20px;
  color: #82b92e;
  text-align: center;
}

.text_um {
  font-size: 16px;
  padding-left: 80px;
}

/* The items with the class 'spinner' will rotate */
/* Not supported on IE9 and below */
.spinner {
  -webkit-animation: spinner 2s infinite linear;
  animation: spinner 2s infinite linear;
}

@-webkit-keyframes spinner {
  0% {
    -ms-transform: rotate(0deg);
    /* IE */
    -moz-transform: rotate(0deg);
    /* FF */
    -o-transform: rotate(0deg);
    /* Opera */
    -webkit-transform: rotate(0deg);
    /* Safari and Chrome */
    transform: rotate(0deg);
  }

  100% {
    -ms-transform: rotate(359deg);
    /* IE */
    -moz-transform: rotate(359deg);
    /* FF */
    -o-transform: rotate(359deg);
    /* Opera */
    -webkit-transform: rotate(359deg);
    /* Safari and Chrome */
    transform: rotate(359deg);
  }
}

@keyframes spinner {
  0% {
    -ms-transform: rotate(0deg);
    /* IE */
    -moz-transform: rotate(0deg);
    /* FF */
    -o-transform: rotate(0deg);
    /* Opera */
    -webkit-transform: rotate(0deg);
    /* Safari and Chrome */
    transform: rotate(0deg);
  }

  100% {
    -ms-transform: rotate(359deg);
    /* IE */
    -moz-transform: rotate(359deg);
    /* FF */
    -o-transform: rotate(359deg);
    /* Opera */
    -webkit-transform: rotate(359deg);
    /* Safari and Chrome */
    transform: rotate(359deg);
  }
}

/*
 * ---------------------------------------------------------------------
 * - Styles for the new networkmap									-
 * ---------------------------------------------------------------------
 */
.zoom_controller {
  width: 30px;
  height: 210px;
  background: blue;
  border-radius: 15px;

  top: 50px;
  left: 10px;
  position: absolute;
}

.vertical_range {
  padding: 0;
  -webkit-transform: rotate(270deg);
  -moz-transform: rotate(270deg);
  transform: rotate(270deg);
  width: 200px;
  height: 20px;
  position: relative;
  background: transparent;
  border: 0px;

  left: -92px;
  top: 93px;
}

@media screen and (-webkit-min-device-pixel-ratio: 0) {
  /* Only for chrome */

  .vertical_range {
    left: -87px;
    top: 93px;
  }
}

div.simple_value > span.text > p,
div.simple_value > span.text > p > span > strong,
div.simple_value > span.text > p > strong,
div.simple_value > a > span.text p {
  white-space: pre;
}

/*
 * ---------------------------------------------------------------------
 * - modal window and edit user 									-
 * ---------------------------------------------------------------------
 */
#alert_messages {
  -moz-border-bottom-right-radius: 5px;
  -webkit-border-bottom-left-radius: 5px;
  border-bottom-right-radius: 5px;
  border-bottom-left-radius: 5px;
  z-index: 3;
  position: fixed;
  width: 750px;
  max-width: 750px;
  top: 20%;
  background: white;
  opacity: 0;
  transition: opacity 0.5s;
  -webkit-transition: opacity 0.5s;
}

.modalheader {
  text-align: center;
  width: 100%;
  height: 37px;
  left: 0px;
  background-color: #82b92e;
}

.modalheadertext {
  color: white;
  position: relative;
  font-size: 13pt;
  top: 8px;
}

.modalheaderh1 {
  text-align: center;
  width: 100%;
  height: 26px;
  left: 0px;
  padding-top: 10px;
  background-color: #82b92e;
  color: white;
  position: relative;
  font-size: 11pt;
}

.modalclosex {
  cursor: pointer;
  display: inline;
  float: right;
  margin-right: 10px;
  margin-top: 10px;
}

.modalclosex:hover {
  cursor: pointer;
  display: inline;
  float: right;
  margin-right: 10px;
  margin-top: 10px;
}

.modalcontent {
  color: black;
  background: white;
}

.modalcontentimg {
  float: left;
  margin-left: 30px;
  margin-top: 30px;
  margin-bottom: 30px;
}

.modalcontenttext {
  float: left;
  text-align: justify;
  color: black;
  font-size: 9.5pt;
  line-height: 13pt;
  margin-top: 30px;
  width: 430px;
  margin-left: 30px;
}

.modalokbutton {
  transition-property: background-color, color;
  transition-duration: 1s;
  transition-timing-function: ease-out;
  -webkit-transition-property: background-color, color;
  -webkit-transition-duration: 1s;
  -o-transition-property: background-color, color;
  -o-transition-duration: 1s;
  cursor: pointer;
  text-align: center;
  margin-right: 45px;
  float: right;
  -moz-border-radius: 3px;
  -webkit-border-radius: 3px;
  margin-bottom: 30px;
  border-radius: 3px;
  width: 90px;
  height: 30px;
  background-color: white;
  border: 1px solid #82b92e;
}

.modalokbuttontext {
  transition-property: background-color, color;
  transition-duration: 1s;
  transition-timing-function: ease-out;
  -webkit-transition-property: background-color, color;
  -webkit-transition-duration: 1s;
  -o-transition-property: background-color, color;
  -o-transition-duration: 1s;
  color: #82b92e;
  font-size: 10pt;
  position: relative;
  top: 6px;
}

.modalokbutton:hover {
  transition-property: background-color, color;
  transition-duration: 1s;
  transition-timing-function: ease-out;
  -webkit-transition-property: background-color, color;
  -webkit-transition-duration: 1s;
  -o-transition-property: background-color, color;
  -o-transition-duration: 1s;
  background-color: #82b92e;
}

.modalokbutton:hover .modalokbuttontext {
  transition-property: background-color, color;
  transition-duration: 1s;
  transition-timing-function: ease-out;
  -webkit-transition-property: background-color, color;
  -webkit-transition-duration: 1s;
  -o-transition-property: background-color, color;
  -o-transition-duration: 1s;
  color: white;
}

.modaldeletebutton {
  transition-property: background-color, color;
  transition-duration: 1s;
  transition-timing-function: ease-out;
  -webkit-transition-property: background-color, color;
  -webkit-transition-duration: 1s;
  -o-transition-property: background-color, color;
  -o-transition-duration: 1s;
  cursor: pointer;
  text-align: center;
  margin-left: 45px;
  float: left;
  -moz-border-radius: 3px;
  -webkit-border-radius: 3px;
  margin-bottom: 30px;
  border-radius: 3px;
  width: 90px;
  height: 30px;
  background-color: white;
  border: 1px solid #fa5858;
}

.modaldeletebuttontext {
  transition-property: background-color, color;
  transition-duration: 1s;
  transition-timing-function: ease-out;
  -webkit-transition-property: background-color, color;
  -webkit-transition-duration: 1s;
  -o-transition-property: background-color, color;
  -o-transition-duration: 1s;
  color: #fa5858;
  font-size: 10pt;
  position: relative;
  top: 6px;
}

.modaldeletebutton:hover .modaldeletebuttontext {
  transition-property: background-color, color;
  transition-duration: 1s;
  transition-timing-function: ease-out;
  -webkit-transition-property: background-color, color;
  -webkit-transition-duration: 1s;
  -o-transition-property: background-color, color;
  -o-transition-duration: 1s;
  color: white;
}

.modaldeletebutton:hover {
  transition-property: background-color, color;
  transition-duration: 1s;
  transition-timing-function: ease-out;
  -webkit-transition-property: background-color, color;
  -webkit-transition-duration: 1s;
  -o-transition-property: background-color, color;
  -o-transition-duration: 1s;
  background-color: #fa5858;
}

.modalgobutton {
  transition-property: background-color, color;
  transition-duration: 1s;
  transition-timing-function: ease-out;
  -webkit-transition-property: background-color, color;
  -webkit-transition-duration: 1s;
  -o-transition-property: background-color, color;
  -o-transition-duration: 1s;
  cursor: pointer;
  text-align: center;
  margin-right: 15px;
  margin-bottom: 30px;
  float: right;
  -moz-border-radius: 3px;
  -webkit-border-radius: 3px;
  border-radius: 3px;
  width: 240px;
  height: 30px;
  background-color: white;
  border: 1px solid #82b92e;
}

.modalgobuttontext {
  transition-property: background-color, color;
  transition-duration: 1s;
  transition-timing-function: ease-out;
  -webkit-transition-property: background-color, color;
  -webkit-transition-duration: 1s;
  -o-transition-property: background-color, color;
  -o-transition-duration: 1s;
  color: #82b92e;
  font-size: 10pt;
  position: relative;
  top: 6px;
}

.modalgobutton:hover {
  transition-property: background-color, color;
  transition-duration: 1s;
  transition-timing-function: ease-out;
  -webkit-transition-property: background-color, color;
  -webkit-transition-duration: 1s;
  -o-transition-property: background-color, color;
  -o-transition-duration: 1s;
  background-color: #82b92e;
}

.modalgobutton:hover .modalgobuttontext {
  transition-property: background-color, color;
  transition-duration: 1s;
  transition-timing-function: ease-out;
  -webkit-transition-property: background-color, color;
  -webkit-transition-duration: 1s;
  -o-transition-property: background-color, color;
  -o-transition-duration: 1s;
  color: white;
}

/* update manager online */
#opacidad {
  position: fixed;
  background: black;
  opacity: 0.6;
  z-index: 1;
  transition: opacity 3s;
  -webkit-transition: opacity 3s;
  width: 100%;
  height: 100%;
  left: 0px;
  top: 0px;
}

.textodialogo {
  margin-left: 0px;
  color: #333;
  padding: 20px;
  font-size: 9pt;
  box-shadow: 0 3px 6px 0 rgb(0 0 0 / 13%);
}

.cargatextodialogo {
  max-width: 58.5%;
  width: 58.5%;
  min-width: 58.5%;
  float: left;
  margin-left: 0px;
  font-size: 18pt;
  padding: 20px;
  text-align: center;
}

.cargatextodialogo p,
.cargatextodialogo b,
.cargatextodialogo a {
  font-size: 18pt;
}

span.log_zone_line {
  font-size: 12px;
}

span.log_zone_line_error {
  color: #e63c52;
}

/* global */
.bolder {
  font-weight: 600;
}

.readonly {
  background-color: #dedede;
}

.input_error {
  border: 1px solid red;
}

/* VISUAL MAP */
#toolbox {
  padding-top: 10px;
}

#toolbox button {
  margin: 0px 10px;
}

#toolbox > input.service_min {
  border-width: 0px 0px 0px 0px;
}

#toolbox > input.grid_min {
  border-width: 0px 0px 0px 0px;
}

#filter_event_status,
#filter_event_severity,
#filter_event_type {
  width: 50%;
}

tr.rowPair:hover,
tr.rowOdd:hover {
  background-color: #eee;
}

.checkselected {
  background-color: #eee;
}

.tag-wrapper {
  padding: 0 10px 0 0;
  overflow: auto;
}

.pandora-tag {
  float: left;
  margin-bottom: 18px;
  padding: 1px 6px 1px 0;
}

.pandora-tag-title {
  color: white;
  background-color: #373737;
  font-weight: bold;
  padding: 6px 6px 6px 10px;
  border: #373737;
  border-width: 1px;
  border-top-style: solid;
  border-top-left-radius: 12px;
  border-left-style: solid;
  border-bottom-left-radius: 12px;
  border-bottom-style: solid;
}

.pandora-tag-value {
  color: #373737;
  font-weight: bold;
  padding: 6px 10px 6px 6px;
  border: #373737;
  border-width: 1px;
  border-top-style: solid;
  border-top-right-radius: 12px;
  border-right-style: solid;
  border-bottom-right-radius: 12px;
  border-bottom-style: solid;
}

/*
 * ---------------------------------------------------------------------
 * - HELP MODAL WINDOWS - pandora_help.php 							-
 * ---------------------------------------------------------------------
 */

div#main_help_new {
  text-align: center;
  padding: 20px;
  border-bottom: 1px solid #c2c2c2;
  background-color: #fff;
}

div#main_help_new_content {
  padding-left: 30px;
  padding-right: 30px;
  padding-bottom: 20px;
  padding-top: 10px;
  background: white;
  height: 100%;
  font-size: 12pt;
}

div#main_help_new_content h1 {
  font-size: 14pt;
}

div#main_help_new_content p {
  font-size: 12pt;
}

div#main_help_new_content b {
  font-size: 12pt;
}

div#main_help_new_content li {
  font-size: 12pt;
}

div#footer_help {
  background: #333;
  text-align: center;
  padding: 10px;
}

/*	EVENTS - /ajax/events.php */
/*view-agents lastest events for this agent*/
#div_all_events_24h {
  padding: 4px;
}

/*
 * ---------------------------------------------------------------------
 * - REPORTS - graph_container.php									-
 * ---------------------------------------------------------------------
 */
.graph_conteiner_inside > .parent_graph {
  width: 100%;
}

.graph_conteiner_inside > .parent_graph > .menu_graph {
  left: 90%;
}

.graph_conteiner_inside > .parent_graph > .graph {
  width: 90%;
}

.graph_conteiner_inside > div > .nodata_container > .nodata_text {
  display: none;
}

.graph_conteiner_inside > div > .nodata_container {
  background-size: 120px 80px;
}

#mssg_error_div {
  color: red;
  font-size: 12px;
}

.pagination_show_more {
  text-align: center;
  margin-top: 10px;
}

.dashed {
  stroke-dasharray: 10;
}

.path {
  stroke-dasharray: 500;
  stroke-dashoffset: 500;
  animation: dash 15s linear;
}

@keyframes dash {
  from {
    stroke-dashoffset: 500;
  }

  to {
    stroke-dashoffset: 0;
  }
}

.route {
  fill: none;
  transition: all 2s ease-in-out;
}

.limit_scroll {
  max-width: 800px;
  overflow-x: scroll;
}

#is_favourite ul.container {
  display: flex;
  flex-flow: row wrap;
  flex-direction: row;
  align-content: center;
  justify-content: center;
}

#is_favourite ul.container a {
  text-decoration: none;
}

#is_favourite ul.container a:hover li {
  background: #e2e2e2;
}

#is_favourite ul.container a li {
  min-width: 250px;
  height: 80px;
  margin: 10px;
  display: flex;
  flex-direction: row;
  align-items: center;
  background: #f9faf9;
}

#is_favourite ul.container a li div.icon_img {
  width: 30%;
  text-align: center;
}

#is_favourite ul.container a li div.text {
  min-width: 50%;
  font-size: 18px;
  color: #3f3f3f;
  text-align: center;
}

form ul.form_flex {
  display: flex;
  flex-flow: row wrap;
  flex-direction: row;
  align-content: center;
  justify-content: space-around;
  border: 1px solid #e2e2e2;
  border-radius: 5px;
  padding: 20px;
  background: #f9faf9;
}

form ul.form_flex li {
  flex: auto;
  display: flex;
  justify-content: center;
  align-items: center;
}

form ul.form_flex li.first_elements {
  min-width: 550px;
}

form ul.form_flex li.second_elements {
  min-width: 300px;
}

form ul.form_flex li ul {
  display: flex;
  flex-direction: row;
  justify-content: space-around;
  flex-basis: 100%;
}

form ul.form_flex li ul li {
  height: 50px;
  width: 100%;
}

#modal_module_popup_close:hover {
  cursor: pointer;
}

.modal_module_list:hover {
  cursor: pointer;
}

/* snmp */
#snmp_data .databox {
  border: 0px;
}

#snmp_browser {
  text-align: left;
  letter-spacing: 0.03pt;
  font-size: 8pt;
  box-sizing: border-box;
  height: 100%;
  min-height: 100px;
  max-height: 500px;
  overflow: auto;
  background-color: #f4f5f4;
  border: 1px solid #e2e2e2;
  border-radius: 4px;
  padding: 5px;
}

#snmp_create_buttons {
  display: flex;
  justify-content: flex-end;
  flex-wrap: nowrap;
}

#snmp_create_buttons > .sub {
  display: flex;
  margin-left: 10px;
  margin-top: 10px;
}

/* library for graphs */
.yAxis.y1Axis > .tickLabel {
  white-space: nowrap;
  line-height: 1.05em;
  width: auto;
}

/* dialog */
.pandora_confirm_dialog .ui-dialog-buttonset {
  display: flex;
  width: 100%;
  margin-left: 10px;
  float: none;
}

.pandora_confirm_dialog .ui-dialog-buttonset button {
  flex: 50%;
}

#pandora_confirm_dialog_text h3 {
  margin-left: 20px;
  margin-right: 20px;
  text-align: center;
}

.flex_center > form > input[type="image"] {
  margin: 0;
  padding: 0;
  width: 14px;
  padding-left: 5px;
}

.pandora_upper {
  text-transform: uppercase;
}

.dialog-grayed {
  background: #373737;
}

.dialog-grayed .ui-dialog-buttonpane {
  background: #373737;
}

/* GIS MAP */
a.down_arrow {
  content: url("../../images/down.png");
  max-width: 21px;
  max-height: 21px;
}

a.up_arrow {
  content: url("../../images/down.png");
  transform: rotate(180deg);
  max-width: 21px;
  max-height: 21px;
}

tr:last-child > td > a.down_arrow,
tr:first-child > td > a.up_arrow {
  visibility: hidden;
}

/* system group status */
.group_modules_status_box > tbody > tr > td {
  border-bottom: 1px solid #e2e2e2;
  border-collapse: collapse;
  border-spacing: 0;
  width: 10%;
  height: 20px;
}

.group_modules_status_div {
  color: #fff;
  width: 100%;
  height: 100%;
  text-align: left;
  display: block;
  vertical-align: middle;
  line-height: 20px;
}

/* extensions -> module groups */
.tooltip_counters h3 {
  font-size: 12pt;
  padding-bottom: 10px;
  text-align: center;
}

.tooltip_counters li {
  font-size: 8pt;
  margin: 2px;
  margin-left: 5px;
}

.tooltip_counters li div {
  width: 12px;
  height: 12px;
  border-radius: 3px;
  float: left;
  margin-right: 5px;
}

.button-as-link {
  text-decoration: underline;
  background: none;
  border: none;
  padding: 0;
}

/*
 * ---------------------------------------------------------------------
 * - MESSAGE LIST POPUP 											-
 * ---------------------------------------------------------------------
 */
div#dialog_messages table th {
  text-align: left;
}

div#dialog_messages table th:last-child {
  text-align: right;
}

/*
 * ---------------------------------------------------------------------
 * - Notifications
 * ---------------------------------------------------------------------
 */

.notification-ball {
  border-radius: 50%;
  width: 24px;
  height: 24px;
  display: flex;
  justify-content: center;
  align-items: center;
  cursor: pointer;
  color: #fff;
  font-weight: bold;
}

.notification-ball-no-messages {
  background-image: url(../../images/discovery_ok@header.svg);
  background-repeat: no-repeat;
  background-position: center;
}

.notification-ball-new-messages {
  background-image: url(../../images/discovery_error@header.svg);
  background-repeat: no-repeat;
  background-position: center;
}

#notification-wrapper {
  background: white;
  border: #a5a5a5 solid 1px;
  z-index: 900000;
  position: absolute;
  width: 550px;
  margin-top: 55px;
  border-radius: 5px;
  max-height: 530px;
}

#notification-wrapper::before {
  content: "";
  display: block;
  position: absolute;
  width: 0px;
  height: 0;
  border-color: transparent;
  border-width: 12px;
  border-style: solid;
  bottom: 100%;
  left: calc(58% - 7px);
  margin-left: -12px;
  border-bottom-color: white;
}

#notification-wrapper-inner {
  max-height: 400px;
  overflow: auto;
}

#notification-wrapper-shadow {
  height: 100%;
  width: 100%;
  background: #111;
  position: fixed;
  z-index: 9009;
  top: 0;
  opacity: 0.3;
}

.notification-item {
  height: 95px;
  margin-top: 15px;
  border-bottom: #eaeaea solid 1px;
  display: flex;
  flex-flow: row nowrap;
  align-items: center;
  padding: 5px;
}

.notification-item > * {
  padding-left: 15px;
  pointer-events: none;
}

.notification-item > img {
  width: 75px;
}

.notification-info {
  width: 87%;
  display: flex;
  flex-flow: column nowrap;
  overflow: hidden;
  max-height: 83px;
  line-height: 1.4em;
}

.notification-item img {
  max-width: 100%;
  max-height: 100%;
}

.notification-title {
  margin: 0;
}

.notification-subtitle,
.color-black-grey {
  color: #373737;
}

.global-config-notification-title {
  display: flex;
  flex-direction: row;
  align-items: center;
}

.global-config-notification-title h2 {
  margin-left: 10px;
}

.global-config-notification-checkboxes :first-child {
  font-weight: bold;
}

.global-config-notification-selectors {
  display: flex;
  flex-direction: row;
  margin-bottom: 10px;
}

.global-config-notification-selectors h4 {
  margin: 0;
}

.global-config-notification-single-selector,
.global_config_notifications_dialog_add select {
  display: flex;
  width: 100%;
  padding: 0 10px;
}

.global-config-notification-single-selector :first-child,
.global-config-notification-single-selector :first-child select {
  width: 99%;
}

.global-config-notification-single-selector :last-child,
.global_config_notifications_dialog_add_wrapper {
  flex-direction: column;
  display: flex;
  justify-content: flex-end;
}

.global_config_notifications_dialog_add {
  display: flex;
  flex-direction: row;
  margin: 8px;
}

.global_config_notifications_two_ways_form_arrows {
  display: flex;
  flex-flow: column;
  justify-content: center;
  margin: 0 5px;
}

.global_config_notifications_two_ways_form_arrows img {
  margin: 15px 0;
}

/* jQuery dialog */
.no-close .ui-dialog-titlebar-close {
  display: none;
  font-size: 9pt;
}

/* jQuery dialog */

/* --- SWITCH --- */
.p-switch {
  position: relative;
  display: inline-block;
  width: 30px;
  height: 17px;
  margin-right: 1em;
}

.p-switch input {
  opacity: 0;
  width: 0;
  height: 0;
}

.p-slider {
  position: absolute;
  cursor: pointer;
  top: 5px;
  left: 0;
  right: 0;
  bottom: 0;
  background-color: #ccc;
  -webkit-transition: 0.4s;
  transition: 0.4s;
  border-radius: 50px;
  height: 14px;
  width: 33px;
  padding: 0 !important;
}

.p-slider-disabled {
  background-color: #dfdfdf !important;
}

.p-slider:before {
  position: absolute;
  content: "";
  height: 20px;
  width: 20px;
  left: -1px;
  bottom: -4px;
  -webkit-transition: 0.4s;
  transition: 0.4s;
  border-radius: 50%;
  background-color: #fff;
  box-shadow: 0px 3px 6px #e5e9ed;
  border: 1px solid #e5e9ed;
}

input:checked + .p-slider {
  background-color: #1d7873;
}

input:focus + .p-slider {
  box-shadow: 0 0 1px #1d7873;
}

input:checked + .p-slider:before {
  -webkit-transform: translateX(13px);
  -ms-transform: translateX(13px);
  transform: translateX(13px);
}

/* --- END SWITCH --- */

/* --- TOAST --- */
#notifications-toasts-wrapper {
  position: fixed;
  right: 20px;
  top: 70px;
  width: 270px;
  height: 100%;
  z-index: 6;
  pointer-events: none;
}

.snackbar {
  max-width: 270px;
  background-color: #333;
  color: #fff;
  text-align: center;
  /* border-radius: 2px; */
  padding: 16px;
  margin: 10px;
  border-radius: 4px;
  visibility: hidden;
  pointer-events: all;
}

.snackbar.show {
  visibility: visible;
  -webkit-animation: fadein 0.5s, fadeout 0.5s 7.5s;
  animation: fadein 0.5s, fadeout 0.5s 7.5s;
}

.blink {
  animation: blink-animation 1s steps(5, start) infinite;
  -webkit-animation: blink-animation 1s steps(5, start) infinite;
}

@keyframes blink-animation {
  to {
    visibility: hidden;
  }
}

@-webkit-keyframes blink-animation {
  to {
    visibility: hidden;
  }
}

.snackbar p,
.snackbar h3 {
  text-align: left;
  margin: 0;
  pointer-events: none;
}

.snackbar h3 {
  color: white;
  margin-bottom: 10px;
}

@-webkit-keyframes fadein {
  from {
    bottom: 0;
    opacity: 0;
  }

  to {
    bottom: 30px;
    opacity: 1;
  }
}

@keyframes fadein {
  from {
    bottom: 0;
    opacity: 0;
  }

  to {
    bottom: 30px;
    opacity: 1;
  }
}

@-webkit-keyframes fadeout {
  from {
    bottom: 30px;
    opacity: 1;
  }

  to {
    bottom: 0;
    opacity: 0;
  }
}

@keyframes fadeout {
  from {
    bottom: 30px;
    opacity: 1;
  }

  to {
    bottom: 0;
    opacity: 0;
  }
}

/* --- END TOAST --- */

/* Button for Go to top */
#top_btn {
  display: none;
  position: fixed;
  bottom: 100px;
  right: 4px;
  border: none;
  outline: none;
  transform: rotate(90deg);
  background-color: #fff;
  border: 2px solid var(--primary-color);
  width: 25px;
  height: 25px;
  cursor: pointer;
  border-radius: 5px;
  z-index: 10;
}

#top_btn:hover {
  background-color: var(--primary-color);
}

#top_btn:hover > svg > g {
  filter: brightness(0) invert(1);
}

/* New white rounded boxes */
.white_box {
  background-color: #fff;
  border: 1px solid #e1e1e1;
  border-radius: 8px;
}

.white_box > div {
  margin: 20px;
}

/*
 * ---------------------------------------------------------------------
 * - User edit
 * ---------------------------------------------------------------------
 */

#user_form * {
  color: #4d4d4d;
}

#user_form {
  width: 100%;
}

#user_form a.tip img {
  margin-left: 8px;
}

#edit_user_profiles {
  margin-top: 20px;
  margin-bottom: 10px;
}

#edit_user_profiles table {
  margin-bottom: 0;
}

.user_edit_first_row {
  display: flex;
}

.user_edit_second_row {
  display: flex;
  flex-flow: row wrap;
  flex-direction: row;
  justify-content: space-between;
}

.user_edit_first_row,
.user_edit_second_row,
.user_edit_third_row,
.user_edit_fourth_row {
  margin-bottom: 20px;
}

.edit_user_info {
  width: 58%;
  margin-right: 20px;
  display: flex;
  align-items: center;
}

.edit_user_info_left {
  width: 25%;
  margin-right: 50px;
  text-align: center;
}

.edit_user_info_right {
  width: 75%;
}

.edit_user_info_right input,
.input_line {
  padding: 0px 0px 2px 35px;
  box-sizing: border-box;
  background-repeat: no-repeat;
  background-position: 10px 50%;
  width: 100%;
  margin-bottom: 4px;
  height: 32px;
}

.edit_user_info_right input:focus {
  font-weight: bold;
}

.edit_user_info_right #fullname,
.user_icon_input {
  background-image: url("../../images/user_name.png");
}

.edit_user_info_right #email,
.email_icon_input {
  background-image: url("../../images/user_email.png");
}

.edit_user_info_right #phone,
.phone_icon_input {
  background-image: url("../../images/user_phone.png");
}

.edit_user_info_right #password_new,
.edit_user_info_right #password_conf,
.edit_user_info_right #own_password_confirm,
.edit_user_info_right #current_password {
  background-image: url("../../images/user_password.png");
}

.edit_user_autorefresh {
  width: 42%;
}

.edit_user_options {
  width: 50%;
  padding-right: 50px;
}

.edit_user_options #text-block_size,
.input_line_small {
  background-color: transparent;
  border: none;
  border-radius: 0;
  border-bottom: 1px solid #343434;
  padding: 0px 0px 0px 10px;
}

.edit_user_options input#text-block_size:disabled {
  border-bottom-color: #848484;
  color: #848484;
}

.edit_user_timezone {
  width: 40%;
}

.edit_user_timezone #zonepicker {
  width: 100%;
}

.edit_user_labels {
  color: #343434;
  text-align: left;
  font-weight: bold;
  padding-right: 10px;
  margin: 0px 0px 5px 0px;
}

.label_select,
.label_select_simple {
  margin-bottom: 15px;
}

.label_select_simple .edit_user_labels {
  margin-bottom: 0;
  display: inline;
}

.edit_user_options .label_select_simple,
.edit_user_autorefresh .label_select_simple {
  display: flex;
  align-items: center;
}

.edit_user_options .label_select_simple .p-switch,
.edit_user_autorefresh .label_select_simple .p-switch {
  margin-right: 5px;
  margin-left: 10px;
}

.user_edit_first_row .edit_user_autorefresh > div:last-child,
.user_edit_first_row .edit_user_info_left > div:last-child,
.user_edit_first_row .edit_user_info_right > div:last-child,
.user_edit_second_row .edit_user_options > div:last-child {
  margin-bottom: 0px;
}

.user_avatar {
  width: 100%;
  margin-bottom: 20px;
}

.autorefresh_select {
  display: flex;
  align-items: center;
  justify-content: center;
  margin-bottom: 15px;
  width: 50%;
}

.autorefresh_select_text {
  margin: 0px 0px 5px 0px;
}

#right_autorefreshlist {
  margin-bottom: 10px;
}

#autorefresh_list_out,
#autorefresh_list {
  text-align: left;
}

.autorefresh_select .autorefresh_select_list_out,
.autorefresh_select .autorefresh_select_list {
  width: 45%;
}

.autorefresh_select .autorefresh_select_arrows {
  width: 10%;
  text-align: center;
}

.autorefresh_select_arrows a .block {
  display: block;
}

.edit_user_autorefresh select,
.user_edit_second_row select {
  width: 100%;
}

@media screen and (min-width: 1200px) {
  .user_global_profile {
    display: flex;
    align-items: center;
  }
}

.user_edit_ehorus_outer {
  display: flex;
  flex-direction: column;
  width: 280px;
}

.user_edit_ehorus_inner {
  display: flex;
  justify-content: space-between;
}

.edit_user_button {
  margin-top: 20px;
  width: 100%;
  text-align: right;
}

#user-notifications-wrapper {
  width: 100%;
  box-sizing: border-box;
  color: #4d4d4d;
}

/* Tables to upload files */
#table_filemanager tr:first-child th span {
  font-weight: bold;
}

.file_table_buttons {
  text-align: right;
  margin-bottom: 10px;
}

.file_table_buttons a img {
  border: 1px solid #e2e2e2;
  padding: 5px;
  border-radius: 4px;
  margin-right: 10px;
  box-shadow: 1px 1px 1px rgba(0, 0, 0, 0.1);
}

#file_table_modal {
  display: flex;
  margin-bottom: 40px;
}

#file_table_modal .create_folder,
#file_table_modal .create_text_file,
#file_table_modal .upload_file {
  width: 33%;
  border-top-left-radius: 4px;
  border-top-right-radius: 4px;
  margin-right: 2px;
  background-color: #e6e6e6;
}

.file_table_buttons a:last-child img,
#file_table_modal .upload_file {
  margin-right: 0px;
}

#file_table_modal li a {
  display: block;
  padding: 5px;
}

#file_table_modal li img,
#file_table_modal li span {
  vertical-align: middle;
}

#file_table_modal li img {
  margin-right: 10px;
}

#create_folder,
#create_text_file,
#upload_file {
  margin-bottom: 30px;
}

#create_folder input#text-dirname,
#create_text_file input#text-name_file {
  width: 100%;
  margin-right: 5px;
  box-sizing: border-box;
  margin-bottom: 10px;
}

#upload_file input#file-file {
  width: 70%;
}

#create_folder input#submit-crt,
#create_text_file input#submit-create,
#upload_file input#submit-go {
  float: right;
}

#upload_file input#submit-go {
  margin-top: 10px;
}

#upload_file #upload_file_input_full {
  width: 100%;
  border: 1px solid #cbcbcb;
  border-radius: 2px;
  padding: 5px 0;
}

#upload_file_input_full input#file-file::-webkit-file-upload-button {
  margin-left: 5px;
}

.file_table_modal_active {
  background-color: #fff;
  border: 1px solid #e6e6e6;
  border-bottom: none;
}

/* Inventory table */
.inventory_table_buttons {
  text-align: right;
  margin-bottom: 10px;
}

.inventory_table_buttons a {
  font-weight: bolder;
  display: inline-block;
  border: 1px solid #e2e2e2;
  padding: 8px;
  border-radius: 4px;
  box-shadow: 1px 1px 1px rgba(0, 0, 0, 0.1);
}

.inventory_table_buttons a img,
.inventory_table_buttons a span {
  vertical-align: middle;
}

.inventory_table_buttons a img {
  padding-left: 10px;
}

.inventory_tables thead th span:first-child {
  float: left;
  font-weight: bold;
}

.inventory_tables thead th span {
  font-size: 8.6pt;
}

.inventory_tables tbody > tr:first-child {
  font-weight: bold;
}

/* Tag view */
table.info_table.agent_info_table {
  margin-bottom: 20px;
}

table.agent_info_table tr {
  background-color: #fff;
}

table.agent_info_table > tbody > tr > td {
  border-bottom: none;
}

table.agent_info_table > tbody > tr:last-child > td {
  border-bottom: 1px solid #e2e2e2;
}

table.agent_info_table thead > tr:first-child th {
  background-color: #f5f5f5;
}

table.agent_info_table thead > tr:first-child th span,
table.agent_info_table thead > tr:first-child th {
  font-weight: bold;
  font-size: 8.6pt;
}

table.info_table.agent_info_table td {
  padding-left: 20px;
  padding-right: 20px;
}

table.info_table.agent_info_table table#agent_table {
  padding-top: 15px;
}

table.info_table.agent_info_table table#module_table {
  padding-top: 10px;
  padding-bottom: 15px;
}

table.info_table.agent_info_table table.info_table {
  margin-bottom: 0;
}

.agent_info_table_opened {
  background-color: #82b92e;
  color: #fff;
  border-color: #82b92e;
}

.agent_info_table_closed {
  background-color: #fff;
  color: #000;
  border-radius: 4px;
}

/* Tag view */
table.info_table.policy_table tr {
  background-color: #fff;
}

table.info_table.policy_sub_table thead > tr:first-child th {
  background-color: #f5f5f5;
}

table.info_table.policy_sub_table {
  padding: 20px 15px;
  margin-bottom: 0;
}

/* Arrows to sort the tables. */
.sort_arrow {
  display: inline-grid;
  vertical-align: middle;
}

.sort_arrow a {
  padding: 0 0 0 5px;
}

.sort_arrow img {
  width: 0.8em;
}

/*
 * ---------------------------------------------------------------------
 * - PAGINATION
 * ---------------------------------------------------------------------
 */
.pagination {
  display: flex;
  justify-content: space-between;
  align-items: flex-end;
  margin-bottom: 10px;
  margin-top: 15px;
}

.pagination .page_number {
  border: 1px solid #cacaca;
  border-right: 0px;
  text-align: center;
}

.pagination .page_number a {
  padding: 5px;
  min-width: 12px;
  display: block;
}

.pagination .page_number:hover,
.pagination .pagination-arrows:hover {
  background-color: #e2e2e2;
}

.pagination .total_number > *:first-child {
  border-top-left-radius: 2px;
  border-bottom-left-radius: 2px;
}

.pagination .total_number > *:last-child {
  border-top-right-radius: 2px;
  border-bottom-right-radius: 2px;
  border-right: 1px solid #cacaca;
}

.pagination .page_number_active {
  font-weight: bold;
  background-color: #82b92e;
  color: #fff;
  border-color: #82b92e;
}

.pagination .page_number_active a {
  color: #fff;
}

.pagination .total_number {
  display: flex;
  justify-content: flex-end;
}

.pagination a {
  margin: 0;
}

.pagination .pagination-arrows {
  border: 1px solid #cacaca;
  border-right: 0px;
}

.pagination-bottom {
  margin-bottom: 15px;
  margin-top: 0px;
  align-items: flex-start;
}

/*
 * ---------------------------------------------------------------------
 * - Layout for the new forms
 * ---------------------------------------------------------------------
 */
.first_row {
  margin-bottom: 20px;
  display: flex;
}

.label_simple_one_item {
  display: flex;
  align-items: flex-end;
}

.label_simple_items {
  display: flex;
  align-items: center;
  flex-wrap: wrap;
}

.mrg_r_5px,
.label_simple_items > * {
  margin-right: 5px;
}

.input_label {
  color: #343434;
  font-weight: bold;
  padding-right: 10px;
  margin: 0px 0px 5px 0px;
}

.input_label_simple {
  margin-bottom: 0;
  margin-top: 0;
  display: inline;
}

.label_select_parent {
  display: flex;
  justify-content: space-between;
  align-items: center;
}

.label_select_child_left {
  width: 80%;
  min-width: 100px;
}

div.label_select_child_left > span {
  width: 100% !important;
}

.label_select_child_right {
  width: 20%;
  min-width: 140px;
  align-items: center;
  display: flex;
}

.label_select_child_icons {
  text-align: right;
  width: 5%;
  min-width: 30px;
}

/*
 * ---------------------------------------------------------------------
 * - CLASSES FOR THE NEW TOGGLES                     								-
 * ---------------------------------------------------------------------
 */
.ui_toggle {
  margin-bottom: 20px;
}

.ui_toggle > a:first-child {
  background-color: #fff;
  border: 1px solid #e1e1e1;
  border-top-left-radius: 4px;
  border-top-right-radius: 4px;
  margin-bottom: -1px;
  padding: 5px;
  display: block;
}

.white_box_opened {
  border-top-left-radius: 8px;
  border-top-right-radius: 8px;
}

/*
 * ---------------------------------------------------------------------
 * - SWITCH RADIO BUTTONS                           								-
 * ---------------------------------------------------------------------
 */
.switch_radio_button {
  width: 100%;
  display: flex;
  overflow: hidden;
  height: 48px;
}

.switch_radio_button input {
  position: absolute;
  clip: rect(0, 0, 0, 0);
  height: 1px;
  width: 1px;
  border: 0;
  overflow: hidden;
}

div.switch_radio_button > label {
  background-color: var(--secondary-color);
  color: rgba(0, 0, 0, 0.6);
  text-align: center !important;
  padding: 8px 10px;
  margin-right: -2px;
  border: 2px solid var(--input-border);
  transition: all 0.1s ease-in-out;
  background: transparent;
}

div.switch_radio_button label:first-of-type {
  border-top-left-radius: 6px !important;
  border-bottom-left-radius: 6px !important;
}

div.switch_radio_button label:last-of-type {
  border-top-right-radius: 6px !important;
  border-bottom-right-radius: 6px !important;
  margin-right: 0px;
}

.switch_radio_button label:hover {
  cursor: pointer;
}

.switch_radio_button input:checked + label {
  background-color: var(--primary-color);
  box-shadow: none;
  color: var(--secondary-color) !important;
}

.switch_radio_button input:checked:has(.custom_checkbox) {
  background-color: var(--primary-color);
  box-shadow: none;
  color: var(--secondary-color) !important;
}

/*
.switch_radio_button .custom_checkbox_show {
  display: none;
}

.switch_radio_button .custom_checkbox_caption {
  line-height: 0;
}

*/
/*
 * ---------------------------------------------------------------------
 * - MODULE GRAPHS
 * ---------------------------------------------------------------------
 */
.module_graph_menu_dropdown {
  width: 100%;
}

.module_graph_menu_content,
.module_graph_menu_header {
  width: 95%;
  border: 1px solid #e2e2e2;
  margin: 0 auto;
  box-sizing: border-box;
  background-color: #fff;
}

.module_graph_menu_header {
  border-top-left-radius: 4px;
  border-top-right-radius: 4px;
  padding: 6px 10px;
  cursor: pointer;
  display: flex;
  justify-content: flex-start;
  align-items: center;
}

.module_graph_menu_header span > img {
  vertical-align: middle;
  padding-left: 5px;
}

.module_graph_menu_content {
  position: absolute;
  left: 2.5%;
  top: 41px;
  z-index: 1001;
  border-bottom-left-radius: 4px;
  border-bottom-right-radius: 4px;
  padding: 15px;
  border-top: none;
}

#stat-win-module-graph .flot-y-axis.flot-y1-axis.yAxis.y1Axis {
  left: -10px !important;
}

/*
 * ---------------------------------------------------------------------
 * - AGENT VIEW
 * ---------------------------------------------------------------------
 */

.bullet_modules {
  width: 15px;
  height: 15px;
  border-radius: 50%;
  margin-right: 5px;
  margin-top: -2px;
}

/*
div#bullets_modules {
  display: flex;
  margin-left: 2em;
}
*/
div#bullets_modules div {
  display: flex;
  align-items: center;
  margin: 0 5px;
}

.orange_background {
  background: #ffa631;
}

.red_background {
  background: #e63c52;
}

.yellow_background {
  background: #f3b200;
}

.grey_background {
  background: #b2b2b2;
}

.blue_background {
  background: #4a83f3;
}

.green_background {
  background: #82b92e;
}

.orange_color {
  background: #ffa631;
}

.red_color {
  color: #e63c52;
}

.yellow_color {
  color: #f3b200;
}

.grey_color {
  color: #b2b2b2;
}

.blue_color {
  color: #4a83f3;
}

.blue_color_ligther {
  color: #5bb6e5;
}

/* First row in agent view */
.agent_details_first_row.agent_details_line {
  margin: 0;
}

.agent_details_line {
  display: flex;
  margin: 20px 0 0;
  width: 100%;
  flex-direction: row;
  flex-wrap: nowrap;
  justify-content: space-between;
}

.agent_details_first_row * {
  font-size: 13px;
}

/*
.agent_details_col {
  display: table-cell;
  background-color: #fff;
  border: 1px solid #e2e2e2;
  border-radius: 5px;
  flex: 0 1 auto;
}*/
.agent_details_col {
  background-color: #fff;
  /*border: 1px solid #e2e2e2;*/
  border-radius: 8px;
  flex: 1 1 50%;
}

/*
.agent_details_col_left {
  width: 49%;
  min-width: 450px;
}

.agent_details_col_right {
  width: 49%;
  min-width: 450px;
}
*/

.agent_details_toggle {
  border-top-left-radius: 0;
  border-top-right-radius: 0;
}

.agent_access_rate_events {
  display: flex;
  flex-direction: row;
  flex-wrap: wrap;
  justify-content: space-between;
}

.white_table_graph#table_access_rate {
  margin-left: 1px;
  margin-right: 1px;
  width: 49%;
}

.white_table_graph#table_events {
  margin-left: 1px;
  margin-right: 1px;
  width: 49%;
}

@media screen and (max-width: 1150px) {
  .agent_details_col {
    flex: 1 1 auto;
  }

  .white_table_graph#table_access_rate {
    margin-right: 0;
  }
}

.buttons_agent_view {
  display: flex;
  justify-content: flex-end;
}

.buttons_agent_view a img {
  border: 1px solid #dcdcdc;
  border-radius: 4px;
  padding: 1px;
  box-shadow: 1px 1px 1px rgba(0, 0, 0, 0.1);
  max-width: 21px;
  margin-left: 5px;
}

/* Agent details in agent view */
div#status_pie path {
  stroke-width: 0px;
}

div#status_pie {
  margin-bottom: 2em;
}

/*
.agent_details_header {
  display: flex;
  justify-content: flex-end;
  align-items: center;
  border-bottom: 1px solid #e2e2e2;
  padding: 8px 20px;
}
*/
.agent_details_header {
  display: flex;
  justify-content: flex-start;
  align-items: center;
  padding: 15px;
}

/*
.agent_details_content {
  display: flex;
  align-items: flex-start;
  padding: 20px;
  padding-bottom: 0;
}
*/
.agent_details_content {
  display: flex;
  align-items: flex-start;
  padding: 20px;
  padding-bottom: 0;
}

.agent_details_content .agent_details_graph {
  text-align: center;
  flex: 0 1 30%;
  display: flex;
  min-width: 35%;
  align-items: center;
  flex-wrap: wrap;
  justify-content: center;
}

.agent_details_content .agent_details_info {
  flex: 1 1 70%;
  overflow: hidden;
  padding-left: 15px;
}

.agent_details_info {
  display: flex;
  flex-direction: column;
  justify-content: center;
  align-items: center;
}

.agent_details_agent_data {
  display: flex;
  align-items: center;
}

.agent_details_remote_cfg {
  align-self: flex-start;
}

.agent_details_info span {
  text-overflow: ellipsis;
}

.agent_details_info p {
  display: flex;
  align-items: center;
}

.agent_details_info img {
  padding-right: 5px;
}

.agent_details_bullets #bullets_modules {
  display: flex;
  justify-content: flex-start;
}

.agent_details_bullets #bullets_modules > div {
  display: flex;
  align-items: center;
  padding-bottom: 20px;
}

#agent_contact_main tr td img {
  max-width: 100%;
}

/* White tables to show graphs */
.white_table_graph {
  margin-bottom: 20px;
  background-color: #fff;
}

.white_table_graph_fixed {
  margin: 0 0 20px;
}

.white_table_graph_fixed table {
  background-color: #fff;
  padding: 0 20px 20px;
}

.white_table_graph_fixed table td {
  margin: 0;
  padding: 0 5px;
}

.white_table_graph_header {
  padding: 10px 20px;
  background-color: #fff;
  color: #000;
  /*border: 1px solid #e2e2e2;*/
  border-radius: 8px;
  /*border-top-right-radius: 8px;*/
  font-weight: bold;
  display: flex;
  min-width: fit-content;
}

.white_table_graph_header b {
  font-size: 10pt;
  font-weight: 600;
  width: 100%;
}

.white_table_graph_header div.white_table_header_checkbox {
  float: right;
}

.white_table_graph_header div#bullets_modules {
  display: flex;
  float: right;
}

.white_table_graph_header img,
.white_table_graph_header span {
  vertical-align: middle;
}

.white_table_graph_header span {
  padding-left: 10px;
}

.white-box-content.padded {
  padding-top: 2em;
  padding-bottom: 2em;
}

.white_table_ag_mdl {
  width: 100%;
  border: none;
}

.white-box-content {
  width: 100%;
  height: 100%;
  background-color: #fff;
  box-sizing: border-box;
  /*border: 1px solid #e2e2e2;*/
  display: flex;
  align-items: center;
  flex-wrap: wrap;
  padding: 10px;
  min-width: 100%;
}

.white-box-content-clean {
  padding-left: 2em;
  padding-top: 1em;
}

.white-table-graph-content {
  display: flex;
  flex-direction: row;
  flex-wrap: wrap;
  align-items: center;
  justify-content: center;
  width: auto;
  height: 96px;
}

.white_table_graph_content {
  border: 1px solid #e2e2e2;
  border-top: none;
  background-color: #fff;
  padding: 5px;
  border-bottom-left-radius: 4px;
  border-bottom-right-radius: 4px;
}

.white_table_graph_content.no-padding-imp .info_box {
  margin: 0;
}

.white_table_graph_content.min-height-100 {
  min-height: 100px;
}

.white_table_graph_content.min-height-50 {
  min-height: 50px;
}

.white_table_graph_content.min-height-200 {
  min-height: 200px;
}

.white_table_graph_content div.pagination {
  width: 100%;
  padding: 0 1em;
}

.white_table_graph_content div.action-buttons {
  padding: 10px;
}

.white-box-content form {
  width: 100%;
  padding: 0 10px;
  /*
  margin-bottom: 2em;
  padding: 2em;*/
  min-width: fit-content;
}

/* White tables */
.white_table,
.white_table tr:first-child > th {
  background-color: #fff;
  color: #000;
}

.white_table {
  border: 1px solid #e2e2e2;
  border-radius: 4px;
  margin-bottom: 20px;
  padding-bottom: 10px;
}

.white_table thead tr:first-child > th {
  border-top-left-radius: 4px;
  border-top-right-radius: 4px;
  border-bottom: 1px solid #e2e2e2;
}

.white_table tbody tr:first-child > td {
  padding-top: 25px;
}

.white_table tr td:first-child,
.white_table tr th:first-child {
  padding-left: 50px;
}

.white_table tr td:last-child,
.white_table tr th:last-child {
  padding-right: 50px;
}

.white_table th,
.white_table td {
  padding: 10px 20px;
}

.white_table_droppable > thead > tr > th > img {
  vertical-align: middle;
}

.white_table_droppable tr th:first-child {
  padding-left: 20px;
}

.white_table_no_border {
  border: none;
}

#tooltip {
  z-index: 10000;
}

/*
 * ---------------------------------------------------------------------
 * - SERVICES TABLE VIEW
 * ---------------------------------------------------------------------
 */
#table_services {
  display: grid;
  grid-gap: 20px;
  grid-template-columns: repeat(auto-fill, minmax(250px, 1fr));
  grid-template-rows: 1fr;
  margin-bottom: 30px;
}

#table_services_dashboard {
  display: grid;
  grid-gap: 20px;
  grid-template-columns: repeat(auto-fill, minmax(150px, 1fr));
  grid-template-rows: 1fr;
  margin-bottom: 30px;
}

.services_table {
  width: 97%;
}

.table_services_item_link {
  font-size: 16px;
  display: grid;
  min-height: 80px;
  box-sizing: border-box;
  padding: 10px 10px 10px 0;
}

a.table_services_item_link a,
a.table_services_item_link:hover {
  text-decoration: none;
}

.table_services_item_link div {
  font-size: 16px;
}
.table_services_item_link_dashboard {
  font-size: 16px;
  display: grid;
  min-height: 50px;
  box-sizing: border-box;
  padding: 10px 10px 10px 0;
}

.table_services_item {
  display: grid;
  align-items: center;
  grid-template-columns: auto auto auto;
}

/*
 * ---------------------------------------------------------------------
 * - IMAGES FOR STATUS. This replaces the images of /images/status_sets/default/ 
 * - Don't delete this
 * ---------------------------------------------------------------------
 */
.status_small_rectangles {
  width: 20px;
  height: 10px;
  display: inline-block;
}

.status_rounded_rectangles {
  width: 40px;
  height: 20px;
  display: inline-block;
  border-radius: 4px;
}

.status_rounded_rectangles.text_inside {
  color: #ffffff;
  text-align: center;
  font-weight: bold;
  padding-top: 0.4em;
}

.status_small_squares,
.status_balls {
  width: 12px;
  height: 12px;
  display: inline-block;
}

.status_balls {
  border-radius: 50%;
}

.status_small_balls {
  width: 8px;
  height: 8px;
  display: inline-block;
  border-radius: 50%;
}

/*
 * ---------------------------------------------------------------------
 * - END - IMAGES FOR STATUS. Don't delete this
 * ---------------------------------------------------------------------
 */

/* Table for show more info in events and config menu in modules graphs. (This class exists in events.css too) */
.table_modal_alternate {
  border-spacing: 0;
  text-align: left;
}

table.table_modal_alternate tr:nth-child(odd) td {
  background-color: #ffffff;
}

table.table_modal_alternate tr:nth-child(even) td {
  background-color: #f9f9f9;
  border-top: 1px solid #e0e0e0;
  border-bottom: 1px solid #e0e0e0;
}

table.table_modal_alternate tr td {
  height: 33px;
  max-height: 33px;
  min-height: 33px;
}

table.table_modal_alternate tr td:first-child {
  width: 30%;
  font-size: 10pt;
  padding-left: 20px;
}

/* END - Table for show more info in events and config menu in modules graphs */

.fullwidth {
  width: 99%;
}

/*
 * ---------------------------------------------------------------------
 * - VISUAL STYLES FOR HISTOGRAM GRAPHS
 * ---------------------------------------------------------------------
 */

.slicebar-box-hover-styles {
  position: absolute;
  background-color: #fff;
  width: 80px;
  height: 20px;
  text-align: center;
  padding: 3px;
  border: 1px solid black;
}

.bars-graph-rotate .flot-text .flot-x-axis div .break_word {
  word-break: break-word;
  /*font-family: "lato" !important;*/
}

.flot-text .flot-x-axis div {
  white-space: normal;
  word-break: break-all;
  line-height: 1.3;
}

table#agent_interface_info .flot-text .flot-x-axis div {
  word-break: unset;
}

table#agent_interface_info
  .flot-text
  .flot-x-axis
  div.flot-tick-label.tickLabel {
  max-width: 50px !important;
}

/*Font header feedback*/
form#modal_form_feedback {
  padding: 10px;
}

form#modal_form_feedback label {
  margin-bottom: 10px;
  color: #343434;
  font-weight: bold;
  font-size: 10pt;
}

/*form#modal_form_feedback input[type="email"] {
  background-color: transparent;
  border: none;
  border-radius: 0;
  border-bottom: 1px solid #ccc;
  padding: 0px 0px 2px 0px;
  box-sizing: border-box;
  margin-bottom: 4px;
}*/

form#modal_form_feedback ul.wizard li {
  padding-bottom: 10px;
  padding-top: 10px;
}

form#modal_form_feedback ul.wizard li > label:not(.p-switch) {
  width: 250px;
  vertical-align: top;
  display: inline-block;
}

form#modal_form_feedback ul.wizard li > textarea {
  width: 600px;
  height: 15em;
  display: inline-block;
}

/*
 * ---------------------------------------------------------------------
 * - FONT SIZES IN AGENT VIEW. This changes the font size of the agent
 * name and the description when the language is Japanese or Chinese
 * ---------------------------------------------------------------------
 */

.custom_font_size {
  font-size: 14px;
  font-weight: bold;
}

/* Generic classes to reuse and facilitate the creation of custom themes */
.pandora_green_text {
  color: #1d7873;
}

.pandora_green_bg {
  background-color: #1d7873;
}

.default_container {
  font-weight: bold;
  background: #f2f2f2;
  border: 1px solid #e2e2e2;
  margin-bottom: 4px;
}

.default_container_parent {
  font-weight: bold;
  margin-bottom: 4px;
  border-bottom: 1px solid #dcdcdc;
}

/*
 * ---------------------------------------------------------------------
 * - REPORTING VIEWER
 * ---------------------------------------------------------------------
 */

#controls_table > tbody > tr > td input {
  margin-left: 3px;
}

/*
 * ---------------------------------------------------------------------
 * - ERROR CONNECTION
 * ---------------------------------------------------------------------
 */

/*background dim */

.ui-widget-overlay.error-modal-opened {
  background: rgb(0, 0, 0);
  opacity: 0.5;
  filter: Alpha(Opacity=50);
}

/* --- Login page - modal windows --- */
div.content_dialog {
  width: 98%;
  margin-top: 20px;
}

div.icon_message_dialog {
  float: left;
  width: 25%;
  text-align: center;
}

div.icon_message_dialog img {
  width: 85px;
}

div.content_message_dialog {
  width: 75%;
  float: right;
}

div.text_message_dialog {
  width: 100%;
  margin-top: 10px;
}

div.text_message_dialog h1 {
  margin: 0px;
}

div.text_message_dialog p {
  margin: 0px;
  font-size: 10.3pt;
  line-height: 14pt;
}

form#form-filter-interfaces {
  margin-left: 20px;
}

form#form-filter-interfaces ul {
  display: flex;
  flex-direction: row;
  align-items: center;
  justify-content: flex-start;
  flex-wrap: wrap;
  width: 100%;
}

form#form-filter-interfaces ul li {
  display: flex;
  align-items: center;
  flex-direction: row;
  justify-content: flex-start;
  max-width: 45%;
}

form#form-filter-interfaces ul li.select-interfaces {
  flex-direction: row-reverse;
  justify-content: flex-end;
}

li .select2 {
  width: 100% !important;
}

div.graph td.legendLabel {
  text-align: justify;
}

div.graph div.legend div,
div.graph div.legend table {
  top: 25px !important;
  display: block;
  overflow: auto;
  text-align: left;
}

.rotate_text_module {
  -ms-transform: rotate(270deg);
  -webkit-transform: rotate(270deg);
  -moz-transform: rotate(270deg);
  -o-transform: rotate(270deg);
  writing-mode: lr-tb;
  white-space: nowrap;
}

/* NetTools */
#add_button_custom_command {
  float: left;
  cursor: pointer;
  margin: -3px 0 0 1em;
}

.sound_events {
  background-color: #494949;
  margin: 1em 2em;
  min-height: auto;
}

.w16px {
  padding-left: 16px;
  padding-right: 16px;
  padding-top: 16px;
}

.sound_div_background {
  background-color: #fff !important;
}

.bold_top {
  font-weight: bold;
  vertical-align: top;
}

.search_options {
  width: 100%;
  padding-top: 10px;
}

.search_results {
  display: none;
  padding: 5px;
  background-color: #eaeaea;
  border: 1px solid #e2e2e2;
  border-radius: 4px;
}

.snmp_tree_container {
  width: 100%;
  height: 100%;
  margin-top: 5px;
  position: relative;
}

.spinner_none_padding {
  position: absolute;
  top: 0;
  left: 0px;
  padding: 5px;
}

/*
* MAX WIDTH
*/
.maxw180px {
  max-width: 180px;
}

/*
* MARGIN
*/
.margn {
  margin: auto;
}

.mrgn_0px {
  margin: 0px;
}

.mrgn_10px {
  margin: 10px;
}

.mrgn_5px {
  margin: 5px;
}

.mrgn_20px {
  margin: 20px;
}

.mrgn_30px {
  margin: 30px;
}

.mrgn_3em0 {
  margin: 3em 0em;
}

.mrgn_1_2em {
  margin: 0 1em 0 2em;
}

/*
* MARGIN LEFT
*/
.mrgn_lft-20px {
  margin-left: -20px !important;
}

.mrgn_lft_05em {
  margin-left: 0.5em;
}

.mrgn_lft_0px {
  margin-left: 0px;
}

.mrgn_lft_2px {
  margin-left: 2px;
}

.mrgn_lft_5px {
  margin-left: 5px;
}

.mrgn_lft_10px {
  margin-left: 10px;
}

.mrgn_lft_15px {
  margin-left: 15px;
}

.mrgn_lft_17px {
  margin-left: 17px;
}

.mrgn_lft_20px {
  margin-left: 20px;
}

.mrgn_lft_23px {
  margin-left: 23px;
}

.mrgn_lft_25px {
  margin-left: 25px;
}

.mrgn_lft_30px {
  margin-left: 30px;
}

.mrgn_lft_50px {
  margin-left: 50px;
}

.mrgn_lft_100px {
  margin-left: 100px;
}

.mrgn_lft_0.8em {
  margin-left: 0.8em;
}

.mrgn_lft_1.6em {
  margin-left: 1.6em;
}

.mrgn_lft_2em {
  margin-left: 2em;
}

.mrgn_lft_4em {
  margin-left: 4em;
}

/*
* MARGIN RIGHT
*/
.mrgn_right_1.2em {
  margin-right: 1.2em;
}

.mrgn_right_0px {
  margin-right: 0px;
}

.mrgn_right_5px {
  margin-right: 5px;
}

.mrgn_right_6px {
  margin-right: 6px;
}

.mrgn_right_7px {
  margin-right: 7px;
}

.mrgn_right_7p {
  margin-right: 7%;
}

.mrgn_right_10px {
  margin-right: 10px;
}

.mrgn_right_15px {
  margin-right: 15px;
}

.mrgn_right_20px {
  margin-right: 20px;
}

.mrgn_right_25px {
  margin-right: 25px;
}

.mrgn_right_30px {
  margin-right: 30px;
}

.mrgn_right_40px {
  margin-right: 40px;
}

.mrgn_right_50px {
  margin-right: 50px;
}

.mrgn_right_60px {
  margin-right: 60px;
}

.mrgn_right_150px {
  margin-right: 50px;
}

/*
* MARGIN TOP
*/
.mrgn_top-2px {
  margin-top: -2px !important;
}

.mrgn_top-8px {
  margin-top: -8px !important;
}

.mrgn_top-10px {
  margin-top: -10px;
}

.mrgn_top_0px {
  margin-top: 0px;
}

.mrgn_top_5px {
  margin-top: 5px;
}

.mrgn_top_6px {
  margin-top: 6px;
}

.mrgn_top_10px {
  margin-top: 10px;
}

.mrgn_top_13px {
  margin-top: 13px;
}

.mrgn_top_15px {
  margin-top: 15px;
}

.mrgn_top_20px {
  margin-top: 20px;
}

.mrgn_top_25px {
  margin-top: 25px;
}

.mrgn_top_30px {
  margin-top: 30px;
}

.mrgn_top_40px {
  margin-top: 40px;
}

.mrgn_top_50px {
  margin-top: 50px;
}

.mrgn_top_0 {
  margin-top: 0px !important;
}

.mrgn_top_5 {
  margin-top: 5px;
}

.mrg_top_80 {
  margin-top: 80px;
}

.mrgn_top_3p {
  margin-top: 30%;
}

/*
* MARGIN BOTTON
*/
.mrgn_btn_0px {
  margin-bottom: 0px;
}

.mrgn_btn_0 {
  margin-bottom: 0px !important;
}

.mrgn_btn_5px {
  margin-bottom: 5px;
}

.mrgn_btn_5px_imp {
  margin-bottom: 5px !important;
}

.mrgn_btn_10px {
  margin-bottom: 10px;
}

.mrgn_btn_15px {
  margin-bottom: 15px;
}

.mrgn_btn_20px {
  margin-bottom: 20px;
}

.mrgn_btn_25px {
  margin-bottom: 25px;
}

.mrgn_btn_30px {
  margin-bottom: 30px;
}

.mrgn_btn_35px {
  margin-bottom: 35px;
}

.mrgn_btn_35px_imp {
  margin-bottom: 35px !important;
}

.mrgn_btn_40px {
  margin-bottom: 40px;
}

.mrg_top_80px {
  margin-bottom: 80px;
}

.m1010 {
  margin: 10px;
}

.m1020 {
  margin: 10px 20px;
}

.m2020 {
  margin: 20px 0;
}

.snmp_view_div {
  float: left;
  padding-left: 30px;
  line-height: 17px;
  vertical-align: top;
  width: 120px;
  position: relative;
}

.snmp_view_div > span,
.snmp_view_div > div > div > span {
  padding: 2px 10px 2px 10px;
  border-radius: 10px;
}

.snmp_view_div > h3 {
  text-transform: unset;
}

#legend_snmp_browser > tbody > tr > td {
  vertical-align: top;
}

.display_in {
  display: inline;
}

#aviable_updates {
  font-size: 8pt;
  font-style: italic;
}

#tab_godmode,
.text_center {
  text-align: center;
}

.text_end {
  text-align: end;
}

.incident_table {
  position: absolute;
  top: 5px;
  right: 5px;
  font-size: smaller;
  color: #545454;
}

.hidden_block {
  visibility: hidden;
  display: block;
}

#both,
.both {
  clear: both;
}

.clear_left {
  clear: left;
}

.clear_right {
  clear: right;
}

#br_mb_40 {
  margin-bottom: 40px;
}

#agent_search {
  width: 100%;
}

#group_selection {
  width: 100%;
}

#agent_selection {
  width: 100%;
}

#module_selection {
  width: 100%;
}

#imagen2 {
  width: 230px;
}

#help_dialog {
  font-size: 10pt;
  margin: 20px;
}

.zindex999 {
  z-index: 999;
}

.vertical_middle {
  vertical-align: middle;
}

.mrg_btt_7 {
  margin-bottom: 7px;
}

.mrg_btt_15 {
  margin-bottom: 15px;
}

.mrg_btt_60 {
  margin-bottom: 60px;
}

.padding-lft-10 {
  padding-left: 10px;
}

.padding-2-10 {
  padding: 2px 10px;
}

.no_decoration {
  text-decoration: none;
}

.border_solid_white {
  border: 1px solid #fff;
}

.border_0 {
  border: 0;
}

.border_1px_dd {
  border: 1px #dddddd solid;
}

.border_1px_d3 {
  border: 1px #d3d3d3 solid;
}

.zindex10000 {
  z-index: 10000;
}

/*
* PADDING
*/
.pdd_1em {
  padding: 1em;
}

.pdd_2em {
  padding: 2em;
}

/*
* PADDING 
*/

.pdd_0px {
  padding: 0px !important;
}

.pdd_4px {
  padding: 4px;
}

.pdd_5px {
  padding: 5px;
}

.pdd_6px {
  padding: 6px;
}

.pdd_10px {
  padding: 10px;
}

.pdd_15px {
  padding: 15px;
}

.pdd_20px {
  padding: 20px;
}

.pdd_25px {
  padding: 25px;
}

.pdd_30px {
  padding: 30px;
}

.pdd_35px {
  padding: 35px;
}

.pdd_40px {
  padding: 40px;
}

.pdd_45px {
  padding: 45px;
}

.pdd_50px {
  padding: 50px;
}

.pdd_55px {
  padding: 55px;
}

.pdd_60px {
  padding: 60px;
}

.pdd_65px {
  padding: 65px;
}

.pdd_70px {
  padding: 70px;
}

.pdd_75px {
  padding: 75px;
}

.pdd_80px {
  padding: 80px;
}

.pdd_85px {
  padding: 85px;
}

.pdd_90px {
  padding: 90px;
}

.pdd_95px {
  padding: 95px;
}

.pdd_100px {
  padding: 100px;
}

.pdd_10_0_10 {
  padding: 10px 20px 10px 10px;
}

.pdd_20_40x {
  padding: 20px 40px;
}

/*
* PADDING RIGHT
*/
.pdd_r_0px {
  padding-right: 0px !important;
}

.pdd_r_2px {
  padding-right: 2px;
}

.pdd_r_3px {
  padding-right: 2px;
}

.pdd_r_5px {
  padding-right: 5px;
}

.pdd_r_10px {
  padding-right: 10px;
}

.pdd_r_15px {
  padding-right: 15px;
}

.pdd_r_17px {
  padding-right: 17px;
}

.pdd_r_20px {
  padding-right: 20px;
}

.pdd_r_27px {
  padding-right: 27px;
}

.pdd_r_30px {
  padding-right: 30px;
}

.pdd_r_35px {
  padding-right: 35px;
}

.pdd_r_40px {
  padding-right: 40px;
}

.pdd_r_50px {
  padding-right: 50px;
}

.pdd_r_60px {
  padding-right: 60px;
}

.pdd_r_70px {
  padding-right: 70px;
}

.pdd_r_80px {
  padding-right: 80px;
}

.pdd_r_90px {
  padding-right: 90px;
}

.pdd_r_100px {
  padding-right: 100px;
}

/*
* PADDING LEFT
*/
.pdd_l_0px {
  padding-left: 0px !important;
}

.pdd_l_4px {
  padding-left: 4px;
}

.pdd_l_5px {
  padding-left: 5px;
}

.pdd_l_10px {
  padding-left: 10px;
}

.pdd_l_15px {
  padding-left: 15px;
}

.pdd_l_20px {
  padding-left: 20px;
}

.pdd_l_30px {
  padding-left: 30px;
}

.pdd_l_40px {
  padding-left: 40px;
}

.pdd_l_50px {
  padding-left: 50px;
}

.pdd_l_60px {
  padding-left: 60px;
}

.ppd_l_63px {
  padding-left: 63px;
}

.pdd_l_70px {
  padding-left: 70px;
}

.pdd_l_75px {
  padding-left: 75px;
}

.pdd_l_80px {
  padding-left: 80px;
}

.pdd_l_90px {
  padding-left: 90px;
}

.pdd_l_100px {
  padding-left: 100px;
}

/*
* PADDING BOTTOM.
*/
.pdd_b_0px {
  padding-bottom: 0px;
}

.pdd_b_10px {
  padding-bottom: 10px;
}

.pdd_b_10px_important {
  padding-bottom: 10px !important;
}

.pdd_b_20px {
  padding-bottom: 20px;
}

.pdd_b_30px {
  padding-bottom: 30px;
}

.pdd_b_40px {
  padding-bottom: 40px;
}

.pdd_b_50px {
  padding-bottom: 50px;
}

.pdd_b_60px {
  padding-bottom: 60px;
}

.pdd_b_70px {
  padding-bottom: 70px;
}

.pdd_b_80px {
  padding-bottom: 80px;
}

.pdd_b_90px {
  padding-bottom: 90px;
}

.pdd_b_100px {
  padding-bottom: 100px;
}

/*
* PADDING TOP.
*/
.pdd_t_0px {
  padding-top: 0px;
}
.pdd_t_0px_important {
  padding-top: 0px !important;
}

.pdd_t_3px {
  padding-top: 3px;
}

.pdd_t_4px {
  padding-top: 4px;
}

.pdd_t_5px {
  padding-top: 5px;
}

.pdd_t_7px {
  padding-top: 7px;
}

.pdd_t_8px {
  padding-top: 8px;
}

.pdd_t_10px {
  padding-top: 10px;
}

.pdd_t_10px_important {
  padding-top: 10px !important;
}

.pdd_t_15px {
  padding-top: 15px;
}

.pdd_t_20px {
  padding-top: 20px;
}

.pdd_t_30px {
  padding-top: 30px;
}

.pdd_t_40px {
  padding-top: 40px;
}

.pdd_t_50px {
  padding-top: 50px;
}

.pdd_t_60px {
  padding-top: 60px;
}

.pdd_t_70px {
  padding-top: 70px;
}

.pdd_t_80px {
  padding-top: 80px;
}

.pdd_t_90px {
  padding-top: 90px;
}

.pdd_t_100px {
  padding-top: 100px;
}

.medium {
  font-size: medium;
}

.font_0pt {
  font-size: 0pt;
}

.font_0px {
  font-size: 0px;
}

.font_7px {
  font-size: 7px;
}

.font_8pt {
  font-size: 8pt;
}

.font_9pt {
  font-size: 9pt;
}

.font_9px {
  font-size: 9px;
}

.font_10pt {
  font-size: 10pt;
}

.font_10px {
  font-size: 10px;
}

.font_10 {
  font-size: 10pt;
}

.font_11 {
  font-size: 11pt;
}

.font_11px {
  font-size: 11px;
}

.font_12pt {
  font-size: 12pt;
}

.font_13pt {
  font-size: 13pt;
}

.font_13px {
  font-size: 13px;
}

.font_14pt {
  font-size: 14pt;
}

.font_15pt {
  font-size: 15pt;
}

.font_15px {
  font-size: 15px;
}

.font_16pt {
  font-size: 16pt;
}

.font_16px {
  font-size: 16px;
}

.font_12px {
  font-size: 12px;
}

.font_14px {
  font-size: 14px;
}

.font_20px {
  font-size: 20px;
}

.font_25px {
  font-size: 25px;
}

.font_40px {
  font-size: 40px;
}

.font_75p {
  font-size: 75%;
}

.font_85p {
  font-size: 85%;
}

.absolute {
  position: absolute;
}

.help_dialog_login {
  margin: 0 auto;
  top: 240px;
  right: 10px;
  border: 1px solid #fff;
  width: 570px;
}

.skip_help_login {
  float: left;
  margin-top: 3px;
  margin-left: 0px;
  width: 80%;
  text-align: left;
}

.parent_new_dialog_tmplt {
  position: absolute;
  top: 30px;
  left: 10px;
  text-align: left;
  right: 0%;
  height: 70px;
  min-width: 560px;
  width: 95%;
  margin: 0 auto;
  line-height: 19px;
}

.font_8px {
  font-size: 8px;
}

#new_text {
  display: block;
  height: 260px;
  overflow: auto;
  text-align: justify;
  padding: 5px 15px 4px 10px;
  background: #ececec;
  border-radius: 4px;
}

#new_author {
  font-size: 12px;
  display: block;
  margin-top: 20px;
}

#new_timestamp {
  font-size: 12px;
  display: block;
  font-style: italic;
}

#div_btn_new_dialog {
  position: absolute;
  margin: 0 auto;
  top: 340px;
  right: 10px;
  width: 570px;
}

#btn_delete_5 {
  float: right;
  margin-left: 5px;
}

.no_border {
  border: 0px;
}

.msg_pandora_help {
  padding-left: 30px;
  padding-right: 30px;
  padding-bottom: 15px;
}

#footer_help {
  text-align: center;
  padding: 5px;
  font-size: 11px;
}

.agent_map {
  border: 1px solid black;
  width: 100%;
  height: 30em;
}

#p_configurar_agente {
  float: right;
  font-style: lato;
  font-size: 11pt;
  margin-right: 50px;
  margin-left: 40px;
}

.font_bold {
  /*  font-weight: bold; */
}

.font_w300 {
  font-weight: 300;
}

.font_w600 {
  font-weight: 600;
}

.font_18px {
  font-size: 18px;
}

.font_18pt {
  font-size: 18pt;
}

.font_40pt {
  font-size: 40pt;
}

.aligni_center {
  align-items: center;
}

.warning_triangulo {
  float: left;
  margin-left: 25px;
  margin-top: 30px;
}

.pddng_50px {
  padding: 50px;
}

.group_header {
  width: 6px;
  height: 14px;
  padding: 0;
}

.width_6p {
  width: 6%;
}

.width_7p {
  width: 7%;
}

.width_24p {
  width: 24%;
}

.border_lft_1px {
  border-left: 1px solid;
}

.height_auto {
  height: auto;
}

.mx_height50px {
  max-height: 50px;
}

.mx_height150px {
  max-height: 150px !important;
}

/*
* HEIGHT PX
*/
.height_1px {
  height: 1px;
}

.height_10px {
  height: 10px;
}

.height_15px {
  height: 15px;
}

.height_20px {
  height: 20px;
}

.height_25px {
  height: 25px;
}

.height_30px {
  height: 30px;
}

.height_35px {
  height: 35px;
}

.height_40px {
  height: 40px;
}

.height_45px {
  height: 45px;
}

.height_50px {
  height: 50px;
}

.height_60px {
  height: 60px;
}

.height_70px {
  height: 70px;
}

.height_71px {
  height: 71px;
}

.height_80px {
  height: 80px;
}

.height_90px {
  height: 90px;
}

.height_91px {
  height: 91px;
}

.height_100px {
  height: 100px;
}

.height_130px {
  height: 130px;
}

.height_200px {
  height: 200px;
}

.height_240px {
  height: 240px;
}

.height_300px {
  height: 300px;
}

.height_340px {
  height: 340px;
}

.height_400px {
  height: 400px;
}

.height_420px {
  height: 420px;
}

.height_450px {
  height: 450px;
}

.height_600px {
  height: 600px;
}

/*
* HEIGHT EM
*/
.height_20em {
  height: 20em;
}

.height_30em {
  height: 30em;
}

/*
* HEIGHT %
*/
.height_10p {
  height: 10%;
}

.height_20p {
  height: 20%;
}

.height_30p {
  height: 30%;
}

.height_40p {
  height: 40%;
}

.height_50p {
  height: 50%;
}

.height_60p {
  height: 60%;
}

.height_70p {
  height: 70%;
}

.height_80p {
  height: 80%;
}

.height_90p {
  height: 90%;
}

.height_95p {
  height: 95%;
}

.height_100p {
  height: 100%;
}

.bg_333 {
  background-color: #333;
}

.bg_ec {
  background-color: #ececec;
}

.bg_343434 {
  background-color: #343434;
}

.bg_e63c52 {
  background-color: #e63c52;
}

.bg_f3b200 {
  background-color: #f3b200;
}

.bg_82B92E {
  background-color: #82b92e !important;
}

.bg_B2B2B2 {
  background-color: #b2b2b2;
}

.bg_5bb6e5 {
  background-color: #5bb6e5;
}

.bg_4a83f3 {
  background-color: #4a83f3;
}

.bg_aaaaaa {
  background-color: #aaaaaa;
}

.bg_ddd {
  background-color: #ddd;
}

.bg_whitesmoke {
  background-color: whitesmoke;
}

.bg_eee {
  background-color: #eee;
}

.bg_ffd {
  background-color: #ffd036 !important;
}

.bg_ff5 {
  background-color: #ff5653 !important;
}

.bg_ff9 {
  background-color: #ff9e39 !important;
}

.bg_lightgray {
  background-color: lightgray;
}

.bg_e6 {
  background: #e6e6e6;
}

.color_666 {
  color: #666;
}

.color_67 {
  color: #676767;
}

.networkconsole {
  width: 100%;
  height: 100%;
  position: relative;
  overflow: hidden;
  background-color: var(--secondary-color);
  min-height: calc(100vh - 200px);
  /* border: 1px solid #cacaca; */
}

/*
* MIN HEIGHT
*/

.min-height-0px {
  min-height: 0px;
}

.min-height-10px {
  min-height: 10px;
}

.min-height-20px {
  min-height: 20px;
}

.min-height-30px {
  min-height: 30px;
}

.min-height-40px {
  min-height: 40px;
}

.min-height-50px {
  min-height: 50px;
}

.min-height-60px {
  min-height: 60px;
}

.min-height-70px {
  min-height: 70px;
}

.min-height-80px {
  min-height: 80px;
}

.min-height-90px {
  min-height: 90px;
}

.min-height-100px {
  min-height: 100px;
}

.min-height-320px {
  min-height: 320px;
}

/*
* MIN WIDTH
*/

.min-width-177px {
  min-height: 177px;
}

.disable_help {
  text-align: right;
  width: 100%;
  padding-top: 10px;
  padding-bottom: 10px;
}

.top-1em {
  top: 1em;
}

.xx-small {
  font-size: xx-small;
}

#command_div {
  padding: 4px 0px;
}

.italic_a {
  font-style: italic;
  color: #aaaaaa;
}

.italic {
  font-style: italic;
}

.mono {
  font-family: source-code, mono, monospace;
}

.alert_action_list {
  display: grid;
  grid-template-columns: 1fr 1fr;
  align-items: center;
}

.flex_center {
  display: flex;
  align-items: center;
}

.flex_justify {
  display: flex;
  justify-content: center;
}

.flex_justify_end {
  display: flex;
  justify-content: end;
}

.span_priority {
  width: 20px;
  height: 10px;
  margin-right: 5px;
  display: inline-block;
}

.massive_span {
  width: 110px;
  display: inline-block;
}

.align-none-0p {
  vertical-align: 0%;
  display: none;
  font-weight: bolder;
}

.align-none-10p {
  vertical-align: 10%;
  display: none;
  font-weight: bolder;
}

#old_span {
  display: block;
  font-size: 8.5pt;
  margin-top: 2px;
  font-weight: bolder;
}

.spinner_rmf {
  position: absolute;
  top: 0px;
  left: 0px;
  display: none;
  padding: 5px;
}

.spinner_right {
  position: absolute;
  top: 0px;
  right: 0px;
  display: none;
  padding: 5px;
}

.rmf_browser {
  height: 100%;
  overflow: auto;
  background-color: #f4f5f4;
  border: 1px solid #e2e2e2;
  border-radius: 4px;
  padding: 5px;
}

.rmf_data {
  margin: 5px;
  width: 40%;
  height: 80%;
  position: absolute;
  top: 0;
  right: 20px;
  overflow: auto;
}

.color_white {
  color: #fff;
}

.service_status {
  width: 18px;
  height: 18px;
  margin-bottom: 10px;
}

.select_module_graph {
  width: 3em;
  vertical-align: center;
  text-align: center;
}

.list_block_float {
  display: block;
  float: left;
  width: 16px;
}

.report_info {
  border: 1px dashed #999;
  padding: 10px 15px;
  margin-bottom: 20px;
}

.overflow {
  overflow: auto;
}

.overflow-y {
  overflow-y: scroll;
}

.overflow_hidden {
  overflow: hidden;
}

.frame_view_meta {
  width: 100%;
  height: 500px;
  overflow: scroll;
  margin: 0 auto;
}

.frame_view_node {
  overflow: auto;
  margin: 0px auto;
  padding: 5px;
}

.integria_title .ehorus_title {
  color: #515151;
}

.bolder_6px {
  font-weight: bold;
  padding: 6px;
}

.load_enterprise_div {
  display: flex;
  align-items: center;
  width: 100%;
  justify-content: space-around;
}

.update_manager {
  position: relative;
  top: 20px;
  left: 0px;
}

#error_login .update_manager .center > input[type="text"] {
  width: 97%;
}

.error_warning_licence {
  display: flex;
  align-items: center;
  padding-left: 50px;
  padding-right: 50px;
  padding-top: 30px;
}

.error_icon_licence {
  float: left;
  margin-left: 20px;
  margin-top: 20px;
  margin-right: 10px;
}

.newsletter_div {
  font-size: 12pt;
  margin: 5px 20px;
  float: left;
  padding-top: 23px;
}

.max_custom_events {
  display: none;
  color: #e63c52;
  line-height: 200%;
}

.all_required {
  clear: both;
  float: right;
  margin-right: 30px;
  display: none;
  color: red;
}

.font_12_20 {
  font-size: 12pt;
  margin: 20px;
}

.font_6pt {
  font-size: 6pt;
}

.register_update_manager {
  margin: 5px 0 10px;
  float: left;
  padding-left: 15px;
}

.module_gm_groups {
  min-width: 60px;
  max-width: 5%;
  overflow: hidden;
  margin-left: auto;
  margin-right: auto;
  text-align: center;
  padding: 5px;
  padding-bottom: 10px;
  font-size: 18px;
  line-height: 25px;
}

.container-fluid {
  padding: 0;
}

.pandora_logs {
  width: 100%;
  float: right;
  height: 200px;
  margin-bottom: 20px;
}

.underline {
  text-decoration: underline;
}

.w105px {
  width: 105px;
}

.login_help_dialog {
  width: 70%;
  font-size: 10pt;
  margin: 20px;
  float: left;
}

#table3-secondary_groups_added .select2-container,
#table3-secondary_groups_removed .select2-container {
  width: 100% !important;
}

.ux_console_module {
  float: left;
  width: 98%;
  max-height: 300px;
  overflow-y: scroll;
}

.ux_div_parent {
  width: 99%;
  height: 75px;
  border: 1px solid #e2e2e2;
  background-color: #f9faf9;
}

.ux_module_ok {
  width: 10%;
  height: 50px;
  float: left;
  padding-top: 20px;
  padding-left: 40px;
}

.ux_module_failed {
  width: 10%;
  height: 50px;
  float: left;
  padding-top: 20px;
  padding-left: 40px;
}

.vc_bg_image {
  position: absolute;
  top: 0px;
  left: 0px;
}

.map_gis_step2 {
  width: 300px;
  height: 300px;
  border: 1px solid black;
  float: left;
}

.user_list_ul {
  margin-top: 0 !important;
  margin-left: auto !important;
  padding-left: 10px !important;
  list-style-type: none !important;
}

.snmp_legend {
  margin-left: 30px;
  line-height: 17px;
  vertical-align: top;
  width: 120px;
}

.vertical_25p {
  vertical-align: 25%;
}

.publicenterprise_div {
  display: inline;
  position: relative;
  top: 10px;
  left: 0px;
  margin-top: -2px !important;
  margin-left: 2px !important;
}

.results_class {
  width: 100%;
  height: 100%;
  overflow: auto;
  padding: 10px;
  font-size: 14px;
  line-height: 16px;
  text-align: left;
}

.span_treeview {
  height: 20px;
  display: inline-table;
  vertical-align: top;
}

.eventtable_class {
  width: 100%;
  height: 100%;
  padding: 0px 0px 0px 0px;
  border-spacing: 0px;
  margin: 0px 0px 0px 0px;
}

.tr_eventtable {
  font-size: 0px;
  height: 0px;
  background: #ccc;
}

.tr_ackuser {
  font-size: 0px;
  height: 0px;
  background: #999;
}

.critical_zeros {
  margin-left: 2%;
  color: #fff;
  font-size: 12px;
  display: inline;
  background-color: #e63c52;
  position: relative;
  height: 80%;
  width: 9.4%;
  border-radius: 2px;
  text-align: center;
  padding: 5px;
}

.critical_vm {
  background-color: white;
  color: black;
  font-size: 12px;
  display: inline;
  position: relative;
  height: 80%;
  width: 9.4%;
  border-radius: 2px;
  text-align: center;
  padding: 5px;
}

.warning_zeros {
  margin-left: 2%;
  color: #fff;
  font-size: 12px;
  display: inline;
  background-color: #f8db3f;
  position: relative;
  height: 80%;
  width: 9.4%;
  border-radius: 2px;
  text-align: center;
  padding: 5px;
}

.warning_vm {
  background-color: white;
  color: black;
  font-size: 12px;
  display: inline;
  position: relative;
  height: 80%;
  width: 9.4%;
  border-radius: 2px;
  text-align: center;
  padding: 5px;
}

.normal_zeros {
  margin-left: 2%;
  color: #fff;
  font-size: 12px;
  display: inline;
  background-color: #84b83c;
  position: relative;
  height: 80%;
  width: 9.4%;
  border-radius: 2px;
  text-align: center;
  padding: 5px;
}

.normal_vm {
  background-color: white;
  color: black;
  font-size: 12px;
  display: inline;
  position: relative;
  height: 80%;
  width: 9.4%;
  border-radius: 2px;
  text-align: center;
  padding: 5px;
}

.unknown_zeros {
  margin-left: 2%;
  color: #fff;
  font-size: 12px;
  display: inline;
  background-color: #9d9ea0;
  position: relative;
  height: 80%;
  width: 9.4%;
  border-radius: 2px;
  text-align: center;
  padding: 5px;
}

.unknown_vm {
  background-color: white;
  color: black;
  font-size: 12px;
  display: inline;
  position: relative;
  height: 80%;
  width: 9.4%;
  border-radius: 2px;
  text-align: center;
  padding: 5px;
}

.tr_vm_colors {
  text-align: center;
  background-color: #9d9ea0;
  color: black;
  font-weight: bold;
}

.vm_meta {
  width: 100%;
  overflow: auto;
  margin: 0 auto;
  padding: 5px;
}

.mallowed_create {
  display: flex;
  flex-direction: row;
  justify-content: flex-end;
}

.wizard_fieldset {
  width: 90%;
  margin: 5px auto 0;
}

.component_info {
  text-align: left;
  margin: 5px auto 0;
  width: 400px;
  display: none;
}

.tranaction_ux {
  float: left;
  width: 38%;
  max-height: 630px;
  overflow-y: scroll;
}

.history_data_div {
  width: 99%;
  height: 108px;
  border: 1px solid #e2e2e2;
  background-color: #f9faf9;
}

.history_data_sub_div {
  width: 10%;
  height: 100px;
  float: left;
  padding-top: 10px;
  padding-left: 20px;
}

.model_log_viewer {
  margin-top: 5px;
  float: right;
  margin-bottom: 0px;
  margin-right: 0px;
}

.container_left_class {
  background-color: #f9faf9;
  border: 1px solid #e2e2e2;
  border-radius: 4px;
  -webkit-border-radius: 4px;
  -moz-border-radius: 4px;
  text-align: center;
  margin: 0;
}

.title_dialog {
  display: none;
  width: 100%;
  height: 100%;
  overflow: auto;
  padding: 10px;
  font-size: 14px;
  line-height: 16px;
  text-align: left;
}

.gauge_class {
  float: left;
  overflow: hidden;
  margin-left: 10px;
}

.flot_container {
  display: none;
  position: absolute;
  background: #fff;
  border: solid 1px #aaa;
  padding: 2px;
}

.transparent {
  background-color: transparent;
}

#welcome_example {
  display: flex;
  flex-direction: row;
  align-items: center;
}

.modal_sys_alert {
  overflow-y: auto;
  height: 400px;
  min-height: 400px;
  max-height: 400px;
  padding: 20px;
}

.help_pname {
  height: 100%;
  margin-top: 25px;
  margin-left: 15px;
  margin-right: 15px;
  background-color: #333;
}

.mrgn_bb_1px {
  border-bottom: 1px solid black;
}

.span_licence_key {
  vertical-align: middle;
  font-weight: bold;
  padding-right: 10px;
}

.div_lk_principal {
  display: flex;
  justify-content: center;
  align-items: center;
  margin: 20px 0;
}

.licence_r_dialog {
  display: flex;
  align-items: center;
  padding-top: 10px;
  padding-left: 50px;
  padding-right: 50px;
}

.list_style_square {
  list-style-type: square;
}

.wmware_div {
  margin: 0 auto;
  width: 500px;
  opacity: 0.8;
  clear: both;
}

.th_access_log {
  padding: 3px 5px 3px 5px;
}

.border_solid_black {
  border: 0px #000 solid;
}

.border_1px_black {
  border: 1px #000 solid;
}

.vertical-50p {
  vertical-align: -50%;
}

.list-type-disc {
  list-style-type: disc;
}

.vertical-center {
  vertical-align: center;
}

.line-through {
  text-decoration: line-through;
}

.left_0p {
  left: 0%;
}

.app_mssg {
  position: absolute;
  bottom: 1em;
  clear: both;
  color: #888;
}

.pre-wrap {
  white-space: pre-wrap;
  word-wrap: break-word;
  font-family: "Courier New";
}

.reporting_ulr_img {
  width: 100%;
  border-bottom: 1px solid #c2c2c2;
  margin: 0px;
}

.serviceap_show_bg {
  overflow: hidden;
  border: 1px solid #e2e2e2;
  background: #f4f4f4;
}

.indent-2em {
  text-indent: 2em;
}

.reset_link {
  width: 70%;
  height: 40px;
  margin-right: auto;
  margin-left: auto;
  margin-top: 20px;
  text-align: center;
}

.db_engine {
  display: block;
  font-size: 8.5pt;
  margin-top: 2px;
  font-weight: bolder;
}

.comment_box {
  border: 1px dotted #ccc;
  min-height: 10px;
}

.event_instruction {
  display: none;
  width: 100%;
  height: 100%;
  overflow: auto;
  padding: 10px;
  font-size: 14px;
  line-height: 16px;
  text-align: left;
}

.comments_form {
  min-height: 25px;
  padding: 15px;
  width: 100%;
}

.actions_treeview {
  width: 100%;
  text-align: right;
  min-width: 300px;
  padding-right: 1em;
}

.graphic_agents {
  width: 100%;
  height: 90px;
  display: flex;
  flex-direction: row;
  justify-content: center;
}

.icon_ui {
  padding-right: 10px;
  vertical-align: top;
}

.propierties_panel_class {
  display: none;
  position: absolute;
  border: 1px solid lightgray;
  padding: 5px;
  background: white;
  z-index: 90;
}

#label_box_arrow {
  text-align: center;
  width: 120px;
  height: 110px;
  margin-top: 50px;
}

#labelposup {
  width: 20px;
  height: 20px;
  margin-top: 10px;
  margin-left: 45px;
  cursor: pointer;
}

#labelposleft {
  position: relative;
  top: -5px;
  width: 20px;
  height: 20px;
  margin-top: 15px;
  cursor: pointer;
}

.vsmap_div_label {
  font-weight: bold;
  width: 40px;
  height: 20px;
  position: relative;
  margin-left: 35px;
  margin-top: -24px;
  cursor: default;
}

#obj_label {
  float: left;
  margin-top: 3px;
  margin-left: 5px;
}

#labelposright {
  top: 2px;
  width: 20px;
  height: 20px;
  position: relative;
  margin-left: 90px;
  margin-top: -24px;
  cursor: pointer;
}

#labelposdown {
  width: 20px;
  height: 20px;
  position: relative;
  margin-left: 45px;
  margin-top: 10px;
  cursor: pointer;
}

#advice_label {
  font-style: italic;
  z-index: 3;
  display: inline;
  margin-top: 0px;
  float: right;
  margin-right: 100px;
}

div.steps_vsmap {
  display: none;
  position: absolute;
  z-index: 99;
}

.minimap {
  position: absolute;
  left: 0px;
  top: 0px;
  border: 1px solid #bbbbbb;
}

.left_0px {
  left: 0px;
}

.top_0px {
  top: 0px;
}

.top_0px_important {
  top: 0px !important;
}

.top_10px {
  top: 10px;
}

.right_10px {
  right: 10px;
}

.holding_networkmap {
  display: none;
  position: absolute;
  right: 50px;
  top: 20px;
}

.line_17px {
  line-height: 17px;
}

.flex_column {
  flex-direction: column;
}

.agent_map_position {
  border: 1px solid black;
  width: 100%;
  height: 30em;
}

.flex_2 {
  flex: 2;
}

.result_div {
  width: 100%;
  height: 100%;
  padding: 10px;
  font-size: 14px;
  line-height: 16px;
  text-align: left;
}

.tactical_left_column {
  vertical-align: top;
  min-width: 30em;
  width: 25%;
  padding-right: 20px;
  padding-top: 0px;
}

.gis_layers {
  width: 95%;
  background: white;
  margin: 20px auto 20px auto;
  box-shadow: 10px 10px 5px #000;
}

.map_gis {
  z-index: 100;
  width: 99%;
  height: 500px;
  min-height: 500px;
  border: 1px solid black;
}

.zindex300 {
  z-index: 300;
}

.mpdf_footer {
  border-collapse: collapse;
  margin: 0;
  vertical-align: bottom;
  color: #000000;
}

.pass_reporter {
  color: #fff;
  background: #006600;
  padding: 2px;
  margin: 2px;
}

.fail_reporter {
  color: #fff;
  background: #880000;
  padding: 2px;
  margin: 2px;
}

div.stat-win-spinner {
  width: 100%;
  height: 300px;
  display: flex;
  flex-direction: column;
  justify-content: center;
  align-items: center;
}

div.stat-win-spinner img {
  width: 100px;
  height: 100px;
}

#table_builder_wizard tr.datos > td {
  width: 30%;
}

#table_builder_wizard tr.datos > td:nth-child(3) {
  width: 10%;
}

#table_builder_wizard .vertical-center {
  text-align: center;
}

#table_builder_wizard .container-agent-arrows {
  display: flex;
  flex-direction: row;
  align-items: center;
  justify-content: flex-start;
}

#table_builder_wizard .container-agent-arrows > div {
  flex: 1;
  display: flex;
  flex-direction: column;
  justify-content: center;
  align-items: center;
}

#table_builder_wizard .container-agent-arrows > div > b {
  flex: 0;
  margin-bottom: 20px;
  width: 98%;
  margin-left: 20px;
}

#table_builder_wizard .container-agent-arrows > div.vertical-center {
  flex: 0;
  display: block;
  min-width: 50px;
}

.align_right {
  text-align: right !important;
}

.font_11pt {
  font-size: 11pt;
}

/*.checkbox-random-name {
  width: 100px !important;
  margin-left: 20px;
}

*/
.btn_update_online_open {
  float: right;
  margin-bottom: 20px;
}

.align-left-important {
  text-align: left !important;
}

.legendLabel {
  font-family: inherit !important;
}

.lato {
  font-family: "lato" !important;
}

.line_heigth_initial {
  line-height: initial;
}

.line_height_12pt {
  line-height: 12pt;
}

.line_height_26 {
  line-height: 26px;
}

.line_height_0pt {
  line-height: 10pt !important;
}

#license_error_msg_dialog {
  min-height: 350px !important;
}

.select2-container--default
  .select2-selection--multiple
  .select2-selection__rendered {
  padding: 5px 10px 10px !important;
  max-height: 120px;
  overflow: auto !important;
}

.select2-container--default
  .select2-selection--multiple
  .select2-selection__choice {
  background-color: #1d7873 !important;
  border: 1px solid #1d7873 !important;
  padding: 0.3em 0.6em !important;
  color: #fff;
  font-size: 1em;
  display: flex;
  flex-direction: row;
  justify-content: flex-start;
  align-items: center;
  align-content: center;
}

.select2-container--default
  .select2-selection--multiple
  .select2-selection__choice__remove {
  color: #fff !important;
  font-size: 1.2em;
  margin-right: 5px !important;
  margin-top: 1px;
}

.select2-results
  > .select2-results__options
  > .select2-results__option.select2-results__option--highlighted {
  background-color: #d9efee;
  color: #2b3332;
}

.h1-report-alert-actions {
  text-transform: none;
  text-align: left;
  margin: 5px;
  font-size: 12px;
}

.fc-col-header-cell-cushion {
  color: #000;
}

.stat_win_histogram {
  width: 95%;
  margin: 0 auto;
  margin-top: 18%;
}

#stat-win-module-graph .stat_win_histogram div.nodata_container {
  width: 100%;
}

/* For backups dt, can be useful for others */
#backups_list > thead > tr > th:last-child,
#backups_list > tbody > tr > td:last-child {
  text-align: center;
}

/*  err_msg_centralised */
div#err_msg_centralised div {
  margin-top: 1em;
  font-size: 14px;
}

div#err_msg_centralised img {
  width: 100px;
  margin-right: 3em;
}

div#err_msg_centralised {
  display: flex;
  flex-direction: row;
}

.tooltipevent {
  background: #fff;
  position: absolute;
  z-index: 10001;
  top: 0px;
  right: 0px;
  border: 2px solid #82b92e;
  border-radius: 5px;
  padding: 5px;
  width: 70px;
  overflow-wrap: break-word;
  white-space: pre-wrap;
  font-size: 10px;
  line-height: 12px;
}

#select_multiple_modules_filtered > div {
  display: flex;
  flex-direction: row;
  justify-content: space-between;
  align-items: center;
  margin: 5px;
  flex-wrap: wrap;
  flex: 1 1 320px;
}

#select_multiple_modules_filtered > div > div {
  display: flex;
  flex-direction: column;
  justify-content: center;
  align-items: center;
  flex-wrap: wrap;
  width: 250px;
}

#select_multiple_modules_filtered > div > div > * {
  flex: auto;
}

#select_multiple_modules_filtered > div > div > select {
  min-width: 250px !important;
}

#select_multiple_modules_filtered > div > div > .select2 {
  min-width: 250px !important;
}

#select_multiple_modules_filtered > div > div > input {
  max-width: 250px;
  width: 95%;
  height: 95%;
}

.resume_calendar_map {
  width: 90%;
  margin: 0 auto;
}

.custom-field-macro-report {
  display: flex;
  flex-direction: row;
  justify-content: center;
  align-items: center;
  align-content: center;
}

.custom-field-macro-report label {
  flex: 0;
  margin-right: 10px;
  margin-left: 10px;
}

.custom-field-macro-report input {
  flex: 2;
}

.mb10 {
  margin-bottom: 10px;
}

#reset-styles {
  font-size: 9pt;
  line-height: 16pt;
  padding: 0px;
  box-sizing: border-box;
  /*page-break-after: always;*/
}

#reset-styles a:link {
  text-decoration: underline;
  cursor: auto;
}

#reset-styles a:visited {
  text-decoration: underline;
  cursor: auto;
}

#reset-styles address {
  display: block;
  font-style: italic;
}

#reset-styles area {
  display: none;
}

#reset-styles article {
  display: block;
}

#reset-styles aside {
  display: block;
}

#reset-styles b {
  font-weight: bold;
}

#reset-styles bdo {
  unicode-bidi: bidi-override;
}

#reset-styles blockquote {
  display: block;
  margin-top: 1em;
  margin-bottom: 1em;
  margin-left: 40px;
  margin-right: 40px;
}

#reset-styles body {
  display: block;
  margin: 8px;
}

#reset-styles body:focus {
  outline: none;
}

#reset-styles caption {
  display: table-caption;
  text-align: center;
}

#reset-styles cite {
  font-style: italic;
}

#reset-styles code {
  font-family: monospace;
}

#reset-styles col {
  display: table-column;
}

#reset-styles colgroup {
  display: table-column-group;
}

#reset-styles datalist {
  display: none;
}

#reset-styles dd {
  display: block;
  margin-left: 40px;
}

#reset-styles del {
  text-decoration: line-through;
}

#reset-styles details {
  display: block;
}

#reset-styles dfn {
  font-style: italic;
}

#reset-styles div {
  display: block;
}

#reset-styles dl {
  display: block;
  margin-top: 1em;
  margin-bottom: 1em;
  margin-left: 0;
  margin-right: 0;
}

#reset-styles dt {
  display: block;
}

#reset-styles em {
  font-style: italic;
}

#reset-styles embed:focus {
  outline: none;
}

#reset-styles fieldset {
  display: block;
  margin-left: 2px;
  margin-right: 2px;
  padding-top: 0.35em;
  padding-bottom: 0.625em;
  padding-left: 0.75em;
  padding-right: 0.75em;
  border: 2px groove;
}

#reset-styles figcaption {
  display: block;
}

#reset-styles figure {
  display: block;
  margin-top: 1em;
  margin-bottom: 1em;
  margin-left: 40px;
  margin-right: 40px;
}

#reset-styles footer {
  display: block;
}

#reset-styles form {
  display: block;
  margin-top: 0em;
}

#reset-styles h1 {
  display: inline-block;
  font-size: 2em;
  margin-top: 0.67em;
  margin-bottom: 0.67em;
  margin-left: 0;
  margin-right: 0;
  margin-block-start: 0.67em;
  margin-block-end: 0.67em;
  margin-inline-start: 0px;
  margin-inline-end: 0px;
  font-weight: bold;
  text-transform: uppercase;
  padding: 0;
}

#reset-styles h2 {
  display: inline-block;
  font-size: 1.5em;
  margin-top: 0.83em;
  margin-bottom: 0.83em;
  margin-left: 0;
  margin-right: 0;
  margin-block-start: 0.83em;
  margin-block-end: 0.83em;
  margin-inline-start: 0px;
  margin-inline-end: 0px;
  font-weight: bold;
  text-transform: uppercase;
  padding: 0;
}

#reset-styles h3 {
  display: inline-block;
  font-size: 1.17em;
  margin-top: 1em;
  margin-bottom: 1em;
  margin-left: 0;
  margin-right: 0;
  margin-block-start: 1em;
  margin-block-end: 1em;
  margin-inline-start: 0px;
  margin-inline-end: 0px;
  font-weight: bold;
  text-transform: uppercase;
  padding: 0;
}

#reset-styles h4 {
  display: inline-block;
  margin-top: 1.33em;
  margin-bottom: 1.33em;
  margin-left: 0;
  margin-right: 0;
  margin-block-start: 1.33em;
  margin-block-end: 1.33em;
  margin-inline-start: 0px;
  margin-inline-end: 0px;
  font-weight: bold;
  text-transform: uppercase;
  padding: 0;
}

#reset-styles h5 {
  display: inline-block;
  font-size: 0.83em;
  margin-top: 1.67em;
  margin-bottom: 1.67em;
  margin-block-start: 1.67em;
  margin-block-end: 1.67em;
  margin-inline-start: 0px;
  margin-inline-end: 0px;
  margin-left: 0;
  margin-right: 0;
  font-weight: bold;
  text-transform: uppercase;
  padding: 0;
}

#reset-styles h6 {
  display: inline-block;
  font-size: 0.67em;
  margin-top: 2.33em;
  margin-bottom: 2.33em;
  margin-left: 0;
  margin-right: 0;
  font-weight: bold;
  text-transform: uppercase;
  padding: 0;
}

#reset-styles head {
  display: none;
}

#reset-styles header {
  display: block;
}

#reset-styles hr {
  display: block;
  margin-top: 0.5em;
  margin-bottom: 0.5em;
  margin-left: auto;
  margin-right: auto;
  border-style: inset;
  border-width: 1px;
}

#reset-styles html {
  display: block;
}

#reset-styles html:focus {
  outline: none;
}

#reset-styles i {
  font-style: italic;
}

#reset-styles iframe:focus {
  outline: none;
}

#reset-styles iframe[seamless] {
  display: block;
}

#reset-styles img {
  display: inline-block;
}

#reset-styles ins {
  text-decoration: underline;
}

#reset-styles kbd {
  font-family: monospace;
}

#reset-styles label {
  cursor: default;
}

#reset-styles legend {
  display: block;
  padding-left: 2px;
  padding-right: 2px;
  border: none;
}

#reset-styles li {
  display: list-item;
}

#reset-styles link {
  display: none;
}

#reset-styles map {
  display: inline;
}

#reset-styles mark {
  background-color: yellow;
  color: black;
}

#reset-styles menu {
  display: block;
  list-style-type: disc;
  margin-top: 1em;
  margin-bottom: 1em;
  margin-left: 0;
  margin-right: 0;
  padding-left: 40px;
}

#reset-styles nav {
  display: block;
}

#reset-styles object:focus {
  outline: none;
}

#reset-styles ol {
  display: block;
  list-style-type: decimal;
  margin-top: 1em;
  margin-bottom: 1em;
  margin-left: 0;
  margin-right: 0;
  padding-left: 40px;
}

#reset-styles output {
  display: inline;
}

#reset-styles p {
  display: block;
  margin-top: 1em;
  margin-bottom: 1em;
  margin-left: 0;
  margin-right: 0;
}

#reset-styles param {
  display: none;
}

#reset-styles pre {
  display: block;
  font-family: monospace;
  white-space: pre;
  margin: 1em 0;
}

#reset-styles q {
  display: inline;
}

#reset-styles q::before {
  content: open-quote;
}

#reset-styles q::after {
  content: close-quote;
}

#reset-styles rt {
  line-height: normal;
}

#reset-styles s {
  text-decoration: line-through;
}

#reset-styles samp {
  font-family: monospace;
}

#reset-styles script {
  display: none;
}

#reset-styles section {
  display: block;
}

#reset-styles small {
  font-size: smaller;
}

#reset-styles strike {
  text-decoration: line-through;
}

#reset-styles strong {
  font-weight: bold;
}

#reset-styles style {
  display: none;
}

#reset-styles sub {
  vertical-align: sub;
  font-size: smaller;
}

#reset-styles summary {
  display: block;
}

#reset-styles sup {
  vertical-align: super;
  font-size: smaller;
}

#reset-styles table {
  display: table;
  border-collapse: separate;
  border-spacing: 2px;
  border-color: gray;
}

#reset-styles tbody {
  display: table-row-group;
  vertical-align: middle;
  border-color: inherit;
}

#reset-styles td {
  display: table-cell;
  vertical-align: inherit;
  text-align: inherit;
}

#reset-styles tfoot {
  display: table-footer-group;
  vertical-align: middle;
  border-color: inherit;
}

#reset-styles thead tr th {
  display: table-cell;
  vertical-align: inherit;
  font-weight: bold;
  text-align: center;
  background-color: initial;
  color: initial;
}

#reset-styles thead {
  display: table-header-group;
  vertical-align: middle;
  border-color: inherit;
}

#reset-styles title {
  display: none;
}

#reset-styles tr {
  display: table-row;
  vertical-align: inherit;
  border-color: inherit;
}

#reset-styles u {
  text-decoration: underline;
}

#reset-styles ul {
  display: block;
  list-style-type: disc;
  margin-top: 1em;
  margin-bottom: 1em;
  margin-left: 0;
  margin-right: 0;
  padding-left: 40px;
}

#reset-styles var {
  font-style: italic;
}

.div-2-col {
  flex: 50%;
  display: flex;
  flex-direction: column;
}
.div-4-col {
  flex: 25%;
  display: flex;
  flex-direction: column;
}

.div-col {
  width: 33%;
  display: flex;
  flex-direction: column;
  align-items: flex-start;
}

.div-span {
  width: 100%;
  color: #161628;
  font-size: 13px;
  line-height: 16px;
  text-align: left;
  margin-bottom: 10px;
}

.div-input {
  width: 90%;
}

.renew_api_token_link {
  margin: 3px 0.5em 0 0;
  float: right;
}

.renew_api_token_image {
  width: 16px;
}

@media screen and (max-width: 1369px) {
  .div-col {
    width: 50%;
    display: flex;
    flex-direction: row;
    align-items: center;
    padding-top: 15px;
  }
}

.inputFile {
  background-color: #f6f7fb;
  height: 16px;
  font-size: 12px !important;
  padding: 5.5pt 20pt;
  cursor: pointer;
  color: var(--primary-color) !important;
  border: 2px solid var(--primary-color);
  box-shadow: none;
  border-radius: 50px;
  align-self: baseline;
}

.inputFile > input[type="file"] {
  display: none;
}

.inputFileSpan {
  padding-left: 1em;
  font-family: monospace;
}

input,
textarea,
select {
  background-color: #f6f7fb;
  border: 2px solid #c0ccdc;
  border-radius: 6px;
  height: 38px;
  /*font-family: "lato";*/
  font-size: 12px;
  color: #333333;
  padding-left: 12px;
  -webkit-box-sizing: border-box;
  -moz-box-sizing: border-box;
  box-sizing: border-box;
}

input[list],
textarea[list],
select[list] {
  line-height: initial;
}

textarea {
  padding: 10px;
  height: auto;
}

input[readonly],
input:disabled,
textarea:disabled,
select:disabled,
.select2-container .select2-selection--single:disabled,
.select2.select2-container.select2-container--default.select2-container--disabled {
  background-color: #e5e9ed;
  color: #8a96a6;
}

/* input[type="password"] {
  background-color: #f6f7fb;
} */

input:not([type="image"]):focus,
textarea:focus,
select:focus {
  border: 2px solid #8a96a6;
}

:focus {
  outline: #8a96a6;
}

#autorefresh_list_out::-webkit-scrollbar {
  /*color: test;*/
}

select:focus {
  border-color: #8a96a6;
}

.dataTables_length > label {
  font-size: 0px;
}

input[type="button"],
input[type="submit"] {
  width: 175px;
  height: 45px;
  background-color: var(--primary-color);
  box-shadow: 0px 3px 6px #c7c7c7;
  letter-spacing: 0px;
  color: #ffffff;
  /*font-family: "lato";*/
  font-size: 16px;
  margin-left: 1em;
  cursor: pointer;
}

input[type="button"]:hover,
input[type="submit"]:hover {
  background-color: #1d7873;
}

input[type="button"]:active,
input[type="submit"]:active {
  background-color: #0d312f;
  color: #ffffff;
}

input[type="button"].secondary,
input[type="submit"].secondary {
  width: 175px;
  height: 45px;
  background-color: #ffffff;
  border: 2px solid var(--primary-color);
  color: var(--primary-color);
}

input[type="button"].secondary:hover,
input[type="submit"].secondary:hover {
  border: 2px solid #1d7873;
  color: #1d7873;
}

input[type="button"].secondary:active,
input[type="submit"].secondary:active {
  border: 2px solid #0d312f;
  color: #0d312f;
}

input[type="file"] {
  padding-top: 10px;
}

button.buttonButton,
button.submitButton {
  display: flex;
  justify-content: space-between;
  flex-direction: row;
  min-width: 110px;
  height: 45px;
  font-size: 14px;
  /*font-family: "lato";*/
  align-items: center;
  line-height: 24px;
  box-shadow: 0px 3px 6px #c7c7c7;
  color: #fff;
  border: 2px solid var(--primary-color);
  border-radius: 8px;
  padding: 0 10px;
  cursor: pointer;
}

button.buttonButton.mini,
button.submitButton.mini {
  height: 32px;
  border: 2px solid var(--primary-color);
}

button.buttonButton > div.mini,
button.submitButton > div.mini {
  width: 1.5rem;
  height: 1.5rem;
}

button.buttonButton:not(.secondary):not(.link):not(.onlyIcon),
button.submitButton:not(.secondary):not(.link):not(.onlyIcon) {
  background: linear-gradient(
    90deg,
    var(--primary-color) 0%,
    var(--primary-color) 49%,
    #1d7873 50%,
    #1d7873 100%
  );
  background-size: 202% 1px;
  transition: ease-in 0.3s;
}

button.buttonButton:hover,
button.submitButton:hover {
  background-position: -100% 0 !important;
}

button.buttonButton:active,
button.submitButton:active {
  transition: ease-in 50ms;
  border: 2px solid #57ea82;
}

button.buttonButton > div,
button.submitButton > div {
  background-color: #fff;
  width: 2rem;
  height: 2rem;
  margin-left: 1rem;
}

button.buttonButton.onlyIcon,
button.submitButton.onlyIcon {
  padding: 0 !important;
  min-width: 1.6em !important;
  width: 1.6em !important;
  height: 1.6em !important;
  border: none;
  box-shadow: none;
}

button.buttonButton.onlyIcon {
  background-color: #333;
}

button.buttonButton.onlyIcon:disabled {
  background-color: #cacaca;
}

button.buttonButton.onlyIcon.pending,
button.submitButton.onlyIcon.pending {
  mask: url(../../images/validate.svg) no-repeat right / contain;
  -webkit-mask: url(../../images/validate.svg) no-repeat right / contain;
}

button.buttonButton.onlyIcon.completed,
button.submitButton.onlyIcon.completed {
  mask: url(../../images/validate.svg) no-repeat right / contain;
  -webkit-mask: url(../../images/validate.svg) no-repeat right / contain;
}

/* Visual Consoles */
button.buttonButton.onlyIcon.camera_min,
button.submitButton.onlyIcon.camera_min {
  mask: url(../../images/static-graph.svg) no-repeat right / contain;
  -webkit-mask: url(../../images/static-graph.svg) no-repeat right / contain;
}

button.buttonButton.onlyIcon.percentile_item_min,
button.submitButton.onlyIcon.percentile_item_min {
  mask: url(../../images/percentil.svg) no-repeat right / contain;
  -webkit-mask: url(../../images/percentil.svg) no-repeat right / contain;
}

button.buttonButton.onlyIcon.graph_min,
button.submitButton.onlyIcon.graph_min {
  mask: url(../../images/module-graph.svg) no-repeat right / contain;
  -webkit-mask: url(../../images/module-graph.svg) no-repeat right / contain;
}

button.buttonButton.onlyIcon.donut_graph_min,
button.submitButton.onlyIcon.donut_graph_min {
  mask: url(../../images/donut-graph.svg) no-repeat right / contain;
  -webkit-mask: url(../../images/donut-graph.svg) no-repeat right / contain;
}

button.buttonButton.onlyIcon.bars_graph_min,
button.submitButton.onlyIcon.bars_graph {
  mask: url(../../images/bars-graph.svg) no-repeat right / contain;
  -webkit-mask: url(../../images/bars-graph.svg) no-repeat right / contain;
}

button.buttonButton.onlyIcon.auto_sla_graph_min,
button.submitButton.onlyIcon.auto_sla_graph_min {
  mask: url(../../images/event-history.svg) no-repeat right / contain;
  -webkit-mask: url(../../images/event-history.svg) no-repeat right / contain;
}

button.buttonButton.onlyIcon.basic_chart_min,
button.submitButton.onlyIcon.basic_chart_min {
  mask: url(../../images/web-analisys-data@svg.svg) no-repeat right / contain;
  -webkit-mask: url(../../images/web-analisys-data@svg.svg) no-repeat right /
    contain;
}

button.buttonButton.onlyIcon.binary_min,
button.submitButton.onlyIcon.binary_min {
  mask: url(../../images/simple-value.svg) no-repeat right / contain;
  -webkit-mask: url(../../images/simple-value.svg) no-repeat right / contain;
}

button.buttonButton.onlyIcon.label_min,
button.submitButton.onlyIcon.label_min {
  mask: url(../../images/item-label.svg) no-repeat right / contain;
  -webkit-mask: url(../../images/item-label.svg) no-repeat right / contain;
}

button.buttonButton.onlyIcon.icon_min,
button.submitButton.onlyIcon.icon_min {
  mask: url(../../images/item-icon.svg) no-repeat right / contain;
  -webkit-mask: url(../../images/item-icon.svg) no-repeat right / contain;
}

button.buttonButton.onlyIcon.clock_min,
button.submitButton.onlyIcon.clock_min {
  mask: url(../../images/clock.svg) no-repeat right / contain;
  -webkit-mask: url(../../images/clock.svg) no-repeat right / contain;
}

button.buttonButton.onlyIcon.group_item_min,
button.submitButton.onlyIcon.group_item_min {
  mask: url(../../images/item-group.svg) no-repeat right / contain;
  -webkit-mask: url(../../images/item-group.svg) no-repeat right / contain;
}

button.buttonButton.onlyIcon.box_item,
button.submitButton.onlyIcon.box_item {
  mask: url(../../images/item-box.svg) no-repeat right / contain;
  -webkit-mask: url(../../images/item-box.svg) no-repeat right / contain;
}

button.buttonButton.onlyIcon.line_item,
button.submitButton.onlyIcon.line_item {
  mask: url(../../images/item-line.svg) no-repeat right / contain;
  -webkit-mask: url(../../images/item-line.svg) no-repeat right / contain;
}

button.buttonButton.onlyIcon.color_cloud_min,
button.submitButton.onlyIcon.color_cloud_min {
  mask: url(../../images/color-cloud.svg) no-repeat right / contain;
  -webkit-mask: url(../../images/color-cloud.svg) no-repeat right / contain;
}

button.buttonButton.onlyIcon.network_link_min,
button.submitButton.onlyIcon.network_link_min {
  mask: url(../../images/network-line.svg) no-repeat right / contain;
  -webkit-mask: url(../../images/network-line.svg) no-repeat right / contain;
}

button.buttonButton.onlyIcon.odometer_min,
button.submitButton.onlyIcon.odometer_min {
  mask: url(../../images/odometro.svg) no-repeat right / contain;
  -webkit-mask: url(../../images/odometro.svg) no-repeat right / contain;
}

button.buttonButton.onlyIcon.service_min,
button.submitButton.onlyIcon.service_min {
  mask: url(../../images/item-service.svg) no-repeat right / contain;
  -webkit-mask: url(../../images/item-service.svg) no-repeat right / contain;
}

button.buttonButton.onlyIcon.delete_item,
button.submitButton.onlyIcon.delete_item {
  mask: url(../../images/delete.svg) no-repeat right / contain;
  -webkit-mask: url(../../images/delete.svg) no-repeat right / contain;
}

button.buttonButton.onlyIcon.edit_item,
button.submitButton.onlyIcon.edit_item {
  mask: url(../../images/edit.svg) no-repeat right / contain;
  -webkit-mask: url(../../images/edit.svg) no-repeat right / contain;
}

button.buttonButton.onlyIcon.copy_item,
button.submitButton.onlyIcon.copy_item {
  mask: url(../../images/copy.svg) no-repeat right / contain;
  -webkit-mask: url(../../images/copy.svg) no-repeat right / contain;
}

button.buttonButton.onlyIcon.show_grid,
button.submitButton.onlyIcon.show_grid {
  mask: url(../../images/WMI@svg.svg) no-repeat right / contain;
  -webkit-mask: url(../../images/WMI@svg.svg) no-repeat right / contain;
}

button.buttonButton.link-create-item,
button.submitButton.link-create-item {
  border-radius: 0;
  margin: 0 0.5em;
}

.delete_item,
.copy_item {
  border-radius: 0;
  margin: 0 0.5em;
}

/* End for Visual Consoles */
button.buttonButton.secondary,
button.submitButton.secondary {
  background-color: #fff;
  color: var(--primary-color);
  border: 2px solid var(--primary-color);
  box-shadow: none;
}

button.buttonButton.secondary > div,
button.submitButton.secondary > div {
  background-color: var(--primary-color) !important;
}

button.buttonButton.secondary:hover,
button.submitButton.secondary:hover {
  color: #1d7873 !important;
  border-color: #1d7873 !important;
}

button.buttonButton.secondary:hover > div,
button.submitButton.secondary:hover > div {
  background-color: #1d7873 !important;
}

button.buttonButton.secondary:active,
button.submitButton.secondary:active {
  color: #0d312f !important;
  border-color: #0d312f !important;
}

button.buttonButton.secondary:active > div,
button.submitButton.secondary:active > div {
  background-color: #0d312f !important;
}

button.buttonButton.link,
button.submitButton.link {
  background-color: rgba(0, 0, 0, 0);
  color: var(--primary-color);
  border: 0;
  box-shadow: none;
  justify-content: flex-start;
  height: 24px;
}

button.buttonButton.link > div,
button.submitButton.link > div {
  background-color: var(--primary-color) !important;
}

button.buttonButton.link:hover,
button.submitButton.link:hover {
  color: #1d7873 !important;
  text-decoration: underline;
}

button.buttonButton.link:hover > div,
button.submitButton.link:hover > div {
  background-color: #1d7873 !important;
}

button.buttonButton.link:active,
button.submitButton.link:active {
  color: #0d312f !important;
}

button.buttonButton.link:active > div,
button.submitButton.link:active > div {
  background-color: #0d312f !important;
}

button.disabled_action_button {
  visibility: hidden;
}

button div.save {
  mask: url(../../images/save_mc.png) no-repeat center / contain;
  -webkit-mask: url(../../images/save_mc.png) no-repeat center / contain;
}

button div.load {
  mask: url(../../images/logs@svg.svg) no-repeat center / contain;
  -webkit-mask: url(../../images/logs@svg.svg) no-repeat center / contain;
}

button div.camera {
  mask: url(../../images/picture.svg) no-repeat center / contain;
  -webkit-mask: url(../../images/picture.svg) no-repeat center / contain;
}

button div.alert {
  mask: url(../../images/alert@svg.svg) no-repeat center / contain;
  -webkit-mask: url(../../images/alert@svg.svg) no-repeat center / contain;
}

button div.ok {
  mask: url(../../images/ok.svg) no-repeat center / contain;
  -webkit-mask: url(../../images/ok.svg) no-repeat center / contain;
}

button div.pending,
button div.next {
  mask: url(../../images/validate.svg) no-repeat center / contain;
  -webkit-mask: url(../../images/validate.svg) no-repeat center / contain;
}

button div.search {
  mask: url(../../images/details.svg) no-repeat center / contain;
  -webkit-mask: url(../../images/details.svg) no-repeat center / contain;
}

button div.wand,
button div.update,
button div.upd {
  mask: url(../../images/validate.svg) no-repeat center / contain;
  -webkit-mask: url(../../images/validate.svg) no-repeat center / contain;
}

button div.mail {
  mask: url(../../images/mail@svg.svg) no-repeat center / contain;
  -webkit-mask: url(../../images/mail@svg.svg) no-repeat center / contain;
}
button div.sound {
  mask: url(../../images/sound_console@svg.svg) no-repeat center / contain;
  -webkit-mask: url(../../images/sound_console@svg.svg) no-repeat center /
    contain;
}

button div.add {
  mask: url(../../images/wizard@svg.svg) no-repeat center / contain;
  -webkit-mask: url(../../images/wizard@svg.svg) no-repeat center / contain;
}

button div.delete {
  mask: url(../../images/delete.svg) no-repeat center / contain;
  -webkit-mask: url(../../images/delete.svg) no-repeat center / contain;
}

button div.cancel {
  mask: url(../../images/left.svg) no-repeat center / contain;
  -webkit-mask: url(../../images/left.svg) no-repeat center / contain;
}

button div.back {
  mask: url(../../images/go-back@svg.svg) no-repeat center / contain;
  -webkit-mask: url(../../images/go-back@svg.svg) no-repeat center / contain;
}

button div.cog {
  mask: url(../../images/configuration@svg.svg) no-repeat center / contain;
  -webkit-mask: url(../../images/configuration@svg.svg) no-repeat center /
    contain;
}

button div.tick {
  mask: url(../../images/input_tick.png) no-repeat center / contain;
  -webkit-mask: url(../../images/input_tick.png) no-repeat center / contain;
}

button div.info {
  mask: url(../../images/info@svg.svg) no-repeat center / contain;
  -webkit-mask: url(../../images/info@svg.svg) no-repeat center / contain;
}

button div.signin {
  mask: url(../../images/signin.svg) no-repeat center / contain;
  -webkit-mask: url(../../images/signin.svg) no-repeat center / contain;
}

button div.fail {
  mask: url(../../images/fail@svg.svg) no-repeat center / contain;
  -webkit-mask: url(../../images/fail@svg.svg) no-repeat center / contain;
}

button div.force {
  mask: url(../../images/force@svg.svg) no-repeat center / contain;
  -webkit-mask: url(../../images/force@svg.svg) no-repeat center / contain;
}

button div.upload_file {
  mask: url(../../images/upload_file.png) no-repeat center / contain;
  -webkit-mask: url(../../images/upload_file.png) no-repeat center / contain;
}

button div.create_file {
  mask: url(../../images/create_file.png) no-repeat center / contain;
  -webkit-mask: url(../../images/create_file.png) no-repeat center / contain;
}

button div.create_directory {
  mask: url(../../images/create_directory.png) no-repeat center / contain;
  -webkit-mask: url(../../images/create_directory.png) no-repeat center /
    contain;
}

button div.preview {
  mask: url(../../images/eye.png) no-repeat center / contain;
  -webkit-mask: url(../../images/eye.png) no-repeat center / contain;
}

button div.plus {
  mask: url(../../images/plus-black.svg) no-repeat center / contain;
  -webkit-mask: url(../../images/plus-black.svg) no-repeat center / contain;
}

button div.cog.rotation {
  animation: rotation 4s infinite linear;
}

div.status_dot {
  mask: url(../../images/status_dot.svg) no-repeat center / contain;
  -webkit-mask: url(../../images/status_dot.svg) no-repeat center / contain;
}

.status_dot.ok {
  background-color: #82b92e;
}

.status_dot.critical {
  background-color: #e63c52;
}
@keyframes rotation {
  from {
    transform: rotate(0deg);
  }

  to {
    transform: rotate(359deg);
  }
}

.ui-dialog-buttonset {
  width: 100%;
  display: flex;
  align-items: center;
  justify-content: flex-end;
  flex-direction: row;
}

button.ui-button-text-only.ui-widget.sub {
  display: flex;
  justify-content: center;
  flex-direction: column;
  align-content: center;
  width: fit-content;
  height: 32px;
  font-size: 16px !important;
  align-items: center;
  line-height: 24px;
  box-shadow: 0px 3px 6px #c7c7c7;
  border-radius: 16px;
  cursor: pointer;
  padding: 0 16px;
}

button.ui-button.ui-widget.submit-next {
  background-color: var(--primary-color);
  color: #fff;
  border: 1px solid var(--primary-color);
}

button.ui-button.ui-widget.submit-next:hover {
  background-color: #1d7873;
  border-color: #1d7873;
}

button.ui-button.ui-widget.submit-next:active {
  background-color: #0d312f;
  border-color: #0d312f;
}

button.ui-button.ui-widget.submit-cancel {
  background-color: #fff;
  color: var(--primary-color);
  border: 0;
  box-shadow: none;
}

button.ui-button.ui-widget.submit-cancel:hover {
  background-color: #e1e7ee;
  border-color: #e1e7ee;
}

button.ui-button.ui-widget.submit-cancel:active {
  color: #fff;
  background-color: #96a2bf;
  border-color: #96a2bf;
}

.hasColorPicker {
  z-index: 10;
}

.moduleIdBox {
  height: 35px;
  border-top-right-radius: 6px;
  border-bottom-right-radius: 6px;
  margin-left: -56px;
  border: 2px solid #c0ccdc;
  background-color: #f6f7fb;
  padding: 0 16px;
  z-index: 0;
  line-height: 40px;
}

/* Custom Checkbox Style */
.custom_checkbox {
  display: inline-flex;
  align-items: center;
  cursor: pointer;
  font-family: arial;
}

.custom_checkbox > .custom_checkbox_input {
  display: none;
}

.custom_checkbox_show {
  display: inline-block;
  width: 16px;
  height: 16px;
  background-size: cover;
}

.custom_checkbox > .custom_checkbox_image {
  background-image: url(../../images/radial-off.svg);
}

.custom_checkbox > .custom_checkbox_input:checked + .custom_checkbox_image {
  background-image: url(../../images/radial-on.svg);
}

.custom_checkbox > .custom_checkbox_input:disabled + .custom_checkbox_image {
  background-image: url(../../images/radial-disabled.svg);
}

/* End custom checkbox style */

table#simple tr td,
table#advanced tr td,
table.principal_table tr td,
.white_table_flex > table tr td,
.table_section table tr td,
#agent_controls {
  display: flex;
  flex-direction: row;
  align-items: center;
  align-self: center;
  box-sizing: border-box;
}

table#simple > tbody > tr,
table#advanced > tbody > tr,
table.principal_table > tbody > tr,
.white_table_flex tr,
.table_section table tr {
  display: flex;
  flex-wrap: nowrap;
  flex-direction: row;
  align-items: center;
  height: auto;
}

table#simple tr td:nth-child(even):not(:nth-child(2)),
.white_table_graph tr td:nth-child(even):not(:nth-child(2)) {
  /*margin: 0 24px;*/
}

table#simple tr td:nth-child(odd),
table#advanced tr td:nth-child(odd),
.white_table_graph tr td:nth-child(odd) {
  /*font-size: 10pt;*/
}

table tr td:first-child {
  /*width: 190px;*/
}

#secondary_groups_selected > .select2-container {
  width: 480px;
}

.module_thresholds_fields em {
  padding-right: 5px;
}

.module_thresholds_fields em:not(:first-child),
.module_thresholds_fields > div > em {
  margin-left: 5px;
}

button span {
  pointer-events: none;
}

input[type="color"] {
  background: transparent;
  box-sizing: initial;
  height: 25px;
  width: 50px;
  padding: 0px;
  margin: 0px;
  border: 0px;
  border-radius: 0px;
  box-shadow: none;
}

span.ColorPickerDivSample {
  margin-left: -10px;
  padding: 0px 10px;
  position: relative;
  cursor: pointer;
  width: 10px;
  border-radius: 8px;
  border: 1px solid #c0ccdc;
}

.custom_fields_elements {
  display: flex;
  flex-wrap: wrap;
  align-items: flex-start;
  justify-content: space-between;
}

.custom_fields_elements > div {
  width: 48%;
  margin: 5px;
}

tr.bring_next_field {
  min-height: 36px !important;
}

/* FINISH */
/* select */

.select2-container {
  box-sizing: border-box;
  display: inline-block;
  margin: 0;
  position: relative;
  vertical-align: middle;
  text-align: left;
  min-width: 150px !important;
}

.select2-container .select2-selection--single,
.select2-container .select2-selection--multiple {
  background-color: #f6f7fb !important;
  border: 2px solid #c0ccdc !important;
  border-radius: 6px !important;
  color: #2b3332 !important;
  -webkit-box-sizing: border-box !important;
  -moz-box-sizing: border-box !important;
  box-sizing: border-box !important;
  cursor: pointer;
  /*font-family: "lato" !important;*/
  font-size: 12px !important;
}

.select2-container .select2-selection--single {
  height: 38px !important;
  padding-left: 4px !important;
  display: block;
  user-select: none;
  -webkit-user-select: none;
}

.select2-container .select2-selection--multiple {
  height: 100% !important;
  padding-left: 0px !important;
}

.sg_source > .select2-container .select2-selection--multiple {
  width: 540px !important;
  height: 90px !important;
  overflow: overlay;
}

.select2-hidden-accessible {
  border: 0 !important;
  clip: rect(0 0 0 0) !important;
  -webkit-clip-path: inset(50%) !important;
  clip-path: inset(50%) !important;
  height: 1px !important;
  overflow: hidden !important;
  padding: 0 !important;
  position: absolute !important;
  width: 1px !important;
  white-space: nowrap !important;
}

.select2-selection__arrow b {
  top: 0 !important;
  left: 0 !important;
  border: 0 !important;
  height: 20px !important;
  margin-left: -8px !important;
  margin-top: 8px !important;
  position: absolute !important;
  width: 20px !important;
  background: url(../../images/dropdown-down.svg) no-repeat content-box !important;
}

.select2-container--default
  .select2-selection--single
  .select2-selection__placeholder {
  color: #999;
  line-height: 36px;
}

.select2-container .select2-selection--single .select2-selection__rendered {
  display: block;
  padding-left: 8px;
  padding-right: 20px;
  overflow: hidden;
  text-overflow: ellipsis;
  white-space: nowrap;
  color: #444 !important;
  line-height: 36px !important;
}

.select2-container--default.select2-container--open.select2-container--below
  .select2-selection--single,
.select2-container--default.select2-container--open.select2-container--below
  .select2-selection--multiple {
  border-bottom-left-radius: 0 !important;
  border-bottom-right-radius: 0 !important;
}

.select2-container--default.select2-container--open.select2-container--above
  .select2-selection--single,
.select2-container--default.select2-container--open.select2-container--above
  .select2-selection--multiple {
  border-top-left-radius: 0 !important;
  border-top-right-radius: 0 !important;
}

.select2-container--default
  .select2-selection--single
  .select2-selection__arrow {
  height: 26px;
  position: absolute;
  top: 1px;
  right: 1px;
  width: 20px;
}

.select2-container--default.select2-container--focus
  > .selection
  > .select2-selection--single {
  border-color: #8a96a6 !important;
}

.select2-container--default > .selection {
  font-size: 14px;
}

/* FINISH SELECT2 */

.max_floating_element_size {
  /*max-width: 1064px;*/
  max-width: 1136px;
}

.dataTables_wrapper {
  overflow: auto;
  width: 100%;
}

.dataTables_wrapper .dataTables_processing {
  margin-top: -37px !important;
  top: 50px !important;
  padding-top: 0px !important;
  height: 0px !important;
  background: transparent !important;
}

.dataTables_wrapper .dataTables_processing .processing-datatables-inside {
  display: flex;
  flex-direction: row;
  justify-content: center;
  align-items: center;
  height: 100%;
}

.dataTables_wrapper .dataTables_processing .processing-datatables-inside img {
  margin-left: 20px;
}

.loading-search-datatables-button {
  float: right;
  margin-right: -110px;
  margin-top: 13px;
}

.svg_ico_border {
  fill: #fff;
}

/* FLOATING FORM */
.floating_form {
  padding: 12px;
}

.floating_form tr {
  /*min-height: 46px;*/
  height: 32px;
  height: auto;
}

.floating_form td {
  font-size: 13px;
  min-height: 32px;
  /*font-family: "lato";*/
  font-weight: bold;
}

.floating_form td.subinput {
  font-size: 10pt;
}

.floating_form .p-switch {
  margin-top: -8px;
}

.floating form td .p-switch {
  height: 32px;
  margin: 0;
}

.floating_form .field_half_width td {
  width: 50%;
}

.field_quarter_width {
  width: 25%;
}

.floating_form .field_half_width textarea,
.floating_form .field_half_width input,
.floating_form
  .field_half_width
  span.select2.select2-container.select2-container--default,
.floating_form .field_quarter_width textarea,
.floating_form .field_quarter_width input,
.floating_form
  .field_quarter_width
  span.select2.select2-container.select2-container--default {
  width: 100% !important;
}

.fixed_action_buttons {
  position: fixed;
  padding: 0;
  bottom: 0;
  right: 0;
  width: -moz-available;
  height: auto;
}

.action_buttons_right_content {
  flex: 1;
  height: auto;
  display: flex;
  flex-direction: row;
  justify-content: flex-start;
  align-items: center;
}

#principal_action_buttons > form:first-child,
.action_buttons_right_content > div {
  height: 62px;
  display: flex;
  flex-direction: row;
  justify-content: center;
  align-items: center;
  margin-right: 1em;
  margin-left: 1em;
}

.fixed_action_buttons_size {
  width: -webkit-fill-available;
  width: -moz-available;
  /*margin-right: 20px;*/
}

.action_buttons_background_mask {
  width: -webkit-fill-available;
  width: -moz-available;
  position: absolute;
  left: 0;
  top: 0;
  height: auto;
  border-top: 1px solid #e5e9ed;
  background-color: #fff;
}
/*
.fixed_action_buttons_size > .action_buttons_background_mask {
  left: -95px !important;
}*/

.external_tools_title {
  padding: 0 10px;
}

pre.external_tools_output {
  padding: 0 10px;
  /*
  border: 1px solid #e5e9ed;
  -moz-box-shadow: 0 3px 6px 0 rgb(0 0 0 / 13%);
  -webkit-box-shadow: 0 3px 6px 0 rgb(0 0 0 / 13%);
  box-shadow: 0 3px 6px 0 rgb(0 0 0 / 13%);
  border-radius: 8px;
  color: #cacaca;
  background-color: #000;
  background-image: radial-gradient(rgba(0, 150, 0, 0.75), #000 120%);
  font-size: 11pt;
  text-shadow: 0 0 5px #000;
    */
}

.dialog_table_form td:first-child {
  font-size: 11pt;
}

.tag-editor {
  padding: 0.5em !important;
}

.tag-editor div {
  float: right !important;
}

.tag-editor .tag-editor-tag {
  padding: 5px !important;
  color: #fff !important;
  background: var(--primary-color) !important;
  border-radius: 0 2px 2px 0 !important;
}

.tag-editor .tag-editor-delete {
  padding: 5px !important;
  line-height: 16px !important;
  background: var(--primary-color) !important;
  border-radius: 2px 0 0 2px !important;
}

.tag-editor .tag-editor-delete i {
  line-height: 16pt !important;
}

.tag-editor .tag-editor-delete i:before {
  color: #fff !important;
}

.tag-editor .tag-editor-delete:hover i:before {
  color: #ccc !important;
}

.fixed_filter_bar {
  position: sticky;
  top: 111px;
  border: 1px solid #e5e9ed;
  background-color: #fff;
  z-index: 1;
  width: -webkit-fill-available;
  width: -moz-available;
  margin: -25px -25px 25px -25px;
}

.white_table_graph.fixed_filter_bar {
  border-radius: 0;
  top: 110px;
}

/*
.fixed_filter_bar tr {
  display: flex;
  flex-direction: row;
  justify-content: flex-start;
  align-content: stretch;
  align-items: flex-start;
}

.fixed_filter_bar td {
  display: flex;
  align-self: center;
  justify-content: flex-start;
}
*/
.fixed_filter_bar td > div {
  margin-right: 10px;
  font-size: 10pt;
}

/*
.filter_table input,
.table_modal_alternate input,
table.table_modal_alternate
  span.select2
  > span.selection
  > span.select2-selection {
  height: 32px !important;
}

.fixed_filter_bar .select2-selection__arrow,
.filter_table .select2-selection__arrow,
table.table_modal_alternate .select2-selection__arrow {
  top: -4px !important;
}

.fixed_filter_bar .select2-selection__arrow b,
.filter_table .select2-selection__arrow b {
  margin-top: 11px !important;
}
.filter_table
  .select2-container
  .select2-selection--single
  .select2-selection__rendered,
table.table_modal_alternate
  .select2-container
  .select2-selection--single
  .select2-selection__rendered,
.fixed_filter_bar
  .select2-container
  .select2-selection--single
  .select2-selection__rendered {
  line-height: 32px !important;
}
*/
.fixed_filter_bar
  .select2-container--default
  .select2-search--dropdown
  .select2-search__field,
.filter_table
  .select2-container--default
  .select2-search--dropdown
  .select2-search__field {
  height: 32px !important;
}

.fixed_filter_bar .p-slider {
  top: 1px;
}

.fixed_filter_content {
}

.fixed_filter_bar.fixed_size {
}

.tags_complete_container {
  display: flex;
  flex-direction: column;
  width: 100%;
}

.tags_available_container {
  display: flex;
  align-items: center;
}

.tags_selected_container .select2-selection--multiple {
  background-color: transparent !important;
  border: 0 !important;
  height: 0 !important;
}

.tags_selected_container
  .selection
  span.select2-selection--multiple
  ul.select2-selection__rendered {
  padding: 5px 0 0 0 !important;
  float: left;
}

.result_info_text {
  font-size: 11pt;
  font-style: italic;
  color: #8a96a6;
}

.table_section {
  padding: 0;
  margin-top: 16px;
  border: 1px solid #e5e9ed;
  height: 100%;
}

/*
#basic_thresholds {
  padding: 0;
}
*/
.table_section.full_section {
  border-radius: 8px;
  width: 100%;
}

.table_section.half_section_left {
  border-top-left-radius: 8px;
  border-bottom-left-radius: 8px;
  border-right: 0;
  width: 100%;
}

.table_section.half_section_rigth {
  border-top-right-radius: 8px;
  border-bottom-right-radius: 8px;
  border-left: 0;
}

div.main_menu_icon,
img.main_menu_icon[src$=".svg"] {
  width: 20px;
  height: 20px;
}

input.main_menu_icon[src$=".svg"] {
  width: 20px;
  height: 20px;
  padding: 0px;
}

.header_help_icon {
  width: 16px !important;
  height: 16px !important;
}
.main_menu_icon.arrow_up {
  transform: rotate(90deg);
}

.main_menu_icon.arrow_down {
  transform: rotate(270deg);
}

.main_menu_icon.arrow_left {
  transform: rotate(0deg);
}

.main_menu_icon.arrow_right {
  transform: rotate(180deg);
}

.after_input_icon {
  width: 32px;
  margin-left: 10px;
}

.subsection_header_title {
  font-size: 14px;
  font-weight: "lato-bold";
}

span.subsection_header_title {
  height: 18px;
}

.agent_details_header span.subsection_header_title {
  font-weight: 700;
  color: #000;
}
.subsection_header_title.secondary {
  font-size: 14px;
}

span.subsection_header_title.secondary {
  height: 14px;
  line-height: 14px;
}

.regular_font {
  font-family: "lato" !important;
}

.width_available {
  width: -webkit-fill-available !important;
  width: -moz-available !important;
}

.snmp-td {
  padding: 0 !important;
  height: 0;
}

.snmp-div {
  height: 100%;
  display: flex;
  align-items: center;
  justify-content: start;
  padding-left: 10px;
}

/* Table about dialog */
.table-about {
  background-color: white !important;
  width: 100%;
  border-collapse: collapse;
}

.table-about th {
  background-color: white !important;
  width: 100%;
}

.table-about h1 {
  text-transform: none !important;
  font-size: 28px !important;
  color: #454545;
  margin-top: 34px;
  margin-left: 9px;
}

.table-about h2 {
  text-transform: none !important;
  font-size: 15px !important;
  margin-bottom: 5px;
  margin-left: 9px;
  color: var(--primary-color);
}

.table-about h2 span {
  color: var(--primary-color);
  font-size: large;
  font-weight: bolder;
}

.table-about p {
  color: #454545;
  font-size: 15px;
  font-weight: normal;
  margin: 7px;
  margin-left: 9px;
}

.table-about p span {
  color: #454545;
  font-size: 15px;
  font-weight: bold;
  margin: 9px;
  margin-left: 0px;
}

.table-about p span i {
  color: #454545;
  font-size: 15px;
  font-weight: bold;
}

.table-about p.about-last-p {
  padding-bottom: 17px;
}

.border-bottom-gray,
.table-about .about-last-tr {
  border-bottom: 1px solid #eaeaea;
}

.about-copyright-div {
  width: 100%;
  height: 100%;
}

p.trademark-copyright {
  width: 90%;
  color: #8a96a6;
  font-size: 13px;
  margin-top: 20px;
  margin-bottom: 0px;
  text-align: center !important;
  position: absolute;
  bottom: 0;
}

#about-tabs,
#tab-general-view {
  padding-bottom: 0px;
  margin-bottom: 0px;
}

#about-tabs {
  overflow: hidden;
}

#tab-database {
  height: 80%;
  overflow: auto;
  width: 96%;
}

.item_status_tree_view {
  position: absolute;
  top: 7px;
  left: 8px;
  width: 24px;
  height: 24px;
}

.input_sub_placeholder {
  font-size: 8pt;
  color: #8a96a6;
}

.input_sub_placeholder_normal {
  font-size: 13px;
  color: #8a96a6;
}

.input_sub_placeholder_warning {
  color: #ffb900;
  font-style: italic;
}

#principal_action_buttons input,
#principal_action_buttons .select2-container {
  z-index: 50;
}

#api_qrcode_display {
  width: 300px;
  height: 300px;
  position: absolute;
  left: 660px;
  top: 130px;
  display: flex;
  flex-direction: column;
  align-items: center;
  justify-content: space-around;
}

.input_sub_placeholder.input_sub_placeholder_qrcode {
  font-size: 13px;
  text-align: center;
  width: 70%;
  margin-top: 5px;
}

.action-buttons > button {
  margin: 10px;
}

.inputs_date_details > input {
  margin: 5px;
}

.show-hide-pass {
  position: absolute;
  right: 12px;
  top: 4px;
  border: 0;
  outline: none;
  margin: 0;
  height: 30px;
  width: 30px;
  cursor: pointer;
  display: inline-block;
}

.show-hide-pass-background {
  background-position: center right 15px;
  background-repeat: no-repeat;
  background-size: 24px;
  background-image: url("../../images/enable.svg");
  padding-right: 45px;
}

.orientation-report {
  margin-right: 10px;
}

#textarea_header_tbl,
#textarea_firstpage_tbl,
#textarea_footer_tbl {
  width: 80% !important;
}

div[role="dialog"] {
  z-index: 1115;
}

.module_background_state {
  mask: url(../../images/modules@svg.svg) no-repeat center / contain;
  -webkit-mask: url(../../images/modules@svg.svg) no-repeat center / contain;
  margin: 0 auto;
}

.alert_background_state {
  mask: url(../../images/alert@svg.svg) no-repeat center / contain;
  -webkit-mask: url(../../images/alert@svg.svg) no-repeat center / contain;
  margin: 0 auto;
}

.policy_background_state {
  mask: url(../../images/policy@svg.svg) no-repeat center / contain;
  -webkit-mask: url(../../images/policy@svg.svg) no-repeat center / contain;
  margin: 0 auto;
}

.database_background_state {
  mask: url(../../images/database@groups.svg) no-repeat center / contain;
  -webkit-mask: url(../../images/database@groups.svg) no-repeat center / contain;
  margin: 0 auto;
}

.filter-list-adv .wizard li {
  display: grid;
}

.filter-list-adv .wizard li label {
  color: #161628;
  font-size: 13px;
  font-weight: bold;
  line-height: 16px;
  text-align: left;
  margin-bottom: 10px;
}

.filter-list-adv fieldset.several-fields {
  margin-left: 10px;
}

.display-grid {
  display: grid;
}

.flex-colum-center {
  display: flex;
  flex-direction: column;
  align-items: center;
}

.flex-colum-center > img {
  margin: 5px;
}

.space-between {
  justify-content: space-between;
}

#table_item_reporting > tbody > tr > td:first-child,
#add_advanced_table > tbody > tr > td:first-child,
#table_item_edit_reporting > tbody > tr > td:first-child,
#add_alert_table > tbody > tr > td:first-child,
.row-title-font-child > td:first-child,
.row-title-font > td,
.row-title-font > td > div,
.td-title-font > b,
.row-title-font > td > div > div > b {
  font-size: 13px;
  line-height: 16px;
  text-align: left;
  margin-bottom: 10px;
}

.font-title-font {
  font-size: 13px;
  line-height: 16px;
  color: #161628;
  text-align: left;
  margin-bottom: 10px;
  font-weight: bold;
}

.preimage_container span {
  font-size: 11pt;
  line-height: 28px;
}

input[type="text"] + .inputbuton {
  height: 38px;
  border-end-start-radius: 0px;
  border-start-start-radius: 0px;
  width: 40px;
  min-width: 40px;
  padding-left: 7px;
}

input[type="text"]:has(+ .inputbuton) {
  border-end-end-radius: 0px;
  border-start-end-radius: 0px;
  border-right: 0px;
}

.notzindex {
  z-index: 0;
}

table.alert-template-fields > tbody > tr > td > div > label {
  margin-bottom: 0px;
}

table.alert-template-fields > tbody > tr > td > div > textarea {
  margin-bottom: 15px;
}

table.alert-template-fields > tbody > tr > td[id^="template-label_fields"] {
  text-align: center;
}

ul.tag-editor {
  list-style-type: none;
  padding: 0.5em !important;
  margin: 0;
  overflow: hidden;
  border: 2px solid #c0ccdc;
  border-radius: 6px;
  cursor: text;
  font: normal 14px sans-serif;
  color: #333333;
  background: #f6f7fb;
  line-height: 20px;
}

.max-width-100p {
  max-width: 100%;
}

/* Datatables overrides */
.ui-dialog .ui-dialog-titlebar-close {
  right: 1em !important;
}

.ui-dialog .ui-dialog-titlebar {
  display: block !important;
}

.select2-container--default .select2-search--inline .select2-search__field {
  height: 12px;
  padding-left: 5px !important;
  font-size: 12px !important;
}

div.ui-dialog-buttonset > button.ui-button.ui-corner-all.ui-widget {
  background-color: var(--primary-color);
  color: #fff;
  border: 1px solid var(--primary-color);
  border-radius: 8px;
  font-size: 11pt;
}

div.ui-dialog-buttonset > button.ui-button.ui-corner-all.ui-widget:hover {
  background-color: #1d7873;
  border-color: #1d7873;
}

div.ui-dialog-buttonset > button.ui-button.ui-corner-all.ui-widget:active {
  background-color: #0d312f;
  border-color: #0d312f;
}

div#menu_full > div#menu_tabs > ul.tabs_ul {
  margin-bottom: 0px;
}

.filter-adapted-table-adv {
}

.filter-adapted-table-adv tr {
  display: flex;
  flex-direction: column;
}

div.relative > div > div#ui-datepicker-div {
  top: 55px !important;
  left: 5px !important;
}

.ui-widget-overlay {
  background: #aaa;
  opacity: 0.3 !important;
}

.ui-dialog .ui-widget-content.ui-autocomplete {
  border-radius: 0px;
  margin-left: 10px;
}

.container-div-input-password:has(.w400px-important) {
  width: 400px;
}

#message_dialog_connection {
  height: auto !important;
}

#module_relations > thead > tr {
  border: none !important;
  border-bottom: 1px solid #e2e2e2 !important;
}

span.help_icon_15px > img {
  height: 15px !important;
}

.select2-dropdown {
  z-index: 1116 !important;
}

.icon_connection_check {
  width: 65px !important;
  height: 65px !important;
  margin-top: 10px;
}

/* ==== Spinner ==== */
.spinner-fixed {
  position: absolute;
  left: 40%;
  top: 40%;
  z-index: 1;
  width: 100px;
  height: 100px;
  border-radius: 100%;
  background: linear-gradient(#82b92e, #c1ccdc);
  animation: animate 1.2s linear infinite;
  margin: auto;
  margin-bottom: 40px;
}
.spinner-fixed span {
  position: absolute;
  width: 100%;
  height: 100%;
  border-radius: 100%;
  background: linear-gradient(#82b92e, #c1ccdc);
}
.spinner-fixed span:nth-child(1) {
  filter: blur(4px);
}
.spinner-fixed span:nth-child(2) {
  filter: blur(8px);
}
.spinner-fixed span:nth-child(3) {
  filter: blur(12px);
}
.spinner-fixed span:nth-child(4) {
  filter: blur(16px);
}
.spinner-fixed:after {
  content: "";
  position: absolute;
  top: 10px;
  left: 10px;
  right: 10px;
  bottom: 10px;
  /* background: transparent; */
  background: #f1f1f1;
  border: solid #fff 10px;
  border-radius: 50%;
}

@keyframes animate {
  0% {
    transform: rotate(0deg);
  }
  100% {
    transform: rotate(360deg);
  }
}

li.input-interval .extra-container-input .select2 {
  width: 50% !important;
  margin-right: 10px;
}

.ui-widget-header {
  border: 0px !important;
}

.container-custom-graph {
  background-color: white;
  height: 700px;
  overflow-y: auto;
  padding-top: 20px;
}

.scale-0-8 {
  transform: scale(0.8);
}

label:has(span.label-alert-agent) {
  margin-bottom: 10px;
}

td[id^="table_info_box"] a {
  font-weight: bold;
}
.info_table.events > tbody > tr > td {
  border-bottom: 1px solid #dedede !important;
}

div.parent_graph > p.legend_background > table > tbody {
  display: flex;
  flex-direction: row;
  flex-wrap: wrap;
}

div.parent_graph > p.legend_background > table > tbody > tr {
  margin-right: 20px;
}

.small-input-select2 > div > input,
.small-input-select2 > div > select,
.small-input {
  height: 30px;
  border: 1px solid #8a96a6;
  margin: 3px 2px;
}

.small-input-select2 > div > a > img {
  padding-top: 5px !important;
}

.small-input-select2
  .select2-container
  .select2-selection--single
  .select2-selection__rendered,
.small-input-select2
  div
  .select2-container
  .select2-selection--single
  .select2-selection__rendered {
  line-height: 30px !important;
}

.small-input-select2 .select2-container .select2-selection--single,
.small-input-select2 div .select2-container .select2-selection--single {
  height: 30px !important;
  border: 1px solid #8a96a6 !important;
  margin: 3px 2px;
}

.small-input-select2 .select2-selection__arrow,
.small-input-select2 div .select2-selection__arrow {
  top: -1px !important;
}

.break-word {
  word-wrap: break-word;
}

.warn-box {
  background: #fffbdf;
  color: #454545;
  font-size: 15px;
  border-radius: 5px;
  padding: 15px;
  padding-left: 30px;
  position: relative;
  margin: 25px 0px;
}
.warn-box::before {
  content: "|";
  color: #dd9900;
  position: absolute;
  left: 4px;
  top: 50%;
  transform: translateY(-50%);
  height: 77%;
  background: #dd9900;
  border-radius: 12px;
  width: 4px;
}
.err-box {
  background: #fbdada;
  color: #454545;
  font-size: 15px;
  border-radius: 5px;
  padding: 15px;
  padding-left: 30px;
  position: relative;
  margin: 25px 0px;
}
.err-box::before {
  content: "|";
  color: red;
  position: absolute;
  left: 4px;
  top: 50%;
  transform: translateY(-50%);
  height: 77%;
  background: red;
  border-radius: 12px;
  width: 4px;
}

.signature {
  color: #8a96a6;
  font-size: 13px;
  font-weight: 300;
  margin-right: auto;
  margin-left: 10px;
}
.link {
  color: #82b92e;
  text-decoration: none;
}
.signature a {
  color: #82b92e;
  text-decoration: none;
}

.steps {
  display: flex;
  align-items: center;
  width: 100%;
}

.step {
  font-size: 15px;
  border: 2px solid #c0ccdc;
  color: #999;
  border-radius: 30px;
  width: 30px;
  height: 30px;
  text-align: center;
  display: flex;
  align-items: center;
  justify-content: center;
  position: relative;
  z-index: 1;
}

.step.active {
  background-color: #0d312f !important;
  color: #ffffff !important;
  border-color: #0d312f !important;
}

.step.visited {
  background-color: #1d7873 !important;
  color: #ffffff !important;
  border-color: #1d7873 !important;
}

.steps {
  display: flex;
  justify-content: space-between;
  align-items: center;
}

.step-separator {
  flex: 1;
  height: calc(50% - 12px);
  border: none;
  border-top: 2px solid transparent;
  border-image: repeating-linear-gradient(
      to right,
      #c0ccdc 0,
      #c0ccdc 4px,
      transparent 4px,
      transparent 8px
    )
    1 0;
  position: relative;
  transform: translateY(-14px);
}

.step-separator.visited {
  border-top: 2px solid #1d7873 !important;
  border-image: none;
}

.step-separator:last-child {
  display: none;
}

.step-container {
  display: flex;
  flex-direction: column;
  align-items: center;
  width: 30px;
}

.step-text {
  font-size: 12px;
  color: #333;
  text-align: center;
  margin-top: 5px;
}

.step-text.active {
  font-weight: bold;
}

.code-fragment {
  background-color: #1f2435;
  color: #eaeaea;
  overflow-y: scroll;
  height: 100px;
  padding: 10px;
  font-family: "firacode-regular";
  font-size: 14px;
  padding-left: 25px;
  padding-right: 25px;
  border-radius: 6px;
}

.code-fragment.single-line {
  height: 20px !important;
  overflow-y: hidden !important;
}

.code-font {
  font-family: "firacode-regular" !important;
}

/* Webkit-based browsers */
.code-fragment::-webkit-scrollbar {
  width: 6px;
  height: 6px;
}

.code-fragment::-webkit-scrollbar-track {
  background-color: transparent;
}

.code-fragment::-webkit-scrollbar-thumb {
  background-color: rgba(255, 255, 255, 0.25);
  border-radius: 4px;
  width: 6px;
  height: 50px;
}

.code-fragment::-webkit-scrollbar-thumb:hover {
  background-color: rgba(255, 255, 255, 0.25);
}

/* Firefox */
.code-fragment::-moz-scrollbar {
  width: 6px;
  height: 6px;
}

.code-fragment::-moz-scrollbar-track {
  background-color: transparent;
}

.code-fragment::-moz-scrollbar-thumb {
  background-color: rgba(255, 255, 255, 0.25);
  border-radius: 4px;
  width: 6px;
  height: 50px;
}

.code-fragment::-moz-scrollbar-thumb:hover {
  background-color: rgba(255, 255, 255, 0.25);
}

.legend-font-small {
  font-size: 7px !important;
}

.toggle-traffic-graph {
  margin: 0px !important;
}

<<<<<<< HEAD
#grid_img {
  position: absolute;
  margin-top: -2px;
=======
div#visual-console-container * {
  font-size: unset;
  line-height: unset;
}

.combo-oid-button {
  display: flex !important;
  flex-direction: row !important;
  flex-wrap: wrap !important;
  justify-content: flex-start !important;
  align-items: flex-start !important;
}

tr[id^="network_component-plugin-wmi-fields-dynamicMacroRow-"] > td:first-child,
tr[id^="network_component-plugin-snmp-fields-dynamicMacroRow-"]
  > td:first-child {
  padding-bottom: 0px !important;
}

tr[id^="network_component-plugin-wmi-fields-dynamicMacroRow-"] > td:last-child,
tr[id^="network_component-plugin-snmp-fields-dynamicMacroRow-"]
  > td:last-child {
  padding-top: 0px !important;
}

tr[id^="network_component-plugin-wmi-fields-dynamicMacroRow-"] input,
tr[id^="network_component-plugin-snmp-fields-dynamicMacroRow-"] input {
  width: 100% !important;
>>>>>>> 51de1551
}<|MERGE_RESOLUTION|>--- conflicted
+++ resolved
@@ -12264,11 +12264,11 @@
   margin: 0px !important;
 }
 
-<<<<<<< HEAD
 #grid_img {
   position: absolute;
   margin-top: -2px;
-=======
+}
+
 div#visual-console-container * {
   font-size: unset;
   line-height: unset;
@@ -12297,5 +12297,4 @@
 tr[id^="network_component-plugin-wmi-fields-dynamicMacroRow-"] input,
 tr[id^="network_component-plugin-snmp-fields-dynamicMacroRow-"] input {
   width: 100% !important;
->>>>>>> 51de1551
 }