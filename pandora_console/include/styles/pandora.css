--- conflicted
+++ resolved
@@ -12260,14 +12260,14 @@
   margin: 0px !important;
 }
 
-<<<<<<< HEAD
 form.max_floating_element_size > ul#ul_tree_azure {
   background-color: #fff;
   border-spacing: 0px;
   border-radius: 6px;
   margin-bottom: 20px;
   border: 1px solid #e2e2e2;
-=======
+}
+
 div#visual-console-container * {
   font-size: unset;
   line-height: unset;
@@ -12296,5 +12296,4 @@
 tr[id^="network_component-plugin-wmi-fields-dynamicMacroRow-"] input,
 tr[id^="network_component-plugin-snmp-fields-dynamicMacroRow-"] input {
   width: 100% !important;
->>>>>>> 51de1551
 }