/**
 *
 * Name: Default theme
 * Pandora Stylesheet
 *
 * @category   Stylesheet
 * @package    Pandora FMS
 * @subpackage Community
 * @version    1.0.0
 * @license    See below
 *
 *    ______                 ___                    _______ _______ ________
 *   |   __ \.-----.--.--.--|  |.-----.----.-----. |    ___|   |   |     __|
 *  |    __/|  _  |     |  _  ||  _  |   _|  _  | |    ___|       |__     |
 * |___|   |___._|__|__|_____||_____|__| |___._| |___|   |__|_|__|_______|
 *
 * ============================================================================
 * Copyright (c) 2005-2023 Pandora FMS
 * Please see https://pandorafms.com for full contribution list
 * This program is free software; you can redistribute it and/or
 * modify it under the terms of the GNU General Public License
 * as published by the Free Software Foundation for version 2.
 * This program is distributed in the hope that it will be useful,
 * but WITHOUT ANY WARRANTY; without even the implied warranty of
 * MERCHANTABILITY or FITNESS FOR A PARTICULAR PURPOSE.  See the
 * GNU General Public License for more details.
 * ============================================================================
 */

:root {
  --primary-color: #14524f;
  --secondary-color: #ffffff;
  --input-border: #c0ccdc;
}

/*
 * ---------------------------------------------------------------------
 * - GENERAL STYLES 												-
 * ---------------------------------------------------------------------
 */

@font-face {
  font-family: "Pandora-Bold";
  src: url("../fonts/Pandora-Bold.woff") format("woff");
  font-weight: 700;
}

@font-face {
  font-family: "Pandora-Regular";
  src: url("../fonts/Pandora-Regular.woff") format("woff");
  font-weight: 400;
}

@font-face {
  font-family: "Pandora-Light";
  src: url("../fonts/Pandora-Light.woff") format("woff");
  font-weight: 100;
}

@font-face {
  font-family: "lato";
  src: url("../fonts/Lato-Regular.woff") format("woff");
  font-weight: 400;
}

@font-face {
  font-family: "lato-light";
  src: url("../fonts/Lato-Light.woff") format("woff");
  font-weight: 300;
}

@font-face {
  font-family: "lato-thin";
  src: url("../fonts/Lato-Thin.woff") format("woff");
  font-weight: 100;
}

@font-face {
  font-family: "lato-bold";
  src: url("../fonts/Lato-Bold.woff") format("woff");
  font-weight: 700;
}

@font-face {
  font-family: "lato-bolder";
  src: url("../fonts/Lato-Black.woff") format("woff");
  font-weight: 900;
}

/*
@font-face {
  font-family: "lato-italic";
  src: url("../fonts/Lato-Italic.woff") format("woff");
  font-weight: 400;
  font-style: italic;
}

@font-face {
  font-family: "lato";
  src: url("../fonts/Lato-LightItalic.woff") format("woff");
  font-weight: 300;
  font-style: italic;
}

@font-face {
  font-family: "lato";
  src: url("../fonts/Lato-ThinItalic.woff") format("woff");
  font-weight: 100;
  font-style: italic;
}

@font-face {
  font-family: "lato";
  src: url("../fonts/Lato-BoldItalic.woff") format("woff");
  font-weight: 700;
  font-style: italic;
}

@font-face {
  font-family: "lato";
  src: url("../fonts/Lato-BlackItalic.woff") format("woff");
  font-weight: 900;
  font-style: italic;
}
*/

@font-face {
  font-family: "source-code";
  src: url("../fonts/SourceCodePro.woff") format("woff");
}

@font-face {
  font-family: "leaguegothic";
  src: url("../../fonts/leaguegothic.woff") format("woff");
}

@font-face {
  font-family: "roboto";
  src: url("../../fonts/roboto.woff2") format("woff2");
}

@font-face {
  font-family: "opensans";
  src: url("../../fonts/opensans.woff2") format("woff2");
}

@font-face {
  font-family: "Nunito";
  font-style: normal;
  font-weight: 400;
  src: local("Nunito-Regular"), url(../../fonts/nunito.woff) format("woff");
}

* {
  font-size: 9pt;
  line-height: 16pt;
}

html {
  height: 100%;
}

body {
  background-color: #f6f7fb;
  margin: 0 auto;
  display: flex;
  flex-direction: column;
  min-height: 100%;
  color: #333;
  font-family: "lato";
  -webkit-font-smoothing: initial;
  text-rendering: optimizeLegibility;
}

body * {
  font-family: "lato";
}

body.body-report {
  display: block;
}

input[type="checkbox"] {
  display: inline;
}

select {
  vertical-align: middle;
  border: 1px solid #ddd;
}

input.button {
  border: 4px solid #ccc;
  background: #fff;
  padding: 2px 3px;
  margin: 10px 15px;
}

h1,
h2,
h3,
h4 {
  font-weight: bold;
  font-size: 1em;
  text-transform: uppercase;
  color: #3f3f3f;
  padding-bottom: 4px;
  padding-top: 7px;
}

h1 {
  font-size: 16px;
}

h2 {
  font-size: 15px;
}

h3 {
  font-size: 14px;
}

h4 {
  margin-bottom: 10px;
  font-size: 13px;
  color: #3f3f3f;
  text-transform: none;
}

.transform_none {
  text-transform: none;
}

.mh_initial {
  min-height: initial;
}

table tbody tr td h4 {
  color: #ffffff;
}

a {
  color: #3f3f3f;
  text-decoration: none !important;
}

a:hover {
  color: #373737;
  text-decoration: underline;
  font-weight: bold;
}

a:focus,
input:focus,
button:focus {
  outline: 0;
  outline-width: 0;
}

th > label {
  padding-top: 7px;
}

input:disabled {
  background-color: #ddd;
}

textarea:disabled {
  background-color: #ddd;
}

select:disabled {
  background-color: #ddd;
}

ul {
  list-style-type: none;
  padding-left: 0;
  margin-left: 0;
}

fieldset {
  background-color: #fff;
  border: 1px solid #e5e9ed;
  padding: 0.5em;
  margin-bottom: 20px;
  position: relative;
  border-radius: 5px;
}

fieldset legend {
  font-size: 1.1em;
  font-weight: bold;
  padding: 0px 10px 0px 10px;
}

td input[type="checkbox"] {
  padding: 10px;
  margin-top: 2px;
  display: table-cell;
  height: 15px;
}

input[type="radio"] {
  height: 15px;
}

input[type="image"] {
  border: 0px;
  background-color: transparent;
  height: auto;
  padding: 0px;
}

.container-div-input-password input {
  width: 100%;
}

table,
img {
  border: 0px;
}

table pre {
  white-space: pre-wrap;
}

/* tr:first-child > th {
  background-color: #373737;
} */

th {
  /* color: #fff; */
  /* background-color: #666; */
  color: #000;
  font-size: 7.5pt;
  letter-spacing: 0.3pt;
  border-bottom: 1px solid #e2e2e2;
}

pre .color_333 {
  color: #333;
}

/* Remove background when autocomplete */
input:-webkit-autofill,
input:-webkit-autofill:hover,
input:-webkit-autofill:focus textarea:-webkit-autofill,
textarea:-webkit-autofill:hover textarea:-webkit-autofill:focus,
select:-webkit-autofill,
select:-webkit-autofill:hover,
select:-webkit-autofill:focus {
  -webkit-box-shadow: 0 0 0px 1000px #ffffff inset;
}

/* All select type multiple */
select[multiple] {
  min-height: 10em;
}

select[multiple] option:checked,
select[multiple] option:active {
  background: #d9efee;
}

select[multiple] option {
  padding: 6px 12px;
  margin: 0px -10px;
}

select option:checked {
  background-color: #d9efee;
}

select > option:hover {
  background-color: #cbcbcb;
}

select:-internal-list-box {
  border: none;
}

/*
 * ---------------------------------------------------------------------
 * - GLOBAL STYLES                           									-
 * ---------------------------------------------------------------------
 */
.truncate {
  white-space: nowrap;
  overflow: hidden;
  text-overflow: ellipsis;
}

.truncate:hover {
  white-space: pre-wrap;
}

.wauto {
  width: auto;
}

.w5px {
  width: 5px;
}

.w10px {
  width: 10px;
}

.w18px {
  width: 18px;
}

.w20px {
  width: 20px;
}

.w25px {
  width: 25px;
}

.w30px {
  width: 30px;
}

.w40px {
  width: 40px;
}

.w50px {
  width: 50px;
}

.w60px {
  width: 60px;
}

.w70px {
  width: 70px;
}

.w80px {
  width: 80px;
}

.w90px {
  width: 90px;
}

.w100px {
  width: 100px;
}

.w150px {
  width: 150px;
}

.w220px {
  width: 220px;
}

.w120px {
  width: 120px;
  max-width: 120px;
}

.w200px {
  width: 200px;
  max-width: 200px;
}

.w240px {
  width: 240px;
  max-width: 240px;
}

.w250px {
  width: 250px;
  max-width: 250px;
}

.w280px {
  width: 280px;
  max-width: 280px;
}

.w290px {
  width: 290px;
  max-width: 290px;
}

.w300px {
  width: 300px;
}

.w310px {
  width: 310px;
}

.w350px {
  width: 350px;
}

.w388px {
  width: 388px;
}

.w400px {
  width: 400px;
}

.w400px-important {
  width: 400px !important;
}

.w450px {
  width: 450px;
}

.w500px {
  width: 500px;
  max-width: 500px;
}

.w510px {
  width: 510px;
}

.w540px {
  width: 540px;
}

.w600px {
  width: 600px;
}

.w700px {
  width: 700px;
}

.w1100px {
  width: 1100px;
}

/*
* WIDTH EM
*/
.w55em {
  width: 55em;
}

.w90em {
  width: 90em;
}

/*
* MIN WIDTH
*/
.mw60px {
  min-width: 60px;
}

.mx180px {
  max-width: 180px;
}

.mx450px {
  max-width: 450px;
}

.mw100px {
  min-width: 100px;
}

.mw120px {
  min-width: 120px;
}

.mw180px {
  min-width: 180px;
}

.mw200px {
  min-width: 200px;
}

.mw230px {
  min-width: 230px;
}

.mw250px {
  min-width: 250px;
}

.mw300px {
  min-width: 300px;
}

.mw400px {
  min-width: 400px;
}

.mw500px {
  min-width: 500px;
}

.mw600px {
  min-width: 600px;
}

.mw800px {
  min-width: 800px;
}

.nowrap {
  white-space: nowrap;
}

.wrap {
  flex-wrap: wrap;
}

.inline {
  display: inline-block;
}

.inline_line {
  display: inline;
}

.inline_flex {
  display: inline-flex;
}

.relative {
  position: relative;
}

/* 
* WIDTH PERCENTILE
*/
.w5p {
  width: 5%;
}

.w10p {
  width: 10%;
}

.w12p {
  width: 12%;
}

.w15p {
  width: 15%;
}

.w20p {
  width: 20%;
}

.w21p {
  width: 21%;
}

.w22p {
  width: 22%;
}

.w25p {
  width: 25%;
}

.w29p {
  width: 29%;
}

.w30p {
  width: 30%;
}

.w33p {
  width: 33%;
}

.w40p {
  width: 40%;
}

.w45p {
  width: 45%;
}

.w48p {
  width: 48%;
}

.w47p {
  width: 47%;
}

.w50p {
  width: 50%;
}

.w54p {
  width: 54%;
}

.w55p {
  width: 55%;
}

.w60p {
  width: 60%;
}

.w67p {
  width: 67%;
}

.w70p {
  width: 70%;
}

.w71p {
  width: 71%;
}

.w75p {
  width: 75%;
}

.w80p {
  width: 80%;
}

.w88p {
  width: 88%;
}

.w90p {
  width: 90%;
}

.w93p {
  width: 93%;
}

.w96p {
  width: 96%;
}

.w97p {
  width: 97%;
}

.w98p {
  width: 98%;
}

.w99p {
  width: 99%;
}

.w100p {
  width: 100%;
}

/*
* HEIGTH PERCENTILE
*/
.h10p {
  height: 10%;
}

.h20p {
  height: 20%;
}

.h30p {
  height: 30%;
}

.h40p {
  height: 40%;
}

.h50p {
  height: 50%;
}

.h80p {
  height: 80%;
}

.h100p {
  height: 100%;
}

/*
* MAX HEIGHT
*/
.mx_height400 {
  max-height: 400px;
}

.mx_height85 {
  height: 85px !important;
  max-height: 85px !important;
}

.no-text-imp {
  font-size: 0 !important;
}

.noselect {
  -webkit-touch-callout: none;
  /* iOS Safari */
  -webkit-user-select: none;
  /* Safari */
  -khtml-user-select: none;
  /* Konqueror HTML */
  -moz-user-select: none;
  /* Old versions of Firefox */
  -ms-user-select: none;
  /* Internet Explorer/Edge */
  user-select: none;
  /* Non-prefixed version, currently supported by Chrome, Opera and Firefox */
}

.flex-content-right {
  display: flex;
  flex-direction: row;
  flex-wrap: nowrap;
  justify-content: flex-end;
  align-content: flex-end;
}

.flex-content-left,
.flex-content-left-pretty {
  display: flex;
  flex-direction: row;
  flex-wrap: nowrap;
  justify-content: flex-start;
  align-content: center;
  align-items: center;
}

.flex-content-left-pretty img {
  margin-right: 0.5em;
}

.flex-column {
  display: flex;
  flex-direction: column;
  flex-wrap: wrap;
  justify-content: space-between;
  align-content: center;
}

.flex-row {
  display: flex;
  flex-direction: row;
  flex-wrap: wrap;
  justify-content: space-between;
  align-content: center;
}

.flex-items-center {
  align-items: center;
}

.flex-nowrap {
  flex-wrap: nowrap;
}

.flex-evenly {
  justify-content: space-evenly;
}

.flex-row-baseline {
  display: flex;
  flex-direction: row;
  align-items: baseline;
}

.flex-row-center {
  display: flex;
  flex-direction: row;
  align-items: center;
}

.flex-row-vcenter {
  display: flex;
  flex-direction: row;
  flex-wrap: wrap;
  align-items: center;
}

.flex-row-end {
  display: flex;
  flex-direction: row;
  flex-wrap: wrap;
  align-items: flex-end;
}

.flex-row-start {
  display: flex;
  flex-direction: row;
  flex-wrap: wrap;
  align-items: flex-start;
}

.flex-row-reverse {
  display: flex;
  flex-direction: row-reverse;
  flex-wrap: wrap;
  align-items: flex-start;
}

.flex-space-around {
  justify-content: space-around;
}

.flex-end {
  justify-content: flex-end;
}

.flex-start {
  justify-content: flex-start;
}

.flex-align-start {
  align-items: start;
}

.flex-baseline {
  align-self: baseline;
}

.flex {
  display: flex;
}

.flex-row-important {
  display: flex !important;
  flex-direction: row !important;
  justify-content: flex-start !important;
}

.padding-2 {
  padding: 2em;
}

.padding-4 {
  padding: 4em;
}

.padding-6 {
  padding: 6em;
}

.padding-top-2 {
  padding-top: 2em;
}

.padding-top-4 {
  padding-top: 4em;
}

.padding-bottom-2 {
  padding-bottom: 2em;
}

.padding-bottom-4 {
  padding-bottom: 4em;
}

.padding-bottom-5px {
  padding-bottom: 5px;
}

.padding-right-2 {
  padding-right: 2em;
}

.padding-right-2-imp {
  padding-right: 2em !important;
}

.padding-left-2 {
  padding-left: 2em;
}

.padding-left-2-imp {
  padding-left: 2em !important;
}

.padding10 {
  padding: 10px;
}

.margin-soft {
  margin: 0.3em 1em;
}

.margin-right-1 {
  margin-right: 1em;
}

.margin-left-1 {
  margin-left: 1em;
}

.margin-right-2 {
  margin-right: 2em;
}

.margin-left-2 {
  margin-left: 2em;
}

.margin-right-05 {
  margin-right: 0.5em;
}

.margin-left-05 {
  margin-left: 0.5em;
}

.flex-50 {
  flex: 50%;
}

.display-flex {
  display: flex;
}

.no-border {
  border: none;
}

.no-border-imp,
.no-border-imp > div {
  border: none !important;
}

.button-soft-border {
  border: 1px solid #d1d1d1;
  border-radius: 5px;
  padding: 0.2em;
  box-shadow: 0 0 10px -5px #d1d1d1;
}

.button-soft-border.icon {
  width: 1.5em;
}

.button-soft-border:hover {
  box-shadow: 0 0 10px 0px #d1d1d1;
}

.button-soft-border:active {
  box-shadow: none;
}

.no-padding {
  padding: 0;
}

.no-padding-imp {
  padding: 0 !important;
}

.no-margin {
  margin: 0;
}

.box-shadow {
  box-shadow: 0 3px 6px 0 rgb(0 0 0 / 13%);
  border: 1px solid #e2e2e2;
}

.box-flat {
  border: 1px solid #e5e9ed;
  border-radius: 8px;
}

.box-flat .action-buttons {
  flex-direction: row-reverse;
}

.align-top td {
  vertical-align: top;
}

.no-td-borders td {
  border: none;
}

.no-td-padding td {
  padding: 0;
}

.td-bg-white td .bg_white {
  background: #fff;
}

.float-left {
  float: left;
}

.float-right {
  float: right;
}

.float-none {
  float: none;
}

.invisible {
  display: none;
}

.invisible_important {
  display: none !important;
}

.invisible_events {
  display: none;
}

.visible {
  display: block;
}

.file_repo_description {
  min-height: 40px;
  max-height: 40px;
  width: 98%;
}

div#page {
  width: auto;
  display: flex;
  flex-direction: column;
  margin-top: 58px;
  height: 100%;
}

body.pure {
  background-color: #f6f7fb;
}

div#container {
  margin: 0 auto;
  min-width: 960px;
  text-align: left;
  background: #f6f7fb;
  width: 100%;
  min-height: 100vh;
}

div#main {
  display: flex;
  background-color: #f6f7fb;
  position: relative;
  flex-direction: column;
  height: 100%;
  margin: 25px;
  margin-bottom: 70px;
}

div#main:has(.networkconsole) {
  margin-bottom: 0px;
}

textarea.conf_editor {
  padding: 5px;
  width: 650px;
  height: 350px;
}

textarea.conf_error {
  background-image: url(../../images/err.png);
  background-repeat: no-repeat;
  background-position: top right;
}

a.white_bold {
  color: #eee;
  text-decoration: none;
  font-weight: bold;
}

a.white,
.white {
  color: #eee;
  text-decoration: none;
}

p.center {
  text-align: center;
}

.center {
  text-align: center;
}

.centered {
  margin: 0 auto;
}

.margin-top-10 {
  margin-top: 10px;
}

.margin-bottom-10 {
  margin-bottom: 10px;
}

.margin-top-20 {
  margin-top: 20px;
}

.margin-bottom-20 {
  margin-bottom: 20px;
}

.margin-tb-10 {
  margin-top: 10px;
  margin-bottom: 10px;
}

.margin-lr-10 {
  margin-left: 10px;
  margin-right: 10px;
}

.img_help {
  cursor: help;
  margin: 0 5px;
}

/* Legacy spinner */
#loading {
  position: fixed;
  width: 200px;
  margin-left: 30%;
  text-align: center;
  top: 50%;
  background-color: #999999;
  padding: 20px;
}

/* New standard spinner */
#loading_spinner {
  position: fixed;
  margin-left: 30%;
  text-align: center;
  top: 50%;
  background-color: #fff;
  border: 2px solid #82b92e;
  box-shadow: 2px 2px 2px #9dbba1;
  padding: 20px;
  z-index: 100;
}

.tactical_set legend {
  text-align: left;
  color: #3f3f3f;
}

.tactical_set {
  background: #fff;
  border: 1px solid #e2e2e2;
  margin-left: auto;
  margin-right: auto;
  width: auto;
}

/* --- Botones --- */
button.sub,
input.sub {
  font-weight: 500;
  border-radius: 5px;
  background-color: #fff;
  background-repeat: no-repeat;
  background-position: 92% 13px;
  color: #000;
  padding-bottom: 10px;
  padding-top: 10px;
  padding-left: 15px;
  border: 1px solid #888;
  cursor: pointer;
  font-family: inherit;
  font-size: 10pt;
}

button.sub:hover,
input.sub:hover {
  border: 1px solid #333;
}

button.sub:active,
input.sub:active {
  border: 1px solid #000;
  color: #333;
  background-color: #e1e1e1;
}

button.sub[disabled],
input.sub[disabled] {
  color: #b4b4b4;
  background-color: #f3f3f3;
  border-color: #b6b6b6;
  cursor: default;
}

/*
 * ---------------------------------------------------------------------
 * - NO ACCESS PAGE - noaccess2.php 								-
 * ---------------------------------------------------------------------
 */
#noaccess {
  position: relative;
  margin-top: 25px;
  left: 15px;
  padding-top: 5px;
  background-color: #ffffff;
  border-top-left-radius: 2px;
  border-top-right-radius: 2px;
  border-bottom-left-radius: 2px;
  border-bottom-right-radius: 2px;
  width: 500px;
  height: 180px;
}

#noaccess-title {
  color: #fff;
  font-weight: bold;
  padding-top: 5px;
  margin-left: 5px;
  background: none repeat scroll 0% 0% #82b92e;
  border-top-left-radius: 2px;
  border-top-right-radius: 2px;
  border-bottom-left-radius: 2px;
  border-bottom-right-radius: 2px;
  text-align: center;
  height: 20px;
  width: 98%;
}

#noaccess-text {
  font-size: 12px;
  text-align: justify;
  padding-top: 25px;
  padding-right: 50px;
  float: right;
  width: 70%;
}

#noaccess-image {
  position: relative;
  left: 10px;
  top: 10px;
  float: left;
  width: 15%;
}

/*
 * ---------------------------------------------------------------------
 * - HELP DIALOG - login_help_dialog.php and pandora_help.php 		-
 * ---------------------------------------------------------------------
 */

div#main_help {
  width: 100%;
  background-color: #fff;
  text-align: center;
  padding-top: 15px;
  padding-bottom: 15px;
}

div#parent_div {
  font-size: 11px;
  text-align: left;
  background-color: #fff;
}

div#main_help div.databox,
.license_databox {
  background: F3F3F3;
  -moz-border-radius: 8px;
  -webkit-border-radius: 8px;
  border-radius: 8px;
  border: 0px;
  padding-left: 25px;
  padding-right: 25px;
  margin-top: 10px;
  -moz-box-shadow: -1px 1px 6px #aaa;
  -webkit-box-shadow: -1px 1px 6px #aaa;
  box-shadow: -1px 1px 6px #aaa;
}

div#main_help div.databox h1 {
  padding-bottom: 0px;
  margin-bottom: 0px;
  font-weight: bold;
}

div#main_help div.databox h3,
div#main_help div.databox h2 {
  color: #6eb432;
}

div#main_help div.databox h3 {
  font-size: 12px;
}

div#main_help a.footer,
div#main_help span {
  color: #999;
}

div#main_help div.databox hr {
  width: 100%;
  border: 0px;
  height: 1px;
  background-color: #222;
  margin: 0px;
}

div#main_help div.databox p {
  line-height: 15px;
  text-align: justify;
}

/*
 * ---------------------------------------------------------------------
 * - HEADER AND LEFT MENU STYLES 									-
 * ---------------------------------------------------------------------
 */
div#menu_container {
  -moz-border-top-right-radius: 6px;
  -webkit-border-top-right-radius: 6px;
  border-top-right-radius: 6px;
  z-index: 1010;
  width: 40px;
  height: 100%;
}

div#menu {
  width: 45px;
  float: left;
  z-index: 3;
  position: absolute;
}

div#head {
  position: fixed;
  font-size: 8pt;
  width: 100%;
  height: 60px;
  padding-top: 0px;
  margin: 0 auto;
  border-bottom: 1px solid #eee;
  min-width: 882px;
  background-color: #fff;
  color: #000;
  z-index: 3;
}

.fixed_header {
  position: fixed;
  left: 0;
  top: 0;
  width: 100%;
  z-index: 11;
}

#ver {
  margin-bottom: 25px;
}

input.datos {
  background-color: #f5f5f5;
}

/*
 * ---------------------------------------------------------------------
 * - REPORTS 														-
 * ---------------------------------------------------------------------
 */
.agent_reporting {
  margin: 5px;
  padding: 5px;
}

.report_table,
.agent_reporting {
  border: #ccc outset 3px;
}

/* global syles */
.bg {
  /* op menu */
  background: #82b92e;
  height: 20px;
}

.bg2 {
  /* main page */
  background-color: #0a160c;
}

.bg3 {
  /* godmode */
  background: #666666;
}

.bg4 {
  /* links */
  background-color: #989898;
}

.bg_000 {
  background-color: #000;
}

.bg_ccc {
  background-color: #cccccc;
}

.bg-white {
  background-color: #fff;
}

.gb_f0 {
  background-color: #f0f0f0;
}

.bg_caca {
  background-color: #cacaca;
}

.bg_th {
  background-color: #efeff0 !important;
  color: #000;
  font-weight: bold;
}

.border_table {
  border-collapse: collapse !important;
}

.border_th {
  border-bottom: 2px solid #bfbfbf !important;
}

.border_tr {
  border: 1px solid #dbdbdb !important;
}

/* margins */
.mgn-lf-50 {
  margin-left: 50px;
}

.mgn_tp_0 {
  margin-top: 0px;
}

.bg,
.bg2,
.bg3,
.bg4 {
  position: relative;
  width: 100%;
}

.bg2,
.bg3,
.bg4 {
  height: 18px;
}

.f10,
#ip {
  font-size: 7pt;
  text-align: center;
}

.f9,
.f9i,
.f9b,
.datos_greyf9,
.datos_bluef9,
.datos_greenf9,
.datos_redf9,
.datos_yellowf9,
td.f9,
td.f9i,
td.datosf9,
td.datos2f9 {
  font-size: 6.5pt;
}

.f9i,
.redi {
  font-style: italic;
}

.tit {
  padding: 6px 0px;
  height: 14px;
}

.tit,
.titb {
  font-weight: bold;
  color: #fff;
  text-align: center;
}

table.info_box.suc {
  border-left: 5px solid #5a8629;
  background-color: #d9efee;
}

.suc * {
  color: #5a8629;
}

table.info_box.info {
  border-left: 5px solid #006f9d;
  background-color: #d6edff;
}

.info * {
  color: #006f9d;
}

table.info_box.error {
  border-left: 5px solid #f85858;
  background-color: #ffe8e8;
}

.error * {
  color: #f85858;
}

table.info_box.warning {
  border-left: 5px solid #f3b200;
  background-color: #fff1d6;
}

.warning * {
  color: #8d4100;
}

.help {
  background: url(../../images/help.png) no-repeat;
}

.red,
.redb,
.redi,
.error {
  color: #c00;
}

.sep {
  margin-left: 30px;
  border-bottom: 1px solid #708090;
  width: 100%;
}

.orange {
  color: #fd7304;
}

.green {
  color: #5a8629;
}

.yellow {
  color: #f3c500;
}

.greenb {
  color: #00aa00;
}

.grey {
  color: #808080;
  font-weight: bold;
}

.blue {
  color: #4a83f3;
  font-weight: bold;
}

.black {
  color: black;
}

.color_888 {
  color: #888;
}

.color_ff0 {
  color: #ff0000;
}

.color_34 {
  color: #343434;
}

.color_006 {
  color: #000066;
}

.color_inherit {
  color: inherit;
}

.redb,
.greenb,
td.datos_id,
td.datos2_id {
  font-weight: bold;
}

.p10 {
  padding-top: 1px;
  padding-bottom: 0px;
}

.p21 {
  padding-top: 2px;
  padding-bottom: 1px;
}

.p020 {
  padding: 0 20px;
}

.w130,
#table-agent-configuration select {
  width: 130px;
}

.w135 {
  width: 135px;
}

.w155,
#table_layout_data select {
  width: 155px;
}

.top,
.top_red,
.bgt,
td.datost,
td.datos2t {
  vertical-align: top;
}

.top_red {
  background: #ff0000;
}

.bot,
.titb,
td.datosb {
  vertical-align: bottom;
}

.msg {
  margin-top: 15px;
  text-align: justify;
}

ul.mn {
  list-style: none;
  padding: 0px 0px 0px 0px;
  margin: 0px 0px 0px 0px;
  line-height: 15px;
}

.gr {
  font-size: 10pt;
  font-weight: bold;
}

div.nf {
  background: url(../../images/info.png) no-repeat scroll 0 50% transparent;
  margin-left: 7px;
  padding: 8px 1px 6px 25px;
}

div.title_line {
  background-color: #4e682c;
  height: 5px;
  width: 762px;
}

.alpha50 {
  filter: alpha(opacity=50);
  -moz-opacity: 0.5;
  opacity: 0.5;
  -khtml-opacity: 0.5;
}

/*
 * ---------------------------------------------------------------------
 * - RIGHT MENU SECTION 											-
 * ---------------------------------------------------------------------
 */
#menu_tab_frame,
#menu_tab_frame_view,
#menu_tab_frame_view_bc {
  position: sticky;
  top: 61px;
  z-index: 2;
  display: flex;
  align-items: flex-end;
  justify-content: space-between;
  border-bottom: 1px solid #eee;
  width: -webkit-fill-available;
  width: -moz-available;
  padding-right: 0px;
  height: 50px;
  box-sizing: border-box;
  background-color: #fff;
  margin: -25px -25px 25px -25px;
}

/* Breadcrum */
#menu_tab_frame_view_bc {
  min-height: 55px;
  align-items: unset;
}

#menu_tab_frame_view_bc .breadcrumbs_container {
  align-self: flex-start;
}

.menu_tab_left_bc {
  flex-direction: column;
  display: flex;
  justify-content: space-between;
  overflow: hidden;
  margin-left: 20px;
}

.breadcrumbs_container {
  /*
  padding-left: 5em;
  padding-top: 4px;
  text-indent: 0.25em;
  color: #848484;
  font-size: 10pt;
  font-weight: 500;
  */
  padding-left: 0;
  text-indent: 0;
  color: #848484;
  font-size: 10pt;
  font-weight: 500;
}

.breadcrumb_active {
  color: var(--primary-color);
  font-size: 10pt;
}

/* End - Breadcrum */

#menu_tab {
  margin-right: 20px;
  margin-top: 50px;
}

#menu_tab .mn,
#menu_tab ul,
#menu_tab .mn ul {
  padding: 0px;
  list-style: none;
  margin: 0px 0px 0px 0px;
}

#menu_tab .mn li {
  float: right;
  position: relative;
  margin: 0px 0px 0px 0px;
}

#menu_tab li.separator_view {
  padding: 4px;
}

#menu_tab li.separator {
  padding: 4px;
}

#menu_tab li.nomn_high a {
  color: #fff;
}

#menu_tab .mn li a {
  display: block;
  text-decoration: none;
  padding: 0px;
  margin: 0px;
  padding-top: 6px;
}

#menu_tab li.nomn:hover a,
#menu_tab li:hover ul a:hover {
  color: #fff;
}

/* --- Tabs Submenu --- */
ul.subsubmenu {
  border-bottom-right-radius: 5px;
  border-bottom-left-radius: 5px;
  -moz-border-bottom-right-radius: 5px;
  -moz-border-bottom-left-radius: 5px;
  -webkit-border-bottom-right-radius: 5px;
  -webkit-border-bottom-left-radius: 5px;
}

ul.subsubmenu li {
  background-color: #fff;
  font-weight: bold;
  text-decoration: none;
  font-size: 14px;
  border-color: #e2e2e2;
  border-style: solid;
  border-width: 1px;
}

ul.subsubmenu li a {
  padding: 0px 10px 5px;
}

.subsubmenu {
  position: absolute;
  float: right;
  z-index: 9999;
  display: none;
  margin-top: 5px;
  left: 0px;
}

.subsubmenu li {
  margin-top: 0px;
}

div#agent_wizard_subtabs {
  position: absolute;
  margin-left: 0px;
  display: none;
  padding-bottom: 3px;
  z-index: 1000;
}

.agent_wizard_tab:hover {
  cursor: default;
}

/*
 * ---------------------------------------------------------------------
 * - SECTION TITLE LEFT (green background)							-
 * ---------------------------------------------------------------------
 */
/* TAB TITLE */
#menu_tab_left {
  /*
  max-width: 60%;
  margin-right: 20px;
  */
}

#menu_tab_left span {
  /*padding-left: 0.9em;*/
}

#menu_tab_left .mn,
#menu_tab_left ul {
  color: #343434;
  padding: 0px 0px 0px 0px;
  list-style: none;
  margin: 0px 0px 0px 0px;
}

#menu_tab_left .mn li a {
  display: block;
  text-decoration: none;
}

#menu_tab_left li.view a {
  color: #343434;
  display: none;
}

#menu_tab_left li.view {
  margin-left: 0;
  /*padding-left: 14px;*/
  /*padding-left: 6em;*/
  padding-bottom: 2px;
  white-space: nowrap;
  /*text-transform: uppercase;*/
}

#menu_tab_left li.view img.bottom {
  width: 24px;
  height: 24px;
}

#menu_tab_left li a,
#menu_tab_left li span {
  color: #161628;
  font-size: 15px;
  /*font-family: 'Lato';*/
}

/* New styles for data box */
/*
 * ---------------------------------------------------------------------
 * - TABLES			 												-
 * ---------------------------------------------------------------------
 */
.databox,
.databox_color,
.databox_frame {
  margin-bottom: 5px;
  margin-top: 0px;
  margin-left: 0px;
  border: 1px solid #e2e2e2;
  -moz-border-radius: 4px;
  -webkit-border-radius: 4px;
  border-radius: 4px;
}

.databox.no-border {
  margin-bottom: 5px;
  margin-top: 0px;
  margin-left: 0px;
  border: none;
  -moz-border-radius: 4px;
  -webkit-border-radius: 4px;
  border-radius: 4px;
}

.databox_color {
  padding-top: 5px;
  background-color: #fafafa;
}

table.databox {
  background-color: #fff;
  border-spacing: 0px;
  border-radius: 6px;
  margin-bottom: 20px;
  width: calc(100% - 40px);
  width: -webkit-fill-available;
}

.databox > tbody > tr > td {
  -moz-border-radius: 0px;
  -webkit-border-radius: 0px;
  border-radius: 0px;
  border: 0px none #e2e2e2;
  padding-left: 9px;
  padding-right: 9px;
  padding-top: 7px;
  padding-bottom: 7px;
}

.databox > thead > tr > th,
.databox > tbody > tr > th,
.databox > thead > tr > th a {
  padding: 9px 7px;
  /* font-weight: normal; */
  font-weight: bold;
  font-size: 9pt;
  line-height: 16pt;
  /* color: #fff; */
  text-align: center;
}

.databox > th * {
  color: #fff;
}

.databox > th > input,
.databox > th > textarea,
.databox > th > select,
.databox > th > select > option {
  color: #222;
}

.databox.data > tbody > tr > td:first-child {
  border-left: 1px solid #e2e2e2;
}

.databox.data > tbody > tr:last-child > td:first-child {
  border-bottom-left-radius: 4px;
}

.databox.data > tbody > tr > td:last-child {
  border-right: 1px solid #e2e2e2;
}

.databox.data > tbody > tr:last-child > td:last-child {
  border-bottom-right-radius: 4px;
}

.tabletitle {
  color: #333;
}

/* events */
table.alternate tr:nth-child(odd) td {
  background-color: #ffffff;
}

table.alternate tr:nth-child(even) td {
  background-color: #e4e5e4;
}

table.rounded_cells td {
  padding: 4px 4px 4px 10px;
  -moz-border-radius: 6px;
  -webkit-border-radius: 6px;
  border-radius: 6px;
}

.action-buttons {
  display: flex;
  align-items: center;
}

#principal_action_buttons {
  z-index: 6;
  background: #ffffff;
  display: flex;
  flex-direction: row-reverse;
  justify-content: space-between;
}

#principal_action_buttons.action-buttons > button {
  margin-left: 16px;
  flex: none;
}

.action-buttons-right-forced {
  display: flex;
  flex-direction: row-reverse;
  align-items: center;
  width: 100%;
  float: right;
}
.toolbox-buttons {
  display: flex;
  flex-direction: row;
  align-items: center;
}

.ta-right,
.right {
  text-align: right;
}

button.next,
button.upd,
button.ok,
button.wand,
button.delete,
button.cog,
button.target,
button.search,
button.copy,
button.add,
button.graph,
button.percentile,
button.binary,
button.camera,
button.config,
button.filter,
button.cancel,
button.default,
button.deploy,
button.preview,
input.deploy,
input.next,
input.upd,
input.ok,
input.wand,
input.delete,
input.cog,
input.target,
input.search,
input.copy,
input.add,
input.graph,
input.percentile,
input.binary,
input.camera,
input.config,
input.filter,
input.cancel,
input.default,
input.pdf,
input.spinn,
input.preview {
  padding-right: 30px;
}

button.add-item-img,
input.add-item-img {
  background-image: url(../../images/add.png);
  background-repeat: no-repeat;
  background-position: center;
}

button.remove-item-img,
input.remove-item-img {
  background-image: url(../../images/delete.png);
  background-repeat: no-repeat;
  background-position: center;
}

button.pure_full,
input.pure_full {
  background-image: url(../../images/full_screen.png);
  background-repeat: no-repeat;
  background-size: 21px 21px;
}

button.pure_normal,
input.pure_normal {
  background-image: url(../../images/normal_screen.png);
  background-repeat: no-repeat;
  background-size: 21px 21px;
}

/* end of classes for event priorities */
div#main_pure {
  background-color: #fefefe;
  text-align: left;
  margin-bottom: 25px;
  margin-top: 30px;
  margin-left: 10px;
  margin-right: 10px;
  height: 1000px;
  width: 98%;
  position: static;
}

.ui-draggable {
  cursor: move;
}

/* IE 7 Hack */
#editor {
  *margin-top: 10px;
}

/* big_data is used in tactical and logon_ok */
.big_data {
  text-decoration: none;
  font-size: 2em;
}

.med_data {
  text-decoration: none;
  font-size: 1.5em;
}

.notify {
  background-color: #f7ffa5;
  text-align: center;
  font-weight: bold;
  padding: 8px;
  margin: 0px 0px 0px 0px;
  z-index: -1;
}

.notify a {
  color: #003a3a;
  text-decoration: underline;
}

.listing {
  border-collapse: collapse;
}

.listing td {
  border-bottom: 1px solid #cccccc;
  border-top: 1px solid #cccccc;
}

span.actions {
  margin-left: 30px;
}

.actions {
  min-width: 200px;
}

select#template,
select#action {
  width: 250px;
}

/* Modules */

table#simple select#id_module_type,
table#alert_search select#id_agent,
table#alert_search select#id_group,
table#network_component select#type {
  width: 200px;
}

table#simple select#select_snmp_oid,
table#simple select#id_plugin,
table#network_component select#id_plugin {
  width: 270px;
}

table#simple select#prediction_id_group,
table#simple select#prediction_id_agent,
table#simple select#prediction_module {
  width: 50%;
  display: block;
}

table#simple input#text-plugin_parameter,
table#simple input#text-snmp_oid,
table#source_table select,
table#destiny_table select,
table#target_table select,
table#filter_compound_table select,
table#filter_compound_table #text-search,
table#delete_table select {
  width: 100%;
}

table#simple select#network_component_group,
table#simple select#network_component {
  width: 90%;
}

table#simple span#component_group,
table#simple span#component {
  width: 45%;
  font-style: italic;
}

table#simple label {
  display: inline;
  /*font-weight: normal;*/
  /*font-style: italic;*/
}

.clickable {
  cursor: pointer;
}

table#agent_list tr,
table.alert_list tr {
  vertical-align: top;
}

.toggle {
  border-collapse: collapse;
}

.toggle td {
  border-left: 1px solid #d3d3d3;
}

ul.actions_list {
  list-style-image: url(../../images/arrow.png);
  list-style-position: inside;
  margin-top: 0;
}

div.loading {
  background-color: #fff1a8;
  margin-left: auto;
  margin-right: auto;
  padding: 5px;
  text-align: center;
  font-style: italic;
  width: 95%;
}

div.loading img {
  float: right;
}

textarea.resizev {
  resize: vertical;
}

/* Tablesorter jQuery pager */
div.pager {
  margin-left: 10px;
  margin-top: 5px;
}

div.pager img {
  position: relative;
  top: 4px;
  padding-left: 5px;
}

div.pager input {
  padding-left: 5px;
}

.pagedisplay {
  border: 0;
  width: 35px;
}

/* Steps style */
ol.steps {
  padding: 0;
  list-style-type: none;
  list-style-position: outside;
  margin-top: 0px;
}

ol.steps li {
  float: left;
  background-color: #efefef;
  padding: 5px;
  margin-left: 5px;
  width: 150px;
}

ol.steps li a {
  color: #111;
}

ol.steps li.visited a {
  color: #999;
}

ol.steps li span {
  font-weight: normal;
  display: block;
  color: #777;
}

ol.steps li.visited span {
  color: #999;
}

ol.steps li.current {
  border-left: 5px solid var(--primary-color);
  margin-left: 0;
  font-weight: bold;
  background-color: #e9f3d2;
}

ol.steps li.visited {
  color: #999;
}

fieldset .databox {
  border: 0px solid;
}

fieldset.databox {
  padding: 14px;
}

fieldset legend span,
span#latest_value {
  font-style: italic;
}

span#latest_value span#value,
.normal {
  font-style: normal;
}

.normal_weight {
  font-weight: normal;
}

form#filter_form {
  margin-bottom: 15px;
}

ul.action_list {
  margin: 0;
  list-style: none inside circle;
}

ul.action_list li div {
  margin-left: 15px;
}

span.action_name {
  float: none;
}

div.actions_container {
  overflow: auto;
  width: 100%;
  max-height: 200px;
}

div.actions_container label {
  display: inline;
  font-weight: normal;
  font-style: italic;
}

a.add_action {
  clear: both;
  display: block;
}

/* timeEntry styles */
.timeEntry_control {
  vertical-align: middle;
  margin-left: 2px;
}

div#event_control {
  clear: right;
}

/* Autocomplete styles */
.ac_results {
  padding: 0px;
  border: 1px solid black;
  background-color: white;
  overflow: hidden;
  z-index: 99999;
}

.ac_results ul {
  width: 100%;
  list-style-position: outside;
  padding: 0;
  margin: 0;
  text-align: left;
}

.ac_results li {
  margin: 0px;
  padding: 2px 5px;
  cursor: default;
  display: block;
  /*
	if width will be 100% horizontal scrollbar will apear
	when scroll mode will be used
	*/
  /*width: 100%;*/
  font: menu;
  font-size: 12px;
  /*
	it is very important, if line-height not setted or setted
	in relative units scroll will be broken in firefox
	*/
  line-height: 16px;
}

.ac_loading {
  background-image: url("../images/loading.gif");
  background-position: 95% center;
  background-repeat: no-repeat;
}

.ac_over {
  background-color: #efefef;
}

span.ac_extra_field,
span.ac_extra_field strong {
  font-style: italic;
  font-size: 9px;
}

div#pandora_logo_header {
  /*	Put here your company logo (139x60 pixels) like this: */
  /*	background: url(../../images/MiniLogoArtica.jpg); */
  background: url(../../images/pandora_logo_head.png);
  background-position: 0% 0%;
  width: 139px;
  height: 60px;
  float: left;
}

/*
 * ---------------------------------------------------------------------
 * - HEADER                                   									-
 * ---------------------------------------------------------------------
 */
#header_table {
  /*padding-right: 35px;*/
  padding-right: 15px;
}

#header_table_inner {
  height: 60px;
  min-width: 790px;
  z-index: 10000;
  display: flex;
  align-items: center;
  justify-content: space-between;
}

.header_title {
  font-size: 11pt;
  color: #444;
  font-weight: 600;
}

.header_subtitle {
  font-size: 10pt;
  color: #8a96a6;
  font-weight: 300;
}

.header_left {
  display: flex;
  flex-direction: column;
}

.header_center {
  display: flex;
  justify-content: center;
  align-items: center;
}

.header_right {
  display: flex;
  justify-content: flex-end;
  align-items: center;
  margin-right: 20px;
}

.header_right > div {
  padding-left: 15px;
}

.header_left img,
.header_center img,
.header_right img {
  vertical-align: middle;
}

#header_chat {
  padding-left: 0;
  padding-right: 15px;
}

#header_autorefresh {
  padding-left: 0;
}

#header_table_inner #header_user span {
  color: #777;
  align-self: center;
}

#header_table_inner #header_user a {
  display: flex;
  justify-content: center;
}

#header_user img {
  padding-right: 5px;
}

div#header_autorefresh_counter {
  padding-left: 0;
}

.autorefresh_disabled {
  opacity: 0.5;
  cursor: not-allowed;
}

a.autorefresh_txt,
#refrcounter {
  color: #1c1c1c;
  font-size: 8.5pt;
}

@media screen and (max-width: 1200px) {
  #header_searchbar input.search_input {
    width: 135px;
  }

  .header_right > div {
    padding-left: 10px;
  }
}

@media screen and (max-width: 1300px) {
  .header_right > div {
    padding-left: 10px;
  }
}

.disabled_module {
  color: #aaa;
}

div.warn {
  background: url(../../images/info.png) no-repeat;
  margin-top: 7px;
  padding: 2px 1px 6px 25px;
}

/* Submenus havent borders */
.submenu_not_selected,
.submenu_selected,
.submenu2 {
  border: 0px;
  min-height: 35px;
}

div#steps_clean {
  display: none;
}

div#events_list {
  float: left;
  width: 100%;
}

.pagination * {
  margin-left: 0px;
  margin-right: 0px;
  vertical-align: middle;
  line-height: normal;
}

/* TABLAS */
/* Cells divs to set individual styles with the table objects */
td.cellBold {
  font-weight: bold;
}

td.cellRight {
  text-align: right;
}

td.cellCenter {
  text-align: center;
}

td.cellWhite {
  background: #fff;
  color: #111;
}

td.cellNormal {
  background: #6eb432;
  color: #fff;
}

td.cellCritical {
  background: #f85858;
  color: #fff;
}

td.cellWarning {
  background: #ffea59;
  color: #111;
}

td.cellUnknown {
  background: #aaaaaa;
  color: #ffffff;
}

td.cellNotInit {
  background: #4a83f3;
  color: #ffffff;
}

td.cellAlert {
  background: #ff8800;
  color: #111;
}

td.cellBorder1 {
  border: 1px solid #666;
}

td.cellBig {
  font-size: 18px;
}

.info_box {
  background: #fff;
  box-shadow: 0px 0px 15px -10px #888;
  margin-top: 10px;
  margin-bottom: 10px;
  padding: 0px 5px 5px 10px;
  width: 100%;
  -moz-border-radius: 4px;
  -webkit-border-radius: 4px;
  border-radius: 4px;
}

.info_box .title * {
  font-size: 14pt;
  /*font-family: "lato";*/
  font-weight: bold;
}

.info_box .icon {
  width: 24px;
}

.info_box_container {
  width: 30%;
  position: fixed;
  top: 120px;
  right: 10px;
}

.info_box_container:not(.info_box_information) {
  z-index: 6;
}

.info_box_container.info_box_information {
  width: -webkit-fill-available;
  width: -moz-available;
  position: inherit;
  display: flex;
  top: 0 !important;
  right: 0;
  margin: 0 10px;
}

/* Standard styles for status colos (groups, events, backgrounds...) */
.opacity_cell {
  filter: alpha(opacity=80);
  /* For IE8 and earlier */
  -moz-opacity: 0.8;
  opacity: 0.8;
  -khtml-opacity: 0.8;
}

tr.group_view_data,
.group_view_data {
  color: #3f3f3f;
}

tr.group_view_crit,
.group_view_crit {
  background-color: #e63c52;
  color: #fff;
}

tr.group_view_ok,
.group_view_ok {
  background-color: #82b92e;
  color: #fff;
}

tr.group_view_not_init,
.group_view_not_init {
  background-color: #4a83f3;
  color: #fff;
}

tr.group_view_warn,
.group_view_warn,
tr.group_view_warn.a,
a.group_view_warn,
tr.a.group_view_warn {
  background-color: #f3b200;
  color: #fff;
}

a.group_view_warn {
  color: #f3b200;
  color: #fff;
}

tr.group_view_alrm,
.group_view_alrm {
  background-color: #ffa631;
  color: #fff;
}

tr.group_view_unk,
.group_view_unk {
  background-color: #b2b2b2;
  color: #fff;
}

/* classes for event priorities. Sits now in functions.php */
.datos_green,
.datos_greenf9,
.datos_green a,
.datos_greenf9 a,
.datos_green * {
  background-color: #82b92e;
  color: #fff;
}

.datos_red,
.datos_redf9,
.datos_red a,
.datos_redf9 a,
.datos_red * {
  background-color: #e63c52;
  color: #fff;
}

.datos_yellow,
.datos_yellowf9,
.datos_yellow * {
  background-color: #f3b200;
  color: #111;
}

a.datos_blue,
.datos_bluef9,
.datos_blue,
.datos_blue * {
  background-color: #4ca8e0;
  color: #fff;
}

.datos_grey,
.datos_greyf9,
.datos_grey * {
  background-color: #999999;
  color: #fff;
}

.datos_pink,
.datos_pinkf9,
.datos_pink * {
  background-color: #fdc4ca;
  color: #111;
}

.datos_brown,
.datos_brownf9,
.datos_brown * {
  background-color: #a67c52;
  color: #fff;
}

.datos_orange,
.datos_orangef9,
.datos_orange * {
  background-color: #f7931e;
  color: #111;
}

td.datos_greyf9,
td.datos_bluef9,
td.datos_greenf9,
td.datos_redf9,
td.datos_yellowf9,
td.datos_pinkf9,
td.datos_brownf9,
td.datos_orangef9 {
  padding: 5px 5px 5px 5px;
}

/* global */
input#text-id_parent.ac_input {
  background-color: #ffffff;
  border: 1px solid #cbcbcb;
  -moz-border-radius: 3px;
  -webkit-border-radius: 3px;
  border-radius: 3px;
  /*font-family: inherit;*/
}

/* plugins */
span#plugin_description {
  font-size: 9px;
}

/*
 * ---------------------------------------------------------------------
 * - TINYMCE 														-
 * ---------------------------------------------------------------------
 */
#tinymce {
  text-align: left;
  padding-top: 20px;
}

#tinymce.mceContentBody.tinyMCEBody {
  background-color: #ededed;
}

.visual_font_size_4pt,
.visual_font_size_4pt > em,
.visual_font_size_4pt > strong,
.visual_font_size_4pt > strong > span,
.visual_font_size_4pt > span,
.visual_font_size_4pt > strong > em,
.visual_font_size_4pt > em > strong,
.visual_font_size_4pt em span,
.visual_font_size_4pt span em {
  font-size: 4pt;
  line-height: 4pt;
}

.visual_font_size_6pt,
.visual_font_size_6pt > em,
.visual_font_size_6pt > strong,
.visual_font_size_6pt > strong > span,
.visual_font_size_6pt > span,
.visual_font_size_6pt > strong > em,
.visual_font_size_6pt > em > strong,
.visual_font_size_6pt em span,
.visual_font_size_6pt span em {
  font-size: 6pt;
  line-height: 6pt;
}

.visual_font_size_8pt,
.visual_font_size_8pt > em,
.visual_font_size_8pt > strong,
.visual_font_size_8pt > strong > span,
.visual_font_size_8pt > span,
.visual_font_size_8pt > strong > em,
.visual_font_size_8pt > em > strong,
.visual_font_size_8pt em span,
.visual_font_size_8pt span em {
  font-size: 8pt;
  line-height: 8pt;
}

.visual_font_size_10pt,
.visual_font_size_10pt > em,
.visual_font_size_10pt > strong,
.visual_font_size_10pt > strong > span,
.visual_font_size_10pt > span,
.visual_font_size_10pt > strong > em,
.visual_font_size_10pt > em > strong,
.visual_font_size_10pt em span,
.visual_font_size_10pt span em {
  font-size: 10pt;
  line-height: 10pt;
}

.visual_font_size_12pt,
.visual_font_size_12pt > em,
.visual_font_size_12pt > strong,
.visual_font_size_12pt > strong > span,
.visual_font_size_12pt > span,
.visual_font_size_12pt > strong > em,
.visual_font_size_12pt > em > strong,
.visual_font_size_12pt em span,
.visual_font_size_12pt span em {
  font-size: 12pt;
  line-height: 12pt;
}

.visual_font_size_14pt,
.visual_font_size_14pt > em,
.visual_font_size_14pt > strong,
.visual_font_size_14pt > strong > span,
.visual_font_size_14pt > span,
.visual_font_size_14pt > strong > em,
.visual_font_size_14pt > em > strong,
.visual_font_size_14pt em span,
.visual_font_size_14pt span em {
  font-size: 14pt;
  line-height: 14pt;
}

.visual_font_size_18pt,
.visual_font_size_18pt > em,
.visual_font_size_18pt > strong,
.visual_font_size_18pt > strong > span,
.visual_font_size_18pt > span,
.visual_font_size_18pt > strong > em,
.visual_font_size_18pt > em > strong,
.visual_font_size_18pt em span,
.visual_font_size_18pt span em {
  font-size: 18pt;
  line-height: 18pt;
}

.visual_font_size_24pt,
.visual_font_size_24pt > em,
.visual_font_size_24pt > strong,
.visual_font_size_24pt > strong > span,
.visual_font_size_24pt > span,
.visual_font_size_24pt > strong > em,
.visual_font_size_24pt > em > strong,
.visual_font_size_24pt em span,
.visual_font_size_24pt span em {
  font-size: 24pt;
  line-height: 24pt;
}

.visual_font_size_28pt,
.visual_font_size_28pt > em,
.visual_font_size_28pt > strong,
.visual_font_size_28pt > strong > span,
.visual_font_size_28pt > span,
.visual_font_size_28pt > strong > em,
.visual_font_size_28pt > em > strong,
.visual_font_size_28pt em span,
.visual_font_size_28pt span em {
  font-size: 28pt;
  line-height: 28pt;
}

.visual_font_size_36pt,
.visual_font_size_36pt > em,
.visual_font_size_36pt > strong,
.visual_font_size_36pt > strong > span,
.visual_font_size_36pt > span,
.visual_font_size_36pt > strong > em,
.visual_font_size_36pt > em > strong,
.visual_font_size_36pt em span,
.visual_font_size_36pt span em {
  font-size: 36pt;
  line-height: 36pt;
}

.visual_font_size_48pt,
.visual_font_size_48pt > em,
.visual_font_size_48pt > strong,
.visual_font_size_48pt > strong > span,
.visual_font_size_48pt > span,
.visual_font_size_48pt > strong > em,
.visual_font_size_48pt > em > strong,
.visual_font_size_48pt em span,
.visual_font_size_48pt span em {
  font-size: 48pt;
  line-height: 48pt;
}

.visual_font_size_60pt,
.visual_font_size_60pt > em,
.visual_font_size_60pt > strong,
.visual_font_size_60pt > strong > span,
.visual_font_size_60pt > span,
.visual_font_size_60pt > strong > em,
.visual_font_size_60pt > em > strong,
.visual_font_size_60pt em span,
.visual_font_size_60pt span em {
  font-size: 60pt;
  line-height: 60pt;
}

.visual_font_size_72pt,
.visual_font_size_72pt > em,
.visual_font_size_72pt > strong,
.visual_font_size_72pt > strong > span,
.visual_font_size_72pt > span,
.visual_font_size_72pt > strong > em,
.visual_font_size_72pt > em > strong,
.visual_font_size_72pt em span,
.visual_font_size_72pt span em {
  font-size: 72pt;
  line-height: 72pt;
}

.visual_font_size_84pt,
.visual_font_size_84pt > em,
.visual_font_size_84pt > strong,
.visual_font_size_84pt > strong > span,
.visual_font_size_84pt > span,
.visual_font_size_84pt > strong > em,
.visual_font_size_84pt > em > strong,
.visual_font_size_84pt em span,
.visual_font_size_84pt span em {
  font-size: 84pt;
  line-height: 84pt;
}

.visual_font_size_96pt,
.visual_font_size_96pt > em,
.visual_font_size_96pt > strong,
.visual_font_size_96pt > strong > span,
.visual_font_size_96pt > span,
.visual_font_size_96pt > strong > em,
.visual_font_size_96pt > em > strong,
.visual_font_size_96pt em span,
.visual_font_size_96pt span em {
  font-size: 96pt;
  line-height: 96pt;
}

.visual_font_size_116pt,
.visual_font_size_116pt > em,
.visual_font_size_116pt > strong,
.visual_font_size_116pt > strong > span,
.visual_font_size_116pt > span,
.visual_font_size_116pt > strong > em,
.visual_font_size_116pt > em > strong,
.visual_font_size_116pt em span,
.visual_font_size_116pt span em {
  font-size: 116pt;
  line-height: 116pt;
}

.visual_font_size_128pt,
.visual_font_size_128pt > em,
.visual_font_size_128pt > strong,
.visual_font_size_128pt > strong > span,
.visual_font_size_128pt > span,
.visual_font_size_128pt > strong > em,
.visual_font_size_128pt > em > strong,
.visual_font_size_128pt em span,
.visual_font_size_128pt span em {
  font-size: 128pt;
  line-height: 128pt;
}

.visual_font_size_140pt,
.visual_font_size_140pt > em,
.visual_font_size_140pt > strong,
.visual_font_size_140pt > strong > span,
.visual_font_size_140pt > span,
.visual_font_size_140pt > strong > em,
.visual_font_size_140pt > em > strong,
.visual_font_size_140pt em span,
.visual_font_size_140pt span em {
  font-size: 140pt;
  line-height: 140pt;
}

.visual_font_size_154pt,
.visual_font_size_154pt > em,
.visual_font_size_154pt > strong,
.visual_font_size_154pt > strong > span,
.visual_font_size_154pt > span,
.visual_font_size_154pt > strong > em,
.visual_font_size_154pt > em > strong,
.visual_font_size_154pt em span,
.visual_font_size_154pt span em {
  font-size: 154pt;
  line-height: 154pt;
}

.visual_font_size_196pt,
.visual_font_size_196pt > em,
.visual_font_size_196pt > strong,
.visual_font_size_196pt > strong > span,
.visual_font_size_196pt > span,
.visual_font_size_196pt > strong > em,
.visual_font_size_196pt > em > strong,
.visual_font_size_196pt em span,
.visual_font_size_196pt span em {
  font-size: 196pt;
  line-height: 196pt;
}

.resize_visual_font_size_8pt,
.resize_visual_font_size_8pt > em,
.resize_visual_font_size_8pt > strong,
.resize_visual_font_size_8pt > strong > span,
.resize_visual_font_size_8pt > span,
.resize_visual_font_size_8pt > strong > em,
.resize_visual_font_size_8pt > em > strong,
.visual_font_size_8pt em span,
.visual_font_size_8pt span em {
  font-size: 4pt;
  line-height: 4pt;
}

.resize_visual_font_size_14pt,
.resize_visual_font_size_14pt > em,
.resize_visual_font_size_14pt > strong,
.resize_visual_font_size_14pt > strong > span,
.resize_visual_font_size_14pt > span,
.resize_visual_font_size_14pt > strong > em,
.resize_visual_font_size_14pt > em > strong,
.visual_font_size_14pt em span,
.visual_font_size_14pt span em {
  font-size: 7pt;
  line-height: 7pt;
}

.resize_visual_font_size_24pt,
.resize_visual_font_size_24pt > em,
.resize_visual_font_size_24pt > strong,
.resize_visual_font_size_24pt > strong > span,
.resize_visual_font_size_24pt > span,
.resize_visual_font_size_24pt > strong > em,
.resize_visual_font_size_24pt > em > strong,
.visual_font_size_14pt em span,
.visual_font_size_14pt span em {
  font-size: 12pt;
  line-height: 12pt;
}

.resize_visual_font_size_36pt,
.resize_visual_font_size_36pt > em,
.resize_visual_font_size_36pt > strong,
.resize_visual_font_size_36pt > strong > span,
.resize_visual_font_size_36pt > span,
.resize_visual_font_size_36pt > strong > em,
.resize_visual_font_size_36pt > em > strong,
.visual_font_size_36pt em span,
.visual_font_size_36pt span em {
  font-size: 18pt;
  line-height: 18pt;
}

.resize_visual_font_size_72pt,
.resize_visual_font_size_72pt > em,
.resize_visual_font_size_72pt > strong,
.resize_visual_font_size_72pt > strong > span,
.resize_visual_font_size_72pt > span,
.resize_visual_font_size_72pt > strong > em,
.resize_visual_font_size_72pt > em > strong,
.visual_font_size_72pt em span,
.visual_font_size_72pt span em {
  font-size: 36pt;
  line-height: 36pt;
}

/*
 * ---------------------------------------------------------------------
 * - LEFT SIDEBAR IN GRAPHS POPUP - stat_win.php 						-
 * ---------------------------------------------------------------------
 */
.menu_sidebar {
  color: #111;
  background: #3f3f3f;
  margin: 0px;
  margin-left: 10px;
  padding-left: 0px;
  padding-right: 0px;
  padding-top: 10px;
  text-align: left;
  font-size: 10px;
  border: 1px solid #000;
  position: absolute;
  width: 400px;
  height: 260px;

  -moz-box-shadow: 0px 4px 4px #010e1b;
  -webkit-box-shadow: 0px 4px 4px #010e1b;
  box-shadow: 0px 4px 4px #010e1b;

  filter: alpha(opacity=97);
  -moz-opacity: 0.97;
  opacity: 0.97;
}

.menu_sidebar_radius_left {
  -moz-border-top-left-radius: 8px;
  -webkit-border-top-left-radius: 8px;
  border-top-left-radius: 8px;

  -moz-border-bottom-left-radius: 8px;
  -webkit-border-bottom-left-radius: 8px;
  border-bottom-left-radius: 8px;

  border-right: 0px solid #000;
}

.menu_sidebar_radius_right {
  -moz-border-top-right-radius: 8px;
  -webkit-border-top-right-radius: 8px;
  border-top-right-radius: 8px;
  -moz-border-bottom-right-radius: 8px;
  -webkit-border-bottom-right-radius: 8px;
  border-bottom-right-radius: 8px;
}

.menu_sidebar_outer {
  margin-left: 3px;
  background: #ececec;
  width: 100%;
  text-align: center;
  -moz-border-radius: 6px;
  -webkit-border-radius: 6px;
  border-radius: 6px;
  padding: 8px;
}

/*
 * ---------------------------------------------------------------------
 * - TIP (to show help)												-
 * ---------------------------------------------------------------------
 */
a.tip {
  display: inline;
  cursor: help;
  margin-left: 10px;
}

a.tip > img {
  margin-left: 2px;
  margin-right: 2px;
  margin-top: -3px;
}

.head_tip {
  display: inline;
  margin-left: 10px;
}

/*
 * ---------------------------------------------------------------------
 * - SEARCH BOX in header											-
 * ---------------------------------------------------------------------
 */
input.search_input {
  background-image: url("../../images/details.svg");
  background-position: center right 10px;
  background-repeat: no-repeat;
  background-size: 17px;
  background-color: #f2f6f7;
  padding: 0px;
  margin: 0;
  width: 150px;
  height: 30px;
  margin-left: 2px;
  padding-left: 15px;
  padding-right: 40px;
  color: #777;
  font-size: 8.5pt;
  border-top-left-radius: 50px;
  border-bottom-left-radius: 50px;
  border-top-right-radius: 50px;
  border-bottom-right-radius: 50px;
  border-color: transparent;
}

a[id^="tgl_ctrl_"] > img,
a[id^="tgl_ctrl_"] > b > img {
  vertical-align: middle;
}

/* Images forced title */

div.forced_title_layer {
  display: block;
  text-decoration: none;
  position: absolute;
  z-index: 100000;
  border: 1px solid #708090;
  background-color: #666;
  color: #fff;
  padding: 4px 5px;
  font-weight: bold;
  font-size: small;
  font-size: 11px;
  /* IE 8 */
  -ms-filter: "progid:DXImageTransform.Microsoft.Alpha(Opacity=9)";
  /* Netscape */
  -moz-opacity: 0.9;
  opacity: 0.9;
  -moz-border-radius: 3px;
  -webkit-border-radius: 3px;
  border-radius: 3px;
}

/* Graphs styles */

div.legend > div {
  pointer-events: none;
  /* Allow to click the graphs below */
  opacity: 0.65;
}

/* Recover the padding of the legend elements under a databox parent */
table.databox div.legend > td {
  padding: 1px;
}

div.nodata_text {
  padding: 5px 12px 0px 68px;
  font-weight: bold;
  color: #c1c1c1;
  text-transform: uppercase;
  display: table-cell;
  vertical-align: middle;
  text-align: left;
}

div.nodata_container {
  width: 150px;
  height: 100px;
  background-repeat: no-repeat;
  background-position: center;
  margin: auto auto;
  display: table;
}

div#stat-win-interface-graph div.nodata_container,
div#stat-win-module-graph div.nodata_container {
  width: 30%;
  height: 100%;
  background-repeat: no-repeat;
  background-position: center;
  margin: auto auto;
  display: flex;
  flex-direction: column;
  justify-content: center;
  align-items: center;
}

#snmp_data {
  width: 40%;
  position: absolute;
  top: 0;
  right: 20px;
  background: #f9faf9;
}

#rmf_data {
  width: 40%;
  height: 80%;
  position: absolute;
  top: 0;
  right: 20px;
  overflow: auto;
}

/* service map */
#container_servicemap_legend {
  position: absolute;
  background: #fff;
  margin-top: 10px;
  right: 2px;
  border: 1px solid #e2e2e2;
  border-radius: 5px;
  padding: 10px;
  opacity: 0.9;
}

#container_servicemap_legend table {
  text-align: left;
}

/* agent modules*/
.legend_square {
  width: 20px;
  padding-left: 20px;
  padding-right: 10px;
}

.legend_square_simple {
  padding-left: 0px;
  padding-right: 10px;
  padding-bottom: 3px;
}

.legend_square div,
.legend_square_simple div {
  width: 20px;
  height: 20px;
  border-radius: 3px;
}

.legend_basic {
  background: #f4f4f4;
  margin-top: 10px;
  border-radius: 5px;
  padding: 10px;
}

.agents_modules_table th {
  background: #3f3f3f;
  border: 1px solid #e2e2e2;
}

.agents_modules_table th * {
  color: #ffffff;
}

/*
 * LOAD_ENTERPRISE.PHP
 */
#code_license_dialog {
  padding: 50px;
  padding-top: 10px;
}

#code_license_dialog #logo {
  margin-bottom: 20px;
  text-align: center;
}

#code_license_dialog,
#code_license_dialog * {
  font-size: 14px;
}

#code_license_dialog ul {
  padding-left: 30px;
  list-style-image: url("../../images/input_tick.png");
}

#code_license_dialog li {
  margin-bottom: 12px;
}

#code_license_dialog #code {
  font-weight: bolder;
  font-size: 20px;
  border: 1px solid #dddddd;
  padding: 5px;
  text-align: center;
  -moz-border-radius: 8px;
  -webkit-border-radius: 8px;
  border-radius: 8px;
}

#code_license_dialog a {
  text-decoration: underline;
}

/* GRAPHS CSS */

.parent_graph {
  position: relative;
  margin: 0 auto;
}

.menu_graph,
.timestamp_graph {
  position: absolute;
  color: #000;
}

.menu_graph {
  width: 30px;
  height: 150px;
  left: 100%;
  position: absolute;
  top: 0px;
  background-color: transparent;
  -moz-border-top-right-radius: 6px;
  -webkit-border-top-right-radius: 6px;
  border-top-right-radius: 6px;
  -moz-border-top-left-radius: 6px;
  -webkit-border-top-left-radius: 6px;
  border-top-left-radius: 6px;
}

.legend_graph {
  margin: 0px;
  padding: 0px;
  text-align: left;
}

.legendColorBox * {
  font-size: 0px;
  padding: 0px 4px;
  overflow: visible;
}

/* GIS CSS */

.olLayerDiv {
  z-index: 102;
}

/* Alert view */

table.alert_days th,
table.alert_time th {
  height: 30px;
  vertical-align: middle;
}

table.alert_escalation th img {
  width: 18px;
}

.action_details td.used_field {
  background: #6eb432;
  color: #8d8d8d;
  font-weight: normal;
}

td.used_field {
  background: #6eb432;
  color: #ffffff;
  font-weight: bold;
}

td.overrided_field {
  color: #666;
}

td.unused_field {
  color: #888;
}

td.empty_field {
  background: url("../../images/long_arrow.png") no-repeat 100% center;
}

#table_macros textarea {
  width: 96%;
}

/* Policies styles */

table#policy_modules td * {
  display: inline;
}

.context_help_title {
  font-weight: bolder;
  text-align: left;
}

.context_help_body,
.left {
  text-align: left;
}

#left_column_logon_ok {
  width: 750px;
  float: left;
}

#news_board {
  min-width: 530px;
  width: 100%;
}

#right_column_logon_ok {
  width: 350px;
  float: right;
  margin-right: 20px;
}

#clippy_head_title {
  font-weight: bold;
  background: #82b92e;
  color: #ffffff;
  margin-top: -15px;
  margin-left: -15px;
  margin-right: -15px;
  padding: 5px;
  margin-bottom: 10px;
  border-top-left-radius: 2px;
  border-top-right-radius: 2px;
}

#dialog-double_auth-container {
  width: 100%;
  text-align: center;
  vertical-align: middle;
}

/*
 * ---------------------------------------------------------------------
 * - TACTICAL VIEW y TABLAS	 													-
 * ---------------------------------------------------------------------
 */
.status_tactical {
  width: 100%;
  margin-left: auto;
  margin-right: auto;
  background-color: #fff;
  padding: 10px;
  border: 1px solid #e2e2e2;
  margin-top: 5%;
  text-align: left;
}

.status_tactical img {
  border: 1px solid #666;
  border-radius: 4px;
  margin: 5px;
}

.tactical_table {
}

.tactical_table tr {
  justify-content: space-between;
}

.tactical_table > thead > tr {
  border: 0 !important;
}

.tactical_table > thead > tr span {
  /*line-height: 26px;*/
}

.info_table thead th .sort_arrow,
.tactical_table thead th .sort_arrow {
  vertical-align: top;
  visibility: hidden;
}

.info_table thead th:hover .sort_arrow,
.tactical_table thead th:hover .sort_arrow {
  visibility: visible;
}

#sumary {
  color: #fff;
  margin: 2px;
  padding: 10px 30px;
  font-size: 16px;
  font-weight: bold;
  border-radius: 2px;
}

div.sumary_div {
  color: #fff;
  font-size: 20px;
  font-weight: bold;
  border-radius: 2px;
  width: 120px;
  height: 40px;
  text-align: center;
  display: table-cell;
  vertical-align: middle;
}

div.div_groups_status {
  width: 350px;
  background-color: white;
  border: 1px solid #ececec;
  border-radius: 5px;
  margin: 5px;
  float: left;
}

.databox.data > tbody > tr > td {
  border-bottom: 1px solid #e2e2e2;
}

.databox .search {
  margin-top: 0px;
}

.databox.data > tbody > tr > td.progress_bar img {
  border: 3px solid #000;
  border-radius: 100px;
}

.databox.pies {
  border: none;
}

.databox.pies fieldset.tactical_set {
  min-height: 285px;
}

.difference {
  border-left-width: 2px;
  border-left-style: solid;
  border-right-width: 2px;
  border-right-style: solid;
  border-color: #e2e2e2;
}

#title_menu {
  font-size: 14px;
  letter-spacing: -0.28px;
  line-height: 24px;
  width: 200px;
  text-align: left;
  width: 100%;
  user-select: none;
}

.no_hidden_menu {
  background-position: 11% 50%;
}

#menu_tab li.nomn,
#menu_tab li.nomn_high {
  padding-right: 8px;
  padding-left: 8px;
  font-weight: bold;
  text-decoration: none;
  font-size: 14px;
  margin-top: 0;
  min-width: 30px;
  min-height: 50px;
  max-height: 53px;
  text-align: center;
}

#menu_tab_frame_view_bc #menu_tab li.nomn,
#menu_tab_frame_view_bc #menu_tab li.nomn_high {
  min-height: 53px;
}

#menu_tab li:hover {
  box-shadow: inset 0px 4px var(--primary-color);
}

#menu_tab li.nomn_high,
#menu_tab li.nomn_high span {
  color: #fff;
  box-shadow: inset 0px 4px var(--primary-color);
  background-color: #fff;
}

#menu_tab li.nomn img,
#menu_tab li img {
  margin-top: 10px;
  margin-left: 3px;
}

#menu_tab li.nomn.tab_operation img,
#menu_tab li.nomn.tab_godmode img,
#menu_tab li.nomn_high.tab_operation img,
#menu_tab li.nomn_high.tab_godmode img {
  margin: 10px auto;
}

#menu_tab li.tab_operation a,
#menu_tab a.tab_operation {
  background: none;
}

.tab_operation img {
  width: 20px;
}

.agents_modules_table {
  border: 1px solid #e2e2e2;
  border-spacing: 0px;
}

.agents_modules_table td {
  border: 1px solid #e2e2e2;
}

.dashboard {
  top: 23px;
}

.dashboard li a {
  width: 158px;
}

.text_subDashboard {
  float: left;
  margin-top: 5%;
  margin-left: 3%;
}

.title_um {
  font-size: 20px;
  color: #82b92e;
  text-align: center;
}

.text_um {
  font-size: 16px;
  padding-left: 80px;
}

/* The items with the class 'spinner' will rotate */
/* Not supported on IE9 and below */
.spinner {
  -webkit-animation: spinner 2s infinite linear;
  animation: spinner 2s infinite linear;
}

@-webkit-keyframes spinner {
  0% {
    -ms-transform: rotate(0deg);
    /* IE */
    -moz-transform: rotate(0deg);
    /* FF */
    -o-transform: rotate(0deg);
    /* Opera */
    -webkit-transform: rotate(0deg);
    /* Safari and Chrome */
    transform: rotate(0deg);
  }

  100% {
    -ms-transform: rotate(359deg);
    /* IE */
    -moz-transform: rotate(359deg);
    /* FF */
    -o-transform: rotate(359deg);
    /* Opera */
    -webkit-transform: rotate(359deg);
    /* Safari and Chrome */
    transform: rotate(359deg);
  }
}

@keyframes spinner {
  0% {
    -ms-transform: rotate(0deg);
    /* IE */
    -moz-transform: rotate(0deg);
    /* FF */
    -o-transform: rotate(0deg);
    /* Opera */
    -webkit-transform: rotate(0deg);
    /* Safari and Chrome */
    transform: rotate(0deg);
  }

  100% {
    -ms-transform: rotate(359deg);
    /* IE */
    -moz-transform: rotate(359deg);
    /* FF */
    -o-transform: rotate(359deg);
    /* Opera */
    -webkit-transform: rotate(359deg);
    /* Safari and Chrome */
    transform: rotate(359deg);
  }
}

/*
 * ---------------------------------------------------------------------
 * - Styles for the new networkmap									-
 * ---------------------------------------------------------------------
 */
.zoom_controller {
  width: 30px;
  height: 210px;
  background: blue;
  border-radius: 15px;

  top: 50px;
  left: 10px;
  position: absolute;
}

.vertical_range {
  padding: 0;
  -webkit-transform: rotate(270deg);
  -moz-transform: rotate(270deg);
  transform: rotate(270deg);
  width: 200px;
  height: 20px;
  position: relative;
  background: transparent;
  border: 0px;

  left: -92px;
  top: 93px;
}

@media screen and (-webkit-min-device-pixel-ratio: 0) {
  /* Only for chrome */

  .vertical_range {
    left: -87px;
    top: 93px;
  }
}

div.simple_value > span.text > p,
div.simple_value > span.text > p > span > strong,
div.simple_value > span.text > p > strong,
div.simple_value > a > span.text p {
  white-space: pre;
}

/*
 * ---------------------------------------------------------------------
 * - modal window and edit user 									-
 * ---------------------------------------------------------------------
 */
#alert_messages {
  -moz-border-bottom-right-radius: 5px;
  -webkit-border-bottom-left-radius: 5px;
  border-bottom-right-radius: 5px;
  border-bottom-left-radius: 5px;
  z-index: 3;
  position: fixed;
  width: 750px;
  max-width: 750px;
  top: 20%;
  background: white;
  opacity: 0;
  transition: opacity 0.5s;
  -webkit-transition: opacity 0.5s;
}

.modalheader {
  text-align: center;
  width: 100%;
  height: 37px;
  left: 0px;
  background-color: #82b92e;
}

.modalheadertext {
  color: white;
  position: relative;
  font-size: 13pt;
  top: 8px;
}

.modalheaderh1 {
  text-align: center;
  width: 100%;
  height: 26px;
  left: 0px;
  padding-top: 10px;
  background-color: #82b92e;
  color: white;
  position: relative;
  font-size: 11pt;
}

.modalclosex {
  cursor: pointer;
  display: inline;
  float: right;
  margin-right: 10px;
  margin-top: 10px;
}

.modalclosex:hover {
  cursor: pointer;
  display: inline;
  float: right;
  margin-right: 10px;
  margin-top: 10px;
}

.modalcontent {
  color: black;
  background: white;
}

.modalcontentimg {
  float: left;
  margin-left: 30px;
  margin-top: 30px;
  margin-bottom: 30px;
}

.modalcontenttext {
  float: left;
  text-align: justify;
  color: black;
  font-size: 9.5pt;
  line-height: 13pt;
  margin-top: 30px;
  width: 430px;
  margin-left: 30px;
}

.modalokbutton {
  transition-property: background-color, color;
  transition-duration: 1s;
  transition-timing-function: ease-out;
  -webkit-transition-property: background-color, color;
  -webkit-transition-duration: 1s;
  -o-transition-property: background-color, color;
  -o-transition-duration: 1s;
  cursor: pointer;
  text-align: center;
  margin-right: 45px;
  float: right;
  -moz-border-radius: 3px;
  -webkit-border-radius: 3px;
  margin-bottom: 30px;
  border-radius: 3px;
  width: 90px;
  height: 30px;
  background-color: white;
  border: 1px solid #82b92e;
}

.modalokbuttontext {
  transition-property: background-color, color;
  transition-duration: 1s;
  transition-timing-function: ease-out;
  -webkit-transition-property: background-color, color;
  -webkit-transition-duration: 1s;
  -o-transition-property: background-color, color;
  -o-transition-duration: 1s;
  color: #82b92e;
  font-size: 10pt;
  position: relative;
  top: 6px;
}

.modalokbutton:hover {
  transition-property: background-color, color;
  transition-duration: 1s;
  transition-timing-function: ease-out;
  -webkit-transition-property: background-color, color;
  -webkit-transition-duration: 1s;
  -o-transition-property: background-color, color;
  -o-transition-duration: 1s;
  background-color: #82b92e;
}

.modalokbutton:hover .modalokbuttontext {
  transition-property: background-color, color;
  transition-duration: 1s;
  transition-timing-function: ease-out;
  -webkit-transition-property: background-color, color;
  -webkit-transition-duration: 1s;
  -o-transition-property: background-color, color;
  -o-transition-duration: 1s;
  color: white;
}

.modaldeletebutton {
  transition-property: background-color, color;
  transition-duration: 1s;
  transition-timing-function: ease-out;
  -webkit-transition-property: background-color, color;
  -webkit-transition-duration: 1s;
  -o-transition-property: background-color, color;
  -o-transition-duration: 1s;
  cursor: pointer;
  text-align: center;
  margin-left: 45px;
  float: left;
  -moz-border-radius: 3px;
  -webkit-border-radius: 3px;
  margin-bottom: 30px;
  border-radius: 3px;
  width: 90px;
  height: 30px;
  background-color: white;
  border: 1px solid #fa5858;
}

.modaldeletebuttontext {
  transition-property: background-color, color;
  transition-duration: 1s;
  transition-timing-function: ease-out;
  -webkit-transition-property: background-color, color;
  -webkit-transition-duration: 1s;
  -o-transition-property: background-color, color;
  -o-transition-duration: 1s;
  color: #fa5858;
  font-size: 10pt;
  position: relative;
  top: 6px;
}

.modaldeletebutton:hover .modaldeletebuttontext {
  transition-property: background-color, color;
  transition-duration: 1s;
  transition-timing-function: ease-out;
  -webkit-transition-property: background-color, color;
  -webkit-transition-duration: 1s;
  -o-transition-property: background-color, color;
  -o-transition-duration: 1s;
  color: white;
}

.modaldeletebutton:hover {
  transition-property: background-color, color;
  transition-duration: 1s;
  transition-timing-function: ease-out;
  -webkit-transition-property: background-color, color;
  -webkit-transition-duration: 1s;
  -o-transition-property: background-color, color;
  -o-transition-duration: 1s;
  background-color: #fa5858;
}

.modalgobutton {
  transition-property: background-color, color;
  transition-duration: 1s;
  transition-timing-function: ease-out;
  -webkit-transition-property: background-color, color;
  -webkit-transition-duration: 1s;
  -o-transition-property: background-color, color;
  -o-transition-duration: 1s;
  cursor: pointer;
  text-align: center;
  margin-right: 15px;
  margin-bottom: 30px;
  float: right;
  -moz-border-radius: 3px;
  -webkit-border-radius: 3px;
  border-radius: 3px;
  width: 240px;
  height: 30px;
  background-color: white;
  border: 1px solid #82b92e;
}

.modalgobuttontext {
  transition-property: background-color, color;
  transition-duration: 1s;
  transition-timing-function: ease-out;
  -webkit-transition-property: background-color, color;
  -webkit-transition-duration: 1s;
  -o-transition-property: background-color, color;
  -o-transition-duration: 1s;
  color: #82b92e;
  font-size: 10pt;
  position: relative;
  top: 6px;
}

.modalgobutton:hover {
  transition-property: background-color, color;
  transition-duration: 1s;
  transition-timing-function: ease-out;
  -webkit-transition-property: background-color, color;
  -webkit-transition-duration: 1s;
  -o-transition-property: background-color, color;
  -o-transition-duration: 1s;
  background-color: #82b92e;
}

.modalgobutton:hover .modalgobuttontext {
  transition-property: background-color, color;
  transition-duration: 1s;
  transition-timing-function: ease-out;
  -webkit-transition-property: background-color, color;
  -webkit-transition-duration: 1s;
  -o-transition-property: background-color, color;
  -o-transition-duration: 1s;
  color: white;
}

/* update manager online */
#opacidad {
  position: fixed;
  background: black;
  opacity: 0.6;
  z-index: 1;
  transition: opacity 3s;
  -webkit-transition: opacity 3s;
  width: 100%;
  height: 100%;
  left: 0px;
  top: 0px;
}

.textodialogo {
  margin-left: 0px;
  color: #333;
  padding: 20px;
  font-size: 9pt;
  box-shadow: 0 3px 6px 0 rgb(0 0 0 / 13%);
}

.cargatextodialogo {
  max-width: 58.5%;
  width: 58.5%;
  min-width: 58.5%;
  float: left;
  margin-left: 0px;
  font-size: 18pt;
  padding: 20px;
  text-align: center;
}

.cargatextodialogo p,
.cargatextodialogo b,
.cargatextodialogo a {
  font-size: 18pt;
}

span.log_zone_line {
  font-size: 12px;
}

span.log_zone_line_error {
  color: #e63c52;
}

/* global */
.bolder {
  font-weight: 600;
}

.readonly {
  background-color: #dedede;
}

.input_error {
  border: 1px solid red;
}

#toolbox > input {
  border-width: 0px 1px 0px 0px;
  border-color: lightgray;
}

#toolbox > input.service_min {
  border-width: 0px 0px 0px 0px;
}

#toolbox > input.grid_min {
  border-width: 0px 0px 0px 0px;
}

#filter_event_status,
#filter_event_severity,
#filter_event_type {
  width: 50%;
}

tr.rowPair:hover,
tr.rowOdd:hover {
  background-color: #eee;
}

.checkselected {
  background-color: #eee;
}

.tag-wrapper {
  padding: 0 10px 0 0;
  overflow: auto;
}

.pandora-tag {
  float: left;
  margin-bottom: 18px;
  padding: 1px 6px 1px 0;
}

.pandora-tag-title {
  color: white;
  background-color: #373737;
  font-weight: bold;
  padding: 6px 6px 6px 10px;
  border: #373737;
  border-width: 1px;
  border-top-style: solid;
  border-top-left-radius: 12px;
  border-left-style: solid;
  border-bottom-left-radius: 12px;
  border-bottom-style: solid;
}

.pandora-tag-value {
  color: #373737;
  font-weight: bold;
  padding: 6px 10px 6px 6px;
  border: #373737;
  border-width: 1px;
  border-top-style: solid;
  border-top-right-radius: 12px;
  border-right-style: solid;
  border-bottom-right-radius: 12px;
  border-bottom-style: solid;
}

/*
 * ---------------------------------------------------------------------
 * - HELP MODAL WINDOWS - pandora_help.php 							-
 * ---------------------------------------------------------------------
 */

div#main_help_new {
  text-align: center;
  padding: 20px;
  border-bottom: 1px solid #c2c2c2;
  background-color: #fff;
}

div#main_help_new_content {
  padding-left: 30px;
  padding-right: 30px;
  padding-bottom: 20px;
  padding-top: 10px;
  background: white;
  height: 100%;
  font-size: 12pt;
}

div#main_help_new_content h1 {
  font-size: 14pt;
}

div#main_help_new_content p {
  font-size: 12pt;
}

div#main_help_new_content b {
  font-size: 12pt;
}

div#main_help_new_content li {
  font-size: 12pt;
}

div#footer_help {
  background: #333;
  text-align: center;
  padding: 10px;
}

/*	EVENTS - /ajax/events.php */
/*view-agents lastest events for this agent*/
#div_all_events_24h {
  padding: 4px;
}

/*
 * ---------------------------------------------------------------------
 * - REPORTS - graph_container.php									-
 * ---------------------------------------------------------------------
 */
.graph_conteiner_inside > .parent_graph {
  width: 100%;
}

.graph_conteiner_inside > .parent_graph > .menu_graph {
  left: 90%;
}

.graph_conteiner_inside > .parent_graph > .graph {
  width: 90%;
}

.graph_conteiner_inside > div > .nodata_container > .nodata_text {
  display: none;
}

.graph_conteiner_inside > div > .nodata_container {
  background-size: 120px 80px;
}

#mssg_error_div {
  color: red;
  font-size: 12px;
}

.pagination_show_more {
  text-align: center;
  margin-top: 10px;
}

.dashed {
  stroke-dasharray: 10;
}

.path {
  stroke-dasharray: 500;
  stroke-dashoffset: 500;
  animation: dash 15s linear;
}

@keyframes dash {
  from {
    stroke-dashoffset: 500;
  }

  to {
    stroke-dashoffset: 0;
  }
}

.route {
  fill: none;
  transition: all 2s ease-in-out;
}

.limit_scroll {
  max-width: 800px;
  overflow-x: scroll;
}

#is_favourite ul.container {
  display: flex;
  flex-flow: row wrap;
  flex-direction: row;
  align-content: center;
  justify-content: center;
}

#is_favourite ul.container a {
  text-decoration: none;
}

#is_favourite ul.container a:hover li {
  background: #e2e2e2;
}

#is_favourite ul.container a li {
  min-width: 250px;
  height: 80px;
  margin: 10px;
  display: flex;
  flex-direction: row;
  align-items: center;
  background: #f9faf9;
}

#is_favourite ul.container a li div.icon_img {
  width: 30%;
  text-align: center;
}

#is_favourite ul.container a li div.text {
  min-width: 50%;
  font-size: 18px;
  color: #3f3f3f;
  text-align: center;
}

form ul.form_flex {
  display: flex;
  flex-flow: row wrap;
  flex-direction: row;
  align-content: center;
  justify-content: space-around;
  border: 1px solid #e2e2e2;
  border-radius: 5px;
  padding: 20px;
  background: #f9faf9;
}

form ul.form_flex li {
  flex: auto;
  display: flex;
  justify-content: center;
  align-items: center;
}

form ul.form_flex li.first_elements {
  min-width: 550px;
}

form ul.form_flex li.second_elements {
  min-width: 300px;
}

form ul.form_flex li ul {
  display: flex;
  flex-direction: row;
  justify-content: space-around;
  flex-basis: 100%;
}

form ul.form_flex li ul li {
  height: 50px;
  width: 100%;
}

#modal_module_popup_close:hover {
  cursor: pointer;
}

.modal_module_list:hover {
  cursor: pointer;
}

/* snmp */
#snmp_data .databox {
  border: 0px;
}

#snmp_browser {
  text-align: left;
  letter-spacing: 0.03pt;
  font-size: 8pt;
  box-sizing: border-box;
  height: 100%;
  min-height: 100px;
  max-height: 500px;
  overflow: auto;
  background-color: #f4f5f4;
  border: 1px solid #e2e2e2;
  border-radius: 4px;
  padding: 5px;
}

#snmp_create_buttons {
  display: flex;
  justify-content: flex-end;
  flex-wrap: nowrap;
}

#snmp_create_buttons > .sub {
  display: flex;
  margin-left: 10px;
  margin-top: 10px;
}

/* library for graphs */
.yAxis.y1Axis > .tickLabel {
  white-space: nowrap;
  line-height: 1.05em;
  width: auto;
}

/* dialog */
.pandora_confirm_dialog .ui-dialog-buttonset {
  display: flex;
  width: 100%;
  margin-left: 10px;
  float: none;
}

.pandora_confirm_dialog .ui-dialog-buttonset button {
  flex: 50%;
}

#pandora_confirm_dialog_text h3 {
  margin-left: 20px;
  margin-right: 20px;
  text-align: center;
}

.flex_center > form > input[type="image"] {
  margin: 0;
  padding: 0;
  width: 14px;
  padding-left: 5px;
}

.pandora_upper {
  text-transform: uppercase;
}

.dialog-grayed {
  background: #373737;
}

.dialog-grayed .ui-dialog-buttonpane {
  background: #373737;
}

/* GIS MAP */
a.down_arrow {
  content: url("../../images/down.png");
  max-width: 21px;
  max-height: 21px;
}

a.up_arrow {
  content: url("../../images/down.png");
  transform: rotate(180deg);
  max-width: 21px;
  max-height: 21px;
}

tr:last-child > td > a.down_arrow,
tr:first-child > td > a.up_arrow {
  visibility: hidden;
}

/* system group status */
.group_modules_status_box > tbody > tr > td {
  border-bottom: 1px solid #e2e2e2;
  border-collapse: collapse;
  border-spacing: 0;
  width: 10%;
  height: 20px;
}

.group_modules_status_div {
  color: #fff;
  width: 100%;
  height: 100%;
  text-align: left;
  display: block;
  vertical-align: middle;
  line-height: 20px;
}

/* extensions -> module groups */
.tooltip_counters h3 {
  font-size: 12pt;
  padding-bottom: 10px;
  text-align: center;
}

.tooltip_counters li {
  font-size: 8pt;
  margin: 2px;
  margin-left: 5px;
}

.tooltip_counters li div {
  width: 12px;
  height: 12px;
  border-radius: 3px;
  float: left;
  margin-right: 5px;
}

.button-as-link {
  text-decoration: underline;
  background: none;
  border: none;
  padding: 0;
}

/*
 * ---------------------------------------------------------------------
 * - MESSAGE LIST POPUP 											-
 * ---------------------------------------------------------------------
 */
div#dialog_messages table th {
  text-align: left;
}

div#dialog_messages table th:last-child {
  text-align: right;
}

/*
 * ---------------------------------------------------------------------
 * - Notifications
 * ---------------------------------------------------------------------
 */

.notification-ball {
  border-radius: 50%;
  width: 24px;
  height: 24px;
  display: flex;
  justify-content: center;
  align-items: center;
  cursor: pointer;
  color: #fff;
  font-weight: bold;
}

.notification-ball-no-messages {
  background-image: url(../../images/discovery_ok@header.svg);
  background-repeat: no-repeat;
  background-position: center;
}

.notification-ball-new-messages {
  background-image: url(../../images/discovery_error@header.svg);
  background-repeat: no-repeat;
  background-position: center;
}

#notification-wrapper {
  background: white;
  border: #a5a5a5 solid 1px;
  z-index: 900000;
  position: absolute;
  width: 550px;
  margin-top: 55px;
  border-radius: 5px;
}

#notification-wrapper::before {
  content: "";
  display: block;
  position: absolute;
  width: 0px;
  height: 0;
  border-color: transparent;
  border-width: 12px;
  border-style: solid;
  bottom: 100%;
  left: calc(58% - 7px);
  margin-left: -12px;
  border-bottom-color: white;
}

#notification-wrapper-inner {
  max-height: 400px;
  overflow: auto;
}

#notification-wrapper-shadow {
  height: 100%;
  width: 100%;
  background: #111;
  position: fixed;
  z-index: 9009;
  top: 0;
  opacity: 0.3;
}

.notification-item {
  background: whitesmoke;
  height: 100px;
  margin: 7px;
  border: #e4e4e4 solid 1px;
  display: flex;
  flex-flow: row nowrap;
  align-items: center;
  padding: 5px;
}

.notification-item:hover {
  border: #ccc solid 1px;
  text-decoration: none;
}

.notification-item > * {
  padding-left: 15px;
  pointer-events: none;
}

.notification-item > img {
  width: 75px;
}

.notification-info {
  width: 87%;
  display: flex;
  flex-flow: column nowrap;
  overflow: hidden;
  max-height: 83px;
  line-height: 1.4em;
}

.notification-item img {
  max-width: 100%;
  max-height: 100%;
}

.notification-title {
  margin: 0;
}

.notification-subtitle,
.color-black-grey {
  color: #373737;
}

.global-config-notification-title {
  display: flex;
  flex-direction: row;
  align-items: center;
}

.global-config-notification-title h2 {
  margin-left: 10px;
}

.global-config-notification-checkboxes :first-child {
  font-weight: bold;
}

.global-config-notification-selectors {
  display: flex;
  flex-direction: row;
  margin-bottom: 10px;
}

.global-config-notification-selectors h4 {
  margin: 0;
}

.global-config-notification-single-selector,
.global_config_notifications_dialog_add select {
  display: flex;
  width: 100%;
  padding: 0 10px;
}

.global-config-notification-single-selector :first-child,
.global-config-notification-single-selector :first-child select {
  width: 99%;
}

.global-config-notification-single-selector :last-child,
.global_config_notifications_dialog_add_wrapper {
  flex-direction: column;
  display: flex;
  justify-content: flex-end;
}

.global_config_notifications_dialog_add {
  display: flex;
  flex-direction: row;
  margin: 8px;
}

.global_config_notifications_two_ways_form_arrows {
  display: flex;
  flex-flow: column;
  justify-content: center;
  margin: 0 5px;
}

.global_config_notifications_two_ways_form_arrows img {
  margin: 15px 0;
}

/* jQuery dialog */
.no-close .ui-dialog-titlebar-close {
  display: none;
  font-size: 9pt;
}

/* jQuery dialog */

/* --- SWITCH --- */
.p-switch {
  position: relative;
  display: inline-block;
  width: 30px;
  height: 17px;
  margin-right: 1em;
}

.p-switch input {
  opacity: 0;
  width: 0;
  height: 0;
}

.p-slider {
  position: absolute;
  cursor: pointer;
  top: 5px;
  left: 0;
  right: 0;
  bottom: 0;
  background-color: #ccc;
  -webkit-transition: 0.4s;
  transition: 0.4s;
  border-radius: 50px;
  height: 14px;
  width: 33px;
  padding: 0 !important;
}

.p-slider-disabled {
  background-color: #dfdfdf !important;
}

.p-slider:before {
  position: absolute;
  content: "";
  height: 20px;
  width: 20px;
  left: -1px;
  bottom: -4px;
  -webkit-transition: 0.4s;
  transition: 0.4s;
  border-radius: 50%;
  background-color: #fff;
  box-shadow: 0px 3px 6px #e5e9ed;
  border: 1px solid #e5e9ed;
}

input:checked + .p-slider {
  background-color: #1d7873;
}

input:focus + .p-slider {
  box-shadow: 0 0 1px #1d7873;
}

input:checked + .p-slider:before {
  -webkit-transform: translateX(13px);
  -ms-transform: translateX(13px);
  transform: translateX(13px);
}

/* --- END SWITCH --- */

/* --- TOAST --- */
#notifications-toasts-wrapper {
  position: fixed;
  right: 20px;
  top: 70px;
  width: 270px;
  height: 100%;
  z-index: 6;
  pointer-events: none;
}

.snackbar {
  max-width: 270px;
  background-color: #333;
  color: #fff;
  text-align: center;
  /* border-radius: 2px; */
  padding: 16px;
  margin: 10px;
  border-radius: 4px;
  visibility: hidden;
  pointer-events: all;
}

.snackbar.show {
  visibility: visible;
  -webkit-animation: fadein 0.5s, fadeout 0.5s 7.5s;
  animation: fadein 0.5s, fadeout 0.5s 7.5s;
}

.blink {
  animation: blink-animation 1s steps(5, start) infinite;
  -webkit-animation: blink-animation 1s steps(5, start) infinite;
}

@keyframes blink-animation {
  to {
    visibility: hidden;
  }
}

@-webkit-keyframes blink-animation {
  to {
    visibility: hidden;
  }
}

.snackbar p,
.snackbar h3 {
  text-align: left;
  margin: 0;
  pointer-events: none;
}

.snackbar h3 {
  color: white;
  margin-bottom: 10px;
}

@-webkit-keyframes fadein {
  from {
    bottom: 0;
    opacity: 0;
  }

  to {
    bottom: 30px;
    opacity: 1;
  }
}

@keyframes fadein {
  from {
    bottom: 0;
    opacity: 0;
  }

  to {
    bottom: 30px;
    opacity: 1;
  }
}

@-webkit-keyframes fadeout {
  from {
    bottom: 30px;
    opacity: 1;
  }

  to {
    bottom: 0;
    opacity: 0;
  }
}

@keyframes fadeout {
  from {
    bottom: 30px;
    opacity: 1;
  }

  to {
    bottom: 0;
    opacity: 0;
  }
}

/* --- END TOAST --- */

/* Button for Go to top */
#top_btn {
  display: none;
  position: fixed;
  bottom: 100px;
  right: 4px;
  border: none;
  outline: none;
  transform: rotate(90deg);
  background-color: #fff;
  border: 2px solid var(--primary-color);
  width: 25px;
  height: 25px;
  cursor: pointer;
  border-radius: 5px;
  z-index: 10;
}

#top_btn:hover {
  background-color: var(--primary-color);
}

#top_btn:hover > svg > g {
  filter: brightness(0) invert(1);
}

/* New white rounded boxes */
.white_box {
  background-color: #fff;
  border: 1px solid #e1e1e1;
  border-radius: 8px;
}

.white_box > div {
  margin: 20px;
}

/*
 * ---------------------------------------------------------------------
 * - User edit
 * ---------------------------------------------------------------------
 */

#user_form * {
  color: #4d4d4d;
}

#user_form {
  width: 100%;
}

#user_form a.tip img {
  margin-left: 8px;
}

#edit_user_profiles {
  margin-top: 20px;
  margin-bottom: 10px;
}

#edit_user_profiles table {
  margin-bottom: 0;
}

.user_edit_first_row {
  display: flex;
}

.user_edit_second_row {
  display: flex;
  flex-flow: row wrap;
  flex-direction: row;
  justify-content: space-between;
}

.user_edit_first_row,
.user_edit_second_row,
.user_edit_third_row,
.user_edit_fourth_row {
  margin-bottom: 20px;
}

.edit_user_info {
  width: 58%;
  margin-right: 20px;
  display: flex;
  align-items: center;
}

.edit_user_info_left {
  width: 25%;
  margin-right: 50px;
  text-align: center;
}

.edit_user_info_right {
  width: 75%;
}

.edit_user_info_right input,
.input_line {
  padding: 0px 0px 2px 35px;
  box-sizing: border-box;
  background-repeat: no-repeat;
  background-position: 10px 50%;
  width: 100%;
  margin-bottom: 4px;
  height: 32px;
}

.edit_user_info_right input:focus {
  font-weight: bold;
}

.edit_user_info_right #fullname,
.user_icon_input {
  background-image: url("../../images/user_name.png");
}

.edit_user_info_right #email,
.email_icon_input {
  background-image: url("../../images/user_email.png");
}

.edit_user_info_right #phone,
.phone_icon_input {
  background-image: url("../../images/user_phone.png");
}

.edit_user_info_right #password_new,
.edit_user_info_right #password_conf,
.edit_user_info_right #own_password_confirm,
.edit_user_info_right #current_password {
  background-image: url("../../images/user_password.png");
}

.edit_user_autorefresh {
  width: 42%;
}

.edit_user_options {
  width: 50%;
  padding-right: 50px;
}

.edit_user_options #text-block_size,
.input_line_small {
  background-color: transparent;
  border: none;
  border-radius: 0;
  border-bottom: 1px solid #343434;
  padding: 0px 0px 0px 10px;
}

.edit_user_options input#text-block_size:disabled {
  border-bottom-color: #848484;
  color: #848484;
}

.edit_user_timezone {
  width: 40%;
}

.edit_user_timezone #zonepicker {
  width: 100%;
}

.edit_user_labels {
  color: #343434;
  text-align: left;
  font-weight: bold;
  padding-right: 10px;
  margin: 0px 0px 5px 0px;
}

.label_select,
.label_select_simple {
  margin-bottom: 15px;
}

.label_select_simple .edit_user_labels {
  margin-bottom: 0;
  display: inline;
}

.edit_user_options .label_select_simple,
.edit_user_autorefresh .label_select_simple {
  display: flex;
  align-items: center;
}

.edit_user_options .label_select_simple .p-switch,
.edit_user_autorefresh .label_select_simple .p-switch {
  margin-right: 5px;
  margin-left: 10px;
}

.user_edit_first_row .edit_user_autorefresh > div:last-child,
.user_edit_first_row .edit_user_info_left > div:last-child,
.user_edit_first_row .edit_user_info_right > div:last-child,
.user_edit_second_row .edit_user_options > div:last-child {
  margin-bottom: 0px;
}

.user_avatar {
  width: 100%;
  margin-bottom: 20px;
}

.autorefresh_select {
  display: flex;
  align-items: center;
  justify-content: center;
  margin-bottom: 15px;
  width: 50%;
}

.autorefresh_select_text {
  margin: 0px 0px 5px 0px;
}

#right_autorefreshlist {
  margin-bottom: 10px;
}

#autorefresh_list_out,
#autorefresh_list {
  text-align: left;
}

.autorefresh_select .autorefresh_select_list_out,
.autorefresh_select .autorefresh_select_list {
  width: 45%;
}

.autorefresh_select .autorefresh_select_arrows {
  width: 10%;
  text-align: center;
}

.autorefresh_select_arrows a .block {
  display: block;
}

.edit_user_autorefresh select,
.user_edit_second_row select {
  width: 100%;
}

@media screen and (min-width: 1200px) {
  .user_global_profile {
    display: flex;
    align-items: center;
  }
}

.user_edit_ehorus_outer {
  display: flex;
  flex-direction: column;
  width: 280px;
}

.user_edit_ehorus_inner {
  display: flex;
  justify-content: space-between;
}

.edit_user_button {
  margin-top: 20px;
  width: 100%;
  text-align: right;
}

#user-notifications-wrapper {
  width: 100%;
  box-sizing: border-box;
  color: #4d4d4d;
}

/* Tables to upload files */
#table_filemanager tr:first-child th span {
  font-weight: bold;
}

.file_table_buttons {
  text-align: right;
  margin-bottom: 10px;
}

.file_table_buttons a img {
  border: 1px solid #e2e2e2;
  padding: 5px;
  border-radius: 4px;
  margin-right: 10px;
  box-shadow: 1px 1px 1px rgba(0, 0, 0, 0.1);
}

#file_table_modal {
  display: flex;
  margin-bottom: 40px;
}

#file_table_modal .create_folder,
#file_table_modal .create_text_file,
#file_table_modal .upload_file {
  width: 33%;
  border-top-left-radius: 4px;
  border-top-right-radius: 4px;
  margin-right: 2px;
  background-color: #e6e6e6;
}

.file_table_buttons a:last-child img,
#file_table_modal .upload_file {
  margin-right: 0px;
}

#file_table_modal li a {
  display: block;
  padding: 5px;
}

#file_table_modal li img,
#file_table_modal li span {
  vertical-align: middle;
}

#file_table_modal li img {
  margin-right: 10px;
}

#create_folder,
#create_text_file,
#upload_file {
  margin-bottom: 30px;
}

#create_folder input#text-dirname,
#create_text_file input#text-name_file {
  width: 100%;
  margin-right: 5px;
  box-sizing: border-box;
  margin-bottom: 10px;
}

#upload_file input#file-file {
  width: 70%;
}

#create_folder input#submit-crt,
#create_text_file input#submit-create,
#upload_file input#submit-go {
  float: right;
}

#upload_file input#submit-go {
  margin-top: 10px;
}

#upload_file #upload_file_input_full {
  width: 100%;
  border: 1px solid #cbcbcb;
  border-radius: 2px;
  padding: 5px 0;
}

#upload_file_input_full input#file-file::-webkit-file-upload-button {
  margin-left: 5px;
}

.file_table_modal_active {
  background-color: #fff;
  border: 1px solid #e6e6e6;
  border-bottom: none;
}

/* Inventory table */
.inventory_table_buttons {
  text-align: right;
  margin-bottom: 10px;
}

.inventory_table_buttons a {
  font-weight: bolder;
  display: inline-block;
  border: 1px solid #e2e2e2;
  padding: 8px;
  border-radius: 4px;
  box-shadow: 1px 1px 1px rgba(0, 0, 0, 0.1);
}

.inventory_table_buttons a img,
.inventory_table_buttons a span {
  vertical-align: middle;
}

.inventory_table_buttons a img {
  padding-left: 10px;
}

.inventory_tables thead th span:first-child {
  float: left;
  font-weight: bold;
}

.inventory_tables thead th span {
  font-size: 8.6pt;
}

.inventory_tables tbody > tr:first-child {
  font-weight: bold;
}

/* Tag view */
table.info_table.agent_info_table {
  margin-bottom: 20px;
}

table.agent_info_table tr {
  background-color: #fff;
}

table.agent_info_table > tbody > tr > td {
  border-bottom: none;
}

table.agent_info_table > tbody > tr:last-child > td {
  border-bottom: 1px solid #e2e2e2;
}

table.agent_info_table thead > tr:first-child th {
  background-color: #f5f5f5;
}

table.agent_info_table thead > tr:first-child th span,
table.agent_info_table thead > tr:first-child th {
  font-weight: bold;
  font-size: 8.6pt;
}

table.info_table.agent_info_table td {
  padding-left: 20px;
  padding-right: 20px;
}

table.info_table.agent_info_table table#agent_table {
  padding-top: 15px;
}

table.info_table.agent_info_table table#module_table {
  padding-top: 10px;
  padding-bottom: 15px;
}

table.info_table.agent_info_table table.info_table {
  margin-bottom: 0;
}

.agent_info_table_opened {
  background-color: #82b92e;
  color: #fff;
  border-color: #82b92e;
}

.agent_info_table_closed {
  background-color: #fff;
  color: #000;
  border-radius: 4px;
}

/* Tag view */
table.info_table.policy_table tr {
  background-color: #fff;
}

table.info_table.policy_sub_table thead > tr:first-child th {
  background-color: #f5f5f5;
}

table.info_table.policy_sub_table {
  padding: 20px 15px;
  margin-bottom: 0;
}

/* Arrows to sort the tables. */
.sort_arrow {
  display: inline-grid;
  vertical-align: middle;
}

.sort_arrow a {
  padding: 0 0 0 5px;
}

.sort_arrow img {
  width: 0.8em;
}

/*
 * ---------------------------------------------------------------------
 * - PAGINATION
 * ---------------------------------------------------------------------
 */
.pagination {
  display: flex;
  justify-content: space-between;
  align-items: flex-end;
  margin-bottom: 10px;
  margin-top: 15px;
}

.pagination .page_number {
  border: 1px solid #cacaca;
  border-right: 0px;
  text-align: center;
}

.pagination .page_number a {
  padding: 5px;
  min-width: 12px;
  display: block;
}

.pagination .page_number:hover,
.pagination .pagination-arrows:hover {
  background-color: #e2e2e2;
}

.pagination .total_number > *:first-child {
  border-top-left-radius: 2px;
  border-bottom-left-radius: 2px;
}

.pagination .total_number > *:last-child {
  border-top-right-radius: 2px;
  border-bottom-right-radius: 2px;
  border-right: 1px solid #cacaca;
}

.pagination .page_number_active {
  font-weight: bold;
  background-color: #82b92e;
  color: #fff;
  border-color: #82b92e;
}

.pagination .page_number_active a {
  color: #fff;
}

.pagination .total_number {
  display: flex;
  justify-content: flex-end;
}

.pagination a {
  margin: 0;
}

.pagination .pagination-arrows {
  border: 1px solid #cacaca;
  border-right: 0px;
}

.pagination-bottom {
  margin-bottom: 15px;
  margin-top: 0px;
  align-items: flex-start;
}

/*
 * ---------------------------------------------------------------------
 * - Layout for the new forms
 * ---------------------------------------------------------------------
 */
.first_row {
  margin-bottom: 20px;
  display: flex;
}

.label_simple_one_item {
  display: flex;
  align-items: flex-end;
}

.label_simple_items {
  display: flex;
  align-items: center;
  flex-wrap: wrap;
}

.mrg_r_5px,
.label_simple_items > * {
  margin-right: 5px;
}

.input_label {
  color: #343434;
  font-weight: bold;
  padding-right: 10px;
  margin: 0px 0px 5px 0px;
}

.input_label_simple {
  margin-bottom: 0;
  margin-top: 0;
  display: inline;
}

.label_select_parent {
  display: flex;
  justify-content: space-between;
  align-items: center;
}

.label_select_child_left {
  width: 80%;
  min-width: 100px;
}

div.label_select_child_left > span {
  width: 100% !important;
}

.label_select_child_right {
  width: 20%;
  min-width: 140px;
  align-items: center;
  display: flex;
}

.label_select_child_icons {
  text-align: right;
  width: 5%;
  min-width: 30px;
}

/*
 * ---------------------------------------------------------------------
 * - CLASSES FOR THE NEW TOGGLES                     								-
 * ---------------------------------------------------------------------
 */
.ui_toggle {
  margin-bottom: 20px;
}

.ui_toggle > a:first-child {
  background-color: #fff;
  border: 1px solid #e1e1e1;
  border-top-left-radius: 4px;
  border-top-right-radius: 4px;
  margin-bottom: -1px;
  padding: 5px;
  display: block;
}

.white_box_opened {
  border-top-left-radius: 8px;
  border-top-right-radius: 8px;
}

/*
 * ---------------------------------------------------------------------
 * - SWITCH RADIO BUTTONS                           								-
 * ---------------------------------------------------------------------
 */
.switch_radio_button {
  width: 100%;
  display: flex;
  overflow: hidden;
  height: 48px;
}

.switch_radio_button input {
  position: absolute;
  clip: rect(0, 0, 0, 0);
  height: 1px;
  width: 1px;
  border: 0;
  overflow: hidden;
}

div.switch_radio_button > label {
  background-color: var(--secondary-color);
  color: rgba(0, 0, 0, 0.6);
  text-align: center !important;
  padding: 8px 10px;
  margin-right: -2px;
  border: 2px solid var(--input-border);
  transition: all 0.1s ease-in-out;
  background: transparent;
}

div.switch_radio_button label:first-of-type {
  border-top-left-radius: 6px !important;
  border-bottom-left-radius: 6px !important;
}

div.switch_radio_button label:last-of-type {
  border-top-right-radius: 6px !important;
  border-bottom-right-radius: 6px !important;
  margin-right: 0px;
}

.switch_radio_button label:hover {
  cursor: pointer;
}

.switch_radio_button input:checked + label {
  background-color: var(--primary-color);
  box-shadow: none;
  color: var(--secondary-color) !important;
}

.switch_radio_button input:checked:has(.custom_checkbox) {
  background-color: var(--primary-color);
  box-shadow: none;
  color: var(--secondary-color) !important;
}

/*
.switch_radio_button .custom_checkbox_show {
  display: none;
}

.switch_radio_button .custom_checkbox_caption {
  line-height: 0;
}

*/
/*
 * ---------------------------------------------------------------------
 * - MODULE GRAPHS
 * ---------------------------------------------------------------------
 */
.module_graph_menu_dropdown {
  width: 100%;
}

.module_graph_menu_content,
.module_graph_menu_header {
  width: 95%;
  border: 1px solid #e2e2e2;
  margin: 0 auto;
  box-sizing: border-box;
  background-color: #fff;
}

.module_graph_menu_header {
  border-top-left-radius: 4px;
  border-top-right-radius: 4px;
  padding: 6px 10px;
  cursor: pointer;
  display: flex;
  justify-content: flex-start;
  align-items: center;
}

.module_graph_menu_header span > img {
  vertical-align: middle;
  padding-left: 5px;
}

.module_graph_menu_content {
  position: absolute;
  left: 2.5%;
  top: 41px;
  z-index: 1001;
  border-bottom-left-radius: 4px;
  border-bottom-right-radius: 4px;
  padding: 15px;
  border-top: none;
}

#stat-win-module-graph .flot-y-axis.flot-y1-axis.yAxis.y1Axis {
  left: -10px !important;
}

/*
 * ---------------------------------------------------------------------
 * - AGENT VIEW
 * ---------------------------------------------------------------------
 */

.bullet_modules {
  width: 15px;
  height: 15px;
  border-radius: 50%;
  margin-right: 5px;
  margin-top: -2px;
}

/*
div#bullets_modules {
  display: flex;
  margin-left: 2em;
}
*/
div#bullets_modules div {
  display: flex;
  align-items: center;
  margin: 0 5px;
}

.orange_background {
  background: #ffa631;
}

.red_background {
  background: #e63c52;
}

.yellow_background {
  background: #f3b200;
}

.grey_background {
  background: #b2b2b2;
}

.blue_background {
  background: #4a83f3;
}

.green_background {
  background: #82b92e;
}

.orange_color {
  background: #ffa631;
}

.red_color {
  color: #e63c52;
}

.yellow_color {
  color: #f3b200;
}

.grey_color {
  color: #b2b2b2;
}

.blue_color {
  color: #4a83f3;
}

.blue_color_ligther {
  color: #5bb6e5;
}

/* First row in agent view */
.agent_details_first_row.agent_details_line {
  margin: 0;
}

.agent_details_line {
  display: flex;
  margin: 20px 0 0;
  width: 100%;
  flex-direction: row;
  flex-wrap: nowrap;
  justify-content: space-between;
}

.agent_details_first_row * {
  font-size: 13px;
}

/*
.agent_details_col {
  display: table-cell;
  background-color: #fff;
  border: 1px solid #e2e2e2;
  border-radius: 5px;
  flex: 0 1 auto;
}*/
.agent_details_col {
  background-color: #fff;
  /*border: 1px solid #e2e2e2;*/
  border-radius: 8px;
  flex: 1 1 50%;
}

/*
.agent_details_col_left {
  width: 49%;
  min-width: 450px;
}

.agent_details_col_right {
  width: 49%;
  min-width: 450px;
}
*/

.agent_details_toggle {
  border-top-left-radius: 0;
  border-top-right-radius: 0;
}

.agent_access_rate_events {
  display: flex;
  flex-direction: row;
  flex-wrap: wrap;
  justify-content: space-between;
}

.white_table_graph#table_access_rate {
  margin-left: 1px;
  margin-right: 1px;
  width: 49%;
}

.white_table_graph#table_events {
  margin-left: 1px;
  margin-right: 1px;
  width: 49%;
}

@media screen and (max-width: 1150px) {
  .agent_details_col {
    flex: 1 1 auto;
  }

  .white_table_graph#table_access_rate {
    margin-right: 0;
  }
}

.buttons_agent_view {
  display: flex;
  justify-content: flex-end;
}

.buttons_agent_view a img {
  border: 1px solid #dcdcdc;
  border-radius: 4px;
  padding: 1px;
  box-shadow: 1px 1px 1px rgba(0, 0, 0, 0.1);
  max-width: 21px;
  margin-left: 5px;
}

/* Agent details in agent view */
div#status_pie path {
  stroke-width: 0px;
}

div#status_pie {
  margin-bottom: 2em;
}

/*
.agent_details_header {
  display: flex;
  justify-content: flex-end;
  align-items: center;
  border-bottom: 1px solid #e2e2e2;
  padding: 8px 20px;
}
*/
.agent_details_header {
  display: flex;
  justify-content: flex-start;
  align-items: center;
  padding: 15px;
}

/*
.agent_details_content {
  display: flex;
  align-items: flex-start;
  padding: 20px;
  padding-bottom: 0;
}
*/
.agent_details_content {
  display: flex;
  align-items: flex-start;
  padding: 20px;
  padding-bottom: 0;
}

.agent_details_content .agent_details_graph {
  text-align: center;
  flex: 0 1 30%;
  display: flex;
  min-width: 35%;
  align-items: center;
  flex-wrap: wrap;
  justify-content: center;
}

.agent_details_content .agent_details_info {
  flex: 1 1 70%;
  overflow: hidden;
  padding-left: 15px;
}

.agent_details_info {
  display: flex;
  flex-direction: column;
  justify-content: center;
  align-items: center;
}

.agent_details_agent_data {
  display: flex;
  align-items: center;
}

.agent_details_remote_cfg {
  align-self: flex-start;
}

.agent_details_info span {
  text-overflow: ellipsis;
}

.agent_details_info p {
  display: flex;
  align-items: center;
}

.agent_details_info img {
  padding-right: 5px;
}

.agent_details_bullets #bullets_modules {
  display: flex;
  justify-content: flex-start;
}

.agent_details_bullets #bullets_modules > div {
  display: flex;
  align-items: center;
  padding-bottom: 20px;
}

#agent_contact_main tr td img {
  max-width: 100%;
}

/* White tables to show graphs */
.white_table_graph {
  margin-bottom: 20px;
  background-color: #fff;
}

.white_table_graph_fixed {
  margin: 0 0 20px;
}

.white_table_graph_fixed table {
  background-color: #fff;
  padding: 0 20px 20px;
}

.white_table_graph_fixed table td {
  margin: 0;
  padding: 0 5px;
}

.white_table_graph_header {
  padding: 10px 20px;
  background-color: #fff;
  color: #000;
  /*border: 1px solid #e2e2e2;*/
  border-radius: 8px;
  /*border-top-right-radius: 8px;*/
  font-weight: bold;
  display: flex;
  min-width: fit-content;
}

.white_table_graph_header b {
  font-size: 10pt;
  font-weight: 600;
  width: 100%;
}

.white_table_graph_header div.white_table_header_checkbox {
  float: right;
}

.white_table_graph_header div#bullets_modules {
  display: flex;
  float: right;
}

.white_table_graph_header img,
.white_table_graph_header span {
  vertical-align: middle;
}

.white_table_graph_header span {
  padding-left: 10px;
}

.white-box-content.padded {
  padding-top: 2em;
  padding-bottom: 2em;
}

.white_table_ag_mdl {
  width: 100%;
  border: none;
}

.white-box-content {
  width: 100%;
  height: 100%;
  background-color: #fff;
  box-sizing: border-box;
  /*border: 1px solid #e2e2e2;*/
  display: flex;
  align-items: center;
  flex-wrap: wrap;
  padding: 10px;
  min-width: 100%;
}

.white-box-content-clean {
  padding-left: 2em;
  padding-top: 1em;
}

.white-table-graph-content {
  display: flex;
  flex-direction: row;
  flex-wrap: wrap;
  align-items: center;
  justify-content: center;
  width: auto;
  height: 96px;
}

.white_table_graph_content {
  border: 1px solid #e2e2e2;
  border-top: none;
  background-color: #fff;
  padding: 5px;
  border-bottom-left-radius: 4px;
  border-bottom-right-radius: 4px;
}

.white_table_graph_content.no-padding-imp .info_box {
  margin: 0;
}

.white_table_graph_content.min-height-100 {
  min-height: 100px;
}

.white_table_graph_content.min-height-50 {
  min-height: 50px;
}

.white_table_graph_content.min-height-200 {
  min-height: 200px;
}

.white_table_graph_content div.pagination {
  width: 100%;
  padding: 0 1em;
}

.white_table_graph_content div.action-buttons {
  padding: 10px;
}

.white-box-content form {
  width: 100%;
  padding: 0 10px;
  /*
  margin-bottom: 2em;
  padding: 2em;*/
  min-width: fit-content;
}

/* White tables */
.white_table,
.white_table tr:first-child > th {
  background-color: #fff;
  color: #000;
}

.white_table {
  border: 1px solid #e2e2e2;
  border-radius: 4px;
  margin-bottom: 20px;
  padding-bottom: 10px;
}

.white_table thead tr:first-child > th {
  border-top-left-radius: 4px;
  border-top-right-radius: 4px;
  border-bottom: 1px solid #e2e2e2;
}

.white_table tbody tr:first-child > td {
  padding-top: 25px;
}

.white_table tr td:first-child,
.white_table tr th:first-child {
  padding-left: 50px;
}

.white_table tr td:last-child,
.white_table tr th:last-child {
  padding-right: 50px;
}

.white_table th,
.white_table td {
  padding: 10px 20px;
}

.white_table_droppable > thead > tr > th > img {
  vertical-align: middle;
}

.white_table_droppable tr th:first-child {
  padding-left: 20px;
}

.white_table_no_border {
  border: none;
}

#tooltip {
  z-index: 10000;
}

/*
 * ---------------------------------------------------------------------
 * - SERVICES TABLE VIEW
 * ---------------------------------------------------------------------
 */
#table_services {
  display: grid;
  grid-gap: 20px;
  grid-template-columns: repeat(auto-fill, minmax(250px, 1fr));
  grid-template-rows: 1fr;
  margin-bottom: 30px;
}

#table_services_dashboard {
  display: grid;
  grid-gap: 20px;
  grid-template-columns: repeat(auto-fill, minmax(150px, 1fr));
  grid-template-rows: 1fr;
  margin-bottom: 30px;
}

.services_table {
  width: 97%;
}

.table_services_item_link {
  font-size: 16px;
  display: grid;
  min-height: 80px;
  box-sizing: border-box;
  padding: 10px 10px 10px 0;
}

a.table_services_item_link a,
a.table_services_item_link:hover {
  text-decoration: none;
}

.table_services_item_link div {
  font-size: 16px;
}
.table_services_item_link_dashboard {
  font-size: 16px;
  display: grid;
  min-height: 50px;
  box-sizing: border-box;
  padding: 10px 10px 10px 0;
}

.table_services_item {
  display: grid;
  align-items: center;
  grid-template-columns: auto auto auto;
}

/*
 * ---------------------------------------------------------------------
 * - IMAGES FOR STATUS. This replaces the images of /images/status_sets/default/ 
 * - Don't delete this
 * ---------------------------------------------------------------------
 */
.status_small_rectangles {
  width: 20px;
  height: 10px;
  display: inline-block;
}

.status_rounded_rectangles {
  width: 40px;
  height: 20px;
  display: inline-block;
  border-radius: 4px;
}

.status_rounded_rectangles.text_inside {
  color: #ffffff;
  text-align: center;
  font-weight: bold;
  padding-top: 0.4em;
}

.status_small_squares,
.status_balls {
  width: 12px;
  height: 12px;
  display: inline-block;
}

.status_balls {
  border-radius: 50%;
}

.status_small_balls {
  width: 8px;
  height: 8px;
  display: inline-block;
  border-radius: 50%;
}

/*
 * ---------------------------------------------------------------------
 * - END - IMAGES FOR STATUS. Don't delete this
 * ---------------------------------------------------------------------
 */

/* Table for show more info in events and config menu in modules graphs. (This class exists in events.css too) */
.table_modal_alternate {
  border-spacing: 0;
  text-align: left;
}

table.table_modal_alternate tr:nth-child(odd) td {
  background-color: #ffffff;
}

table.table_modal_alternate tr:nth-child(even) td {
  background-color: #f9f9f9;
  border-top: 1px solid #e0e0e0;
  border-bottom: 1px solid #e0e0e0;
}

table.table_modal_alternate tr td {
  height: 33px;
  max-height: 33px;
  min-height: 33px;
}

table.table_modal_alternate tr td:first-child {
  width: 30%;
  font-size: 10pt;
  padding-left: 20px;
}

/* END - Table for show more info in events and config menu in modules graphs */

.fullwidth {
  width: 99%;
}

/*
 * ---------------------------------------------------------------------
 * - VISUAL STYLES FOR HISTOGRAM GRAPHS
 * ---------------------------------------------------------------------
 */

.slicebar-box-hover-styles {
  position: absolute;
  background-color: #fff;
  width: 80px;
  height: 20px;
  text-align: center;
  padding: 3px;
  border: 1px solid black;
}

.bars-graph-rotate .flot-text .flot-x-axis div .break_word {
  word-break: break-word;
  /*font-family: "lato" !important;*/
}

.flot-text .flot-x-axis div {
  white-space: normal;
  word-break: break-all;
  line-height: 1.3;
}

/*Font header feedback*/
form#modal_form_feedback {
  padding: 10px;
}

form#modal_form_feedback label {
  margin-bottom: 10px;
  color: #343434;
  font-weight: bold;
  font-size: 10pt;
}

/*form#modal_form_feedback input[type="email"] {
  background-color: transparent;
  border: none;
  border-radius: 0;
  border-bottom: 1px solid #ccc;
  padding: 0px 0px 2px 0px;
  box-sizing: border-box;
  margin-bottom: 4px;
}*/

form#modal_form_feedback ul.wizard li {
  padding-bottom: 10px;
  padding-top: 10px;
}

form#modal_form_feedback ul.wizard li > label:not(.p-switch) {
  width: 250px;
  vertical-align: top;
  display: inline-block;
}

form#modal_form_feedback ul.wizard li > textarea {
  width: 600px;
  height: 15em;
  display: inline-block;
}

/*
 * ---------------------------------------------------------------------
 * - FONT SIZES IN AGENT VIEW. This changes the font size of the agent
 * name and the description when the language is Japanese or Chinese
 * ---------------------------------------------------------------------
 */

.custom_font_size {
  font-size: 14px;
  font-weight: bold;
}

/* Generic classes to reuse and facilitate the creation of custom themes */
.pandora_green_text {
  color: #1d7873;
}

.pandora_green_bg {
  background-color: #1d7873;
}

.default_container {
  font-weight: bold;
  background: #f2f2f2;
  border: 1px solid #e2e2e2;
  margin-bottom: 4px;
}

.default_container_parent {
  font-weight: bold;
  margin-bottom: 4px;
  border-bottom: 1px solid #dcdcdc;
}

/*
 * ---------------------------------------------------------------------
 * - REPORTING VIEWER
 * ---------------------------------------------------------------------
 */

#controls_table > tbody > tr > td input {
  margin-left: 3px;
}

/*
 * ---------------------------------------------------------------------
 * - ERROR CONNECTION
 * ---------------------------------------------------------------------
 */

/*background dim */

.ui-widget-overlay.error-modal-opened {
  background: rgb(0, 0, 0);
  opacity: 0.5;
  filter: Alpha(Opacity=50);
}

/* --- Login page - modal windows --- */
div.content_dialog {
  width: 98%;
  margin-top: 20px;
}

div.icon_message_dialog {
  float: left;
  width: 25%;
  text-align: center;
}

div.icon_message_dialog img {
  width: 85px;
}

div.content_message_dialog {
  width: 75%;
  float: right;
}

div.text_message_dialog {
  width: 100%;
  margin-top: 10px;
}

div.text_message_dialog h1 {
  margin: 0px;
}

div.text_message_dialog p {
  margin: 0px;
  font-size: 10.3pt;
  line-height: 14pt;
}

form#form-filter-interfaces {
  margin-left: 20px;
}

form#form-filter-interfaces ul {
  display: flex;
  flex-direction: row;
  align-items: center;
  justify-content: flex-start;
  flex-wrap: wrap;
  width: 100%;
}

form#form-filter-interfaces ul li {
  display: flex;
  align-items: center;
  flex-direction: row;
  justify-content: flex-start;
  max-width: 45%;
}

form#form-filter-interfaces ul li.select-interfaces {
  flex-direction: row-reverse;
  justify-content: flex-end;
}

li .select2 {
  width: 100% !important;
}

div.graph td.legendLabel {
  text-align: justify;
}

div.graph div.legend div,
div.graph div.legend table {
  top: 25px !important;
  display: block;
  overflow: auto;
  text-align: left;
}

.rotate_text_module {
  -ms-transform: rotate(270deg);
  -webkit-transform: rotate(270deg);
  -moz-transform: rotate(270deg);
  -o-transform: rotate(270deg);
  writing-mode: lr-tb;
  white-space: nowrap;
}

/* NetTools */
#add_button_custom_command {
  float: left;
  cursor: pointer;
  margin: -3px 0 0 1em;
}

.sound_events {
  background-color: #494949;
  margin: 1em 2em;
  min-height: auto;
}

.w16px {
  padding-left: 16px;
  padding-right: 16px;
  padding-top: 16px;
}

.sound_div_background {
  background-color: #fff !important;
}

.bold_top {
  font-weight: bold;
  vertical-align: top;
}

.search_options {
  width: 100%;
  padding-top: 10px;
}

.search_results {
  display: none;
  padding: 5px;
  background-color: #eaeaea;
  border: 1px solid #e2e2e2;
  border-radius: 4px;
}

.snmp_tree_container {
  width: 100%;
  height: 100%;
  margin-top: 5px;
  position: relative;
}

.spinner_none_padding {
  position: absolute;
  top: 0;
  left: 0px;
  padding: 5px;
}

/*
* MAX WIDTH
*/
.maxw180px {
  max-width: 180px;
}

/*
* MARGIN
*/
.margn {
  margin: auto;
}

.mrgn_0px {
  margin: 0px;
}

.mrgn_10px {
  margin: 10px;
}

.mrgn_5px {
  margin: 5px;
}

.mrgn_20px {
  margin: 20px;
}

.mrgn_30px {
  margin: 30px;
}

.mrgn_3em0 {
  margin: 3em 0em;
}

.mrgn_1_2em {
  margin: 0 1em 0 2em;
}

/*
* MARGIN LEFT
*/
.mrgn_lft_05em {
  margin-left: 0.5em;
}

.mrgn_lft_0px {
  margin-left: 0px;
}

.mrgn_lft_2px {
  margin-left: 2px;
}

.mrgn_lft_5px {
  margin-left: 5px;
}

.mrgn_lft_10px {
  margin-left: 10px;
}

.mrgn_lft_15px {
  margin-left: 15px;
}

.mrgn_lft_17px {
  margin-left: 17px;
}

.mrgn_lft_20px {
  margin-left: 20px;
}

.mrgn_lft_23px {
  margin-left: 23px;
}

.mrgn_lft_25px {
  margin-left: 25px;
}

.mrgn_lft_30px {
  margin-left: 30px;
}

.mrgn_lft_50px {
  margin-left: 50px;
}

.mrgn_lft_100px {
  margin-left: 100px;
}

.mrgn_lft_0.8em {
  margin-left: 0.8em;
}

.mrgn_lft_1.6em {
  margin-left: 1.6em;
}

.mrgn_lft_2em {
  margin-left: 2em;
}

.mrgn_lft_4em {
  margin-left: 4em;
}

/*
* MARGIN RIGHT
*/
.mrgn_right_1.2em {
  margin-right: 1.2em;
}

.mrgn_right_0px {
  margin-right: 0px;
}

.mrgn_right_5px {
  margin-right: 5px;
}

.mrgn_right_6px {
  margin-right: 6px;
}

.mrgn_right_7px {
  margin-right: 7px;
}

.mrgn_right_7p {
  margin-right: 7%;
}

.mrgn_right_10px {
  margin-right: 10px;
}

.mrgn_right_15px {
  margin-right: 15px;
}

.mrgn_right_20px {
  margin-right: 20px;
}

.mrgn_right_25px {
  margin-right: 25px;
}

.mrgn_right_30px {
  margin-right: 30px;
}

.mrgn_right_40px {
  margin-right: 40px;
}

.mrgn_right_50px {
  margin-right: 50px;
}

.mrgn_right_60px {
  margin-right: 60px;
}

.mrgn_right_150px {
  margin-right: 50px;
}

/*
* MARGIN TOP
*/
.mrgn_top-2px {
  margin-top: -2px !important;
}

.mrgn_top-8px {
  margin-top: -8px !important;
}

.mrgn_top-10px {
  margin-top: -10px;
}

.mrgn_top_0px {
  margin-top: 0px;
}

.mrgn_top_5px {
  margin-top: 5px;
}

.mrgn_top_6px {
  margin-top: 6px;
}

.mrgn_top_10px {
  margin-top: 10px;
}

.mrgn_top_13px {
  margin-top: 13px;
}

.mrgn_top_15px {
  margin-top: 15px;
}

.mrgn_top_20px {
  margin-top: 20px;
}

.mrgn_top_25px {
  margin-top: 25px;
}

.mrgn_top_30px {
  margin-top: 30px;
}

.mrgn_top_40px {
  margin-top: 40px;
}

.mrgn_top_50px {
  margin-top: 50px;
}

.mrgn_top_0 {
  margin-top: 0px !important;
}

.mrgn_top_5 {
  margin-top: 5px;
}

.mrg_top_80 {
  margin-top: 80px;
}

.mrgn_top_3p {
  margin-top: 30%;
}

/*
* MARGIN BOTTON
*/
.mrgn_btn_0px {
  margin-bottom: 0px;
}

.mrgn_btn_0 {
  margin-bottom: 0px !important;
}

.mrgn_btn_5px {
  margin-bottom: 5px;
}

.mrgn_btn_5px_imp {
  margin-bottom: 5px !important;
}

.mrgn_btn_10px {
  margin-bottom: 10px;
}

.mrgn_btn_15px {
  margin-bottom: 15px;
}

.mrgn_btn_20px {
  margin-bottom: 20px;
}

.mrgn_btn_25px {
  margin-bottom: 25px;
}

.mrgn_btn_30px {
  margin-bottom: 30px;
}

.mrgn_btn_35px {
  margin-bottom: 35px;
}

.mrgn_btn_40px {
  margin-bottom: 40px;
}

.mrg_top_80px {
  margin-bottom: 80px;
}

.m1010 {
  margin: 10px;
}

.m1020 {
  margin: 10px 20px;
}

.m2020 {
  margin: 20px 0;
}

.snmp_view_div {
  float: left;
  padding-left: 30px;
  line-height: 17px;
  vertical-align: top;
  width: 120px;
  position: relative;
}

.snmp_view_div > span,
.snmp_view_div > div > div > span {
  padding: 2px 10px 2px 10px;
  border-radius: 10px;
}

.snmp_view_div > h3 {
  text-transform: unset;
}

#legend_snmp_browser > tbody > tr > td {
  vertical-align: top;
}

.display_in {
  display: inline;
}

#aviable_updates {
  font-size: 8pt;
  font-style: italic;
}

#tab_godmode,
.text_center {
  text-align: center;
}

.text_end {
  text-align: end;
}

.incident_table {
  position: absolute;
  top: 5px;
  right: 5px;
  font-size: smaller;
  color: #545454;
}

.hidden_block {
  visibility: hidden;
  display: block;
}

#both,
.both {
  clear: both;
}

.clear_left {
  clear: left;
}

.clear_right {
  clear: right;
}

#br_mb_40 {
  margin-bottom: 40px;
}

#agent_search {
  width: 100%;
}

#group_selection {
  width: 100%;
}

#agent_selection {
  width: 100%;
}

#module_selection {
  width: 100%;
}

#imagen2 {
  width: 230px;
}

#help_dialog {
  font-size: 10pt;
  margin: 20px;
}

.zindex999 {
  z-index: 999;
}

.vertical_middle {
  vertical-align: middle;
}

.mrg_btt_7 {
  margin-bottom: 7px;
}

.mrg_btt_15 {
  margin-bottom: 15px;
}

.mrg_btt_60 {
  margin-bottom: 60px;
}

.padding-lft-10 {
  padding-left: 10px;
}

.padding-2-10 {
  padding: 2px 10px;
}

.no_decoration {
  text-decoration: none;
}

.border_solid_white {
  border: 1px solid #fff;
}

.border_0 {
  border: 0;
}

.border_1px_dd {
  border: 1px #dddddd solid;
}

.border_1px_d3 {
  border: 1px #d3d3d3 solid;
}

.zindex10000 {
  z-index: 10000;
}

/*
* PADDING
*/
.pdd_1em {
  padding: 1em;
}

.pdd_2em {
  padding: 2em;
}

/*
* PADDING 
*/

.pdd_0px {
  padding: 0px !important;
}

.pdd_4px {
  padding: 4px;
}

.pdd_5px {
  padding: 5px;
}

.pdd_6px {
  padding: 6px;
}

.pdd_10px {
  padding: 10px;
}

.pdd_15px {
  padding: 15px;
}

.pdd_20px {
  padding: 20px;
}

.pdd_25px {
  padding: 25px;
}

.pdd_30px {
  padding: 30px;
}

.pdd_35px {
  padding: 35px;
}

.pdd_40px {
  padding: 40px;
}

.pdd_45px {
  padding: 45px;
}

.pdd_50px {
  padding: 50px;
}

.pdd_55px {
  padding: 55px;
}

.pdd_60px {
  padding: 60px;
}

.pdd_65px {
  padding: 65px;
}

.pdd_70px {
  padding: 70px;
}

.pdd_75px {
  padding: 75px;
}

.pdd_80px {
  padding: 80px;
}

.pdd_85px {
  padding: 85px;
}

.pdd_90px {
  padding: 90px;
}

.pdd_95px {
  padding: 95px;
}

.pdd_100px {
  padding: 100px;
}

.pdd_10_0_10 {
  padding: 10px 20px 10px 10px;
}

.pdd_20_40x {
  padding: 20px 40px;
}

/*
* PADDING RIGHT
*/
.pdd_r_0px {
  padding-right: 0px !important;
}

.pdd_r_2px {
  padding-right: 2px;
}

.pdd_r_3px {
  padding-right: 2px;
}

.pdd_r_5px {
  padding-right: 5px;
}

.pdd_r_10px {
  padding-right: 10px;
}

.pdd_r_15px {
  padding-right: 15px;
}

.pdd_r_17px {
  padding-right: 17px;
}

.pdd_r_20px {
  padding-right: 20px;
}

.pdd_r_27px {
  padding-right: 27px;
}

.pdd_r_30px {
  padding-right: 30px;
}

.pdd_r_35px {
  padding-right: 35px;
}

.pdd_r_40px {
  padding-right: 40px;
}

.pdd_r_50px {
  padding-right: 50px;
}

.pdd_r_60px {
  padding-right: 60px;
}

.pdd_r_70px {
  padding-right: 70px;
}

.pdd_r_80px {
  padding-right: 80px;
}

.pdd_r_90px {
  padding-right: 90px;
}

.pdd_r_100px {
  padding-right: 100px;
}

/*
* PADDING LEFT
*/
.pdd_l_0px {
  padding-left: 0px !important;
}

.pdd_l_4px {
  padding-left: 4px;
}

.pdd_l_5px {
  padding-left: 5px;
}

.pdd_l_10px {
  padding-left: 10px;
}

.pdd_l_15px {
  padding-left: 15px;
}

.pdd_l_20px {
  padding-left: 20px;
}

.pdd_l_30px {
  padding-left: 30px;
}

.pdd_l_40px {
  padding-left: 40px;
}

.pdd_l_50px {
  padding-left: 50px;
}

.pdd_l_60px {
  padding-left: 60px;
}

.ppd_l_63px {
  padding-left: 63px;
}

.pdd_l_70px {
  padding-left: 70px;
}

.pdd_l_75px {
  padding-left: 75px;
}

.pdd_l_80px {
  padding-left: 80px;
}

.pdd_l_90px {
  padding-left: 90px;
}

.pdd_l_100px {
  padding-left: 100px;
}

/*
* PADDING BOTTOM.
*/
.pdd_b_0px {
  padding-bottom: 0px;
}

.pdd_b_10px {
  padding-bottom: 10px;
}

.pdd_b_10px_important {
  padding-bottom: 10px !important;
}

.pdd_b_20px {
  padding-bottom: 20px;
}

.pdd_b_30px {
  padding-bottom: 30px;
}

.pdd_b_40px {
  padding-bottom: 40px;
}

.pdd_b_50px {
  padding-bottom: 50px;
}

.pdd_b_60px {
  padding-bottom: 60px;
}

.pdd_b_70px {
  padding-bottom: 70px;
}

.pdd_b_80px {
  padding-bottom: 80px;
}

.pdd_b_90px {
  padding-bottom: 90px;
}

.pdd_b_100px {
  padding-bottom: 100px;
}

/*
* PADDING TOP.
*/
.pdd_t_0px {
  padding-top: 0px;
}
.pdd_t_0px_important {
  padding-top: 0px !important;
}

.pdd_t_3px {
  padding-top: 3px;
}

.pdd_t_4px {
  padding-top: 4px;
}

.pdd_t_5px {
  padding-top: 5px;
}

.pdd_t_7px {
  padding-top: 7px;
}

.pdd_t_8px {
  padding-top: 8px;
}

.pdd_t_10px {
  padding-top: 10px;
}

.pdd_t_10px_important {
  padding-top: 10px !important;
}

.pdd_t_15px {
  padding-top: 15px;
}

.pdd_t_20px {
  padding-top: 20px;
}

.pdd_t_30px {
  padding-top: 30px;
}

.pdd_t_40px {
  padding-top: 40px;
}

.pdd_t_50px {
  padding-top: 50px;
}

.pdd_t_60px {
  padding-top: 60px;
}

.pdd_t_70px {
  padding-top: 70px;
}

.pdd_t_80px {
  padding-top: 80px;
}

.pdd_t_90px {
  padding-top: 90px;
}

.pdd_t_100px {
  padding-top: 100px;
}

.medium {
  font-size: medium;
}

.font_0pt {
  font-size: 0pt;
}

.font_0px {
  font-size: 0px;
}

.font_7px {
  font-size: 7px;
}

.font_8pt {
  font-size: 8pt;
}

.font_9pt {
  font-size: 9pt;
}

.font_9px {
  font-size: 9px;
}

.font_10pt {
  font-size: 10pt;
}

.font_10px {
  font-size: 10px;
}

.font_10 {
  font-size: 10pt;
}

.font_11 {
  font-size: 11pt;
}

.font_11px {
  font-size: 11px;
}

.font_12pt {
  font-size: 12pt;
}

.font_13pt {
  font-size: 13pt;
}

.font_13px {
  font-size: 13px;
}

.font_14pt {
  font-size: 14pt;
}

.font_15pt {
  font-size: 15pt;
}

.font_15px {
  font-size: 15px;
}

.font_16pt {
  font-size: 16pt;
}

.font_16px {
  font-size: 16px;
}

.font_12px {
  font-size: 12px;
}

.font_14px {
  font-size: 14px;
}

.font_20px {
  font-size: 20px;
}

.font_25px {
  font-size: 25px;
}

.font_40px {
  font-size: 40px;
}

.font_75p {
  font-size: 75%;
}

.font_85p {
  font-size: 85%;
}

.absolute {
  position: absolute;
}

.help_dialog_login {
  margin: 0 auto;
  top: 240px;
  right: 10px;
  border: 1px solid #fff;
  width: 570px;
}

.skip_help_login {
  float: left;
  margin-top: 3px;
  margin-left: 0px;
  width: 80%;
  text-align: left;
}

.parent_new_dialog_tmplt {
  position: absolute;
  top: 30px;
  left: 10px;
  text-align: left;
  right: 0%;
  height: 70px;
  min-width: 560px;
  width: 95%;
  margin: 0 auto;
  line-height: 19px;
}

.font_8px {
  font-size: 8px;
}

#new_text {
  display: block;
  height: 260px;
  overflow: auto;
  text-align: justify;
  padding: 5px 15px 4px 10px;
  background: #ececec;
  border-radius: 4px;
}

#new_author {
  font-size: 12px;
  display: block;
  margin-top: 20px;
}

#new_timestamp {
  font-size: 12px;
  display: block;
  font-style: italic;
}

#div_btn_new_dialog {
  position: absolute;
  margin: 0 auto;
  top: 340px;
  right: 10px;
  width: 570px;
}

#btn_delete_5 {
  float: right;
  margin-left: 5px;
}

.no_border {
  border: 0px;
}

.msg_pandora_help {
  padding-left: 30px;
  padding-right: 30px;
  padding-bottom: 15px;
}

#footer_help {
  text-align: center;
  padding: 5px;
  font-size: 11px;
}

.agent_map {
  border: 1px solid black;
  width: 100%;
  height: 30em;
}

#p_configurar_agente {
  float: right;
  font-style: lato;
  font-size: 11pt;
  margin-right: 50px;
  margin-left: 40px;
}

.font_bold {
  /*  font-weight: bold; */
}

.font_w300 {
  font-weight: 300;
}

.font_w600 {
  font-weight: 600;
}

.font_18px {
  font-size: 18px;
}

.font_18pt {
  font-size: 18pt;
}

.font_40pt {
  font-size: 40pt;
}

.aligni_center {
  align-items: center;
}

.warning_triangulo {
  float: left;
  margin-left: 25px;
  margin-top: 30px;
}

.pddng_50px {
  padding: 50px;
}

.group_header {
  width: 6px;
  height: 14px;
  padding: 0;
}

.width_6p {
  width: 6%;
}

.width_7p {
  width: 7%;
}

.width_24p {
  width: 24%;
}

.border_lft_1px {
  border-left: 1px solid;
}

.height_auto {
  height: auto;
}

.mx_height50px {
  max-height: 50px;
}

.mx_height150px {
  max-height: 150px !important;
}

/*
* HEIGHT PX
*/
.height_1px {
  height: 1px;
}

.height_10px {
  height: 10px;
}

.height_15px {
  height: 15px;
}

.height_20px {
  height: 20px;
}

.height_25px {
  height: 25px;
}

.height_30px {
  height: 30px;
}

.height_35px {
  height: 35px;
}

.height_40px {
  height: 40px;
}

.height_45px {
  height: 45px;
}

.height_50px {
  height: 50px;
}

.height_60px {
  height: 60px;
}

.height_70px {
  height: 70px;
}

.height_71px {
  height: 71px;
}

.height_80px {
  height: 80px;
}

.height_90px {
  height: 90px;
}

.height_91px {
  height: 91px;
}

.height_100px {
  height: 100px;
}

.height_130px {
  height: 130px;
}

.height_200px {
  height: 200px;
}

.height_240px {
  height: 240px;
}

.height_300px {
  height: 300px;
}

.height_340px {
  height: 340px;
}

.height_400px {
  height: 400px;
}

.height_420px {
  height: 420px;
}

.height_450px {
  height: 450px;
}

.height_600px {
  height: 600px;
}

/*
* HEIGHT EM
*/
.height_20em {
  height: 20em;
}

.height_30em {
  height: 30em;
}

/*
* HEIGHT %
*/
.height_10p {
  height: 10%;
}

.height_20p {
  height: 20%;
}

.height_30p {
  height: 30%;
}

.height_40p {
  height: 40%;
}

.height_50p {
  height: 50%;
}

.height_60p {
  height: 60%;
}

.height_70p {
  height: 70%;
}

.height_80p {
  height: 80%;
}

.height_90p {
  height: 90%;
}

.height_95p {
  height: 95%;
}

.height_100p {
  height: 100%;
}

.bg_333 {
  background-color: #333;
}

.bg_ec {
  background-color: #ececec;
}

.bg_343434 {
  background-color: #343434;
}

.bg_e63c52 {
  background-color: #e63c52;
}

.bg_f3b200 {
  background-color: #f3b200;
}

.bg_82B92E {
  background-color: #82b92e !important;
}

.bg_B2B2B2 {
  background-color: #b2b2b2;
}

.bg_5bb6e5 {
  background-color: #5bb6e5;
}

.bg_4a83f3 {
  background-color: #4a83f3;
}

.bg_aaaaaa {
  background-color: #aaaaaa;
}

.bg_ddd {
  background-color: #ddd;
}

.bg_whitesmoke {
  background-color: whitesmoke;
}

.bg_eee {
  background-color: #eee;
}

.bg_ffd {
  background-color: #ffd036 !important;
}

.bg_ff5 {
  background-color: #ff5653 !important;
}

.bg_ff9 {
  background-color: #ff9e39 !important;
}

.bg_lightgray {
  background-color: lightgray;
}

.bg_e6 {
  background: #e6e6e6;
}

.color_666 {
  color: #666;
}

.color_67 {
  color: #676767;
}

.networkconsole {
  width: 100%;
  height: 100%;
  position: relative;
  overflow: hidden;
  background-color: var(--secondary-color);
  min-height: calc(100vh - 200px);
  /* border: 1px solid #cacaca; */
}

/*
* MIN HEIGHT
*/

.min-height-0px {
  min-height: 0px;
}

.min-height-10px {
  min-height: 10px;
}

.min-height-20px {
  min-height: 20px;
}

.min-height-30px {
  min-height: 30px;
}

.min-height-40px {
  min-height: 40px;
}

.min-height-50px {
  min-height: 50px;
}

.min-height-60px {
  min-height: 60px;
}

.min-height-70px {
  min-height: 70px;
}

.min-height-80px {
  min-height: 80px;
}

.min-height-90px {
  min-height: 90px;
}

.min-height-100px {
  min-height: 100px;
}

.min-height-320px {
  min-height: 320px;
}

/*
* MIN WIDTH
*/

.min-width-177px {
  min-height: 177px;
}

.disable_help {
  text-align: right;
  width: 100%;
  padding-top: 10px;
  padding-bottom: 10px;
}

.top-1em {
  top: 1em;
}

.xx-small {
  font-size: xx-small;
}

#command_div {
  padding: 4px 0px;
}

.italic_a {
  font-style: italic;
  color: #aaaaaa;
}

.italic {
  font-style: italic;
}

.mono {
  font-family: source-code, mono, monospace;
}

.alert_action_list {
  display: grid;
  grid-template-columns: 1fr 1fr;
  align-items: center;
}

.flex_center {
  display: flex;
  align-items: center;
}

.flex_justify {
  display: flex;
  justify-content: center;
}

.flex_justify_end {
  display: flex;
  justify-content: end;
}

.span_priority {
  width: 20px;
  height: 10px;
  margin-right: 5px;
  display: inline-block;
}

.massive_span {
  width: 110px;
  display: inline-block;
}

.align-none-0p {
  vertical-align: 0%;
  display: none;
  font-weight: bolder;
}

.align-none-10p {
  vertical-align: 10%;
  display: none;
  font-weight: bolder;
}

#old_span {
  display: block;
  font-size: 8.5pt;
  margin-top: 2px;
  font-weight: bolder;
}

.spinner_rmf {
  position: absolute;
  top: 0px;
  left: 0px;
  display: none;
  padding: 5px;
}

.spinner_right {
  position: absolute;
  top: 0px;
  right: 0px;
  display: none;
  padding: 5px;
}

.rmf_browser {
  height: 100%;
  overflow: auto;
  background-color: #f4f5f4;
  border: 1px solid #e2e2e2;
  border-radius: 4px;
  padding: 5px;
}

.rmf_data {
  margin: 5px;
  width: 40%;
  height: 80%;
  position: absolute;
  top: 0;
  right: 20px;
  overflow: auto;
}

.color_white {
  color: #fff;
}

.service_status {
  width: 18px;
  height: 18px;
  margin-bottom: 10px;
}

.select_module_graph {
  width: 3em;
  vertical-align: center;
  text-align: center;
}

.list_block_float {
  display: block;
  float: left;
  width: 16px;
}

.report_info {
  border: 1px dashed #999;
  padding: 10px 15px;
  margin-bottom: 20px;
}

.overflow {
  overflow: auto;
}

.overflow-y {
  overflow-y: scroll;
}

.overflow_hidden {
  overflow: hidden;
}

.frame_view_meta {
  width: 100%;
  height: 500px;
  overflow: scroll;
  margin: 0 auto;
}

.frame_view_node {
  overflow: auto;
  margin: 0px auto;
  padding: 5px;
}

.integria_title .ehorus_title {
  color: #515151;
}

.bolder_6px {
  font-weight: bold;
  padding: 6px;
}

.load_enterprise_div {
  display: flex;
  align-items: center;
  width: 100%;
  justify-content: space-around;
}

.update_manager {
  position: relative;
  top: 20px;
  left: 0px;
}

#error_login .update_manager .center > input[type="text"] {
  width: 97%;
}

.error_warning_licence {
  display: flex;
  align-items: center;
  padding-left: 50px;
  padding-right: 50px;
  padding-top: 30px;
}

.error_icon_licence {
  float: left;
  margin-left: 20px;
  margin-top: 20px;
  margin-right: 10px;
}

.newsletter_div {
  font-size: 12pt;
  margin: 5px 20px;
  float: left;
  padding-top: 23px;
}

.max_custom_events {
  display: none;
  color: #e63c52;
  line-height: 200%;
}

.all_required {
  clear: both;
  float: right;
  margin-right: 30px;
  display: none;
  color: red;
}

.font_12_20 {
  font-size: 12pt;
  margin: 20px;
}

.font_6pt {
  font-size: 6pt;
}

.register_update_manager {
  margin: 5px 0 10px;
  float: left;
  padding-left: 15px;
}

.module_gm_groups {
  min-width: 60px;
  max-width: 5%;
  overflow: hidden;
  margin-left: auto;
  margin-right: auto;
  text-align: center;
  padding: 5px;
  padding-bottom: 10px;
  font-size: 18px;
  line-height: 25px;
}

.container-fluid {
  padding: 0;
}

.pandora_logs {
  width: 100%;
  float: right;
  height: 200px;
  margin-bottom: 20px;
}

.underline {
  text-decoration: underline;
}

.w105px {
  width: 105px;
}

.login_help_dialog {
  width: 70%;
  font-size: 10pt;
  margin: 20px;
  float: left;
}

#table3-secondary_groups_added .select2-container,
#table3-secondary_groups_removed .select2-container {
  width: 100% !important;
}

.ux_console_module {
  float: left;
  width: 98%;
  max-height: 300px;
  overflow-y: scroll;
}

.ux_div_parent {
  width: 99%;
  height: 75px;
  border: 1px solid #e2e2e2;
  background-color: #f9faf9;
}

.ux_module_ok {
  width: 10%;
  height: 50px;
  float: left;
  padding-top: 20px;
  padding-left: 40px;
}

.ux_module_failed {
  width: 10%;
  height: 50px;
  float: left;
  padding-top: 20px;
  padding-left: 40px;
}

.vc_bg_image {
  position: absolute;
  top: 0px;
  left: 0px;
}

.map_gis_step2 {
  width: 300px;
  height: 300px;
  border: 1px solid black;
  float: left;
}

.user_list_ul {
  margin-top: 0 !important;
  margin-left: auto !important;
  padding-left: 10px !important;
  list-style-type: none !important;
}

.snmp_legend {
  margin-left: 30px;
  line-height: 17px;
  vertical-align: top;
  width: 120px;
}

.vertical_25p {
  vertical-align: 25%;
}

.publicenterprise_div {
  display: inline;
  position: relative;
  top: 10px;
  left: 0px;
  margin-top: -2px !important;
  margin-left: 2px !important;
}

.results_class {
  width: 100%;
  height: 100%;
  overflow: auto;
  padding: 10px;
  font-size: 14px;
  line-height: 16px;
  text-align: left;
}

.span_treeview {
  height: 20px;
  display: inline-table;
  vertical-align: top;
}

.eventtable_class {
  width: 100%;
  height: 100%;
  padding: 0px 0px 0px 0px;
  border-spacing: 0px;
  margin: 0px 0px 0px 0px;
}

.tr_eventtable {
  font-size: 0px;
  height: 0px;
  background: #ccc;
}

.tr_ackuser {
  font-size: 0px;
  height: 0px;
  background: #999;
}

.critical_zeros {
  margin-left: 2%;
  color: #fff;
  font-size: 12px;
  display: inline;
  background-color: #e63c52;
  position: relative;
  height: 80%;
  width: 9.4%;
  border-radius: 2px;
  text-align: center;
  padding: 5px;
}

.critical_vm {
  background-color: white;
  color: black;
  font-size: 12px;
  display: inline;
  position: relative;
  height: 80%;
  width: 9.4%;
  border-radius: 2px;
  text-align: center;
  padding: 5px;
}

.warning_zeros {
  margin-left: 2%;
  color: #fff;
  font-size: 12px;
  display: inline;
  background-color: #f8db3f;
  position: relative;
  height: 80%;
  width: 9.4%;
  border-radius: 2px;
  text-align: center;
  padding: 5px;
}

.warning_vm {
  background-color: white;
  color: black;
  font-size: 12px;
  display: inline;
  position: relative;
  height: 80%;
  width: 9.4%;
  border-radius: 2px;
  text-align: center;
  padding: 5px;
}

.normal_zeros {
  margin-left: 2%;
  color: #fff;
  font-size: 12px;
  display: inline;
  background-color: #84b83c;
  position: relative;
  height: 80%;
  width: 9.4%;
  border-radius: 2px;
  text-align: center;
  padding: 5px;
}

.normal_vm {
  background-color: white;
  color: black;
  font-size: 12px;
  display: inline;
  position: relative;
  height: 80%;
  width: 9.4%;
  border-radius: 2px;
  text-align: center;
  padding: 5px;
}

.unknown_zeros {
  margin-left: 2%;
  color: #fff;
  font-size: 12px;
  display: inline;
  background-color: #9d9ea0;
  position: relative;
  height: 80%;
  width: 9.4%;
  border-radius: 2px;
  text-align: center;
  padding: 5px;
}

.unknown_vm {
  background-color: white;
  color: black;
  font-size: 12px;
  display: inline;
  position: relative;
  height: 80%;
  width: 9.4%;
  border-radius: 2px;
  text-align: center;
  padding: 5px;
}

.tr_vm_colors {
  text-align: center;
  background-color: #9d9ea0;
  color: black;
  font-weight: bold;
}

.vm_meta {
  width: 100%;
  overflow: auto;
  margin: 0 auto;
  padding: 5px;
}

.mallowed_create {
  display: flex;
  flex-direction: row;
  justify-content: flex-end;
}

.wizard_fieldset {
  width: 90%;
  margin: 5px auto 0;
}

.component_info {
  text-align: left;
  margin: 5px auto 0;
  width: 400px;
  display: none;
}

.tranaction_ux {
  float: left;
  width: 38%;
  max-height: 630px;
  overflow-y: scroll;
}

.history_data_div {
  width: 99%;
  height: 108px;
  border: 1px solid #e2e2e2;
  background-color: #f9faf9;
}

.history_data_sub_div {
  width: 10%;
  height: 100px;
  float: left;
  padding-top: 10px;
  padding-left: 20px;
}

.model_log_viewer {
  margin-top: 5px;
  float: right;
  margin-bottom: 0px;
  margin-right: 0px;
}

.container_left_class {
  background-color: #f9faf9;
  border: 1px solid #e2e2e2;
  border-radius: 4px;
  -webkit-border-radius: 4px;
  -moz-border-radius: 4px;
  text-align: center;
  margin: 0;
}

.title_dialog {
  display: none;
  width: 100%;
  height: 100%;
  overflow: auto;
  padding: 10px;
  font-size: 14px;
  line-height: 16px;
  text-align: left;
}

.gauge_class {
  float: left;
  overflow: hidden;
  margin-left: 10px;
}

.flot_container {
  display: none;
  position: absolute;
  background: #fff;
  border: solid 1px #aaa;
  padding: 2px;
}

.transparent {
  background-color: transparent;
}

#welcome_example {
  display: flex;
  flex-direction: row;
  align-items: center;
}

.modal_sys_alert {
  overflow-y: auto;
  height: 400px;
  min-height: 400px;
  max-height: 400px;
  padding: 20px;
}

.help_pname {
  height: 100%;
  margin-top: 25px;
  margin-left: 15px;
  margin-right: 15px;
  background-color: #333;
}

.mrgn_bb_1px {
  border-bottom: 1px solid black;
}

.span_licence_key {
  vertical-align: middle;
  font-weight: bold;
  padding-right: 10px;
}

.div_lk_principal {
  display: flex;
  justify-content: center;
  align-items: center;
  margin: 20px 0;
}

.licence_r_dialog {
  display: flex;
  align-items: center;
  padding-top: 10px;
  padding-left: 50px;
  padding-right: 50px;
}

.list_style_square {
  list-style-type: square;
}

.wmware_div {
  margin: 0 auto;
  width: 500px;
  opacity: 0.8;
  clear: both;
}

.th_access_log {
  padding: 3px 5px 3px 5px;
}

.border_solid_black {
  border: 0px #000 solid;
}

.border_1px_black {
  border: 1px #000 solid;
}

.vertical-50p {
  vertical-align: -50%;
}

.list-type-disc {
  list-style-type: disc;
}

.vertical-center {
  vertical-align: center;
}

.line-through {
  text-decoration: line-through;
}

.left_0p {
  left: 0%;
}

.app_mssg {
  position: absolute;
  bottom: 1em;
  clear: both;
  color: #888;
}

.pre-wrap {
  white-space: pre-wrap;
}

.reporting_ulr_img {
  width: 100%;
  border-bottom: 1px solid #c2c2c2;
  margin: 0px;
}

.serviceap_show_bg {
  overflow: hidden;
  border: 1px solid #e2e2e2;
  background: #f4f4f4;
}

.indent-2em {
  text-indent: 2em;
}

.reset_link {
  width: 70%;
  height: 40px;
  margin-right: auto;
  margin-left: auto;
  margin-top: 20px;
  text-align: center;
}

.db_engine {
  display: block;
  font-size: 8.5pt;
  margin-top: 2px;
  font-weight: bolder;
}

.comment_box {
  border: 1px dotted #ccc;
  min-height: 10px;
}

.event_instruction {
  display: none;
  width: 100%;
  height: 100%;
  overflow: auto;
  padding: 10px;
  font-size: 14px;
  line-height: 16px;
  text-align: left;
}

.comments_form {
  min-height: 25px;
  padding: 15px;
  width: 100%;
}

.actions_treeview {
  width: 100%;
  text-align: right;
  min-width: 300px;
  padding-right: 1em;
}

.graphic_agents {
  width: 100%;
  height: 90px;
  display: flex;
  flex-direction: row;
  justify-content: center;
}

.icon_ui {
  padding-right: 10px;
  vertical-align: top;
}

.propierties_panel_class {
  display: none;
  position: absolute;
  border: 1px solid lightgray;
  padding: 5px;
  background: white;
  z-index: 90;
}

#label_box_arrow {
  text-align: center;
  width: 120px;
  height: 110px;
  margin-top: 50px;
}

#labelposup {
  width: 20px;
  height: 20px;
  margin-top: 10px;
  margin-left: 45px;
  cursor: pointer;
}

#labelposleft {
  position: relative;
  top: -5px;
  width: 20px;
  height: 20px;
  margin-top: 15px;
  cursor: pointer;
}

.vsmap_div_label {
  font-weight: bold;
  width: 40px;
  height: 20px;
  position: relative;
  margin-left: 35px;
  margin-top: -24px;
  cursor: default;
}

#obj_label {
  float: left;
  margin-top: 3px;
  margin-left: 5px;
}

#labelposright {
  top: 2px;
  width: 20px;
  height: 20px;
  position: relative;
  margin-left: 90px;
  margin-top: -24px;
  cursor: pointer;
}

#labelposdown {
  width: 20px;
  height: 20px;
  position: relative;
  margin-left: 45px;
  margin-top: 10px;
  cursor: pointer;
}

#advice_label {
  font-style: italic;
  z-index: 3;
  display: inline;
  margin-top: 0px;
  float: right;
  margin-right: 100px;
}

div.steps_vsmap {
  display: none;
  position: absolute;
  z-index: 99;
}

.minimap {
  position: absolute;
  left: 0px;
  top: 0px;
  border: 1px solid #bbbbbb;
}

.left_0px {
  left: 0px;
}

.top_0px {
  top: 0px;
}

.top_10px {
  top: 10px;
}

.right_10px {
  right: 10px;
}

.holding_networkmap {
  display: none;
  position: absolute;
  right: 50px;
  top: 20px;
}

.line_17px {
  line-height: 17px;
}

.flex_column {
  flex-direction: column;
}

.agent_map_position {
  border: 1px solid black;
  width: 100%;
  height: 30em;
}

.flex_2 {
  flex: 2;
}

.result_div {
  width: 100%;
  height: 100%;
  padding: 10px;
  font-size: 14px;
  line-height: 16px;
  text-align: left;
}

.tactical_left_column {
  vertical-align: top;
  min-width: 30em;
  width: 25%;
  padding-right: 20px;
  padding-top: 0px;
}

.gis_layers {
  width: 95%;
  background: white;
  margin: 20px auto 20px auto;
  box-shadow: 10px 10px 5px #000;
}

.map_gis {
  z-index: 100;
  width: 99%;
  height: 500px;
  min-height: 500px;
  border: 1px solid black;
}

.zindex300 {
  z-index: 300;
}

.mpdf_footer {
  border-collapse: collapse;
  margin: 0;
  vertical-align: bottom;
  color: #000000;
}

.pass_reporter {
  color: #fff;
  background: #006600;
  padding: 2px;
  margin: 2px;
}

.fail_reporter {
  color: #fff;
  background: #880000;
  padding: 2px;
  margin: 2px;
}

div.stat-win-spinner {
  width: 100%;
  height: 300px;
  display: flex;
  flex-direction: column;
  justify-content: center;
  align-items: center;
}

div.stat-win-spinner img {
  width: 100px;
  height: 100px;
}

#table_builder_wizard tr.datos > td {
  width: 30%;
}

#table_builder_wizard tr.datos > td:nth-child(3) {
  width: 10%;
}

#table_builder_wizard .vertical-center {
  text-align: center;
}

#table_builder_wizard .container-agent-arrows {
  display: flex;
  flex-direction: row;
  align-items: center;
  justify-content: flex-start;
}

#table_builder_wizard .container-agent-arrows > div {
  flex: 1;
  display: flex;
  flex-direction: column;
  justify-content: center;
  align-items: center;
}

#table_builder_wizard .container-agent-arrows > div > b {
  flex: 0;
  margin-bottom: 20px;
  width: 98%;
  margin-left: 20px;
}

#table_builder_wizard .container-agent-arrows > div.vertical-center {
  flex: 0;
  display: block;
  min-width: 50px;
}

.align_right {
  text-align: right !important;
}

.font_11pt {
  font-size: 11pt;
}

/*.checkbox-random-name {
  width: 100px !important;
  margin-left: 20px;
}

*/
.btn_update_online_open {
  float: right;
  margin-bottom: 20px;
}

.align-left-important {
  text-align: left !important;
}

.legendLabel {
  font-family: inherit !important;
}

.lato {
  font-family: "lato" !important;
}

.line_heigth_initial {
  line-height: initial;
}

.line_height_12pt {
  line-height: 12pt;
}

.line_height_26 {
  line-height: 26px;
}

.line_height_0pt {
  line-height: 10pt !important;
}

#license_error_msg_dialog {
  min-height: 350px !important;
}

.select2-container--default
  .select2-selection--multiple
  .select2-selection__rendered {
  padding: 5px 10px 10px !important;
  max-height: 120px;
  overflow: auto !important;
}

.select2-container--default
  .select2-selection--multiple
  .select2-selection__choice {
  background-color: #1d7873 !important;
  border: 1px solid #1d7873 !important;
  padding: 0.3em 0.6em !important;
  color: #fff;
  font-size: 1em;
  display: flex;
  flex-direction: row;
  justify-content: flex-start;
  align-items: center;
  align-content: center;
}

.select2-container--default
  .select2-selection--multiple
  .select2-selection__choice__remove {
  color: #fff !important;
  font-size: 1.2em;
  margin-right: 5px !important;
  margin-top: 1px;
}

.select2-results
  > .select2-results__options
  > .select2-results__option.select2-results__option--highlighted {
  background-color: #d9efee;
  color: #2b3332;
}

.h1-report-alert-actions {
  text-transform: none;
  text-align: left;
  margin: 5px;
  font-size: 12px;
}

.fc-col-header-cell-cushion {
  color: #000;
}

.stat_win_histogram {
  width: 95%;
  margin: 0 auto;
  margin-top: 18%;
}

#stat-win-module-graph .stat_win_histogram div.nodata_container {
  width: 100%;
}

/* For backups dt, can be useful for others */
#backups_list > thead > tr > th:last-child,
#backups_list > tbody > tr > td:last-child {
  text-align: center;
}

/*  err_msg_centralised */
div#err_msg_centralised div {
  margin-top: 1em;
  font-size: 14px;
}

div#err_msg_centralised img {
  width: 100px;
  margin-right: 3em;
}

div#err_msg_centralised {
  display: flex;
  flex-direction: row;
}

.tooltipevent {
  background: #fff;
  position: absolute;
  z-index: 10001;
  top: 0px;
  right: 0px;
  border: 2px solid #82b92e;
  border-radius: 5px;
  padding: 5px;
  width: 70px;
  overflow-wrap: break-word;
  white-space: pre-wrap;
  font-size: 10px;
  line-height: 12px;
}

#select_multiple_modules_filtered > div {
  display: flex;
  flex-direction: row;
  justify-content: space-between;
  align-items: center;
  margin: 5px;
  flex-wrap: wrap;
  flex: 1 1 320px;
}

#select_multiple_modules_filtered > div > div {
  display: flex;
  flex-direction: column;
  justify-content: center;
  align-items: center;
  flex-wrap: wrap;
  width: 250px;
}

#select_multiple_modules_filtered > div > div > * {
  flex: auto;
}

#select_multiple_modules_filtered > div > div > select {
  min-width: 250px !important;
}

#select_multiple_modules_filtered > div > div > .select2 {
  min-width: 250px !important;
}

#select_multiple_modules_filtered > div > div > input {
  max-width: 250px;
  width: 95%;
  height: 95%;
}

.resume_calendar_map {
  width: 90%;
  margin: 0 auto;
}

.custom-field-macro-report {
  display: flex;
  flex-direction: row;
  justify-content: center;
  align-items: center;
  align-content: center;
}

.custom-field-macro-report label {
  flex: 0;
  margin-right: 10px;
  margin-left: 10px;
}

.custom-field-macro-report input {
  flex: 2;
}

.mb10 {
  margin-bottom: 10px;
}

#reset-styles {
  font-size: 9pt;
  line-height: 16pt;
  padding: 0px;
  box-sizing: border-box;
  /*page-break-after: always;*/
}

#reset-styles a:link {
  text-decoration: underline;
  cursor: auto;
}

#reset-styles a:visited {
  text-decoration: underline;
  cursor: auto;
}

#reset-styles address {
  display: block;
  font-style: italic;
}

#reset-styles area {
  display: none;
}

#reset-styles article {
  display: block;
}

#reset-styles aside {
  display: block;
}

#reset-styles b {
  font-weight: bold;
}

#reset-styles bdo {
  unicode-bidi: bidi-override;
}

#reset-styles blockquote {
  display: block;
  margin-top: 1em;
  margin-bottom: 1em;
  margin-left: 40px;
  margin-right: 40px;
}

#reset-styles body {
  display: block;
  margin: 8px;
}

#reset-styles body:focus {
  outline: none;
}

#reset-styles caption {
  display: table-caption;
  text-align: center;
}

#reset-styles cite {
  font-style: italic;
}

#reset-styles code {
  font-family: monospace;
}

#reset-styles col {
  display: table-column;
}

#reset-styles colgroup {
  display: table-column-group;
}

#reset-styles datalist {
  display: none;
}

#reset-styles dd {
  display: block;
  margin-left: 40px;
}

#reset-styles del {
  text-decoration: line-through;
}

#reset-styles details {
  display: block;
}

#reset-styles dfn {
  font-style: italic;
}

#reset-styles div {
  display: block;
}

#reset-styles dl {
  display: block;
  margin-top: 1em;
  margin-bottom: 1em;
  margin-left: 0;
  margin-right: 0;
}

#reset-styles dt {
  display: block;
}

#reset-styles em {
  font-style: italic;
}

#reset-styles embed:focus {
  outline: none;
}

#reset-styles fieldset {
  display: block;
  margin-left: 2px;
  margin-right: 2px;
  padding-top: 0.35em;
  padding-bottom: 0.625em;
  padding-left: 0.75em;
  padding-right: 0.75em;
  border: 2px groove;
}

#reset-styles figcaption {
  display: block;
}

#reset-styles figure {
  display: block;
  margin-top: 1em;
  margin-bottom: 1em;
  margin-left: 40px;
  margin-right: 40px;
}

#reset-styles footer {
  display: block;
}

#reset-styles form {
  display: block;
  margin-top: 0em;
}

#reset-styles h1 {
  display: inline-block;
  font-size: 2em;
  margin-top: 0.67em;
  margin-bottom: 0.67em;
  margin-left: 0;
  margin-right: 0;
  margin-block-start: 0.67em;
  margin-block-end: 0.67em;
  margin-inline-start: 0px;
  margin-inline-end: 0px;
  font-weight: bold;
  text-transform: uppercase;
  padding: 0;
}

#reset-styles h2 {
  display: inline-block;
  font-size: 1.5em;
  margin-top: 0.83em;
  margin-bottom: 0.83em;
  margin-left: 0;
  margin-right: 0;
  margin-block-start: 0.83em;
  margin-block-end: 0.83em;
  margin-inline-start: 0px;
  margin-inline-end: 0px;
  font-weight: bold;
  text-transform: uppercase;
  padding: 0;
}

#reset-styles h3 {
  display: inline-block;
  font-size: 1.17em;
  margin-top: 1em;
  margin-bottom: 1em;
  margin-left: 0;
  margin-right: 0;
  margin-block-start: 1em;
  margin-block-end: 1em;
  margin-inline-start: 0px;
  margin-inline-end: 0px;
  font-weight: bold;
  text-transform: uppercase;
  padding: 0;
}

#reset-styles h4 {
  display: inline-block;
  margin-top: 1.33em;
  margin-bottom: 1.33em;
  margin-left: 0;
  margin-right: 0;
  margin-block-start: 1.33em;
  margin-block-end: 1.33em;
  margin-inline-start: 0px;
  margin-inline-end: 0px;
  font-weight: bold;
  text-transform: uppercase;
  padding: 0;
}

#reset-styles h5 {
  display: inline-block;
  font-size: 0.83em;
  margin-top: 1.67em;
  margin-bottom: 1.67em;
  margin-block-start: 1.67em;
  margin-block-end: 1.67em;
  margin-inline-start: 0px;
  margin-inline-end: 0px;
  margin-left: 0;
  margin-right: 0;
  font-weight: bold;
  text-transform: uppercase;
  padding: 0;
}

#reset-styles h6 {
  display: inline-block;
  font-size: 0.67em;
  margin-top: 2.33em;
  margin-bottom: 2.33em;
  margin-left: 0;
  margin-right: 0;
  font-weight: bold;
  text-transform: uppercase;
  padding: 0;
}

#reset-styles head {
  display: none;
}

#reset-styles header {
  display: block;
}

#reset-styles hr {
  display: block;
  margin-top: 0.5em;
  margin-bottom: 0.5em;
  margin-left: auto;
  margin-right: auto;
  border-style: inset;
  border-width: 1px;
}

#reset-styles html {
  display: block;
}

#reset-styles html:focus {
  outline: none;
}

#reset-styles i {
  font-style: italic;
}

#reset-styles iframe:focus {
  outline: none;
}

#reset-styles iframe[seamless] {
  display: block;
}

#reset-styles img {
  display: inline-block;
}

#reset-styles ins {
  text-decoration: underline;
}

#reset-styles kbd {
  font-family: monospace;
}

#reset-styles label {
  cursor: default;
}

#reset-styles legend {
  display: block;
  padding-left: 2px;
  padding-right: 2px;
  border: none;
}

#reset-styles li {
  display: list-item;
}

#reset-styles link {
  display: none;
}

#reset-styles map {
  display: inline;
}

#reset-styles mark {
  background-color: yellow;
  color: black;
}

#reset-styles menu {
  display: block;
  list-style-type: disc;
  margin-top: 1em;
  margin-bottom: 1em;
  margin-left: 0;
  margin-right: 0;
  padding-left: 40px;
}

#reset-styles nav {
  display: block;
}

#reset-styles object:focus {
  outline: none;
}

#reset-styles ol {
  display: block;
  list-style-type: decimal;
  margin-top: 1em;
  margin-bottom: 1em;
  margin-left: 0;
  margin-right: 0;
  padding-left: 40px;
}

#reset-styles output {
  display: inline;
}

#reset-styles p {
  display: block;
  margin-top: 1em;
  margin-bottom: 1em;
  margin-left: 0;
  margin-right: 0;
}

#reset-styles param {
  display: none;
}

#reset-styles pre {
  display: block;
  font-family: monospace;
  white-space: pre;
  margin: 1em 0;
}

#reset-styles q {
  display: inline;
}

#reset-styles q::before {
  content: open-quote;
}

#reset-styles q::after {
  content: close-quote;
}

#reset-styles rt {
  line-height: normal;
}

#reset-styles s {
  text-decoration: line-through;
}

#reset-styles samp {
  font-family: monospace;
}

#reset-styles script {
  display: none;
}

#reset-styles section {
  display: block;
}

#reset-styles small {
  font-size: smaller;
}

#reset-styles strike {
  text-decoration: line-through;
}

#reset-styles strong {
  font-weight: bold;
}

#reset-styles style {
  display: none;
}

#reset-styles sub {
  vertical-align: sub;
  font-size: smaller;
}

#reset-styles summary {
  display: block;
}

#reset-styles sup {
  vertical-align: super;
  font-size: smaller;
}

#reset-styles table {
  display: table;
  border-collapse: separate;
  border-spacing: 2px;
  border-color: gray;
}

#reset-styles tbody {
  display: table-row-group;
  vertical-align: middle;
  border-color: inherit;
}

#reset-styles td {
  display: table-cell;
  vertical-align: inherit;
  text-align: inherit;
}

#reset-styles tfoot {
  display: table-footer-group;
  vertical-align: middle;
  border-color: inherit;
}

#reset-styles thead tr th {
  display: table-cell;
  vertical-align: inherit;
  font-weight: bold;
  text-align: center;
  background-color: initial;
  color: initial;
}

#reset-styles thead {
  display: table-header-group;
  vertical-align: middle;
  border-color: inherit;
}

#reset-styles title {
  display: none;
}

#reset-styles tr {
  display: table-row;
  vertical-align: inherit;
  border-color: inherit;
}

#reset-styles u {
  text-decoration: underline;
}

#reset-styles ul {
  display: block;
  list-style-type: disc;
  margin-top: 1em;
  margin-bottom: 1em;
  margin-left: 0;
  margin-right: 0;
  padding-left: 40px;
}

#reset-styles var {
  font-style: italic;
}

.div-2-col {
  flex: 50%;
  display: flex;
  flex-direction: column;
}
.div-4-col {
  flex: 25%;
  display: flex;
  flex-direction: column;
}

.div-col {
  width: 33%;
  display: flex;
  flex-direction: column;
  align-items: flex-start;
}

.div-span {
  width: 100%;
  color: #161628;
  font-size: 13px;
  line-height: 16px;
  text-align: left;
  margin-bottom: 10px;
}

.div-input {
  width: 90%;
}

.renew_api_token_link {
  margin: 3px 0.5em 0 0;
  float: right;
}

.renew_api_token_image {
  width: 16px;
}

@media screen and (max-width: 1369px) {
  .div-col {
    width: 50%;
    display: flex;
    flex-direction: row;
    align-items: center;
    padding-top: 15px;
  }
}

.inputFile {
  background-color: #f6f7fb;
  height: 16px;
  font-size: 12px !important;
  padding: 5.5pt 20pt;
  cursor: pointer;
  color: var(--primary-color) !important;
  border: 2px solid var(--primary-color);
  box-shadow: none;
  border-radius: 50px;
  align-self: baseline;
}

.inputFile > input[type="file"] {
  display: none;
}

.inputFileSpan {
  padding-left: 1em;
  font-family: monospace;
}

input,
textarea,
select {
  background-color: #f6f7fb;
  border: 2px solid #c0ccdc;
  border-radius: 6px;
  height: 38px;
  /*font-family: "lato";*/
  font-size: 12px;
  color: #333333;
  padding-left: 12px;
  -webkit-box-sizing: border-box;
  -moz-box-sizing: border-box;
  box-sizing: border-box;
}

input[list],
textarea[list],
select[list] {
  line-height: initial;
}

textarea {
  padding: 10px;
  height: auto;
}

input[readonly],
input:disabled,
textarea:disabled,
select:disabled,
.select2-container .select2-selection--single:disabled,
.select2.select2-container.select2-container--default.select2-container--disabled {
  background-color: #e5e9ed;
  color: #8a96a6;
}

/* input[type="password"] {
  background-color: #f6f7fb;
} */

input:not([type="image"]):focus,
textarea:focus,
select:focus {
  border: 2px solid #8a96a6;
}

:focus {
  outline: #8a96a6;
}

#autorefresh_list_out::-webkit-scrollbar {
  /*color: test;*/
}

select:focus {
  border-color: #8a96a6;
}

.dataTables_length > label {
  font-size: 0px;
}

input[type="button"],
input[type="submit"] {
  width: 175px;
  height: 45px;
  background-color: var(--primary-color);
  box-shadow: 0px 3px 6px #c7c7c7;
  letter-spacing: 0px;
  color: #ffffff;
  /*font-family: "lato";*/
  font-size: 16px;
  margin-left: 1em;
  cursor: pointer;
}

input[type="button"]:hover,
input[type="submit"]:hover {
  background-color: #1d7873;
}

input[type="button"]:active,
input[type="submit"]:active {
  background-color: #0d312f;
  color: #ffffff;
}

input[type="button"].secondary,
input[type="submit"].secondary {
  width: 175px;
  height: 45px;
  background-color: #ffffff;
  border: 2px solid var(--primary-color);
  color: var(--primary-color);
}

input[type="button"].secondary:hover,
input[type="submit"].secondary:hover {
  border: 2px solid #1d7873;
  color: #1d7873;
}

input[type="button"].secondary:active,
input[type="submit"].secondary:active {
  border: 2px solid #0d312f;
  color: #0d312f;
}

input[type="file"] {
  padding-top: 10px;
}

button.buttonButton,
button.submitButton {
  display: flex;
  justify-content: space-between;
  flex-direction: row;
  min-width: 110px;
  height: 42px;
  font-size: 14px;
  /*font-family: "lato";*/
  align-items: center;
  line-height: 24px;
  box-shadow: 0px 3px 6px #c7c7c7;
  color: #fff;
  border: 2px solid var(--primary-color);
  border-radius: 8px;
  padding: 0 10px;
  cursor: pointer;
}

button.buttonButton.mini,
button.submitButton.mini {
  height: 32px;
  border: 2px solid var(--primary-color);
}

button.buttonButton > div.mini,
button.submitButton > div.mini {
  width: 1.5rem;
  height: 1.5rem;
}

button.buttonButton:not(.secondary):not(.link):not(.onlyIcon),
button.submitButton:not(.secondary):not(.link):not(.onlyIcon) {
  background: linear-gradient(
    90deg,
    var(--primary-color) 0%,
    var(--primary-color) 49%,
    #1d7873 50%,
    #1d7873 100%
  );
  background-size: 202% 1px;
  transition: ease-in 0.3s;
}

button.buttonButton:hover,
button.submitButton:hover {
  background-position: -100% 0 !important;
}

button.buttonButton:active,
button.submitButton:active {
  transition: ease-in 50ms;
  border: 2px solid #57ea82;
}

button.buttonButton > div,
button.submitButton > div {
  background-color: #fff;
  width: 2rem;
  height: 2rem;
  margin-left: 1rem;
}

button.buttonButton.onlyIcon,
button.submitButton.onlyIcon {
  padding: 0 !important;
  min-width: 1.6em !important;
  width: 1.6em !important;
  height: 1.6em !important;
  border: none;
  box-shadow: none;
}

button.buttonButton.onlyIcon {
  background-color: #333;
}

button.buttonButton.onlyIcon:disabled {
  background-color: #cacaca;
}

button.buttonButton.onlyIcon.pending,
button.submitButton.onlyIcon.pending {
  mask: url(../../images/validate.svg) no-repeat right / contain;
  -webkit-mask: url(../../images/validate.svg) no-repeat right / contain;
}

button.buttonButton.onlyIcon.completed,
button.submitButton.onlyIcon.completed {
  mask: url(../../images/validate.svg) no-repeat right / contain;
  -webkit-mask: url(../../images/validate.svg) no-repeat right / contain;
}

/* Visual Consoles */
button.buttonButton.onlyIcon.camera_min,
button.submitButton.onlyIcon.camera_min {
  mask: url(../../images/static-graph.svg) no-repeat right / contain;
  -webkit-mask: url(../../images/static-graph.svg) no-repeat right / contain;
}

button.buttonButton.onlyIcon.percentile_item_min,
button.submitButton.onlyIcon.percentile_item_min {
  mask: url(../../images/percentil.svg) no-repeat right / contain;
  -webkit-mask: url(../../images/percentil.svg) no-repeat right / contain;
}

button.buttonButton.onlyIcon.graph_min,
button.submitButton.onlyIcon.graph_min {
  mask: url(../../images/module-graph.svg) no-repeat right / contain;
  -webkit-mask: url(../../images/module-graph.svg) no-repeat right / contain;
}

button.buttonButton.onlyIcon.donut_graph_min,
button.submitButton.onlyIcon.donut_graph_min {
  mask: url(../../images/donut-graph.svg) no-repeat right / contain;
  -webkit-mask: url(../../images/donut-graph.svg) no-repeat right / contain;
}

button.buttonButton.onlyIcon.bars_graph_min,
button.submitButton.onlyIcon.bars_graph {
  mask: url(../../images/bars-graph.svg) no-repeat right / contain;
  -webkit-mask: url(../../images/bars-graph.svg) no-repeat right / contain;
}

button.buttonButton.onlyIcon.auto_sla_graph_min,
button.submitButton.onlyIcon.auto_sla_graph_min {
  mask: url(../../images/event-history.svg) no-repeat right / contain;
  -webkit-mask: url(../../images/event-history.svg) no-repeat right / contain;
}

button.buttonButton.onlyIcon.basic_chart_min,
button.submitButton.onlyIcon.basic_chart_min {
  mask: url(../../images/web-analisys-data@svg.svg) no-repeat right / contain;
  -webkit-mask: url(../../images/web-analisys-data@svg.svg) no-repeat right /
    contain;
}

button.buttonButton.onlyIcon.binary_min,
button.submitButton.onlyIcon.binary_min {
  mask: url(../../images/simple-value.svg) no-repeat right / contain;
  -webkit-mask: url(../../images/simple-value.svg) no-repeat right / contain;
}

button.buttonButton.onlyIcon.label_min,
button.submitButton.onlyIcon.label_min {
  mask: url(../../images/item-label.svg) no-repeat right / contain;
  -webkit-mask: url(../../images/item-label.svg) no-repeat right / contain;
}

button.buttonButton.onlyIcon.icon_min,
button.submitButton.onlyIcon.icon_min {
  mask: url(../../images/item-icon.svg) no-repeat right / contain;
  -webkit-mask: url(../../images/item-icon.svg) no-repeat right / contain;
}

button.buttonButton.onlyIcon.clock_min,
button.submitButton.onlyIcon.clock_min {
  mask: url(../../images/clock.svg) no-repeat right / contain;
  -webkit-mask: url(../../images/clock.svg) no-repeat right / contain;
}

button.buttonButton.onlyIcon.group_item_min,
button.submitButton.onlyIcon.group_item_min {
  mask: url(../../images/item-group.svg) no-repeat right / contain;
  -webkit-mask: url(../../images/item-group.svg) no-repeat right / contain;
}

button.buttonButton.onlyIcon.box_item,
button.submitButton.onlyIcon.box_item {
  mask: url(../../images/item-box.svg) no-repeat right / contain;
  -webkit-mask: url(../../images/item-box.svg) no-repeat right / contain;
}

button.buttonButton.onlyIcon.line_item,
button.submitButton.onlyIcon.line_item {
  mask: url(../../images/item-line.svg) no-repeat right / contain;
  -webkit-mask: url(../../images/item-line.svg) no-repeat right / contain;
}

button.buttonButton.onlyIcon.color_cloud_min,
button.submitButton.onlyIcon.color_cloud_min {
  mask: url(../../images/color-cloud.svg) no-repeat right / contain;
  -webkit-mask: url(../../images/color-cloud.svg) no-repeat right / contain;
}

button.buttonButton.onlyIcon.network_link_min,
button.submitButton.onlyIcon.network_link_min {
  mask: url(../../images/network-line.svg) no-repeat right / contain;
  -webkit-mask: url(../../images/network-line.svg) no-repeat right / contain;
}

button.buttonButton.onlyIcon.odometer_min,
button.submitButton.onlyIcon.odometer_min {
  mask: url(../../images/odometro.svg) no-repeat right / contain;
  -webkit-mask: url(../../images/odometro.svg) no-repeat right / contain;
}

button.buttonButton.onlyIcon.service_min,
button.submitButton.onlyIcon.service_min {
  mask: url(../../images/item-service.svg) no-repeat right / contain;
  -webkit-mask: url(../../images/item-service.svg) no-repeat right / contain;
}

button.buttonButton.onlyIcon.delete_item,
button.submitButton.onlyIcon.delete_item {
  mask: url(../../images/delete.svg) no-repeat right / contain;
  -webkit-mask: url(../../images/delete.svg) no-repeat right / contain;
}

button.buttonButton.onlyIcon.copy_item,
button.submitButton.onlyIcon.copy_item {
  mask: url(../../images/copy.svg) no-repeat right / contain;
  -webkit-mask: url(../../images/copy.svg) no-repeat right / contain;
}

button.buttonButton.link-create-item,
button.submitButton.link-create-item {
  border-radius: 0;
  margin: 0 0.5em;
}

.delete_item,
.copy_item {
  border-radius: 0;
  margin: 0 0.5em;
}

/* End for Visual Consoles */
button.buttonButton.secondary,
button.submitButton.secondary {
  background-color: #fff;
  color: var(--primary-color);
  border: 2px solid var(--primary-color);
  box-shadow: none;
}

button.buttonButton.secondary > div,
button.submitButton.secondary > div {
  background-color: var(--primary-color) !important;
}

button.buttonButton.secondary:hover,
button.submitButton.secondary:hover {
  color: #1d7873 !important;
  border-color: #1d7873 !important;
}

button.buttonButton.secondary:hover > div,
button.submitButton.secondary:hover > div {
  background-color: #1d7873 !important;
}

button.buttonButton.secondary:active,
button.submitButton.secondary:active {
  color: #0d312f !important;
  border-color: #0d312f !important;
}

button.buttonButton.secondary:active > div,
button.submitButton.secondary:active > div {
  background-color: #0d312f !important;
}

button.buttonButton.link,
button.submitButton.link {
  background-color: rgba(0, 0, 0, 0);
  color: var(--primary-color);
  border: 0;
  box-shadow: none;
  justify-content: flex-start;
  height: 24px;
}

button.buttonButton.link > div,
button.submitButton.link > div {
  background-color: var(--primary-color) !important;
}

button.buttonButton.link:hover,
button.submitButton.link:hover {
  color: #1d7873 !important;
  text-decoration: underline;
}

button.buttonButton.link:hover > div,
button.submitButton.link:hover > div {
  background-color: #1d7873 !important;
}

button.buttonButton.link:active,
button.submitButton.link:active {
  color: #0d312f !important;
}

button.buttonButton.link:active > div,
button.submitButton.link:active > div {
  background-color: #0d312f !important;
}

button.disabled_action_button {
  visibility: hidden;
}

button div.save {
  mask: url(../../images/save_mc.png) no-repeat center / contain;
  -webkit-mask: url(../../images/save_mc.png) no-repeat center / contain;
}

button div.load {
  mask: url(../../images/logs@svg.svg) no-repeat center / contain;
  -webkit-mask: url(../../images/logs@svg.svg) no-repeat center / contain;
}

button div.camera {
  mask: url(../../images/picture.svg) no-repeat center / contain;
  -webkit-mask: url(../../images/picture.svg) no-repeat center / contain;
}

button div.alert {
  mask: url(../../images/alert@svg.svg) no-repeat center / contain;
  -webkit-mask: url(../../images/alert@svg.svg) no-repeat center / contain;
}

button div.ok {
  mask: url(../../images/ok.svg) no-repeat center / contain;
  -webkit-mask: url(../../images/ok.svg) no-repeat center / contain;
}

button div.pending,
button div.next {
  mask: url(../../images/validate.svg) no-repeat center / contain;
  -webkit-mask: url(../../images/validate.svg) no-repeat center / contain;
}

button div.search {
  mask: url(../../images/details.svg) no-repeat center / contain;
  -webkit-mask: url(../../images/details.svg) no-repeat center / contain;
}

button div.wand,
button div.update,
button div.upd {
  mask: url(../../images/validate.svg) no-repeat center / contain;
  -webkit-mask: url(../../images/validate.svg) no-repeat center / contain;
}

button div.mail {
  mask: url(../../images/mail@svg.svg) no-repeat center / contain;
  -webkit-mask: url(../../images/mail@svg.svg) no-repeat center / contain;
}
button div.sound {
  mask: url(../../images/sound_console@svg.svg) no-repeat center / contain;
  -webkit-mask: url(../../images/sound_console@svg.svg) no-repeat center /
    contain;
}

button div.add {
  mask: url(../../images/wizard@svg.svg) no-repeat center / contain;
  -webkit-mask: url(../../images/wizard@svg.svg) no-repeat center / contain;
}

button div.delete {
  mask: url(../../images/delete.svg) no-repeat center / contain;
  -webkit-mask: url(../../images/delete.svg) no-repeat center / contain;
}

button div.cancel {
  mask: url(../../images/left.svg) no-repeat center / contain;
  -webkit-mask: url(../../images/left.svg) no-repeat center / contain;
}

button div.back {
  mask: url(../../images/go-back@svg.svg) no-repeat center / contain;
  -webkit-mask: url(../../images/go-back@svg.svg) no-repeat center / contain;
}

button div.cog {
  mask: url(../../images/configuration@svg.svg) no-repeat center / contain;
  -webkit-mask: url(../../images/configuration@svg.svg) no-repeat center /
    contain;
}

button div.info {
  mask: url(../../images/info@svg.svg) no-repeat center / contain;
  -webkit-mask: url(../../images/info@svg.svg) no-repeat center / contain;
}

button div.signin {
  mask: url(../../images/signin.svg) no-repeat center / contain;
  -webkit-mask: url(../../images/signin.svg) no-repeat center / contain;
}

button div.fail {
  mask: url(../../images/fail@svg.svg) no-repeat center / contain;
  -webkit-mask: url(../../images/fail@svg.svg) no-repeat center / contain;
}

button div.upload_file {
  mask: url(../../images/upload_file.png) no-repeat center / contain;
  -webkit-mask: url(../../images/upload_file.png) no-repeat center / contain;
}

button div.create_file {
  mask: url(../../images/create_file.png) no-repeat center / contain;
  -webkit-mask: url(../../images/create_file.png) no-repeat center / contain;
}

button div.create_directory {
  mask: url(../../images/create_directory.png) no-repeat center / contain;
  -webkit-mask: url(../../images/create_directory.png) no-repeat center /
    contain;
}

button div.preview {
  mask: url(../../images/eye.png) no-repeat center / contain;
  -webkit-mask: url(../../images/eye.png) no-repeat center / contain;
}

button div.plus {
  mask: url(../../images/plus-black.svg) no-repeat center / contain;
  -webkit-mask: url(../../images/plus-black.svg) no-repeat center / contain;
}

button div.cog.rotation {
  animation: rotation 4s infinite linear;
}

div.status_dot {
  mask: url(../../images/status_dot.svg) no-repeat center / contain;
  -webkit-mask: url(../../images/status_dot.svg) no-repeat center / contain;
}

.status_dot.ok {
  background-color: #82b92e;
}

.status_dot.critical {
  background-color: #e63c52;
}
@keyframes rotation {
  from {
    transform: rotate(0deg);
  }

  to {
    transform: rotate(359deg);
  }
}

.ui-dialog-buttonset {
  width: 100%;
  display: flex;
  align-items: center;
  justify-content: flex-end;
  flex-direction: row;
}

button.ui-button-text-only.ui-widget.sub {
  display: flex;
  justify-content: center;
  flex-direction: column;
  align-content: center;
  width: fit-content;
  height: 32px;
  font-size: 16px !important;
  align-items: center;
  line-height: 24px;
  box-shadow: 0px 3px 6px #c7c7c7;
  border-radius: 16px;
  cursor: pointer;
  padding: 0 16px;
}

button.ui-button.ui-widget.submit-next {
  background-color: var(--primary-color);
  color: #fff;
  border: 1px solid var(--primary-color);
}

button.ui-button.ui-widget.submit-next:hover {
  background-color: #1d7873;
  border-color: #1d7873;
}

button.ui-button.ui-widget.submit-next:active {
  background-color: #0d312f;
  border-color: #0d312f;
}

button.ui-button.ui-widget.submit-cancel {
  background-color: #fff;
  color: var(--primary-color);
  border: 0;
  box-shadow: none;
}

button.ui-button.ui-widget.submit-cancel:hover {
  background-color: #e1e7ee;
  border-color: #e1e7ee;
}

button.ui-button.ui-widget.submit-cancel:active {
  color: #fff;
  background-color: #96a2bf;
  border-color: #96a2bf;
}

.hasColorPicker {
  z-index: 10;
}

.moduleIdBox {
  height: 35px;
  border-top-right-radius: 6px;
  border-bottom-right-radius: 6px;
  margin-left: -56px;
  border: 2px solid #c0ccdc;
  background-color: #f6f7fb;
  padding: 0 16px;
  z-index: 0;
  line-height: 40px;
}

/* Custom Checkbox Style */
.custom_checkbox {
  display: inline-flex;
  align-items: center;
  cursor: pointer;
  font-family: arial;
}

.custom_checkbox > .custom_checkbox_input {
  display: none;
}

.custom_checkbox_show {
  display: inline-block;
  width: 16px;
  height: 16px;
  background-size: cover;
}

.custom_checkbox > .custom_checkbox_image {
  background-image: url(../../images/radial-off.svg);
}

.custom_checkbox > .custom_checkbox_input:checked + .custom_checkbox_image {
  background-image: url(../../images/radial-on.svg);
}

.custom_checkbox > .custom_checkbox_input:disabled + .custom_checkbox_image {
  background-image: url(../../images/radial-disabled.svg);
}

/* End custom checkbox style */

table#simple tr td,
table#advanced tr td,
table.principal_table tr td,
.white_table_flex > table tr td,
.table_section table tr td,
#agent_controls {
  display: flex;
  flex-direction: row;
  align-items: center;
  align-self: center;
  box-sizing: border-box;
}

table#simple > tbody > tr,
table#advanced > tbody > tr,
table.principal_table > tbody > tr,
.white_table_flex tr,
.table_section table tr {
  display: flex;
  flex-wrap: nowrap;
  flex-direction: row;
  align-items: center;
  height: auto;
}

table#simple tr td:nth-child(even):not(:nth-child(2)),
.white_table_graph tr td:nth-child(even):not(:nth-child(2)) {
  /*margin: 0 24px;*/
}

table#simple tr td:nth-child(odd),
table#advanced tr td:nth-child(odd),
.white_table_graph tr td:nth-child(odd) {
  /*font-size: 10pt;*/
}

table tr td:first-child {
  /*width: 190px;*/
}

#secondary_groups_selected > .select2-container {
  width: 480px;
}

.module_thresholds_fields em {
  padding-right: 5px;
}

.module_thresholds_fields em:not(:first-child),
.module_thresholds_fields > div > em {
  margin-left: 5px;
}

button span {
  pointer-events: none;
}

input[type="color"] {
  background: transparent;
  box-sizing: initial;
  height: 25px;
  width: 50px;
  padding: 0px;
  margin: 0px;
  border: 0px;
  border-radius: 0px;
  box-shadow: none;
}

span.ColorPickerDivSample {
  margin-left: -10px;
  padding: 0px 10px;
  position: relative;
  cursor: pointer;
  width: 10px;
  border-radius: 8px;
  border: 1px solid #c0ccdc;
}

.custom_fields_elements {
  display: flex;
  flex-wrap: wrap;
  align-items: flex-start;
  justify-content: space-between;
}

.custom_fields_elements > div {
  width: 48%;
  margin: 5px;
}

tr.bring_next_field {
  min-height: 36px !important;
}

/* FINISH */
/* select */

.select2-container {
  box-sizing: border-box;
  display: inline-block;
  margin: 0;
  position: relative;
  vertical-align: middle;
  text-align: left;
  min-width: 150px !important;
}

.select2-container .select2-selection--single,
.select2-container .select2-selection--multiple {
  background-color: #f6f7fb !important;
  border: 2px solid #c0ccdc !important;
  border-radius: 6px !important;
  color: #2b3332 !important;
  -webkit-box-sizing: border-box !important;
  -moz-box-sizing: border-box !important;
  box-sizing: border-box !important;
  cursor: pointer;
  /*font-family: "lato" !important;*/
  font-size: 12px !important;
}

.select2-container .select2-selection--single {
  height: 38px !important;
  padding-left: 4px !important;
  display: block;
  user-select: none;
  -webkit-user-select: none;
}

.select2-container .select2-selection--multiple {
  height: 100% !important;
  padding-left: 0px !important;
}

.sg_source > .select2-container .select2-selection--multiple {
  width: 540px !important;
  height: 90px !important;
  overflow: overlay;
}

.select2-hidden-accessible {
  border: 0 !important;
  clip: rect(0 0 0 0) !important;
  -webkit-clip-path: inset(50%) !important;
  clip-path: inset(50%) !important;
  height: 1px !important;
  overflow: hidden !important;
  padding: 0 !important;
  position: absolute !important;
  width: 1px !important;
  white-space: nowrap !important;
}

.select2-selection__arrow b {
  top: 0 !important;
  left: 0 !important;
  border: 0 !important;
  height: 20px !important;
  margin-left: -8px !important;
  margin-top: 8px !important;
  position: absolute !important;
  width: 20px !important;
  background: url(../../images/dropdown-down.svg) no-repeat content-box !important;
}

.select2-container--default
  .select2-selection--single
  .select2-selection__placeholder {
  color: #999;
  line-height: 36px;
}

.select2-container .select2-selection--single .select2-selection__rendered {
  display: block;
  padding-left: 8px;
  padding-right: 20px;
  overflow: hidden;
  text-overflow: ellipsis;
  white-space: nowrap;
  color: #444 !important;
  line-height: 36px !important;
}

.select2-container--default.select2-container--open.select2-container--below
  .select2-selection--single,
.select2-container--default.select2-container--open.select2-container--below
  .select2-selection--multiple {
  border-bottom-left-radius: 0 !important;
  border-bottom-right-radius: 0 !important;
}

.select2-container--default.select2-container--open.select2-container--above
  .select2-selection--single,
.select2-container--default.select2-container--open.select2-container--above
  .select2-selection--multiple {
  border-top-left-radius: 0 !important;
  border-top-right-radius: 0 !important;
}

.select2-container--default
  .select2-selection--single
  .select2-selection__arrow {
  height: 26px;
  position: absolute;
  top: 1px;
  right: 1px;
  width: 20px;
}

.select2-container--default.select2-container--focus
  > .selection
  > .select2-selection--single {
  border-color: #8a96a6 !important;
}

.select2-container--default > .selection {
  font-size: 14px;
}

/* FINISH SELECT2 */

.max_floating_element_size {
  /*max-width: 1064px;*/
  max-width: 1136px;
}

.dataTables_wrapper {
  overflow: auto;
  width: 100%;
}

.dataTables_wrapper .dataTables_processing {
  margin-top: -37px !important;
  top: 50px !important;
  padding-top: 0px !important;
  height: 0px !important;
  background: transparent !important;
}

.dataTables_wrapper .dataTables_processing .processing-datatables-inside {
  display: flex;
  flex-direction: row;
  justify-content: center;
  align-items: center;
  height: 100%;
}

.dataTables_wrapper .dataTables_processing .processing-datatables-inside img {
  margin-left: 20px;
}

.loading-search-datatables-button {
  float: right;
  margin-right: -110px;
  margin-top: 13px;
}

.svg_ico_border {
  fill: #fff;
}

/* FLOATING FORM */
.floating_form {
  padding: 12px;
}

.floating_form tr {
  /*min-height: 46px;*/
  height: 32px;
  height: auto;
}

.floating_form td {
  font-size: 13px;
  min-height: 32px;
  /*font-family: "lato";*/
  font-weight: bold;
}

.floating_form td.subinput {
  font-size: 10pt;
}

.floating_form .p-switch {
  margin-top: -8px;
}

.floating form td .p-switch {
  height: 32px;
  margin: 0;
}

.floating_form .field_half_width td {
  width: 50%;
}

.field_quarter_width {
  width: 25%;
}

.floating_form .field_half_width textarea,
.floating_form .field_half_width input,
.floating_form
  .field_half_width
  span.select2.select2-container.select2-container--default,
.floating_form .field_quarter_width textarea,
.floating_form .field_quarter_width input,
.floating_form
  .field_quarter_width
  span.select2.select2-container.select2-container--default {
  width: 100% !important;
}

.fixed_action_buttons {
  position: fixed;
  padding: 0;
  bottom: 0;
  right: 0;
  width: -moz-available;
  height: auto;
}

.action_buttons_right_content {
  flex: 1;
  height: auto;
  display: flex;
  flex-direction: row;
  justify-content: flex-start;
  align-items: center;
}

#principal_action_buttons > form:first-child,
.action_buttons_right_content > div {
  height: 62px;
  display: flex;
  flex-direction: row;
  justify-content: center;
  align-items: center;
  margin-right: 1em;
  margin-left: 1em;
}

.fixed_action_buttons_size {
  width: -webkit-fill-available;
  width: -moz-available;
  /*margin-right: 20px;*/
}

.action_buttons_background_mask {
  width: -webkit-fill-available;
  width: -moz-available;
  position: absolute;
  left: 0;
  top: 0;
  height: auto;
  border-top: 1px solid #e5e9ed;
  background-color: #fff;
}
/*
.fixed_action_buttons_size > .action_buttons_background_mask {
  left: -95px !important;
}*/

.external_tools_title {
  padding: 0 10px;
}

pre.external_tools_output {
  padding: 0 10px;
  /*
  border: 1px solid #e5e9ed;
  -moz-box-shadow: 0 3px 6px 0 rgb(0 0 0 / 13%);
  -webkit-box-shadow: 0 3px 6px 0 rgb(0 0 0 / 13%);
  box-shadow: 0 3px 6px 0 rgb(0 0 0 / 13%);
  border-radius: 8px;
  color: #cacaca;
  background-color: #000;
  background-image: radial-gradient(rgba(0, 150, 0, 0.75), #000 120%);
  font-size: 11pt;
  text-shadow: 0 0 5px #000;
    */
}

.dialog_table_form td:first-child {
  font-size: 11pt;
}

.tag-editor {
  padding: 0.5em !important;
}

.tag-editor div {
  float: right !important;
}

.tag-editor .tag-editor-tag {
  padding: 5px !important;
  color: #fff !important;
  background: var(--primary-color) !important;
  border-radius: 0 2px 2px 0 !important;
}

.tag-editor .tag-editor-delete {
  padding: 5px !important;
  line-height: 16px !important;
  background: var(--primary-color) !important;
  border-radius: 2px 0 0 2px !important;
}

.tag-editor .tag-editor-delete i {
  line-height: 16pt !important;
}

.tag-editor .tag-editor-delete i:before {
  color: #fff !important;
}

.tag-editor .tag-editor-delete:hover i:before {
  color: #ccc !important;
}

.fixed_filter_bar {
  position: sticky;
  top: 111px;
  border: 1px solid #e5e9ed;
  background-color: #fff;
  z-index: 1;
  width: -webkit-fill-available;
  width: -moz-available;
  margin: -25px -25px 25px -25px;
}

.white_table_graph.fixed_filter_bar {
  border-radius: 0;
  top: 110px;
}

/*
.fixed_filter_bar tr {
  display: flex;
  flex-direction: row;
  justify-content: flex-start;
  align-content: stretch;
  align-items: flex-start;
}

.fixed_filter_bar td {
  display: flex;
  align-self: center;
  justify-content: flex-start;
}
*/
.fixed_filter_bar td > div {
  margin-right: 10px;
  font-size: 10pt;
}

/*
.filter_table input,
.table_modal_alternate input,
table.table_modal_alternate
  span.select2
  > span.selection
  > span.select2-selection {
  height: 32px !important;
}

.fixed_filter_bar .select2-selection__arrow,
.filter_table .select2-selection__arrow,
table.table_modal_alternate .select2-selection__arrow {
  top: -4px !important;
}

.fixed_filter_bar .select2-selection__arrow b,
.filter_table .select2-selection__arrow b {
  margin-top: 11px !important;
}
.filter_table
  .select2-container
  .select2-selection--single
  .select2-selection__rendered,
table.table_modal_alternate
  .select2-container
  .select2-selection--single
  .select2-selection__rendered,
.fixed_filter_bar
  .select2-container
  .select2-selection--single
  .select2-selection__rendered {
  line-height: 32px !important;
}
*/
.fixed_filter_bar
  .select2-container--default
  .select2-search--dropdown
  .select2-search__field,
.filter_table
  .select2-container--default
  .select2-search--dropdown
  .select2-search__field {
  height: 32px !important;
}

.fixed_filter_bar .p-slider {
  top: 1px;
}

.fixed_filter_content {
}

.fixed_filter_bar.fixed_size {
}

.tags_complete_container {
  display: flex;
  flex-direction: column;
  width: 100%;
}

.tags_available_container {
  display: flex;
  align-items: center;
}

.tags_selected_container .select2-selection--multiple {
  background-color: transparent !important;
  border: 0 !important;
  height: 0 !important;
}

.tags_selected_container
  .selection
  span.select2-selection--multiple
  ul.select2-selection__rendered {
  padding: 5px 0 0 0 !important;
  float: left;
}

.result_info_text {
  font-size: 11pt;
  font-style: italic;
  color: #8a96a6;
}

.table_section {
  padding: 0;
  margin-top: 16px;
  border: 1px solid #e5e9ed;
  height: 100%;
}

/*
#basic_thresholds {
  padding: 0;
}
*/
.table_section.full_section {
  border-radius: 8px;
  width: 100%;
}

.table_section.half_section_left {
  border-top-left-radius: 8px;
  border-bottom-left-radius: 8px;
  border-right: 0;
  width: 100%;
}

.table_section.half_section_rigth {
  border-top-right-radius: 8px;
  border-bottom-right-radius: 8px;
  border-left: 0;
}

div.main_menu_icon,
img.main_menu_icon[src$=".svg"] {
  width: 20px;
  height: 20px;
}

input.main_menu_icon[src$=".svg"] {
  width: 20px;
  height: 20px;
  padding: 0px;
}

.header_help_icon {
  width: 16px !important;
  height: 16px !important;
}
.main_menu_icon.arrow_up {
  transform: rotate(90deg);
}

.main_menu_icon.arrow_down {
  transform: rotate(270deg);
}

.main_menu_icon.arrow_left {
  transform: rotate(0deg);
}

.main_menu_icon.arrow_right {
  transform: rotate(180deg);
}

.after_input_icon {
  width: 32px;
  margin-left: 10px;
}

.subsection_header_title {
  font-size: 14px;
  font-weight: "lato-bold";
}

span.subsection_header_title {
  height: 18px;
}

.agent_details_header span.subsection_header_title {
  font-weight: 700;
  color: #000;
}
.subsection_header_title.secondary {
  font-size: 14px;
}

span.subsection_header_title.secondary {
  height: 14px;
  line-height: 14px;
}

.regular_font {
  font-family: "lato" !important;
}

.width_available {
  width: -webkit-fill-available !important;
  width: -moz-available !important;
}

.snmp-td {
  padding: 0 !important;
  height: 0;
}

.snmp-div {
  height: 100%;
  display: flex;
  align-items: center;
  justify-content: start;
  padding-left: 10px;
}

/* Table about dialog */
.table-about {
  background-color: white !important;
  width: 100%;
  border-collapse: collapse;
}

.table-about th {
  background-color: white !important;
  width: 100%;
}

.table-about h1 {
  text-transform: none !important;
  font-size: 28px !important;
  color: #454545;
  margin-top: 34px;
  margin-left: 9px;
}

.table-about h2 {
  text-transform: none !important;
  font-size: 15px !important;
  margin-bottom: 5px;
  margin-left: 9px;
  color: var(--primary-color);
}

.table-about h2 span {
  color: var(--primary-color);
  font-size: large;
  font-weight: bolder;
}

.table-about p {
  color: #454545;
  font-size: 15px;
  font-weight: normal;
  margin: 7px;
  margin-left: 9px;
}

.table-about p span {
  color: #454545;
  font-size: 15px;
  font-weight: bold;
  margin: 9px;
  margin-left: 0px;
}

.table-about p.about-last-p {
  padding-bottom: 17px;
}

.border-bottom-gray,
.table-about .about-last-tr {
  border-bottom: 1px solid #eaeaea;
}

.about-copyright-div {
  width: 100%;
  height: 100%;
}

p.trademark-copyright {
  width: 90%;
  color: #8a96a6;
  font-size: 13px;
  margin-top: 20px;
  margin-bottom: 0px;
  text-align: center !important;
  position: absolute;
  bottom: 0;
}

#about-tabs,
#tab-general-view {
  padding-bottom: 0px;
  margin-bottom: 0px;
}

#about-tabs {
  overflow: hidden;
}

#tab-database {
  height: 80%;
  overflow: auto;
}

.item_status_tree_view {
  position: absolute;
  top: 7px;
  left: 8px;
  width: 24px;
  height: 24px;
}

.input_sub_placeholder {
  font-size: 8pt;
  color: #8a96a6;
}

.input_sub_placeholder_warning {
  color: #ffb900;
  font-style: italic;
}

#principal_action_buttons input,
#principal_action_buttons .select2-container {
  z-index: 50;
}

#api_qrcode_display {
  width: 300px;
  height: 300px;
  position: absolute;
  left: 660px;
  top: 130px;
  display: flex;
  flex-direction: column;
  align-items: center;
  justify-content: space-around;
}

.input_sub_placeholder.input_sub_placeholder_qrcode {
  font-size: 13px;
  text-align: center;
  width: 70%;
  margin-top: 5px;
}

.action-buttons > button {
  margin: 10px;
}

.inputs_date_details > input {
  margin: 5px;
}

.show-hide-pass {
  position: absolute;
  right: 12px;
  top: 4px;
  border: 0;
  outline: none;
  margin: 0;
  height: 30px;
  width: 30px;
  cursor: pointer;
  display: inline-block;
}

.show-hide-pass-background {
  background-position: center right 15px;
  background-repeat: no-repeat;
  background-size: 24px;
  background-image: url("../../images/enable.svg");
  padding-right: 45px;
}

.orientation-report {
  margin-right: 10px;
}

#textarea_header_tbl,
#textarea_firstpage_tbl,
#textarea_footer_tbl {
  width: 80% !important;
}

div[role="dialog"] {
  z-index: 1115;
}

.module_background_state {
  mask: url(../../images/modules@svg.svg) no-repeat center / contain;
  -webkit-mask: url(../../images/modules@svg.svg) no-repeat center / contain;
  margin: 0 auto;
}

.alert_background_state {
  mask: url(../../images/alert@svg.svg) no-repeat center / contain;
  -webkit-mask: url(../../images/alert@svg.svg) no-repeat center / contain;
  margin: 0 auto;
}

.policy_background_state {
  mask: url(../../images/policy@svg.svg) no-repeat center / contain;
  -webkit-mask: url(../../images/policy@svg.svg) no-repeat center / contain;
  margin: 0 auto;
}

.database_background_state {
  mask: url(../../images/database@groups.svg) no-repeat center / contain;
  -webkit-mask: url(../../images/database@groups.svg) no-repeat center / contain;
  margin: 0 auto;
}

.filter-list-adv .wizard li {
  display: grid;
}

.filter-list-adv .wizard li label {
  color: #161628;
  font-size: 13px;
  font-weight: bold;
  line-height: 16px;
  text-align: left;
  margin-bottom: 10px;
}

.filter-list-adv fieldset.several-fields {
  margin-left: 10px;
}

.display-grid {
  display: grid;
}

.flex-colum-center {
  display: flex;
  flex-direction: column;
  align-items: center;
}

.flex-colum-center > img {
  margin: 5px;
}

.space-between {
  justify-content: space-between;
}

#table_item_reporting > tbody > tr > td:first-child,
#add_advanced_table > tbody > tr > td:first-child,
#table_item_edit_reporting > tbody > tr > td:first-child,
#add_alert_table > tbody > tr > td:first-child,
.row-title-font-child > td:first-child,
.row-title-font > td,
.row-title-font > td > div,
.td-title-font > b,
.row-title-font > td > div > div > b {
  font-size: 13px;
  line-height: 16px;
  text-align: left;
  margin-bottom: 10px;
}

.font-title-font {
  font-size: 13px;
  line-height: 16px;
  color: #161628;
  text-align: left;
  margin-bottom: 10px;
  font-weight: bold;
}

.preimage_container span {
  font-size: 11pt;
  line-height: 28px;
}

input[type="text"] + .inputbuton {
  height: 38px;
  border-end-start-radius: 0px;
  border-start-start-radius: 0px;
  width: 40px;
  min-width: 40px;
  padding-left: 7px;
}

input[type="text"]:has(+ .inputbuton) {
  border-end-end-radius: 0px;
  border-start-end-radius: 0px;
  border-right: 0px;
}

.notzindex {
  z-index: 0;
}

table.alert-template-fields > tbody > tr > td > div > label {
  margin-bottom: 0px;
}

table.alert-template-fields > tbody > tr > td > div > textarea {
  margin-bottom: 15px;
}

table.alert-template-fields > tbody > tr > td[id^="template-label_fields"] {
  text-align: center;
}

ul.tag-editor {
  list-style-type: none;
  padding: 0.5em !important;
  margin: 0;
  overflow: hidden;
  border: 2px solid #c0ccdc;
  border-radius: 6px;
  cursor: text;
  font: normal 14px sans-serif;
  color: #333333;
  background: #f6f7fb;
  line-height: 20px;
}

.max-width-100p {
  max-width: 100%;
}

/* Datatables overrides */
.ui-dialog .ui-dialog-titlebar-close {
  right: 1em !important;
}

.ui-dialog .ui-dialog-titlebar {
  display: block !important;
}

.select2-container--default .select2-search--inline .select2-search__field {
  height: 12px;
  padding-left: 5px !important;
  font-size: 12px !important;
}

div.ui-dialog-buttonset > button.ui-button.ui-corner-all.ui-widget {
  background-color: var(--primary-color);
  color: #fff;
  border: 1px solid var(--primary-color);
  border-radius: 8px;
  font-size: 11pt;
}

div.ui-dialog-buttonset > button.ui-button.ui-corner-all.ui-widget:hover {
  background-color: #1d7873;
  border-color: #1d7873;
}

div.ui-dialog-buttonset > button.ui-button.ui-corner-all.ui-widget:active {
  background-color: #0d312f;
  border-color: #0d312f;
}

div#menu_full > div#menu_tabs > ul.tabs_ul {
  margin-bottom: 0px;
}

.filter-adapted-table-adv {
}

.filter-adapted-table-adv tr {
  display: flex;
  flex-direction: column;
}

div.relative > div > div#ui-datepicker-div {
  top: 55px !important;
  left: 5px !important;
}

.ui-widget-overlay {
  background: #aaa;
  opacity: 0.3 !important;
}

.ui-dialog .ui-widget-content.ui-autocomplete {
  border-radius: 0px;
  margin-left: 10px;
}

.container-div-input-password:has(.w400px-important) {
  width: 400px;
}

#module_relations > thead > tr {
  border: none !important;
  border-bottom: 1px solid #e2e2e2 !important;
}

span.help_icon_15px > img {
  height: 15px !important;
}

.select2-dropdown {
  z-index: 1116 !important;
}

.icon_connection_check {
  width: 65px !important;
  height: 65px !important;
  margin-top: 10px;
}

/* ==== Spinner ==== */
.spinner-fixed {
  position: absolute;
  left: 40%;
  top: 40%;
  z-index: 1;
  width: 100px;
  height: 100px;
  border-radius: 100%;
  background: linear-gradient(#82b92e, #c1ccdc);
  animation: animate 1.2s linear infinite;
  margin: auto;
  margin-bottom: 40px;
}
.spinner-fixed span {
  position: absolute;
  width: 100%;
  height: 100%;
  border-radius: 100%;
  background: linear-gradient(#82b92e, #c1ccdc);
}
.spinner-fixed span:nth-child(1) {
  filter: blur(4px);
}
.spinner-fixed span:nth-child(2) {
  filter: blur(8px);
}
.spinner-fixed span:nth-child(3) {
  filter: blur(12px);
}
.spinner-fixed span:nth-child(4) {
  filter: blur(16px);
}
.spinner-fixed:after {
  content: "";
  position: absolute;
  top: 10px;
  left: 10px;
  right: 10px;
  bottom: 10px;
  /* background: transparent; */
  background: #f1f1f1;
  border: solid #fff 10px;
  border-radius: 50%;
}

@keyframes animate {
  0% {
    transform: rotate(0deg);
  }
  100% {
    transform: rotate(360deg);
  }
}

li.input-interval .extra-container-input .select2 {
  width: 50% !important;
  margin-right: 10px;
}

.ui-widget-header {
  border: 0px !important;
}

.container-custom-graph {
  background-color: white;
  height: 700px;
  overflow-y: auto;
  padding-top: 20px;
}

.scale-0-8 {
  transform: scale(0.8);
}

label:has(span.label-alert-agent) {
  margin-bottom: 10px;
}

td[id^="table_info_box"] a {
  font-weight: bold;
}
.info_table.events > tbody > tr > td {
  border-bottom: 1px solid #dedede !important;
}

<<<<<<< HEAD
.small-input-select2 > div > input,
.small-input-select2 > div > select,
.small-input {
  height: 30px;
  border: 1px solid #8a96a6;
  margin: 3px 2px;
}

.small-input-select2 > div > a > img {
  padding-top: 5px !important;
}

.small-input-select2
  .select2-container
  .select2-selection--single
  .select2-selection__rendered,
.small-input-select2
  div
  .select2-container
  .select2-selection--single
  .select2-selection__rendered {
  line-height: 30px !important;
}

.small-input-select2 .select2-container .select2-selection--single,
.small-input-select2 div .select2-container .select2-selection--single {
  height: 30px !important;
  border: 1px solid #8a96a6 !important;
  margin: 3px 2px;
}

.small-input-select2 .select2-selection__arrow,
.small-input-select2 div .select2-selection__arrow {
  top: -1px !important;
=======
.break-word {
  word-wrap: break-word;
>>>>>>> a493a9b0
}<|MERGE_RESOLUTION|>--- conflicted
+++ resolved
@@ -11896,7 +11896,6 @@
   border-bottom: 1px solid #dedede !important;
 }
 
-<<<<<<< HEAD
 .small-input-select2 > div > input,
 .small-input-select2 > div > select,
 .small-input {
@@ -11931,8 +11930,8 @@
 .small-input-select2 .select2-selection__arrow,
 .small-input-select2 div .select2-selection__arrow {
   top: -1px !important;
-=======
+}
+
 .break-word {
   word-wrap: break-word;
->>>>>>> a493a9b0
 }