/**
 *
 * Name: Default theme
 *
 * Extension to manage a list of gateways and the node address where they should
 * point to.
 *
 * @category   Extensions
 * @package    Pandora FMS
 * @subpackage Community
 * @version    1.0.0
 * @license    See below
 *
 *    ______                 ___                    _______ _______ ________
 *   |   __ \.-----.--.--.--|  |.-----.----.-----. |    ___|   |   |     __|
 *  |    __/|  _  |     |  _  ||  _  |   _|  _  | |    ___|       |__     |
 * |___|   |___._|__|__|_____||_____|__| |___._| |___|   |__|_|__|_______|
 *
 * ============================================================================
 * Copyright (c) 2005-2019 Artica Soluciones Tecnologicas
 * Please see http://pandorafms.org for full contribution list
 * This program is free software; you can redistribute it and/or
 * modify it under the terms of the GNU General Public License
 * as published by the Free Software Foundation for version 2.
 * This program is distributed in the hope that it will be useful,
 * but WITHOUT ANY WARRANTY; without even the implied warranty of
 * MERCHANTABILITY or FITNESS FOR A PARTICULAR PURPOSE.  See the
 * GNU General Public License for more details.
 * ============================================================================
 */

/*
 * ---------------------------------------------------------------------
 * - GENERAL STYLES 												-
 * ---------------------------------------------------------------------
 */
/* latin-ext */
@font-face {
  font-family: "Open Sans";
  font-style: normal;
  font-weight: 400;
  src: local("Open Sans Regular"), local("OpenSans-Regular"),
    url(../fonts/mem8YaGs126MiZpBA-UFW50bbck.woff2) format("woff2");
  unicode-range: U+0100-024F, U+0259, U+1E00-1EFF, U+2020, U+20A0-20AB,
    U+20AD-20CF, U+2113, U+2C60-2C7F, U+A720-A7FF;
}
/* latin */
@font-face {
  font-family: "Open Sans";
  font-style: normal;
  font-weight: 400;
  src: local("Open Sans Regular"), local("OpenSans-Regular"),
    url(../fonts/mem8YaGs126MiZpBA-UFVZ0b.woff2) format("woff2");
  unicode-range: U+0000-00FF, U+0131, U+0152-0153, U+02BB-02BC, U+02C6, U+02DA,
    U+02DC, U+2000-206F, U+2074, U+20AC, U+2122, U+2191, U+2193, U+2212, U+2215,
    U+FEFF, U+FFFD;
}
/* latin-ext */
@font-face {
  font-family: "Open Sans";
  font-style: normal;
  font-weight: 600;
  src: local("Open Sans SemiBold"), local("OpenSans-SemiBold"),
    url(../fonts/mem5YaGs126MiZpBA-UNirkOXOhpOqc.woff2) format("woff2");
  unicode-range: U+0100-024F, U+0259, U+1E00-1EFF, U+2020, U+20A0-20AB,
    U+20AD-20CF, U+2113, U+2C60-2C7F, U+A720-A7FF;
}
/* latin */
@font-face {
  font-family: "Open Sans";
  font-style: normal;
  font-weight: 600;
  src: local("Open Sans SemiBold"), local("OpenSans-SemiBold"),
    url(../fonts/mem5YaGs126MiZpBA-UNirkOUuhp.woff2) format("woff2");
  unicode-range: U+0000-00FF, U+0131, U+0152-0153, U+02BB-02BC, U+02C6, U+02DA,
    U+02DC, U+2000-206F, U+2074, U+20AC, U+2122, U+2191, U+2193, U+2212, U+2215,
    U+FEFF, U+FFFD;
}
/* latin-ext */
@font-face {
  font-family: "Open Sans";
  font-style: normal;
  font-weight: 700;
  src: local("Open Sans Bold"), local("OpenSans-Bold"),
    url(../fonts/mem5YaGs126MiZpBA-UN7rgOXOhpOqc.woff2) format("woff2");
  unicode-range: U+0100-024F, U+0259, U+1E00-1EFF, U+2020, U+20A0-20AB,
    U+20AD-20CF, U+2113, U+2C60-2C7F, U+A720-A7FF;
}
/* latin */
@font-face {
  font-family: "Open Sans";
  font-style: normal;
  font-weight: 700;
  src: local("Open Sans Bold"), local("OpenSans-Bold"),
    url(../fonts/mem5YaGs126MiZpBA-UN7rgOUuhp.woff2) format("woff2");
  unicode-range: U+0000-00FF, U+0131, U+0152-0153, U+02BB-02BC, U+02C6, U+02DA,
    U+02DC, U+2000-206F, U+2074, U+20AC, U+2122, U+2191, U+2193, U+2212, U+2215,
    U+FEFF, U+FFFD;
}
@font-face {
  font-family: "Nunito";
  font-style: normal;
  font-weight: 400;
  src: local("Nunito-Regular"), url(../../fonts/nunito.woff) format("woff");
}
@font-face {
  font-family: "lato-thin";
  src: url("../../fonts/Lato-Hairline.ttf");
}
@font-face {
  font-family: "lato-bolder";
  src: url("../../fonts/Lato-Light.ttf");
}
@font-face {
  font-family: "lato-boldest";
  src: url("../../fonts/Lato-Regular.ttf");
}
* {
  font-family: verdana, sans-serif;
  letter-spacing: 0.03pt;
  font-size: 8pt;
}
svg * {
  font-size: 11pt;
}
body {
  background-color: #fff;
  margin: 0 auto;
}
input,
textarea {
  border: 1px solid #ddd;
}
textarea {
  padding: 5px;
  min-height: 100px;
  width: 99%;
}
input {
  padding: 2px 3px 4px 3px;
  vertical-align: middle;
}

input[type="checkbox"] {
  display: inline !important;
}
select {
  padding: 2px 3px 3px 3px;
  vertical-align: middle;
  border: 1px solid #ddd;
}
input.button {
  font-family: Arial, Sans-serif;
  border: 4px solid #ccc;
  background: #fff;
  padding: 2px 3px;
  margin: 10px 15px;
}

input[type="submit"],
input[type="button"] {
  cursor: pointer;
}

h1,
h2,
h3,
h4 {
  font-weight: bold;
  font-size: 1em;
  font-family: Arial, Sans-serif;
  text-transform: uppercase;
  color: #3f3f3f;
  padding-bottom: 4px;
  padding-top: 7px;
}
h1 {
  font-size: 16px;
}
h2 {
  font-size: 15px;
}
h3 {
  font-size: 14px;
}
h4 {
  margin-bottom: 10px;
  font-size: 13px;
  color: #3f3f3f;
  text-transform: none;
}
a {
  color: #3f3f3f;
  text-decoration: none;
}
a:hover {
  color: #373737;
  text-decoration: underline;
}
a:focus,
input:focus,
button:focus {
  outline: 0;
  outline-width: 0;
}
th > label {
  padding-top: 7px;
}
input:disabled {
  background-color: #ddd !important;
}
textarea:disabled {
  background-color: #ddd !important;
}
select:disabled {
  background-color: #ddd !important;
}
ul {
  list-style-type: none;
  padding-left: 0;
  margin-left: 0;
}
code,
pre {
  font-family: courier, serif;
}
fieldset {
  background-color: #f9faf9;
  border: 1px solid #e2e2e2;
  padding: 0.5em;
  margin-bottom: 20px;
  position: relative;
}
fieldset legend {
  font-size: 1.1em;
  font-weight: bold;
  line-height: 20px;
  color: #3f3f3f;
}
td input[type="checkbox"] {
  padding: 10px;
  margin-top: 2px;
  display: table-cell;
}
input[type="image"] {
  border: 0px;
  background-color: transparent !important;
}
table,
img {
  border: 0px;
}
table pre {
  white-space: pre-wrap;
}
tr:first-child > th {
  background-color: #373737;
}
th {
  color: #fff;
  background-color: #666;
  font-size: 7.5pt;
  letter-spacing: 0.3pt;
}

/* --- Font ttf --- */
@font-face {
  font-family: "DejaVuSerif-BoldFont";
  src: url("../fonts/DejaVuSerif-Bold.ttf") format("truetype");
}

.DejaVuSerif-Bold {
  font-family: DejaVuSerif-BoldFont;
}

@font-face {
  font-family: "DejaVuSerif-BoldItalicFont";
  src: url("../fonts/DejaVuSerif-BoldItalic.ttf") format("truetype");
}

.DejaVuSerif-BoldItalic {
  font-family: DejaVuSerif-BoldItalicFont;
}

@font-face {
  font-family: "DejaVuSerif-ItalicFont";
  src: url("../fonts/DejaVuSerif-Italic.ttf") format("truetype");
}

.DejaVuSerif-Italic {
  font-family: DejaVuSerif-ItalicFont;
}

@font-face {
  font-family: "DejaVuSerifFont";
  src: url("../fonts/DejaVuSerif.ttf") format("truetype");
}

.DejaVuSerif {
  font-family: DejaVuSerifFont;
}

@font-face {
  font-family: "DejaVuSerifCondensed-BoldFont";
  src: url("../fonts/DejaVuSerifCondensed-Bold.ttf") format("truetype");
}

.DejaVuSerifCondensed-Bold {
  font-family: DejaVuSerifCondensed-BoldFont;
}

@font-face {
  font-family: "DejaVuSerifCondensed-BoldItalicFont";
  src: url("../fonts/DejaVuSerifCondensed-BoldItalic.ttf") format("truetype");
}

.DejaVuSerifCondensed-BoldItalic {
  font-family: DejaVuSerifCondensed-BoldItalicFont;
}

@font-face {
  font-family: "DejaVuSerifCondensed-ItalicFont";
  src: url("../fonts/DejaVuSerifCondensed-Italic.ttf") format("truetype");
}

.DejaVuSerifCondensed-Italic {
  font-family: DejaVuSerifCondensed-ItalicFont;
}

@font-face {
  font-family: "DejaVuSerifCondensedFont";
  src: url("../fonts/DejaVuSerifCondensed.ttf") format("truetype");
}

.DejaVuSerifCondensed {
  font-family: DejaVuSerifCondensedFont;
}

@font-face {
  font-family: "FreeSansFont";
  src: url("../fonts/FreeSans.ttf") format("truetype");
}

.FreeSans {
  font-family: FreeSansFont;
}

@font-face {
  font-family: "FreeSansBoldFont";
  src: url("../fonts/FreeSansBold.ttf") format("truetype");
}

.FreeSansBold {
  font-family: FreeSansBoldFont;
}

@font-face {
  font-family: "smallfontFont";
  src: url("../fonts/smallfont.ttf") format("truetype");
}

.smallfont {
  font-family: smallfontFont;
}

@font-face {
  font-family: "unicodeFont";
  src: url("../fonts/unicode.ttf") format("truetype");
}

@font-face {
  font-family: "roboto";
  src: url("../../fonts/roboto.woff2") format("woff2");
}

@font-face {
  font-family: "opensans";
  src: url("../../fonts/opensans.woff2") format("woff2");
}

@font-face {
  font-family: "lato";
  src: url("../../fonts/lato.woff2") format("woff2");
}

@font-face {
  font-family: "leaguegothic";
  src: url("../../fonts/leaguegothic.woff") format("woff");
}
.unicode {
  font-family: unicodeFont;
}

/*
 * ---------------------------------------------------------------------
 * - GLOBAL STYLES                           									-
 * ---------------------------------------------------------------------
 */
div#page {
  background: #fff;
  background-image: none;
  clear: both;
  width: auto;
  margin-top: 20px !important;
  padding-left: 60px; /* It is changed for classic menu (215px)*/
  margin-right: 30px;
  margin-left: 30px;
}

body.pure {
  background-color: #fff;
}

div#container {
  margin: 0 auto;
  min-width: 960px;
  text-align: left;
  height: 100%;
  background: #fff;
  width: 100%;
}

div#main {
  width: auto;
  margin: 0 auto;
  position: relative;
  min-height: 850px;
  max-width: 100%;
  min-width: 93%;
}

textarea.conf_editor {
  padding: 5px;
  width: 650px;
  height: 350px;
}

textarea.conf_error {
  background-image: url(../../images/err.png);
  background-repeat: no-repeat;
  background-position: top right;
}

a.white_bold {
  color: #eee;
  text-decoration: none;
  font-weight: bold;
}

a.white {
  color: #eee;
  text-decoration: none;
}

p.center {
  text-align: center;
}

.img_help {
  cursor: help;
}

#loading {
  position: fixed;
  width: 200px;
  margin-left: 30%;
  text-align: center;
  top: 50%;
  background-color: #999999;
  padding: 20px;
}

.tactical_set legend {
  text-align: left;
  color: #3f3f3f;
}

.tactical_set {
  background: #fff;
  border: 1px solid #e2e2e2;
  margin-left: auto;
  margin-right: auto;
  width: auto;
}

/* --- Botones --- */
input.sub {
  font-weight: normal;
  -moz-border-radius: 2px;
  -webkit-border-radius: 2px;
  border-radius: 2px;
  font-size: 8pt;
  background-color: #333 !important;
  background-repeat: no-repeat !important;
  background-position: 92% 3px !important;
  color: white !important;
  padding: 3px 3px 5px 12px;
  border-color: #333;
}

input.sub[disabled] {
  color: #b4b4b4 !important;
  background-color: #f3f3f3 !important;
  border-color: #b6b6b6;
  cursor: default;
}

/*
 * ---------------------------------------------------------------------
 * - NO ACCESS PAGE - noaccess2.php 								-
 * ---------------------------------------------------------------------
 */
#noaccess {
  position: relative;
  margin-top: 25px;
  left: 15px;
  padding-top: 5px;
  background-color: #ffffff;
  border-top-left-radius: 2px;
  border-top-right-radius: 2px;
  border-bottom-left-radius: 2px;
  border-bottom-right-radius: 2px;
}

#noaccess-title {
  color: #fff;
  font-weight: bold;
  padding-top: 5px;
  margin-left: 5px;
  background: none repeat scroll 0% 0% #82b92e;
  border-top-left-radius: 2px;
  border-top-right-radius: 2px;
  border-bottom-left-radius: 2px;
  border-bottom-right-radius: 2px;
  text-align: center;
}

#noaccess-text {
  font-size: 12px;
  text-align: justify;
  padding-top: 25px;
  padding-right: 50px;
  float: right;
}

#noaccess-image {
  position: relative;
  left: 10px;
  top: 10px;
  float: left;
}

/*div#activity{
	padding-top: 0px;
	padding-bottom: 18px;
}
div#activity table td > img {
	vertical-align: middle;
}
div#noa {
	float: right;
	padding-right: 50px;
	margin-top: 25px;
}
div#db_f {
	text-align: justify;
	margin: auto;
	padding: 0.5em;
	width: 55em;
	margin-top: 3em;
}
div#db_ftxt {
	float: right;
	padding-top: 10px;
}*/

/*
 * ---------------------------------------------------------------------
 * - HELP DIALOG - login_help_dialog.php and pandora_help.php 		-
 * ---------------------------------------------------------------------
 */
div#main_help {
  width: 100%;
}
div#main_help div.databox,
.license_databox {
  background: F3F3F3;
  -moz-border-radius: 8px;
  -webkit-border-radius: 8px;
  border-radius: 8px;
  border: 0px;
  padding-left: 25px;
  padding-right: 25px;
  margin-top: 10px;
  -moz-box-shadow: -1px 1px 6px #aaa;
  -webkit-box-shadow: -1px 1px 6px #aaa;
  box-shadow: -1px 1px 6px #aaa;
}

div#main_help div.databox h1 {
  padding-bottom: 0px;
  margin-bottom: 0px;
  font-weight: bold;
  font-family: sans-serif, verdana;
}

div#main_help div.databox h3,
div#main_help div.databox h2 {
  color: #6eb432;
  font-family: sans-serif, verdana;
}

div#main_help div.databox h3 {
  font-size: 12px;
}

div#main_help a.footer,
div#main_help span {
  color: #999;
}

div#main_help div.databox hr {
  width: 100%;
  border: 0px;
  height: 1px;
  background-color: #222;
  margin: 0px;
}

div#main_help div.databox p {
  line-height: 15px;
  text-align: justify;
}

/*
 * ---------------------------------------------------------------------
 * - FOOTER 														-
 * ---------------------------------------------------------------------
 */
a.footer,
a.footer span {
  font-size: 9px;
  color: white;
}

div#foot {
  padding-top: 8px;
  padding-bottom: 5px;
  text-align: center;
  background: #343434;
  height: 30px;
  clear: both;
  width: auto;
}

div#foot a,
div#foot span {
  font-family: "Open Sans", sans-serif;
  font-size: 8.5pt;
  color: #91a2a7;
}

/*
 * ---------------------------------------------------------------------
 * - HEADER AND LEFT MENU STYLES 									-
 * ---------------------------------------------------------------------
 */
div#menu_container {
  -moz-border-top-right-radius: 6px;
  -webkit-border-top-right-radius: 6px;
  border-top-right-radius: 6px;
  z-index: 1010;
  width: 40px;
  height: 100%;
}

div#menu {
  width: 45px;
  float: left;
  z-index: 2000;
  position: absolute; /*Lo he quitado para que no ocupe todo el alto y fixed */
}

div#head {
  font-size: 8pt;
  width: 100%;
  height: 60px;
  padding-top: 0px;
  margin: 0 auto;
  border-bottom: 1px solid #91a2a7;
  min-width: 882px;
  background-color: #fff;
  color: #000;
  z-index: 2;
}

.fixed_header {
  z-index: 9999;
  position: fixed;
  left: 0;
  top: 0;
  width: 100%;
}

#ver {
  margin-bottom: 25px;
}

/*.databox_error {
	width: 657px !important;
	height: 400px;
	border: none !important;
	background-color: #fafafa;
	background: url(../../images/splash_error.png) no-repeat;
}

input.chk {
	margin-right: 0px;
	border: 0px none;
	height: 14px;
}*/
input.datos {
  background-color: #f5f5f5;
}
/*input.datos_readonly {
	background-color: #050505;
}*/

/*
 * ---------------------------------------------------------------------
 * - VISUAL MAPS 													-
 * ---------------------------------------------------------------------
 */
input.vs_button_ghost {
  background-color: transparent !important;
  border: 1px solid #82b92e;
  color: #82b92e !important;
  text-align: center;
  padding: 4px 12px;
  font-weight: bold;
}

input.next,
input.upd,
input.ok,
input.wand,
input.delete,
input.cog,
input.target,
input.search,
input.copy,
input.add,
input.graph,
input.percentile,
input.binary,
input.camera,
input.config,
input.cancel,
input.default,
input.filter,
input.pdf,
input.spinn {
  padding-right: 30px;
  height: 23px;
}

input.next {
  background-image: url(../../images/input_go.png) !important;
}
input.upd {
  background-image: url(../../images/input_update.png) !important;
}
input.wand {
  background-image: url(../../images/input_wand.png) !important;
}
input.wand:disabled {
  background-image: url(../../images/input_wand.disabled.png) !important;
}
input.search {
  background-image: url(../../images/input_zoom.png) !important;
}
input.search:disabled {
  background-image: url(../../images/input_zoom.disabled.png) !important;
}
input.ok {
  background-image: url(../../images/input_tick.png) !important;
}
input.ok:disabled {
  background-image: url(../../images/input_tick.disabled.png) !important;
}
input.add {
  background-image: url(../../images/input_add.png) !important;
}
input.add:disabled {
  background-image: url(../../images/input_add.disabled.png) !important;
}
input.cancel {
  background-image: url(../../images/input_cross.png) !important;
}
input.cancel:disabled {
  background-image: url(../../images/input_cross.disabled.png) !important;
}
input.delete {
  background-image: url(../../images/input_delete.png) !important;
}
input.delete:disabled {
  background-image: url(../../images/input_delete.disabled.png) !important;
}
input.cog {
  background-image: url(../../images/input_cog.png) !important;
}
input.cog:disabled {
  background-image: url(../../images/input_cog.disabled.png) !important;
}
input.config {
  background-image: url(../../images/input_config.png) !important;
}
input.config:disabled {
  background-image: url(../../images/input_config.disabled.png) !important;
}
input.filter {
  background-image: url(../../images/input_filter.png) !important;
}
input.filter:disabled {
  background-image: url(../../images/input_filter.disabled.png) !important;
}
input.pdf {
  background-image: url(../../images/input_pdf.png) !important;
}
input.pdf:disabled {
  background-image: url(../../images/input_pdf.disabled.png) !important;
}
input.camera {
  background-image: url(../../images/input_camera.png) !important;
}
input.spinn {
  background-image: url(../../images/spinner_green.gif) !important;
}

#toolbox #auto_save {
  padding-top: 5px;
}

#toolbox {
  margin-top: 13px;
}
input.visual_editor_button_toolbox {
  padding-right: 15px;
  padding-top: 10px;
  margin-top: 5px;
}
input.delete_min {
  background: #fefefe url(../../images/cross.png) no-repeat center !important;
}
input.delete_min[disabled] {
  background: #fefefe url(../../images/cross.disabled.png) no-repeat center !important;
}
input.graph_min {
  background: #fefefe url(../../images/chart_curve.png) no-repeat center !important;
}
input.graph_min[disabled] {
  background: #fefefe url(../../images/chart_curve.disabled.png) no-repeat
    center !important;
}
input.bars_graph_min {
  background: #fefefe url(../../images/icono-barras-arriba.png) no-repeat center !important;
}
input.bars_graph_min[disabled] {
  background: #fefefe url(../../images/icono-barras-arriba.disabled.png)
    no-repeat center !important;
}
input.percentile_min {
  background: #fefefe url(../../images/chart_bar.png) no-repeat center !important;
}
input.percentile_min[disabled] {
  background: #fefefe url(../../images/chart_bar.disabled.png) no-repeat center !important;
}
input.percentile_item_min {
  background: #fefefe url(../../images/percentile_item.png) no-repeat center !important;
}
input.percentile_item_min[disabled] {
  background: #fefefe url(../../images/percentile_item.disabled.png) no-repeat
    center !important;
}
input.auto_sla_graph_min {
  background: #fefefe url(../../images/auto_sla_graph.png) no-repeat center !important;
}
input.auto_sla_graph_min[disabled] {
  background: #fefefe url(../../images/auto_sla_graph.disabled.png) no-repeat
    center !important;
}
input.donut_graph_min {
  background: #fefefe url(../../images/icono-quesito.png) no-repeat center !important;
}
input.donut_graph_min[disabled] {
  background: #fefefe url(../../images/icono-quesito.disabled.png) no-repeat
    center !important;
}
input.binary_min {
  background: #fefefe url(../../images/binary.png) no-repeat center !important;
}
input.binary_min[disabled] {
  background: #fefefe url(../../images/binary.disabled.png) no-repeat center !important;
}
input.camera_min {
  background: #fefefe url(../../images/camera.png) no-repeat center !important;
}
input.camera_min[disabled] {
  background: #fefefe url(../../images/camera.disabled.png) no-repeat center !important;
}
input.config_min {
  background: #fefefe url(../../images/config.png) no-repeat center !important;
}
input.config_min[disabled] {
  background: #fefefe url(../../images/config.disabled.png) no-repeat center !important;
}
input.label_min {
  background: #fefefe url(../../images/tag_red.png) no-repeat center !important;
}
input.label_min[disabled] {
  background: #fefefe url(../../images/tag_red.disabled.png) no-repeat center !important;
}
input.icon_min {
  background: #fefefe url(../../images/photo.png) no-repeat center !important;
}
input.icon_min[disabled] {
  background: #fefefe url(../../images/photo.disabled.png) no-repeat center !important;
}
input.clock_min {
  background: #fefefe url(../../images/clock-tab.png) no-repeat center !important;
}
input.clock_min[disabled] {
  background: #fefefe url(../../images/clock-tab.disabled.png) no-repeat center !important;
}
input.box_item {
  background: #fefefe url(../../images/box_item.png) no-repeat center !important;
}
input.box_item[disabled] {
  background: #fefefe url(../../images/box_item.disabled.png) no-repeat center !important;
}
input.line_item {
  background: #fefefe url(../../images/line_item.png) no-repeat center !important;
}
input.line_item[disabled] {
  background: #fefefe url(../../images/line_item.disabled.png) no-repeat center !important;
}
input.copy_item {
  background: #fefefe url(../../images/copy_visualmap.png) no-repeat center !important;
}
input.copy_item[disabled] {
  background: #fefefe url(../../images/copy_visualmap.disabled.png) no-repeat
    center !important;
}
input.grid_min {
  background: #fefefe url(../../images/grid.png) no-repeat center !important;
}
input.grid_min[disabled] {
  background: #fefefe url(../../images/grid.disabled.png) no-repeat center !important;
}
input.save_min {
  background: #fefefe url(../../images/file.png) no-repeat center !important;
}
input.save_min[disabled] {
  background: #fefefe url(../../images/file.disabled.png) no-repeat center !important;
}
input.service_min {
  background: #fefefe url(../../images/box.png) no-repeat center !important;
}
input.service_min[disabled] {
  background: #fefefe url(../../images/box.disabled.png) no-repeat center !important;
}

input.group_item_min {
  background: #fefefe url(../../images/group_green.png) no-repeat center !important;
}
input.group_item_min[disabled] {
  background: #fefefe url(../../images/group_green.disabled.png) no-repeat
    center !important;
}
input.color_cloud_min {
  background: #fefefe url(../../images/color_cloud_item.png) no-repeat center !important;
}
input.color_cloud_min[disabled] {
  background: #fefefe url(../../images/color_cloud_item.disabled.png) no-repeat
    center !important;
}

input.color_cloud_min {
  background: #fefefe url(../../images/color_cloud_item.png) no-repeat center !important;
}
input.color_cloud_min[disabled] {
  background: #fefefe url(../../images/color_cloud_item.disabled.png) no-repeat
    center !important;
}

div#cont {
  position: fixed;
  max-height: 320px;
  overflow-y: auto;
  overflow-x: hidden;
}

/*.termframe{
	background-color: #80BA27 !important;
}*/

/*tr.datos, tr.datost, tr.datosb , tr.datos_id,
tr.datosf9 {
	#background-color: #eaeaea;
}

tr.datos2, tr.datos2t,
tr.datos2b, tr.datos2_id , tr.datos2f9 {
	#background-color: #f2f2f2;
}

tr.datos:hover, tr.datost:hover, tr.datosb:hover, tr.datos_id:hover,
tr.datosf9:hover, tr.datos2:hover, tr.datos2t:hover,
tr.datos2b:hover, tr.datos2_id:hover, tr.datos2f9:hover {
	#background-color: #efefef;
}*/

/*
 * ---------------------------------------------------------------------
 * - REPORTS 														-
 * ---------------------------------------------------------------------
 */
.agent_reporting {
  margin: 5px;
  padding: 5px;
}

.report_table,
.agent_reporting {
  border: #ccc outset 3px;
}

td.datos3,
td.datos3 * {
  background-color: #666;
  color: white !important;
}

td.datos4,
td.datos4 * {
  /*Add !important because in php the function html_print_table write style in cell and this is style head.*/
  text-align: center !important;
  background-color: #666;
  color: white !important;
}

/*td.datos_id {
	color: #1a313a;
}*/

/* user list php */
tr.disabled_row_user * {
  color: grey;
}

/* global syles */
.bg {
  /* op menu */
  background: #82b92e;
  height: 20px;
}

.bg2 {
  /* main page */
  background-color: #0a160c;
}
.bg3 {
  /* godmode */
  background: #666666;
}
.bg4 {
  /* links */
  background-color: #989898;
}
.bg,
.bg2,
.bg3,
.bg4 {
  position: relative;
  width: 100%;
}
.bg2,
.bg3,
.bg4 {
  height: 18px;
}
.f10,
#ip {
  font-size: 7pt;
  text-align: center;
}
.f9,
.f9i,
.f9b,
.datos_greyf9,
.datos_bluef9,
.datos_greenf9,
.datos_redf9,
.datos_yellowf9,
td.f9,
td.f9i,
td.datosf9,
td.datos2f9 {
  font-size: 6.5pt;
}
.f9i,
.redi {
  font-style: italic;
}
.tit {
  padding: 6px 0px;
  height: 14px;
}
.tit,
.titb {
  font-weight: bold;
  color: #fff;
  text-align: center;
}

.suc * {
  color: #5a8629;
}

.info * {
  color: #006f9d;
}

.error * {
  color: #f85858;
}

.warning * {
  color: #fad403;
}

.help {
  background: url(../../images/help.png) no-repeat;
}
.red,
.redb,
.redi,
.error {
  color: #c00;
}

.sep {
  margin-left: 30px;
  border-bottom: 1px solid #708090;
  width: 100%;
}
.orange {
  color: #fd7304;
}
.green {
  color: #5a8629;
}
.yellow {
  color: #f3c500;
}
.greenb {
  color: #00aa00;
}
.grey {
  color: #808080;
  font-weight: bold;
}
.blue {
  color: #5ab7e5;
  font-weight: bold;
}
.redb,
.greenb,
td.datos_id,
td.datos2_id {
  font-weight: bold;
}
.p10 {
  padding-top: 1px;
  padding-bottom: 0px;
}
.p21 {
  padding-top: 2px;
  padding-bottom: 1px;
}
.w120 {
  width: 120px;
}
.w130,
#table-agent-configuration select {
  width: 130px;
}
.w135 {
  width: 135px;
}
.w155,
#table_layout_data select {
  width: 155px;
}
.top,
.top_red,
.bgt,
td.datost,
td.datos2t {
  vertical-align: top;
}
.top_red {
  background: #ff0000;
}
.bot,
.titb,
td.datosb {
  vertical-align: bottom;
}
.msg {
  margin-top: 15px;
  text-align: justify;
}
ul.mn {
  list-style: none;
  padding: 0px 0px 0px 0px;
  margin: 0px 0px 0px 0px;
  line-height: 15px;
}
.gr {
  font-size: 10pt;
  font-weight: bold;
}
a.mn,
.gr {
  font-family: Arial, Verdana, sans-serif, Helvetica;
}
div.nf {
  background: url(../../images/info.png) no-repeat scroll 0 50% transparent;
  margin-left: 7px;
  padding: 8px 1px 6px 25px;
}
div.title_line {
  background-color: #4e682c;
  height: 5px;
  width: 762px;
}

.alpha50 {
  filter: alpha(opacity=50);
  -moz-opacity: 0.5;
  opacity: 0.5;
  -khtml-opacity: 0.5;
}

/*
 * ---------------------------------------------------------------------
 * - RIGHT MENU SECTION 											-
 * ---------------------------------------------------------------------
 */
#menu_tab_frame,
#menu_tab_frame_view {
  display: block !important;
  border-bottom: 2px solid #82b92e;
  max-height: 31px;
  min-height: 31px;
  width: 100%;
  padding-right: 0px;
  margin-left: 0px !important;
  margin-bottom: 20px;
  height: 31px;
}

#menu_tab {
  margin: 0px 0px 0px 0px !important;
}

#menu_tab .mn,
#menu_tab ul,
#menu_tab .mn ul {
  padding: 0px;
  list-style: none;
  margin: 0px 0px 0px 0px;
}
#menu_tab .mn li {
  float: right;
  position: relative;
  margin: 0px 0px 0px 0px;
}

#menu_tab li.separator_view {
  padding: 4px;
}

#menu_tab li.separator {
  padding: 4px;
}

#menu_tab li.nomn_high a {
  color: #fff;
}
#menu_tab .mn li a {
  display: block;
  text-decoration: none;
  padding: 0px;
  margin: 0px;
}
#menu_tab li.nomn:hover a,
#menu_tab li:hover ul a:hover {
  color: #fff;
}

#menu_tab li.nomn,
#menu_tab li.nomn_high {
  min-width: 30px;
  height: 28px;
  margin-top: 0;
}

/* --- Submenu --- */
ul.subsubmenu {
  border-bottom-right-radius: 5px;
  border-bottom-left-radius: 5px;
  -moz-border-bottom-right-radius: 5px;
  -moz-border-bottom-left-radius: 5px;
  -webkit-border-bottom-right-radius: 5px;
  -webkit-border-bottom-left-radius: 5px;

  background: #ececec !important;
}

ul.subsubmenu li {
  background-color: #ececec;
  font-weight: bold;
  text-decoration: none;
  font-size: 14px;
  border-color: #e2e2e2;
  border-style: solid;
  border-width: 1px;
}

ul.subsubmenu li a {
  padding: 0px 10px 5px;
}

.subsubmenu {
  position: absolute;
  float: right;
  z-index: 9999;
  display: none;
  margin-top: 5px !important ;
  left: 0px !important;
}
.subsubmenu li {
  margin-top: 0px !important ;
}

div#agent_wizard_subtabs {
  position: absolute;
  margin-left: 0px;
  display: none;
  padding-bottom: 3px;
  z-index: 1000;
}

.agent_wizard_tab:hover {
  cursor: default;
}

/*
 * ---------------------------------------------------------------------
 * - SECTION TITLE LEFT (green background)							-
 * ---------------------------------------------------------------------
 */
/* TAB TITLE */
#menu_tab_left {
  margin-left: 0px !important;
}

#menu_tab_left .mn,
#menu_tab_left ul,
#menu_tab_left .mn ul {
  background-color: #000;
  color: #fff;
  font-weight: bold;
  padding: 0px 0px 0px 0px;
  list-style: none;
  margin: 0px 0px 0px 0px;
}
#menu_tab_left .mn li {
  float: left;
  position: relative;
  height: 26px;
  max-height: 26px;
}
#menu_tab_left .mn li a {
  display: block;
  text-decoration: none;
}
#menu_tab_left li.view a {
  color: #fff;
  font-weight: bold;
  font-weight: 100;
  line-height: 18px;
  display: none;
}

#menu_tab_left li.view {
  background: #82b92e;
  max-width: 60%;
  min-width: 30%;
  padding: 5px 5px 0px;
  text-align: center;
  -moz-border-top-right-radius: 3px;
  -webkit-border-top-right-radius: 3px;
  border-top-right-radius: 3px;

  -moz-border-top-left-radius: 3px;
  -webkit-border-top-left-radius: 3px;
  border-top-left-radius: 3px;
  margin-left: 0px !important;
  overflow-y: hidden;
}

#menu_tab_left li.view img.bottom {
  width: 24px;
  height: 24px;
}

#menu_tab_left li a,
#menu_tab_left li span {
  text-transform: uppercase;
  color: #fff;
  font-size: 100%;
  line-height: 20px;
  letter-spacing: 0px;
  font-family: verdana, sans-serif;
  font-weight: bold;
}

/*
span.users {
  background: url(../../images/group.png) no-repeat;
}
span.agents {
  background: url(../../images/bricks.png) no-repeat;
}
span.data {
  background: url(../../images/data.png) no-repeat;
}
span.alerts {
  background: url(../../images/bell.png) no-repeat;
}
span.time {
  background: url(../../images/hourglass.png) no-repeat;
}
span.net {
  background: url(../../images/network.png) no-repeat;
}
span.master {
  background: url(../../images/master.png) no-repeat;
}
span.wmi {
  background: url(../../images/wmi.png) no-repeat;
}
span.prediction {
  background: url(../../images/chart_bar.png) no-repeat;
}
span.plugin {
  background: url(../../images/plugin.png) no-repeat;
}
span.export {
  background: url(../../images/database_refresh.png) no-repeat;
}
span.snmp {
  background: url(../../images/snmp.png) no-repeat;
}
span.binary {
  background: url(../../images/binary.png) no-repeat;
}
span.recon {
  background: url(../../images/recon.png) no-repeat;
}
span.rmess {
  background: url(../../images/email_open.png) no-repeat;
}
span.nrmess {
  background: url(../../images/email.png) no-repeat;
}
span.recon_server {
  background: url(../../images/recon.png) no-repeat;
}
span.wmi_server {
  background: url(../../images/wmi.png) no-repeat;
}
span.export_server {
  background: url(../../images/server_export.png) no-repeat;
}
span.inventory_server {
  background: url(../../images/page_white_text.png) no-repeat;
}
span.web_server {
  background: url(../../images/world.png) no-repeat;
}
*/

/* This kind of span do not have any sense, should be replaced on PHP code
by a real img in code. They are not useful because insert too much margin around
(for example, not valid to use in the table of server view */
/*span.users, span.agents, span.data, span.alerts, span.time, span.net,
span.master, span.snmp, span.binary, span.recon, span.wmi, span.prediction,
span.plugin, span.plugin, span.export, span.recon_server, span.wmi_server,
span.export_server, span.inventory_server, span.web_server {
	margin-left: 4px;
	margin-top: 10px;
	padding: 4px 8px 12px 30px;
	display: block;
}
span.rmess, span.nrmess {
	margin-left: 14px;
	padding: 1px 0px 10px 30px;
	display: block;
}*/

/* New styles for data box */
/*
 * ---------------------------------------------------------------------
 * - TABLES			 												-
 * ---------------------------------------------------------------------
 */
.databox,
.databox_color,
.databox_frame {
  margin-bottom: 5px;
  margin-top: 0px;
  margin-left: 0px;
  border: 1px solid #e2e2e2;
  -moz-border-radius: 4px;
  -webkit-border-radius: 4px;
  border-radius: 4px;
}
.databox_color {
  padding-top: 5px;
  background-color: #fafafa;
}

table.databox {
  background-color: #f9faf9;
  border-spacing: 0px;
  -moz-box-shadow: 0px 0px 0px #ddd !important;
  -webkit-box-shadow: 0px 0px 0px #ddd !important;
  box-shadow: 0px 0px 0px #ddd !important;
}

.databox > tbody > tr > td {
  -moz-border-radius: 0px;
  -webkit-border-radius: 0px;
  border-radius: 0px;
  border: 0px none #e2e2e2;
  padding-left: 9px;
  padding-right: 9px;
  padding-top: 7px;
  padding-bottom: 7px;
}

.databox > thead > tr > th,
.databox > tbody > tr > th,
.databox > thead > tr > th a {
  padding: 9px 7px;
  font-weight: normal;
  color: #fff;
}

.databox > th * {
  color: #fff;
}

.databox > th > input,
.databox > th > textarea,
.databox > th > select,
.databox > th > select > option {
  color: #222 !important;
}

.databox.data > tbody > tr > td:first-child {
  border-left: 1px solid #e2e2e2;
}

.databox.data > tbody > tr:last-child > td:first-child {
  border-bottom-left-radius: 4px;
}

.databox.data > tbody > tr > td:last-child {
  border-right: 1px solid #e2e2e2;
}

.databox.data > tbody > tr:last-child > td:last-child {
  border-bottom-right-radius: 4px;
}

.databox.data > thead > tr:first-child > th:first-child {
  border-left: 1px solid #e2e2e2;
  border-top-left-radius: 4px;
  border-color: #373737;
}

.databox.data > thead > tr:first-child > th:last-child {
  border-right: 1px solid #e2e2e2;
  border-top-right-radius: 4px;
  border-color: #373737;
}
.databox.data {
  border: none;
}

.tabletitle {
  color: #333;
}

/* For use in Netflow */
/*
table.databox_grid {
  margin: 25px;
}

table.databox_grid > th {
  font-size: 12px;
}

table.databox_grid > td {
  padding: 6px;
  margin: 4px;
  border-bottom: 1px solid #acacac;
  border-right: 1px solid #acacac;
}
*/

/* events */
table.alternate tr:nth-child(odd) td {
  background-color: #ffffff;
}
table.alternate tr:nth-child(even) td {
  background-color: #e4e5e4;
}

table.rounded_cells td {
  padding: 4px 4px 4px 10px;
  -moz-border-radius: 6px !important;
  -webkit-border-radius: 6px !important;
  border-radius: 6px !important;
}

/*#head_l {
	float: left;
	margin: 0;
	padding: 0;
}
#head_r {
  float: right;
  text-align: right;
  margin-right: 10px;
  padding-top: 0px;
}
#head_m {
	position: absolute;
	padding-top: 6px;
	padding-left: 12em;
}*/
/*span#logo_text1 {
	font: bolder 3em Arial, Sans-serif;
	letter-spacing: -2px;
	color: #eee;
}
span#logo_text2 {
  font: 3em Arial, Sans-serif;
  letter-spacing: -2px;
  color: #aaa;
}

div#logo_text3 {
  text-align: right;
  font: 2em Arial, Sans-serif;
  letter-spacing: 6px;
  color: #aaa;
  font-weight: bold;
  margin-top: 0px;
  margin-left: 4px;
  padding-top: 0px;
}

.bb0 {
  border-bottom: 0px;
}
.bt0 {
	border-top: 0px;
}*/
.action-buttons {
  text-align: right;
}
/*#table-add-item select, #table-add-sla select {
	width: 180px;
}*/

/* end of classes for event priorities */
div#main_pure {
  background-color: #fefefe;
  text-align: left;
  margin-bottom: 25px;
  margin-top: 30px;
  margin-left: 10px;
  margin-right: 10px;
  height: 1000px;
  width: 98%;
  position: static;
}
/*#table-agent-configuration radio {
	margin-right: 40px;
}*/
.ui-draggable {
  cursor: move;
}
/*#layout_trash_drop {
	float: right;
	width: 300px;
	height: 180px;
	background: #fff url("../../images/trash.png") no-repeat bottom left;
}
#layout_trash_drop div {
  display: block;
}
#layout_editor_drop {
	float: left;
	width: 300px;
}*/

/* IE 7 Hack */
#editor {
  *margin-top: 10px !important;
}
/* big_data is used in tactical and logon_ok */
.big_data {
  text-decoration: none;
  font: bold 2em Arial, Sans-serif;
}

.med_data {
  text-decoration: none;
  font: bold 1.5em Arial, Sans-serif;
}

.notify {
  background-color: #f7ffa5;
  text-align: center;
  font-weight: bold;
  padding: 8px;
  margin: 0px 0px 0px 0px !important;
  z-index: -1;
}

.notify a {
  color: #003a3a;
  text-decoration: underline;
}

.listing {
  border-collapse: collapse;
}
.listing td {
  border-bottom: 1px solid #cccccc;
  border-top: 1px solid #cccccc;
}
span.actions {
  margin-left: 30px;
}
.actions {
  min-width: 200px !important;
}
select#template,
select#action {
  width: 250px;
}
/*#label-checkbox-matches_value,
#label-checkbox-copy_modules,
#label-checkbox-copy_alerts {
	display: inline;
	font-weight: normal;
}*/

/* Modules */
table#simple {
  padding: 30px;
}
table#simple select#id_module_type,
table#alert_search select#id_agent,
table#alert_search select#id_group,
table#network_component select#type {
  width: 200px;
}
table#simple select#select_snmp_oid,
table#simple select#id_plugin,
table#network_component select#id_plugin {
  width: 270px;
}
table#simple select#prediction_id_group,
table#simple select#prediction_id_agent,
table#simple select#prediction_module {
  width: 50%;
  display: block;
}
table#simple input#text-plugin_parameter,
table#simple input#text-snmp_oid,
table#source_table select,
table#destiny_table select,
table#target_table select,
table#filter_compound_table select,
table#filter_compound_table #text-search,
table#delete_table select {
  width: 100%;
}
table#simple select#network_component_group,
table#simple select#network_component {
  width: 90%;
}
table#simple span#component_group,
table#simple span#component {
  width: 45%;
  font-style: italic;
}
table#simple label {
  display: inline;
  font-weight: normal;
  font-style: italic;
}
.clickable {
  cursor: pointer;
}
table#agent_list tr,
table.alert_list tr {
  vertical-align: top;
}
.toggle {
  border-collapse: collapse;
}
.toggle td {
  border-left: 1px solid #d3d3d3;
}

ul.actions_list {
  list-style-image: url(../../images/arrow.png);
  list-style-position: inside;
  margin-top: 0;
}
div.loading {
  background-color: #fff1a8;
  margin-left: auto;
  margin-right: auto;
  padding: 5px;
  text-align: center;
  font-style: italic;
  width: 95%;
}
div.loading img {
  float: right;
}
/* Tablesorter jQuery pager */
div.pager {
  margin-left: 10px;
  margin-top: 5px;
}
div.pager img {
  position: relative;
  top: 4px;
  padding-left: 5px;
}
div.pager input {
  padding-left: 5px;
}
.pagedisplay {
  border: 0;
  width: 35px;
}
/* Steps style */
ol.steps {
  margin-bottom: 70px;
  padding: 0;
  list-style-type: none;
  list-style-position: outside;
}
ol.steps li {
  float: left;
  background-color: #efefef;
  padding: 5px;
  margin-left: 5px;
  width: 150px;
}
ol.steps li a {
  color: #111;
}
ol.steps li.visited a {
  color: #999;
}
ol.steps li span {
  font-weight: normal;
  display: block;
  color: #777;
}
ol.steps li.visited span {
  color: #999;
}
ol.steps li.current {
  border-left: 5px solid #778866;
  margin-left: 0;
  font-weight: bold;
  background-color: #e9f3d2;
}
ol.steps li.visited {
  color: #999 !important;
}

fieldset .databox {
  border: 0px solid;
}

fieldset.databox {
  padding: 14px !important;
}

fieldset legend span,
span#latest_value {
  font-style: italic;
}
span#latest_value span#value {
  font-style: normal;
}
form#filter_form {
  margin-bottom: 15px;
}
ul.action_list {
  margin: 0;
  list-style: none inside circle;
}
ul.action_list li div {
  margin-left: 15px;
}
span.action_name {
  float: none;
}
div.actions_container {
  overflow: auto;
  width: 100%;
  max-height: 200px;
}
div.actions_container label {
  display: inline;
  font-weight: normal;
  font-style: italic;
}
a.add_action {
  clear: both;
  display: block;
}

/* timeEntry styles */
.timeEntry_control {
  vertical-align: middle;
  margin-left: 2px;
}

div#event_control {
  clear: right;
}

/* Autocomplete styles */
.ac_results {
  padding: 0px;
  border: 1px solid black;
  background-color: white;
  overflow: hidden;
  z-index: 99999;
}

.ac_results ul {
  width: 100%;
  list-style-position: outside;
  padding: 0;
  margin: 0;
  text-align: left;
}

.ac_results li {
  margin: 0px;
  padding: 2px 5px;
  cursor: default;
  display: block;
  /*
	if width will be 100% horizontal scrollbar will apear
	when scroll mode will be used
	*/
  /*width: 100%;*/
  font: menu;
  font-size: 12px;
  /*
	it is very important, if line-height not setted or setted
	in relative units scroll will be broken in firefox
	*/
  line-height: 16px;
}

.ac_loading {
  background: white url("../images/loading.gif") right center no-repeat;
}

.ac_over {
  background-color: #efefef;
}
span.ac_extra_field,
span.ac_extra_field strong {
  font-style: italic;
  font-size: 9px;
}

div#pandora_logo_header {
  /*	Put here your company logo (139x60 pixels) like this: */
  /*	background: url(../../images/MiniLogoArtica.jpg); */
  background: url(../../images/pandora_logo_head.png);
  background-position: 0% 0%;
  width: 139px;
  height: 60px;
  float: left;
}

/*
 * ---------------------------------------------------------------------
 * - HEADER                                   									-
 * ---------------------------------------------------------------------
 */
#header_table {
  margin: 0px;
  padding: 0px;
  margin-top: 0px;
  padding-left: 90px; /* It is changed for classic menu */
  padding-right: 30px;
}

#header_table_inner {
  height: 60px;
  /*width: 100%;*/
  display: flex;
  align-items: center;
  justify-content: space-between;
}

#header_table_inner a,
#header_table_inner span {
  font-family: "Open Sans", sans-serif;
}

.header_left {
  display: flex;
  justify-content: flex-start;
  align-items: center;
}

.header_center {
  display: flex;
  justify-content: center;
  align-items: center;
}

.header_right {
  display: flex;
  justify-content: flex-end;
  align-items: center;
}

.header_left > div,
.header_center > div {
  padding-right: 15px;
}

.header_right > div {
  padding-left: 15px;
}

#header_table_inner > div {
  /* border: solid 1px pink;*/
}

#header_table_inner > div > div {
  /* border: solid 1px fuchsia;*/
}

#header_table_inner td a,
#header_table_inner td span {
  color: #777;
}

.header_left img,
.header_center img,
.header_right img {
  vertical-align: middle;
}

#header_user img,
#header_autorefresh {
  padding-right: 5px;
}

#header_alert,
#header_message {
  padding-right: 0px;
}

#header_alert p,
#header_message p {
  border-radius: 50%;
  padding: 0;
  margin: 0;
  width: 15px;
  position: relative;
  height: 15px;
  top: -5px;
  text-align: center;
  display: inline-block;
  vertical-align: super;
}

#header_alert p {
  background-color: #ec4e1b;
  left: -12px;
}

#header_message p {
  background-color: #82b92e;
  left: -9px;
}

#header_alert span,
#header_message span {
  color: #fff;
  font-size: 7pt;
  font-weight: 600;
  font-family: "Open Sans", sans-serif;
}

@media screen and (max-width: 1024px) {
  #header_user span,
  #header_searchbar a.tip img {
    display: none;
  }
}

.autorefresh_disabled {
  cursor: not-allowed !important;
}

a.autorefresh_txt,
#refrcounter {
  color: #1c1c1c;
  font-size: 8.5pt;
}

#combo_refr select {
  margin-right: 8px;
}

.disabled_module {
  color: #aaa;
}
div.warn {
  background: url(../../images/info.png) no-repeat;
  margin-top: 7px;
  padding: 2px 1px 6px 25px;
}

.submenu_not_selected {
  transition-property: background-color;
  transition-duration: 0.5s;
  transition-timing-function: ease-out;
  -webkit-transition-property: background-color;
  -webkit-transition-duration: 0.5s;
  -webkit-transition-timing-function: ease-out;
  -moz-transition-property: background-color;
  -moz-transition-duration: 0.5s;
  -moz-transition-timing-function: ease-out;
  -o-transition-property: background-color;
  -o-transition-duration: 0.5s;
  -o-transition-timing-function: ease-out;
  font-weight: normal !important;
}

/* Submenus havent borders */
.submenu_not_selected,
.submenu_selected,
.submenu2 {
  border: 0px !important;
  min-height: 35px !important;
}

div#steps_clean {
  display: none;
}

div#events_list {
  float: left;
  width: 100%;
}
/*span#logo_text1 {
	font: bolder 3em Arial, Sans-serif;
	letter-spacing: -2px;
	color: #eee;
}
span#logo_text2 {
	font: 3em Arial, Sans-serif;
	letter-spacing: -2px;
	color: #aaa;
}
div#logo_text3 {
	text-align: right;
	font: 2em Arial, Sans-serif;
	letter-spacing: 6px;
	color: #aaa;
	font-weight: bold;
	margin-top: 0px;
	margin-left: 4px;
	padding-top: 0px;
}*/
.pagination {
  margin-top: 15px;
  margin-bottom: 5px;
}
.pagination * {
  margin-left: 0px !important;
  margin-right: 0px !important;
  vertical-align: middle;
}

/* TABLAS */
/* Cells divs to set individual styles with the table objects */
td.cellBold {
  font-weight: bold;
}

td.cellRight {
  text-align: right;
}

td.cellCenter {
  text-align: center;
}

td.cellWhite {
  background: #fff;
  color: #111;
}

td.cellNormal {
  background: #6eb432;
  color: #fff;
}

td.cellCritical {
  background: #f85858;
  color: #fff;
}

td.cellWarning {
  background: #ffea59;
  color: #111;
}

td.cellUnknown {
  background: #aaaaaa;
  color: #ffffff;
}

td.cellNotInit {
  background: #3ba0ff;
  color: #ffffff;
}

td.cellAlert {
  background: #ff8800;
  color: #111;
}

td.cellBorder1 {
  border: 1px solid #666;
}

td.cellBig {
  font-size: 18px;
}

.info_box {
  background: #f9faf9;
  margin-top: 10px !important;
  margin-bottom: 10px !important;
  padding: 0px 5px 5px 10px;
  border-color: #e2e2e2;
  border-style: solid;
  border-width: 1px;
  width: 100% !important;
  -moz-border-radius: 4px;
  -webkit-border-radius: 4px;
  border-radius: 4px;
}

.info_box .title * {
  font-size: 10pt !important;
  font-weight: bolder;
}

.info_box .icon {
  width: 30px !important;
  text-align: center;
}

/* Standard styles for status colos (groups, events, backgrounds...) */
.opacity_cell {
  filter: alpha(opacity=80); /* For IE8 and earlier */
  -moz-opacity: 0.8;
  opacity: 0.8;
  -khtml-opacity: 0.8;
}

tr.group_view_data,
.group_view_data {
  color: #3f3f3f;
}

tr.group_view_crit,
.group_view_crit {
  background-color: #fc4444;
  color: #fff;
}

tr.group_view_ok,
.group_view_ok {
  background-color: #80ba27;
  color: #fff;
}

tr.group_view_not_init,
.group_view_not_init {
  background-color: #5bb6e5;
  color: #fff !important;
}

tr.group_view_warn,
.group_view_warn,
tr.group_view_warn.a,
a.group_view_warn,
tr.a.group_view_warn {
  background-color: #fad403;
  color: #fff !important;
}

a.group_view_warn {
  color: #fad403 !important;
  color: #fff !important;
}

tr.group_view_alrm,
.group_view_alrm {
  background-color: #ffa631;
  color: #fff !important;
}

tr.group_view_unk,
.group_view_unk {
  background-color: #b2b2b2;
  color: #fff !important;
}

/* classes for event priorities. Sits now in functions.php */
.datos_green,
.datos_greenf9,
.datos_green a,
.datos_greenf9 a,
.datos_green * {
  background-color: #80ba27;
  color: #fff;
}
.datos_red,
.datos_redf9,
.datos_red a,
.datos_redf9 a,
.datos_red * {
  background-color: #fc4444;
  color: #fff !important;
}

.datos_yellow,
.datos_yellowf9,
.datos_yellow * {
  background-color: #fad403;
  color: #111;
}

a.datos_blue,
.datos_bluef9,
.datos_blue,
.datos_blue * {
  background-color: #4ca8e0;
  color: #fff !important;
}

.datos_grey,
.datos_greyf9,
.datos_grey * {
  background-color: #999999;
  color: #fff;
}

.datos_pink,
.datos_pinkf9,
.datos_pink * {
  background-color: #fdc4ca;
  color: #111;
}

.datos_brown,
.datos_brownf9,
.datos_brown * {
  background-color: #a67c52;
  color: #fff;
}

.datos_orange,
.datos_orangef9,
.datos_orange * {
  background-color: #f7931e;
  color: #111;
}

td.datos_greyf9,
td.datos_bluef9,
td.datos_greenf9,
td.datos_redf9,
td.datos_yellowf9,
td.datos_pinkf9,
td.datos_brownf9,
td.datos_orangef9 {
  padding: 5px 5px 5px 5px;
}

/* global */
input#text-id_parent.ac_input,
input,
textarea,
select {
  background-color: #ffffff !important;
  border: 1px solid #cbcbcb;
  -moz-border-radius: 3px;
  -webkit-border-radius: 3px;
  border-radius: 3px;
}

/* plugins */
span#plugin_description {
  font-size: 9px;
}

/*
 * ---------------------------------------------------------------------
 * - TINYMCE 														-
 * ---------------------------------------------------------------------
 */
#tinymce {
  text-align: left;
  padding-top: 20px;
}
.visual_font_size_4pt,
.visual_font_size_4pt > em,
.visual_font_size_4pt > strong,
.visual_font_size_4pt > strong > span,
.visual_font_size_4pt > span,
.visual_font_size_4pt > strong > em,
.visual_font_size_4pt > em > strong,
.visual_font_size_4pt em span,
.visual_font_size_4pt span em {
  font-size: 4pt !important;
  line-height: 4pt;
}
.visual_font_size_6pt,
.visual_font_size_6pt > em,
.visual_font_size_6pt > strong,
.visual_font_size_6pt > strong > span,
.visual_font_size_6pt > span,
.visual_font_size_6pt > strong > em,
.visual_font_size_6pt > em > strong,
.visual_font_size_6pt em span,
.visual_font_size_6pt span em {
  font-size: 6pt !important;
  line-height: 6pt;
}
.visual_font_size_8pt,
.visual_font_size_8pt > em,
.visual_font_size_8pt > strong,
.visual_font_size_8pt > strong > span,
.visual_font_size_8pt > span,
.visual_font_size_8pt > strong > em,
.visual_font_size_8pt > em > strong,
.visual_font_size_8pt em span,
.visual_font_size_8pt span em {
  font-size: 8pt !important;
  line-height: 8pt;
}
.visual_font_size_10pt,
.visual_font_size_10pt > em,
.visual_font_size_10pt > strong,
.visual_font_size_10pt > strong > span,
.visual_font_size_10pt > span,
.visual_font_size_10pt > strong > em,
.visual_font_size_10pt > em > strong,
.visual_font_size_10pt em span,
.visual_font_size_10pt span em {
  font-size: 10pt !important;
  line-height: 10pt;
}
.visual_font_size_12pt,
.visual_font_size_12pt > em,
.visual_font_size_12pt > strong,
.visual_font_size_12pt > strong > span,
.visual_font_size_12pt > span,
.visual_font_size_12pt > strong > em,
.visual_font_size_12pt > em > strong,
.visual_font_size_12pt em span,
.visual_font_size_12pt span em {
  font-size: 12pt !important;
  line-height: 12pt;
}
.visual_font_size_14pt,
.visual_font_size_14pt > em,
.visual_font_size_14pt > strong,
.visual_font_size_14pt > strong > span,
.visual_font_size_14pt > span,
.visual_font_size_14pt > strong > em,
.visual_font_size_14pt > em > strong,
.visual_font_size_14pt em span,
.visual_font_size_14pt span em {
  font-size: 14pt !important;
  line-height: 14pt;
}
.visual_font_size_18pt,
.visual_font_size_18pt > em,
.visual_font_size_18pt > strong,
.visual_font_size_18pt > strong > span,
.visual_font_size_18pt > span,
.visual_font_size_18pt > strong > em,
.visual_font_size_18pt > em > strong,
.visual_font_size_18pt em span,
.visual_font_size_18pt span em {
  font-size: 18pt !important;
  line-height: 18pt;
}

.visual_font_size_24pt,
.visual_font_size_24pt > em,
.visual_font_size_24pt > strong,
.visual_font_size_24pt > strong > span,
.visual_font_size_24pt > span,
.visual_font_size_24pt > strong > em,
.visual_font_size_24pt > em > strong,
.visual_font_size_24pt em span,
.visual_font_size_24pt span em {
  font-size: 24pt !important;
  line-height: 24pt;
}
.visual_font_size_28pt,
.visual_font_size_28pt > em,
.visual_font_size_28pt > strong,
.visual_font_size_28pt > strong > span,
.visual_font_size_28pt > span,
.visual_font_size_28pt > strong > em,
.visual_font_size_28pt > em > strong,
.visual_font_size_28pt em span,
.visual_font_size_28pt span em {
  font-size: 28pt !important;
  line-height: 28pt;
}
.visual_font_size_36pt,
.visual_font_size_36pt > em,
.visual_font_size_36pt > strong,
.visual_font_size_36pt > strong > span,
.visual_font_size_36pt > span,
.visual_font_size_36pt > strong > em,
.visual_font_size_36pt > em > strong,
.visual_font_size_36pt em span,
.visual_font_size_36pt span em {
  font-size: 36pt !important;
  line-height: 36pt;
}
.visual_font_size_48pt,
.visual_font_size_48pt > em,
.visual_font_size_48pt > strong,
.visual_font_size_48pt > strong > span,
.visual_font_size_48pt > span,
.visual_font_size_48pt > strong > em,
.visual_font_size_48pt > em > strong,
.visual_font_size_48pt em span,
.visual_font_size_48pt span em {
  font-size: 48pt !important;
  line-height: 48pt;
}
.visual_font_size_60pt,
.visual_font_size_60pt > em,
.visual_font_size_60pt > strong,
.visual_font_size_60pt > strong > span,
.visual_font_size_60pt > span,
.visual_font_size_60pt > strong > em,
.visual_font_size_60pt > em > strong,
.visual_font_size_60pt em span,
.visual_font_size_60pt span em {
  font-size: 60pt !important;
  line-height: 60pt;
}
.visual_font_size_72pt,
.visual_font_size_72pt > em,
.visual_font_size_72pt > strong,
.visual_font_size_72pt > strong > span,
.visual_font_size_72pt > span,
.visual_font_size_72pt > strong > em,
.visual_font_size_72pt > em > strong,
.visual_font_size_72pt em span,
.visual_font_size_72pt span em {
  font-size: 72pt !important;
  line-height: 72pt;
}

.visual_font_size_84pt,
.visual_font_size_84pt > em,
.visual_font_size_84pt > strong,
.visual_font_size_84pt > strong > span,
.visual_font_size_84pt > span,
.visual_font_size_84pt > strong > em,
.visual_font_size_84pt > em > strong,
.visual_font_size_84pt em span,
.visual_font_size_84pt span em {
  font-size: 84pt !important;
  line-height: 84pt;
}

.visual_font_size_96pt,
.visual_font_size_96pt > em,
.visual_font_size_96pt > strong,
.visual_font_size_96pt > strong > span,
.visual_font_size_96pt > span,
.visual_font_size_96pt > strong > em,
.visual_font_size_96pt > em > strong,
.visual_font_size_96pt em span,
.visual_font_size_96pt span em {
  font-size: 96pt !important;
  line-height: 96pt;
}

.visual_font_size_116pt,
.visual_font_size_116pt > em,
.visual_font_size_116pt > strong,
.visual_font_size_116pt > strong > span,
.visual_font_size_116pt > span,
.visual_font_size_116pt > strong > em,
.visual_font_size_116pt > em > strong,
.visual_font_size_116pt em span,
.visual_font_size_116pt span em {
  font-size: 116pt !important;
  line-height: 116pt;
}

.visual_font_size_128pt,
.visual_font_size_128pt > em,
.visual_font_size_128pt > strong,
.visual_font_size_128pt > strong > span,
.visual_font_size_128pt > span,
.visual_font_size_128pt > strong > em,
.visual_font_size_128pt > em > strong,
.visual_font_size_128pt em span,
.visual_font_size_128pt span em {
  font-size: 128pt !important;
  line-height: 128pt;
}

.visual_font_size_140pt,
.visual_font_size_140pt > em,
.visual_font_size_140pt > strong,
.visual_font_size_140pt > strong > span,
.visual_font_size_140pt > span,
.visual_font_size_140pt > strong > em,
.visual_font_size_140pt > em > strong,
.visual_font_size_140pt em span,
.visual_font_size_140pt span em {
  font-size: 140pt !important;
  line-height: 140pt;
}

.visual_font_size_154pt,
.visual_font_size_154pt > em,
.visual_font_size_154pt > strong,
.visual_font_size_154pt > strong > span,
.visual_font_size_154pt > span,
.visual_font_size_154pt > strong > em,
.visual_font_size_154pt > em > strong,
.visual_font_size_154pt em span,
.visual_font_size_154pt span em {
  font-size: 154pt !important;
  line-height: 154pt;
}

.visual_font_size_196pt,
.visual_font_size_196pt > em,
.visual_font_size_196pt > strong,
.visual_font_size_196pt > strong > span,
.visual_font_size_196pt > span,
.visual_font_size_196pt > strong > em,
.visual_font_size_196pt > em > strong,
.visual_font_size_196pt em span,
.visual_font_size_196pt span em {
  font-size: 196pt !important;
  line-height: 196pt;
}

.resize_visual_font_size_8pt,
.resize_visual_font_size_8pt > em,
.resize_visual_font_size_8pt > strong,
.resize_visual_font_size_8pt > strong > span,
.resize_visual_font_size_8pt > span,
.resize_visual_font_size_8pt > strong > em,
.resize_visual_font_size_8pt > em > strong,
.visual_font_size_8pt em span,
.visual_font_size_8pt span em {
  font-size: 4pt !important;
  line-height: 4pt;
}
.resize_visual_font_size_14pt,
.resize_visual_font_size_14pt > em,
.resize_visual_font_size_14pt > strong,
.resize_visual_font_size_14pt > strong > span,
.resize_visual_font_size_14pt > span,
.resize_visual_font_size_14pt > strong > em,
.resize_visual_font_size_14pt > em > strong,
.visual_font_size_14pt em span,
.visual_font_size_14pt span em {
  font-size: 7pt !important;
  line-height: 7pt;
}
.resize_visual_font_size_24pt,
.resize_visual_font_size_24pt > em,
.resize_visual_font_size_24pt > strong,
.resize_visual_font_size_24pt > strong > span,
.resize_visual_font_size_24pt > span,
.resize_visual_font_size_24pt > strong > em,
.resize_visual_font_size_24pt > em > strong,
.visual_font_size_14pt em span,
.visual_font_size_14pt span em {
  font-size: 12pt !important;
  line-height: 12pt;
}
.resize_visual_font_size_36pt,
.resize_visual_font_size_36pt > em,
.resize_visual_font_size_36pt > strong,
.resize_visual_font_size_36pt > strong > span,
.resize_visual_font_size_36pt > span,
.resize_visual_font_size_36pt > strong > em,
.resize_visual_font_size_36pt > em > strong,
.visual_font_size_36pt em span,
.visual_font_size_36pt span em {
  font-size: 18pt !important;
  line-height: 18pt;
}
.resize_visual_font_size_72pt,
.resize_visual_font_size_72pt > em,
.resize_visual_font_size_72pt > strong,
.resize_visual_font_size_72pt > strong > span,
.resize_visual_font_size_72pt > span,
.resize_visual_font_size_72pt > strong > em,
.resize_visual_font_size_72pt > em > strong,
.visual_font_size_72pt em span,
.visual_font_size_72pt span em {
  font-size: 36pt !important;
  line-height: 36pt;
}

/*
 * ---------------------------------------------------------------------
 * - LEFT SIDEBAR IN GRAPHS POPUP - stat_win.php 						-
 * ---------------------------------------------------------------------
 */
.menu_sidebar {
  color: #111;
  background: #3f3f3f;
  margin: 0px;
  margin-left: 10px;
  padding-left: 0px;
  padding-right: 0px;
  padding-top: 10px;
  text-align: left;
  font-family: arial, sans-serif, verdana;
  font-size: 10px;
  border: 1px solid #000;
  position: absolute;
  width: 400px;
  height: 260px;

  -moz-box-shadow: 0px 4px 4px #010e1b !important;
  -webkit-box-shadow: 0px 4px 4px #010e1b !important;
  box-shadow: 0px 4px 4px #010e1b !important;

  filter: alpha(opacity=97);
  -moz-opacity: 0.97;
  opacity: 0.97;
}

.menu_sidebar_radius_left {
  -moz-border-top-left-radius: 8px;
  -webkit-border-top-left-radius: 8px;
  border-top-left-radius: 8px;

  -moz-border-bottom-left-radius: 8px;
  -webkit-border-bottom-left-radius: 8px;
  border-bottom-left-radius: 8px;

  border-right: 0px solid #000;
}

.menu_sidebar_radius_right {
  -moz-border-top-right-radius: 8px;
  -webkit-border-top-right-radius: 8px;
  border-top-right-radius: 8px;
  -moz-border-bottom-right-radius: 8px;
  -webkit-border-bottom-right-radius: 8px;
  border-bottom-right-radius: 8px;
}

.menu_sidebar_outer {
  margin-left: 3px;
  background: #ececec;
  width: 100%;
  text-align: center;
  -moz-border-radius: 6px;
  -webkit-border-radius: 6px;
  border-radius: 6px;
  padding: 8px;
}

/*Groupsview*/
/*
.groupsview {
  border-spacing: 0px 4px;
}

.groupsview tr {
  background-color: #666;
}

.groupsview th {
  font-size: 12px;
  padding: 5px;
}

.groupsview td.first,
.groupsview th.first {
  -moz-border-top-left-radius: 10px;
  -webkit-border-top-left-radius: 10px;
  border-top-left-radius: 10px;

  -moz-border-bottom-left-radius: 10px;
  -webkit-border-bottom-left-radius: 10px;
  border-bottom-left-radius: 10px;
}

.groupsview td.last,
.groupsview th.last {
  -moz-border-top-right-radius: 10px;
  -webkit-border-top-right-radius: 10px;
  border-top-right-radius: 10px;
  -moz-border-bottom-right-radius: 10px;
  -webkit-border-bottom-right-radius: 10px;
  border-bottom-right-radius: 10px;
}
*/

/*
 * ---------------------------------------------------------------------
 * - TIP (to show help)												-
 * ---------------------------------------------------------------------
 */
a.tip {
  display: inline !important;
  cursor: help;
}

a.tip > img {
  margin-left: 2px;
  margin-right: 2px;
}

/*
 * ---------------------------------------------------------------------
 * - SEARCH BOX in header											-
 * ---------------------------------------------------------------------
 */
input.search_input {
  background-image: url("../../images/input_zoom_gray.png");
  background-position: center right 10px;
  background-repeat: no-repeat;
  background-size: 17px;
  background-color: #f2f6f7 !important;
  padding: 0px;
  margin: 0;
  width: 200px;
  height: 35px;
  margin-bottom: 5px;
  margin-left: 2px;
  padding-left: 15px;
  padding-right: 40px;
  color: #999;
  font-family: "Open Sans", sans-serif;
  border-top-left-radius: 50px;
  border-bottom-left-radius: 50px;
  border-top-right-radius: 50px;
  border-bottom-right-radius: 50px;
  border-color: transparent;
}

/*.vertical_fields td input, .vertical_fields td select {
	margin-top: 8px !important;
}*/

a[id^="tgl_ctrl_"] > img,
a[id^="tgl_ctrl_"] > b > img {
  vertical-align: middle;
}

/* Images forced title */

div.forced_title_layer {
  display: block;
  text-decoration: none;
  position: absolute;
  z-index: 100000;
  border: 1px solid #708090;
  background-color: #666;
  color: #fff;
  padding: 4px 5px;
  font-weight: bold;
  font-size: small;
  font-size: 11px;
  /* IE 8 */
  -ms-filter: "progid:DXImageTransform.Microsoft.Alpha(Opacity=9)";
  /* Netscape */
  -moz-opacity: 0.9;
  opacity: 0.9;
  -moz-border-radius: 3px;
  -webkit-border-radius: 3px;
  border-radius: 3px;
}

/* Graphs styles */

div.legend > div {
  pointer-events: none; /* Allow to click the graphs below */
  opacity: 0.65 !important;
}

/* Recover the padding of the legend elements under a databox parent */
table.databox div.legend > td {
  padding: 1px;
}

div.nodata_text {
  padding: 5px 12px 0px 68px;
  font-weight: bold;
  color: #c1c1c1;
  text-transform: uppercase;
  display: table-cell;
  vertical-align: middle;
  text-align: left;
}

div.nodata_container {
  width: 150px;
  height: 100px;
  background-repeat: no-repeat;
  background-position: center;
  margin: auto auto;
  display: table;
}

#snmp_data {
  width: 40%;
  position: absolute;
  top: 0;
  right: 20px;
  background: #f9faf9;
}

#rmf_data {
  width: 40%;
  height: 80%;
  position: absolute;
  top: 0;
  right: 20px;
  overflow: auto;
}

/* service map */
#container_servicemap_legend {
  position: absolute;
  width: 200px;
  background: #fff;
  margin-top: 10px;
  right: 2px;
  border: 1px solid #e2e2e2;
  border-radius: 5px;
  padding: 10px;
  opacity: 0.9;
}

#container_servicemap_legend table {
  text-align: left;
}

.legend_servicemap_item {
  display: none;
}

/* agent modules*/
.legend_square {
  width: 20px;
  padding-left: 20px;
  padding-right: 10px;
}

.legend_square_simple {
  padding-left: 0px;
  padding-right: 10px;
  padding-bottom: 3px;
}
.legend_square div,
.legend_square_simple div {
  width: 20px;
  height: 20px;
  border-radius: 3px;
}

.legend_basic {
  background: #f4f4f4;
  margin-top: 10px;
  border-radius: 5px;
  padding: 10px;
}

.agents_modules_table th {
  background: #3f3f3f;
  border: 1px solid #e2e2e2;
}

.agents_modules_table th * {
  color: #ffffff;
}

/*
 * LOAD_ENTERPRISE.PHP
 */
#code_license_dialog {
  padding: 50px;
  padding-top: 10px;
}
#code_license_dialog #logo {
  margin-bottom: 20px;
  text-align: center;
}
#code_license_dialog,
#code_license_dialog * {
  font-size: 14px;
}
#code_license_dialog ul {
  padding-left: 30px;
  list-style-image: url("../../images/input_tick.png");
}
#code_license_dialog li {
  margin-bottom: 12px;
}

#code_license_dialog #code {
  font-weight: bolder;
  font-size: 20px;
  border: 1px solid #dddddd;
  padding: 5px;
  text-align: center;
  -moz-border-radius: 8px;
  -webkit-border-radius: 8px;
  border-radius: 8px;
}

#code_license_dialog a {
  text-decoration: underline;
}

/* GRAPHS CSS */

.parent_graph {
  position: relative;
  margin: 0 auto;
}

.menu_graph,
.timestamp_graph {
  position: absolute !important;
}

.menu_graph {
  -moz-border-top-right-radius: 6px;
  -webkit-border-top-right-radius: 6px;
  border-top-right-radius: 6px;
  -moz-border-top-left-radius: 6px;
  -webkit-border-top-left-radius: 6px;
  border-top-left-radius: 6px;
}

.legend_graph {
  margin: 0px;
  padding: 0px;
  text-align: left;
}

.legendColorBox * {
  font-size: 0px;
  padding: 0px 4px;
  overflow: visible !important;
}

/* GIS CSS */

.olLayerDiv {
  z-index: 102 !important;
}

/* Alert view */

table.alert_days th,
table.alert_time th {
  height: 30px;
  vertical-align: middle;
}

table.alert_escalation th img {
  width: 18px;
}

td.used_field {
  background: #6eb432 !important;
  color: #ffffff;
  font-weight: bold;
}

td.overrided_field {
  color: #666;
}

td.unused_field {
  color: #888;
}

td.empty_field {
  background: url("../../images/long_arrow.png") no-repeat 100% center;
}

#table_macros textarea {
  width: 96%;
}

/* Policies styles */

table#policy_modules td * {
  display: inline;
}

.context_help_title {
  font-weight: bolder;
  text-align: left;
}
.context_help_body {
  text-align: left;
}

#left_column_logon_ok {
  width: 750px;
  float: left;
}

#news_board {
  min-width: 530px;
}

#right_column_logon_ok {
  width: 350px;
  float: right;
  margin-right: 20px;
}

#clippy_head_title {
  font-weight: bold;
  background: #82b92e;
  color: #ffffff;
  margin-top: -15px;
  margin-left: -15px;
  margin-right: -15px;
  padding: 5px;
  margin-bottom: 10px;
  border-top-left-radius: 2px;
  border-top-right-radius: 2px;
}

#dialog-double_auth-container {
  width: 100%;
  text-align: center;
  vertical-align: middle;
}

/*.saml_button {
	float: left;
	position: fixed;
	vertical-align: middle;
}*/

/*
 * ---------------------------------------------------------------------
 * - TACTICAL VIEW y TABLAS	 													-
 * ---------------------------------------------------------------------
 */
.status_tactical {
  width: 100%;
  margin-left: auto;
  margin-right: auto;
  background-color: #fff !important;
  padding: 10px;
  border: 1px solid #e2e2e2;
  margin-top: 5%;
  text-align: left;
}

.status_tactical img {
  border: 3px solid #000;
  border-radius: 100px;
}

#sumary {
  color: #fff;
  margin: 2px;
  padding: 10px 30px;
  font-size: 15px;
  font-weight: bold;
  border-radius: 2px;
}

div.sumary_div {
  color: #fff;
  font-size: 20px;
  font-weight: bold;
  border-radius: 2px;
  width: 120px;
  height: 40px;
  text-align: center;
  display: table-cell;
  vertical-align: middle;
}

div.div_groups_status {
  width: 350px;
  background-color: white;
  border: 1px solid #ececec;
  border-radius: 5px;
  margin: 20px;
  float: left;
}

.databox.data > tbody > tr > td {
  border-bottom: 1px solid #e2e2e2;
}

.databox .search {
  margin-top: 0px;
}

.databox.data > tbody > tr > td.progress_bar img {
  border: 3px solid #000;
  border-radius: 100px;
}

.databox.pies fieldset.tactical_set {
  width: 70% !important;
  height: 285px;
}

.difference {
  border-left-width: 2px;
  border-left-style: solid;
  border-right-width: 2px;
  border-right-style: solid;
  border-color: #e2e2e2;
}

#title_menu {
  color: #91a2a7;
  float: right;
  width: 65%;
  letter-spacing: 0pt;
  font-size: 10pt;
  white-space: pre-wrap;
  padding-top: 0 !important; /* está inline */
  font-family: "Open Sans", sans-serif;
}

.no_hidden_menu {
  background-position: 18% 50% !important;
}

#menu_tab li.nomn,
#menu_tab li.nomn_high {
  /*background-color: #ececec;*/
  padding-right: 3px;
  padding-left: 3px;
  font-weight: bold;
  text-decoration: none;
  font-size: 14px;
  border-left: 2px solid #e2e2e2;
  margin-top: 0;
  min-width: 30px;
  height: 28px;
}

#menu_tab li.nomn_high,
#menu_tab li.nomn_high span {
  color: #fff;
  background-color: #ececec;
}

#menu_tab li.nomn img,
#menu_tab li img {
  margin-top: 3px;
  margin-left: 3px;
}

#menu_tab li.tab_operation a,
#menu_tab a.tab_operation {
  background: none !important ;
}

.agents_modules_table {
  border: 1px solid #e2e2e2;
  border-spacing: 0px;
}
.agents_modules_table td {
  border: 1px solid #e2e2e2;
}

.databox.filters,
.databox.data,
.databox.profile_list {
  margin-bottom: 20px;
}

.databox.filters > tbody > tr > td {
  padding: 10px;
  padding-left: 20px;
}
.databox.profile_list > tbody > tr > td {
  padding: 4px 1px;
  padding-left: 5px;
  border-bottom: 1px solid #e2e2e2;
}
.databox.profile_list > tbody > tr > a.tip > img {
  margin: 0px;
}

.databox.filters > tbody > tr > td > img,
.databox.filters > tbody > tr > td > div > a > img,
.databox.filters > tbody > tr > td > span > img,
.databox.filters > tbody > tr > td > span > a > img,
.databox.filters > tbody > tr > td > a > img {
  vertical-align: middle;
  margin-left: 5px;
}
.databox.data > tbody > tr > td > img,
.databox.data > thead > tr > th > img,
.databox.data > tbody > tr > td > div > a > img,
.databox.data > tbody > tr > td > span > img,
.databox.data > tbody > tr > td > span > a > img,
.databox.data > tbody > tr > td > a > img,
.databox.data > tbody > tr > td > form > a > img {
  vertical-align: middle;
}

.databox.filters > tbody > tr > td > a > img {
  vertical-align: middle;
}

.databox.data > tbody > tr > td > input[type="checkbox"] {
  margin: 0px;
}

.databox_color > tbody > tr > td {
  padding-left: 10px;
}

.databox.agente > tbody > tr > td > div > canvas {
  width: 100% !important;
  text-align: left !important;
}
.databox.agente > tbody > tr > td > div.graph {
  width: 100% !important;
  text-align: left !important;
}

.green_title {
  background-color: #82b92e;
  font-weight: normal;
  text-align: center;
}

.dashboard {
  top: 23px;
}

.dashboard li a {
  width: 158px !important;
}

.text_subDashboard {
  float: left;
  margin-top: 5%;
  margin-left: 3%;
}

.title_um {
  font-family: sans-serif;
  font-size: 20px;
  color: #82b92e;
  text-align: center;
}

.text_um {
  font-family: sans-serif;
  font-size: 16px;
  padding-left: 80px;
}

/* The items with the class 'spinner' will rotate */
/* Not supported on IE9 and below */
.spinner {
  -webkit-animation: spinner 2s infinite linear;
  animation: spinner 2s infinite linear;
}

@-webkit-keyframes spinner {
  0% {
    -ms-transform: rotate(0deg); /* IE */
    -moz-transform: rotate(0deg); /* FF */
    -o-transform: rotate(0deg); /* Opera */
    -webkit-transform: rotate(0deg); /* Safari and Chrome */
    transform: rotate(0deg);
  }
  100% {
    -ms-transform: rotate(359deg); /* IE */
    -moz-transform: rotate(359deg); /* FF */
    -o-transform: rotate(359deg); /* Opera */
    -webkit-transform: rotate(359deg); /* Safari and Chrome */
    transform: rotate(359deg);
  }
}

@keyframes spinner {
  0% {
    -ms-transform: rotate(0deg); /* IE */
    -moz-transform: rotate(0deg); /* FF */
    -o-transform: rotate(0deg); /* Opera */
    -webkit-transform: rotate(0deg); /* Safari and Chrome */
    transform: rotate(0deg);
  }
  100% {
    -ms-transform: rotate(359deg); /* IE */
    -moz-transform: rotate(359deg); /* FF */
    -o-transform: rotate(359deg); /* Opera */
    -webkit-transform: rotate(359deg); /* Safari and Chrome */
    transform: rotate(359deg);
  }
}

/*
 * ---------------------------------------------------------------------
 * - Styles for the new networkmap									-
 * ---------------------------------------------------------------------
 */
.zoom_controller {
  width: 30px;
  height: 210px;
  background: blue;
  border-radius: 15px;

  top: 50px;
  left: 10px;
  position: absolute;
}

.vertical_range {
  padding: 0;
  -webkit-transform: rotate(270deg);
  -moz-transform: rotate(270deg);
  transform: rotate(270deg);
  width: 200px;
  height: 20px;
  position: relative;
  background: transparent !important;
  border: 0px !important;

  left: -92px;
  top: 93px;
}

@media screen and (-webkit-min-device-pixel-ratio: 0) {
  /* Only for chrome */

  .vertical_range {
    left: -87px;
    top: 93px;
  }
}

/*.home_zoom {
	top: 310px;
	left: 10px;

	display: table-cell;
	position: absolute;
	font-weight: bolder;
	font-size: 20px;
	background: blue;
	color: white;
	border-radius: 15px;
	width: 30px;
	height: 30px;
	cursor:pointer;
	text-align: center;
	vertical-align: middle;
}

.zoom_in {
  top: 10px;
  left: 10px;

  display: table-cell;
  position: absolute;
  font-weight: bolder;
  font-size: 20px;
  background: blue;
  color: white;
  border-radius: 15px;
  width: 30px;
  height: 30px;
  cursor: pointer;
  text-align: center;
  vertical-align: middle;
}

.zoom_out {
  top: 270px;
  left: 10px;

  display: table-cell;
  position: absolute;
  font-weight: bolder;
  font-size: 20px;
  background: blue;
  color: white;
  border-radius: 15px;
  width: 30px;
  height: 30px;
  cursor: pointer;
  text-align: center;
  vertical-align: middle;
}

.title_bar {
  border-bottom: 1px solid black;
}
.title_bar .title {
  font-weight: bolder;
}

.title_bar .open_click {
  float: right;
  display: table-cell;
  font-weight: bolder;
  font-size: 20px;
  background: blue none repeat scroll 0% 0%;
  color: white;
  width: 17px;
  height: 17px;
  cursor: pointer;
  text-align: center;
  vertical-align: middle;
  margin: 1px;
}

.title_bar .close_click {
  float: right;
  display: table-cell;
  font-weight: bolder;
  font-size: 20px;
  background: blue none repeat scroll 0% 0%;
  color: white;
  width: 17px;
  height: 17px;
  cursor: pointer;
  text-align: center;
  vertical-align: middle;
  margin: 1px;
}
*/

/*
 * ---------------------------------------------------------------------
 * - VISUAL MAPS 		  											-
 * ---------------------------------------------------------------------
 */
div#vc-controls {
  position: fixed;
  top: 30px;
  right: 20px;
}

div#vc-controls div.vc-title,
div#vc-controls div.vc-refr {
  margin-top: 6px;
  margin-left: 3px;
  margin-right: 3px;
}
div#vc-controls div.vc-refr > div {
  display: inline;
}
div#vc-controls img.vc-qr {
  margin-top: 6px;
  margin-left: 8px;
  margin-right: 8px;
}
div.simple_value > span.text > p,
div.simple_value > span.text > p > span > strong,
div.simple_value > span.text > p > strong,
div.simple_value > a > span.text p {
  font-family: monospace !important;
  white-space: pre;
}

/*
 * ---------------------------------------------------------------------
 * - EVENTS 														-
 * ---------------------------------------------------------------------
 */
/* Image open dialog in group events by agents*/
#open_agent_groups {
  cursor: pointer;
}

/*
 * ---------------------------------------------------------------------
 * - modal window and edit user 									-
 * ---------------------------------------------------------------------
 */
#alert_messages {
  -moz-border-bottom-right-radius: 5px;
  -webkit-border-bottom-left-radius: 5px;
  border-bottom-right-radius: 5px;
  border-bottom-left-radius: 5px;
  z-index: 3;
  position: fixed;
  width: 750px;
  max-width: 750px;
  top: 20%;
  background: white;
  opacity: 0;
  transition: opacity 0.5s;
  -webkit-transition: opacity 0.5s;
}
.modalheader {
  text-align: center;
  width: 100%;
  height: 37px;
  left: 0px;
  background-color: #82b92e;
}
.modalheadertext {
  color: white;
  position: relative;
  font-family: "Nunito", sans-serif;
  font-size: 13pt;
  top: 8px;
}
.modalheaderh1 {
  text-align: center;
  width: 100%;
  height: 26px;
  left: 0px;
  padding-top: 10px;
  background-color: #82b92e;
  color: white;
  position: relative;
  font-family: "Nunito", sans-serif;
  font-size: 11pt;
}
.modalclosex {
  cursor: pointer;
  display: inline;
  float: right;
  margin-right: 10px;
  margin-top: 10px;
}
.modalclosex:hover {
  cursor: pointer;
  display: inline;
  float: right;
  margin-right: 10px;
  margin-top: 10px;
}
.modalcontent {
  color: black;
  background: white;
}
.modalcontentimg {
  float: left;
  margin-left: 30px;
  margin-top: 30px;
  margin-bottom: 30px;
}
.modalcontenttext {
  float: left;
  text-align: justify;
  color: black;
  font-size: 9.5pt;
  line-height: 13pt;
  margin-top: 30px;
  width: 430px;
  margin-left: 30px;
}
.modalokbutton {
  transition-property: background-color, color;
  transition-duration: 1s;
  transition-timing-function: ease-out;
  -webkit-transition-property: background-color, color;
  -webkit-transition-duration: 1s;
  -o-transition-property: background-color, color;
  -o-transition-duration: 1s;
  cursor: pointer;
  text-align: center;
  margin-right: 45px;
  float: right;
  -moz-border-radius: 3px;
  -webkit-border-radius: 3px;
  margin-bottom: 30px;
  border-radius: 3px;
  width: 90px;
  height: 30px;
  background-color: white;
  border: 1px solid #82b92e;
}
.modalokbuttontext {
  transition-property: background-color, color;
  transition-duration: 1s;
  transition-timing-function: ease-out;
  -webkit-transition-property: background-color, color;
  -webkit-transition-duration: 1s;
  -o-transition-property: background-color, color;
  -o-transition-duration: 1s;
  color: #82b92e;
  font-family: "Nunito", sans-serif;
  font-size: 10pt;
  position: relative;
  top: 6px;
}

.modalokbutton:hover {
  transition-property: background-color, color;
  transition-duration: 1s;
  transition-timing-function: ease-out;
  -webkit-transition-property: background-color, color;
  -webkit-transition-duration: 1s;
  -o-transition-property: background-color, color;
  -o-transition-duration: 1s;
  background-color: #82b92e;
}

.modalokbutton:hover .modalokbuttontext {
  transition-property: background-color, color;
  transition-duration: 1s;
  transition-timing-function: ease-out;
  -webkit-transition-property: background-color, color;
  -webkit-transition-duration: 1s;
  -o-transition-property: background-color, color;
  -o-transition-duration: 1s;
  color: white;
}

.modaldeletebutton {
  transition-property: background-color, color;
  transition-duration: 1s;
  transition-timing-function: ease-out;
  -webkit-transition-property: background-color, color;
  -webkit-transition-duration: 1s;
  -o-transition-property: background-color, color;
  -o-transition-duration: 1s;
  cursor: pointer;
  text-align: center;
  margin-left: 45px;
  float: left;
  -moz-border-radius: 3px;
  -webkit-border-radius: 3px;
  margin-bottom: 30px;
  border-radius: 3px;
  width: 90px;
  height: 30px;
  background-color: white;
  border: 1px solid #fa5858;
}

.modaldeletebuttontext {
  transition-property: background-color, color;
  transition-duration: 1s;
  transition-timing-function: ease-out;
  -webkit-transition-property: background-color, color;
  -webkit-transition-duration: 1s;
  -o-transition-property: background-color, color;
  -o-transition-duration: 1s;
  color: #fa5858;
  font-family: "Nunito", sans-serif;
  font-size: 10pt;
  position: relative;
  top: 6px;
}

.modaldeletebutton:hover .modaldeletebuttontext {
  transition-property: background-color, color;
  transition-duration: 1s;
  transition-timing-function: ease-out;
  -webkit-transition-property: background-color, color;
  -webkit-transition-duration: 1s;
  -o-transition-property: background-color, color;
  -o-transition-duration: 1s;
  color: white;
}

.modaldeletebutton:hover {
  transition-property: background-color, color;
  transition-duration: 1s;
  transition-timing-function: ease-out;
  -webkit-transition-property: background-color, color;
  -webkit-transition-duration: 1s;
  -o-transition-property: background-color, color;
  -o-transition-duration: 1s;
  background-color: #fa5858;
}

.modalgobutton {
  transition-property: background-color, color;
  transition-duration: 1s;
  transition-timing-function: ease-out;
  -webkit-transition-property: background-color, color;
  -webkit-transition-duration: 1s;
  -o-transition-property: background-color, color;
  -o-transition-duration: 1s;
  cursor: pointer;
  text-align: center;
  margin-right: 15px;
  margin-bottom: 30px;
  float: right;
  -moz-border-radius: 3px;
  -webkit-border-radius: 3px;
  border-radius: 3px;
  width: 240px;
  height: 30px;
  background-color: white;
  border: 1px solid #82b92e;
}
.modalgobuttontext {
  transition-property: background-color, color;
  transition-duration: 1s;
  transition-timing-function: ease-out;
  -webkit-transition-property: background-color, color;
  -webkit-transition-duration: 1s;
  -o-transition-property: background-color, color;
  -o-transition-duration: 1s;
  color: #82b92e;
  font-family: "Nunito", sans-serif;
  font-size: 10pt;
  position: relative;
  top: 6px;
}

.modalgobutton:hover {
  transition-property: background-color, color;
  transition-duration: 1s;
  transition-timing-function: ease-out;
  -webkit-transition-property: background-color, color;
  -webkit-transition-duration: 1s;
  -o-transition-property: background-color, color;
  -o-transition-duration: 1s;
  background-color: #82b92e;
}

.modalgobutton:hover .modalgobuttontext {
  transition-property: background-color, color;
  transition-duration: 1s;
  transition-timing-function: ease-out;
  -webkit-transition-property: background-color, color;
  -webkit-transition-duration: 1s;
  -o-transition-property: background-color, color;
  -o-transition-duration: 1s;
  color: white;
}

/* update manager online */
#opacidad {
  opacity: 0;
  transition: opacity 3s;
  -webkit-transition: opacity 3s;
  z-index: 1;
  width: 100%;
  height: 100%;
  position: absolute;
  left: 0px;
  top: 0px;
}

.textodialogo {
  margin-left: 0px;
  color: #333;
  padding: 20px;
  font-size: 9pt;
}

.cargatextodialogo {
  max-width: 58.5%;
  width: 58.5%;
  min-width: 58.5%;
  float: left;
  margin-left: 0px;
  font-size: 18pt;
  padding: 20px;
  text-align: center;
}

.cargatextodialogo p,
.cargatextodialogo b,
.cargatextodialogo a {
  font-size: 18pt;
}

/* global */
.readonly {
  background-color: #dedede !important;
}

.input_error {
  border: 1px solid red;
}

#toolbox > input {
  border-width: 0px 1px 0px 0px;
  border-color: lightgray;
}

#toolbox > input.service_min {
  border-width: 0px 0px 0px 0px;
}

#toolbox > input.grid_min {
  border-width: 0px 0px 0px 0px;
}

#filter_event_status,
#filter_event_severity,
#filter_event_type {
  width: 50%;
}

.rowPair:hover,
.rowOdd:hover {
  background-color: #eee;
}
.databox.data > tbody > tr:hover {
  background-color: #eee;
}
.checkselected {
  background-color: #eee;
}
.tag-wrapper {
  padding: 0 10px 0 0;
  overflow: auto;
}

.pandora-tag {
  float: left;
  margin-bottom: 18px;
  padding: 1px 6px 1px 0;
}

.pandora-tag-title {
  color: white;
  background-color: #373737;
  font-weight: bold;
  padding: 6px 6px 6px 10px;
  border: #373737;
  border-width: 1px;
  border-top-style: solid;
  border-top-left-radius: 12px;
  border-left-style: solid;
  border-bottom-left-radius: 12px;
  border-bottom-style: solid;
}

.pandora-tag-value {
  color: #373737;
  font-weight: bold;
  padding: 6px 10px 6px 6px;
  border: #373737;
  border-width: 1px;
  border-top-style: solid;
  border-top-right-radius: 12px;
  border-right-style: solid;
  border-bottom-right-radius: 12px;
  border-bottom-style: solid;
}

/*
 * ---------------------------------------------------------------------
 * - HELP MODAL WINDOWS - pandora_help.php 							-
 * ---------------------------------------------------------------------
 */

div#main_help_new {
  text-align: center;
  padding: 20px;
  border-bottom: 1px solid #c2c2c2;
}

div#main_help_new_content {
  padding-left: 30px;
  padding-right: 30px;
  padding-bottom: 20px;
  padding-top: 10px;
  background: white;
  height: 100%;
  font-size: 12pt;
  font-family: "lato-bolder", serif;
}

div#main_help_new_content h1 {
  font-family: "lato-boldest", serif;
  font-size: 14pt;
}

div#main_help_new_content p {
  font-family: "lato-bolder", serif;
  font-size: 12pt;
}
div#main_help_new_content b {
  font-family: "lato-bolder", serif;
  font-size: 12pt;
}

div#main_help_new_content li {
  font-family: "lato-bolder", serif;
  font-size: 12pt;
}

div#footer_help {
  background: #333;
  text-align: center;
  padding: 10px;
}

/*	EVENTS - /ajax/events.php */
/*view-agents lastest events for this agent*/
#div_all_events_24h {
  padding: 4px;
}

/*
 * ---------------------------------------------------------------------
 * - REPORTS - graph_container.php									-
 * ---------------------------------------------------------------------
 */
.graph_conteiner_inside > .parent_graph {
  width: 100% !important;
}

.graph_conteiner_inside > .parent_graph > .menu_graph {
  left: 90% !important;
}

.graph_conteiner_inside > .parent_graph > .graph {
  width: 90% !important;
}

.graph_conteiner_inside > div > .nodata_container > .nodata_text {
  display: none;
}

.graph_conteiner_inside > div > .nodata_container {
  background-size: 120px 80px !important;
}

/*
 * ---------------------------------------------------------------------
 * - WUX VIEW														-
 * ---------------------------------------------------------------------
 */
#mssg_error_div {
  color: red;
  font-size: 12px;
}

.wux_global_result_container {
  width: 100%;
  margin-top: 30px;
  margin-bottom: 30px;
}

.wux_global_result_title {
  width: 100%;
  text-align: center;
  color: white;
  background-color: #373737;
  border: 1px solid #373737;
  height: 28px;
}

.wux_global_result_title p {
  margin: 8px;
}

.wux_global_result_content {
  width: 100%;
  border: 1px solid #e2e2e2;
  height: 120px;
}

.wux_global_result_content_left {
  float: left;
  width: 40%;
  text-align: center;
}

.wux_global_result_content_left ul {
  display: inline-flex;
  margin-top: 15px;
}

.wux_global_result_content_left ul li p {
  margin-top: 35px;
  margin-right: 10px;
  margin-left: 10px;
}

.wux_global_result_content_left ul li p b {
  font-size: 16px;
}

.wux_global_result_content_right {
  float: right;
  width: 60%;
}

.wux_global_result_content_right ul {
  display: inline-flex;
  margin-top: 15px;
  margin-left: 100px;
}

.wux_global_result_content_right ul li p {
  margin-top: 36px;
  margin-right: 10px;
  margin-left: 10px;
}

.wux_global_result_content_right ul li p b {
  font-size: 16px;
}

.wux_transaction_container {
  width: 100%;
  margin-bottom: 30px;
}

.wux_result_transaction {
  width: 33%;
  float: left;
}

.wux_transaction_graphs {
  width: 33%;
  float: left;
}

.wux_transaction_graphs_pie {
  width: 33%;
  float: left;
}

.pagination_show_more {
  text-align: center;
  margin-top: 10px;
}

.dashed {
  stroke-dasharray: 10;
}
.path {
  stroke-dasharray: 500;
  stroke-dashoffset: 500;
  animation: dash 15s linear;
}

@keyframes dash {
  from {
    stroke-dashoffset: 500;
  }
  to {
    stroke-dashoffset: 0;
  }
}

.route {
  fill: none;
  transition: all 2s ease-in-out;
}

.limit_scroll {
  max-width: 800px;
  overflow-x: scroll;
}
#is_favourite ul.container {
  display: flex;
  flex-flow: row wrap;
  flex-direction: row;
  align-content: center;
  justify-content: center;
}

#is_favourite ul.container a {
  text-decoration: none;
}

#is_favourite ul.container a:hover li {
  background: #e2e2e2;
}

#is_favourite ul.container a li {
  min-width: 250px;
  height: 80px;
  margin: 10px;
  display: flex;
  flex-direction: row;
  align-items: center;
  background: #f9faf9;
}

#is_favourite ul.container a li div.icon_img {
  width: 30%;
  text-align: center;
}

#is_favourite ul.container a li div.text {
  min-width: 50%;
  font-family: sans-serif;
  font-size: 18px;
  color: #3f3f3f;
  text-align: center;
}

form ul.form_flex {
  display: flex;
  flex-flow: row wrap;
  flex-direction: row;
  align-content: center;
  justify-content: space-around;
  border: 1px solid #e2e2e2;
  border-radius: 5px;
  padding: 20px;
  background: #f9faf9;
}

form ul.form_flex li {
  flex: auto;
  display: flex;
  justify-content: center;
  align-items: center;
}

form ul.form_flex li.first_elements {
  min-width: 550px;
}

form ul.form_flex li.second_elements {
  min-width: 300px;
}

form ul.form_flex li ul {
  display: flex;
  flex-direction: row;
  justify-content: space-around;
  flex-basis: 100%;
}

form ul.form_flex li ul li {
  height: 50px;
  width: 100%;
}

#modal_module_popup_close:hover {
  cursor: pointer;
}

.modal_module_list:hover {
  cursor: pointer;
}

/* snmp */
#snmp_data .databox {
  border: 0px;
}

/* library for graphs */
.yAxis.y1Axis > .tickLabel {
  white-space: nowrap;
  line-height: 1.05em !important;
  width: auto !important;
}

/* dialog */
.pandora_confirm_dialog .ui-dialog-buttonset {
  display: flex;
  width: 100%;
  margin-left: 10px;
  float: none !important;
}

.pandora_confirm_dialog .ui-dialog-buttonset button {
  flex: 50%;
}

#pandora_confirm_dialog_text h3 {
  margin-left: 20px;
  margin-right: 20px;
  text-align: center;
}

.pandora_upper {
  text-transform: uppercase;
}

.dialog-grayed {
  background: #373737 !important;
}

.dialog-grayed .ui-dialog-buttonpane {
  background: #373737 !important;
}

/* GIS MAP */
a.down_arrow {
  content: url("../../images/down.png");
  max-width: 21px;
  max-height: 21px;
}

a.up_arrow {
  content: url("../../images/down.png");
  transform: rotate(180deg);
  max-width: 21px;
  max-height: 21px;
}

tr:last-child > td > a.down_arrow,
tr:first-child > td > a.up_arrow {
  visibility: hidden;
}

/* system group status */
.group_modules_status_box > tbody > tr > td {
  border-bottom: 1px solid #e2e2e2;
  border-collapse: collapse;
  border-spacing: 0;
  width: 10%;
  height: 20px;
}

.group_modules_status_div {
  color: #fff;
  width: 100%;
  height: 100%;
  text-align: left;
  display: block;
  vertical-align: middle;
  line-height: 20px;
}

/* extensions -> module groups */
.tooltip_counters h3 {
  font-size: 12pt;
  padding-bottom: 10px !important;
  text-align: center;
}

.tooltip_counters li {
  font-size: 8pt;
  margin: 2px;
  margin-left: 5px;
}
.tooltip_counters li div {
  width: 12px;
  height: 12px;
  border-radius: 3px;
  float: left;
  margin-right: 5px;
}

/*
 * ---------------------------------------------------------------------
 * - MESSAGE LIST POPUP 											-
 * ---------------------------------------------------------------------
 */
div#dialog_messages table th {
  text-align: left;
}

div#dialog_messages table th:last-child {
  text-align: right;
}

/*
 * ---------------------------------------------------------------------
 * - Notifications
 * ---------------------------------------------------------------------
 */

.notification-ball {
  border: white solid 2px;
  border-radius: 50px;
  width: 18px;
  height: 18px;
  display: flex;
  justify-content: center;
  align-items: center;
  cursor: pointer;
}

.notification-ball-no-messages {
  background-color: #82b92e;
  cursor: pointer;
}
.notification-ball-new-messages {
  background-color: #fc4444;
}

#notification-wrapper {
  background: white;
  border: #a5a5a5 solid 1px;
  z-index: 900000;
  position: absolute;
  width: 400px;
  margin-top: -5px;
  border-radius: 5px;
}
#notification-wrapper::before {
  content: "";
  display: block;
  position: absolute;
  width: 0px;
  height: 0;
  border-color: transparent;
  border-width: 12px;
  border-style: solid;
  bottom: 100%;
  left: 78%;
  left: calc(78% - 2px);
  margin-left: -12px;
  border-bottom-color: white;
}
#notification-wrapper-inner {
  max-height: 400px;
  overflow: auto;
}
#notification-wrapper-shadow {
  height: 100%;
  width: 100%;
  background: #111;
  position: fixed;
  z-index: 9009;
  top: 0;
  opacity: 0.3;
}
.notification-item {
  background: whitesmoke;
  height: 100px;
  margin: 7px;
  border: #e4e4e4 solid 1px;
  display: flex;
  flex-flow: row nowrap;
  align-items: center;
  padding: 5px;
}
.notification-item:hover {
  border: #ccc solid 1px;
}
.notification-item > * {
  padding-left: 15px;
  pointer-events: none;
}

.notification-item:hover {
  text-decoration: none;
}

.notification-info {
  width: 87%;
  display: flex;
  flex-flow: column nowrap;
  overflow: hidden;
  max-height: 83px;
  line-height: 1.4em;
}
.notification-item img {
  max-width: 100%;
  max-height: 100%;
}
.notification-title {
  margin: 0;
}
.notification-subtitle {
  margin: 0;
  color: #373737;
}

.global-config-notification-title {
  display: flex;
  flex-direction: row;
  align-items: center;
}

.global-config-notification-title h2 {
  margin-left: 10px;
}

.global-config-notification-checkboxes :first-child {
  font-weight: bold;
}

.global-config-notification-selectors {
  display: flex;
  flex-direction: row;
  margin-bottom: 10px;
}

.global-config-notification-selectors h4 {
  margin: 0;
}

.global-config-notification-single-selector,
.global_config_notifications_dialog_add select {
  display: flex;
  width: 100%;
  padding: 0 10px;
}

.global-config-notification-single-selector :first-child,
.global-config-notification-single-selector :first-child select {
  width: 99%;
}

.global-config-notification-single-selector :last-child,
.global_config_notifications_dialog_add_wrapper {
  flex-direction: column;
  display: flex;
  justify-content: flex-end;
}

.global_config_notifications_dialog_add {
  display: flex;
  flex-direction: row;
  margin: 8px;
}

.global_config_notifications_two_ways_form_arrows {
  display: flex;
  flex-flow: column;
  justify-content: center;
  margin: 0 5px;
}

.global_config_notifications_two_ways_form_arrows img {
  margin: 15px 0;
}

/* jQuery dialog */
.no-close .ui-dialog-titlebar-close {
  display: none;
}
/* jQuery dialog */

/* --- SWITCH --- */
<<<<<<< HEAD
.toogle_switch {
=======
.p-switch {
>>>>>>> 88202977
  position: relative;
  display: inline-block;
  width: 30px;
  height: 17px;
}

.p-switch input {
  opacity: 0;
  width: 0;
  height: 0;
}

.p-slider {
  position: absolute;
  cursor: pointer;
  top: 0;
  left: 0;
  right: 0;
  bottom: 0;
  background-color: #ccc;
  -webkit-transition: 0.4s;
  transition: 0.4s;
  border-radius: 34px;
}

.p-slider:before {
  position: absolute;
  content: "";
  height: 13px;
  width: 13px;
  left: 2px;
  bottom: 2px;
  background-color: white;
  -webkit-transition: 0.4s;
  transition: 0.4s;
  border-radius: 50%;
}

input:checked + .p-slider {
  background-color: #82b92e;
}

input:focus + .p-slider {
  box-shadow: 0 0 1px #82b92e;
}

input:checked + .p-slider:before {
  -webkit-transform: translateX(13px);
  -ms-transform: translateX(13px);
  transform: translateX(13px);
}

<<<<<<< HEAD
.p-switch {
  position: relative;
  display: inline-block;
  width: 30px;
  height: 17px;
}

.p-switch input {
  opacity: 0;
  width: 0;
  height: 0;
}

.p-slider {
  position: absolute;
  cursor: pointer;
  top: 0;
  left: 0;
  right: 0;
  bottom: 0;
  background-color: #ccc;
  -webkit-transition: 0.4s;
  transition: 0.4s;
  border-radius: 34px;
}

.p-slider:before {
  position: absolute;
  content: "";
  height: 13px;
  width: 13px;
  left: 2px;
  bottom: 2px;
  background-color: white;
  -webkit-transition: 0.4s;
  transition: 0.4s;
  border-radius: 50%;
}

input:checked + .p-slider {
  background-color: #82b92e;
}

input:focus + .p-slider {
  box-shadow: 0 0 1px #82b92e;
}

input:checked + .p-slider:before {
  -webkit-transform: translateX(13px);
  -ms-transform: translateX(13px);
  transform: translateX(13px);
}

=======
>>>>>>> 88202977
/* --- END SWITCH --- */

/* --- TOAST --- */
#notifications-toasts-wrapper {
  position: fixed;
  right: 20px;
  top: 70px;
  width: 270px;
  height: 100%;
  z-index: 6;
  pointer-events: none;
<<<<<<< HEAD
}

.snackbar {
  max-width: 270px;
  background-color: #333;
  color: #fff;
  text-align: center;
  /* border-radius: 2px; */
  padding: 16px;
  margin: 10px;
  border-radius: 4px;
  visibility: hidden;
  pointer-events: all;
}

.snackbar.show {
  visibility: visible;
  -webkit-animation: fadein 0.5s, fadeout 0.5s 7.5s;
  animation: fadein 0.5s, fadeout 0.5s 7.5s;
}

.snackbar p,
.snackbar h3 {
  text-align: left;
  margin: 0;
  pointer-events: none;
}
.snackbar h3 {
  color: white;
  margin-bottom: 10px;
}

@-webkit-keyframes fadein {
  from {
    bottom: 0;
    opacity: 0;
  }
  to {
    bottom: 30px;
    opacity: 1;
  }
}

@keyframes fadein {
  from {
    bottom: 0;
    opacity: 0;
  }
  to {
    bottom: 30px;
    opacity: 1;
  }
}

@-webkit-keyframes fadeout {
  from {
    bottom: 30px;
    opacity: 1;
  }
  to {
    bottom: 0;
    opacity: 0;
  }
}

@keyframes fadeout {
  from {
    bottom: 30px;
    opacity: 1;
  }
  to {
    bottom: 0;
    opacity: 0;
  }
}

/* --- END TOAST --- */

/*
 * ---------------------------------------------------------------------
 * - STYLES TO CHANGE CLASSIC MENU AND COLLAPSED MENU                  -
 * ---------------------------------------------------------------------
 */
.page_classic {
  padding-left: 215px !important;
}

.page_collapsed {
  padding-left: 60px !important;
}

.header_table_classic {
  padding-left: 245px !important;
}

.header_table_collapsed {
  padding-left: 90px !important;
}

.title_menu_classic {
  display: block !important;
}

.title_menu_collapsed {
  display: none !important;
}

.logo_show {
  display: block !important;
}

.logo_hide {
  display: none !important;
}

.menu_icon_collapsed {
  background-position: 50% 50% !important;
}
=======
}

.snackbar {
  max-width: 270px;
  background-color: #333;
  color: #fff;
  text-align: center;
  /* border-radius: 2px; */
  padding: 16px;
  margin: 10px;
  border-radius: 4px;
  visibility: hidden;
  pointer-events: all;
}

.snackbar.show {
  visibility: visible;
  -webkit-animation: fadein 0.5s, fadeout 0.5s 7.5s;
  animation: fadein 0.5s, fadeout 0.5s 7.5s;
}

.snackbar p,
.snackbar h3 {
  text-align: left;
  margin: 0;
  pointer-events: none;
}
.snackbar h3 {
  color: white;
  margin-bottom: 10px;
}

@-webkit-keyframes fadein {
  from {
    bottom: 0;
    opacity: 0;
  }
  to {
    bottom: 30px;
    opacity: 1;
  }
}

@keyframes fadein {
  from {
    bottom: 0;
    opacity: 0;
  }
  to {
    bottom: 30px;
    opacity: 1;
  }
}

@-webkit-keyframes fadeout {
  from {
    bottom: 30px;
    opacity: 1;
  }
  to {
    bottom: 0;
    opacity: 0;
  }
}

@keyframes fadeout {
  from {
    bottom: 30px;
    opacity: 1;
  }
  to {
    bottom: 0;
    opacity: 0;
  }
}

/* --- END TOAST --- */
>>>>>>> 88202977
<|MERGE_RESOLUTION|>--- conflicted
+++ resolved
@@ -4609,11 +4609,7 @@
 /* jQuery dialog */
 
 /* --- SWITCH --- */
-<<<<<<< HEAD
 .toogle_switch {
-=======
-.p-switch {
->>>>>>> 88202977
   position: relative;
   display: inline-block;
   width: 30px;
@@ -4666,7 +4662,6 @@
   transform: translateX(13px);
 }
 
-<<<<<<< HEAD
 .p-switch {
   position: relative;
   display: inline-block;
@@ -4720,8 +4715,6 @@
   transform: translateX(13px);
 }
 
-=======
->>>>>>> 88202977
 /* --- END SWITCH --- */
 
 /* --- TOAST --- */
@@ -4733,7 +4726,6 @@
   height: 100%;
   z-index: 6;
   pointer-events: none;
-<<<<<<< HEAD
 }
 
 .snackbar {
@@ -4851,83 +4843,4 @@
 
 .menu_icon_collapsed {
   background-position: 50% 50% !important;
-}
-=======
-}
-
-.snackbar {
-  max-width: 270px;
-  background-color: #333;
-  color: #fff;
-  text-align: center;
-  /* border-radius: 2px; */
-  padding: 16px;
-  margin: 10px;
-  border-radius: 4px;
-  visibility: hidden;
-  pointer-events: all;
-}
-
-.snackbar.show {
-  visibility: visible;
-  -webkit-animation: fadein 0.5s, fadeout 0.5s 7.5s;
-  animation: fadein 0.5s, fadeout 0.5s 7.5s;
-}
-
-.snackbar p,
-.snackbar h3 {
-  text-align: left;
-  margin: 0;
-  pointer-events: none;
-}
-.snackbar h3 {
-  color: white;
-  margin-bottom: 10px;
-}
-
-@-webkit-keyframes fadein {
-  from {
-    bottom: 0;
-    opacity: 0;
-  }
-  to {
-    bottom: 30px;
-    opacity: 1;
-  }
-}
-
-@keyframes fadein {
-  from {
-    bottom: 0;
-    opacity: 0;
-  }
-  to {
-    bottom: 30px;
-    opacity: 1;
-  }
-}
-
-@-webkit-keyframes fadeout {
-  from {
-    bottom: 30px;
-    opacity: 1;
-  }
-  to {
-    bottom: 0;
-    opacity: 0;
-  }
-}
-
-@keyframes fadeout {
-  from {
-    bottom: 30px;
-    opacity: 1;
-  }
-  to {
-    bottom: 0;
-    opacity: 0;
-  }
-}
-
-/* --- END TOAST --- */
->>>>>>> 88202977
+}