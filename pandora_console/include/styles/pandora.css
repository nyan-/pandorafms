/**
 *
 * Name: Default theme
 *
 * Extension to manage a list of gateways and the node address where they should
 * point to.
 *
 * @category   Extensions
 * @package    Pandora FMS
 * @subpackage Community
 * @version    1.0.0
 * @license    See below
 *
 *    ______                 ___                    _______ _______ ________
 *   |   __ \.-----.--.--.--|  |.-----.----.-----. |    ___|   |   |     __|
 *  |    __/|  _  |     |  _  ||  _  |   _|  _  | |    ___|       |__     |
 * |___|   |___._|__|__|_____||_____|__| |___._| |___|   |__|_|__|_______|
 *
 * ============================================================================
 * Copyright (c) 2005-2021 Artica Soluciones Tecnologicas
 * Please see http://pandorafms.org for full contribution list
 * This program is free software; you can redistribute it and/or
 * modify it under the terms of the GNU General Public License
 * as published by the Free Software Foundation for version 2.
 * This program is distributed in the hope that it will be useful,
 * but WITHOUT ANY WARRANTY; without even the implied warranty of
 * MERCHANTABILITY or FITNESS FOR A PARTICULAR PURPOSE.  See the
 * GNU General Public License for more details.
 * ============================================================================
 */

/*
 * ---------------------------------------------------------------------
 * - GENERAL STYLES 												-
 * ---------------------------------------------------------------------
 */

@font-face {
  font-family: "lato";
  src: url("../fonts/Lato-Regular.woff") format("woff");
  font-weight: 400;
}

@font-face {
  font-family: "lato";
  src: url("../fonts/Lato-Light.woff") format("woff");
  font-weight: 300;
}

@font-face {
  font-family: "lato";
  src: url("../fonts/Lato-Thin.woff") format("woff");
  font-weight: 100;
}

@font-face {
  font-family: "lato";
  src: url("../fonts/Lato-Bold.woff") format("woff");
  font-weight: 700;
}

@font-face {
  font-family: "lato";
  src: url("../fonts/Lato-Black.woff") format("woff");
  font-weight: 900;
}

@font-face {
  font-family: "lato";
  src: url("../fonts/Lato-Italic.woff") format("woff");
  font-weight: 400;
  font-style: italic;
}

@font-face {
  font-family: "lato";
  src: url("../fonts/Lato-LightItalic.woff") format("woff");
  font-weight: 300;
  font-style: italic;
}

@font-face {
  font-family: "lato";
  src: url("../fonts/Lato-ThinItalic.woff") format("woff");
  font-weight: 100;
  font-style: italic;
}

@font-face {
  font-family: "lato";
  src: url("../fonts/Lato-BoldItalic.woff") format("woff");
  font-weight: 700;
  font-style: italic;
}

@font-face {
  font-family: "lato";
  src: url("../fonts/Lato-BlackItalic.woff") format("woff");
  font-weight: 900;
  font-style: italic;
}

@font-face {
  font-family: "source-code";
  src: url("../fonts/SourceCodePro.woff") format("woff");
  font-family: "source-code";
}

* {
  font-size: 8.5pt;
  -moz-osx-font-smoothing: grayscale;
  line-height: 16pt;
}

html {
  height: 100%;
}

body {
  background-color: #fff;
  margin: 0 auto;
  display: flex;
  flex-direction: column;
  min-height: 100%;
  font-weight: 400;
  font-family: "lato";
}

input,
textarea {
  padding: 5px;
  border: 1px solid #ddd;
}

textarea {
  min-height: 100px;
  width: 99%;
}

input {
  vertical-align: middle;
}

input[type="checkbox"] {
  display: inline;
}

select {
  padding: 2px 3px 3px 3px;
  vertical-align: middle;
  border: 1px solid #ddd;
}

input.button {
  border: 4px solid #ccc;
  background: #fff;
  padding: 2px 3px;
  margin: 10px 15px;
}

input[type="submit"],
input[type="button"] {
  cursor: pointer;
}

h1,
h2,
h3,
h4 {
  font-weight: bold;
  font-size: 1em;
  text-transform: uppercase;
  color: #3f3f3f;
  padding-bottom: 4px;
  padding-top: 7px;
}
h1 {
  font-size: 16px;
}
h2 {
  font-size: 15px;
}
h3 {
  font-size: 14px;
}
h4 {
  margin-bottom: 10px;
  font-size: 13px;
  color: #3f3f3f;
  text-transform: none;
}

.transform_none {
  text-transform: none;
}

.mh_initial {
  min-height: initial;
}

table tbody tr td h4 {
  color: #ffffff;
}
a {
  color: #3f3f3f;
  text-decoration: none;
}
a:hover {
  color: #373737;
  text-decoration: underline;
  font-weight: bold;
}
:focus {
  outline-color: #82b92e;
}
a:focus,
input:focus,
button:focus {
  outline: 0;
  outline-width: 0;
}
th > label {
  padding-top: 7px;
}
input:disabled {
  background-color: #ddd;
}
textarea:disabled {
  background-color: #ddd;
}
select:disabled {
  background-color: #ddd;
}
ul {
  list-style-type: none;
  padding-left: 0;
  margin-left: 0;
}

fieldset {
  background-color: #fff;
  border: 1px solid #e2e2e2;
  padding: 0.5em;
  margin-bottom: 20px;
  position: relative;
  border-radius: 5px;
}

fieldset legend {
  font-size: 1.1em;
  font-weight: bold;
  line-height: 20px;
  color: #3f3f3f;
}

td input[type="checkbox"] {
  padding: 10px;
  margin-top: 2px;
  display: table-cell;
}

input[type="image"] {
  border: 0px;
  background-color: transparent;
}

table,
img {
  border: 0px;
}

table pre {
  white-space: pre-wrap;
}
tr:first-child > th {
  background-color: #373737;
}
th {
  color: #fff;
  background-color: #666;
  font-size: 7.5pt;
  letter-spacing: 0.3pt;
}

pre .color_333 {
  color: #333;
}
/* Remove background when autocomplete */
input:-webkit-autofill,
input:-webkit-autofill:hover,
input:-webkit-autofill:focus textarea:-webkit-autofill,
textarea:-webkit-autofill:hover textarea:-webkit-autofill:focus,
select:-webkit-autofill,
select:-webkit-autofill:hover,
select:-webkit-autofill:focus {
  -webkit-box-shadow: 0 0 0px 1000px #ffffff inset;
}

/* All select type multiple */
select[multiple] option:checked {
  background: #82b92e linear-gradient(0deg, #82b92e 0%, #82b92e 100%);
  color: #fff;
}

select option:checked {
  background-color: #82b92e;
  color: #fff;
}

select > option:hover {
  background-color: #cbcbcb;
}

select:-internal-list-box {
  border: none;
}

/*
 * ---------------------------------------------------------------------
 * - GLOBAL STYLES                           									-
 * ---------------------------------------------------------------------
 */
.truncate {
  white-space: nowrap;
  overflow: hidden;
  text-overflow: ellipsis;
}
.truncate:hover {
  white-space: pre-wrap;
}

.wauto {
  width: auto;
}
.w5px {
  width: 5px;
}
.w10px {
  width: 10px;
}
.w16px {
  width: 16px;
}
.w18px {
  width: 18px;
}
.w20px {
  width: 20px;
}
.w25px {
  width: 25px;
}
.w30px {
  width: 30px;
}
.w40px {
  width: 40px;
}
.w50px {
  width: 50px;
}
.w60px {
  width: 60px;
}
.w70px {
  width: 70px;
}
.w80px {
  width: 80px;
}
.w90px {
  width: 90px;
}
.w100px {
  width: 100px;
}
.w150px {
  width: 150px;
}
.w220px {
  width: 220px;
}

.w120px {
  width: 120px;
  max-width: 120px;
}
.w200px {
  width: 200px;
  max-width: 200px;
}
.w240px {
  width: 240px;
  max-width: 240px;
}
.w250px {
  width: 250px;
  max-width: 250px;
}
.w280px {
  width: 280px;
  max-width: 280px;
}
.w290px {
  width: 290px;
  max-width: 290px;
}
.w300px {
  width: 300px;
}
.w310px {
  width: 310px;
}
.w350px {
  width: 350px;
}
.w388px {
  width: 388px;
}
.w400px {
  width: 400px;
}
.w450px {
  width: 450px;
}
.w500px {
  width: 500px;
  max-width: 500px;
}
.w510px {
  width: 510px;
}
.w540px {
  width: 540px;
}
.w600px {
  width: 600px;
}
.w700px {
  width: 700px;
}
.w1100px {
  width: 1100px;
}

/*
* WIDTH EM
*/
.w55em {
  width: 55em;
}
.w90em {
  width: 90em;
}
/*
* MIN WIDTH
*/
.mw60px {
  min-width: 60px;
}
.mx180px {
  max-width: 180px;
}
.mw100px {
  min-width: 100px;
}
.mw120px {
  min-width: 120px;
}
.mw180px {
  min-width: 180px;
}
.mw200px {
  min-width: 200px;
}
.mw230px {
  min-width: 230px;
}
.mw250px {
  min-width: 250px;
}
.mw300px {
  min-width: 300px;
}
.mw500px {
  min-width: 500px;
}
.mw600px {
  min-width: 600px;
}
.mw800px {
  min-width: 800px;
}

.nowrap {
  white-space: nowrap;
}
.wrap {
  flex-wrap: wrap;
}
.inline {
  display: inline-block;
}
.inline_line {
  display: inline;
}

.inline_flex {
  display: inline-flex;
}

.relative {
  position: relative;
}

/* 
* WIDTH PERCENTILE
*/
.w5p {
  width: 5%;
}
.w10p {
  width: 10%;
}
.w12p {
  width: 12%;
}

.w15p {
  width: 15%;
}

.w20p {
  width: 20%;
}
.w22p {
  width: 22%;
}
.w25p {
  width: 25%;
}
.w30p {
  width: 30%;
}
.w33p {
  width: 33%;
}
.w40p {
  width: 40%;
}
.w47p {
  width: 47%;
}
.w50p {
  width: 50%;
}
.w54p {
  width: 54%;
}
.w60p {
  width: 60%;
}
.w70p {
  width: 70%;
}
.w75p {
  width: 75%;
}
.w80p {
  width: 80%;
}
.w90p {
  width: 90%;
}
.w93p {
  width: 93%;
}
.w96p {
  width: 96%;
}
.w97p {
  width: 97%;
}
.w98p {
  width: 98%;
}
.w99p {
  width: 99%;
}
.w100p {
  width: 100%;
}

/*
* HEIGTH PERCENTILE
*/
.h10p {
  height: 10%;
}

.h20p {
  height: 20%;
}

.h30p {
  height: 30%;
}

.h40p {
  height: 40%;
}

.h50p {
  height: 50%;
}

.h80p {
  height: 80%;
}

.h100p {
  height: 100%;
}

/*
* MAX HEIGHT
*/
.mx_height400 {
  max-height: 400px;
}
.no-text-imp {
  font-size: 0 !important;
}
.noselect {
  -webkit-touch-callout: none; /* iOS Safari */
  -webkit-user-select: none; /* Safari */
  -khtml-user-select: none; /* Konqueror HTML */
  -moz-user-select: none; /* Old versions of Firefox */
  -ms-user-select: none; /* Internet Explorer/Edge */
  user-select: none; /* Non-prefixed version, currently supported by Chrome, Opera and Firefox */
}
.flex-content-right {
  display: flex;
  flex-direction: row;
  flex-wrap: nowrap;
  justify-content: flex-end;
  align-content: flex-end;
}
.flex-column {
  display: flex;
  flex-direction: column;
  flex-wrap: wrap;
  justify-content: space-between;
  align-content: center;
}

.flex-row {
  display: flex;
  flex-direction: row;
  flex-wrap: wrap;
  justify-content: space-between;
  align-content: center;
}
.flex-nowrap {
  flex-wrap: nowrap;
}

.flex-evenly {
  justify-content: space-evenly;
}

.flex-row-baseline {
  display: flex;
  flex-direction: row;
  align-items: baseline;
}

.flex-row-vcenter {
  display: flex;
  flex-direction: row;
  flex-wrap: wrap;
  align-items: center;
}

.flex-row-end {
  display: flex;
  flex-direction: row;
  flex-wrap: wrap;
  align-items: flex-end;
}

.flex-row-start {
  display: flex;
  flex-direction: row;
  flex-wrap: wrap;
  align-items: flex-start;
}

.flex-row-reverse {
  display: flex;
  flex-direction: row-reverse;
  flex-wrap: wrap;
  align-items: flex-start;
}

.flex-space-around {
  justify-content: space-around;
}

.flex-end {
  justify-content: flex-end;
}

.flex-start {
  justify-content: flex-start;
}

.flex {
  display: flex;
}
.padding-2 {
  padding: 2em;
}
.padding-4 {
  padding: 4em;
}
.padding-6 {
  padding: 6em;
}
.padding-right-2 {
  padding-right: 2em;
}
.padding-right-2-imp {
  padding-right: 2em !important;
}
.margin-soft {
  margin: 0.3em 1em;
}
.margin-right-1 {
  margin-right: 1em;
}
.margin-left-1 {
  margin-left: 1em;
}
.margin-right-2 {
  margin-right: 2em;
}
.margin-left-2 {
  margin-left: 2em;
}
.no-border {
  border: none;
}
.no-border-imp,
.no-border-imp > div {
  border: none !important;
}
.no-padding {
  padding: 0;
}
.no-padding-imp {
  padding: 0 !important;
}
.no-margin {
  margin: 0;
}
.box-shadow {
  box-shadow: 0px 0px 15px -4px #dadada;
}
.align-top td {
  vertical-align: top;
}
.no-td-borders td {
  border: none;
}
.no-td-padding td {
  padding: 0;
}
.td-bg-white td .bg_white {
  background: #fff;
}
.float-left {
  float: left;
}

.float-right {
  float: right;
}

.float-none {
  float: none;
}

.invisible {
  display: none;
}
.invisible_important {
  display: none !important;
}

.visible {
  display: block;
}

.file_repo_description {
  min-height: 40px;
  max-height: 40px;
  width: 98%;
}
div#page {
  background: #fbfbfb;
  background-image: none;
  clear: both;
  width: auto;
  padding-top: 5px;
  padding-right: 6em;
  display: flex;
  flex-direction: column;
}

body.pure {
  background-color: #fff;
}

div#container {
  margin: 0 auto;
  min-width: 960px;
  text-align: left;
  background: #fff;
  width: 100%;
}

div#main {
  width: 100%;
  margin: 0 auto;
  margin-left: 3em;
  position: relative;
  min-height: 850px;
}

textarea.conf_editor {
  padding: 5px;
  width: 650px;
  height: 350px;
}

textarea.conf_error {
  background-image: url(../../images/err.png);
  background-repeat: no-repeat;
  background-position: top right;
}

a.white_bold {
  color: #eee;
  text-decoration: none;
  font-weight: bold;
}

a.white,
.white {
  color: #eee;
  text-decoration: none;
}

p.center {
  text-align: center;
}

.center {
  text-align: center;
}
.centered {
  margin: 0 auto;
}

.margin-top-10 {
  margin-top: 10px;
}

.margin-bottom-10 {
  margin-bottom: 10px;
}

.margin-bottom-20 {
  margin-bottom: 20px;
}

.margin-tb-10 {
  margin-top: 10px;
  margin-bottom: 10px;
}

.img_help {
  cursor: help;
}

/* Legacy spinner */
#loading {
  position: fixed;
  width: 200px;
  margin-left: 30%;
  text-align: center;
  top: 50%;
  background-color: #999999;
  padding: 20px;
}

/* New standard spinner */
#loading_spinner {
  position: fixed;
  margin-left: 30%;
  text-align: center;
  top: 50%;
  background-color: #fff;
  border: 2px solid #82b92e;
  box-shadow: 2px 2px 2px #9dbba1;
  padding: 20px;
  z-index: 100;
}

.tactical_set legend {
  text-align: left;
  color: #3f3f3f;
}

.tactical_set {
  background: #fff;
  border: 1px solid #e2e2e2;
  margin-left: auto;
  margin-right: auto;
  width: auto;
}

/* --- Botones --- */
button.sub,
input.sub {
  font-weight: 500;
  -moz-border-radius: 5px;
  -webkit-border-radius: 5px;
  border-radius: 5px;
  background-color: #fff;
  background-repeat: no-repeat;
  background-position: 92% 10px;
  color: #000;
  padding-bottom: 10px;
  padding-top: 10px;
  padding-left: 15px;
  border: 1px solid #888;
  cursor: pointer;
  font-family: inherit;
}

button.sub:hover,
input.sub:hover {
  border: 1px solid #333;
}

button.sub:active,
input.sub:active {
  border: 1px solid #000;
  color: #333;
  background-color: #e1e1e1;
}

button.sub[disabled],
input.sub[disabled] {
  color: #b4b4b4;
  background-color: #f3f3f3;
  border-color: #b6b6b6;
  cursor: default;
}

/*
 * ---------------------------------------------------------------------
 * - NO ACCESS PAGE - noaccess2.php 								-
 * ---------------------------------------------------------------------
 */
#noaccess {
  position: relative;
  margin-top: 25px;
  left: 15px;
  padding-top: 5px;
  background-color: #ffffff;
  border-top-left-radius: 2px;
  border-top-right-radius: 2px;
  border-bottom-left-radius: 2px;
  border-bottom-right-radius: 2px;
  width: 500px;
  height: 180px;
}

#noaccess-title {
  color: #fff;
  font-weight: bold;
  padding-top: 5px;
  margin-left: 5px;
  background: none repeat scroll 0% 0% #82b92e;
  border-top-left-radius: 2px;
  border-top-right-radius: 2px;
  border-bottom-left-radius: 2px;
  border-bottom-right-radius: 2px;
  text-align: center;
  height: 20px;
  width: 98%;
}

#noaccess-text {
  font-size: 12px;
  text-align: justify;
  padding-top: 25px;
  padding-right: 50px;
  float: right;
  width: 70%;
}

#noaccess-image {
  position: relative;
  left: 10px;
  top: 10px;
  float: left;
  width: 15%;
}

/*
 * ---------------------------------------------------------------------
 * - HELP DIALOG - login_help_dialog.php and pandora_help.php 		-
 * ---------------------------------------------------------------------
 */

div#main_help {
  width: 100%;
  background-color: #fff;
  text-align: center;
  padding-top: 15px;
  padding-bottom: 15px;
}
div#parent_div {
  font-size: 11px;
  text-align: left;
  background-color: #fff;
}
div#main_help div.databox,
.license_databox {
  background: F3F3F3;
  -moz-border-radius: 8px;
  -webkit-border-radius: 8px;
  border-radius: 8px;
  border: 0px;
  padding-left: 25px;
  padding-right: 25px;
  margin-top: 10px;
  -moz-box-shadow: -1px 1px 6px #aaa;
  -webkit-box-shadow: -1px 1px 6px #aaa;
  box-shadow: -1px 1px 6px #aaa;
}

div#main_help div.databox h1 {
  padding-bottom: 0px;
  margin-bottom: 0px;
  font-weight: bold;
}

div#main_help div.databox h3,
div#main_help div.databox h2 {
  color: #6eb432;
}

div#main_help div.databox h3 {
  font-size: 12px;
}

div#main_help a.footer,
div#main_help span {
  color: #999;
}

div#main_help div.databox hr {
  width: 100%;
  border: 0px;
  height: 1px;
  background-color: #222;
  margin: 0px;
}

div#main_help div.databox p {
  line-height: 15px;
  text-align: justify;
}

/*
 * ---------------------------------------------------------------------
 * - HEADER AND LEFT MENU STYLES 									-
 * ---------------------------------------------------------------------
 */
div#menu_container {
  -moz-border-top-right-radius: 6px;
  -webkit-border-top-right-radius: 6px;
  border-top-right-radius: 6px;
  z-index: 1010;
  width: 40px;
  height: 100%;
}

div#menu {
  width: 45px;
  float: left;
  z-index: 2000;
  position: absolute;
}

div#head {
  font-size: 8pt;
  width: 100%;
  height: 60px;
  padding-top: 0px;
  margin: 0 auto;
  border-bottom: 1px solid #9ca4a6;
  min-width: 882px;
  background-color: #fff;
  color: #000;
  z-index: 11;
}

.fixed_header {
  position: fixed;
  left: 0;
  top: 0;
  width: 100%;
  z-index: 11;
}

#ver {
  margin-bottom: 25px;
}
input.datos {
  background-color: #f5f5f5;
}

/*
 * ---------------------------------------------------------------------
 * - REPORTS 														-
 * ---------------------------------------------------------------------
 */
.agent_reporting {
  margin: 5px;
  padding: 5px;
}

.report_table,
.agent_reporting {
  border: #ccc outset 3px;
}

/* global syles */
.bg {
  /* op menu */
  background: #82b92e;
  height: 20px;
}

.bg2 {
  /* main page */
  background-color: #0a160c;
}
.bg3 {
  /* godmode */
  background: #666666;
}
.bg4 {
  /* links */
  background-color: #989898;
}
.bg_000 {
  background-color: #000;
}
.bg_ccc {
  background-color: #cccccc;
}
.bg-white {
  background-color: #fff;
}
.gb_f0 {
  background-color: #f0f0f0;
}
.bg_caca {
  background-color: #cacaca;
}
/* margins */
.mgn-lf-50 {
  margin-left: 50px;
}

.mgn_tp_0 {
  margin-top: 0px;
}

.bg,
.bg2,
.bg3,
.bg4 {
  position: relative;
  width: 100%;
}
.bg2,
.bg3,
.bg4 {
  height: 18px;
}
.f10,
#ip {
  font-size: 7pt;
  text-align: center;
}
.f9,
.f9i,
.f9b,
.datos_greyf9,
.datos_bluef9,
.datos_greenf9,
.datos_redf9,
.datos_yellowf9,
td.f9,
td.f9i,
td.datosf9,
td.datos2f9 {
  font-size: 6.5pt;
}
.f9i,
.redi {
  font-style: italic;
}
.tit {
  padding: 6px 0px;
  height: 14px;
}
.tit,
.titb {
  font-weight: bold;
  color: #fff;
  text-align: center;
}

.suc * {
  color: #5a8629;
}

.info * {
  color: #006f9d;
}

.error * {
  color: #f85858;
}

.warning * {
  color: #f3b200;
}

.help {
  background: url(../../images/help.png) no-repeat;
}
.red,
.redb,
.redi,
.error {
  color: #c00;
}

.sep {
  margin-left: 30px;
  border-bottom: 1px solid #708090;
  width: 100%;
}
.orange {
  color: #fd7304;
}
.green {
  color: #5a8629;
}
.yellow {
  color: #f3c500;
}
.greenb {
  color: #00aa00;
}
.grey {
  color: #808080;
  font-weight: bold;
}
.blue {
  color: #5ab7e5;
  font-weight: bold;
}
.black {
  color: black;
}
.color_888 {
  color: #888;
}
.color_ff0 {
  color: #ff0000;
}
.color_34 {
  color: #343434;
}
.color_006 {
  color: #000066;
}
.color_inherit {
  color: inherit;
}
.redb,
.greenb,
td.datos_id,
td.datos2_id {
  font-weight: bold;
}
.p10 {
  padding-top: 1px;
  padding-bottom: 0px;
}
.p21 {
  padding-top: 2px;
  padding-bottom: 1px;
}
.w120 {
  width: 120px;
}
.w130,
#table-agent-configuration select {
  width: 130px;
}
.w135 {
  width: 135px;
}
.w155,
#table_layout_data select {
  width: 155px;
}
.top,
.top_red,
.bgt,
td.datost,
td.datos2t {
  vertical-align: top;
}
.top_red {
  background: #ff0000;
}
.bot,
.titb,
td.datosb {
  vertical-align: bottom;
}
.msg {
  margin-top: 15px;
  text-align: justify;
}
ul.mn {
  list-style: none;
  padding: 0px 0px 0px 0px;
  margin: 0px 0px 0px 0px;
  line-height: 15px;
}
.gr {
  font-size: 10pt;
  font-weight: bold;
}

div.nf {
  background: url(../../images/info.png) no-repeat scroll 0 50% transparent;
  margin-left: 7px;
  padding: 8px 1px 6px 25px;
}
div.title_line {
  background-color: #4e682c;
  height: 5px;
  width: 762px;
}

.alpha50 {
  filter: alpha(opacity=50);
  -moz-opacity: 0.5;
  opacity: 0.5;
  -khtml-opacity: 0.5;
}

/*
 * ---------------------------------------------------------------------
 * - RIGHT MENU SECTION 											-
 * ---------------------------------------------------------------------
 */
#menu_tab_frame,
#menu_tab_frame_view,
#menu_tab_frame_view_bc {
  display: flex;
  align-items: flex-end;
  justify-content: space-between;
  border-bottom: 2px solid #82b92e;
  min-height: 50px;
  width: calc(100% + 3em);
  padding-right: 0px;
  margin-bottom: 20px;
  height: 50px;
  box-sizing: border-box;
  background-color: #fafafa;
  border-top-right-radius: 7px;
  border-top-left-radius: 7px;
  box-shadow: 1px 1px 4px rgba(0, 0, 0, 0.1);
  margin-left: -3em;
}

/* Breadcrum */
#menu_tab_frame_view_bc {
  min-height: 55px;
  align-items: unset;
}

#menu_tab_frame_view_bc .breadcrumbs_container {
  align-self: flex-start;
}

.menu_tab_left_bc {
  flex-direction: column;
  display: flex;
  justify-content: space-between;
  margin-right: 20px;
  overflow: hidden;
}

.breadcrumbs_container {
  padding-left: 2em;
  padding-top: 4px;
  text-indent: 0.25em;
  color: #848484;
  font-size: 10pt;
  font-weight: 500;
}

.breadcrumb_active {
  color: #82b92e;
  font-size: 10pt;
}
/* End - Breadcrum */

#menu_tab {
  margin-right: 10px;
}

#menu_tab .mn,
#menu_tab ul,
#menu_tab .mn ul {
  padding: 0px;
  list-style: none;
  margin: 0px 0px 0px 0px;
}
#menu_tab .mn li {
  float: right;
  position: relative;
  margin: 0px 0px 0px 0px;
}

#menu_tab li.separator_view {
  padding: 4px;
}

#menu_tab li.separator {
  padding: 4px;
}

#menu_tab li.nomn_high a {
  color: #fff;
}
#menu_tab .mn li a {
  display: block;
  text-decoration: none;
  padding: 0px;
  margin: 0px;
  padding-top: 6px;
}
#menu_tab li.nomn:hover a,
#menu_tab li:hover ul a:hover {
  color: #fff;
}

/* --- Tabs Submenu --- */
ul.subsubmenu {
  border-bottom-right-radius: 5px;
  border-bottom-left-radius: 5px;
  -moz-border-bottom-right-radius: 5px;
  -moz-border-bottom-left-radius: 5px;
  -webkit-border-bottom-right-radius: 5px;
  -webkit-border-bottom-left-radius: 5px;
}

ul.subsubmenu li {
  background-color: #fff;
  font-weight: bold;
  text-decoration: none;
  font-size: 14px;
  border-color: #e2e2e2;
  border-style: solid;
  border-width: 1px;
}

ul.subsubmenu li a {
  padding: 0px 10px 5px;
}

.subsubmenu {
  position: absolute;
  float: right;
  z-index: 9999;
  display: none;
  margin-top: 5px;
  left: 0px;
}
.subsubmenu li {
  margin-top: 0px;
}

div#agent_wizard_subtabs {
  position: absolute;
  margin-left: 0px;
  display: none;
  padding-bottom: 3px;
  z-index: 1000;
}

.agent_wizard_tab:hover {
  cursor: default;
}

/*
 * ---------------------------------------------------------------------
 * - SECTION TITLE LEFT (green background)							-
 * ---------------------------------------------------------------------
 */
/* TAB TITLE */
#menu_tab_left {
  max-width: 60%;
  margin-right: 20px;
}

#menu_tab_left span {
  padding-left: 0.9em;
}

#menu_tab_left .mn,
#menu_tab_left ul {
  color: #343434;
  padding: 0px 0px 0px 0px;
  list-style: none;
  margin: 0px 0px 0px 0px;
}

#menu_tab_left .mn li a {
  display: block;
  text-decoration: none;
}
#menu_tab_left li.view a {
  color: #343434;
  display: none;
}

#menu_tab_left li.view {
  margin-left: 0px;
  padding-left: 14px;
  padding-bottom: 4px;
  white-space: nowrap;
  text-transform: uppercase;
}

#menu_tab_left li.view img.bottom {
  width: 24px;
  height: 24px;
}

#menu_tab_left li a,
#menu_tab_left li span {
  color: #343434;
  font-size: 13pt;
  line-height: 18pt;
}

/* New styles for data box */
/*
 * ---------------------------------------------------------------------
 * - TABLES			 												-
 * ---------------------------------------------------------------------
 */
.databox,
.databox_color,
.databox_frame {
  margin-bottom: 5px;
  margin-top: 0px;
  margin-left: 0px;
  border: 1px solid #e2e2e2;
  -moz-border-radius: 4px;
  -webkit-border-radius: 4px;
  border-radius: 4px;
}
.databox_color {
  padding-top: 5px;
  background-color: #fafafa;
}

table.databox {
  background-color: #f9faf9;
  border-spacing: 0px;
  -moz-box-shadow: 0px 0px 0px #ddd;
  -webkit-box-shadow: 0px 0px 0px #ddd;
  box-shadow: 0px 0px 0px #ddd;
}

.databox > tbody > tr > td {
  -moz-border-radius: 0px;
  -webkit-border-radius: 0px;
  border-radius: 0px;
  border: 0px none #e2e2e2;
  padding-left: 9px;
  padding-right: 9px;
  padding-top: 7px;
  padding-bottom: 7px;
}

.databox > thead > tr > th,
.databox > tbody > tr > th,
.databox > thead > tr > th a {
  padding: 9px 7px;
  font-weight: normal;
  color: #fff;
  text-align: center;
}

.databox > th * {
  color: #fff;
}

.databox > th > input,
.databox > th > textarea,
.databox > th > select,
.databox > th > select > option {
  color: #222;
}

.databox.data > tbody > tr > td:first-child {
  border-left: 1px solid #e2e2e2;
}

.databox.data > tbody > tr:last-child > td:first-child {
  border-bottom-left-radius: 4px;
}

.databox.data > tbody > tr > td:last-child {
  border-right: 1px solid #e2e2e2;
}

.databox.data > tbody > tr:last-child > td:last-child {
  border-bottom-right-radius: 4px;
}

.databox.data > thead > tr:first-child > th:first-child {
  border-left: 1px solid #e2e2e2;
  border-top-left-radius: 4px;
  border-color: #373737;
}

.databox.data > thead > tr:first-child > th:last-child {
  border-right: 1px solid #e2e2e2;
  border-top-right-radius: 4px;
  border-color: #373737;
}
.databox.data {
  border: none;
}

.tabletitle {
  color: #333;
}

/* events */
table.alternate tr:nth-child(odd) td {
  background-color: #ffffff;
}
table.alternate tr:nth-child(even) td {
  background-color: #e4e5e4;
}

table.rounded_cells td {
  padding: 4px 4px 4px 10px;
  -moz-border-radius: 6px;
  -webkit-border-radius: 6px;
  border-radius: 6px;
}

.action-buttons,
.right {
  text-align: right;
}

button.next,
button.upd,
button.ok,
button.wand,
button.delete,
button.cog,
button.target,
button.search,
button.copy,
button.add,
button.graph,
button.percentile,
button.binary,
button.camera,
button.config,
button.filter,
button.cancel,
button.default,
button.deploy,
input.deploy,
input.next,
input.upd,
input.ok,
input.wand,
input.delete,
input.cog,
input.target,
input.search,
input.copy,
input.add,
input.graph,
input.percentile,
input.binary,
input.camera,
input.config,
input.filter,
input.cancel,
input.default,
input.pdf,
input.spinn {
  padding-right: 30px;
}

button.next,
input.next {
  background-image: url(../../images/input_go.png);
}
button.upd,
input.upd {
  background-image: url(../../images/input_update.png);
}
button.wand,
input.wand {
  background-image: url(../../images/input_wand.png);
}
button.wand:disabled,
input.wand:disabled {
  background-image: url(../../images/input_wand.disabled.png);
}
button.search,
input.search {
  background-image: url(../../images/input_zoom.png);
}
button.search:disabled,
input.search:disabled {
  background-image: url(../../images/input_zoom.disabled.png);
}
button.ok,
input.ok {
  background-image: url(../../images/input_tick.png);
}
button.ok:disabled,
input.ok:disabled {
  background-image: url(../../images/input_tick.disabled.png);
}
button.add,
input.add {
  background-image: url(../../images/input_add.png);
}
button.add:disabled,
input.add:disabled {
  background-image: url(../../images/input_add.disabled.png);
}
button.cancel,
input.cancel {
  background-image: url(../../images/input_cross.png);
}
button.cancel:disabled,
input.cancel:disabled {
  background-image: url(../../images/input_cross.disabled.png);
}
button.delete,
input.delete {
  background-image: url(../../images/input_delete.png);
}
button.delete:disabled,
input.delete:disabled {
  background-image: url(../../images/input_delete.disabled.png);
}
button.cog,
input.cog {
  background-image: url(../../images/input_cog.png);
}
button.cog:disabled,
input.cog:disabled {
  background-image: url(../../images/input_cog.disabled.png);
}
button.config,
input.config {
  background-image: url(../../images/input_config.png);
}
button.config:disabled,
input.config:disabled {
  background-image: url(../../images/input_config.disabled.png);
}
button.filter,
input.filter {
  background-image: url(../../images/input_filter.png);
}
button.filter:disabled,
input.filter:disabled {
  background-image: url(../../images/input_filter.disabled.png);
}
button.pdf,
input.pdf {
  background-image: url(../../images/input_pdf.png);
}
button.pdf:disabled,
input.pdf:disabled {
  background-image: url(../../images/input_pdf.disabled.png);
}
button.camera,
input.camera {
  background-image: url(../../images/input_camera.png);
}
button.spinn,
input.spinn {
  background-image: url(../../images/spinner_green.gif);
}
button.deploy,
input.deploy {
  background-image: url(../../images/input_deploy.png);
}

button.add-item-img,
input.add-item-img {
  background-image: url(../../images/add.png);
  background-repeat: no-repeat;
  background-position: center;
}

button.remove-item-img,
input.remove-item-img {
  background-image: url(../../images/delete.png);
  background-repeat: no-repeat;
  background-position: center;
}

button.pure_full,
input.pure_full {
  background-image: url(../../images/full_screen.png);
  background-repeat: no-repeat;
  background-size: 21px 21px;
}

button.pure_normal,
input.pure_normal {
  background-image: url(../../images/normal_screen.png);
  background-repeat: no-repeat;
  background-size: 21px 21px;
}

/* end of classes for event priorities */
div#main_pure {
  background-color: #fefefe;
  text-align: left;
  margin-bottom: 25px;
  margin-top: 30px;
  margin-left: 10px;
  margin-right: 10px;
  height: 1000px;
  width: 98%;
  position: static;
}

.ui-draggable {
  cursor: move;
}

/* IE 7 Hack */
#editor {
  *margin-top: 10px;
}
/* big_data is used in tactical and logon_ok */
.big_data {
  text-decoration: none;
  font-size: 2em;
}

.med_data {
  text-decoration: none;
  font-size: 1.5em;
}

.notify {
  background-color: #f7ffa5;
  text-align: center;
  font-weight: bold;
  padding: 8px;
  margin: 0px 0px 0px 0px;
  z-index: -1;
}

.notify a {
  color: #003a3a;
  text-decoration: underline;
}

.listing {
  border-collapse: collapse;
}
.listing td {
  border-bottom: 1px solid #cccccc;
  border-top: 1px solid #cccccc;
}
span.actions {
  margin-left: 30px;
}
.actions {
  min-width: 200px;
}
select#template,
select#action {
  width: 250px;
}

/* Modules */
table#simple {
  padding: 30px;
}
table#simple select#id_module_type,
table#alert_search select#id_agent,
table#alert_search select#id_group,
table#network_component select#type {
  width: 200px;
}
table#simple select#select_snmp_oid,
table#simple select#id_plugin,
table#network_component select#id_plugin {
  width: 270px;
}
table#simple select#prediction_id_group,
table#simple select#prediction_id_agent,
table#simple select#prediction_module {
  width: 50%;
  display: block;
}
table#simple input#text-plugin_parameter,
table#simple input#text-snmp_oid,
table#source_table select,
table#destiny_table select,
table#target_table select,
table#filter_compound_table select,
table#filter_compound_table #text-search,
table#delete_table select {
  width: 100%;
}
table#simple select#network_component_group,
table#simple select#network_component {
  width: 90%;
}
table#simple span#component_group,
table#simple span#component {
  width: 45%;
  font-style: italic;
}
table#simple label {
  display: inline;
  font-weight: normal;
  font-style: italic;
}
.clickable {
  cursor: pointer;
}
table#agent_list tr,
table.alert_list tr {
  vertical-align: top;
}
.toggle {
  border-collapse: collapse;
}
.toggle td {
  border-left: 1px solid #d3d3d3;
}

ul.actions_list {
  list-style-image: url(../../images/arrow.png);
  list-style-position: inside;
  margin-top: 0;
}
div.loading {
  background-color: #fff1a8;
  margin-left: auto;
  margin-right: auto;
  padding: 5px;
  text-align: center;
  font-style: italic;
  width: 95%;
}
div.loading img {
  float: right;
}

textarea.resizev {
  resize: vertical;
}

/* Tablesorter jQuery pager */
div.pager {
  margin-left: 10px;
  margin-top: 5px;
}
div.pager img {
  position: relative;
  top: 4px;
  padding-left: 5px;
}
div.pager input {
  padding-left: 5px;
}
.pagedisplay {
  border: 0;
  width: 35px;
}
/* Steps style */
ol.steps {
  margin-bottom: 70px;
  padding: 0;
  list-style-type: none;
  list-style-position: outside;
}
ol.steps li {
  float: left;
  background-color: #efefef;
  padding: 5px;
  margin-left: 5px;
  width: 150px;
}
ol.steps li a {
  color: #111;
}
ol.steps li.visited a {
  color: #999;
}
ol.steps li span {
  font-weight: normal;
  display: block;
  color: #777;
}
ol.steps li.visited span {
  color: #999;
}
ol.steps li.current {
  border-left: 5px solid #778866;
  margin-left: 0;
  font-weight: bold;
  background-color: #e9f3d2;
}
ol.steps li.visited {
  color: #999;
}

fieldset .databox {
  border: 0px solid;
}

fieldset.databox {
  padding: 14px;
}

fieldset legend span,
span#latest_value {
  font-style: italic;
}
span#latest_value span#value,
.normal {
  font-style: normal;
}
.normal_weight {
  font-weight: normal;
}
form#filter_form {
  margin-bottom: 15px;
}
ul.action_list {
  margin: 0;
  list-style: none inside circle;
}
ul.action_list li div {
  margin-left: 15px;
}
span.action_name {
  float: none;
}
div.actions_container {
  overflow: auto;
  width: 100%;
  max-height: 200px;
}
div.actions_container label {
  display: inline;
  font-weight: normal;
  font-style: italic;
}
a.add_action {
  clear: both;
  display: block;
}

/* timeEntry styles */
.timeEntry_control {
  vertical-align: middle;
  margin-left: 2px;
}

div#event_control {
  clear: right;
}

/* Autocomplete styles */
.ac_results {
  padding: 0px;
  border: 1px solid black;
  background-color: white;
  overflow: hidden;
  z-index: 99999;
}

.ac_results ul {
  width: 100%;
  list-style-position: outside;
  padding: 0;
  margin: 0;
  text-align: left;
}

.ac_results li {
  margin: 0px;
  padding: 2px 5px;
  cursor: default;
  display: block;
  /*
	if width will be 100% horizontal scrollbar will apear
	when scroll mode will be used
	*/
  /*width: 100%;*/
  font: menu;
  font-size: 12px;
  /*
	it is very important, if line-height not setted or setted
	in relative units scroll will be broken in firefox
	*/
  line-height: 16px;
}

.ac_loading {
  background: white url("../images/loading.gif") right center no-repeat;
}

.ac_over {
  background-color: #efefef;
}
span.ac_extra_field,
span.ac_extra_field strong {
  font-style: italic;
  font-size: 9px;
}

div#pandora_logo_header {
  /*	Put here your company logo (139x60 pixels) like this: */
  /*	background: url(../../images/MiniLogoArtica.jpg); */
  background: url(../../images/pandora_logo_head.png);
  background-position: 0% 0%;
  width: 139px;
  height: 60px;
  float: left;
}

/*
 * ---------------------------------------------------------------------
 * - HEADER                                   									-
 * ---------------------------------------------------------------------
 */
#header_table {
  padding-right: 35px;
}

#header_table_inner {
  height: 60px;
  min-width: 790px;
  /*width: 100%;*/
  display: flex;
  align-items: center;
  justify-content: space-between;
}

.header_title {
  font-weight: 600;
  font-size: 10.5pt;
  color: #303030;
}

.header_subtitle {
  font-size: 10pt;
  color: #606060;
  font-weight: 300;
}

.header_left {
  display: flex;
  flex-direction: column;
}

.header_center {
  display: flex;
  justify-content: center;
  align-items: center;
}

.header_right {
  display: flex;
  justify-content: flex-end;
  align-items: center;
}

.header_right > div {
  padding-left: 15px;
}
.header_left img,
.header_center img,
.header_right img {
  vertical-align: middle;
}

#header_chat {
  padding-left: 0;
  padding-right: 15px;
}

#header_autorefresh {
  padding-left: 0;
}

#header_table_inner #header_user span {
  color: #777;
  align-self: center;
}

#header_table_inner #header_user a {
  display: flex;
  justify-content: center;
}

#header_user img {
  padding-right: 5px;
}

div#header_autorefresh_counter {
  padding-left: 0;
}

.autorefresh_disabled {
  cursor: not-allowed;
}

a.autorefresh_txt,
#refrcounter {
  color: #1c1c1c;
  font-size: 8.5pt;
}

@media screen and (max-width: 1200px) {
  #header_searchbar input.search_input {
    width: 135px;
  }
  .header_right > div {
    padding-left: 10px;
  }
}

@media screen and (max-width: 1300px) {
  .header_right > div {
    padding-left: 10px;
  }
}

.disabled_module {
  color: #aaa;
}
div.warn {
  background: url(../../images/info.png) no-repeat;
  margin-top: 7px;
  padding: 2px 1px 6px 25px;
}

/* Submenus havent borders */
.submenu_not_selected,
.submenu_selected,
.submenu2 {
  border: 0px;
  min-height: 35px;
}

div#steps_clean {
  display: none;
}

div#events_list {
  float: left;
  width: 100%;
}

.pagination * {
  margin-left: 0px;
  margin-right: 0px;
  vertical-align: middle;
}

/* TABLAS */
/* Cells divs to set individual styles with the table objects */
td.cellBold {
  font-weight: bold;
}

td.cellRight {
  text-align: right;
}

td.cellCenter {
  text-align: center;
}

td.cellWhite {
  background: #fff;
  color: #111;
}

td.cellNormal {
  background: #6eb432;
  color: #fff;
}

td.cellCritical {
  background: #f85858;
  color: #fff;
}

td.cellWarning {
  background: #ffea59;
  color: #111;
}

td.cellUnknown {
  background: #aaaaaa;
  color: #ffffff;
}

td.cellNotInit {
  background: #4a83f3;
  color: #ffffff;
}

td.cellAlert {
  background: #ff8800;
  color: #111;
}

td.cellBorder1 {
  border: 1px solid #666;
}

td.cellBig {
  font-size: 18px;
}

.info_box {
  background: #fff;
  box-shadow: 0px 0px 15px -10px #888;
  margin-top: 10px;
  margin-bottom: 10px;
  padding: 0px 5px 5px 10px;
  border-color: #e2e2e2;
  border-style: solid;
  border-width: 1px;
  width: 100%;
  -moz-border-radius: 4px;
  -webkit-border-radius: 4px;
  border-radius: 4px;
}

.info_box .title * {
  font-size: 12pt;
  font-weight: bolder;
}

.info_box .icon {
  width: 30px;
  text-align: center;
}

/* Standard styles for status colos (groups, events, backgrounds...) */
.opacity_cell {
  filter: alpha(opacity=80); /* For IE8 and earlier */
  -moz-opacity: 0.8;
  opacity: 0.8;
  -khtml-opacity: 0.8;
}

tr.group_view_data,
.group_view_data {
  color: #3f3f3f;
}

tr.group_view_crit,
.group_view_crit {
  background-color: #e63c52;
  color: #fff;
}

tr.group_view_ok,
.group_view_ok {
  background-color: #82b92e;
  color: #fff;
}

tr.group_view_not_init,
.group_view_not_init {
  background-color: #5bb6e5;
  color: #fff;
}

tr.group_view_warn,
.group_view_warn,
tr.group_view_warn.a,
a.group_view_warn,
tr.a.group_view_warn {
  background-color: #f3b200;
  color: #fff;
}

a.group_view_warn {
  color: #f3b200;
  color: #fff;
}

tr.group_view_alrm,
.group_view_alrm {
  background-color: #ffa631;
  color: #fff;
}

tr.group_view_unk,
.group_view_unk {
  background-color: #b2b2b2;
  color: #fff;
}

/* classes for event priorities. Sits now in functions.php */
.datos_green,
.datos_greenf9,
.datos_green a,
.datos_greenf9 a,
.datos_green * {
  background-color: #82b92e;
  color: #fff;
}
.datos_red,
.datos_redf9,
.datos_red a,
.datos_redf9 a,
.datos_red * {
  background-color: #e63c52;
  color: #fff;
}

.datos_yellow,
.datos_yellowf9,
.datos_yellow * {
  background-color: #f3b200;
  color: #111;
}

a.datos_blue,
.datos_bluef9,
.datos_blue,
.datos_blue * {
  background-color: #4ca8e0;
  color: #fff;
}

.datos_grey,
.datos_greyf9,
.datos_grey * {
  background-color: #999999;
  color: #fff;
}

.datos_pink,
.datos_pinkf9,
.datos_pink * {
  background-color: #fdc4ca;
  color: #111;
}

.datos_brown,
.datos_brownf9,
.datos_brown * {
  background-color: #a67c52;
  color: #fff;
}

.datos_orange,
.datos_orangef9,
.datos_orange * {
  background-color: #f7931e;
  color: #111;
}

td.datos_greyf9,
td.datos_bluef9,
td.datos_greenf9,
td.datos_redf9,
td.datos_yellowf9,
td.datos_pinkf9,
td.datos_brownf9,
td.datos_orangef9 {
  padding: 5px 5px 5px 5px;
}

/* global */
input#text-id_parent.ac_input,
input,
textarea,
select {
  background-color: #ffffff;
  border: 1px solid #cbcbcb;
  -moz-border-radius: 3px;
  -webkit-border-radius: 3px;
  border-radius: 3px;
  font-size: 10pt;
  font-family: inherit;
}

/* plugins */
span#plugin_description {
  font-size: 9px;
}

/*
 * ---------------------------------------------------------------------
 * - TINYMCE 														-
 * ---------------------------------------------------------------------
 */
#tinymce {
  text-align: left;
  padding-top: 20px;
}

#tinymce.mceContentBody.tinyMCEBody {
  background-color: #ededed;
}

.visual_font_size_4pt,
.visual_font_size_4pt > em,
.visual_font_size_4pt > strong,
.visual_font_size_4pt > strong > span,
.visual_font_size_4pt > span,
.visual_font_size_4pt > strong > em,
.visual_font_size_4pt > em > strong,
.visual_font_size_4pt em span,
.visual_font_size_4pt span em {
  font-size: 4pt;
  line-height: 4pt;
}
.visual_font_size_6pt,
.visual_font_size_6pt > em,
.visual_font_size_6pt > strong,
.visual_font_size_6pt > strong > span,
.visual_font_size_6pt > span,
.visual_font_size_6pt > strong > em,
.visual_font_size_6pt > em > strong,
.visual_font_size_6pt em span,
.visual_font_size_6pt span em {
  font-size: 6pt;
  line-height: 6pt;
}
.visual_font_size_8pt,
.visual_font_size_8pt > em,
.visual_font_size_8pt > strong,
.visual_font_size_8pt > strong > span,
.visual_font_size_8pt > span,
.visual_font_size_8pt > strong > em,
.visual_font_size_8pt > em > strong,
.visual_font_size_8pt em span,
.visual_font_size_8pt span em {
  font-size: 8pt;
  line-height: 8pt;
}
.visual_font_size_10pt,
.visual_font_size_10pt > em,
.visual_font_size_10pt > strong,
.visual_font_size_10pt > strong > span,
.visual_font_size_10pt > span,
.visual_font_size_10pt > strong > em,
.visual_font_size_10pt > em > strong,
.visual_font_size_10pt em span,
.visual_font_size_10pt span em {
  font-size: 10pt;
  line-height: 10pt;
}
.visual_font_size_12pt,
.visual_font_size_12pt > em,
.visual_font_size_12pt > strong,
.visual_font_size_12pt > strong > span,
.visual_font_size_12pt > span,
.visual_font_size_12pt > strong > em,
.visual_font_size_12pt > em > strong,
.visual_font_size_12pt em span,
.visual_font_size_12pt span em {
  font-size: 12pt;
  line-height: 12pt;
}
.visual_font_size_14pt,
.visual_font_size_14pt > em,
.visual_font_size_14pt > strong,
.visual_font_size_14pt > strong > span,
.visual_font_size_14pt > span,
.visual_font_size_14pt > strong > em,
.visual_font_size_14pt > em > strong,
.visual_font_size_14pt em span,
.visual_font_size_14pt span em {
  font-size: 14pt;
  line-height: 14pt;
}
.visual_font_size_18pt,
.visual_font_size_18pt > em,
.visual_font_size_18pt > strong,
.visual_font_size_18pt > strong > span,
.visual_font_size_18pt > span,
.visual_font_size_18pt > strong > em,
.visual_font_size_18pt > em > strong,
.visual_font_size_18pt em span,
.visual_font_size_18pt span em {
  font-size: 18pt;
  line-height: 18pt;
}

.visual_font_size_24pt,
.visual_font_size_24pt > em,
.visual_font_size_24pt > strong,
.visual_font_size_24pt > strong > span,
.visual_font_size_24pt > span,
.visual_font_size_24pt > strong > em,
.visual_font_size_24pt > em > strong,
.visual_font_size_24pt em span,
.visual_font_size_24pt span em {
  font-size: 24pt;
  line-height: 24pt;
}
.visual_font_size_28pt,
.visual_font_size_28pt > em,
.visual_font_size_28pt > strong,
.visual_font_size_28pt > strong > span,
.visual_font_size_28pt > span,
.visual_font_size_28pt > strong > em,
.visual_font_size_28pt > em > strong,
.visual_font_size_28pt em span,
.visual_font_size_28pt span em {
  font-size: 28pt;
  line-height: 28pt;
}
.visual_font_size_36pt,
.visual_font_size_36pt > em,
.visual_font_size_36pt > strong,
.visual_font_size_36pt > strong > span,
.visual_font_size_36pt > span,
.visual_font_size_36pt > strong > em,
.visual_font_size_36pt > em > strong,
.visual_font_size_36pt em span,
.visual_font_size_36pt span em {
  font-size: 36pt;
  line-height: 36pt;
}
.visual_font_size_48pt,
.visual_font_size_48pt > em,
.visual_font_size_48pt > strong,
.visual_font_size_48pt > strong > span,
.visual_font_size_48pt > span,
.visual_font_size_48pt > strong > em,
.visual_font_size_48pt > em > strong,
.visual_font_size_48pt em span,
.visual_font_size_48pt span em {
  font-size: 48pt;
  line-height: 48pt;
}
.visual_font_size_60pt,
.visual_font_size_60pt > em,
.visual_font_size_60pt > strong,
.visual_font_size_60pt > strong > span,
.visual_font_size_60pt > span,
.visual_font_size_60pt > strong > em,
.visual_font_size_60pt > em > strong,
.visual_font_size_60pt em span,
.visual_font_size_60pt span em {
  font-size: 60pt;
  line-height: 60pt;
}
.visual_font_size_72pt,
.visual_font_size_72pt > em,
.visual_font_size_72pt > strong,
.visual_font_size_72pt > strong > span,
.visual_font_size_72pt > span,
.visual_font_size_72pt > strong > em,
.visual_font_size_72pt > em > strong,
.visual_font_size_72pt em span,
.visual_font_size_72pt span em {
  font-size: 72pt;
  line-height: 72pt;
}

.visual_font_size_84pt,
.visual_font_size_84pt > em,
.visual_font_size_84pt > strong,
.visual_font_size_84pt > strong > span,
.visual_font_size_84pt > span,
.visual_font_size_84pt > strong > em,
.visual_font_size_84pt > em > strong,
.visual_font_size_84pt em span,
.visual_font_size_84pt span em {
  font-size: 84pt;
  line-height: 84pt;
}

.visual_font_size_96pt,
.visual_font_size_96pt > em,
.visual_font_size_96pt > strong,
.visual_font_size_96pt > strong > span,
.visual_font_size_96pt > span,
.visual_font_size_96pt > strong > em,
.visual_font_size_96pt > em > strong,
.visual_font_size_96pt em span,
.visual_font_size_96pt span em {
  font-size: 96pt;
  line-height: 96pt;
}

.visual_font_size_116pt,
.visual_font_size_116pt > em,
.visual_font_size_116pt > strong,
.visual_font_size_116pt > strong > span,
.visual_font_size_116pt > span,
.visual_font_size_116pt > strong > em,
.visual_font_size_116pt > em > strong,
.visual_font_size_116pt em span,
.visual_font_size_116pt span em {
  font-size: 116pt;
  line-height: 116pt;
}

.visual_font_size_128pt,
.visual_font_size_128pt > em,
.visual_font_size_128pt > strong,
.visual_font_size_128pt > strong > span,
.visual_font_size_128pt > span,
.visual_font_size_128pt > strong > em,
.visual_font_size_128pt > em > strong,
.visual_font_size_128pt em span,
.visual_font_size_128pt span em {
  font-size: 128pt;
  line-height: 128pt;
}

.visual_font_size_140pt,
.visual_font_size_140pt > em,
.visual_font_size_140pt > strong,
.visual_font_size_140pt > strong > span,
.visual_font_size_140pt > span,
.visual_font_size_140pt > strong > em,
.visual_font_size_140pt > em > strong,
.visual_font_size_140pt em span,
.visual_font_size_140pt span em {
  font-size: 140pt;
  line-height: 140pt;
}

.visual_font_size_154pt,
.visual_font_size_154pt > em,
.visual_font_size_154pt > strong,
.visual_font_size_154pt > strong > span,
.visual_font_size_154pt > span,
.visual_font_size_154pt > strong > em,
.visual_font_size_154pt > em > strong,
.visual_font_size_154pt em span,
.visual_font_size_154pt span em {
  font-size: 154pt;
  line-height: 154pt;
}

.visual_font_size_196pt,
.visual_font_size_196pt > em,
.visual_font_size_196pt > strong,
.visual_font_size_196pt > strong > span,
.visual_font_size_196pt > span,
.visual_font_size_196pt > strong > em,
.visual_font_size_196pt > em > strong,
.visual_font_size_196pt em span,
.visual_font_size_196pt span em {
  font-size: 196pt;
  line-height: 196pt;
}

.resize_visual_font_size_8pt,
.resize_visual_font_size_8pt > em,
.resize_visual_font_size_8pt > strong,
.resize_visual_font_size_8pt > strong > span,
.resize_visual_font_size_8pt > span,
.resize_visual_font_size_8pt > strong > em,
.resize_visual_font_size_8pt > em > strong,
.visual_font_size_8pt em span,
.visual_font_size_8pt span em {
  font-size: 4pt;
  line-height: 4pt;
}
.resize_visual_font_size_14pt,
.resize_visual_font_size_14pt > em,
.resize_visual_font_size_14pt > strong,
.resize_visual_font_size_14pt > strong > span,
.resize_visual_font_size_14pt > span,
.resize_visual_font_size_14pt > strong > em,
.resize_visual_font_size_14pt > em > strong,
.visual_font_size_14pt em span,
.visual_font_size_14pt span em {
  font-size: 7pt;
  line-height: 7pt;
}
.resize_visual_font_size_24pt,
.resize_visual_font_size_24pt > em,
.resize_visual_font_size_24pt > strong,
.resize_visual_font_size_24pt > strong > span,
.resize_visual_font_size_24pt > span,
.resize_visual_font_size_24pt > strong > em,
.resize_visual_font_size_24pt > em > strong,
.visual_font_size_14pt em span,
.visual_font_size_14pt span em {
  font-size: 12pt;
  line-height: 12pt;
}
.resize_visual_font_size_36pt,
.resize_visual_font_size_36pt > em,
.resize_visual_font_size_36pt > strong,
.resize_visual_font_size_36pt > strong > span,
.resize_visual_font_size_36pt > span,
.resize_visual_font_size_36pt > strong > em,
.resize_visual_font_size_36pt > em > strong,
.visual_font_size_36pt em span,
.visual_font_size_36pt span em {
  font-size: 18pt;
  line-height: 18pt;
}
.resize_visual_font_size_72pt,
.resize_visual_font_size_72pt > em,
.resize_visual_font_size_72pt > strong,
.resize_visual_font_size_72pt > strong > span,
.resize_visual_font_size_72pt > span,
.resize_visual_font_size_72pt > strong > em,
.resize_visual_font_size_72pt > em > strong,
.visual_font_size_72pt em span,
.visual_font_size_72pt span em {
  font-size: 36pt;
  line-height: 36pt;
}

/*
 * ---------------------------------------------------------------------
 * - LEFT SIDEBAR IN GRAPHS POPUP - stat_win.php 						-
 * ---------------------------------------------------------------------
 */
.menu_sidebar {
  color: #111;
  background: #3f3f3f;
  margin: 0px;
  margin-left: 10px;
  padding-left: 0px;
  padding-right: 0px;
  padding-top: 10px;
  text-align: left;
  font-size: 10px;
  border: 1px solid #000;
  position: absolute;
  width: 400px;
  height: 260px;

  -moz-box-shadow: 0px 4px 4px #010e1b;
  -webkit-box-shadow: 0px 4px 4px #010e1b;
  box-shadow: 0px 4px 4px #010e1b;

  filter: alpha(opacity=97);
  -moz-opacity: 0.97;
  opacity: 0.97;
}

.menu_sidebar_radius_left {
  -moz-border-top-left-radius: 8px;
  -webkit-border-top-left-radius: 8px;
  border-top-left-radius: 8px;

  -moz-border-bottom-left-radius: 8px;
  -webkit-border-bottom-left-radius: 8px;
  border-bottom-left-radius: 8px;

  border-right: 0px solid #000;
}

.menu_sidebar_radius_right {
  -moz-border-top-right-radius: 8px;
  -webkit-border-top-right-radius: 8px;
  border-top-right-radius: 8px;
  -moz-border-bottom-right-radius: 8px;
  -webkit-border-bottom-right-radius: 8px;
  border-bottom-right-radius: 8px;
}

.menu_sidebar_outer {
  margin-left: 3px;
  background: #ececec;
  width: 100%;
  text-align: center;
  -moz-border-radius: 6px;
  -webkit-border-radius: 6px;
  border-radius: 6px;
  padding: 8px;
}

/*
 * ---------------------------------------------------------------------
 * - TIP (to show help)												-
 * ---------------------------------------------------------------------
 */
a.tip {
  display: inline;
  cursor: help;
}

a.tip > img {
  margin-left: 2px;
  margin-right: 2px;
  margin-top: -3px;
}

.head_tip {
  display: inline;
  margin-left: 10px;
}

/*
 * ---------------------------------------------------------------------
 * - SEARCH BOX in header											-
 * ---------------------------------------------------------------------
 */
input.search_input {
  background-image: url("../../images/input_zoom_gray.png");
  background-position: center right 10px;
  background-repeat: no-repeat;
  background-size: 17px;
  background-color: #f2f6f7;
  padding: 0px;
  margin: 0;
  width: 300px;
  height: 30px;
  margin-left: 2px;
  padding-left: 15px;
  padding-right: 40px;
  color: #777;
  font-size: 8.5pt;
  border-top-left-radius: 50px;
  border-bottom-left-radius: 50px;
  border-top-right-radius: 50px;
  border-bottom-right-radius: 50px;
  border-color: transparent;
}

a[id^="tgl_ctrl_"] > img,
a[id^="tgl_ctrl_"] > b > img {
  vertical-align: middle;
}

/* Images forced title */

div.forced_title_layer {
  display: block;
  text-decoration: none;
  position: absolute;
  z-index: 100000;
  border: 1px solid #708090;
  background-color: #666;
  color: #fff;
  padding: 4px 5px;
  font-weight: bold;
  font-size: small;
  font-size: 11px;
  /* IE 8 */
  -ms-filter: "progid:DXImageTransform.Microsoft.Alpha(Opacity=9)";
  /* Netscape */
  -moz-opacity: 0.9;
  opacity: 0.9;
  -moz-border-radius: 3px;
  -webkit-border-radius: 3px;
  border-radius: 3px;
}

/* Graphs styles */

div.legend > div {
  pointer-events: none; /* Allow to click the graphs below */
  opacity: 0.65;
}

/* Recover the padding of the legend elements under a databox parent */
table.databox div.legend > td {
  padding: 1px;
}

div.nodata_text {
  padding: 5px 12px 0px 68px;
  font-weight: bold;
  color: #c1c1c1;
  text-transform: uppercase;
  display: table-cell;
  vertical-align: middle;
  text-align: left;
}

div.nodata_container {
  width: 150px;
  height: 100px;
  background-repeat: no-repeat;
  background-position: center;
  margin: auto auto;
  display: table;
}

div#stat-win-interface-graph div.nodata_container,
div#stat-win-module-graph div.nodata_container {
  width: 30%;
  height: 100%;
  background-repeat: no-repeat;
  background-position: center;
  margin: auto auto;
  display: flex;
  flex-direction: column;
  justify-content: center;
  align-items: center;
}

#snmp_data {
  width: 40%;
  position: absolute;
  top: 0;
  right: 20px;
  background: #f9faf9;
}

#rmf_data {
  width: 40%;
  height: 80%;
  position: absolute;
  top: 0;
  right: 20px;
  overflow: auto;
}

/* service map */
#container_servicemap_legend {
  position: absolute;
  background: #fff;
  margin-top: 10px;
  right: 2px;
  border: 1px solid #e2e2e2;
  border-radius: 5px;
  padding: 10px;
  opacity: 0.9;
}

#container_servicemap_legend table {
  text-align: left;
}

/* agent modules*/
.legend_square {
  width: 20px;
  padding-left: 20px;
  padding-right: 10px;
}

.legend_square_simple {
  padding-left: 0px;
  padding-right: 10px;
  padding-bottom: 3px;
}
.legend_square div,
.legend_square_simple div {
  width: 20px;
  height: 20px;
  border-radius: 3px;
}

.legend_basic {
  background: #f4f4f4;
  margin-top: 10px;
  border-radius: 5px;
  padding: 10px;
}

.agents_modules_table th {
  background: #3f3f3f;
  border: 1px solid #e2e2e2;
}

.agents_modules_table th * {
  color: #ffffff;
}

/*
 * LOAD_ENTERPRISE.PHP
 */
#code_license_dialog {
  padding: 50px;
  padding-top: 10px;
}
#code_license_dialog #logo {
  margin-bottom: 20px;
  text-align: center;
}
#code_license_dialog,
#code_license_dialog * {
  font-size: 14px;
}
#code_license_dialog ul {
  padding-left: 30px;
  list-style-image: url("../../images/input_tick.png");
}
#code_license_dialog li {
  margin-bottom: 12px;
}

#code_license_dialog #code {
  font-weight: bolder;
  font-size: 20px;
  border: 1px solid #dddddd;
  padding: 5px;
  text-align: center;
  -moz-border-radius: 8px;
  -webkit-border-radius: 8px;
  border-radius: 8px;
}

#code_license_dialog a {
  text-decoration: underline;
}

/* GRAPHS CSS */

.parent_graph {
  position: relative;
  margin: 0 auto;
}

.menu_graph,
.timestamp_graph {
  position: absolute;
  color: #000;
}

.menu_graph {
  width: 30px;
  height: 150px;
  left: 100%;
  position: absolute;
  top: 0px;
  background-color: transparent;
  -moz-border-top-right-radius: 6px;
  -webkit-border-top-right-radius: 6px;
  border-top-right-radius: 6px;
  -moz-border-top-left-radius: 6px;
  -webkit-border-top-left-radius: 6px;
  border-top-left-radius: 6px;
}

.legend_graph {
  margin: 0px;
  padding: 0px;
  text-align: left;
}

.legendColorBox * {
  font-size: 0px;
  padding: 0px 4px;
  overflow: visible;
}

/* GIS CSS */

.olLayerDiv {
  z-index: 102;
}

/* Alert view */

table.alert_days th,
table.alert_time th {
  height: 30px;
  vertical-align: middle;
}

table.alert_escalation th img {
  width: 18px;
}

.action_details td.used_field {
  background: #6eb432;
  color: #8d8d8d;
  font-weight: normal;
}

td.used_field {
  background: #6eb432;
  color: #ffffff;
  font-weight: bold;
}

td.overrided_field {
  color: #666;
}

td.unused_field {
  color: #888;
}

td.empty_field {
  background: url("../../images/long_arrow.png") no-repeat 100% center;
}

#table_macros textarea {
  width: 96%;
}

/* Policies styles */

table#policy_modules td * {
  display: inline;
}

.context_help_title {
  font-weight: bolder;
  text-align: left;
}
.context_help_body,
.left {
  text-align: left;
}

#left_column_logon_ok {
  width: 750px;
  float: left;
}

#news_board {
  min-width: 530px;
  width: 100%;
}

#right_column_logon_ok {
  width: 350px;
  float: right;
  margin-right: 20px;
}

#clippy_head_title {
  font-weight: bold;
  background: #82b92e;
  color: #ffffff;
  margin-top: -15px;
  margin-left: -15px;
  margin-right: -15px;
  padding: 5px;
  margin-bottom: 10px;
  border-top-left-radius: 2px;
  border-top-right-radius: 2px;
}

#dialog-double_auth-container {
  width: 100%;
  text-align: center;
  vertical-align: middle;
}

/*
 * ---------------------------------------------------------------------
 * - TACTICAL VIEW y TABLAS	 													-
 * ---------------------------------------------------------------------
 */
.status_tactical {
  width: 100%;
  margin-left: auto;
  margin-right: auto;
  background-color: #fff;
  padding: 10px;
  border: 1px solid #e2e2e2;
  margin-top: 5%;
  text-align: left;
}

.status_tactical img {
  border: 1px solid #666;
  border-radius: 4px;
  margin: 5px;
}

#sumary {
  color: #fff;
  margin: 2px;
  padding: 10px 30px;
  font-size: 16px;
  font-weight: bold;
  border-radius: 2px;
}

div.sumary_div {
  color: #fff;
  font-size: 20px;
  font-weight: bold;
  border-radius: 2px;
  width: 120px;
  height: 40px;
  text-align: center;
  display: table-cell;
  vertical-align: middle;
}

div.div_groups_status {
  width: 350px;
  background-color: white;
  border: 1px solid #ececec;
  border-radius: 5px;
  margin: 20px;
  float: left;
}

.databox.data > tbody > tr > td {
  border-bottom: 1px solid #e2e2e2;
}

.databox .search {
  margin-top: 0px;
}

.databox.data > tbody > tr > td.progress_bar img {
  border: 3px solid #000;
  border-radius: 100px;
}

.databox.pies {
  border: none;
}

.databox.pies fieldset.tactical_set {
  width: 100%;
  min-height: 285px;
}

.difference {
  border-left-width: 2px;
  border-left-style: solid;
  border-right-width: 2px;
  border-right-style: solid;
  border-color: #e2e2e2;
}

#title_menu {
  color: #b9b9b9;
  float: right;
  width: 72%;
  letter-spacing: 0pt;
  font-size: 10pt;
  white-space: pre-wrap;
  padding-top: 0;
}

.no_hidden_menu {
  background-position: 11% 50%;
}

#menu_tab li.nomn,
#menu_tab li.nomn_high {
  padding-right: 8px;
  padding-left: 8px;
  font-weight: bold;
  text-decoration: none;
  font-size: 14px;
  margin-top: 0;
  min-width: 30px;
  min-height: 50px;
  max-height: 53px;
}

#menu_tab_frame_view_bc #menu_tab li.nomn,
#menu_tab_frame_view_bc #menu_tab li.nomn_high {
  min-height: 53px;
}

#menu_tab li:hover {
  box-shadow: inset 0px 4px #82b92e;
}

#menu_tab li.nomn_high,
#menu_tab li.nomn_high span {
  color: #fff;
  box-shadow: inset 0px 4px #82b92e;
  background-color: #fff;
}

#menu_tab li.nomn img,
#menu_tab li img {
  margin-top: 10px;
  margin-left: 3px;
}
#menu_tab li.nomn.tab_operation img,
#menu_tab li.nomn.tab_godmode img,
#menu_tab li.nomn_high.tab_operation img,
#menu_tab li.nomn_high.tab_godmode img {
  margin: 10px auto;
}

#menu_tab li.tab_operation a,
#menu_tab a.tab_operation {
  background: none;
}

.agents_modules_table {
  border: 1px solid #e2e2e2;
  border-spacing: 0px;
}
.agents_modules_table td {
  border: 1px solid #e2e2e2;
}

.dashboard {
  top: 23px;
}

.dashboard li a {
  width: 158px;
}

.text_subDashboard {
  float: left;
  margin-top: 5%;
  margin-left: 3%;
}

.title_um {
  font-size: 20px;
  color: #82b92e;
  text-align: center;
}

.text_um {
  font-size: 16px;
  padding-left: 80px;
}

/* The items with the class 'spinner' will rotate */
/* Not supported on IE9 and below */
.spinner {
  -webkit-animation: spinner 2s infinite linear;
  animation: spinner 2s infinite linear;
}

@-webkit-keyframes spinner {
  0% {
    -ms-transform: rotate(0deg); /* IE */
    -moz-transform: rotate(0deg); /* FF */
    -o-transform: rotate(0deg); /* Opera */
    -webkit-transform: rotate(0deg); /* Safari and Chrome */
    transform: rotate(0deg);
  }
  100% {
    -ms-transform: rotate(359deg); /* IE */
    -moz-transform: rotate(359deg); /* FF */
    -o-transform: rotate(359deg); /* Opera */
    -webkit-transform: rotate(359deg); /* Safari and Chrome */
    transform: rotate(359deg);
  }
}

@keyframes spinner {
  0% {
    -ms-transform: rotate(0deg); /* IE */
    -moz-transform: rotate(0deg); /* FF */
    -o-transform: rotate(0deg); /* Opera */
    -webkit-transform: rotate(0deg); /* Safari and Chrome */
    transform: rotate(0deg);
  }
  100% {
    -ms-transform: rotate(359deg); /* IE */
    -moz-transform: rotate(359deg); /* FF */
    -o-transform: rotate(359deg); /* Opera */
    -webkit-transform: rotate(359deg); /* Safari and Chrome */
    transform: rotate(359deg);
  }
}

/*
 * ---------------------------------------------------------------------
 * - Styles for the new networkmap									-
 * ---------------------------------------------------------------------
 */
.zoom_controller {
  width: 30px;
  height: 210px;
  background: blue;
  border-radius: 15px;

  top: 50px;
  left: 10px;
  position: absolute;
}

.vertical_range {
  padding: 0;
  -webkit-transform: rotate(270deg);
  -moz-transform: rotate(270deg);
  transform: rotate(270deg);
  width: 200px;
  height: 20px;
  position: relative;
  background: transparent;
  border: 0px;

  left: -92px;
  top: 93px;
}

@media screen and (-webkit-min-device-pixel-ratio: 0) {
  /* Only for chrome */

  .vertical_range {
    left: -87px;
    top: 93px;
  }
}

div.simple_value > span.text > p,
div.simple_value > span.text > p > span > strong,
div.simple_value > span.text > p > strong,
div.simple_value > a > span.text p {
  white-space: pre;
}

/*
 * ---------------------------------------------------------------------
 * - modal window and edit user 									-
 * ---------------------------------------------------------------------
 */
#alert_messages {
  -moz-border-bottom-right-radius: 5px;
  -webkit-border-bottom-left-radius: 5px;
  border-bottom-right-radius: 5px;
  border-bottom-left-radius: 5px;
  z-index: 3;
  position: fixed;
  width: 750px;
  max-width: 750px;
  top: 20%;
  background: white;
  opacity: 0;
  transition: opacity 0.5s;
  -webkit-transition: opacity 0.5s;
}
.modalheader {
  text-align: center;
  width: 100%;
  height: 37px;
  left: 0px;
  background-color: #82b92e;
}
.modalheadertext {
  color: white;
  position: relative;
  font-size: 13pt;
  top: 8px;
}
.modalheaderh1 {
  text-align: center;
  width: 100%;
  height: 26px;
  left: 0px;
  padding-top: 10px;
  background-color: #82b92e;
  color: white;
  position: relative;
  font-size: 11pt;
}
.modalclosex {
  cursor: pointer;
  display: inline;
  float: right;
  margin-right: 10px;
  margin-top: 10px;
}
.modalclosex:hover {
  cursor: pointer;
  display: inline;
  float: right;
  margin-right: 10px;
  margin-top: 10px;
}
.modalcontent {
  color: black;
  background: white;
}
.modalcontentimg {
  float: left;
  margin-left: 30px;
  margin-top: 30px;
  margin-bottom: 30px;
}
.modalcontenttext {
  float: left;
  text-align: justify;
  color: black;
  font-size: 9.5pt;
  line-height: 13pt;
  margin-top: 30px;
  width: 430px;
  margin-left: 30px;
}
.modalokbutton {
  transition-property: background-color, color;
  transition-duration: 1s;
  transition-timing-function: ease-out;
  -webkit-transition-property: background-color, color;
  -webkit-transition-duration: 1s;
  -o-transition-property: background-color, color;
  -o-transition-duration: 1s;
  cursor: pointer;
  text-align: center;
  margin-right: 45px;
  float: right;
  -moz-border-radius: 3px;
  -webkit-border-radius: 3px;
  margin-bottom: 30px;
  border-radius: 3px;
  width: 90px;
  height: 30px;
  background-color: white;
  border: 1px solid #82b92e;
}
.modalokbuttontext {
  transition-property: background-color, color;
  transition-duration: 1s;
  transition-timing-function: ease-out;
  -webkit-transition-property: background-color, color;
  -webkit-transition-duration: 1s;
  -o-transition-property: background-color, color;
  -o-transition-duration: 1s;
  color: #82b92e;
  font-size: 10pt;
  position: relative;
  top: 6px;
}

.modalokbutton:hover {
  transition-property: background-color, color;
  transition-duration: 1s;
  transition-timing-function: ease-out;
  -webkit-transition-property: background-color, color;
  -webkit-transition-duration: 1s;
  -o-transition-property: background-color, color;
  -o-transition-duration: 1s;
  background-color: #82b92e;
}

.modalokbutton:hover .modalokbuttontext {
  transition-property: background-color, color;
  transition-duration: 1s;
  transition-timing-function: ease-out;
  -webkit-transition-property: background-color, color;
  -webkit-transition-duration: 1s;
  -o-transition-property: background-color, color;
  -o-transition-duration: 1s;
  color: white;
}

.modaldeletebutton {
  transition-property: background-color, color;
  transition-duration: 1s;
  transition-timing-function: ease-out;
  -webkit-transition-property: background-color, color;
  -webkit-transition-duration: 1s;
  -o-transition-property: background-color, color;
  -o-transition-duration: 1s;
  cursor: pointer;
  text-align: center;
  margin-left: 45px;
  float: left;
  -moz-border-radius: 3px;
  -webkit-border-radius: 3px;
  margin-bottom: 30px;
  border-radius: 3px;
  width: 90px;
  height: 30px;
  background-color: white;
  border: 1px solid #fa5858;
}

.modaldeletebuttontext {
  transition-property: background-color, color;
  transition-duration: 1s;
  transition-timing-function: ease-out;
  -webkit-transition-property: background-color, color;
  -webkit-transition-duration: 1s;
  -o-transition-property: background-color, color;
  -o-transition-duration: 1s;
  color: #fa5858;
  font-size: 10pt;
  position: relative;
  top: 6px;
}

.modaldeletebutton:hover .modaldeletebuttontext {
  transition-property: background-color, color;
  transition-duration: 1s;
  transition-timing-function: ease-out;
  -webkit-transition-property: background-color, color;
  -webkit-transition-duration: 1s;
  -o-transition-property: background-color, color;
  -o-transition-duration: 1s;
  color: white;
}

.modaldeletebutton:hover {
  transition-property: background-color, color;
  transition-duration: 1s;
  transition-timing-function: ease-out;
  -webkit-transition-property: background-color, color;
  -webkit-transition-duration: 1s;
  -o-transition-property: background-color, color;
  -o-transition-duration: 1s;
  background-color: #fa5858;
}

.modalgobutton {
  transition-property: background-color, color;
  transition-duration: 1s;
  transition-timing-function: ease-out;
  -webkit-transition-property: background-color, color;
  -webkit-transition-duration: 1s;
  -o-transition-property: background-color, color;
  -o-transition-duration: 1s;
  cursor: pointer;
  text-align: center;
  margin-right: 15px;
  margin-bottom: 30px;
  float: right;
  -moz-border-radius: 3px;
  -webkit-border-radius: 3px;
  border-radius: 3px;
  width: 240px;
  height: 30px;
  background-color: white;
  border: 1px solid #82b92e;
}
.modalgobuttontext {
  transition-property: background-color, color;
  transition-duration: 1s;
  transition-timing-function: ease-out;
  -webkit-transition-property: background-color, color;
  -webkit-transition-duration: 1s;
  -o-transition-property: background-color, color;
  -o-transition-duration: 1s;
  color: #82b92e;
  font-size: 10pt;
  position: relative;
  top: 6px;
}

.modalgobutton:hover {
  transition-property: background-color, color;
  transition-duration: 1s;
  transition-timing-function: ease-out;
  -webkit-transition-property: background-color, color;
  -webkit-transition-duration: 1s;
  -o-transition-property: background-color, color;
  -o-transition-duration: 1s;
  background-color: #82b92e;
}

.modalgobutton:hover .modalgobuttontext {
  transition-property: background-color, color;
  transition-duration: 1s;
  transition-timing-function: ease-out;
  -webkit-transition-property: background-color, color;
  -webkit-transition-duration: 1s;
  -o-transition-property: background-color, color;
  -o-transition-duration: 1s;
  color: white;
}

/* update manager online */
#opacidad {
  opacity: 0;
  transition: opacity 3s;
  -webkit-transition: opacity 3s;
  z-index: 1;
  width: 100%;
  height: 100%;
  position: absolute;
  left: 0px;
  top: 0px;
}

.textodialogo {
  margin-left: 0px;
  color: #333;
  padding: 20px;
  font-size: 9pt;
}

.cargatextodialogo {
  max-width: 58.5%;
  width: 58.5%;
  min-width: 58.5%;
  float: left;
  margin-left: 0px;
  font-size: 18pt;
  padding: 20px;
  text-align: center;
}

.cargatextodialogo p,
.cargatextodialogo b,
.cargatextodialogo a {
  font-size: 18pt;
}

span.log_zone_line {
  font-size: 12px;
}

span.log_zone_line_error {
  color: #e63c52;
}

/* global */
.bolder {
  font-weight: 600;
}

.readonly {
  background-color: #dedede;
}

.input_error {
  border: 1px solid red;
}

#toolbox > input {
  border-width: 0px 1px 0px 0px;
  border-color: lightgray;
}

#toolbox > input.service_min {
  border-width: 0px 0px 0px 0px;
}

#toolbox > input.grid_min {
  border-width: 0px 0px 0px 0px;
}

#filter_event_status,
#filter_event_severity,
#filter_event_type {
  width: 50%;
}

.rowPair:hover,
.rowOdd:hover {
  background-color: #eee;
}
.checkselected {
  background-color: #eee;
}
.tag-wrapper {
  padding: 0 10px 0 0;
  overflow: auto;
}

.pandora-tag {
  float: left;
  margin-bottom: 18px;
  padding: 1px 6px 1px 0;
}

.pandora-tag-title {
  color: white;
  background-color: #373737;
  font-weight: bold;
  padding: 6px 6px 6px 10px;
  border: #373737;
  border-width: 1px;
  border-top-style: solid;
  border-top-left-radius: 12px;
  border-left-style: solid;
  border-bottom-left-radius: 12px;
  border-bottom-style: solid;
}

.pandora-tag-value {
  color: #373737;
  font-weight: bold;
  padding: 6px 10px 6px 6px;
  border: #373737;
  border-width: 1px;
  border-top-style: solid;
  border-top-right-radius: 12px;
  border-right-style: solid;
  border-bottom-right-radius: 12px;
  border-bottom-style: solid;
}

/*
 * ---------------------------------------------------------------------
 * - HELP MODAL WINDOWS - pandora_help.php 							-
 * ---------------------------------------------------------------------
 */

div#main_help_new {
  text-align: center;
  padding: 20px;
  border-bottom: 1px solid #c2c2c2;
  background-color: #fff;
}

div#main_help_new_content {
  padding-left: 30px;
  padding-right: 30px;
  padding-bottom: 20px;
  padding-top: 10px;
  background: white;
  height: 100%;
  font-size: 12pt;
}

div#main_help_new_content h1 {
  font-size: 14pt;
}

div#main_help_new_content p {
  font-size: 12pt;
}
div#main_help_new_content b {
  font-size: 12pt;
}

div#main_help_new_content li {
  font-size: 12pt;
}

div#footer_help {
  background: #333;
  text-align: center;
  padding: 10px;
}

/*	EVENTS - /ajax/events.php */
/*view-agents lastest events for this agent*/
#div_all_events_24h {
  padding: 4px;
}

/*
 * ---------------------------------------------------------------------
 * - REPORTS - graph_container.php									-
 * ---------------------------------------------------------------------
 */
.graph_conteiner_inside > .parent_graph {
  width: 100%;
}

.graph_conteiner_inside > .parent_graph > .menu_graph {
  left: 90%;
}

.graph_conteiner_inside > .parent_graph > .graph {
  width: 90%;
}

.graph_conteiner_inside > div > .nodata_container > .nodata_text {
  display: none;
}

.graph_conteiner_inside > div > .nodata_container {
  background-size: 120px 80px;
}

#mssg_error_div {
  color: red;
  font-size: 12px;
}

.pagination_show_more {
  text-align: center;
  margin-top: 10px;
}

.dashed {
  stroke-dasharray: 10;
}
.path {
  stroke-dasharray: 500;
  stroke-dashoffset: 500;
  animation: dash 15s linear;
}

@keyframes dash {
  from {
    stroke-dashoffset: 500;
  }
  to {
    stroke-dashoffset: 0;
  }
}

.route {
  fill: none;
  transition: all 2s ease-in-out;
}

.limit_scroll {
  max-width: 800px;
  overflow-x: scroll;
}
#is_favourite ul.container {
  display: flex;
  flex-flow: row wrap;
  flex-direction: row;
  align-content: center;
  justify-content: center;
}

#is_favourite ul.container a {
  text-decoration: none;
}

#is_favourite ul.container a:hover li {
  background: #e2e2e2;
}

#is_favourite ul.container a li {
  min-width: 250px;
  height: 80px;
  margin: 10px;
  display: flex;
  flex-direction: row;
  align-items: center;
  background: #f9faf9;
}

#is_favourite ul.container a li div.icon_img {
  width: 30%;
  text-align: center;
}

#is_favourite ul.container a li div.text {
  min-width: 50%;
  font-size: 18px;
  color: #3f3f3f;
  text-align: center;
}

form ul.form_flex {
  display: flex;
  flex-flow: row wrap;
  flex-direction: row;
  align-content: center;
  justify-content: space-around;
  border: 1px solid #e2e2e2;
  border-radius: 5px;
  padding: 20px;
  background: #f9faf9;
}

form ul.form_flex li {
  flex: auto;
  display: flex;
  justify-content: center;
  align-items: center;
}

form ul.form_flex li.first_elements {
  min-width: 550px;
}

form ul.form_flex li.second_elements {
  min-width: 300px;
}

form ul.form_flex li ul {
  display: flex;
  flex-direction: row;
  justify-content: space-around;
  flex-basis: 100%;
}

form ul.form_flex li ul li {
  height: 50px;
  width: 100%;
}

#modal_module_popup_close:hover {
  cursor: pointer;
}

.modal_module_list:hover {
  cursor: pointer;
}

/* snmp */
#snmp_data .databox {
  border: 0px;
}

#snmp_browser {
  text-align: left;
  letter-spacing: 0.03pt;
  font-size: 8pt;
  box-sizing: border-box;
  height: 100%;
  min-height: 100px;
  max-height: 500px;
  overflow: auto;
  background-color: #f4f5f4;
  border: 1px solid #e2e2e2;
  border-radius: 4px;
  padding: 5px;
}
#snmp_create_buttons {
  display: flex;
  justify-content: flex-end;
  flex-wrap: nowrap;
}

#snmp_create_buttons > .sub {
  display: flex;
  margin-left: 10px;
  margin-top: 10px;
}

/* library for graphs */
.yAxis.y1Axis > .tickLabel {
  white-space: nowrap;
  line-height: 1.05em;
  width: auto;
}

/* dialog */
.pandora_confirm_dialog .ui-dialog-buttonset {
  display: flex;
  width: 100%;
  margin-left: 10px;
  float: none;
}

.pandora_confirm_dialog .ui-dialog-buttonset button {
  flex: 50%;
}

#pandora_confirm_dialog_text h3 {
  margin-left: 20px;
  margin-right: 20px;
  text-align: center;
}

.div-v-centered {
  display: flex;
  align-items: center;
}

.div-v-centered > form > input[type="image"] {
  margin: 0;
  padding: 0;
  width: 14px;
  padding-left: 5px;
}

.pandora_upper {
  text-transform: uppercase;
}

.dialog-grayed {
  background: #373737;
}

.dialog-grayed .ui-dialog-buttonpane {
  background: #373737;
}

/* GIS MAP */
a.down_arrow {
  content: url("../../images/down.png");
  max-width: 21px;
  max-height: 21px;
}

a.up_arrow {
  content: url("../../images/down.png");
  transform: rotate(180deg);
  max-width: 21px;
  max-height: 21px;
}

tr:last-child > td > a.down_arrow,
tr:first-child > td > a.up_arrow {
  visibility: hidden;
}

/* system group status */
.group_modules_status_box > tbody > tr > td {
  border-bottom: 1px solid #e2e2e2;
  border-collapse: collapse;
  border-spacing: 0;
  width: 10%;
  height: 20px;
}

.group_modules_status_div {
  color: #fff;
  width: 100%;
  height: 100%;
  text-align: left;
  display: block;
  vertical-align: middle;
  line-height: 20px;
}

/* extensions -> module groups */
.tooltip_counters h3 {
  font-size: 12pt;
  padding-bottom: 10px;
  text-align: center;
}

.tooltip_counters li {
  font-size: 8pt;
  margin: 2px;
  margin-left: 5px;
}
.tooltip_counters li div {
  width: 12px;
  height: 12px;
  border-radius: 3px;
  float: left;
  margin-right: 5px;
}

.button-as-link {
  text-decoration: underline;
  background: none;
  border: none;
  padding: 0;
}

/*
 * ---------------------------------------------------------------------
 * - MESSAGE LIST POPUP 											-
 * ---------------------------------------------------------------------
 */
div#dialog_messages table th {
  text-align: left;
}

div#dialog_messages table th:last-child {
  text-align: right;
}

/*
 * ---------------------------------------------------------------------
 * - Notifications
 * ---------------------------------------------------------------------
 */

.notification-ball {
  border-radius: 50%;
  width: 24px;
  height: 24px;
  display: flex;
  justify-content: center;
  align-items: center;
  cursor: pointer;
  color: #fff;
  font-weight: bold;
}

.notification-ball.notification-ball-new-messages:hover {
  box-shadow: 0 0 3px #888;
}

.notification-ball-no-messages {
  background-color: #82b92e;
  cursor: pointer;
}
.notification-ball-new-messages {
  background-color: #e63c52;
}

#notification-wrapper {
  background: white;
  border: #a5a5a5 solid 1px;
  z-index: 900000;
  position: absolute;
  width: 550px;
  margin-top: -5px;
  border-radius: 5px;
}
#notification-wrapper::before {
  content: "";
  display: block;
  position: absolute;
  width: 0px;
  height: 0;
  border-color: transparent;
  border-width: 12px;
  border-style: solid;
  bottom: 100%;
  left: calc(58% - 7px);
  margin-left: -12px;
  border-bottom-color: white;
}
#notification-wrapper-inner {
  max-height: 400px;
  overflow: auto;
}
#notification-wrapper-shadow {
  height: 100%;
  width: 100%;
  background: #111;
  position: fixed;
  z-index: 9009;
  top: 0;
  opacity: 0.3;
}
.notification-item {
  background: whitesmoke;
  height: 100px;
  margin: 7px;
  border: #e4e4e4 solid 1px;
  display: flex;
  flex-flow: row nowrap;
  align-items: center;
  padding: 5px;
}
.notification-item:hover {
  border: #ccc solid 1px;
  text-decoration: none;
}
.notification-item > * {
  padding-left: 15px;
  pointer-events: none;
}
.notification-item > img {
  width: 75px;
}

.notification-info {
  width: 87%;
  display: flex;
  flex-flow: column nowrap;
  overflow: hidden;
  max-height: 83px;
  line-height: 1.4em;
}
.notification-item img {
  max-width: 100%;
  max-height: 100%;
}
.notification-title {
  margin: 0;
}
.notification-subtitle,
.color-black-grey {
  color: #373737;
}

.global-config-notification-title {
  display: flex;
  flex-direction: row;
  align-items: center;
}

.global-config-notification-title h2 {
  margin-left: 10px;
}

.global-config-notification-checkboxes :first-child {
  font-weight: bold;
}

.global-config-notification-selectors {
  display: flex;
  flex-direction: row;
  margin-bottom: 10px;
}

.global-config-notification-selectors h4 {
  margin: 0;
}

.global-config-notification-single-selector,
.global_config_notifications_dialog_add select {
  display: flex;
  width: 100%;
  padding: 0 10px;
}

.global-config-notification-single-selector :first-child,
.global-config-notification-single-selector :first-child select {
  width: 99%;
}

.global-config-notification-single-selector :last-child,
.global_config_notifications_dialog_add_wrapper {
  flex-direction: column;
  display: flex;
  justify-content: flex-end;
}

.global_config_notifications_dialog_add {
  display: flex;
  flex-direction: row;
  margin: 8px;
}

.global_config_notifications_two_ways_form_arrows {
  display: flex;
  flex-flow: column;
  justify-content: center;
  margin: 0 5px;
}

.global_config_notifications_two_ways_form_arrows img {
  margin: 15px 0;
}

/* jQuery dialog */
.no-close .ui-dialog-titlebar-close {
  display: none;
  font-size: 9pt;
}
/* jQuery dialog */

/* --- SWITCH --- */
.p-switch {
  position: relative;
  display: inline-block;
  width: 30px;
  height: 17px;
  margin-right: 1em;
}

.p-switch input {
  opacity: 0;
  width: 0;
  height: 0;
}

.p-slider {
  position: absolute;
  cursor: pointer;
  top: 0;
  left: 0;
  right: 0;
  bottom: 0;
  background-color: #ccc;
  -webkit-transition: 0.4s;
  transition: 0.4s;
  border-radius: 34px;
}

.p-slider-disabled {
  background-color: #dfdfdf !important;
}

.p-slider:before {
  position: absolute;
  content: "";
  height: 13px;
  width: 13px;
  left: 2px;
  bottom: 2px;
  background-color: white;
  -webkit-transition: 0.4s;
  transition: 0.4s;
  border-radius: 50%;
}

input:checked + .p-slider {
  background-color: #82b92e;
}

input:focus + .p-slider {
  box-shadow: 0 0 1px #82b92e;
}

input:checked + .p-slider:before {
  -webkit-transform: translateX(13px);
  -ms-transform: translateX(13px);
  transform: translateX(13px);
}

/* --- END SWITCH --- */

/* --- TOAST --- */
#notifications-toasts-wrapper {
  position: fixed;
  right: 20px;
  top: 70px;
  width: 270px;
  height: 100%;
  z-index: 6;
  pointer-events: none;
}

.snackbar {
  max-width: 270px;
  background-color: #333;
  color: #fff;
  text-align: center;
  /* border-radius: 2px; */
  padding: 16px;
  margin: 10px;
  border-radius: 4px;
  visibility: hidden;
  pointer-events: all;
}

.snackbar.show {
  visibility: visible;
  -webkit-animation: fadein 0.5s, fadeout 0.5s 7.5s;
  animation: fadein 0.5s, fadeout 0.5s 7.5s;
}

.snackbar p,
.snackbar h3 {
  text-align: left;
  margin: 0;
  pointer-events: none;
}
.snackbar h3 {
  color: white;
  margin-bottom: 10px;
}

@-webkit-keyframes fadein {
  from {
    bottom: 0;
    opacity: 0;
  }
  to {
    bottom: 30px;
    opacity: 1;
  }
}

@keyframes fadein {
  from {
    bottom: 0;
    opacity: 0;
  }
  to {
    bottom: 30px;
    opacity: 1;
  }
}

@-webkit-keyframes fadeout {
  from {
    bottom: 30px;
    opacity: 1;
  }
  to {
    bottom: 0;
    opacity: 0;
  }
}

@keyframes fadeout {
  from {
    bottom: 30px;
    opacity: 1;
  }
  to {
    bottom: 0;
    opacity: 0;
  }
}

/* --- END TOAST --- */

/* Button for Go to top */
#top_btn {
  display: none;
  position: fixed;
  bottom: 100px;
  right: 4px;
  border: none;
  outline: none;
  background: url("../../images/to_top_menu.png") no-repeat center;
  background-color: #82b92e;
  width: 27px;
  height: 27px;
  cursor: pointer;
  border-radius: 5px;
  z-index: 10;
}

#top_btn:hover {
  background: url("../../images/to_top_menu_hover.png") no-repeat center;
  background-color: #fff;
  border: 2px solid #82b92e;
}

/* New white rounded boxes */
.white_box {
  background-color: #fff;
  border: 1px solid #e1e1e1;
  border-radius: 5px;
  padding: 20px 50px;
}

/*
 * ---------------------------------------------------------------------
 * - User edit
 * ---------------------------------------------------------------------
 */

#user_form * {
  color: #4d4d4d;
}

#user_form {
  width: 100%;
}

#user_form a.tip img {
  margin-left: 8px;
}

#edit_user_profiles {
  margin-top: 40px;
  margin-bottom: 30px;
}

#edit_user_profiles table {
  margin-bottom: 0;
}

.user_edit_first_row {
  display: flex;
}

.user_edit_second_row {
  display: flex;
  flex-flow: row wrap;
  flex-direction: row;
  justify-content: space-between;
}

.user_edit_first_row,
.user_edit_second_row,
.user_edit_third_row,
.user_edit_fourth_row {
  margin-bottom: 20px;
}

.edit_user_info {
  width: 58%;
  margin-right: 20px;
  display: flex;
  align-items: center;
}

.edit_user_info_left {
  width: 25%;
  margin-right: 50px;
  text-align: center;
}

.edit_user_info_right {
  width: 75%;
}

.edit_user_info_right input,
.input_line {
  background-color: transparent;
  border: none;
  border-radius: 0;
  border-bottom: 1px solid #343434;
  padding: 10px 0px 2px 35px;
  box-sizing: border-box;
  background-repeat: no-repeat;
  background-position: left bottom 2px;
  width: 100%;
  margin-bottom: 4px;
}

.edit_user_info_right input:focus {
  font-weight: bold;
}

.edit_user_info_right #fullname,
.user_icon_input {
  background-image: url("../../images/user_name.png");
}

.edit_user_info_right #email,
.email_icon_input {
  background-image: url("../../images/user_email.png");
}

.edit_user_info_right #phone,
.phone_icon_input {
  background-image: url("../../images/user_phone.png");
}

.edit_user_info_right #password_new,
.edit_user_info_right #password_conf,
.edit_user_info_right #own_password_confirm,
.edit_user_info_right #current_password {
  background-image: url("../../images/user_password.png");
}

.edit_user_autorefresh {
  width: 42%;
}

.edit_user_options {
  width: 50%;
  padding-right: 50px;
}

.edit_user_options #text-block_size,
.input_line_small {
  background-color: transparent;
  border: none;
  border-radius: 0;
  border-bottom: 1px solid #343434;
  padding: 0px 0px 0px 10px;
}

.edit_user_options input#text-block_size:disabled {
  border-bottom-color: #848484;
  color: #848484;
}

.edit_user_timezone {
  width: 40%;
}

.edit_user_timezone #zonepicker {
  width: 100%;
}

.edit_user_comments #textarea_comments {
  background-color: #fbfbfb;
  padding-left: 10px;
}

.edit_user_labels {
  color: #343434;
  text-align: left;
  font-weight: bold;
  padding-right: 10px;
  margin: 0px 0px 5px 0px;
}

.label_select,
.label_select_simple {
  margin-bottom: 15px;
}

.label_select_simple .edit_user_labels {
  margin-bottom: 0;
  display: inline;
}

.edit_user_options .label_select_simple,
.edit_user_autorefresh .label_select_simple {
  display: flex;
  align-items: center;
}

.edit_user_options .label_select_simple .p-switch,
.edit_user_autorefresh .label_select_simple .p-switch {
  margin-right: 5px;
  margin-left: 10px;
}

.user_edit_first_row .edit_user_autorefresh > div:last-child,
.user_edit_first_row .edit_user_info_left > div:last-child,
.user_edit_first_row .edit_user_info_right > div:last-child,
.user_edit_second_row .edit_user_options > div:last-child {
  margin-bottom: 0px;
}

.user_avatar {
  width: 100%;
  margin-bottom: 20px;
}

.autorefresh_select {
  display: flex;
  align-items: center;
  justify-content: center;
  margin-bottom: 15px;
}

.autorefresh_select_text {
  margin: 0px 0px 5px 0px;
}

#right_autorefreshlist {
  margin-bottom: 10px;
}

#autorefresh_list_out,
#autorefresh_list {
  text-align: left;
}

.autorefresh_select .autorefresh_select_list_out,
.autorefresh_select .autorefresh_select_list {
  width: 45%;
}

.autorefresh_select .autorefresh_select_arrows {
  width: 10%;
  text-align: center;
}

.autorefresh_select_arrows a .block {
  display: block;
}

.edit_user_autorefresh select,
.user_edit_second_row select {
  width: 100%;
}

@media screen and (min-width: 1200px) {
  .user_global_profile {
    display: flex;
    align-items: center;
  }
}

.user_edit_ehorus_outer {
  display: flex;
  flex-direction: column;
  width: 280px;
}

.user_edit_ehorus_inner {
  display: flex;
  justify-content: space-between;
}

.edit_user_button {
  margin-top: 20px;
  width: 100%;
  text-align: right;
}

#user-notifications-wrapper {
  width: 100%;
  box-sizing: border-box;
  color: #4d4d4d;
}

/* This class is for the icons of actions and operations in the tables. */
.action_buttons a[href] img,
.action_buttons input[type="image"],
.action_button_img {
  border-radius: 4px;
  border: 1px solid #dcdcdc !important;
  padding: 1px !important;
  box-shadow: 1px 1px 1px rgba(0, 0, 0, 0.1);
  max-width: 21px;
}

/* This class is for only one icon to be a button type. */
.action_button_img {
  cursor: pointer;
}

.action_buttons a,
.action_buttons input[type="image"] {
  margin-right: 5px;
  display: inline-block;
}

.action_buttons a:last-child,
.action_buttons input[type="image"]:last-child {
  margin-right: 0px;
}

.action_buttons a:hover {
  background-color: #fff;
  border-radius: 4px;
}

.action_buttons input[type="image"]:hover {
  background-color: #fff;
}

/* Tables to upload files */
#table_filemanager tr:first-child th span {
  font-weight: bold;
}

.file_table_buttons {
  text-align: right;
  margin-bottom: 10px;
}

.file_table_buttons a img {
  border: 1px solid #e2e2e2;
  padding: 5px;
  border-radius: 4px;
  margin-right: 10px;
  box-shadow: 1px 1px 1px rgba(0, 0, 0, 0.1);
}

#file_table_modal {
  display: flex;
  justify-content: space-between;
  margin-bottom: 40px;
}

#file_table_modal .create_folder,
#file_table_modal .create_text_file,
#file_table_modal .upload_file {
  width: 33%;
  border-top-left-radius: 4px;
  border-top-right-radius: 4px;
  margin-right: 2px;
  background-color: #e6e6e6;
}

.file_table_buttons a:last-child img,
#file_table_modal .upload_file {
  margin-right: 0px;
}

#file_table_modal li a {
  display: block;
  padding: 5px;
}

#file_table_modal li img,
#file_table_modal li span {
  vertical-align: middle;
}

#file_table_modal li img {
  margin-right: 10px;
}

#create_folder,
#create_text_file,
#upload_file {
  margin-bottom: 30px;
}

#create_folder input#text-dirname,
#create_text_file input#text-name_file {
  width: 100%;
  margin-right: 5px;
  box-sizing: border-box;
  margin-bottom: 10px;
}

#upload_file input#file-file {
  width: 70%;
}

#create_folder input#submit-crt,
#create_text_file input#submit-create,
#upload_file input#submit-go {
  float: right;
}

#upload_file input#submit-go {
  margin-top: 10px;
}

.file_table_modal_active {
  background-color: #fff;
  border: 1px solid #e6e6e6;
  border-bottom: none;
}

/* Inventory table */
.inventory_table_buttons {
  text-align: right;
  margin-bottom: 10px;
}

.inventory_table_buttons a {
  font-weight: bolder;
  display: inline-block;
  border: 1px solid #e2e2e2;
  padding: 8px;
  border-radius: 4px;
  box-shadow: 1px 1px 1px rgba(0, 0, 0, 0.1);
}

.inventory_table_buttons a img,
.inventory_table_buttons a span {
  vertical-align: middle;
}

.inventory_table_buttons a img {
  padding-left: 10px;
}

.inventory_tables thead th span:first-child {
  float: left;
  font-weight: bold;
}

.inventory_tables thead th span {
  font-size: 8.6pt;
}

.inventory_tables tbody > tr:first-child {
  font-weight: bold;
}

/* Tag view */
table.info_table.agent_info_table {
  margin-bottom: 20px;
}
table.agent_info_table tr {
  background-color: #fff;
}

table.agent_info_table > tbody > tr > td {
  border-bottom: none;
}

table.agent_info_table > tbody > tr:last-child > td {
  border-bottom: 1px solid #e2e2e2;
}

table.agent_info_table thead > tr:first-child th {
  background-color: #f5f5f5;
}

table.agent_info_table thead > tr:first-child th span,
table.agent_info_table thead > tr:first-child th {
  font-weight: bold;
  font-size: 8.6pt;
}

table.info_table.agent_info_table td {
  padding-left: 20px;
  padding-right: 20px;
}

table.info_table.agent_info_table table#agent_table {
  padding-top: 15px;
}

table.info_table.agent_info_table table#module_table {
  padding-top: 10px;
  padding-bottom: 15px;
}

table.info_table.agent_info_table table.info_table {
  margin-bottom: 0;
}

.agent_info_table_opened {
  background-color: #82b92e;
  color: #fff;
  border-color: #82b92e;
}

.agent_info_table_closed {
  background-color: #fff;
  color: #000;
  border-radius: 4px;
}

/* Tag view */
table.info_table.policy_table tr {
  background-color: #fff;
}

table.info_table.policy_sub_table thead > tr:first-child th {
  background-color: #f5f5f5;
}

table.info_table.policy_sub_table {
  padding: 20px 15px;
  margin-bottom: 0;
}

/* Arrows to sort the tables. */
.sort_arrow {
  display: inline-grid;
  vertical-align: middle;
}
.sort_arrow a {
  padding: 0 0 0 5px;
}
.sort_arrow img {
  width: 0.8em;
}

/*
 * ---------------------------------------------------------------------
 * - PAGINATION
 * ---------------------------------------------------------------------
 */
.pagination {
  display: flex;
  justify-content: space-between;
  align-items: flex-end;
  margin-bottom: 10px;
  margin-top: 15px;
}

.pagination .page_number {
  border: 1px solid #cacaca;
  border-right: 0px;
  text-align: center;
}

.pagination .page_number a {
  padding: 5px;
  min-width: 12px;
  display: block;
}

.pagination .page_number:hover,
.pagination .pagination-arrows:hover {
  background-color: #e2e2e2;
}

.pagination .total_number > *:first-child {
  border-top-left-radius: 2px;
  border-bottom-left-radius: 2px;
}

.pagination .total_number > *:last-child {
  border-top-right-radius: 2px;
  border-bottom-right-radius: 2px;
  border-right: 1px solid #cacaca;
}

.pagination .page_number_active {
  font-weight: bold;
  background-color: #82b92e;
  color: #fff;
  border-color: #82b92e;
}

.pagination .page_number_active a {
  color: #fff;
}

.pagination .total_number {
  display: flex;
  justify-content: flex-end;
}

.pagination a {
  margin: 0;
}

.pagination .pagination-arrows {
  border: 1px solid #cacaca;
  border-right: 0px;
}

.pagination-bottom {
  margin-bottom: 15px;
  margin-top: 0px;
  align-items: flex-start;
}

/*
 * ---------------------------------------------------------------------
 * - Layout for the new forms
 * ---------------------------------------------------------------------
 */
.first_row {
  margin-bottom: 20px;
  display: flex;
}

.label_simple_one_item {
  display: flex;
  align-items: flex-end;
}

.label_simple_items {
  display: flex;
  align-items: center;
  flex-wrap: wrap;
}

.mrg_r_5px,
.label_simple_items > * {
  margin-right: 5px;
}

.input_label {
  color: #343434;
  font-weight: bold;
  padding-right: 10px;
  margin: 0px 0px 5px 0px;
}

.input_label_simple {
  margin-bottom: 0;
  margin-top: 0;
  display: inline;
}

.label_select_parent {
  display: flex;
  justify-content: space-between;
  align-items: center;
}

.label_select_child_left {
  width: 80%;
  min-width: 100px;
}

div.label_select_child_left > span {
  width: 100% !important;
}

.label_select_child_right {
  width: 20%;
  min-width: 140px;
  align-items: center;
  display: flex;
}

.label_select_child_icons {
  text-align: right;
  width: 5%;
  min-width: 30px;
}

/* Inputs type text shown as a black line */
.agent_options input[type="text"] {
  background-color: transparent;
  border: none;
  border-radius: 0;
  border-bottom: 1px solid #ccc;
  font-size: 10pt;
  padding: 2px 5px;
  box-sizing: border-box;
  background-repeat: no-repeat;
  background-position: left bottom 2px;
  margin-bottom: 4px;
}

.agent_options input[readonly] {
  color: #848484;
}

/*
 * ---------------------------------------------------------------------
 * - CLASSES FOR THE NEW TOGGLES                     								-
 * ---------------------------------------------------------------------
 */
.ui_toggle {
  margin-bottom: 20px;
}

.ui_toggle > a:first-child {
  background-color: #fff;
  border: 1px solid #e1e1e1;
  border-top-left-radius: 4px;
  border-top-right-radius: 4px;
  margin-bottom: -1px;
  padding: 5px;
  display: block;
}

.white_box_opened {
  border-top-left-radius: 0px;
  border-top-right-radius: 0px;
}

/*
 * ---------------------------------------------------------------------
 * - SWITCH RADIO BUTTONS                           								-
 * ---------------------------------------------------------------------
 */
.switch_radio_button {
  display: flex;
  overflow: hidden;
}

.switch_radio_button input {
  position: absolute;
  clip: rect(0, 0, 0, 0);
  height: 1px;
  width: 1px;
  border: 0;
  overflow: hidden;
}

.switch_radio_button label {
  background-color: #fff;
  color: rgba(0, 0, 0, 0.6);
  line-height: 1;
  text-align: center;
  padding: 7px 14px;
  margin-right: -1px;
  border: 1px solid #cbcbcb;
  border-radius: 4px;
  transition: all 0.1s ease-in-out;
}

.switch_radio_button label:hover {
  cursor: pointer;
}

.switch_radio_button input:checked + label {
  background-color: #82b92e;
  box-shadow: none;
  color: #fff !important;
}

.switch_radio_button label:last-child {
  margin-right: 0px;
}

/*
 * ---------------------------------------------------------------------
 * - MODULE GRAPHS
 * ---------------------------------------------------------------------
 */
.module_graph_menu_dropdown {
  width: 100%;
}

.module_graph_menu_content,
.module_graph_menu_header {
  width: 95%;
  border: 1px solid #e2e2e2;
  margin: 0 auto;
  box-sizing: border-box;
  background-color: #fff;
}

.module_graph_menu_header {
  border-top-left-radius: 4px;
  border-top-right-radius: 4px;
  padding: 6px 10px;
  cursor: pointer;
  display: flex;
  justify-content: flex-start;
  align-items: center;
}

.module_graph_menu_header span > img {
  vertical-align: middle;
  padding-left: 5px;
}

.module_graph_menu_content {
  position: absolute;
  left: 2.5%;
  top: 41px;
  z-index: 1001;
  border-bottom-left-radius: 4px;
  border-bottom-right-radius: 4px;
  padding: 15px;
  border-top: none;
}

#stat-win-module-graph .flot-y-axis.flot-y1-axis.yAxis.y1Axis {
  left: -10px !important;
}

/*
 * ---------------------------------------------------------------------
 * - AGENT VIEW
 * ---------------------------------------------------------------------
 */

.bullet_modules {
  width: 15px;
  height: 15px;
  border-radius: 50%;
  margin-right: 5px;
  margin-top: -2px;
}

div#bullets_modules {
  display: flex;
  margin-left: 2em;
}

div#bullets_modules div {
  display: flex;
  align-items: center;
  margin: 0 5px;
}

.orange_background {
  background: #ffa631;
}
.red_background {
  background: #e63c52;
}
.yellow_background {
  background: #f3b200;
}
.grey_background {
  background: #b2b2b2;
}
.blue_background {
  background: #4a83f3;
}
.green_background {
  background: #82b92e;
}

.orange_color {
  background: #ffa631;
}
.red_color {
  color: #e63c52;
}
.yellow_color {
  color: #f3b200;
}
.grey_color {
  color: #b2b2b2;
}
.blue_color {
  color: #4a83f3;
}
.blue_color_ligther {
  color: #5bb6e5;
}
.green_color {
  color: #82b92e;
}
/* First row in agent view */
#agent_details_first_row {
  display: flex;
  margin-bottom: 20px;
  width: 100%;
  flex-direction: row;
  flex-wrap: wrap;
  justify-content: space-between;
}

.agent_details_col {
  display: table-cell;
  background-color: #fff;
  border: 1px solid #e2e2e2;
  border-radius: 5px;
  flex: 0 1 auto;
}

.agent_details_col_left {
  width: 40%;
  min-width: 300px;
}
.agent_details_col_right {
  width: 59%;
  min-width: 480px;
}

.agent_access_rate_events {
  display: flex;
  flex-direction: row;
  flex-wrap: wrap;
  justify-content: space-between;
}

.white_table_graph#table_access_rate {
  flex: 1 1 auto;
  min-width: 450px;
  margin-right: 1%;
}

.white_table_graph#table_events {
  flex: 1 1 auto;
  min-width: 450px;
}

@media screen and (max-width: 1150px) {
  .agent_details_col {
    flex: 1 1 auto;
  }
  .white_table_graph#table_access_rate {
    margin-right: 0;
  }
}

.buttons_agent_view {
  display: flex;
  justify-content: flex-end;
}

.buttons_agent_view a img {
  border: 1px solid #dcdcdc;
  border-radius: 4px;
  padding: 1px;
  box-shadow: 1px 1px 1px rgba(0, 0, 0, 0.1);
  max-width: 21px;
  margin-left: 5px;
}

/* Agent details in agent view */
div#status_pie path {
  stroke-width: 8px;
}
div#status_pie {
  margin-bottom: 2em;
}

.agent_details_header {
  display: flex;
  justify-content: flex-end;
  align-items: center;
  border-bottom: 1px solid #e2e2e2;
  padding: 6px 20px;
}

.agent_details_content {
  display: flex;
  align-items: flex-start;
  padding: 20px;
  padding-bottom: 0;
}

.agent_details_agent_name {
  display: flex;
  align-items: center;
}

.agent_details_remote_cfg {
  align-self: flex-start;
}

.agent_details_graph {
  text-align: center;
  margin: 0 auto;
}

.agent_details_info {
  max-width: 45%;
  overflow: hidden;
  min-width: 220px;
}
.agent_details_info span {
  text-overflow: ellipsis;
}

.agent_details_info p {
  display: flex;
  align-items: center;
}

.agent_details_info img {
  padding-right: 5px;
}

.agent_details_bullets #bullets_modules {
  display: flex;
  justify-content: flex-start;
}

.agent_details_bullets #bullets_modules > div {
  display: flex;
  align-items: center;
  padding-bottom: 20px;
}

#agent_contact_main tr td img {
  max-width: 100%;
}

/* White tables to show graphs */
.white_table_graph,
.mgn_btt_20px {
  margin-bottom: 20px;
}

.white_table_graph_header {
  padding: 10px 20px;
  background-color: #fff;
  color: #000;
  border: 1px solid #e2e2e2;
  border-top-left-radius: 4px;
  border-top-right-radius: 4px;
  font-weight: bold;
  display: flex;
  min-width: fit-content;
}

.white_table_graph_header b {
  font-size: 10pt;
  font-weight: 600;
  width: 100%;
}

.white_table_graph_header div.white_table_header_checkbox {
  float: right;
}

.white_table_graph_header div#bullets_modules {
  float: right;
}
.white_table_graph_header img,
.white_table_graph_header span {
  vertical-align: middle;
}

.white_table_graph_header span {
  padding-left: 10px;
}

.white-box-content.padded {
  padding-top: 2em;
  padding-bottom: 2em;
}

.white_table_ag_mdl {
  width: 100%;
  border: none;
}

.white-box-content {
  width: 100%;
  height: 100%;
  background-color: #fff;
  box-sizing: border-box;
  border: 1px solid #e2e2e2;
  display: flex;
  align-items: center;
  flex-wrap: wrap;
  padding: 10px;
  min-width: 100%;
}
.white-box-content-clean {
  padding-left: 2em;
  padding-top: 1em;
}

.white-table-graph-content {
  display: flex;
  flex-direction: row;
  flex-wrap: wrap;
  align-items: center;
  justify-content: center;
  width: auto;
  height: 96px;
}

.white_table_graph_content {
  border: 1px solid #e2e2e2;
  border-top: none;
  background-color: #fff;
  padding: 5px;
  border-bottom-left-radius: 4px;
  border-bottom-right-radius: 4px;
}

.white_table_graph_content.no-padding-imp .info_box {
  margin: 0;
}

.white_table_graph_content.min-height-100 {
  min-height: 100px;
}

.white_table_graph_content.min-height-50 {
  min-height: 50px;
}

.white_table_graph_content.min-height-200 {
  min-height: 200px;
}

.white_table_graph_content div.pagination {
  width: 100%;
  padding: 0 1em;
}
.white_table_graph_content div.action-buttons {
  padding: 10px;
}

.white-box-content form {
  width: 100%;
  margin-bottom: 2em;
  padding: 2em;
  min-width: fit-content;
}

/* White tables */
.white_table,
.white_table tr:first-child > th {
  background-color: #fff;
  color: #000;
}

.white_table {
  border: 1px solid #e2e2e2;
  border-radius: 4px;
  margin-bottom: 20px;
  padding-bottom: 10px;
}

.white_table thead tr:first-child > th {
  border-top-left-radius: 4px;
  border-top-right-radius: 4px;
  border-bottom: 1px solid #e2e2e2;
}

.white_table tbody tr:first-child > td {
  padding-top: 25px;
}

.white_table tr td:first-child,
.white_table tr th:first-child {
  padding-left: 50px;
}

.white_table tr td:last-child,
.white_table tr th:last-child {
  padding-right: 50px;
}

.white_table th,
.white_table td {
  padding: 10px 20px;
}

.white_table_droppable > thead > tr > th > img {
  vertical-align: middle;
}

.white_table_droppable tr th:first-child {
  padding-left: 20px;
}

.white_table_no_border {
  border: none;
}

#tooltip {
  z-index: 10000;
}

/*
 * ---------------------------------------------------------------------
 * - SERVICES TABLE VIEW
 * ---------------------------------------------------------------------
 */
#table_services {
  display: grid;
  grid-gap: 20px;
  grid-template-columns: repeat(auto-fill, minmax(250px, 1fr));
  grid-template-rows: 1fr;
  margin-bottom: 30px;
}

.table_services_item_link {
  font-size: 16px;
  display: grid;
  min-height: 80px;
  box-sizing: border-box;
  padding: 10px 10px 10px 0;
}

.table_services_item {
  display: grid;
  align-items: center;
  grid-template-columns: auto auto auto;
}

/*
 * ---------------------------------------------------------------------
 * - IMAGES FOR STATUS. This replaces the images of /images/status_sets/default/ 
 * - Don't delete this
 * ---------------------------------------------------------------------
 */
.status_small_rectangles {
  width: 20px;
  height: 10px;
  display: inline-block;
}

.status_rounded_rectangles {
  width: 50px;
  height: 2em;
  display: inline-block;
  border-radius: 5px;
}

.status_rounded_rectangles.text_inside {
  color: #ffffff;
  text-align: center;
  font-weight: bold;
  padding-top: 0.4em;
}

.status_small_squares,
.status_balls {
  width: 12px;
  height: 12px;
  display: inline-block;
}

.status_balls {
  border-radius: 50%;
}

.status_small_balls {
  width: 8px;
  height: 8px;
  display: inline-block;
  border-radius: 50%;
}
/*
 * ---------------------------------------------------------------------
 * - END - IMAGES FOR STATUS. Don't delete this
 * ---------------------------------------------------------------------
 */

/* Table for show more info in events and config menu in modules graphs. (This class exists in events.css too) */
.table_modal_alternate {
  border-spacing: 0;
  text-align: left;
}

table.table_modal_alternate tr:nth-child(odd) td {
  background-color: #ffffff;
}

table.table_modal_alternate tr:nth-child(even) td {
  background-color: #f9f9f9;
  border-top: 1px solid #e0e0e0;
  border-bottom: 1px solid #e0e0e0;
}

table.table_modal_alternate tr td {
  height: 33px;
  max-height: 33px;
  min-height: 33px;
}

table.table_modal_alternate tr td:first-child {
  width: 35%;
  font-weight: 600;
  padding-left: 20px;
}
/* END - Table for show more info in events and config menu in modules graphs */

.fullwidth {
  width: 99%;
}

/*
 * ---------------------------------------------------------------------
 * - VISUAL STYLES FOR HISTOGRAM GRAPHS
 * ---------------------------------------------------------------------
 */

.slicebar-box-hover-styles {
  position: absolute;
  background-color: #fff;
  width: 80px;
  height: 20px;
  text-align: center;
  padding: 3px;
  border: 1px solid black;
}

.bars-graph-rotate .flot-text .flot-x-axis div .break_word {
  word-break: break-word;
  font-family: "lato" !important;
}

.flot-text {
  width: 100%;
  font-family: inherit !important;
}

/*Font header feedback*/
form#modal_form_feedback {
  padding: 10px;
}

form#modal_form_feedback label {
  margin-bottom: 10px;
  color: #343434;
  font-weight: bold;
  font-size: 10pt;
}

form#modal_form_feedback input[type="email"] {
  background-color: transparent;
  border: none;
  border-radius: 0;
  border-bottom: 1px solid #ccc;
  font-weight: lighter;
  padding: 0px 0px 2px 0px;
  box-sizing: border-box;
  margin-bottom: 4px;
}

form#modal_form_feedback ul.wizard li {
  padding-bottom: 10px;
  padding-top: 10px;
}

form#modal_form_feedback ul.wizard li > label:not(.p-switch) {
  width: 250px;
  vertical-align: top;
  display: inline-block;
}

form#modal_form_feedback ul.wizard li > textarea {
  width: 600px;
  height: 15em;
  display: inline-block;
}
/*
 * ---------------------------------------------------------------------
 * - FONT SIZES IN AGENT VIEW. This changes the font size of the agent
 * name and the description when the language is Japanese or Chinese
 * ---------------------------------------------------------------------
 */

.custom_font_size {
  font-size: 14px;
  font-weight: bold;
}

/* Generic classes to reuse and facilitate the creation of custom themes */
.pandora_green_text {
  color: #82b92e;
}

.pandora_green_bg {
  background-color: #82b92e;
}

.default_container {
  font-weight: bold;
  background: #f2f2f2;
  border: 1px solid #e2e2e2;
  margin-bottom: 4px;
}

.default_container_parent {
  font-weight: bold;
  margin-bottom: 4px;
  border-bottom: 1px solid #dcdcdc;
}

/*
 * ---------------------------------------------------------------------
 * - REPORTING VIEWER
 * ---------------------------------------------------------------------
 */

#controls_table > tbody > tr > td input {
  margin-left: 3px;
}

/*
 * ---------------------------------------------------------------------
 * - ERROR CONNECTION
 * ---------------------------------------------------------------------
 */

/*background dim */

.ui-widget-overlay.error-modal-opened {
  background: rgb(0, 0, 0);
  opacity: 0.5;
  filter: Alpha(Opacity=50);
}

/* --- Login page - modal windows --- */
div.content_dialog {
  width: 98%;
  margin-top: 20px;
}

div.icon_message_dialog {
  float: left;
  width: 25%;
  text-align: center;
}

div.icon_message_dialog img {
  width: 85px;
}

div.content_message_dialog {
  width: 75%;
  float: right;
}

div.text_message_dialog {
  width: 100%;
  margin-top: 10px;
}

div.text_message_dialog h1 {
  margin: 0px;
}

div.text_message_dialog p {
  margin: 0px;
  font-size: 10.3pt;
  line-height: 14pt;
}

form#form-filter-interfaces {
  margin-left: -30px;
}

form#form-filter-interfaces ul {
  display: flex;
  flex-direction: row;
  align-items: center;
  justify-content: flex-start;
  flex-wrap: wrap;
  width: 100%;
}

form#form-filter-interfaces ul li {
  display: flex;
  align-items: center;
  flex-direction: row;
  justify-content: flex-start;
  max-width: 35%;
}

form#form-filter-interfaces ul li.select-interfaces {
  flex-direction: row-reverse;
  justify-content: flex-end;
}

li .select2 {
  max-width: 400px !important;
}

.select2-container {
  min-width: 110px !important;
}

div.graph td.legendLabel {
  text-align: justify;
}

div.graph div.legend div,
div.graph div.legend table {
  top: 25px !important;
}

.rotate_text_module {
  -ms-transform: rotate(270deg);
  -webkit-transform: rotate(270deg);
  -moz-transform: rotate(270deg);
  -o-transform: rotate(270deg);
  writing-mode: lr-tb;
  white-space: nowrap;
}

/* NetTools */
#add_button_custom_command {
  float: left;
  cursor: pointer;
  margin: -3px 0 0 1em;
}

.sound_events {
  background-color: #494949;
  max-width: 550px;
  max-height: 400px;
  margin-top: 40px;
}

.w16px {
  padding-left: 16px;
  padding-right: 16px;
  padding-top: 16px;
}

.sound_div_background {
  background-color: #fff !important;
}

.bold_top {
  font-weight: bold;
  vertical-align: top;
}

.search_options {
  width: 100%;
  padding-top: 10px;
}

.search_results {
  display: none;
  padding: 5px;
  background-color: #eaeaea;
  border: 1px solid #e2e2e2;
  border-radius: 4px;
}

.snmp_tree_container {
  width: 100%;
  height: 100%;
  margin-top: 5px;
  position: relative;
}

.spinner_none_padding {
  position: absolute;
  top: 0;
  left: 0px;
  padding: 5px;
}
/*
* MAX WIDTH
*/
.maxw180px {
  max-width: 180px;
}
/*
* MARGIN
*/
.margn {
  margin: auto;
}
.mrgn_0px {
  margin: 0px;
}
.mrgn_5px_a0 {
  margin: 5px auto 0;
}
.mrgn_10px {
  margin: 10px;
}
.mrgn_5px {
  margin: 5px;
}
.mrgn_30px {
  margin: 30px;
}
.mrgn_3em0 {
  margin: 3em 0em;
}
.mrgn_1_2em {
  margin: 0 1em 0 2em;
}

/*
* MARGIN LEFT
*/
.mrgn_lft_05em {
  margin-left: 0.5em;
}

.mrgn_lft_0px {
  margin-left: 0px;
}
.mrgn_lft_2px {
  margin-left: 2px;
}
.mrgn_lft_5px {
  margin-left: 5px;
}
.mrgn_lft_10px {
  margin-left: 10px;
}
.mrgn_lft_15px {
  margin-left: 15px;
}
.mrgn_lft_20px {
  margin-left: 20px;
}
.mrgn_lft_23px {
  margin-left: 23px;
}
.mrgn_lft_25px {
  margin-left: 25px;
}
.mrgn_lft_30px {
  margin-left: 30px;
}
.mrgn_lft_50px {
  margin-left: 50px;
}
.mrgn_lft_100px {
  margin-left: 100px;
}

.mrgn_lft_0.8em {
  margin-left: 0.8em;
}
.mrgn_lft_1.6em {
  margin-left: 1.6em;
}
.mrgn_lft_2em {
  margin-left: 2em;
}
.mrgn_lft_4em {
  margin-left: 4em;
}

/*
* MARGIN RIGHT
*/
.mrgn_right_1.2em {
  margin-right: 1.2em;
}
.mrgn_right_0px {
  margin-right: 0px;
}
.mrgn_right_5px {
  margin-right: 5px;
}
.mrgn_right_6px {
  margin-right: 6px;
}
.mrgn_right_7px {
  margin-right: 7px;
}
.mrgn_right_7p {
  margin-right: 7%;
}
.mrgn_right_10px {
  margin-right: 10px;
}
.mrgn_right_15px {
  margin-right: 15px;
}
.mrgn_right_20px {
  margin-right: 20px;
}
.mrgn_right_25px {
  margin-right: 25px;
}
.mrgn_right_30px {
  margin-right: 30px;
}
.mrgn_right_40px {
  margin-right: 40px;
}
.mrgn_right_50px {
  margin-right: 50px;
}
.mrgn_right_60px {
  margin-right: 60px;
}
.mrgn_right_150px {
  margin-right: 50px;
}

/*
* MARGIN TOP
*/
.mrgn_top-2px {
  margin-top: -2px !important;
}
.mrgn_top-10px {
  margin-top: -10px;
}
.mrgn_top_0px {
  margin-top: 0px;
}
.mrgn_top_5px {
  margin-top: 5px;
}
.mrgn_top_6px {
  margin-top: 6px;
}
.mrgn_top_10px {
  margin-top: 10px;
}
.mrgn_top_13px {
  margin-top: 13px;
}
.mrgn_top_15px {
  margin-top: 15px;
}

.mrgn_top_20px {
  margin-top: 20px;
}
.mrgn_top_25px {
  margin-top: 25px;
}
.mrgn_top_30px {
  margin-top: 30px;
}
.mrgn_top_40px {
  margin-top: 40px;
}
.mrgn_top_50px {
  margin-top: 50px;
}
.mrgn_top_0 {
  margin-top: 0px !important;
}
.mrgn_top_5 {
  margin-top: 5px;
}
.mrg_top_80 {
  margin-top: 80px;
}
.mrgn_top_3p {
  margin-top: 30%;
}

/*
* MARGIN BOTTON
*/
.mrgn_btn_0px {
  margin-bottom: 0px;
}
.mrgn_btn_0 {
  margin-bottom: 0px !important;
}
.mrgn_btn_5px {
  margin-bottom: 5px;
}
.mrgn_btn_10px {
  margin-bottom: 10px;
}

.mrgn_btn_15px {
  margin-bottom: 15px;
}
.mrgn_btn_20px {
  margin-bottom: 20px;
}
.mrgn_btn_25px {
  margin-bottom: 25px;
}
.mrgn_btn_30px {
  margin-bottom: 30px;
}
.mrgn_btn_35px {
  margin-bottom: 35px;
}

.mrgn_btn_40px {
  margin-bottom: 40px;
}

.mrg_top_80px {
  margin-bottom: 80px;
}
.snmp_view_div {
  float: left;
  padding-left: 30px;
  line-height: 17px;
  vertical-align: top;
  width: 120px;
}

.display_in {
  display: inline;
}

#aviable_updates {
  font-size: 8pt;
  font-style: italic;
}

#tab_godmode,
.text_center {
  text-align: center;
}
.text_end {
  text-align: end;
}
.incident_table {
  position: absolute;
  top: 5px;
  right: 5px;
  font-size: smaller;
  color: #545454;
}

.hidden_block {
  visibility: hidden;
  display: block;
}

.hidden {
}

#both,
.both {
  clear: both;
}

.clear_left {
  clear: left;
}
.clear_right {
  clear: right;
}

#br_mb_40 {
  margin-bottom: 40px;
}

#agent_search {
  width: 100%;
}

#group_selection {
  width: 100%;
}

#agent_selection {
  width: 100%;
}

#module_selection {
  width: 100%;
}

#imagen2 {
  width: 230px;
}

#help_dialog {
  font-size: 10pt;
  margin: 20px;
}

.zindex999 {
  z-index: 999;
}

.vertical_middle {
  vertical-align: middle;
}
.mrg_btt_7 {
  margin-bottom: 7px;
}

.mrg_btt_15 {
  margin-bottom: 15px;
}

.mrg_btt_60 {
  margin-bottom: 60px;
}
.padding-lft-10 {
  padding-left: 10px;
}

.padding-2-10 {
  padding: 2px 10px;
}

.no_decoration {
  text-decoration: none;
}
.border_solid_white {
  border: 1px solid #fff;
}
.border_0 {
  border: 0;
}
.border_1px_dd {
  border: 1px #dddddd solid;
}
.border_1px_d3 {
  border: 1px #d3d3d3 solid;
}
.zindex10000 {
  z-index: 10000;
}
/*
* PADDING
*/
.pdd_1em {
  padding: 1em;
}
.pdd_2em {
  padding: 2em;
}

/*
* PADDING 
*/

.pdd_0px {
  padding: 0px;
}
.pdd_4px {
  padding: 4px;
}
.pdd_5px {
  padding: 5px;
}
.pdd_6px {
  padding: 6px;
}
.pdd_10px {
  padding: 10px;
}
.pdd_15px {
  padding: 15px;
}
.pdd_20px {
  padding: 20px;
}
.pdd_25px {
  padding: 25px;
}
.pdd_30px {
  padding: 30px;
}
.pdd_35px {
  padding: 35px;
}
.pdd_40px {
  padding: 40px;
}
.pdd_45px {
  padding: 45px;
}
.pdd_50px {
  padding: 50px;
}
.pdd_55px {
  padding: 55px;
}
.pdd_60px {
  padding: 60px;
}
.pdd_65px {
  padding: 65px;
}
.pdd_70px {
  padding: 70px;
}
.pdd_75px {
  padding: 75px;
}
.pdd_80px {
  padding: 80px;
}
.pdd_85px {
  padding: 85px;
}
.pdd_90px {
  padding: 90px;
}
.pdd_95px {
  padding: 95px;
}
.pdd_100px {
  padding: 100px;
}
.pdd_10_0_10 {
  padding: 10px 20px 10px 10px;
}
.pdd_20_40x {
  padding: 20px 40px;
}

/*
* PADDING RIGHT
*/
.pdd_r_2px {
  padding-right: 2px;
}
.pdd_r_3px {
  padding-right: 2px;
}
.pdd_r_5px {
  padding-right: 5px;
}
.pdd_r_10px {
  padding-right: 10px;
}
.pdd_r_15px {
  padding-right: 15px;
}
.pdd_r_17px {
  padding-right: 17px;
}
.pdd_r_20px {
  padding-right: 20px;
}
.pdd_r_27px {
  padding-right: 27px;
}
.pdd_r_30px {
  padding-right: 30px;
}
.pdd_r_40px {
  padding-right: 40px;
}
.pdd_r_50px {
  padding-right: 50px;
}
.pdd_r_60px {
  padding-right: 60px;
}
.pdd_r_70px {
  padding-right: 70px;
}
.pdd_r_80px {
  padding-right: 80px;
}
.pdd_r_90px {
  padding-right: 90px;
}
.pdd_r_100px {
  padding-right: 100px;
}

/*
* PADDING LEFT
*/
.pdd_l_4px {
  padding-left: 4px;
}
.pdd_l_5px {
  padding-left: 5px;
}
.pdd_l_10px {
  padding-left: 10px;
}
.pdd_l_15px {
  padding-left: 15px;
}
.pdd_l_20px {
  padding-left: 20px;
}
.pdd_l_30px {
  padding-left: 30px;
}
.pdd_l_40px {
  padding-left: 40px;
}
.pdd_l_50px {
  padding-left: 50px;
}
.pdd_l_60px {
  padding-left: 60px;
}
.ppd_l_63px {
  padding-left: 63px;
}
.pdd_l_70px {
  padding-left: 70px;
}
.pdd_l_75px {
  padding-left: 75px;
}
.pdd_l_80px {
  padding-left: 80px;
}
.pdd_l_90px {
  padding-left: 90px;
}
.pdd_l_100px {
  padding-left: 100px;
}

/*
* PADDING BOTTOM.
*/
.pdd_b_0px {
  padding-bottom: 0px;
}
.pdd_b_10px {
  padding-bottom: 10px;
}
.pdd_b_20px {
  padding-bottom: 20px;
}
.pdd_b_30px {
  padding-bottom: 30px;
}
.pdd_b_40px {
  padding-bottom: 40px;
}
.pdd_b_50px {
  padding-bottom: 50px;
}
.pdd_b_60px {
  padding-bottom: 60px;
}
.pdd_b_70px {
  padding-bottom: 70px;
}
.pdd_b_80px {
  padding-bottom: 80px;
}
.pdd_b_90px {
  padding-bottom: 90px;
}
.pdd_b_100px {
  padding-bottom: 100px;
}

/*
* PADDING TOP.
*/
.pdd_t_0px {
  padding-top: 0px;
}
.pdd_t_3px {
  padding-top: 3px;
}
.pdd_t_4px {
  padding-top: 4px;
}
.pdd_t_5px {
  padding-top: 5px;
}
.pdd_t_7px {
  padding-top: 7px;
}
.pdd_t_8px {
  padding-top: 8px;
}
.pdd_t_10px {
  padding-top: 10px;
}
.pdd_t_20px {
  padding-top: 20px;
}
.pdd_t_30px {
  padding-top: 30px;
}
.pdd_t_40px {
  padding-top: 40px;
}
.pdd_t_50px {
  padding-top: 50px;
}
.pdd_t_60px {
  padding-top: 60px;
}
.pdd_t_70px {
  padding-top: 70px;
}
.pdd_t_80px {
  padding-top: 80px;
}
.pdd_t_90px {
  padding-top: 90px;
}
.pdd_t_100px {
  padding-top: 100px;
}
.medium {
  font-size: medium;
}
.font_0pt {
  font-size: 0pt;
}
.font_0px {
  font-size: 0px;
}
.font_7px {
  font-size: 7px;
}
.font_8pt {
  font-size: 8pt;
}
.font_9pt {
  font-size: 9pt;
}
.font_9px {
  font-size: 9px;
}
.font_10pt {
  font-size: 10pt;
}
.font_10px {
  font-size: 10px;
}
.font_10 {
  font-size: 10pt;
}
.font_11 {
  font-size: 11pt;
}
.font_11px {
  font-size: 11px;
}
.font_12pt {
  font-size: 12pt;
}
.font_13pt {
  font-size: 13pt;
}
.font_13px {
  font-size: 13px;
}
.font_14pt {
  font-size: 14pt;
}
.font_14px {
  font-size: 14px;
}
.font_15pt {
  font-size: 15pt;
}
.font_15px {
  font-size: 15px;
}
.font_16pt {
  font-size: 16pt;
}
.font_16px {
  font-size: 16px;
}
.font_12px {
  font-size: 12px;
}

.font_14px {
  font-size: 14px;
}
.font_20px {
  font-size: 20px;
}
.font_25px {
  font-size: 25px;
}
.font_40px {
  font-size: 40px;
}
.font_75p {
  font-size: 75%;
}
.font_85p {
  font-size: 85%;
}
.absolute {
  position: absolute;
}

.help_dialog_login {
  margin: 0 auto;
  top: 240px;
  right: 10px;
  border: 1px solid #fff;
  width: 570px;
}

.skip_help_login {
  float: left;
  margin-top: 3px;
  margin-left: 0px;
  width: 80%;
  text-align: left;
}

.parent_new_dialog_tmplt {
  position: absolute;
  top: 30px;
  left: 10px;
  text-align: left;
  right: 0%;
  height: 70px;
  min-width: 560px;
  width: 95%;
  margin: 0 auto;
  line-height: 19px;
}

.font_8px {
  font-size: 8px;
}
#new_text {
  display: block;
  height: 260px;
  overflow: auto;
  text-align: justify;
  padding: 5px 15px 4px 10px;
  background: #ececec;
  border-radius: 4px;
}

#new_author {
  font-size: 12px;
  display: block;
  margin-top: 20px;
}

#new_timestamp {
  font-size: 12px;
  display: block;
  font-style: italic;
}

#div_btn_new_dialog {
  position: absolute;
  margin: 0 auto;
  top: 340px;
  right: 10px;
  width: 570px;
}

#btn_delete_5 {
  float: right;
  margin-left: 5px;
}

.no_border {
  border: 0px;
}

.msg_pandora_help {
  padding-left: 30px;
  padding-right: 30px;
  padding-bottom: 15px;
}

#footer_help {
  text-align: center;
  padding: 5px;
  font-size: 11px;
}

.agent_map {
  border: 1px solid black;
  width: 100%;
  height: 30em;
}

.agent_manager {
  display: flex;
  justify-content: flex-end;
  align-items: center;
}

#p_configurar_agente {
  float: right;
  font-style: lato;
  font-size: 11pt;
  margin-right: 50px;
  margin-left: 40px;
}

.font_bold {
  /*  font-weight: bold; */
}
.font_w300 {
  font-weight: 300;
}
.font_w600 {
  font-weight: 600;
}

.font_18px {
  font-size: 18px;
}
.font_18pt {
  font-size: 18pt;
}
.font_40pt {
  font-size: 40pt;
}
.align_center {
  align: center;
}
.aligni_center {
  align-items: center;
}
.warning_triangulo {
  float: left;
  margin-left: 25px;
  margin-top: 30px;
}

.pddng_50px {
  padding: 50px;
}
.group_header {
  width: 6px;
  height: 14px;
  padding: 0;
}

.width_6p {
  width: 6%;
}

.width_7p {
  width: 7%;
}

.width_24p {
  width: 24%;
}

.border_lft_1px {
  border-left: 1px solid;
}

.height_auto {
  height: auto;
}
.mx_height50px {
  max-height: 50px;
}

/*
* HEIGHT PX
*/
.height_1px {
  height: 1px;
}
.height_10px {
  height: 10px;
}
.height_20px {
  height: 20px;
}
.height_25px {
  height: 25px;
}
.height_30px {
  height: 30px;
}
.height_35px {
  height: 35px;
}
.height_40px {
  height: 40px;
}
.height_45px {
  height: 45px;
}
.height_50px {
  height: 50px;
}
.height_60px {
  height: 60px;
}
.height_70px {
  height: 70px;
}
.height_71px {
  height: 71px;
}

.height_80px {
  height: 80px;
}
.height_90px {
  height: 90px;
}
.height_91px {
  height: 91px;
}
.height_100px {
  height: 100px;
}
.height_130px {
  height: 130px;
}
.height_200px {
  height: 200px;
}
.height_240px {
  height: 240px;
}
.height_300px {
  height: 300px;
}
.height_340px {
  height: 340px;
}
.height_400px {
  height: 400px;
}
.height_420px {
  height: 420px;
}
.height_450px {
  height: 450px;
}
.height_600px {
  height: 600px;
}
/*
* HEIGHT EM
*/
.height_20em {
  height: 20em;
}
.height_30em {
  height: 30em;
}
/*
* HEIGHT %
*/
.height_10p {
  height: 10%;
}
.height_20p {
  height: 20%;
}
.height_30p {
  height: 30%;
}
.height_40p {
  height: 40%;
}
.height_50p {
  height: 50%;
}
.height_60p {
  height: 60%;
}
.height_70p {
  height: 70%;
}
.height_80p {
  height: 80%;
}
.height_90p {
  height: 90%;
}
.height_95p {
  height: 95%;
}
.height_100p {
  height: 100%;
}

.bg_333 {
  background-color: #333;
}
.bg_ec {
  background-color: #ececec;
}
.bg_343434 {
  background-color: #343434;
}
.bg_e63c52 {
  background-color: #e63c52;
}

.bg_f3b200 {
  background-color: #f3b200;
}

.bg_82B92E {
  background-color: #82b92e;
}

.bg_B2B2B2 {
  background-color: #b2b2b2;
}

.bg_5bb6e5 {
  background-color: #5bb6e5;
}

.bg_aaaaaa {
  background-color: #aaaaaa;
}

.bg_ddd {
  background-color: #ddd;
}
.bg_whitesmoke {
  background-color: whitesmoke;
}
.bg_eee {
  background-color: #eee;
}
.bg_ffd {
  background-color: #ffd036;
}
.bg_ff5 {
  background-color: #ff5653;
}
.bg_ff9 {
  background-color: #ff9e39;
}
.bg_lightgray {
  background-color: lightgray;
}

.bg_e6 {
  background: #e6e6e6;
}
.color_666 {
  color: #666;
}
.color_67 {
  color: #676767;
}
.color_82b92e {
  color: #82b92e;
}
.networkconsole {
  width: 100%;
  height: 100%;
  position: relative;
  overflow: hidden;
  background-color: #fafafa;
}

/*
* MIN HEIGHT
*/

.min-height-0px {
  min-height: 0px;
}
.min-height-10px {
  min-height: 10px;
}
.min-height-20px {
  min-height: 20px;
}
.min-height-30px {
  min-height: 30px;
}
.min-height-40px {
  min-height: 40px;
}
.min-height-50px {
  min-height: 50px;
}
.min-height-60px {
  min-height: 60px;
}
.min-height-70px {
  min-height: 70px;
}
.min-height-80px {
  min-height: 80px;
}
.min-height-90px {
  min-height: 90px;
}
.min-height-100px {
  min-height: 100px;
}
.min-height-320px {
  min-height: 320px;
}

/*
* MIN WIDTH
*/

.min-width-177px {
  min-height: 177px;
}

.disable_help {
  text-align: right;
  width: 100%;
  padding-top: 10px;
  padding-bottom: 10px;
}
.top-1em {
  top: 1em;
}

.xx-small {
  font-size: xx-small;
}

#command_div {
  padding: 4px 0px;
}

.italic_a {
  font-style: italic;
  color: #aaaaaa;
}

.italic {
  font-style: italic;
}

.mono {
  font-family: source-code, mono, monospace;
}

.alert_action_list {
  display: grid;
  grid-template-columns: 1fr 1fr;
  align-items: center;
}

.flex_center {
  display: flex;
  align-items: center;
}

.span_priority {
  width: 20px;
  height: 10px;
  margin-right: 5px;
  display: inline-block;
}

.massive_span {
  width: 110px;
  display: inline-block;
}

.align-none-0p {
  vertical-align: 0%;
  display: none;
  font-weight: bolder;
}

.align-none-10p {
  vertical-align: 10%;
  display: none;
  font-weight: bolder;
}

#old_span {
  display: block;
  font-size: 8.5pt;
  margin-top: 2px;
  font-weight: bolder;
}

.spinner_rmf {
  position: absolute;
  top: 0px;
  left: 0px;
  display: none;
  padding: 5px;
}

.spinner_right {
  position: absolute;
  top: 0px;
  right: 0px;
  display: none;
  padding: 5px;
}

.rmf_browser {
  height: 100%;
  overflow: auto;
  background-color: #f4f5f4;
  border: 1px solid #e2e2e2;
  border-radius: 4px;
  padding: 5px;
}

.rmf_data {
  margin: 5px;
  width: 40%;
  height: 80%;
  position: absolute;
  top: 0;
  right: 20px;
  overflow: auto;
}

.color_white {
  color: #fff;
}

.service_status {
  width: 18px;
  height: 18px;
  margin-bottom: 10px;
}

.select_module_graph {
  width: 3em;
  vertical-align: center;
  text-align: center;
}

.list_block_float {
  display: block;
  float: left;
  width: 16px;
}

.report_info {
  border: 1px dashed #999;
  padding: 10px 15px;
  margin-top: 20px;
  margin-bottom: 20px;
}

.overflow {
  overflow: auto;
}

.overflow-y {
  overflow-y: scroll;
}
.overflow_hidden {
  overflow: hidden;
}

.frame_view_meta {
  width: 100%;
  height: 500px;
  overflow: scroll;
  margin: 0 auto;
}

.frame_view_node {
  overflow: auto;
  margin: 0px auto;
  padding: 5px;
}

.integria_title .ehorus_title {
  color: #515151;
}

.bolder_6px {
  font-weight: bold;
  padding: 6px;
}

.load_enterprise_div {
  display: flex;
  align-items: center;
  padding-top: 20px;
  padding-left: 50px;
  padding-right: 50px;
}

.update_manager {
  position: relative;
  top: 20px;
  left: 0px;
}

.error_warning_licence {
  display: flex;
  align-items: center;
  padding-left: 50px;
  padding-right: 50px;
  padding-top: 30px;
}

.error_icon_licence {
  float: left;
  margin-left: 20px;
  margin-top: 20px;
  margin-right: 10px;
}

.newsletter_div {
  font-size: 12pt;
  margin: 5px 20px;
  float: left;
  padding-top: 23px;
}

.max_custom_events {
  display: none;
  color: #e63c52;
  line-height: 200%;
}

.all_required {
  clear: both;
  float: right;
  margin-right: 30px;
  display: none;
  color: red;
}

.font_12_20 {
  font-size: 12pt;
  margin: 20px;
}

.font_10 {
  font-size: 10pt;
}
.font_11 {
  font-size: 11pt;
}

.font_11px {
  font-size: 11px;
}
.font_6pt {
  font-size: 6pt;
}

.register_update_manager {
  margin: 5px 0 10px;
  float: left;
  padding-left: 15px;
}

.module_gm_groups {
  min-width: 60px;
  max-width: 5%;
  overflow: hidden;
  margin-left: auto;
  margin-right: auto;
  text-align: center;
  padding: 5px;
  padding-bottom: 10px;
  font-size: 18px;
  line-height: 25px;
}

.pandora_logs {
  width: 98%;
  float: right;
  height: 200px;
  margin-bottom: 20px;
}

.underline {
  text-decoration: underline;
}

.w105px {
  width: 105px;
}

.w350px {
  width: 350px;
}

.login_help_dialog {
  width: 70%;
  font-size: 10pt;
  margin: 20px;
  float: left;
}

.ux_console_module {
  float: left;
  width: 98%;
  max-height: 300px;
  overflow-y: scroll;
}

.ux_div_parent {
  width: 99%;
  height: 75px;
  border: 1px solid #e2e2e2;
  background-color: #f9faf9;
}

.ux_module_ok {
  width: 10%;
  height: 50px;
  float: left;
  padding-top: 20px;
  padding-left: 40px;
}

.ux_module_failed {
  width: 10%;
  height: 50px;
  float: left;
  padding-top: 20px;
  padding-left: 40px;
}

.vc_bg_image {
  position: absolute;
  top: 0px;
  left: 0px;
}

.map_gis_step2 {
  width: 300px;
  height: 300px;
  border: 1px solid black;
  float: left;
}

#opacidad {
  position: fixed;
  background: black;
  opacity: 0.6;
  z-index: 1;
}

.user_list_ul {
  margin-top: 0 !important;
  margin-left: auto !important;
  padding-left: 10px !important;
  list-style-type: none !important;
}

.snmp_legend {
  margin-left: 30px;
  line-height: 17px;
  vertical-align: top;
  width: 120px;
}

.vertical_25p {
  vertical-align: 25%;
}

.publicenterprise_div {
  display: inline;
  position: relative;
  top: 10px;
  left: 0px;
  margin-top: -2px !important;
  margin-left: 2px !important;
}

.results_class {
  width: 100%;
  height: 100%;
  overflow: auto;
  padding: 10px;
  font-size: 14px;
  line-height: 16px;
  text-align: left;
}

.span_treeview {
  height: 20px;
  display: inline-table;
  vertical-align: top;
}
.eventtable_class {
  width: 100%;
  height: 100%;
  padding: 0px 0px 0px 0px;
  border-spacing: 0px;
  margin: 0px 0px 0px 0px;
}

.tr_eventtable {
  font-size: 0px;
  height: 0px;
  background: #ccc;
}

.tr_ackuser {
  font-size: 0px;
  height: 0px;
  background: #999;
}

.critical_zeros {
  margin-left: 2%;
  color: #fff;
  font-size: 12px;
  display: inline;
  background-color: #e63c52;
  position: relative;
  height: 80%;
  width: 9.4%;
  border-radius: 2px;
  text-align: center;
  padding: 5px;
}

.critical_vm {
  background-color: white;
  color: black;
  font-size: 12px;
  display: inline;
  position: relative;
  height: 80%;
  width: 9.4%;
  border-radius: 2px;
  text-align: center;
  padding: 5px;
}

.warning_zeros {
  margin-left: 2%;
  color: #fff;
  font-size: 12px;
  display: inline;
  background-color: #f8db3f;
  position: relative;
  height: 80%;
  width: 9.4%;
  border-radius: 2px;
  text-align: center;
  padding: 5px;
}

.warning_vm {
  background-color: white;
  color: black;
  font-size: 12px;
  display: inline;
  position: relative;
  height: 80%;
  width: 9.4%;
  border-radius: 2px;
  text-align: center;
  padding: 5px;
}

.normal_zeros {
  margin-left: 2%;
  color: #fff;
  font-size: 12px;
  display: inline;
  background-color: #84b83c;
  position: relative;
  height: 80%;
  width: 9.4%;
  border-radius: 2px;
  text-align: center;
  padding: 5px;
}
.normal_vm {
  background-color: white;
  color: black;
  font-size: 12px;
  display: inline;
  position: relative;
  height: 80%;
  width: 9.4%;
  border-radius: 2px;
  text-align: center;
  padding: 5px;
}

.unknown_zeros {
  margin-left: 2%;
  color: #fff;
  font-size: 12px;
  display: inline;
  background-color: #9d9ea0;
  position: relative;
  height: 80%;
  width: 9.4%;
  border-radius: 2px;
  text-align: center;
  padding: 5px;
}

.unknown_vm {
  background-color: white;
  color: black;
  font-size: 12px;
  display: inline;
  position: relative;
  height: 80%;
  width: 9.4%;
  border-radius: 2px;
  text-align: center;
  padding: 5px;
}

.tr_vm_colors {
  text-align: center;
  background-color: #9d9ea0;
  color: black;
  font-weight: bold;
}

.vm_meta {
  width: 100%;
  overflow: auto;
  margin: 0 auto;
  padding: 5px;
}

.mallowed_create {
  display: flex;
  flex-direction: row;
  justify-content: flex-end;
}

.wizard_fieldset {
  width: 90%;
  margin: 5px auto 0;
}

.component_info {
  text-align: left;
  margin: 5px auto 0;
  width: 400px;
  display: none;
}

.tranaction_ux {
  float: left;
  width: 38%;
  max-height: 630px;
  overflow-y: scroll;
}

.history_data_div {
  width: 99%;
  height: 108px;
  border: 1px solid #e2e2e2;
  background-color: #f9faf9;
}

.history_data_sub_div {
  width: 10%;
  height: 100px;
  float: left;
  padding-top: 10px;
  padding-left: 20px;
}

.model_log_viewer {
  position: absolute;
  bottom: 5px;
  right: 0;
}

.container_left_class {
  background-color: #f9faf9;
  border: 1px solid #e2e2e2;
  border-radius: 4px;
  -webkit-border-radius: 4px;
  -moz-border-radius: 4px;
  text-align: center;
  margin: 0;
}
.title_dialog {
  display: none;
  width: 100%;
  height: 100%;
  overflow: auto;
  padding: 10px;
  font-size: 14px;
  line-height: 16px;
  text-align: left;
}

.gauge_class {
  float: left;
  overflow: hidden;
  margin-left: 10px;
}
.flot_container {
  display: none;
  position: absolute;
  background: #fff;
  border: solid 1px #aaa;
  padding: 2px;
}

.transparent {
  background-color: transparent;
}
#welcome_example {
  display: flex;
  flex-direction: row;
  align-items: center;
}
.modal_sys_alert {
  overflow-y: auto;
  height: 400px;
  min-height: 400px;
  max-height: 400px;
  padding: 20px;
}
.help_pname {
  height: 100%;
  margin-top: 25px;
  margin-left: 15px;
  margin-right: 15px;
  background-color: #333;
}
.mrgn_bb_1px {
  border-bottom: 1px solid black;
}

.spinner_rmf {
  position: absolute;
  top: 0px;
  left: 0px;
  display: none;
  padding: 5px;
}
.spinner_right {
}
.span_licence_key {
  vertical-align: middle;
  font-weight: bold;
  padding-right: 10px;
}

.div_lk_principal {
  display: flex;
  justify-content: center;
  align-items: center;
  margin: 20px 0;
}

.licence_r_dialog {
  display: flex;
  align-items: center;
  padding-top: 10px;
  padding-left: 50px;
  padding-right: 50px;
}

.list_style_square {
  list-style-type: square;
}

.wmware_div {
  margin: 0 auto;
  width: 500px;
  opacity: 0.1;
  clear: both;
}

.th_access_log {
  padding: 3px 5px 3px 5px;
}

.border_solid_black {
  border: 0px #000 solid;
}
.border_1px_black {
  border: 1px #000 solid;
}
.vertical-50p {
  vertical-align: -50%;
}

.list-type-disc {
  list-style-type: disc;
}
.vertical-center {
  vertical-align: center;
}
.line-through {
  text-decoration: line-through;
}
.left_0p {
  left: 0%;
}
.app_mssg {
  position: absolute;
  bottom: 1em;
  clear: both;
  color: #888;
}
.pre-wrap {
  white-space: pre-wrap;
}
.reporting_ulr_img {
  width: 100%;
  border-bottom: 1px solid #c2c2c2;
  margin: 0px;
}
.serviceap_show_bg {
  overflow: hidden;
  border: 1px solid #e2e2e2;
  background: #f4f4f4;
}
.indent-2em {
  text-indent: 2em;
}
.reset_link {
  width: 70%;
  height: 40px;
  margin-right: auto;
  margin-left: auto;
  margin-top: 20px;
  text-align: center;
}
.db_engine {
  display: block;
  font-size: 8.5pt;
  margin-top: 2px;
  font-weight: bolder;
}
.comment_box {
  border: 1px dotted #ccc;
  min-height: 10px;
}
.event_instruction {
  display: none;
  width: 100%;
  height: 100%;
  overflow: auto;
  padding: 10px;
  font-size: 14px;
  line-height: 16px;
  text-align: left;
}
.comments_form {
  min-height: 25px;
  padding: 15px;
  width: 100%;
}

.actions_treeview {
  width: 100%;
  text-align: right;
  min-width: 300px;
  padding-right: 1em;
}
.graphic_agents {
  width: 100%;
  height: 90px;
  display: flex;
  flex-direction: row;
  justify-content: center;
}

.icon_ui {
  padding-right: 10px;
  padding-top: 3px;
  vertical-align: top;
}

.propierties_panel_class {
  display: none;
  position: absolute;
  border: 1px solid lightgray;
  padding: 5px;
  background: white;
  z-index: 90;
}
#label_box_arrow {
  text-align: center;
  width: 120px;
  height: 110px;
  margin-top: 50px;
}
#labelposup {
  width: 20px;
  height: 20px;
  margin-top: 10px;
  margin-left: 45px;
  cursor: pointer;
}
#labelposleft {
  position: relative;
  top: -5px;
  width: 20px;
  height: 20px;
  margin-top: 15px;
  cursor: pointer;
}
.vsmap_div_label {
  font-weight: bold;
  width: 40px;
  height: 20px;
  position: relative;
  margin-left: 35px;
  margin-top: -24px;
  cursor: default;
}
#obj_label {
  float: left;
  margin-top: 3px;
  margin-left: 5px;
}
#labelposright {
  top: 2px;
  width: 20px;
  height: 20px;
  position: relative;
  margin-left: 90px;
  margin-top: -24px;
  cursor: pointer;
}
#labelposdown {
  width: 20px;
  height: 20px;
  position: relative;
  margin-left: 45px;
  margin-top: 10px;
  cursor: pointer;
}

#advice_label {
  font-style: italic;
  z-index: 3;
  display: inline;
  margin-top: 0px;
  float: right;
  margin-right: 100px;
}
div.steps_vsmap {
  display: none;
  position: absolute;
  z-index: 99;
}
.minimap {
  position: absolute;
  left: 0px;
  top: 0px;
  border: 1px solid #bbbbbb;
}
.left_0px {
  left: 0px;
}
.top_0px {
  top: 0px;
}
.top_10px {
  top: 10px;
}
.right_10px {
  right: 10px;
}
.holding_networkmap {
  display: none;
  position: absolute;
  right: 50px;
  top: 20px;
}
.line_17px {
  line-height: 17px;
}
.flex_column {
  flex-direction: column;
}
.agent_map_position {
  border: 1px solid black;
  width: 100%;
  height: 30em;
}
.flex_2 {
  flex: 2;
}
.result_div {
  width: 100%;
  height: 100%;
  padding: 10px;
  font-size: 14px;
  line-height: 16px;
  text-align: left;
}
.tactical_left_column {
  vertical-align: top;
  min-width: 30em;
  width: 25%;
  padding-right: 20px;
  vertical-align: top;
  padding-top: 0px;
}
.gis_layers {
  width: 95%;
  background: white;
  margin: 20px auto 20px auto;
  box-shadow: 10px 10px 5px #000;
}
.map_gis {
  z-index: 100;
  width: 99%;
  height: 500px;
  min-height: 500px;
  border: 1px solid black;
}
.zindex300 {
  z-index: 300;
}
.mpdf_footer {
  border-collapse: collapse;
  margin: 0;
  vertical-align: bottom;
  color: #000000;
}
.pass_reporter {
  color: #fff;
  background: #006600;
  padding: 2px;
  margin: 2px;
}
.fail_reporter {
  color: #fff;
  background: #880000;
  padding: 2px;
  margin: 2px;
}
div.stat-win-spinner {
  width: 100%;
  height: 300px;
  display: flex;
  flex-direction: column;
  justify-content: center;
  align-items: center;
}

div.stat-win-spinner img {
  width: 100px;
  height: 100px;
}

#table_builder_wizard tr.datos > td {
  width: 30%;
}
#table_builder_wizard tr.datos > td:nth-child(3) {
  width: 10%;
}
#table_builder_wizard .vertical-center {
  text-align: center;
}

#table_builder_wizard .container-agent-arrows {
  display: flex;
  flex-direction: row;
  align-items: center;
  justify-content: flex-start;
}

#table_builder_wizard .container-agent-arrows > div {
  flex: 1;
  display: flex;
  flex-direction: column;
  justify-content: center;
  align-items: center;
}

#table_builder_wizard .container-agent-arrows > div > b {
  flex: 0;
  margin-bottom: 20px;
  width: 98%;
  margin-left: 20px;
}

#table_builder_wizard .container-agent-arrows > div.vertical-center {
  flex: 0;
  display: block;
  min-width: 50px;
}

.lign_right {
  text-align: right;
}
.font_11pt {
  font-size: 11pt;
}

.checkbox-random-name {
  width: 100px !important;
  margin-left: 20px;
}

.btn_update_online_open {
  float: right;
  margin-bottom: 20px;
}

<<<<<<< HEAD
.legendLabel {
  font-family: inherit !important;
}
.lato {
  font-family: "lato" !important;
=======
.align-left-important {
  text-align: left !important;
>>>>>>> ff3eb724
}<|MERGE_RESOLUTION|>--- conflicted
+++ resolved
@@ -8300,14 +8300,13 @@
   margin-bottom: 20px;
 }
 
-<<<<<<< HEAD
+.align-left-important {
+  text-align: left !important;
+}
+
 .legendLabel {
   font-family: inherit !important;
 }
 .lato {
   font-family: "lato" !important;
-=======
-.align-left-important {
-  text-align: left !important;
->>>>>>> ff3eb724
 }