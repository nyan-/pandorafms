--- conflicted
+++ resolved
@@ -6042,7 +6042,6 @@
   margin-left: 3px;
 }
 
-<<<<<<< HEAD
 /*
  * ---------------------------------------------------------------------
  * - ERROR CONNECTION
@@ -6091,7 +6090,8 @@
   margin: 0px;
   font-size: 10.3pt;
   line-height: 14pt;
-=======
+}
+
 form#form-filter-interfaces {
   margin-left: -30px;
 }
@@ -6116,5 +6116,4 @@
 form#form-filter-interfaces ul li.select-interfaces {
   flex-direction: row-reverse;
   justify-content: flex-end;
->>>>>>> 50ef2f6e
 }