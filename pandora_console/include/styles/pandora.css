--- conflicted
+++ resolved
@@ -12358,7 +12358,6 @@
   width: 100% !important;
 }
 
-<<<<<<< HEAD
 form.cfv_status_agent {
   margin: 0 auto;
   display: flex;
@@ -12396,6 +12395,59 @@
   content: "✓ ";
 }
 
+.notificaion_menu_container {
+  display: flex;
+  padding-top: 10px;
+  padding-left: 15px;
+}
+.notification_menu {
+  width: 100px;
+}
+
+.filter_notification {
+  width: auto;
+  min-width: 50px;
+}
+
+#menu-filter_notification * {
+  list-style: none;
+}
+#menu-filter_notification li {
+  line-height: 180%;
+}
+#menu-filter_notification input[name="filter_menu"] {
+  position: absolute;
+  left: -1000em;
+}
+#menu-filter_notification label[id="filter_menu_label"]:before {
+  content: "\025b8";
+  margin-right: 4px;
+}
+#menu-filter_notification
+  input[name="filter_menu"]:checked
+  ~ label[id="filter_menu_label"]:before {
+  content: "\025be";
+}
+#menu-filter_notification .sublevel-filter_notification {
+  display: none;
+}
+#menu-filter_notification input[name="filter_menu"]:checked ~ ul {
+  display: block;
+}
+
+.item-filter > label {
+  display: inline-block;
+  width: auto;
+  vertical-align: middle;
+}
+
+.item-filter > input[type="checkbox"] {
+  display: inline-block;
+  width: 40px;
+  height: 100%;
+  vertical-align: middle;
+}
+
 /* --- Custom fields view --- */
 .custom_fields_view_layout {
   margin-top: 15px;
@@ -12425,59 +12477,6 @@
   padding: 5px;
   height: 38px;
   width: 99%;
-=======
-.notificaion_menu_container {
-  display: flex;
-  padding-top: 10px;
-  padding-left: 15px;
-}
-.notification_menu {
-  width: 100px;
-}
-
-.filter_notification {
-  width: auto;
-  min-width: 50px;
-}
-
-#menu-filter_notification * {
-  list-style: none;
-}
-#menu-filter_notification li {
-  line-height: 180%;
-}
-#menu-filter_notification input[name="filter_menu"] {
-  position: absolute;
-  left: -1000em;
-}
-#menu-filter_notification label[id="filter_menu_label"]:before {
-  content: "\025b8";
-  margin-right: 4px;
-}
-#menu-filter_notification
-  input[name="filter_menu"]:checked
-  ~ label[id="filter_menu_label"]:before {
-  content: "\025be";
-}
-#menu-filter_notification .sublevel-filter_notification {
-  display: none;
-}
-#menu-filter_notification input[name="filter_menu"]:checked ~ ul {
-  display: block;
-}
-
-.item-filter > label {
-  display: inline-block;
-  width: auto;
-  vertical-align: middle;
-}
-
-.item-filter > input[type="checkbox"] {
-  display: inline-block;
-  width: 40px;
-  height: 100%;
-  vertical-align: middle;
->>>>>>> c664af40
 }
 
 /*Horizontal tree*/
