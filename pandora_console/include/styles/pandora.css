--- conflicted
+++ resolved
@@ -4545,7 +4545,6 @@
 	width: 85%;
 	height:100%;
 	float:left;
-	
 }
 
 .status_animation {
@@ -4574,7 +4573,6 @@
 	width: 15%;
 	height:100%;
 	float:left;
-	
 }
 
 #last_contact_date {
@@ -4584,9 +4582,9 @@
 	margin-left:5%;
 	text-align:center;
 	display: flex;
-  justify-content: center;
-  align-content: center;
-  flex-direction: column;
+	justify-content: center;
+	align-content: center;
+	flex-direction: column;
 }
 
 #last_contact_date_text {
@@ -4612,9 +4610,9 @@
 	width: 90%;
 	height:100%;
 	display: flex;
-  justify-content: center;
-  align-content: center;
-  flex-direction: column;
+    justify-content: center;
+    align-content: center;
+    flex-direction: column;
 }
 
 .events_bar {
@@ -4628,19 +4626,13 @@
 	border: 0px;
 }
 
-<<<<<<< HEAD
 /*
-.tickLabel {
-=======
 .yAxis.y1Axis > .tickLabel {
->>>>>>> e9d8af15
     white-space: nowrap;
     line-height: 1.05em!important;
     width: auto!important;
 }
-<<<<<<< HEAD
 */
-=======
 
 .pandora_confirm_dialog .ui-dialog-buttonset {
     display: flex;
@@ -4657,5 +4649,4 @@
 	margin-left: 20px;
 	margin-right: 20px;
 	text-align: center;
-}
->>>>>>> e9d8af15
+}