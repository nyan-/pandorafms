--- conflicted
+++ resolved
@@ -30,22 +30,22 @@
  * ---------------------------------------------------------------------
  */
 @font-face {
-  font-family: 'Nunito';
+  font-family: "Nunito";
   font-style: normal;
   font-weight: 400;
-  src: local('Nunito-Regular'), url(../../fonts/nunito.woff) format('woff');
+  src: local("Nunito-Regular"), url(../../fonts/nunito.woff) format("woff");
 }
 @font-face {
-	font-family: 'lato-thin';
-	src: url('../../fonts/Lato-Hairline.ttf'); 
+  font-family: "lato-thin";
+  src: url("../../fonts/Lato-Hairline.ttf");
 }
 @font-face {
-	font-family: 'lato-bolder';
-	src: url('../../fonts/Lato-Light.ttf'); 
+  font-family: "lato-bolder";
+  src: url("../../fonts/Lato-Light.ttf");
 }
 @font-face {
-	font-family: 'lato-boldest';
-	src: url('../../fonts/Lato-Regular.ttf'); 
+  font-family: "lato-boldest";
+  src: url("../../fonts/Lato-Regular.ttf");
 }
 * {
   font-family: verdana, sans-serif;
@@ -59,8 +59,9 @@
   background-color: #fff;
   margin: 0 auto;
 }
-input, textarea {
-	border: 1px solid #ddd;
+input,
+textarea {
+  border: 1px solid #ddd;
 }
 textarea {
   padding: 5px;
@@ -128,210 +129,198 @@
   color: #373737;
   text-decoration: underline;
 }
-a:focus, input:focus, button:focus {
-	outline-width: 0;
-	outline: 0;
+a:focus,
+input:focus,
+button:focus {
+  outline-width: 0;
+  outline: 0;
 }
 th > label {
-	padding-top: 7px;
+  padding-top: 7px;
 }
 input:disabled {
-	background-color: #DDD !important;
+  background-color: #ddd !important;
 }
 textarea:disabled {
-	background-color: #DDD !important;
+  background-color: #ddd !important;
 }
 select:disabled {
-	background-color: #DDD !important;
+  background-color: #ddd !important;
 }
 ul {
-	list-style-type: none;
-	padding-left: 0;
-	margin-left: 0;
-}
-code, pre {
-	font-family: courier, serif;
+  list-style-type: none;
+  padding-left: 0;
+  margin-left: 0;
+}
+code,
+pre {
+  font-family: courier, serif;
 }
 fieldset {
-	background-color:#F9FAF9;
-	border: 1px solid #E2E2E2;
-	padding:0.5em;
-	margin-bottom:20px;
-	position:relative;
+  background-color: #f9faf9;
+  border: 1px solid #e2e2e2;
+  padding: 0.5em;
+  margin-bottom: 20px;
+  position: relative;
 }
 fieldset legend {
-	font-size:1.1em;
-	font-weight:bold;
-	line-height: 20px;
-	color: #3F3F3F;
-}
-td input[type=checkbox]{
+  font-size: 1.1em;
+  font-weight: bold;
+  line-height: 20px;
+  color: #3f3f3f;
+}
+td input[type="checkbox"] {
   padding: 10px;
   margin-top: 2px;
   display: table-cell;
 }
-input[type=image] {
-	border:0px;
-	background-color: transparent !important;
-}
-table, img {
-	border: 0px;
-}
-table pre{
-	white-space: pre-wrap;
-}
-tr:first-child>th {
-	background-color: #373737;
+input[type="image"] {
+  border: 0px;
+  background-color: transparent !important;
+}
+table,
+img {
+  border: 0px;
+}
+table pre {
+  white-space: pre-wrap;
+}
+tr:first-child > th {
+  background-color: #373737;
 }
 th {
-	color: #fff;
-	background-color: #666;
-	font-size: 7.5pt;
-	letter-spacing: 0.3pt;
+  color: #fff;
+  background-color: #666;
+  font-size: 7.5pt;
+  letter-spacing: 0.3pt;
 }
 
 /* --- Font ttf --- */
-@font-face
-{
- font-family: 'DejaVuSerif-BoldFont';
- src: url('../fonts/DejaVuSerif-Bold.ttf') format('truetype');
-}
-
-.DejaVuSerif-Bold{
-	font-family: DejaVuSerif-BoldFont;
-}
-
-@font-face
-{
- font-family: 'DejaVuSerif-BoldItalicFont';
- src: url('../fonts/DejaVuSerif-BoldItalic.ttf') format('truetype');
-}
-
-.DejaVuSerif-BoldItalic{
-	font-family: DejaVuSerif-BoldItalicFont;
-}
-
-@font-face
-{
- font-family: 'DejaVuSerif-ItalicFont';
- src: url('../fonts/DejaVuSerif-Italic.ttf') format('truetype');
-}
-
-.DejaVuSerif-Italic{
-	font-family: DejaVuSerif-ItalicFont;
-}
-
-@font-face
-{
- font-family: 'DejaVuSerifFont';
- src: url('../fonts/DejaVuSerif.ttf') format('truetype');
-}
-
-.DejaVuSerif{
-	font-family: DejaVuSerifFont;
-}
-
-@font-face
-{
- font-family: 'DejaVuSerifCondensed-BoldFont';
- src: url('../fonts/DejaVuSerifCondensed-Bold.ttf') format('truetype');
-}
-
-.DejaVuSerifCondensed-Bold{
-	font-family: DejaVuSerifCondensed-BoldFont;
-}
-
-@font-face
-{
- font-family: 'DejaVuSerifCondensed-BoldItalicFont';
- src: url('../fonts/DejaVuSerifCondensed-BoldItalic.ttf') format('truetype');
-}
-
-.DejaVuSerifCondensed-BoldItalic{
-	font-family: DejaVuSerifCondensed-BoldItalicFont;
-}
-
-@font-face
-{
- font-family: 'DejaVuSerifCondensed-ItalicFont';
- src: url('../fonts/DejaVuSerifCondensed-Italic.ttf') format('truetype');
-}
-
-.DejaVuSerifCondensed-Italic{
-	font-family: DejaVuSerifCondensed-ItalicFont;
-}
-
-@font-face
-{
- font-family: 'DejaVuSerifCondensedFont';
- src: url('../fonts/DejaVuSerifCondensed.ttf') format('truetype');
-}
-
-.DejaVuSerifCondensed{
-	font-family: DejaVuSerifCondensedFont;
-}
-
-@font-face
-{
- font-family: 'FreeSansFont';
- src: url('../fonts/FreeSans.ttf') format('truetype');
-}
-
-.FreeSans{
-	font-family: FreeSansFont;
-}
-
-@font-face
-{
- font-family: 'FreeSansBoldFont';
- src: url('../fonts/FreeSansBold.ttf') format('truetype');
-}
-
-.FreeSansBold{
-	font-family: FreeSansBoldFont;
-}
-
-@font-face
-{
- font-family: 'smallfontFont';
- src: url('../fonts/smallfont.ttf') format('truetype');
-}
-
-.smallfont{
-	font-family: smallfontFont;
-}
-
-@font-face
-{
- font-family: 'unicodeFont';
- src: url('../fonts/unicode.ttf') format('truetype');
-}
-
-@font-face
-{
- font-family: 'roboto';
- src: url('../../fonts/roboto.woff2') format('woff2');
-}
-
-@font-face
-{
- font-family: 'opensans';
- src: url('../../fonts/opensans.woff2') format('woff2');
-}
-
-@font-face
-{
- font-family: 'lato';
- src: url('../../fonts/lato.woff2') format('woff2');
-}
-
-@font-face
-{
- font-family: 'leaguegothic';
- src: url('../../fonts/leaguegothic.woff') format('woff');
-}
-.unicode{
-	font-family: unicodeFont;
+@font-face {
+  font-family: "DejaVuSerif-BoldFont";
+  src: url("../fonts/DejaVuSerif-Bold.ttf") format("truetype");
+}
+
+.DejaVuSerif-Bold {
+  font-family: DejaVuSerif-BoldFont;
+}
+
+@font-face {
+  font-family: "DejaVuSerif-BoldItalicFont";
+  src: url("../fonts/DejaVuSerif-BoldItalic.ttf") format("truetype");
+}
+
+.DejaVuSerif-BoldItalic {
+  font-family: DejaVuSerif-BoldItalicFont;
+}
+
+@font-face {
+  font-family: "DejaVuSerif-ItalicFont";
+  src: url("../fonts/DejaVuSerif-Italic.ttf") format("truetype");
+}
+
+.DejaVuSerif-Italic {
+  font-family: DejaVuSerif-ItalicFont;
+}
+
+@font-face {
+  font-family: "DejaVuSerifFont";
+  src: url("../fonts/DejaVuSerif.ttf") format("truetype");
+}
+
+.DejaVuSerif {
+  font-family: DejaVuSerifFont;
+}
+
+@font-face {
+  font-family: "DejaVuSerifCondensed-BoldFont";
+  src: url("../fonts/DejaVuSerifCondensed-Bold.ttf") format("truetype");
+}
+
+.DejaVuSerifCondensed-Bold {
+  font-family: DejaVuSerifCondensed-BoldFont;
+}
+
+@font-face {
+  font-family: "DejaVuSerifCondensed-BoldItalicFont";
+  src: url("../fonts/DejaVuSerifCondensed-BoldItalic.ttf") format("truetype");
+}
+
+.DejaVuSerifCondensed-BoldItalic {
+  font-family: DejaVuSerifCondensed-BoldItalicFont;
+}
+
+@font-face {
+  font-family: "DejaVuSerifCondensed-ItalicFont";
+  src: url("../fonts/DejaVuSerifCondensed-Italic.ttf") format("truetype");
+}
+
+.DejaVuSerifCondensed-Italic {
+  font-family: DejaVuSerifCondensed-ItalicFont;
+}
+
+@font-face {
+  font-family: "DejaVuSerifCondensedFont";
+  src: url("../fonts/DejaVuSerifCondensed.ttf") format("truetype");
+}
+
+.DejaVuSerifCondensed {
+  font-family: DejaVuSerifCondensedFont;
+}
+
+@font-face {
+  font-family: "FreeSansFont";
+  src: url("../fonts/FreeSans.ttf") format("truetype");
+}
+
+.FreeSans {
+  font-family: FreeSansFont;
+}
+
+@font-face {
+  font-family: "FreeSansBoldFont";
+  src: url("../fonts/FreeSansBold.ttf") format("truetype");
+}
+
+.FreeSansBold {
+  font-family: FreeSansBoldFont;
+}
+
+@font-face {
+  font-family: "smallfontFont";
+  src: url("../fonts/smallfont.ttf") format("truetype");
+}
+
+.smallfont {
+  font-family: smallfontFont;
+}
+
+@font-face {
+  font-family: "unicodeFont";
+  src: url("../fonts/unicode.ttf") format("truetype");
+}
+
+@font-face {
+  font-family: "roboto";
+  src: url("../../fonts/roboto.woff2") format("woff2");
+}
+
+@font-face {
+  font-family: "opensans";
+  src: url("../../fonts/opensans.woff2") format("woff2");
+}
+
+@font-face {
+  font-family: "lato";
+  src: url("../../fonts/lato.woff2") format("woff2");
+}
+
+@font-face {
+  font-family: "leaguegothic";
+  src: url("../../fonts/leaguegothic.woff") format("woff");
+}
+.unicode {
+  font-family: unicodeFont;
 }
 
 /*
@@ -340,118 +329,118 @@
  * ---------------------------------------------------------------------
  */
 div#page {
-	background: #FFF;
-	background-image: none;
-	clear: both;
-	width: auto;
+  background: #fff;
+  background-image: none;
+  clear: both;
+  width: auto;
 }
 
 body.pure {
-	background-color: #fff;
+  background-color: #fff;
 }
 
 div#container {
-	margin: 0 auto;
-	min-width: 960px;
-	text-align: left;
-	height: 100%;
-	background: #FFF;
-	width: 100%;
+  margin: 0 auto;
+  min-width: 960px;
+  text-align: left;
+  height: 100%;
+  background: #fff;
+  width: 100%;
 }
 
 div#main {
-	width: auto;
-	margin: 0px 0% 0px 0%;
-	float: left;
-	position: relative;
-	min-height: 850px;
-	margin-left:60px;
-	max-width: 93%;
-	min-width: 93%;
+  width: auto;
+  margin: 0px 0% 0px 0%;
+  float: left;
+  position: relative;
+  min-height: 850px;
+  margin-left: 60px;
+  max-width: 93%;
+  min-width: 93%;
 }
 
 textarea.conf_editor {
-	padding: 5px;
-	width: 650px;
-	height: 350px;
+  padding: 5px;
+  width: 650px;
+  height: 350px;
 }
 
 textarea.conf_error {
-	background-image: url(../../images/err.png);
-	background-repeat: no-repeat;
-	background-position: top right;
+  background-image: url(../../images/err.png);
+  background-repeat: no-repeat;
+  background-position: top right;
 }
 
 input.button {
-	font-family: Arial,Sans-serif;
-	border: 4px solid #ccc;
-	background: #fff;
-	padding: 2px 3px;
-	margin: 10px 15px;
+  font-family: Arial, Sans-serif;
+  border: 4px solid #ccc;
+  background: #fff;
+  padding: 2px 3px;
+  margin: 10px 15px;
 }
 
 a.white_bold {
-	color: #eee;
-	text-decoration: none;
-	font-weight: bold;
+  color: #eee;
+  text-decoration: none;
+  font-weight: bold;
 }
 
 a.white {
-	color: #eee;
-	text-decoration: none;
+  color: #eee;
+  text-decoration: none;
 }
 
 p.center {
-	text-align: center;
+  text-align: center;
 }
 
 .img_help {
-	cursor: help;
+  cursor: help;
 }
 
 #loading {
-	position:fixed;
-	width: 200px;
-	margin-left: 30%;
-	text-align:center;
-	top: 50%;
-	background-color: #999999;
-	padding: 20px;
-}
-
-.tactical_set legend{
-	text-align:left;
-	color: #3F3F3F;
-}
-
-.tactical_set{
-	background: #FFF;
-	border: 1px solid #E2E2E2;
-	margin-left: auto;
-	margin-right: auto;
-	width: auto;
+  position: fixed;
+  width: 200px;
+  margin-left: 30%;
+  text-align: center;
+  top: 50%;
+  background-color: #999999;
+  padding: 20px;
+}
+
+.tactical_set legend {
+  text-align: left;
+  color: #3f3f3f;
+}
+
+.tactical_set {
+  background: #fff;
+  border: 1px solid #e2e2e2;
+  margin-left: auto;
+  margin-right: auto;
+  width: auto;
 }
 
 /* --- Botones --- */
 input.sub {
-	font-weight: normal;
-	-moz-border-radius: 2px;
-	-webkit-border-radius: 2px;
-	border-radius: 2px;
-	font-size: 8pt;
-	background-color: #333 !important;
-	background-repeat: no-repeat !important;
-	background-position: 92% 3px !important;
-	color: white !important;
-	padding: 3px 3px 5px 12px;
-	border-color: #333;
+  font-weight: normal;
+  -moz-border-radius: 2px;
+  -webkit-border-radius: 2px;
+  border-radius: 2px;
+  font-size: 8pt;
+  background-color: #333 !important;
+  background-repeat: no-repeat !important;
+  background-position: 92% 3px !important;
+  color: white !important;
+  padding: 3px 3px 5px 12px;
+  border-color: #333;
 }
 
 input.sub[disabled] {
-	color: #B4B4B4 !important;
-	background-color: #F3F3F3 !important;
-	border-color: #B6B6B6;
-	cursor: default;
+  color: #b4b4b4 !important;
+  background-color: #f3f3f3 !important;
+  border-color: #b6b6b6;
+  cursor: default;
 }
 
 /*
@@ -460,43 +449,43 @@
  * ---------------------------------------------------------------------
  */
 #noaccess {
-	position: relative;
-	margin-top:25px;
-	left: 15px;
-	padding-top: 5px;
-	background-color: #FFFFFF;
-	border-top-left-radius: 2px;
-	border-top-right-radius: 2px;
-	border-bottom-left-radius: 2px;
-	border-bottom-right-radius: 2px;
+  position: relative;
+  margin-top: 25px;
+  left: 15px;
+  padding-top: 5px;
+  background-color: #ffffff;
+  border-top-left-radius: 2px;
+  border-top-right-radius: 2px;
+  border-bottom-left-radius: 2px;
+  border-bottom-right-radius: 2px;
 }
 
 #noaccess-title {
-	color: #FFF;
-	font-weight: bold;
-	padding-top: 5px;
-	margin-left: 5px;
-	background: none repeat scroll 0% 0% #82B92E;
-	border-top-left-radius: 2px;
-	border-top-right-radius: 2px;
-	border-bottom-left-radius: 2px;
-	border-bottom-right-radius: 2px;
-	text-align: center;
+  color: #fff;
+  font-weight: bold;
+  padding-top: 5px;
+  margin-left: 5px;
+  background: none repeat scroll 0% 0% #82b92e;
+  border-top-left-radius: 2px;
+  border-top-right-radius: 2px;
+  border-bottom-left-radius: 2px;
+  border-bottom-right-radius: 2px;
+  text-align: center;
 }
 
 #noaccess-text {
-	font-size: 12px;
-	text-align: justify;
-	padding-top: 25px;
-	padding-right: 50px;
-	float:right;
+  font-size: 12px;
+  text-align: justify;
+  padding-top: 25px;
+  padding-right: 50px;
+  float: right;
 }
 
 #noaccess-image {
-	position: relative;
-	left: 10px;
-	top: 10px;
-	float:left;
+  position: relative;
+  left: 10px;
+  top: 10px;
+  float: left;
 }
 
 /*div#activity{
@@ -523,61 +512,62 @@
 	padding-top: 10px;
 }*/
 
-
 /*
  * ---------------------------------------------------------------------
  * - HELP DIALOG - login_help_dialog.php and pandora_help.php 		-
  * ---------------------------------------------------------------------
  */
 div#main_help {
-	width: 100%;
-}
-div#main_help div.databox, .license_databox {
-	background: F3F3F3;
-	-moz-border-radius: 8px;
-	-webkit-border-radius: 8px;
-	border-radius: 8px;
-	border: 0px;
-	padding-left: 25px;
-	padding-right: 25px;
-	margin-top: 10px;
-	-moz-box-shadow: -1px 1px 6px #aaa;
-	-webkit-box-shadow: -1px 1px 6px #aaa;
-	box-shadow: -1px 1px 6px #aaa;
-
-}
-
-div#main_help div.databox h1{
-	padding-bottom: 0px;
-	margin-bottom: 0px;
-	font-weight: bold;
-	font-family: sans-serif, verdana;
-}
-
-div#main_help div.databox h3, div#main_help div.databox h2 {
-	color: #6EB432;
-	font-family: sans-serif, verdana;
+  width: 100%;
+}
+div#main_help div.databox,
+.license_databox {
+  background: F3F3F3;
+  -moz-border-radius: 8px;
+  -webkit-border-radius: 8px;
+  border-radius: 8px;
+  border: 0px;
+  padding-left: 25px;
+  padding-right: 25px;
+  margin-top: 10px;
+  -moz-box-shadow: -1px 1px 6px #aaa;
+  -webkit-box-shadow: -1px 1px 6px #aaa;
+  box-shadow: -1px 1px 6px #aaa;
+}
+
+div#main_help div.databox h1 {
+  padding-bottom: 0px;
+  margin-bottom: 0px;
+  font-weight: bold;
+  font-family: sans-serif, verdana;
+}
+
+div#main_help div.databox h3,
+div#main_help div.databox h2 {
+  color: #6eb432;
+  font-family: sans-serif, verdana;
 }
 
 div#main_help div.databox h3 {
-	font-size: 12px;
-}
-
-div#main_help a.footer, div#main_help span  {
-	color: #999;
-}
-
-div#main_help div.databox hr{
-	width:100%;
-	border: 0px;
-	height: 1px;
-	background-color: #222;
-	margin: 0px;
-}
-
-div#main_help div.databox p{
-	line-height: 15px;
-	text-align: justify;
+  font-size: 12px;
+}
+
+div#main_help a.footer,
+div#main_help span {
+  color: #999;
+}
+
+div#main_help div.databox hr {
+  width: 100%;
+  border: 0px;
+  height: 1px;
+  background-color: #222;
+  margin: 0px;
+}
+
+div#main_help div.databox p {
+  line-height: 15px;
+  text-align: justify;
 }
 
 /*
@@ -585,21 +575,22 @@
  * - FOOTER 														-
  * ---------------------------------------------------------------------
  */
-a.footer, a.footer span{
-	font-size: 9px;
-	color: white;
+a.footer,
+a.footer span {
+  font-size: 9px;
+  color: white;
 }
 
 div#foot {
-	font-size: 6pt !important;
-	border-top: solid 2px #222;
-	padding-top: 8px;
-	padding-bottom: 5px;
-	text-align: center;
-	background: #333333;
-	height: 30px;
-	clear: both;
-	width: auto;
+  font-size: 6pt !important;
+  border-top: solid 2px #222;
+  padding-top: 8px;
+  padding-bottom: 5px;
+  text-align: center;
+  background: #333333;
+  height: 30px;
+  clear: both;
+  width: auto;
 }
 
 /*
@@ -608,47 +599,46 @@
  * ---------------------------------------------------------------------
  */
 div#menu_container {
-	-moz-border-top-right-radius: 6px;
-	-webkit-border-top-right-radius: 6px;
-	border-top-right-radius: 6px;
-	z-index: 1010;
-	width: 40px;
-	height: 100%;
+  -moz-border-top-right-radius: 6px;
+  -webkit-border-top-right-radius: 6px;
+  border-top-right-radius: 6px;
+  z-index: 1010;
+  width: 40px;
+  height: 100%;
 }
 
 div#menu {
-	width: 45px;
-	float: left;
-	z-index: 2000;
-	position: absolute;
+  width: 45px;
+  float: left;
+  z-index: 2000;
+  position: absolute;
 }
 
 div#head {
-	font-size: 8pt;
-	width: 100%;
-	height: 60px;
-	padding-top: 0px;
-	margin-bottom: 20px;
-	border-bottom-style: solid;
-	border-bottom-width: 3px;
-	border-color: #82B92E;
-	min-width: 882px;
-	background-color: #333;
-	color: white;
+  font-size: 8pt;
+  width: 100%;
+  height: 60px;
+  padding-top: 0px;
+  margin-bottom: 20px;
+  border-bottom-style: solid;
+  border-bottom-width: 3px;
+  border-color: #82b92e;
+  min-width: 882px;
+  background-color: #333;
+  color: white;
 }
 
 .fixed_header {
-	z-index: 9999;
-	position: fixed;
-	left: 0;
-	top: 0;
-	width: 100%;
+  z-index: 9999;
+  position: fixed;
+  left: 0;
+  top: 0;
+  width: 100%;
 }
 
 #ver {
-	margin-bottom: 25px;
-}
-
+  margin-bottom: 25px;
+}
 
 /*.databox_error {
 	width: 657px !important;
@@ -670,27 +660,42 @@
 	background-color: #050505;
 }*/
 
-
 /*
  * ---------------------------------------------------------------------
  * - VISUAL MAPS 													-
  * ---------------------------------------------------------------------
  */
-input.vs_button_ghost{
-    background-color: transparent !important;
-    border: 1px solid #82b92e;
-    color: #82b92e !important;
-    text-align: center;
-    padding: 4px 12px;
-    font-weight: bold;
-}
-
-input.next, input.upd, input.ok, input.wand, input.delete, input.cog,
-input.target, input.search, input.copy, input.add, input.graph,
-input.percentile, input.binary, input.camera, input.config,
-input.cancel, input.default, input.filter, input.pdf,input.spinn {
-	padding-right: 30px;
-	height: 23px;
+input.vs_button_ghost {
+  background-color: transparent !important;
+  border: 1px solid #82b92e;
+  color: #82b92e !important;
+  text-align: center;
+  padding: 4px 12px;
+  font-weight: bold;
+}
+
+input.next,
+input.upd,
+input.ok,
+input.wand,
+input.delete,
+input.cog,
+input.target,
+input.search,
+input.copy,
+input.add,
+input.graph,
+input.percentile,
+input.binary,
+input.camera,
+input.config,
+input.cancel,
+input.default,
+input.filter,
+input.pdf,
+input.spinn {
+  padding-right: 30px;
+  height: 23px;
 }
 
 input.next {
@@ -918,7 +923,6 @@
 	background-color: #80BA27 !important;
 }*/
 
-
 /*tr.datos, tr.datost, tr.datosb , tr.datos_id,
 tr.datosf9 {
 	#background-color: #eaeaea;
@@ -941,12 +945,13 @@
  * ---------------------------------------------------------------------
  */
 .agent_reporting {
-	margin: 5px;
-	padding: 5px;
-}
-
-.report_table, .agent_reporting {
-	border: #CCC outset 3px;
+  margin: 5px;
+  padding: 5px;
+}
+
+.report_table,
+.agent_reporting {
+  border: #ccc outset 3px;
 }
 
 td.datos3,
@@ -969,12 +974,13 @@
 
 /* user list php */
 tr.disabled_row_user * {
-	color: grey;
+  color: grey;
 }
 
 /* global syles */
-.bg { /* op menu */
-	background: #82b92e;
+.bg {
+  /* op menu */
+  background: #82b92e;
 }
 
 .bg {
@@ -1171,23 +1177,22 @@
   -khtml-opacity: 0.5;
 }
 
-
 /*
  * ---------------------------------------------------------------------
  * - RIGHT MENU SECTION 											-
  * ---------------------------------------------------------------------
  */
-#menu_tab_frame, 
+#menu_tab_frame,
 #menu_tab_frame_view {
-	display: block !important;
-	border-bottom: 1px solid #80BA27;
-	max-height: 31px;
-	min-height: 31px;
-	width: 100%;
-	padding-right: 0px;
-	margin-left: 0px !important;
-	margin-bottom: 20px;
-	height: 31px;
+  display: block !important;
+  border-bottom: 1px solid #80ba27;
+  max-height: 31px;
+  min-height: 31px;
+  width: 100%;
+  padding-right: 0px;
+  margin-left: 0px !important;
+  margin-bottom: 20px;
+  height: 31px;
 }
 
 #menu_tab {
@@ -1216,7 +1221,7 @@
 }
 
 #menu_tab li.nomn_high a {
-	color: #fff;
+  color: #fff;
 }
 #menu_tab .mn li a {
   display: block;
@@ -1224,8 +1229,9 @@
   padding: 0px;
   margin: 0px;
 }
-#menu_tab li.nomn:hover a, #menu_tab li:hover ul a:hover {
-	color: #fff;
+#menu_tab li.nomn:hover a,
+#menu_tab li:hover ul a:hover {
+  color: #fff;
 }
 
 #menu_tab li.nomn {
@@ -1233,61 +1239,59 @@
   height: 28px;
 }
 #menu_tab li.nomn_high {
-	min-width: 30px;
-	height: 28px;
-}
-
+  min-width: 30px;
+  height: 28px;
+}
 
 /* --- Submenu --- */
 ul.subsubmenu {
-	border-bottom-right-radius: 5px;
-	border-bottom-left-radius: 5px;
-	-moz-border-bottom-right-radius: 5px;
-	-moz-border-bottom-left-radius: 5px;
-	-webkit-border-bottom-right-radius: 5px;
-	-webkit-border-bottom-left-radius: 5px;
-
-	background: #ECECEC !important;
-}
-
-ul.subsubmenu li{
-	background-color: #ECECEC;
-    font-weight: bold;
-    text-decoration: none;
-    font-size: 14px;
-    border-color: #E2E2E2;
-    border-style: solid;
-    border-width: 1px;
-}
-
-ul.subsubmenu li a{
-	padding: 0px 10px 5px;
-}
-
-.subsubmenu{
-	position: absolute;
-	float: right;
-	z-index: 9999;
-	display: none;
-	margin-top: 5px !important ;
-	left: 0px !important;
-}
-.subsubmenu li{
-	margin-top: 0px !important ;
+  border-bottom-right-radius: 5px;
+  border-bottom-left-radius: 5px;
+  -moz-border-bottom-right-radius: 5px;
+  -moz-border-bottom-left-radius: 5px;
+  -webkit-border-bottom-right-radius: 5px;
+  -webkit-border-bottom-left-radius: 5px;
+
+  background: #ececec !important;
+}
+
+ul.subsubmenu li {
+  background-color: #ececec;
+  font-weight: bold;
+  text-decoration: none;
+  font-size: 14px;
+  border-color: #e2e2e2;
+  border-style: solid;
+  border-width: 1px;
+}
+
+ul.subsubmenu li a {
+  padding: 0px 10px 5px;
+}
+
+.subsubmenu {
+  position: absolute;
+  float: right;
+  z-index: 9999;
+  display: none;
+  margin-top: 5px !important ;
+  left: 0px !important;
+}
+.subsubmenu li {
+  margin-top: 0px !important ;
 }
 
 div#agent_wizard_subtabs {
-	position: absolute;
-	margin-left: 0px;
-	display: none;
-	padding-bottom: 3px;
-	z-index: 1000;
+  position: absolute;
+  margin-left: 0px;
+  display: none;
+  padding-bottom: 3px;
+  z-index: 1000;
 }
 
 .agent_wizard_tab:hover {
-	cursor: default;
-}
-
+  cursor: default;
+}
 
 /*
  * ---------------------------------------------------------------------
@@ -1359,7 +1363,6 @@
   font-family: verdana, sans-serif;
   font-weight: bold;
 }
-
 
 /*
 span.users {
@@ -1451,19 +1454,20 @@
  * - TABLES			 												-
  * ---------------------------------------------------------------------
  */
-.databox, .databox_color, .databox_frame {
-	margin-bottom: 5px;
-	margin-top: 0px;
-	margin-left: 0px;
-	border: 1px solid #e2e2e2;
-	-moz-border-radius: 4px;
-	-webkit-border-radius: 4px;
-	border-radius: 4px;
-
-}
-.databox_color{
-	padding-top: 5px;
-	background-color: #fafafa;
+.databox,
+.databox_color,
+.databox_frame {
+  margin-bottom: 5px;
+  margin-top: 0px;
+  margin-left: 0px;
+  border: 1px solid #e2e2e2;
+  -moz-border-radius: 4px;
+  -webkit-border-radius: 4px;
+  border-radius: 4px;
+}
+.databox_color {
+  padding-top: 5px;
+  background-color: #fafafa;
 }
 
 table.databox {
@@ -1541,7 +1545,6 @@
   color: #333;
 }
 
-
 /* For use in Netflow */
 /*
 table.databox_grid {
@@ -1561,18 +1564,18 @@
 */
 
 /* events */
-table.alternate tr:nth-child(odd) td{
-	background-color: #ffffff;
+table.alternate tr:nth-child(odd) td {
+  background-color: #ffffff;
 }
 table.alternate tr:nth-child(even) td {
   background-color: #e4e5e4;
 }
 
 table.rounded_cells td {
-	padding: 4px 4px 4px 10px;
-	-moz-border-radius: 6px !important;
-	-webkit-border-radius: 6px !important;
-	border-radius: 6px !important;
+  padding: 4px 4px 4px 10px;
+  -moz-border-radius: 6px !important;
+  -webkit-border-radius: 6px !important;
+  border-radius: 6px !important;
 }
 
 /*#head_l {
@@ -1628,15 +1631,15 @@
 
 /* end of classes for event priorities */
 div#main_pure {
-	background-color: #fefefe;
-	text-align: left;
-	margin-bottom: 25px;
-	margin-top: 30px;
-	margin-left: 10px;
-	margin-right: 10px;
-	height: 1000px;
-	width: 98%;
-	position: static;
+  background-color: #fefefe;
+  text-align: left;
+  margin-bottom: 25px;
+  margin-top: 30px;
+  margin-left: 10px;
+  margin-right: 10px;
+  height: 1000px;
+  width: 98%;
+  position: static;
 }
 /*#table-agent-configuration radio {
 	margin-right: 40px;
@@ -1657,8 +1660,6 @@
 	float: left;
 	width: 300px;
 }*/
-
-
 
 /* IE 7 Hack */
 #editor {
@@ -1702,9 +1703,9 @@
 .actions {
   min-width: 200px !important;
 }
-select#template, 
+select#template,
 select#action {
-	width: 250px;
+  width: 250px;
 }
 /*#label-checkbox-matches_value,
 #label-checkbox-copy_modules,
@@ -1714,8 +1715,8 @@
 }*/
 
 /* Modules */
-table#simple{
-	padding: 30px;
+table#simple {
+  padding: 30px;
 }
 table#simple select#id_module_type,
 table#alert_search select#id_agent,
@@ -2010,15 +2011,15 @@
 }
 
 ol.steps {
-	margin-bottom: 70px;
+  margin-bottom: 70px;
 }
 div#steps_clean {
-	display:none;
+  display: none;
 }
 
 div#events_list {
-	float: left;
-	width: 100%;
+  float: left;
+  width: 100%;
 }
 /*span#logo_text1 {
 	font: bolder 3em Arial, Sans-serif;
@@ -2050,8 +2051,6 @@
   vertical-align: middle;
 }
 
-
-
 /* TABLAS */
 /* Cells divs to set individual styles with the table objects */
 div.cellBold {
@@ -2159,15 +2158,15 @@
 
 /* Standard styles for status colos (groups, events, backgrounds...) */
 .opacity_cell {
-	filter:alpha(opacity=80); /* For IE8 and earlier */
-	-moz-opacity: 0.8;
-	opacity: 0.8;
-	-khtml-opacity: 0.8;
-}
-
-tr.group_view_data, 
+  filter: alpha(opacity=80); /* For IE8 and earlier */
+  -moz-opacity: 0.8;
+  opacity: 0.8;
+  -khtml-opacity: 0.8;
+}
+
+tr.group_view_data,
 .group_view_data {
-	color: #3F3F3F;
+  color: #3f3f3f;
 }
 
 tr.group_view_crit,
@@ -2176,10 +2175,10 @@
   color: #fff;
 }
 
-tr.group_view_ok, 
+tr.group_view_ok,
 .group_view_ok {
-	background-color: #80BA27;
-	color: #fff;
+  background-color: #80ba27;
+  color: #fff;
 }
 
 tr.group_view_not_init,
@@ -2286,14 +2285,16 @@
   padding: 5px 5px 5px 5px;
 }
 
-
 /* global */
-input#text-id_parent.ac_input, input, textarea, select {
-	background-color: #ffffff !important;
-	border: 1px solid #cbcbcb;
-	-moz-border-radius: 3px;
-	-webkit-border-radius: 3px;
-	border-radius: 3px;
+input#text-id_parent.ac_input,
+input,
+textarea,
+select {
+  background-color: #ffffff !important;
+  border: 1px solid #cbcbcb;
+  -moz-border-radius: 3px;
+  -webkit-border-radius: 3px;
+  border-radius: 3px;
 }
 
 /* plugins */
@@ -2301,129 +2302,324 @@
   font-size: 9px;
 }
 
-
 /*
  * ---------------------------------------------------------------------
  * - TINYMCE 														-
  * ---------------------------------------------------------------------
  */
 #tinymce {
-	text-align: left;
-	padding-top:20px;
-}
-.visual_font_size_4pt, .visual_font_size_4pt > em, .visual_font_size_4pt > strong, .visual_font_size_4pt > strong > span, .visual_font_size_4pt > span, .visual_font_size_4pt > strong > em, .visual_font_size_4pt > em > strong, .visual_font_size_4pt em span, .visual_font_size_4pt span em  {
-	font-size: 4pt !important;
-	line-height: 4pt;
-}
-.visual_font_size_6pt, .visual_font_size_6pt > em, .visual_font_size_6pt > strong, .visual_font_size_6pt > strong > span, .visual_font_size_6pt > span, .visual_font_size_6pt > strong > em, .visual_font_size_6pt > em > strong, .visual_font_size_6pt em span, .visual_font_size_6pt span em   {
-	font-size: 6pt !important;
-	line-height: 6pt;
-}
-.visual_font_size_8pt, .visual_font_size_8pt > em, .visual_font_size_8pt > strong, .visual_font_size_8pt > strong > span , .visual_font_size_8pt > span, .visual_font_size_8pt > strong > em, .visual_font_size_8pt > em > strong, .visual_font_size_8pt em span, .visual_font_size_8pt span em   {
-	font-size: 8pt !important;
-	line-height: 8pt;
-}
-.visual_font_size_10pt, .visual_font_size_10pt > em, .visual_font_size_10pt > strong, .visual_font_size_10pt > strong > span , .visual_font_size_10pt > span, .visual_font_size_10pt > strong > em, .visual_font_size_10pt > em > strong, .visual_font_size_10pt em span, .visual_font_size_10pt span em   {
-	font-size: 10pt !important;
-	line-height: 10pt;
-}
-.visual_font_size_12pt, .visual_font_size_12pt > em, .visual_font_size_12pt > strong, .visual_font_size_12pt > strong > span , .visual_font_size_12pt > span, .visual_font_size_12pt > strong > em, .visual_font_size_12pt > em > strong, .visual_font_size_12pt em span, .visual_font_size_12pt span em   {
-	font-size: 12pt !important;
-	line-height: 12pt;
-}
-.visual_font_size_14pt, .visual_font_size_14pt > em , .visual_font_size_14pt > strong, .visual_font_size_14pt > strong > span, .visual_font_size_14pt > span, .visual_font_size_14pt > strong > em, .visual_font_size_14pt > em > strong, .visual_font_size_14pt em span, .visual_font_size_14pt span em    {
-	font-size: 14pt !important;
-	line-height: 14pt;
-}
-.visual_font_size_18pt, .visual_font_size_18pt > em , .visual_font_size_18pt > strong, .visual_font_size_18pt > strong > span, .visual_font_size_18pt > span, .visual_font_size_18pt > strong > em, .visual_font_size_18pt > em > strong, .visual_font_size_18pt em span, .visual_font_size_18pt span em    {
-	font-size: 18pt !important;
-	line-height: 18pt;
-}
-
-.visual_font_size_24pt, .visual_font_size_24pt > em, .visual_font_size_24pt > strong, .visual_font_size_24pt > strong > span , .visual_font_size_24pt > span, .visual_font_size_24pt > strong > em, .visual_font_size_24pt > em > strong, .visual_font_size_24pt em span, .visual_font_size_24pt span em   {
-	font-size: 24pt !important;
-	line-height: 24pt;
-}
-.visual_font_size_28pt, .visual_font_size_28pt > em, .visual_font_size_28pt > strong, .visual_font_size_28pt > strong > span , .visual_font_size_28pt > span, .visual_font_size_28pt > strong > em, .visual_font_size_28pt > em > strong, .visual_font_size_28pt em span, .visual_font_size_28pt span em   {
-	font-size: 28pt !important;
-	line-height: 28pt;
-}
-.visual_font_size_36pt, .visual_font_size_36pt > em, .visual_font_size_36pt > strong, .visual_font_size_36pt > strong > span, .visual_font_size_36pt > span, .visual_font_size_36pt > strong > em, .visual_font_size_36pt > em > strong, .visual_font_size_36pt em span, .visual_font_size_36pt span em   {
-	font-size: 36pt !important;
-	line-height: 36pt;
-}
-.visual_font_size_48pt, .visual_font_size_48pt > em, .visual_font_size_48pt > strong, .visual_font_size_48pt > strong > span, .visual_font_size_48pt > span, .visual_font_size_48pt > strong > em, .visual_font_size_48pt > em > strong, .visual_font_size_48pt em span, .visual_font_size_48pt span em   {
-	font-size: 48pt !important;
-	line-height: 48pt;
-}
-.visual_font_size_60pt, .visual_font_size_60pt > em, .visual_font_size_60pt > strong, .visual_font_size_60pt > strong > span, .visual_font_size_60pt > span, .visual_font_size_60pt > strong > em, .visual_font_size_60pt > em > strong, .visual_font_size_60pt em span, .visual_font_size_60pt span em   {
-	font-size: 60pt !important;
-	line-height: 60pt;
-}
-.visual_font_size_72pt, .visual_font_size_72pt > em, .visual_font_size_72pt > strong, .visual_font_size_72pt > strong > span, .visual_font_size_72pt > span, .visual_font_size_72pt > strong > em, .visual_font_size_72pt > em > strong, .visual_font_size_72pt em span, .visual_font_size_72pt span em   {
-	font-size: 72pt !important;
-	line-height: 72pt;
-}
-
-.visual_font_size_84pt, .visual_font_size_84pt > em, .visual_font_size_84pt > strong, .visual_font_size_84pt > strong > span, .visual_font_size_84pt > span, .visual_font_size_84pt > strong > em, .visual_font_size_84pt > em > strong, .visual_font_size_84pt em span, .visual_font_size_84pt span em   {
-	font-size: 84pt !important;
-	line-height: 84pt;
-}
-
-.visual_font_size_96pt, .visual_font_size_96pt > em, .visual_font_size_96pt > strong, .visual_font_size_96pt > strong > span, .visual_font_size_96pt > span, .visual_font_size_96pt > strong > em, .visual_font_size_96pt > em > strong, .visual_font_size_96pt em span, .visual_font_size_96pt span em   {
-	font-size: 96pt !important;
-	line-height: 96pt;
-}
-
-.visual_font_size_116pt, .visual_font_size_116pt > em, .visual_font_size_116pt > strong, .visual_font_size_116pt > strong > span, .visual_font_size_116pt > span, .visual_font_size_116pt > strong > em, .visual_font_size_116pt > em > strong, .visual_font_size_116pt em span, .visual_font_size_116pt span em   {
-	font-size: 116pt !important;
-	line-height: 116pt;
-}
-
-.visual_font_size_128pt, .visual_font_size_128pt > em, .visual_font_size_128pt > strong, .visual_font_size_128pt > strong > span, .visual_font_size_128pt > span, .visual_font_size_128pt > strong > em, .visual_font_size_128pt > em > strong, .visual_font_size_128pt em span, .visual_font_size_128pt span em   {
-	font-size: 128pt !important;
-	line-height: 128pt;
-}
-
-.visual_font_size_140pt, .visual_font_size_140pt > em, .visual_font_size_140pt > strong, .visual_font_size_140pt > strong > span, .visual_font_size_140pt > span, .visual_font_size_140pt > strong > em, .visual_font_size_140pt > em > strong, .visual_font_size_140pt em span, .visual_font_size_140pt span em   {
-	font-size: 140pt !important;
-	line-height: 140pt;
-}
-
-.visual_font_size_154pt, .visual_font_size_154pt > em, .visual_font_size_154pt > strong, .visual_font_size_154pt > strong > span, .visual_font_size_154pt > span, .visual_font_size_154pt > strong > em, .visual_font_size_154pt > em > strong, .visual_font_size_154pt em span, .visual_font_size_154pt span em   {
-	font-size: 154pt !important;
-	line-height: 154pt;
-}
-
-.visual_font_size_196pt, .visual_font_size_196pt > em, .visual_font_size_196pt > strong, .visual_font_size_196pt > strong > span, .visual_font_size_196pt > span, .visual_font_size_196pt > strong > em, .visual_font_size_196pt > em > strong, .visual_font_size_196pt em span, .visual_font_size_196pt span em   {
-	font-size: 196pt !important;
-	line-height: 196pt;
-}
-
-
-
-.resize_visual_font_size_8pt, .resize_visual_font_size_8pt > em, .resize_visual_font_size_8pt > strong, .resize_visual_font_size_8pt > strong > span, .resize_visual_font_size_8pt > span, .resize_visual_font_size_8pt > strong > em, .resize_visual_font_size_8pt > em > strong, .visual_font_size_8pt em span, .visual_font_size_8pt span em   {
-	font-size: 4pt !important;
-	line-height: 4pt;
-}
-.resize_visual_font_size_14pt, .resize_visual_font_size_14pt > em , .resize_visual_font_size_14pt > strong, .resize_visual_font_size_14pt > strong > span, .resize_visual_font_size_14pt > span, .resize_visual_font_size_14pt > strong > em, .resize_visual_font_size_14pt > em > strong, .visual_font_size_14pt em span, .visual_font_size_14pt span em  {
-	font-size: 7pt !important;
-	line-height: 7pt;
-}
-.resize_visual_font_size_24pt, .resize_visual_font_size_24pt > em, .resize_visual_font_size_24pt > strong, .resize_visual_font_size_24pt > strong > span, .resize_visual_font_size_24pt > span, .resize_visual_font_size_24pt > strong > em, .resize_visual_font_size_24pt > em > strong, .visual_font_size_14pt em span, .visual_font_size_14pt span em  {
-	font-size: 12pt !important;
-	line-height: 12pt;
-	
-}
-.resize_visual_font_size_36pt, .resize_visual_font_size_36pt > em, .resize_visual_font_size_36pt > strong, .resize_visual_font_size_36pt > strong > span, .resize_visual_font_size_36pt > span, .resize_visual_font_size_36pt > strong > em, .resize_visual_font_size_36pt > em > strong, .visual_font_size_36pt em span, .visual_font_size_36pt span em  {
-	font-size: 18pt !important;
-	line-height: 18pt;
-}
-.resize_visual_font_size_72pt, .resize_visual_font_size_72pt > em, .resize_visual_font_size_72pt > strong, .resize_visual_font_size_72pt > strong > span, .resize_visual_font_size_72pt > span, .resize_visual_font_size_72pt > strong > em, .resize_visual_font_size_72pt > em > strong, .visual_font_size_72pt em span, .visual_font_size_72pt span em  {
-	font-size: 36pt !important;
-	line-height: 36pt;
-}
-
+  text-align: left;
+  padding-top: 20px;
+}
+.visual_font_size_4pt,
+.visual_font_size_4pt > em,
+.visual_font_size_4pt > strong,
+.visual_font_size_4pt > strong > span,
+.visual_font_size_4pt > span,
+.visual_font_size_4pt > strong > em,
+.visual_font_size_4pt > em > strong,
+.visual_font_size_4pt em span,
+.visual_font_size_4pt span em {
+  font-size: 4pt !important;
+  line-height: 4pt;
+}
+.visual_font_size_6pt,
+.visual_font_size_6pt > em,
+.visual_font_size_6pt > strong,
+.visual_font_size_6pt > strong > span,
+.visual_font_size_6pt > span,
+.visual_font_size_6pt > strong > em,
+.visual_font_size_6pt > em > strong,
+.visual_font_size_6pt em span,
+.visual_font_size_6pt span em {
+  font-size: 6pt !important;
+  line-height: 6pt;
+}
+.visual_font_size_8pt,
+.visual_font_size_8pt > em,
+.visual_font_size_8pt > strong,
+.visual_font_size_8pt > strong > span,
+.visual_font_size_8pt > span,
+.visual_font_size_8pt > strong > em,
+.visual_font_size_8pt > em > strong,
+.visual_font_size_8pt em span,
+.visual_font_size_8pt span em {
+  font-size: 8pt !important;
+  line-height: 8pt;
+}
+.visual_font_size_10pt,
+.visual_font_size_10pt > em,
+.visual_font_size_10pt > strong,
+.visual_font_size_10pt > strong > span,
+.visual_font_size_10pt > span,
+.visual_font_size_10pt > strong > em,
+.visual_font_size_10pt > em > strong,
+.visual_font_size_10pt em span,
+.visual_font_size_10pt span em {
+  font-size: 10pt !important;
+  line-height: 10pt;
+}
+.visual_font_size_12pt,
+.visual_font_size_12pt > em,
+.visual_font_size_12pt > strong,
+.visual_font_size_12pt > strong > span,
+.visual_font_size_12pt > span,
+.visual_font_size_12pt > strong > em,
+.visual_font_size_12pt > em > strong,
+.visual_font_size_12pt em span,
+.visual_font_size_12pt span em {
+  font-size: 12pt !important;
+  line-height: 12pt;
+}
+.visual_font_size_14pt,
+.visual_font_size_14pt > em,
+.visual_font_size_14pt > strong,
+.visual_font_size_14pt > strong > span,
+.visual_font_size_14pt > span,
+.visual_font_size_14pt > strong > em,
+.visual_font_size_14pt > em > strong,
+.visual_font_size_14pt em span,
+.visual_font_size_14pt span em {
+  font-size: 14pt !important;
+  line-height: 14pt;
+}
+.visual_font_size_18pt,
+.visual_font_size_18pt > em,
+.visual_font_size_18pt > strong,
+.visual_font_size_18pt > strong > span,
+.visual_font_size_18pt > span,
+.visual_font_size_18pt > strong > em,
+.visual_font_size_18pt > em > strong,
+.visual_font_size_18pt em span,
+.visual_font_size_18pt span em {
+  font-size: 18pt !important;
+  line-height: 18pt;
+}
+
+.visual_font_size_24pt,
+.visual_font_size_24pt > em,
+.visual_font_size_24pt > strong,
+.visual_font_size_24pt > strong > span,
+.visual_font_size_24pt > span,
+.visual_font_size_24pt > strong > em,
+.visual_font_size_24pt > em > strong,
+.visual_font_size_24pt em span,
+.visual_font_size_24pt span em {
+  font-size: 24pt !important;
+  line-height: 24pt;
+}
+.visual_font_size_28pt,
+.visual_font_size_28pt > em,
+.visual_font_size_28pt > strong,
+.visual_font_size_28pt > strong > span,
+.visual_font_size_28pt > span,
+.visual_font_size_28pt > strong > em,
+.visual_font_size_28pt > em > strong,
+.visual_font_size_28pt em span,
+.visual_font_size_28pt span em {
+  font-size: 28pt !important;
+  line-height: 28pt;
+}
+.visual_font_size_36pt,
+.visual_font_size_36pt > em,
+.visual_font_size_36pt > strong,
+.visual_font_size_36pt > strong > span,
+.visual_font_size_36pt > span,
+.visual_font_size_36pt > strong > em,
+.visual_font_size_36pt > em > strong,
+.visual_font_size_36pt em span,
+.visual_font_size_36pt span em {
+  font-size: 36pt !important;
+  line-height: 36pt;
+}
+.visual_font_size_48pt,
+.visual_font_size_48pt > em,
+.visual_font_size_48pt > strong,
+.visual_font_size_48pt > strong > span,
+.visual_font_size_48pt > span,
+.visual_font_size_48pt > strong > em,
+.visual_font_size_48pt > em > strong,
+.visual_font_size_48pt em span,
+.visual_font_size_48pt span em {
+  font-size: 48pt !important;
+  line-height: 48pt;
+}
+.visual_font_size_60pt,
+.visual_font_size_60pt > em,
+.visual_font_size_60pt > strong,
+.visual_font_size_60pt > strong > span,
+.visual_font_size_60pt > span,
+.visual_font_size_60pt > strong > em,
+.visual_font_size_60pt > em > strong,
+.visual_font_size_60pt em span,
+.visual_font_size_60pt span em {
+  font-size: 60pt !important;
+  line-height: 60pt;
+}
+.visual_font_size_72pt,
+.visual_font_size_72pt > em,
+.visual_font_size_72pt > strong,
+.visual_font_size_72pt > strong > span,
+.visual_font_size_72pt > span,
+.visual_font_size_72pt > strong > em,
+.visual_font_size_72pt > em > strong,
+.visual_font_size_72pt em span,
+.visual_font_size_72pt span em {
+  font-size: 72pt !important;
+  line-height: 72pt;
+}
+
+.visual_font_size_84pt,
+.visual_font_size_84pt > em,
+.visual_font_size_84pt > strong,
+.visual_font_size_84pt > strong > span,
+.visual_font_size_84pt > span,
+.visual_font_size_84pt > strong > em,
+.visual_font_size_84pt > em > strong,
+.visual_font_size_84pt em span,
+.visual_font_size_84pt span em {
+  font-size: 84pt !important;
+  line-height: 84pt;
+}
+
+.visual_font_size_96pt,
+.visual_font_size_96pt > em,
+.visual_font_size_96pt > strong,
+.visual_font_size_96pt > strong > span,
+.visual_font_size_96pt > span,
+.visual_font_size_96pt > strong > em,
+.visual_font_size_96pt > em > strong,
+.visual_font_size_96pt em span,
+.visual_font_size_96pt span em {
+  font-size: 96pt !important;
+  line-height: 96pt;
+}
+
+.visual_font_size_116pt,
+.visual_font_size_116pt > em,
+.visual_font_size_116pt > strong,
+.visual_font_size_116pt > strong > span,
+.visual_font_size_116pt > span,
+.visual_font_size_116pt > strong > em,
+.visual_font_size_116pt > em > strong,
+.visual_font_size_116pt em span,
+.visual_font_size_116pt span em {
+  font-size: 116pt !important;
+  line-height: 116pt;
+}
+
+.visual_font_size_128pt,
+.visual_font_size_128pt > em,
+.visual_font_size_128pt > strong,
+.visual_font_size_128pt > strong > span,
+.visual_font_size_128pt > span,
+.visual_font_size_128pt > strong > em,
+.visual_font_size_128pt > em > strong,
+.visual_font_size_128pt em span,
+.visual_font_size_128pt span em {
+  font-size: 128pt !important;
+  line-height: 128pt;
+}
+
+.visual_font_size_140pt,
+.visual_font_size_140pt > em,
+.visual_font_size_140pt > strong,
+.visual_font_size_140pt > strong > span,
+.visual_font_size_140pt > span,
+.visual_font_size_140pt > strong > em,
+.visual_font_size_140pt > em > strong,
+.visual_font_size_140pt em span,
+.visual_font_size_140pt span em {
+  font-size: 140pt !important;
+  line-height: 140pt;
+}
+
+.visual_font_size_154pt,
+.visual_font_size_154pt > em,
+.visual_font_size_154pt > strong,
+.visual_font_size_154pt > strong > span,
+.visual_font_size_154pt > span,
+.visual_font_size_154pt > strong > em,
+.visual_font_size_154pt > em > strong,
+.visual_font_size_154pt em span,
+.visual_font_size_154pt span em {
+  font-size: 154pt !important;
+  line-height: 154pt;
+}
+
+.visual_font_size_196pt,
+.visual_font_size_196pt > em,
+.visual_font_size_196pt > strong,
+.visual_font_size_196pt > strong > span,
+.visual_font_size_196pt > span,
+.visual_font_size_196pt > strong > em,
+.visual_font_size_196pt > em > strong,
+.visual_font_size_196pt em span,
+.visual_font_size_196pt span em {
+  font-size: 196pt !important;
+  line-height: 196pt;
+}
+
+.resize_visual_font_size_8pt,
+.resize_visual_font_size_8pt > em,
+.resize_visual_font_size_8pt > strong,
+.resize_visual_font_size_8pt > strong > span,
+.resize_visual_font_size_8pt > span,
+.resize_visual_font_size_8pt > strong > em,
+.resize_visual_font_size_8pt > em > strong,
+.visual_font_size_8pt em span,
+.visual_font_size_8pt span em {
+  font-size: 4pt !important;
+  line-height: 4pt;
+}
+.resize_visual_font_size_14pt,
+.resize_visual_font_size_14pt > em,
+.resize_visual_font_size_14pt > strong,
+.resize_visual_font_size_14pt > strong > span,
+.resize_visual_font_size_14pt > span,
+.resize_visual_font_size_14pt > strong > em,
+.resize_visual_font_size_14pt > em > strong,
+.visual_font_size_14pt em span,
+.visual_font_size_14pt span em {
+  font-size: 7pt !important;
+  line-height: 7pt;
+}
+.resize_visual_font_size_24pt,
+.resize_visual_font_size_24pt > em,
+.resize_visual_font_size_24pt > strong,
+.resize_visual_font_size_24pt > strong > span,
+.resize_visual_font_size_24pt > span,
+.resize_visual_font_size_24pt > strong > em,
+.resize_visual_font_size_24pt > em > strong,
+.visual_font_size_14pt em span,
+.visual_font_size_14pt span em {
+  font-size: 12pt !important;
+  line-height: 12pt;
+}
+.resize_visual_font_size_36pt,
+.resize_visual_font_size_36pt > em,
+.resize_visual_font_size_36pt > strong,
+.resize_visual_font_size_36pt > strong > span,
+.resize_visual_font_size_36pt > span,
+.resize_visual_font_size_36pt > strong > em,
+.resize_visual_font_size_36pt > em > strong,
+.visual_font_size_36pt em span,
+.visual_font_size_36pt span em {
+  font-size: 18pt !important;
+  line-height: 18pt;
+}
+.resize_visual_font_size_72pt,
+.resize_visual_font_size_72pt > em,
+.resize_visual_font_size_72pt > strong,
+.resize_visual_font_size_72pt > strong > span,
+.resize_visual_font_size_72pt > span,
+.resize_visual_font_size_72pt > strong > em,
+.resize_visual_font_size_72pt > em > strong,
+.visual_font_size_72pt em span,
+.visual_font_size_72pt span em {
+  font-size: 36pt !important;
+  line-height: 36pt;
+}
 
 /*
  * ---------------------------------------------------------------------
@@ -2569,25 +2765,25 @@
 /* Images forced title */
 
 div.forced_title_layer {
-	display: block;
-	text-decoration: none;
-	position: absolute;
-	z-index: 100000;
-	border: 1px solid #708090;
-	background-color: #666;
-	color: #FFF;
-	padding: 4px 5px;
-	font-weight: bold;
-	font-size: small;
-	font-size: 11px;
-	/* IE 8 */
-	-ms-filter: "progid:DXImageTransform.Microsoft.Alpha(Opacity=9)";
-	/* Netscape */
-	-moz-opacity: 0.9;
-	opacity: 0.9;
-	-moz-border-radius: 3px;
-	-webkit-border-radius: 3px;
-	border-radius: 3px;
+  display: block;
+  text-decoration: none;
+  position: absolute;
+  z-index: 100000;
+  border: 1px solid #708090;
+  background-color: #666;
+  color: #fff;
+  padding: 4px 5px;
+  font-weight: bold;
+  font-size: small;
+  font-size: 11px;
+  /* IE 8 */
+  -ms-filter: "progid:DXImageTransform.Microsoft.Alpha(Opacity=9)";
+  /* Netscape */
+  -moz-opacity: 0.9;
+  opacity: 0.9;
+  -moz-border-radius: 3px;
+  -webkit-border-radius: 3px;
+  border-radius: 3px;
 }
 
 /* Graphs styles */
@@ -2622,21 +2818,20 @@
 }
 
 #snmp_data {
-	width: 40%;
-	position: absolute;
-	top:0;
-	right:20px;
+  width: 40%;
+  position: absolute;
+  top: 0;
+  right: 20px;
 }
 
 #rmf_data {
-	width: 40%;
-	height: 80%;
-	position: absolute;
-	top:0;
-	right:20px;
-	overflow: auto;
-}
-
+  width: 40%;
+  height: 80%;
+  position: absolute;
+  top: 0;
+  right: 20px;
+  overflow: auto;
+}
 
 /* service map */
 #container_servicemap_legend {
@@ -2853,7 +3048,6 @@
   vertical-align: middle;
 }
 
-
 /*.saml_button {
 	float: left;
 	position: fixed;
@@ -2865,15 +3059,15 @@
  * - TACTICAL VIEW y TABLAS	 													-
  * ---------------------------------------------------------------------
  */
-.status_tactical{
-	width: 100%;
-	margin-left: auto;
-	margin-right: auto;
-	background-color: #fff !important;
-	padding: 10px;
-	border: 1px solid #e2e2e2;
-	margin-top: 5%;
-	text-align: left;
+.status_tactical {
+  width: 100%;
+  margin-left: auto;
+  margin-right: auto;
+  background-color: #fff !important;
+  padding: 10px;
+  border: 1px solid #e2e2e2;
+  margin-top: 5%;
+  text-align: left;
 }
 
 .status_tactical img {
@@ -2981,9 +3175,9 @@
   background: none !important ;
 }
 
-.agents_modules_table{
-	border: 1px solid #e2e2e2;
-	border-spacing: 0px;
+.agents_modules_table {
+  border: 1px solid #e2e2e2;
+  border-spacing: 0px;
 }
 .agents_modules_table td {
   border: 1px solid #e2e2e2;
@@ -3046,7 +3240,6 @@
   width: 100% !important;
   text-align: left !important;
 }
-
 
 .green_title {
   background-color: #82b92e;
@@ -3139,18 +3332,18 @@
 }
 
 .vertical_range {
-	padding: 0;
-	-webkit-transform: rotate(270deg);
+  padding: 0;
+  -webkit-transform: rotate(270deg);
   -moz-transform: rotate(270deg);
   transform: rotate(270deg);
-	width: 200px;
-	height: 20px;
-	position: relative;
-	background: transparent !important;
-	border: 0px !important;
-
-	left: -92px;
-	top: 93px;
+  width: 200px;
+  height: 20px;
+  position: relative;
+  background: transparent !important;
+  border: 0px !important;
+
+  left: -92px;
+  top: 93px;
 }
 
 @media screen and (-webkit-min-device-pixel-ratio: 0) {
@@ -3275,19 +3468,17 @@
   display: inline;
 }
 div#vc-controls img.vc-qr {
-	margin-top: 6px;
-	margin-left: 8px;
-	margin-right: 8px;
-}
-div.simple_value > span.text > p, 
-div.simple_value > span.text > p > span > strong, 
-div.simple_value > span.text > p > strong, 
-div.simple_value > a > span.text p
-{
-	font-family: monospace !important;
-	white-space: pre;
-}
-
+  margin-top: 6px;
+  margin-left: 8px;
+  margin-right: 8px;
+}
+div.simple_value > span.text > p,
+div.simple_value > span.text > p > span > strong,
+div.simple_value > span.text > p > strong,
+div.simple_value > a > span.text p {
+  font-family: monospace !important;
+  white-space: pre;
+}
 
 /*
  * ---------------------------------------------------------------------
@@ -3296,7 +3487,7 @@
  */
 /* Image open dialog in group events by agents*/
 #open_agent_groups {
-	cursor: pointer;
+  cursor: pointer;
 }
 
 /*
@@ -3304,266 +3495,267 @@
  * - modal window and edit user 									-
  * ---------------------------------------------------------------------
  */
-#alert_messages{
-	-moz-border-bottom-right-radius: 5px;
-	-webkit-border-bottom-left-radius: 5px;
-	border-bottom-right-radius: 5px;
-	border-bottom-left-radius: 5px;
-	z-index:3;
-	position:fixed;
-	width:750px;
-	max-width:750px;
-	top: 20%;
-	background:white;
-	opacity: 0;
-	transition: opacity 0.5s;
-	-webkit-transition: opacity 0.5s;
-}
-.modalheader{
-	text-align:center;
-	width:100%;
-	height:37px;
-	left:0px;
-	background-color:#82b92e;
-}
-.modalheadertext{
-	color:white;
-	position:relative;
-	font-family:Nunito;
-	font-size:13pt;
-	top:8px;
-}
-.modalheaderh1{
-	text-align:center;
-	width:100%;
-	height:26px;
-	left:0px;
-	padding-top:10px;
-	background-color:#82b92e;
-	color:white;
-	position:relative;
-	font-family:Nunito;
-	font-size:11pt;
-}
-.modalclosex{
-	cursor:pointer;
-	display:inline;
-	float:right;
-	margin-right:10px;
-	margin-top:10px;
-}
-.modalclosex:hover{
-	cursor:pointer;
-	display:inline;
-	float:right;
-	margin-right:10px;
-	margin-top:10px;
-}
-.modalcontent{
-	color:black;
-	background:white;
-}
-.modalcontentimg{
-	float:left;
-	margin-left:30px;
-	margin-top:30px;
-	margin-bottom:30px;
-}
-.modalcontenttext{
-	float:left;
-	text-align:justify;
-	color:black;
-	font-size: 9.5pt;
-	line-height:13pt;
-	margin-top:30px;
-	width:430px;
-	margin-left:30px;
-}
-.modalokbutton{
-	transition-property: background-color, color;
-	transition-duration: 1s;
-	transition-timing-function: ease-out;
-	-webkit-transition-property: background-color, color;
-	-webkit-transition-duration: 1s;
-	-o-transition-property: background-color, color;
-	-o-transition-duration: 1s;
-	cursor:pointer;
-	text-align:center;
-	margin-right:45px;
-	float:right;
-	-moz-border-radius: 3px;
-	-webkit-border-radius: 3px;
-	margin-bottom:30px;
-	border-radius: 3px;
-	width:90px;
-	height:30px;
-	background-color:white;
-	border: 1px solid #82b92e;
-}
-.modalokbuttontext{
-	transition-property: background-color, color;
-	transition-duration: 1s;
-	transition-timing-function: ease-out;
-	-webkit-transition-property: background-color, color;
-	-webkit-transition-duration: 1s;
-	-o-transition-property: background-color, color;
-	-o-transition-duration: 1s;
-	color:#82b92e;
-	font-family:Nunito;
-	font-size:10pt;
-	position:relative;
-	top:6px;
+#alert_messages {
+  -moz-border-bottom-right-radius: 5px;
+  -webkit-border-bottom-left-radius: 5px;
+  border-bottom-right-radius: 5px;
+  border-bottom-left-radius: 5px;
+  z-index: 3;
+  position: fixed;
+  width: 750px;
+  max-width: 750px;
+  top: 20%;
+  background: white;
+  opacity: 0;
+  transition: opacity 0.5s;
+  -webkit-transition: opacity 0.5s;
+}
+.modalheader {
+  text-align: center;
+  width: 100%;
+  height: 37px;
+  left: 0px;
+  background-color: #82b92e;
+}
+.modalheadertext {
+  color: white;
+  position: relative;
+  font-family: Nunito;
+  font-size: 13pt;
+  top: 8px;
+}
+.modalheaderh1 {
+  text-align: center;
+  width: 100%;
+  height: 26px;
+  left: 0px;
+  padding-top: 10px;
+  background-color: #82b92e;
+  color: white;
+  position: relative;
+  font-family: Nunito;
+  font-size: 11pt;
+}
+.modalclosex {
+  cursor: pointer;
+  display: inline;
+  float: right;
+  margin-right: 10px;
+  margin-top: 10px;
+}
+.modalclosex:hover {
+  cursor: pointer;
+  display: inline;
+  float: right;
+  margin-right: 10px;
+  margin-top: 10px;
+}
+.modalcontent {
+  color: black;
+  background: white;
+}
+.modalcontentimg {
+  float: left;
+  margin-left: 30px;
+  margin-top: 30px;
+  margin-bottom: 30px;
+}
+.modalcontenttext {
+  float: left;
+  text-align: justify;
+  color: black;
+  font-size: 9.5pt;
+  line-height: 13pt;
+  margin-top: 30px;
+  width: 430px;
+  margin-left: 30px;
+}
+.modalokbutton {
+  transition-property: background-color, color;
+  transition-duration: 1s;
+  transition-timing-function: ease-out;
+  -webkit-transition-property: background-color, color;
+  -webkit-transition-duration: 1s;
+  -o-transition-property: background-color, color;
+  -o-transition-duration: 1s;
+  cursor: pointer;
+  text-align: center;
+  margin-right: 45px;
+  float: right;
+  -moz-border-radius: 3px;
+  -webkit-border-radius: 3px;
+  margin-bottom: 30px;
+  border-radius: 3px;
+  width: 90px;
+  height: 30px;
+  background-color: white;
+  border: 1px solid #82b92e;
+}
+.modalokbuttontext {
+  transition-property: background-color, color;
+  transition-duration: 1s;
+  transition-timing-function: ease-out;
+  -webkit-transition-property: background-color, color;
+  -webkit-transition-duration: 1s;
+  -o-transition-property: background-color, color;
+  -o-transition-duration: 1s;
+  color: #82b92e;
+  font-family: Nunito;
+  font-size: 10pt;
+  position: relative;
+  top: 6px;
 }
 
 .modalokbutton:hover {
-	transition-property: background-color, color;
-	transition-duration: 1s;
-	transition-timing-function: ease-out;
-	-webkit-transition-property: background-color, color;
-	-webkit-transition-duration: 1s;
-	-o-transition-property: background-color, color;
-	-o-transition-duration: 1s;
-	background-color:#82b92e;
+  transition-property: background-color, color;
+  transition-duration: 1s;
+  transition-timing-function: ease-out;
+  -webkit-transition-property: background-color, color;
+  -webkit-transition-duration: 1s;
+  -o-transition-property: background-color, color;
+  -o-transition-duration: 1s;
+  background-color: #82b92e;
 }
 
 .modalokbutton:hover .modalokbuttontext {
-	transition-property: background-color, color;
-	transition-duration: 1s;
-	transition-timing-function: ease-out;
-	-webkit-transition-property: background-color, color;
-	-webkit-transition-duration: 1s;
-	-o-transition-property: background-color, color;
-	-o-transition-duration: 1s;
-	color:white;
-}
-
-.modaldeletebutton{
-	transition-property: background-color, color;
-	transition-duration: 1s;
-	transition-timing-function: ease-out;
-	-webkit-transition-property: background-color, color;
-	-webkit-transition-duration: 1s;
-	-o-transition-property: background-color, color;
-	-o-transition-duration: 1s;
-	cursor:pointer;
-	text-align:center;
-	margin-left:45px;
-	float:left;
-	-moz-border-radius: 3px;
-	-webkit-border-radius: 3px;
-	margin-bottom:30px;
-	border-radius: 3px;
-	width:90px;
-	height:30px;
-	background-color:white;
-	border: 1px solid #FA5858;
-}
-
-.modaldeletebuttontext{
-	transition-property: background-color, color;
-	transition-duration: 1s;
-	transition-timing-function: ease-out;
-	-webkit-transition-property: background-color, color;
-	-webkit-transition-duration: 1s;
-	-o-transition-property: background-color, color;
-	-o-transition-duration: 1s;
-	color:#FA5858;
-	font-family:Nunito;
-	font-size:10pt;
-	position:relative;top:6px;
+  transition-property: background-color, color;
+  transition-duration: 1s;
+  transition-timing-function: ease-out;
+  -webkit-transition-property: background-color, color;
+  -webkit-transition-duration: 1s;
+  -o-transition-property: background-color, color;
+  -o-transition-duration: 1s;
+  color: white;
+}
+
+.modaldeletebutton {
+  transition-property: background-color, color;
+  transition-duration: 1s;
+  transition-timing-function: ease-out;
+  -webkit-transition-property: background-color, color;
+  -webkit-transition-duration: 1s;
+  -o-transition-property: background-color, color;
+  -o-transition-duration: 1s;
+  cursor: pointer;
+  text-align: center;
+  margin-left: 45px;
+  float: left;
+  -moz-border-radius: 3px;
+  -webkit-border-radius: 3px;
+  margin-bottom: 30px;
+  border-radius: 3px;
+  width: 90px;
+  height: 30px;
+  background-color: white;
+  border: 1px solid #fa5858;
+}
+
+.modaldeletebuttontext {
+  transition-property: background-color, color;
+  transition-duration: 1s;
+  transition-timing-function: ease-out;
+  -webkit-transition-property: background-color, color;
+  -webkit-transition-duration: 1s;
+  -o-transition-property: background-color, color;
+  -o-transition-duration: 1s;
+  color: #fa5858;
+  font-family: Nunito;
+  font-size: 10pt;
+  position: relative;
+  top: 6px;
 }
 
 .modaldeletebutton:hover .modaldeletebuttontext {
-	transition-property: background-color, color;
-	transition-duration: 1s;
-	transition-timing-function: ease-out;
-	-webkit-transition-property: background-color, color;
-	-webkit-transition-duration: 1s;
-	-o-transition-property: background-color, color;
-	-o-transition-duration: 1s;
-	color:white;
+  transition-property: background-color, color;
+  transition-duration: 1s;
+  transition-timing-function: ease-out;
+  -webkit-transition-property: background-color, color;
+  -webkit-transition-duration: 1s;
+  -o-transition-property: background-color, color;
+  -o-transition-duration: 1s;
+  color: white;
 }
 
 .modaldeletebutton:hover {
-	transition-property: background-color, color;
-	transition-duration: 1s;
-	transition-timing-function: ease-out;
-	-webkit-transition-property: background-color, color;
-	-webkit-transition-duration: 1s;
-	-o-transition-property: background-color, color;
-	-o-transition-duration: 1s;
-	background-color:#FA5858;
-}
-
-.modalgobutton{
-	transition-property: background-color, color;
-	transition-duration: 1s;
-	transition-timing-function: ease-out;
-	-webkit-transition-property: background-color, color;
-	-webkit-transition-duration: 1s;
-	-o-transition-property: background-color, color;
-	-o-transition-duration: 1s;
-	cursor:pointer;
-	text-align:center;
-	margin-right:15px;
-	margin-bottom:30px;
-	float:right;
-	-moz-border-radius: 3px;
-	-webkit-border-radius: 3px;
-	border-radius: 3px;
-	width:240px;
-	height:30px;
-	background-color:white;
-	border: 1px solid #82b92e;
-}
-.modalgobuttontext{
-	transition-property: background-color, color;
-	transition-duration: 1s;
-	transition-timing-function: ease-out;
-	-webkit-transition-property: background-color, color;
-	-webkit-transition-duration: 1s;
-	-o-transition-property: background-color, color;
-	-o-transition-duration: 1s;
-	color:#82b92e;
-	font-family:Nunito;
-	font-size:10pt;
-	position:relative;
-	top:6px;	
+  transition-property: background-color, color;
+  transition-duration: 1s;
+  transition-timing-function: ease-out;
+  -webkit-transition-property: background-color, color;
+  -webkit-transition-duration: 1s;
+  -o-transition-property: background-color, color;
+  -o-transition-duration: 1s;
+  background-color: #fa5858;
+}
+
+.modalgobutton {
+  transition-property: background-color, color;
+  transition-duration: 1s;
+  transition-timing-function: ease-out;
+  -webkit-transition-property: background-color, color;
+  -webkit-transition-duration: 1s;
+  -o-transition-property: background-color, color;
+  -o-transition-duration: 1s;
+  cursor: pointer;
+  text-align: center;
+  margin-right: 15px;
+  margin-bottom: 30px;
+  float: right;
+  -moz-border-radius: 3px;
+  -webkit-border-radius: 3px;
+  border-radius: 3px;
+  width: 240px;
+  height: 30px;
+  background-color: white;
+  border: 1px solid #82b92e;
+}
+.modalgobuttontext {
+  transition-property: background-color, color;
+  transition-duration: 1s;
+  transition-timing-function: ease-out;
+  -webkit-transition-property: background-color, color;
+  -webkit-transition-duration: 1s;
+  -o-transition-property: background-color, color;
+  -o-transition-duration: 1s;
+  color: #82b92e;
+  font-family: Nunito;
+  font-size: 10pt;
+  position: relative;
+  top: 6px;
 }
 
 .modalgobutton:hover {
-	transition-property: background-color, color;
-	transition-duration: 1s;
-	transition-timing-function: ease-out;
-	-webkit-transition-property: background-color, color;
-	-webkit-transition-duration: 1s;
-	-o-transition-property: background-color, color;
-	-o-transition-duration: 1s;
-	background-color:#82b92e;
+  transition-property: background-color, color;
+  transition-duration: 1s;
+  transition-timing-function: ease-out;
+  -webkit-transition-property: background-color, color;
+  -webkit-transition-duration: 1s;
+  -o-transition-property: background-color, color;
+  -o-transition-duration: 1s;
+  background-color: #82b92e;
 }
 
 .modalgobutton:hover .modalgobuttontext {
-	transition-property: background-color, color;
-	transition-duration: 1s;
-	transition-timing-function: ease-out;
-	-webkit-transition-property: background-color, color;
-	-webkit-transition-duration: 1s;
-	-o-transition-property: background-color, color;
-	-o-transition-duration: 1s;
-	color:white;
+  transition-property: background-color, color;
+  transition-duration: 1s;
+  transition-timing-function: ease-out;
+  -webkit-transition-property: background-color, color;
+  -webkit-transition-duration: 1s;
+  -o-transition-property: background-color, color;
+  -o-transition-duration: 1s;
+  color: white;
 }
 
 /* update manager online */
-#opacidad{
-	opacity:0;
-	transition: opacity 3s;
-	-webkit-transition: opacity 3s;
-	z-index:1;
-	width:100%;
-	height:100%;
-	position:absolute;
-	left:0px;
-	top:0px;
+#opacidad {
+  opacity: 0;
+  transition: opacity 3s;
+  -webkit-transition: opacity 3s;
+  z-index: 1;
+  width: 100%;
+  height: 100%;
+  position: absolute;
+  left: 0px;
+  top: 0px;
 }
 
 .textodialogo {
@@ -3573,97 +3765,98 @@
   font-size: 9pt;
 }
 
-.cargatextodialogo{
-	max-width:58.5%;
-	width:58.5%;
-	min-width:58.5%;
-	float:left;
-	margin-left: 0px;
-	font-size:18pt;
-	padding:20px;
-	text-align:center;
-}
-
-.cargatextodialogo p, .cargatextodialogo b, .cargatextodialogo a{
-	font-size:18pt;
-}
-
+.cargatextodialogo {
+  max-width: 58.5%;
+  width: 58.5%;
+  min-width: 58.5%;
+  float: left;
+  margin-left: 0px;
+  font-size: 18pt;
+  padding: 20px;
+  text-align: center;
+}
+
+.cargatextodialogo p,
+.cargatextodialogo b,
+.cargatextodialogo a {
+  font-size: 18pt;
+}
 
 /* global */
-.readonly{
-	background-color: #dedede !important;
+.readonly {
+  background-color: #dedede !important;
 }
 
 .input_error {
-    border: 1px solid red;
-}
-
-#toolbox > input{
-	border-width:0px 1px 0px 0px;
-	border-color: lightgray;
-}
-
-#toolbox > input.service_min{
-	border-width:0px 0px 0px 0px;
-}
-
-#toolbox > input.grid_min{
-	border-width:0px 0px 0px 0px;
+  border: 1px solid red;
+}
+
+#toolbox > input {
+  border-width: 0px 1px 0px 0px;
+  border-color: lightgray;
+}
+
+#toolbox > input.service_min {
+  border-width: 0px 0px 0px 0px;
+}
+
+#toolbox > input.grid_min {
+  border-width: 0px 0px 0px 0px;
 }
 
 #filter_event_status,
 #filter_event_severity,
 #filter_event_type {
-	width:50%;
-}
-
-.rowPair:hover, .rowOdd:hover{
-	background-color: #eee;
-}
-.databox.data > tbody > tr:hover{
-	background-color: #eee;
-}
-.checkselected{
-	background-color: #eee;
-}
-.tag-wrapper{
-	padding: 0 10px 0 0;
-	overflow: auto;
-}
-
-.pandora-tag{
-	float:left;
-	margin-bottom:18px;
-	padding:1px 6px 1px 0;
-}
-
-.pandora-tag-title{
-	color: white;
-	background-color: #373737;
-	font-weight: bold;
-	padding: 6px 6px 6px 10px;
-	border: #373737;
-	border-width: 1px;
-	border-top-style: solid;
-	border-top-left-radius: 12px;
-	border-left-style: solid;
-	border-bottom-left-radius: 12px;
-	border-bottom-style: solid;
-}
-
-.pandora-tag-value{
-	color: #373737;
-	font-weight: bold;
-	padding: 6px 10px 6px 6px;
-	border: #373737;
-	border-width: 1px;
-	border-top-style: solid;
-	border-top-right-radius: 12px;
-	border-right-style: solid;
-	border-bottom-right-radius: 12px;
-	border-bottom-style: solid;
-}
-
+  width: 50%;
+}
+
+.rowPair:hover,
+.rowOdd:hover {
+  background-color: #eee;
+}
+.databox.data > tbody > tr:hover {
+  background-color: #eee;
+}
+.checkselected {
+  background-color: #eee;
+}
+.tag-wrapper {
+  padding: 0 10px 0 0;
+  overflow: auto;
+}
+
+.pandora-tag {
+  float: left;
+  margin-bottom: 18px;
+  padding: 1px 6px 1px 0;
+}
+
+.pandora-tag-title {
+  color: white;
+  background-color: #373737;
+  font-weight: bold;
+  padding: 6px 6px 6px 10px;
+  border: #373737;
+  border-width: 1px;
+  border-top-style: solid;
+  border-top-left-radius: 12px;
+  border-left-style: solid;
+  border-bottom-left-radius: 12px;
+  border-bottom-style: solid;
+}
+
+.pandora-tag-value {
+  color: #373737;
+  font-weight: bold;
+  padding: 6px 10px 6px 6px;
+  border: #373737;
+  border-width: 1px;
+  border-top-style: solid;
+  border-top-right-radius: 12px;
+  border-right-style: solid;
+  border-bottom-right-radius: 12px;
+  border-bottom-style: solid;
+}
 
 /*
  * ---------------------------------------------------------------------
@@ -3713,7 +3906,6 @@
   padding: 10px;
 }
 
-
 /*	EVENTS - /ajax/events.php */
 /*view-agents lastest events for this agent*/
 #div_all_events_24h {
@@ -3725,8 +3917,8 @@
  * - REPORTS - graph_container.php									-
  * ---------------------------------------------------------------------
  */
-.graph_conteiner_inside > .parent_graph{
-	width: 100% !important;
+.graph_conteiner_inside > .parent_graph {
+  width: 100% !important;
 }
 
 .graph_conteiner_inside > .parent_graph > .menu_graph {
@@ -3750,15 +3942,15 @@
  * - WUX VIEW														-
  * ---------------------------------------------------------------------
  */
-#mssg_error_div{
-	color: red;
-	font-size: 12px;
-}
-
-.wux_global_result_container{
-	width: 100%;
-	margin-top: 30px;
-    margin-bottom: 30px;
+#mssg_error_div {
+  color: red;
+  font-size: 12px;
+}
+
+.wux_global_result_container {
+  width: 100%;
+  margin-top: 30px;
+  margin-bottom: 30px;
 }
 
 .wux_global_result_title {
@@ -3960,10 +4152,9 @@
   cursor: pointer;
 }
 
-
 /* snmp */
 #snmp_data {
-	background: #f9faf9;
+  background: #f9faf9;
 }
 #snmp_data .databox {
   border: 0px;
@@ -3975,7 +4166,6 @@
   line-height: 1.05em !important;
   width: auto !important;
 }
-
 
 /* dialog */
 .pandora_confirm_dialog .ui-dialog-buttonset {
@@ -4027,12 +4217,12 @@
 }
 
 /* system group status */
-.group_modules_status_box>tbody>tr>td{
-	border-bottom: 1px solid #e2e2e2;
-	border-collapse: collapse;
-	border-spacing:0;
-	width: 10%;
-	height: 20px;
+.group_modules_status_box > tbody > tr > td {
+  border-bottom: 1px solid #e2e2e2;
+  border-collapse: collapse;
+  border-spacing: 0;
+  width: 10%;
+  height: 20px;
 }
 
 .group_modules_status_div {
@@ -4046,10 +4236,10 @@
 }
 
 /* extensions -> module groups */
-.tooltip_counters h3{
-	font-size: 12pt;
-	padding-bottom: 10px !important;
-	text-align: center;
+.tooltip_counters h3 {
+  font-size: 12pt;
+  padding-bottom: 10px !important;
+  text-align: center;
 }
 
 .tooltip_counters li {
@@ -4078,7 +4268,6 @@
   text-align: right;
 }
 
-<<<<<<< HEAD
 /* --- JQUERY-UI --- */
 .ui-button-text-only .ui-button-text {
   font-family: "nunito", sans-serif;
@@ -4367,11 +4556,9 @@
   transform: translateX(26px);
   background-color: rgb(197, 235, 192);
 }
-=======
 
 /* jQuery dialog */
 .no-close .ui-dialog-titlebar-close {
   display: none;
 }
-/* jQuery dialog */
->>>>>>> 9f7ab617
+/* jQuery dialog */