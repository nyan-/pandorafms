--- conflicted
+++ resolved
@@ -12358,7 +12358,6 @@
   width: 100% !important;
 }
 
-<<<<<<< HEAD
 .notificaion_menu_container {
   display: flex;
   padding-top: 10px;
@@ -12410,10 +12409,10 @@
   width: 40px;
   height: 100%;
   vertical-align: middle;
-=======
+}
+
 .label_agent_service > label {
   margin-top: 15px;
->>>>>>> a6e1e1cf
 }
 
 .animation-blink {
