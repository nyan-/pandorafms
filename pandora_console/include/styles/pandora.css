--- conflicted
+++ resolved
@@ -11433,10 +11433,10 @@
   margin: 5px;
 }
 
-<<<<<<< HEAD
 .space-between {
   justify-content: space-between;
-=======
+}
+
 #table_item_reporting > tbody > tr > td:first-child,
 #add_advanced_table > tbody > tr > td:first-child,
 #table_item_edit_reporting > tbody > tr > td:first-child,
@@ -11449,5 +11449,4 @@
   text-align: left;
   margin-bottom: 10px;
   font-weight: bold;
->>>>>>> 0ebbf9f1
 }