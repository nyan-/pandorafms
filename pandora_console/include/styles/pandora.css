--- conflicted
+++ resolved
@@ -917,6 +917,13 @@
   background: #fefefe url(../../images/group_green.disabled.png) no-repeat
     center !important;
 }
+input.color_cloud_min {
+  background: #fefefe url(../../images/color_cloud_item.png) no-repeat center !important;
+}
+input.color_cloud_min[disabled] {
+  background: #fefefe url(../../images/color_cloud_item.disabled.png) no-repeat
+    center !important;
+}
 
 div#cont {
   position: fixed;
@@ -1496,13 +1503,11 @@
 }
 
 .databox > thead > tr > th,
-.databox > tbody > tr > th {
+.databox > tbody > tr > th,
+.databox > thead > tr > th a {
   padding: 9px 7px;
   font-weight: normal;
   color: #fff;
-}
-.databox > td {
-  #border-bottom: 1px solid #e2e2e2;
 }
 
 .databox > th * {
@@ -4250,7 +4255,6 @@
   text-align: right;
 }
 
-<<<<<<< HEAD
 /*
  * ---------------------------------------------------------------------
  * - Notifications
@@ -4415,255 +4419,11 @@
   margin: 15px 0;
 }
 
-=======
->>>>>>> e55915e1
-/* --- JQUERY-UI --- */
-.ui-button-text-only .ui-button-text {
-  font-family: "nunito", sans-serif;
-  font-size: 9pt;
-  color: #82b92e;
-}
-.ui-datepicker .ui-datepicker-title *,
-.ui-datepicker th * {
-  color: white;
-}
-.ui-datepicker .ui-datepicker-title select,
-.ui-datepicker .ui-datepicker-title option {
-  color: #111 !important;
-}
-.ui-dialog .ui-dialog-titlebar {
-  display: inherit;
-  text-align: center;
-  padding: 0.4em 1em;
-  height: 30px;
-  position: relative;
-  background-color: #82b92e !important;
-}
-.ui-dialog .ui-dialog-title {
-  font-family: "Nunito", sans-serif;
-  margin: 0.1em 0 !important;
-  white-space: nowrap !important;
-  width: 100% !important;
-  overflow: hidden !important;
-  text-overflow: ellipsis !important;
-  font-size: 11pt;
-  position: relative;
-  top: 5px;
-  float: none !important;
-}
-.ui-dialog .ui-dialog-titlebar-close {
-  position: absolute !important;
-  right: 1em !important;
-  width: 21px !important;
-  margin: 0px 0 0 0 !important;
-  padding: 1px !important;
-  height: 20px !important;
-  bottom: 30% !important;
-  top: 20% !important;
-}
-.ui-dialog .ui-dialog-content {
-  position: relative !important;
-  border: 0;
-  padding: 0.5em 1em !important;
-  background: none !important;
-  overflow: auto !important;
-  margin-bottom: 1em;
-}
-.ui-dialog .ui-dialog-buttonpane {
-  text-align: left;
-  border-width: 1px 0 0 0;
-  background-image: none;
-  margin-top: 0.5em;
-  padding: 0.3em 1em 0.5em 0.4em;
-}
-.ui-dialog .ui-dialog-buttonpane .ui-dialog-buttonset {
-  float: right;
-}
-.ui-dialog .ui-dialog-buttonpane button {
-  margin: 0.5em 1em 0.5em 0 !important;
-  cursor: pointer !important;
-  background: white !important;
-  background-color: white !important;
-  border: 1px solid #82b92e !important;
-  min-height: 35px !important;
-  width: 90px !important;
-}
-.ui-widget-content {
-  background: #ffffff url(include/styles/images/ui-bg_flat_75_ffffff_40x100.png)
-    50% 50% repeat-x;
-}
-.ui-state-default,
-.ui-widget-content .ui-state-default,
-.ui-widget-header .ui-state-default {
-  margin-top: 3px;
-  border: 1px solid #d3d3d3 !important;
-  border-bottom: 0 !important;
-  background: #e6e6e6 url(images/ui-bg_glass_75_e6e6e6_1x400.png) 50% 50%
-    repeat-x !important;
-  font-weight: normal !important;
-  color: #555555 !important;
-}
-.ui-corner-all,
-.ui-corner-top,
-.ui-corner-left,
-.ui-corner-tl {
-  border-top-left-radius: 0 !important;
-}
-.ui-corner-all,
-.ui-corner-top,
-.ui-corner-right,
-.ui-corner-tr {
-  border-top-right-radius: 0 !important;
-}
-.ui-corner-all,
-.ui-corner-bottom,
-.ui-corner-left,
-.ui-corner-bl {
-  border-bottom-left-radius: 0 !important;
-}
-.ui-corner-all,
-.ui-corner-bottom,
-.ui-corner-right,
-.ui-corner-br {
-  border-bottom-right-radius: 0 !important;
-}
-#ui-datepicker-div {
-  border-color: #b1b1b1;
-  background: #ffffff;
-}
-.ui-widget-header {
-  background: #b1b1b1 !important;
-  color: #ffffff !important;
-}
-.ui-datepicker-calendar th {
-  background-color: #3f3f3f;
-}
-.ui-dialog .ui-widget-header {
-  background-color: #82b92e;
-}
-.ui_tpicker_hour,
-.ui_tpicker_minute,
-.ui_tpicker_second,
-.ui-slider-handle {
-  border: 1px solid #aaaaaa !important;
-}
-.ui-timepicker-div dd {
-  margin: 0px 15px 0px 15px;
-}
-.ui-timepicker-div .ui-datepicker-title {
-  color: white;
-}
-.ui-datepicker-buttonpane button {
-  border-color: #b1b1b1 !important;
-}
-.ui-datepicker-buttonpane .ui-datepicker-current {
-  margin-left: 0.2em !important;
-}
-.ui-dialog .ui-widget-content {
-  border: 0px !important;
-}
-.ui-dialog {
-  box-shadow: 5px 5px 19px #4e4e4e;
-  border: 0px !important;
-  padding: 0 !important;
-}
-.ui-dialog-titlebar {
-  border: 0px !important;
-}
-.ui-dialog-titlebar .ui-icon-closethick,
-.ui-dialog-titlebar .ui-state-default,
-.ui-dialog-titlebar .ui-state-hover,
-.ui-dialog-titlebar button {
-  background: transparent;
-  border: 0px;
-}
-
-.ui-dialog-title {
-  color: #ffffff;
-  font-size: 9pt;
-}
-.ui-widget input,
-.ui-widget select,
-.ui-widget textarea,
-.ui-widget button {
-  font-family: Verdana, Arial, sans-serif !important;
-}
-
-a.ui-button:active,
-.ui-button:active,
-.ui-button.ui-state-active:hover,
-.ui-state-focus .ui-widget-content,
-.ui-state-focus .ui-widget-header,
-.ui-state-focus .ui-button:hover,
-.ui-button:focus {
-  background: transparent !important;
-  border: none !important;
-}
-
-.ui-state-hover,
-.ui-widget-content .ui-state-hover,
-.ui-widget-header .ui-state-hover {
-  border: 1px solid #999999 !important;
-  border-bottom: 0 !important;
-  background: #dadada url(images/ui-bg_glass_75_dadada_1x400.png) 50% 50%
-    repeat-x !important;
-}
-
-.ui-state-active,
-.ui-widget-content .ui-state-active,
-.ui-widget-header .ui-state-active {
-  border: 1px solid #aaaaaa !important;
-  border-bottom: 0 !important;
-  background: #ffffff url(images/ui-bg_glass_65_ffffff_1x400.png) 50% 50%
-    repeat-x !important;
-  font-weight: normal !important;
-  color: #212121 !important;
-}
-.ui-state-active a,
-.ui-state-active a:link,
-.ui-state-active a:visited {
-  color: #212121 !important;
-}
-
-ul.ui-front {
-  z-index: 1000000 !important;
-  padding-right: 0px !important;
-}
-
-ul.ui-front li {
-  padding: 3px !important;
-}
-
-ul.ui-front li:hover {
-  background-color: #e1e3e1 !important;
-}
-
-ul.ui-front li a.ui-menu-item-wrapper {
-  background: transparent !important;
-  border: none !important;
-}
-
-ul.ui-front li a.ui-menu-item-wrapper span {
-  padding-left: 5px !important;
-}
-
-ul.ui-front li a.ui-menu-item-wrapper:hover {
-  text-decoration: none !important;
-}
-<<<<<<< HEAD
-
-input[type="submit"].ui-button-dialog {
-  margin: 0.5em 1em 0.5em 0 !important;
-  cursor: pointer !important;
-  background: white !important;
-  background-color: white !important;
-  color: #82b92e !important;
-  text-align: center !important;
-  border: 1px solid #82b92e !important;
-  height: 30px !important;
-  width: 90px !important;
-}
-/* --- END - JQUERY-UI --- */
+/* jQuery dialog */
+.no-close .ui-dialog-titlebar-close {
+  display: none;
+}
+/* jQuery dialog */
 
 /* --- SWITCH --- */
 .p-switch {
@@ -4674,28 +4434,12 @@
 }
 
 .p-switch input {
-=======
-/* --- END - JQUERY-UI --- */
-
-.toogle_switch {
-  position: relative;
-  display: inline-block;
-  width: 47px;
-  height: 24px;
-}
-
-.toogle_switch input {
->>>>>>> e55915e1
   opacity: 0;
   width: 0;
   height: 0;
 }
 
-<<<<<<< HEAD
 .p-slider {
-=======
-.slider {
->>>>>>> e55915e1
   position: absolute;
   cursor: pointer;
   top: 0;
@@ -4703,7 +4447,6 @@
   right: 0;
   bottom: 0;
   background-color: #ccc;
-<<<<<<< HEAD
   -webkit-transition: 0.4s;
   transition: 0.4s;
   border-radius: 34px;
@@ -4823,44 +4566,4 @@
   }
 }
 
-/* --- END TOAST --- */
-=======
-  -webkit-transition: 0.7s;
-  transition: 0.7s;
-  border-radius: 34px;
-}
-
-.slider:before {
-  position: absolute;
-  content: "";
-  height: 16px;
-  width: 16px;
-  left: 4px;
-  bottom: 4px;
-  background-color: white;
-  -webkit-transition: 0.7s;
-  transition: 0.7s;
-  border-radius: 50%;
-}
-
-input:checked + .slider {
-  background-color: #82b92e;
-}
-
-input:focus + .slider {
-  box-shadow: 0 0 1px #82b92e;
-}
-
-input:checked + .slider:before {
-  -webkit-transform: translateX(26px);
-  -ms-transform: translateX(26px);
-  transform: translateX(26px);
-  background-color: rgb(197, 235, 192);
-}
-
-/* jQuery dialog */
-.no-close .ui-dialog-titlebar-close {
-  display: none;
-}
-/* --- END - JQUERY-UI --- */
->>>>>>> e55915e1
+/* --- END TOAST --- */