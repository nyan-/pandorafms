--- conflicted
+++ resolved
@@ -11174,10 +11174,6 @@
   z-index: 50;
 }
 
-<<<<<<< HEAD
-.action-buttons > button {
-  margin: 10px;
-=======
 #api_qrcode_display {
   width: 300px;
   height: 300px;
@@ -11194,5 +11190,8 @@
   font-size: 13px;
   text-align: center;
   width: 70%;
->>>>>>> 29ed8be0
+}
+
+.action-buttons > button {
+  margin: 10px;
 }