/**
 *
 * Name: Default theme
 *
 * Extension to manage a list of gateways and the node address where they should
 * point to.
 *
 * @category   Extensions
 * @package    Pandora FMS
 * @subpackage Community
 * @version    1.0.0
 * @license    See below
 *
 *    ______                 ___                    _______ _______ ________
 *   |   __ \.-----.--.--.--|  |.-----.----.-----. |    ___|   |   |     __|
 *  |    __/|  _  |     |  _  ||  _  |   _|  _  | |    ___|       |__     |
 * |___|   |___._|__|__|_____||_____|__| |___._| |___|   |__|_|__|_______|
 *
 * ============================================================================
 * Copyright (c) 2005-2021 Artica Soluciones Tecnologicas
 * Please see http://pandorafms.org for full contribution list
 * This program is free software; you can redistribute it and/or
 * modify it under the terms of the GNU General Public License
 * as published by the Free Software Foundation for version 2.
 * This program is distributed in the hope that it will be useful,
 * but WITHOUT ANY WARRANTY; without even the implied warranty of
 * MERCHANTABILITY or FITNESS FOR A PARTICULAR PURPOSE.  See the
 * GNU General Public License for more details.
 * ============================================================================
 */

/*
 * ---------------------------------------------------------------------
 * - GENERAL STYLES 												-
 * ---------------------------------------------------------------------
 */
/* latin-ext */
@font-face {
  font-family: "Open Sans";
  font-style: normal;
  font-weight: 400;
  src: local("Open Sans Regular"), local("OpenSans-Regular"),
    url(../fonts/mem8YaGs126MiZpBA-UFW50bbck.woff2) format("woff2");
  unicode-range: U+0100-024F, U+0259, U+1E00-1EFF, U+2020, U+20A0-20AB,
    U+20AD-20CF, U+2113, U+2C60-2C7F, U+A720-A7FF;
}
/* latin */
@font-face {
  font-family: "Open Sans";
  font-style: normal;
  font-weight: 400;
  src: local("Open Sans Regular"), local("OpenSans-Regular"),
    url(../fonts/mem8YaGs126MiZpBA-UFVZ0b.woff2) format("woff2");
  unicode-range: U+0000-00FF, U+0131, U+0152-0153, U+02BB-02BC, U+02C6, U+02DA,
    U+02DC, U+2000-206F, U+2074, U+20AC, U+2122, U+2191, U+2193, U+2212, U+2215,
    U+FEFF, U+FFFD;
}
/* latin-ext */
@font-face {
  font-family: "Open Sans";
  font-style: normal;
  font-weight: 600;
  src: local("Open Sans SemiBold"), local("OpenSans-SemiBold"),
    url(../fonts/mem5YaGs126MiZpBA-UNirkOXOhpOqc.woff2) format("woff2");
  unicode-range: U+0100-024F, U+0259, U+1E00-1EFF, U+2020, U+20A0-20AB,
    U+20AD-20CF, U+2113, U+2C60-2C7F, U+A720-A7FF;
}
/* latin */
@font-face {
  font-family: "Open Sans";
  font-style: normal;
  font-weight: 600;
  src: local("Open Sans SemiBold"), local("OpenSans-SemiBold"),
    url(../fonts/mem5YaGs126MiZpBA-UNirkOUuhp.woff2) format("woff2");
  unicode-range: U+0000-00FF, U+0131, U+0152-0153, U+02BB-02BC, U+02C6, U+02DA,
    U+02DC, U+2000-206F, U+2074, U+20AC, U+2122, U+2191, U+2193, U+2212, U+2215,
    U+FEFF, U+FFFD;
}
/* latin-ext */
@font-face {
  font-family: "Open Sans";
  font-style: normal;
  font-weight: 700;
  src: local("Open Sans Bold"), local("OpenSans-Bold"),
    url(../fonts/mem5YaGs126MiZpBA-UN7rgOXOhpOqc.woff2) format("woff2");
  unicode-range: U+0100-024F, U+0259, U+1E00-1EFF, U+2020, U+20A0-20AB,
    U+20AD-20CF, U+2113, U+2C60-2C7F, U+A720-A7FF;
}
/* latin */
@font-face {
  font-family: "Open Sans";
  font-style: normal;
  font-weight: 700;
  src: local("Open Sans Bold"), local("OpenSans-Bold"),
    url(../fonts/mem5YaGs126MiZpBA-UN7rgOUuhp.woff2) format("woff2");
  unicode-range: U+0000-00FF, U+0131, U+0152-0153, U+02BB-02BC, U+02C6, U+02DA,
    U+02DC, U+2000-206F, U+2074, U+20AC, U+2122, U+2191, U+2193, U+2212, U+2215,
    U+FEFF, U+FFFD;
}
@font-face {
  font-family: "Nunito";
  font-style: normal;
  font-weight: 400;
  src: local("Nunito-Regular"), url(../../fonts/nunito.woff) format("woff");
}
@font-face {
  font-family: "lato-thin";
  src: url("../../fonts/Lato-Hairline.ttf");
}
@font-face {
  font-family: "lato-bolder";
  src: url("../../fonts/Lato-Light.ttf");
}
@font-face {
  font-family: "lato-boldest";
  src: url("../../fonts/Lato-Regular.ttf");
}
* {
  font-family: "lato-lighter", "Open Sans", sans-serif;
  letter-spacing: 0.03pt;
  font-size: 8pt;
  box-sizing: border-box;
}
svg * {
  font-size: 11pt;
}
html {
  height: 100%;
}
body {
  background-color: #fff;
  margin: 0 auto;
  display: flex;
  flex-direction: column;
  min-height: 100%;
}
input,
textarea {
  border: 1px solid #ddd;
}
textarea {
  padding: 5px;
  min-height: 100px;
  width: 99%;
}
input {
  padding: 2px 3px 4px 3px;
  vertical-align: middle;
}

input[type="checkbox"] {
  display: inline;
}
select {
  padding: 2px 3px 3px 3px;
  vertical-align: middle;
  border: 1px solid #ddd;
}
input.button {
  font-family: Arial, Sans-serif;
  border: 4px solid #ccc;
  background: #fff;
  padding: 2px 3px;
  margin: 10px 15px;
}

input[type="submit"],
input[type="button"] {
  cursor: pointer;
}

h1,
h2,
h3,
h4 {
  font-weight: bold;
  font-size: 1em;
  font-family: Arial, Sans-serif;
  text-transform: uppercase;
  color: #3f3f3f;
  padding-bottom: 4px;
  padding-top: 7px;
}
h1 {
  font-size: 16px;
}
h2 {
  font-size: 15px;
}
h3 {
  font-size: 14px;
}
h4 {
  margin-bottom: 10px;
  font-size: 13px;
  color: #3f3f3f;
  text-transform: none;
}

.transform_none {
  text-transform: none;
}

.mh_initial {
  min-height: initial;
}

table tbody tr td h4 {
  color: #ffffff;
}
a {
  color: #3f3f3f;
  text-decoration: none;
}
a:hover {
  color: #373737;
  text-decoration: underline;
}
:focus {
  outline-color: #82b92e;
}
a:focus,
input:focus,
button:focus {
  outline: 0;
  outline-width: 0;
}
th > label {
  padding-top: 7px;
}
input:disabled {
  background-color: #ddd;
}
textarea:disabled {
  background-color: #ddd;
}
select:disabled {
  background-color: #ddd;
}
ul {
  list-style-type: none;
  padding-left: 0;
  margin-left: 0;
}
code,
pre {
  font-family: courier, serif;
}
fieldset {
  background-color: #fff;
  border: 1px solid #e2e2e2;
  padding: 0.5em;
  margin-bottom: 20px;
  position: relative;
  border-radius: 5px;
}
fieldset legend {
  font-size: 1.1em;
  font-weight: bold;
  line-height: 20px;
  color: #3f3f3f;
}
td input[type="checkbox"] {
  padding: 10px;
  margin-top: 2px;
  display: table-cell;
}
input[type="image"] {
  border: 0px;
  background-color: transparent;
}
table,
img {
  border: 0px;
}
table pre {
  white-space: pre-wrap;
}
tr:first-child > th {
  background-color: #373737;
}
th {
  color: #fff;
  background-color: #666;
  font-size: 7.5pt;
  letter-spacing: 0.3pt;
}

pre .color_333 {
  color: #333;
}
/* Remove background when autocomplete */
input:-webkit-autofill,
input:-webkit-autofill:hover,
input:-webkit-autofill:focus textarea:-webkit-autofill,
textarea:-webkit-autofill:hover textarea:-webkit-autofill:focus,
select:-webkit-autofill,
select:-webkit-autofill:hover,
select:-webkit-autofill:focus {
  -webkit-box-shadow: 0 0 0px 1000px #ffffff inset;
}

/* All select type multiple */
select[multiple] option:checked {
  background: #82b92e linear-gradient(0deg, #82b92e 0%, #82b92e 100%);
  color: #fff;
}

select option:checked {
  background-color: #82b92e;
  color: #fff;
}

select > option:hover {
  background-color: #cbcbcb;
}

select:-internal-list-box {
  border: none;
}

/* --- Font ttf --- */
@font-face {
  font-family: "DejaVuSerif-BoldFont";
  src: url("../fonts/DejaVuSerif-Bold.ttf") format("truetype");
}

.DejaVuSerif-Bold {
  font-family: DejaVuSerif-BoldFont, sans-serif;
}

@font-face {
  font-family: "DejaVuSerif-BoldItalicFont";
  src: url("../fonts/DejaVuSerif-BoldItalic.ttf") format("truetype");
}

.DejaVuSerif-BoldItalic {
  font-family: DejaVuSerif-BoldItalicFont, sans-serif;
}

@font-face {
  font-family: "DejaVuSerif-ItalicFont";
  src: url("../fonts/DejaVuSerif-Italic.ttf") format("truetype");
}

.DejaVuSerif-Italic {
  font-family: DejaVuSerif-ItalicFont, sans-serif;
}

@font-face {
  font-family: "DejaVuSerifFont";
  src: url("../fonts/DejaVuSerif.ttf") format("truetype");
}

.DejaVuSerif {
  font-family: DejaVuSerifFont, sans-serif;
}

@font-face {
  font-family: "DejaVuSerifCondensed-BoldFont";
  src: url("../fonts/DejaVuSerifCondensed-Bold.ttf") format("truetype");
}

.DejaVuSerifCondensed-Bold {
  font-family: DejaVuSerifCondensed-BoldFont, sans-serif;
}

@font-face {
  font-family: "DejaVuSerifCondensed-BoldItalicFont";
  src: url("../fonts/DejaVuSerifCondensed-BoldItalic.ttf") format("truetype");
}

.DejaVuSerifCondensed-BoldItalic {
  font-family: DejaVuSerifCondensed-BoldItalicFont, sans-serif;
}

@font-face {
  font-family: "DejaVuSerifCondensed-ItalicFont";
  src: url("../fonts/DejaVuSerifCondensed-Italic.ttf") format("truetype");
}

.DejaVuSerifCondensed-Italic {
  font-family: DejaVuSerifCondensed-ItalicFont, sans-serif;
}

@font-face {
  font-family: "DejaVuSerifCondensedFont";
  src: url("../fonts/DejaVuSerifCondensed.ttf") format("truetype");
}

.DejaVuSerifCondensed {
  font-family: DejaVuSerifCondensedFont, sans-serif;
}

@font-face {
  font-family: "FreeSansFont";
  src: url("../fonts/FreeSans.ttf") format("truetype");
}

.FreeSans {
  font-family: FreeSansFont, sans-serif;
}

@font-face {
  font-family: "FreeSansBoldFont";
  src: url("../fonts/FreeSans-Bold.ttf") format("truetype");
}

.FreeSansBold {
  font-family: FreeSansBoldFont, sans-serif;
}

@font-face {
  font-family: "smallfontFont";
  src: url("../fonts/smallfont.ttf") format("truetype");
}

.smallfont {
  font-family: smallfontFont, sans-serif;
}

@font-face {
  font-family: "unicodeFont";
  src: url("../fonts/unicode.ttf") format("truetype");
}

@font-face {
  font-family: "opensansFont";
  src: url("../../fonts/opensans.woff2") format("woff2");
}

.opensansfont {
  font-family: opensansFont, sans-serif;
}

@font-face {
  font-family: "roboto";
  src: url("../../fonts/roboto.woff2") format("woff2");
}

@font-face {
  font-family: "opensans";
  src: url("../../fonts/opensans.woff2") format("woff2");
}

@font-face {
  font-family: "lato";
  src: url("../../fonts/lato.woff2") format("woff2");
}

@font-face {
  font-family: "leaguegothic";
  src: url("../../fonts/leaguegothic.woff") format("woff");
}
.unicode {
  font-family: unicodeFont, sans-serif;
}

/*
 * ---------------------------------------------------------------------
 * - GLOBAL STYLES                           									-
 * ---------------------------------------------------------------------
 */
.truncate {
  white-space: nowrap;
  overflow: hidden;
  text-overflow: ellipsis;
}
.truncate:hover {
  white-space: pre-wrap;
}

.wauto {
  width: auto;
}
.w5px {
  width: 5px;
}
.w10px {
  width: 10px;
}
.w16px {
  width: 16px;
}
.w18px {
  width: 18px;
}
.w20px {
  width: 20px;
}
.w25px {
  width: 25px;
}
.w30px {
  width: 30px;
}
.w40px {
  width: 40px;
}
.w50px {
  width: 50px;
}
.w60px {
  width: 60px;
}
.w70px {
  width: 70px;
}
.w80px {
  width: 80px;
}
.w90px {
  width: 90px;
}
.w100px {
  width: 100px;
}
.w150px {
  width: 150px;
}
.w220px {
  width: 220px;
}

.w120px {
  width: 120px;
  max-width: 120px;
}
.w200px {
  width: 200px;
  max-width: 200px;
}
.w240px {
  width: 240px;
  max-width: 240px;
}
.w250px {
  width: 250px;
  max-width: 250px;
}
.w280px {
  width: 280px;
  max-width: 280px;
}
.w290px {
  width: 290px;
  max-width: 290px;
}
.w300px {
  width: 300px;
}
.w310px {
  width: 310px;
}
.w350px {
  width: 350px;
}
.w388px {
  width: 388px;
}
.w400px {
  width: 400px;
}
.w450px {
  width: 450px;
}
.w500px {
  width: 500px;
  max-width: 500px;
}
.w510px {
  width: 510px;
}
.w540px {
  width: 540px;
}
.w600px {
  width: 600px;
}
.w700px {
  width: 700px;
}
.w1100px {
  width: 1100px;
}

/*
* WIDTH EM
*/
.w55em {
  width: 55em;
}
.w90em {
  width: 90em;
}
/*
* MIN WIDTH
*/
.mw60px {
  min-width: 60px;
}
.mx180px {
  max-width: 180px;
}
.mw100px {
  min-width: 100px;
}
.mw120px {
  min-width: 120px;
}
.mw180px {
  min-width: 180px;
}
.mw200px {
  min-width: 200px;
}
.mw230px {
  min-width: 230px;
}
.mw250px {
  min-width: 250px;
}
.mw300px {
  min-width: 300px;
}
.mw500px {
  min-width: 500px;
}
.mw600px {
  min-width: 600px;
}
.mw800px {
  min-width: 800px;
}

.nowrap {
  white-space: nowrap;
}
.wrap {
  flex-wrap: wrap;
}
.inline {
  display: inline-block;
}
.inline_line {
  display: inline;
}

.inline_flex {
  display: inline-flex;
}

.relative {
  position: relative;
}

/* 
* WIDTH PERCENTILE
*/
.w5p {
  width: 5%;
}
.w10p {
  width: 10%;
}
.w12p {
  width: 12%;
}

.w15p {
  width: 15%;
}

.w20p {
  width: 20%;
}
.w22p {
  width: 22%;
}
.w25p {
  width: 25%;
}
.w30p {
  width: 30%;
}
.w33p {
  width: 33%;
}
.w40p {
  width: 40%;
}
.w47p {
  width: 47%;
}
.w50p {
  width: 50%;
}
.w54p {
  width: 54%;
}
.w60p {
  width: 60%;
}
.w70p {
  width: 70%;
}
.w75p {
  width: 75%;
}
.w80p {
  width: 80%;
}
.w90p {
  width: 90%;
}
.w93p {
  width: 93%;
}
.w96p {
  width: 96%;
}
.w97p {
  width: 97%;
}
.w98p {
  width: 98%;
}
.w99p {
  width: 99%;
}
.w100p {
  width: 100%;
}

/*
* HEIGTH PERCENTILE
*/
.h10p {
  height: 10%;
}

.h20p {
  height: 20%;
}

.h30p {
  height: 30%;
}

.h40p {
  height: 40%;
}

.h50p {
  height: 50%;
}

.h80p {
  height: 80%;
}

.h100p {
  height: 100%;
}

/*
* MAX HEIGHT
*/
.mx_height400 {
  max-height: 400px;
}
.no-text-imp {
  font-size: 0 !important;
}
.noselect {
  -webkit-touch-callout: none; /* iOS Safari */
  -webkit-user-select: none; /* Safari */
  -khtml-user-select: none; /* Konqueror HTML */
  -moz-user-select: none; /* Old versions of Firefox */
  -ms-user-select: none; /* Internet Explorer/Edge */
  user-select: none; /* Non-prefixed version, currently supported by Chrome, Opera and Firefox */
}
.flex-content-right {
  display: flex;
  flex-direction: row;
  flex-wrap: nowrap;
  justify-content: flex-end;
  align-content: flex-end;
}
.flex-column {
  display: flex;
  flex-direction: column;
  flex-wrap: wrap;
  justify-content: space-between;
  align-content: center;
}

.flex-row {
  display: flex;
  flex-direction: row;
  flex-wrap: wrap;
  justify-content: space-between;
  align-content: center;
}
.flex-nowrap {
  flex-wrap: nowrap;
}

.flex-evenly {
  justify-content: space-evenly;
}

.flex-row-baseline {
  display: flex;
  flex-direction: row;
  align-items: baseline;
}

.flex-row-vcenter {
  display: flex;
  flex-direction: row;
  flex-wrap: wrap;
  align-items: center;
}

.flex-row-end {
  display: flex;
  flex-direction: row;
  flex-wrap: wrap;
  align-items: flex-end;
}

.flex-row-start {
  display: flex;
  flex-direction: row;
  flex-wrap: wrap;
  align-items: flex-start;
}

.flex-row-reverse {
  display: flex;
  flex-direction: row-reverse;
  flex-wrap: wrap;
  align-items: flex-start;
}

.flex-space-around {
  justify-content: space-around;
}

.flex-end {
  justify-content: flex-end;
}

.flex-start {
  justify-content: flex-start;
}

.flex {
  display: flex;
}
.padding-2 {
  padding: 2em;
}
.padding-4 {
  padding: 4em;
}
.padding-6 {
  padding: 6em;
}
.padding-right-2 {
  padding-right: 2em;
}
.padding-right-2-imp {
  padding-right: 2em !important;
}
.margin-soft {
  margin: 0.3em 1em;
}
.margin-right-1 {
  margin-right: 1em;
}
.margin-left-1 {
  margin-left: 1em;
}
.margin-right-2 {
  margin-right: 2em;
}
.margin-left-2 {
  margin-left: 2em;
}
.no-border {
  border: none;
}
.no-border-imp,
.no-border-imp > div {
  border: none !important;
}
.no-padding {
  padding: 0;
}
.no-padding-imp {
  padding: 0 !important;
}
.no-margin {
  margin: 0;
}
.box-shadow {
  box-shadow: 0px 0px 15px -4px #dadada;
}
.align-top td {
  vertical-align: top;
}
.no-td-borders td {
  border: none;
}
.no-td-padding td {
  padding: 0;
}
.td-bg-white td .bg_white {
  background: #fff;
}
.float-left {
  float: left;
}

.float-right {
  float: right;
}

.float-none {
  float: none;
}

.invisible {
  display: none;
}
.invisible_important {
  display: none !important;
}

.visible {
  display: block;
}

.file_repo_description {
  min-height: 40px;
  max-height: 40px;
  width: 98%;
}
div#page {
  background: #fbfbfb;
  background-image: none;
  clear: both;
  width: auto;
  padding-top: 5px;
  padding-right: 6em;
  display: flex;
  flex-direction: column;
}

body.pure {
  background-color: #fff;
}

div#container {
  margin: 0 auto;
  min-width: 960px;
  text-align: left;
  background: #fff;
  width: 100%;
}

div#main {
  width: 100%;
  margin: 0 auto;
  margin-left: 3em;
  position: relative;
  min-height: 850px;
}

textarea.conf_editor {
  padding: 5px;
  width: 650px;
  height: 350px;
}

textarea.conf_error {
  background-image: url(../../images/err.png);
  background-repeat: no-repeat;
  background-position: top right;
}

a.white_bold {
  color: #eee;
  text-decoration: none;
  font-weight: bold;
}

a.white,
.white {
  color: #eee;
  text-decoration: none;
}

p.center {
  text-align: center;
}

.center {
  text-align: center;
}
.centered {
  margin: 0 auto;
}

.margin-top-10 {
  margin-top: 10px;
}

.margin-bottom-10 {
  margin-bottom: 10px;
}

.margin-bottom-20 {
  margin-bottom: 20px;
}

.margin-tb-10 {
  margin-top: 10px;
  margin-bottom: 10px;
}

.img_help {
  cursor: help;
}

/* Legacy spinner */
#loading {
  position: fixed;
  width: 200px;
  margin-left: 30%;
  text-align: center;
  top: 50%;
  background-color: #999999;
  padding: 20px;
}

/* New standard spinner */
#loading_spinner {
  position: fixed;
  margin-left: 30%;
  text-align: center;
  top: 50%;
  background-color: #fff;
  border: 2px solid #82b92e;
  box-shadow: 2px 2px 2px #9dbba1;
  padding: 20px;
  z-index: 100;
}

.tactical_set legend {
  text-align: left;
  color: #3f3f3f;
}

.tactical_set {
  background: #fff;
  border: 1px solid #e2e2e2;
  margin-left: auto;
  margin-right: auto;
  width: auto;
}

/* --- Botones --- */
button.sub,
input.sub {
  font-weight: normal;
  -moz-border-radius: 2px;
  -webkit-border-radius: 2px;
  border-radius: 2px;
  font-size: 1.2em;
  background-color: #fff;
  background-repeat: no-repeat;
  background-position: 92% 10px;
  color: #000;
  padding-bottom: 10px;
  padding-top: 10px;
  padding-left: 15px;
  margin-left: 10px;
  border: 1px solid #888;
  font-family: "lato", "Open Sans", sans-serif;
  cursor: pointer;
}

button.sub:hover,
input.sub:hover {
  border: 1px solid #333;
}

button.sub:active,
input.sub:active {
  border: 1px solid #000;
  color: #333;
  background-color: #e1e1e1;
}

button.sub[disabled],
input.sub[disabled] {
  color: #b4b4b4;
  background-color: #f3f3f3;
  border-color: #b6b6b6;
  cursor: default;
}

/*
 * ---------------------------------------------------------------------
 * - NO ACCESS PAGE - noaccess2.php 								-
 * ---------------------------------------------------------------------
 */
#noaccess {
  position: relative;
  margin-top: 25px;
  left: 15px;
  padding-top: 5px;
  background-color: #ffffff;
  border-top-left-radius: 2px;
  border-top-right-radius: 2px;
  border-bottom-left-radius: 2px;
  border-bottom-right-radius: 2px;
  width: 500px;
  height: 180px;
}

#noaccess-title {
  color: #fff;
  font-weight: bold;
  padding-top: 5px;
  margin-left: 5px;
  background: none repeat scroll 0% 0% #82b92e;
  border-top-left-radius: 2px;
  border-top-right-radius: 2px;
  border-bottom-left-radius: 2px;
  border-bottom-right-radius: 2px;
  text-align: center;
  height: 20px;
  width: 98%;
}

#noaccess-text {
  font-size: 12px;
  text-align: justify;
  padding-top: 25px;
  padding-right: 50px;
  float: right;
  width: 70%;
}

#noaccess-image {
  position: relative;
  left: 10px;
  top: 10px;
  float: left;
  width: 15%;
}

/*
 * ---------------------------------------------------------------------
 * - HELP DIALOG - login_help_dialog.php and pandora_help.php 		-
 * ---------------------------------------------------------------------
 */

div#main_help {
  width: 100%;
  background-color: #fff;
  text-align: center;
  padding-top: 15px;
  padding-bottom: 15px;
}
div#parent_div {
  font-family: verdana, arial;
  font-size: 11px;
  text-align: left;
  background-color: #fff;
}
div#main_help div.databox,
.license_databox {
  background: F3F3F3;
  -moz-border-radius: 8px;
  -webkit-border-radius: 8px;
  border-radius: 8px;
  border: 0px;
  padding-left: 25px;
  padding-right: 25px;
  margin-top: 10px;
  -moz-box-shadow: -1px 1px 6px #aaa;
  -webkit-box-shadow: -1px 1px 6px #aaa;
  box-shadow: -1px 1px 6px #aaa;
}

div#main_help div.databox h1 {
  padding-bottom: 0px;
  margin-bottom: 0px;
  font-weight: bold;
  font-family: sans-serif, verdana;
}

div#main_help div.databox h3,
div#main_help div.databox h2 {
  color: #6eb432;
  font-family: sans-serif, verdana;
}

div#main_help div.databox h3 {
  font-size: 12px;
}

div#main_help a.footer,
div#main_help span {
  color: #999;
}

div#main_help div.databox hr {
  width: 100%;
  border: 0px;
  height: 1px;
  background-color: #222;
  margin: 0px;
}

div#main_help div.databox p {
  line-height: 15px;
  text-align: justify;
}

/*
 * ---------------------------------------------------------------------
 * - HEADER AND LEFT MENU STYLES 									-
 * ---------------------------------------------------------------------
 */
div#menu_container {
  -moz-border-top-right-radius: 6px;
  -webkit-border-top-right-radius: 6px;
  border-top-right-radius: 6px;
  z-index: 1010;
  width: 40px;
  height: 100%;
}

div#menu {
  width: 45px;
  float: left;
  z-index: 2000;
  position: absolute;
}

div#head {
  font-size: 8pt;
  width: 100%;
  height: 60px;
  padding-top: 0px;
  margin: 0 auto;
  border-bottom: 1px solid #9ca4a6;
  min-width: 882px;
  background-color: #fff;
  color: #000;
  z-index: 11;
}

.fixed_header {
  position: fixed;
  left: 0;
  top: 0;
  width: 100%;
  z-index: 11;
}

#ver {
  margin-bottom: 25px;
}
input.datos {
  background-color: #f5f5f5;
}

/*
 * ---------------------------------------------------------------------
 * - REPORTS 														-
 * ---------------------------------------------------------------------
 */
.agent_reporting {
  margin: 5px;
  padding: 5px;
}

.report_table,
.agent_reporting {
  border: #ccc outset 3px;
}

/* global syles */
.bg {
  /* op menu */
  background: #82b92e;
  height: 20px;
}

.bg2 {
  /* main page */
  background-color: #0a160c;
}
.bg3 {
  /* godmode */
  background: #666666;
}
.bg4 {
  /* links */
  background-color: #989898;
}
.bg_000 {
  background-color: #000;
}
.bg_ccc {
  background-color: #cccccc;
}
.bg-white {
  background-color: #fff;
}
.gb_f0 {
  background-color: #f0f0f0;
}
.bg_caca {
  background-color: #cacaca;
}
/* margins */
.mgn-lf-50 {
  margin-left: 50px;
}

.mgn_tp_0 {
  margin-top: 0px;
}

.bg,
.bg2,
.bg3,
.bg4 {
  position: relative;
  width: 100%;
}
.bg2,
.bg3,
.bg4 {
  height: 18px;
}
.f10,
#ip {
  font-size: 7pt;
  text-align: center;
}
.f9,
.f9i,
.f9b,
.datos_greyf9,
.datos_bluef9,
.datos_greenf9,
.datos_redf9,
.datos_yellowf9,
td.f9,
td.f9i,
td.datosf9,
td.datos2f9 {
  font-size: 6.5pt;
}
.f9i,
.redi {
  font-style: italic;
}
.tit {
  padding: 6px 0px;
  height: 14px;
}
.tit,
.titb {
  font-weight: bold;
  color: #fff;
  text-align: center;
}

.suc * {
  color: #5a8629;
}

.info * {
  color: #006f9d;
}

.error * {
  color: #f85858;
}

.warning * {
  color: #f3b200;
}

.help {
  background: url(../../images/help.png) no-repeat;
}
.red,
.redb,
.redi,
.error {
  color: #c00;
}

.sep {
  margin-left: 30px;
  border-bottom: 1px solid #708090;
  width: 100%;
}
.orange {
  color: #fd7304;
}
.green {
  color: #5a8629;
}
.yellow {
  color: #f3c500;
}
.greenb {
  color: #00aa00;
}
.grey {
  color: #808080;
  font-weight: bold;
}
.blue {
  color: #5ab7e5;
  font-weight: bold;
}
.black {
  color: black;
}
.color_888 {
  color: #888;
}
.color_ff0 {
  color: #ff0000;
}
.color_34 {
  color: #343434;
}
.color_006 {
  color: #000066;
}
.color_inherit {
  color: inherit;
}
.redb,
.greenb,
td.datos_id,
td.datos2_id {
  font-weight: bold;
}
.p10 {
  padding-top: 1px;
  padding-bottom: 0px;
}
.p21 {
  padding-top: 2px;
  padding-bottom: 1px;
}
.w120 {
  width: 120px;
}
.w130,
#table-agent-configuration select {
  width: 130px;
}
.w135 {
  width: 135px;
}
.w155,
#table_layout_data select {
  width: 155px;
}
.top,
.top_red,
.bgt,
td.datost,
td.datos2t {
  vertical-align: top;
}
.top_red {
  background: #ff0000;
}
.bot,
.titb,
td.datosb {
  vertical-align: bottom;
}
.msg {
  margin-top: 15px;
  text-align: justify;
}
ul.mn {
  list-style: none;
  padding: 0px 0px 0px 0px;
  margin: 0px 0px 0px 0px;
  line-height: 15px;
}
.gr {
  font-size: 10pt;
  font-weight: bold;
}
a.mn,
.gr {
  font-family: Arial, Verdana, sans-serif, Helvetica;
}
div.nf {
  background: url(../../images/info.png) no-repeat scroll 0 50% transparent;
  margin-left: 7px;
  padding: 8px 1px 6px 25px;
}
div.title_line {
  background-color: #4e682c;
  height: 5px;
  width: 762px;
}

.alpha50 {
  filter: alpha(opacity=50);
  -moz-opacity: 0.5;
  opacity: 0.5;
  -khtml-opacity: 0.5;
}

/*
 * ---------------------------------------------------------------------
 * - RIGHT MENU SECTION 											-
 * ---------------------------------------------------------------------
 */
#menu_tab_frame,
#menu_tab_frame_view,
#menu_tab_frame_view_bc {
  display: flex;
  align-items: flex-end;
  justify-content: space-between;
  border-bottom: 2px solid #82b92e;
  min-height: 50px;
  width: calc(100% + 3em);
  padding-right: 0px;
  margin-bottom: 20px;
  height: 50px;
  box-sizing: border-box;
  background-color: #fafafa;
  border-top-right-radius: 7px;
  border-top-left-radius: 7px;
  box-shadow: 1px 1px 4px rgba(0, 0, 0, 0.1);
  margin-left: -3em;
}

/* Breadcrum */
#menu_tab_frame_view_bc {
  min-height: 55px;
  align-items: unset;
}

#menu_tab_frame_view_bc .breadcrumbs_container {
  align-self: flex-start;
}

.menu_tab_left_bc {
  flex-direction: column;
  display: flex;
  justify-content: space-between;
  margin-right: 20px;
  overflow: hidden;
}

.breadcrumbs_container {
  padding-left: 2.5em;
  padding-top: 4px;
  text-indent: 0.25em;
  color: #848484;
  font-size: 10pt;
  font-family: "lato-bolder", "Open Sans", sans-serif;
}

.breadcrumb_active {
  color: #82b92e;
  font-size: 10pt;
  font-family: "lato-bolder", "Open Sans", sans-serif;
}
/* End - Breadcrum */

#menu_tab {
  margin-right: 10px;
}

#menu_tab .mn,
#menu_tab ul,
#menu_tab .mn ul {
  padding: 0px;
  list-style: none;
  margin: 0px 0px 0px 0px;
}
#menu_tab .mn li {
  float: right;
  position: relative;
  margin: 0px 0px 0px 0px;
}

#menu_tab li.separator_view {
  padding: 4px;
}

#menu_tab li.separator {
  padding: 4px;
}

#menu_tab li.nomn_high a {
  color: #fff;
}
#menu_tab .mn li a {
  display: block;
  text-decoration: none;
  padding: 0px;
  margin: 0px;
  padding-top: 6px;
}
#menu_tab li.nomn:hover a,
#menu_tab li:hover ul a:hover {
  color: #fff;
}

/* --- Tabs Submenu --- */
ul.subsubmenu {
  border-bottom-right-radius: 5px;
  border-bottom-left-radius: 5px;
  -moz-border-bottom-right-radius: 5px;
  -moz-border-bottom-left-radius: 5px;
  -webkit-border-bottom-right-radius: 5px;
  -webkit-border-bottom-left-radius: 5px;
}

ul.subsubmenu li {
  background-color: #fff;
  font-weight: bold;
  text-decoration: none;
  font-size: 14px;
  border-color: #e2e2e2;
  border-style: solid;
  border-width: 1px;
}

ul.subsubmenu li a {
  padding: 0px 10px 5px;
}

.subsubmenu {
  position: absolute;
  float: right;
  z-index: 9999;
  display: none;
  margin-top: 5px;
  left: 0px;
}
.subsubmenu li {
  margin-top: 0px;
}

div#agent_wizard_subtabs {
  position: absolute;
  margin-left: 0px;
  display: none;
  padding-bottom: 3px;
  z-index: 1000;
}

.agent_wizard_tab:hover {
  cursor: default;
}

/*
 * ---------------------------------------------------------------------
 * - SECTION TITLE LEFT (green background)							-
 * ---------------------------------------------------------------------
 */
/* TAB TITLE */
#menu_tab_left {
  max-width: 60%;
  margin-right: 20px;
}

#menu_tab_left span {
  padding-left: 0.9em;
}

#menu_tab_left .mn,
#menu_tab_left ul {
  color: #343434;
  padding: 0px 0px 0px 0px;
  list-style: none;
  margin: 0px 0px 0px 0px;
}

#menu_tab_left .mn li a {
  display: block;
  text-decoration: none;
}
#menu_tab_left li.view a {
  color: #343434;
  display: none;
}

#menu_tab_left li.view {
  margin-left: 0px;
  padding-left: 10px;
  padding-bottom: 4px;
  white-space: nowrap;
}

#menu_tab_left li.view img.bottom {
  width: 24px;
  height: 24px;
}

#menu_tab_left li a,
#menu_tab_left li span {
  color: #343434;
  font-family: "lato-bolder", "Open Sans", sans-serif;
  font-size: 18pt;
  line-height: 18pt;
}

/* New styles for data box */
/*
 * ---------------------------------------------------------------------
 * - TABLES			 												-
 * ---------------------------------------------------------------------
 */
.databox,
.databox_color,
.databox_frame {
  margin-bottom: 5px;
  margin-top: 0px;
  margin-left: 0px;
  border: 1px solid #e2e2e2;
  -moz-border-radius: 4px;
  -webkit-border-radius: 4px;
  border-radius: 4px;
}
.databox_color {
  padding-top: 5px;
  background-color: #fafafa;
}

table.databox {
  background-color: #f9faf9;
  border-spacing: 0px;
  -moz-box-shadow: 0px 0px 0px #ddd;
  -webkit-box-shadow: 0px 0px 0px #ddd;
  box-shadow: 0px 0px 0px #ddd;
}

.databox > tbody > tr > td {
  -moz-border-radius: 0px;
  -webkit-border-radius: 0px;
  border-radius: 0px;
  border: 0px none #e2e2e2;
  padding-left: 9px;
  padding-right: 9px;
  padding-top: 7px;
  padding-bottom: 7px;
}

.databox > thead > tr > th,
.databox > tbody > tr > th,
.databox > thead > tr > th a {
  padding: 9px 7px;
  font-weight: normal;
  color: #fff;
  text-align: center;
}

.databox > th * {
  color: #fff;
}

.databox > th > input,
.databox > th > textarea,
.databox > th > select,
.databox > th > select > option {
  color: #222;
}

.databox.data > tbody > tr > td:first-child {
  border-left: 1px solid #e2e2e2;
}

.databox.data > tbody > tr:last-child > td:first-child {
  border-bottom-left-radius: 4px;
}

.databox.data > tbody > tr > td:last-child {
  border-right: 1px solid #e2e2e2;
}

.databox.data > tbody > tr:last-child > td:last-child {
  border-bottom-right-radius: 4px;
}

.databox.data > thead > tr:first-child > th:first-child {
  border-left: 1px solid #e2e2e2;
  border-top-left-radius: 4px;
  border-color: #373737;
}

.databox.data > thead > tr:first-child > th:last-child {
  border-right: 1px solid #e2e2e2;
  border-top-right-radius: 4px;
  border-color: #373737;
}
.databox.data {
  border: none;
}

.tabletitle {
  color: #333;
}

/* events */
table.alternate tr:nth-child(odd) td {
  background-color: #ffffff;
}
table.alternate tr:nth-child(even) td {
  background-color: #e4e5e4;
}

table.rounded_cells td {
  padding: 4px 4px 4px 10px;
  -moz-border-radius: 6px;
  -webkit-border-radius: 6px;
  border-radius: 6px;
}

.action-buttons,
.right {
  text-align: right;
}

button.next,
button.upd,
button.ok,
button.wand,
button.delete,
button.cog,
button.target,
button.search,
button.copy,
button.add,
button.graph,
button.percentile,
button.binary,
button.camera,
button.config,
button.filter,
button.cancel,
button.default,
button.deploy,
input.deploy,
input.next,
input.upd,
input.ok,
input.wand,
input.delete,
input.cog,
input.target,
input.search,
input.copy,
input.add,
input.graph,
input.percentile,
input.binary,
input.camera,
input.config,
input.filter,
input.cancel,
input.default,
input.pdf,
input.spinn {
  padding-right: 30px;
}

button.next,
input.next {
  background-image: url(../../images/input_go.png);
}
button.upd,
input.upd {
  background-image: url(../../images/input_update.png);
}
button.wand,
input.wand {
  background-image: url(../../images/input_wand.png);
}
button.wand:disabled,
input.wand:disabled {
  background-image: url(../../images/input_wand.disabled.png);
}
button.search,
input.search {
  background-image: url(../../images/input_zoom.png);
}
button.search:disabled,
input.search:disabled {
  background-image: url(../../images/input_zoom.disabled.png);
}
button.ok,
input.ok {
  background-image: url(../../images/input_tick.png);
}
button.ok:disabled,
input.ok:disabled {
  background-image: url(../../images/input_tick.disabled.png);
}
button.add,
input.add {
  background-image: url(../../images/input_add.png);
}
button.add:disabled,
input.add:disabled {
  background-image: url(../../images/input_add.disabled.png);
}
button.cancel,
input.cancel {
  background-image: url(../../images/input_cross.png);
}
button.cancel:disabled,
input.cancel:disabled {
  background-image: url(../../images/input_cross.disabled.png);
}
button.delete,
input.delete {
  background-image: url(../../images/input_delete.png);
}
button.delete:disabled,
input.delete:disabled {
  background-image: url(../../images/input_delete.disabled.png);
}
button.cog,
input.cog {
  background-image: url(../../images/input_cog.png);
}
button.cog:disabled,
input.cog:disabled {
  background-image: url(../../images/input_cog.disabled.png);
}
button.config,
input.config {
  background-image: url(../../images/input_config.png);
}
button.config:disabled,
input.config:disabled {
  background-image: url(../../images/input_config.disabled.png);
}
button.filter,
input.filter {
  background-image: url(../../images/input_filter.png);
}
button.filter:disabled,
input.filter:disabled {
  background-image: url(../../images/input_filter.disabled.png);
}
button.pdf,
input.pdf {
  background-image: url(../../images/input_pdf.png);
}
button.pdf:disabled,
input.pdf:disabled {
  background-image: url(../../images/input_pdf.disabled.png);
}
button.camera,
input.camera {
  background-image: url(../../images/input_camera.png);
}
button.spinn,
input.spinn {
  background-image: url(../../images/spinner_green.gif);
}
button.deploy,
input.deploy {
  background-image: url(../../images/input_deploy.png);
}

button.add-item-img,
input.add-item-img {
  background-image: url(../../images/add.png);
  background-repeat: no-repeat;
  background-position: center;
}

button.remove-item-img,
input.remove-item-img {
  background-image: url(../../images/delete.png);
  background-repeat: no-repeat;
  background-position: center;
}

button.pure_full,
input.pure_full {
  background-image: url(../../images/full_screen.png);
  background-repeat: no-repeat;
  background-size: 21px 21px;
}

button.pure_normal,
input.pure_normal {
  background-image: url(../../images/normal_screen.png);
  background-repeat: no-repeat;
  background-size: 21px 21px;
}

/* end of classes for event priorities */
div#main_pure {
  background-color: #fefefe;
  text-align: left;
  margin-bottom: 25px;
  margin-top: 30px;
  margin-left: 10px;
  margin-right: 10px;
  height: 1000px;
  width: 98%;
  position: static;
}

.ui-draggable {
  cursor: move;
}

/* IE 7 Hack */
#editor {
  *margin-top: 10px;
}
/* big_data is used in tactical and logon_ok */
.big_data {
  text-decoration: none;
  font-family: "lato", "Open Sans", sans-serif;
  font-size: 2em;
}

.med_data {
  text-decoration: none;
  font-family: "lato", "Open Sans", sans-serif;
  font-size: 1.5em;
}

.notify {
  background-color: #f7ffa5;
  text-align: center;
  font-weight: bold;
  padding: 8px;
  margin: 0px 0px 0px 0px;
  z-index: -1;
}

.notify a {
  color: #003a3a;
  text-decoration: underline;
}

.listing {
  border-collapse: collapse;
}
.listing td {
  border-bottom: 1px solid #cccccc;
  border-top: 1px solid #cccccc;
}
span.actions {
  margin-left: 30px;
}
.actions {
  min-width: 200px;
}
select#template,
select#action {
  width: 250px;
}

/* Modules */
table#simple {
  padding: 30px;
}
table#simple select#id_module_type,
table#alert_search select#id_agent,
table#alert_search select#id_group,
table#network_component select#type {
  width: 200px;
}
table#simple select#select_snmp_oid,
table#simple select#id_plugin,
table#network_component select#id_plugin {
  width: 270px;
}
table#simple select#prediction_id_group,
table#simple select#prediction_id_agent,
table#simple select#prediction_module {
  width: 50%;
  display: block;
}
table#simple input#text-plugin_parameter,
table#simple input#text-snmp_oid,
table#source_table select,
table#destiny_table select,
table#target_table select,
table#filter_compound_table select,
table#filter_compound_table #text-search,
table#delete_table select {
  width: 100%;
}
table#simple select#network_component_group,
table#simple select#network_component {
  width: 90%;
}
table#simple span#component_group,
table#simple span#component {
  width: 45%;
  font-style: italic;
}
table#simple label {
  display: inline;
  font-weight: normal;
  font-style: italic;
}
.clickable {
  cursor: pointer;
}
table#agent_list tr,
table.alert_list tr {
  vertical-align: top;
}
.toggle {
  border-collapse: collapse;
}
.toggle td {
  border-left: 1px solid #d3d3d3;
}

ul.actions_list {
  list-style-image: url(../../images/arrow.png);
  list-style-position: inside;
  margin-top: 0;
}
div.loading {
  background-color: #fff1a8;
  margin-left: auto;
  margin-right: auto;
  padding: 5px;
  text-align: center;
  font-style: italic;
  width: 95%;
}
div.loading img {
  float: right;
}

textarea.resizev {
  resize: vertical;
}

/* Tablesorter jQuery pager */
div.pager {
  margin-left: 10px;
  margin-top: 5px;
}
div.pager img {
  position: relative;
  top: 4px;
  padding-left: 5px;
}
div.pager input {
  padding-left: 5px;
}
.pagedisplay {
  border: 0;
  width: 35px;
}
/* Steps style */
ol.steps {
  margin-bottom: 70px;
  padding: 0;
  list-style-type: none;
  list-style-position: outside;
}
ol.steps li {
  float: left;
  background-color: #efefef;
  padding: 5px;
  margin-left: 5px;
  width: 150px;
}
ol.steps li a {
  color: #111;
}
ol.steps li.visited a {
  color: #999;
}
ol.steps li span {
  font-weight: normal;
  display: block;
  color: #777;
}
ol.steps li.visited span {
  color: #999;
}
ol.steps li.current {
  border-left: 5px solid #778866;
  margin-left: 0;
  font-weight: bold;
  background-color: #e9f3d2;
}
ol.steps li.visited {
  color: #999;
}

fieldset .databox {
  border: 0px solid;
}

fieldset.databox {
  padding: 14px;
}

fieldset legend span,
span#latest_value {
  font-style: italic;
}
span#latest_value span#value,
.normal {
  font-style: normal;
}
.normal_weight {
  font-weight: normal;
}
form#filter_form {
  margin-bottom: 15px;
}
ul.action_list {
  margin: 0;
  list-style: none inside circle;
}
ul.action_list li div {
  margin-left: 15px;
}
span.action_name {
  float: none;
}
div.actions_container {
  overflow: auto;
  width: 100%;
  max-height: 200px;
}
div.actions_container label {
  display: inline;
  font-weight: normal;
  font-style: italic;
}
a.add_action {
  clear: both;
  display: block;
}

/* timeEntry styles */
.timeEntry_control {
  vertical-align: middle;
  margin-left: 2px;
}

div#event_control {
  clear: right;
}

/* Autocomplete styles */
.ac_results {
  padding: 0px;
  border: 1px solid black;
  background-color: white;
  overflow: hidden;
  z-index: 99999;
}

.ac_results ul {
  width: 100%;
  list-style-position: outside;
  padding: 0;
  margin: 0;
  text-align: left;
}

.ac_results li {
  margin: 0px;
  padding: 2px 5px;
  cursor: default;
  display: block;
  /*
	if width will be 100% horizontal scrollbar will apear
	when scroll mode will be used
	*/
  /*width: 100%;*/
  font: menu;
  font-size: 12px;
  /*
	it is very important, if line-height not setted or setted
	in relative units scroll will be broken in firefox
	*/
  line-height: 16px;
}

.ac_loading {
  background: white url("../images/loading.gif") right center no-repeat;
}

.ac_over {
  background-color: #efefef;
}
span.ac_extra_field,
span.ac_extra_field strong {
  font-style: italic;
  font-size: 9px;
}

div#pandora_logo_header {
  /*	Put here your company logo (139x60 pixels) like this: */
  /*	background: url(../../images/MiniLogoArtica.jpg); */
  background: url(../../images/pandora_logo_head.png);
  background-position: 0% 0%;
  width: 139px;
  height: 60px;
  float: left;
}

/*
 * ---------------------------------------------------------------------
 * - HEADER                                   									-
 * ---------------------------------------------------------------------
 */
#header_table {
  padding-right: 35px;
}

#header_table_inner {
  height: 60px;
  min-width: 790px;
  /*width: 100%;*/
  display: flex;
  align-items: center;
  justify-content: space-between;
}

.header_title {
  font-weight: 600;
  font-size: 10.5pt;
  font-family: "lato-bolder", "Open Sans", sans-serif;
}

.header_subtitle {
  font-size: 10pt;
  font-family: "lato-bolder", "Open Sans", sans-serif;
}

.header_left {
  display: flex;
  flex-direction: column;
}

.header_center {
  display: flex;
  justify-content: center;
  align-items: center;
}

.header_right {
  display: flex;
  justify-content: flex-end;
  align-items: center;
}

.header_right > div {
  padding-left: 15px;
}
.header_left img,
.header_center img,
.header_right img {
  vertical-align: middle;
}

#header_chat {
  padding-left: 0;
  padding-right: 15px;
}

#header_autorefresh {
  padding-left: 0;
}

#header_table_inner #header_user span {
  color: #777;
  align-self: center;
}

#header_table_inner #header_user a {
  display: flex;
  justify-content: center;
}

#header_user img {
  padding-right: 5px;
}

div#header_autorefresh_counter {
  padding-left: 0;
}

.autorefresh_disabled {
  cursor: not-allowed;
}

a.autorefresh_txt,
#refrcounter {
  color: #1c1c1c;
  font-size: 8.5pt;
}

@media screen and (max-width: 1200px) {
  #header_searchbar input.search_input {
    width: 135px;
  }
  .header_right > div {
    padding-left: 10px;
  }
}

@media screen and (max-width: 1300px) {
  .header_right > div {
    padding-left: 10px;
  }
}

.disabled_module {
  color: #aaa;
}
div.warn {
  background: url(../../images/info.png) no-repeat;
  margin-top: 7px;
  padding: 2px 1px 6px 25px;
}

/* Submenus havent borders */
.submenu_not_selected,
.submenu_selected,
.submenu2 {
  border: 0px;
  min-height: 35px;
}

div#steps_clean {
  display: none;
}

div#events_list {
  float: left;
  width: 100%;
}

.pagination * {
  margin-left: 0px;
  margin-right: 0px;
  vertical-align: middle;
}

/* TABLAS */
/* Cells divs to set individual styles with the table objects */
td.cellBold {
  font-weight: bold;
}

td.cellRight {
  text-align: right;
}

td.cellCenter {
  text-align: center;
}

td.cellWhite {
  background: #fff;
  color: #111;
}

td.cellNormal {
  background: #6eb432;
  color: #fff;
}

td.cellCritical {
  background: #f85858;
  color: #fff;
}

td.cellWarning {
  background: #ffea59;
  color: #111;
}

td.cellUnknown {
  background: #aaaaaa;
  color: #ffffff;
}

td.cellNotInit {
  background: #4a83f3;
  color: #ffffff;
}

td.cellAlert {
  background: #ff8800;
  color: #111;
}

td.cellBorder1 {
  border: 1px solid #666;
}

td.cellBig {
  font-size: 18px;
}

.info_box {
  background: #fff;
  box-shadow: 0px 0px 15px -10px #888;
  margin-top: 10px;
  margin-bottom: 10px;
  padding: 0px 5px 5px 10px;
  border-color: #e2e2e2;
  border-style: solid;
  border-width: 1px;
  width: 100%;
  -moz-border-radius: 4px;
  -webkit-border-radius: 4px;
  border-radius: 4px;
}

.info_box .title * {
  font-size: 10pt;
  font-weight: bolder;
}

.info_box .icon {
  width: 30px;
  text-align: center;
}

/* Standard styles for status colos (groups, events, backgrounds...) */
.opacity_cell {
  filter: alpha(opacity=80); /* For IE8 and earlier */
  -moz-opacity: 0.8;
  opacity: 0.8;
  -khtml-opacity: 0.8;
}

tr.group_view_data,
.group_view_data {
  color: #3f3f3f;
  font-family: "lato", "Open Sans", sans-serif;
}

tr.group_view_crit,
.group_view_crit {
  background-color: #e63c52;
  color: #fff;
}

tr.group_view_ok,
.group_view_ok {
  background-color: #82b92e;
  color: #fff;
}

tr.group_view_not_init,
.group_view_not_init {
  background-color: #5bb6e5;
  color: #fff;
}

tr.group_view_warn,
.group_view_warn,
tr.group_view_warn.a,
a.group_view_warn,
tr.a.group_view_warn {
  background-color: #f3b200;
  color: #fff;
}

a.group_view_warn {
  color: #f3b200;
  color: #fff;
}

tr.group_view_alrm,
.group_view_alrm {
  background-color: #ffa631;
  color: #fff;
}

tr.group_view_unk,
.group_view_unk {
  background-color: #b2b2b2;
  color: #fff;
}

/* classes for event priorities. Sits now in functions.php */
.datos_green,
.datos_greenf9,
.datos_green a,
.datos_greenf9 a,
.datos_green * {
  background-color: #82b92e;
  color: #fff;
}
.datos_red,
.datos_redf9,
.datos_red a,
.datos_redf9 a,
.datos_red * {
  background-color: #e63c52;
  color: #fff;
}

.datos_yellow,
.datos_yellowf9,
.datos_yellow * {
  background-color: #f3b200;
  color: #111;
}

a.datos_blue,
.datos_bluef9,
.datos_blue,
.datos_blue * {
  background-color: #4ca8e0;
  color: #fff;
}

.datos_grey,
.datos_greyf9,
.datos_grey * {
  background-color: #999999;
  color: #fff;
}

.datos_pink,
.datos_pinkf9,
.datos_pink * {
  background-color: #fdc4ca;
  color: #111;
}

.datos_brown,
.datos_brownf9,
.datos_brown * {
  background-color: #a67c52;
  color: #fff;
}

.datos_orange,
.datos_orangef9,
.datos_orange * {
  background-color: #f7931e;
  color: #111;
}

td.datos_greyf9,
td.datos_bluef9,
td.datos_greenf9,
td.datos_redf9,
td.datos_yellowf9,
td.datos_pinkf9,
td.datos_brownf9,
td.datos_orangef9 {
  padding: 5px 5px 5px 5px;
}

/* global */
input#text-id_parent.ac_input,
input,
textarea,
select {
  background-color: #ffffff;
  border: 1px solid #cbcbcb;
  -moz-border-radius: 3px;
  -webkit-border-radius: 3px;
  border-radius: 3px;
  font-family: "lato-bolder", "Open Sans", sans-serif;
  font-size: 10pt;
}

/* plugins */
span#plugin_description {
  font-size: 9px;
}

/*
 * ---------------------------------------------------------------------
 * - TINYMCE 														-
 * ---------------------------------------------------------------------
 */
#tinymce {
  text-align: left;
  padding-top: 20px;
}

#tinymce.mceContentBody.tinyMCEBody {
  background-color: #ededed;
}

.tinyMCEBody span strong {
  font-family: inherit;
}

.visual_font_size_4pt,
.visual_font_size_4pt > em,
.visual_font_size_4pt > strong,
.visual_font_size_4pt > strong > span,
.visual_font_size_4pt > span,
.visual_font_size_4pt > strong > em,
.visual_font_size_4pt > em > strong,
.visual_font_size_4pt em span,
.visual_font_size_4pt span em {
  font-size: 4pt;
  line-height: 4pt;
  font-family: inherit;
}
.visual_font_size_6pt,
.visual_font_size_6pt > em,
.visual_font_size_6pt > strong,
.visual_font_size_6pt > strong > span,
.visual_font_size_6pt > span,
.visual_font_size_6pt > strong > em,
.visual_font_size_6pt > em > strong,
.visual_font_size_6pt em span,
.visual_font_size_6pt span em {
  font-size: 6pt;
  line-height: 6pt;
  font-family: inherit;
}
.visual_font_size_8pt,
.visual_font_size_8pt > em,
.visual_font_size_8pt > strong,
.visual_font_size_8pt > strong > span,
.visual_font_size_8pt > span,
.visual_font_size_8pt > strong > em,
.visual_font_size_8pt > em > strong,
.visual_font_size_8pt em span,
.visual_font_size_8pt span em {
  font-size: 8pt;
  line-height: 8pt;
  font-family: inherit;
}
.visual_font_size_10pt,
.visual_font_size_10pt > em,
.visual_font_size_10pt > strong,
.visual_font_size_10pt > strong > span,
.visual_font_size_10pt > span,
.visual_font_size_10pt > strong > em,
.visual_font_size_10pt > em > strong,
.visual_font_size_10pt em span,
.visual_font_size_10pt span em {
  font-size: 10pt;
  line-height: 10pt;
  font-family: inherit;
}
.visual_font_size_12pt,
.visual_font_size_12pt > em,
.visual_font_size_12pt > strong,
.visual_font_size_12pt > strong > span,
.visual_font_size_12pt > span,
.visual_font_size_12pt > strong > em,
.visual_font_size_12pt > em > strong,
.visual_font_size_12pt em span,
.visual_font_size_12pt span em {
  font-size: 12pt;
  line-height: 12pt;
  font-family: inherit;
}
.visual_font_size_14pt,
.visual_font_size_14pt > em,
.visual_font_size_14pt > strong,
.visual_font_size_14pt > strong > span,
.visual_font_size_14pt > span,
.visual_font_size_14pt > strong > em,
.visual_font_size_14pt > em > strong,
.visual_font_size_14pt em span,
.visual_font_size_14pt span em {
  font-size: 14pt;
  line-height: 14pt;
  font-family: inherit;
}
.visual_font_size_18pt,
.visual_font_size_18pt > em,
.visual_font_size_18pt > strong,
.visual_font_size_18pt > strong > span,
.visual_font_size_18pt > span,
.visual_font_size_18pt > strong > em,
.visual_font_size_18pt > em > strong,
.visual_font_size_18pt em span,
.visual_font_size_18pt span em {
  font-size: 18pt;
  line-height: 18pt;
  font-family: inherit;
}

.visual_font_size_24pt,
.visual_font_size_24pt > em,
.visual_font_size_24pt > strong,
.visual_font_size_24pt > strong > span,
.visual_font_size_24pt > span,
.visual_font_size_24pt > strong > em,
.visual_font_size_24pt > em > strong,
.visual_font_size_24pt em span,
.visual_font_size_24pt span em {
  font-size: 24pt;
  line-height: 24pt;
  font-family: inherit;
}
.visual_font_size_28pt,
.visual_font_size_28pt > em,
.visual_font_size_28pt > strong,
.visual_font_size_28pt > strong > span,
.visual_font_size_28pt > span,
.visual_font_size_28pt > strong > em,
.visual_font_size_28pt > em > strong,
.visual_font_size_28pt em span,
.visual_font_size_28pt span em {
  font-size: 28pt;
  line-height: 28pt;
  font-family: inherit;
}
.visual_font_size_36pt,
.visual_font_size_36pt > em,
.visual_font_size_36pt > strong,
.visual_font_size_36pt > strong > span,
.visual_font_size_36pt > span,
.visual_font_size_36pt > strong > em,
.visual_font_size_36pt > em > strong,
.visual_font_size_36pt em span,
.visual_font_size_36pt span em {
  font-size: 36pt;
  line-height: 36pt;
  font-family: inherit;
}
.visual_font_size_48pt,
.visual_font_size_48pt > em,
.visual_font_size_48pt > strong,
.visual_font_size_48pt > strong > span,
.visual_font_size_48pt > span,
.visual_font_size_48pt > strong > em,
.visual_font_size_48pt > em > strong,
.visual_font_size_48pt em span,
.visual_font_size_48pt span em {
  font-size: 48pt;
  line-height: 48pt;
  font-family: inherit;
}
.visual_font_size_60pt,
.visual_font_size_60pt > em,
.visual_font_size_60pt > strong,
.visual_font_size_60pt > strong > span,
.visual_font_size_60pt > span,
.visual_font_size_60pt > strong > em,
.visual_font_size_60pt > em > strong,
.visual_font_size_60pt em span,
.visual_font_size_60pt span em {
  font-size: 60pt;
  line-height: 60pt;
  font-family: inherit;
}
.visual_font_size_72pt,
.visual_font_size_72pt > em,
.visual_font_size_72pt > strong,
.visual_font_size_72pt > strong > span,
.visual_font_size_72pt > span,
.visual_font_size_72pt > strong > em,
.visual_font_size_72pt > em > strong,
.visual_font_size_72pt em span,
.visual_font_size_72pt span em {
  font-size: 72pt;
  line-height: 72pt;
  font-family: inherit;
}

.visual_font_size_84pt,
.visual_font_size_84pt > em,
.visual_font_size_84pt > strong,
.visual_font_size_84pt > strong > span,
.visual_font_size_84pt > span,
.visual_font_size_84pt > strong > em,
.visual_font_size_84pt > em > strong,
.visual_font_size_84pt em span,
.visual_font_size_84pt span em {
  font-size: 84pt;
  line-height: 84pt;
  font-family: inherit;
}

.visual_font_size_96pt,
.visual_font_size_96pt > em,
.visual_font_size_96pt > strong,
.visual_font_size_96pt > strong > span,
.visual_font_size_96pt > span,
.visual_font_size_96pt > strong > em,
.visual_font_size_96pt > em > strong,
.visual_font_size_96pt em span,
.visual_font_size_96pt span em {
  font-size: 96pt;
  line-height: 96pt;
  font-family: inherit;
}

.visual_font_size_116pt,
.visual_font_size_116pt > em,
.visual_font_size_116pt > strong,
.visual_font_size_116pt > strong > span,
.visual_font_size_116pt > span,
.visual_font_size_116pt > strong > em,
.visual_font_size_116pt > em > strong,
.visual_font_size_116pt em span,
.visual_font_size_116pt span em {
  font-size: 116pt;
  line-height: 116pt;
  font-family: inherit;
}

.visual_font_size_128pt,
.visual_font_size_128pt > em,
.visual_font_size_128pt > strong,
.visual_font_size_128pt > strong > span,
.visual_font_size_128pt > span,
.visual_font_size_128pt > strong > em,
.visual_font_size_128pt > em > strong,
.visual_font_size_128pt em span,
.visual_font_size_128pt span em {
  font-size: 128pt;
  line-height: 128pt;
  font-family: inherit;
}

.visual_font_size_140pt,
.visual_font_size_140pt > em,
.visual_font_size_140pt > strong,
.visual_font_size_140pt > strong > span,
.visual_font_size_140pt > span,
.visual_font_size_140pt > strong > em,
.visual_font_size_140pt > em > strong,
.visual_font_size_140pt em span,
.visual_font_size_140pt span em {
  font-size: 140pt;
  line-height: 140pt;
  font-family: inherit;
}

.visual_font_size_154pt,
.visual_font_size_154pt > em,
.visual_font_size_154pt > strong,
.visual_font_size_154pt > strong > span,
.visual_font_size_154pt > span,
.visual_font_size_154pt > strong > em,
.visual_font_size_154pt > em > strong,
.visual_font_size_154pt em span,
.visual_font_size_154pt span em {
  font-size: 154pt;
  line-height: 154pt;
  font-family: inherit;
}

.visual_font_size_196pt,
.visual_font_size_196pt > em,
.visual_font_size_196pt > strong,
.visual_font_size_196pt > strong > span,
.visual_font_size_196pt > span,
.visual_font_size_196pt > strong > em,
.visual_font_size_196pt > em > strong,
.visual_font_size_196pt em span,
.visual_font_size_196pt span em {
  font-size: 196pt;
  line-height: 196pt;
  font-family: inherit;
}

.resize_visual_font_size_8pt,
.resize_visual_font_size_8pt > em,
.resize_visual_font_size_8pt > strong,
.resize_visual_font_size_8pt > strong > span,
.resize_visual_font_size_8pt > span,
.resize_visual_font_size_8pt > strong > em,
.resize_visual_font_size_8pt > em > strong,
.visual_font_size_8pt em span,
.visual_font_size_8pt span em {
  font-size: 4pt;
  line-height: 4pt;
}
.resize_visual_font_size_14pt,
.resize_visual_font_size_14pt > em,
.resize_visual_font_size_14pt > strong,
.resize_visual_font_size_14pt > strong > span,
.resize_visual_font_size_14pt > span,
.resize_visual_font_size_14pt > strong > em,
.resize_visual_font_size_14pt > em > strong,
.visual_font_size_14pt em span,
.visual_font_size_14pt span em {
  font-size: 7pt;
  line-height: 7pt;
}
.resize_visual_font_size_24pt,
.resize_visual_font_size_24pt > em,
.resize_visual_font_size_24pt > strong,
.resize_visual_font_size_24pt > strong > span,
.resize_visual_font_size_24pt > span,
.resize_visual_font_size_24pt > strong > em,
.resize_visual_font_size_24pt > em > strong,
.visual_font_size_14pt em span,
.visual_font_size_14pt span em {
  font-size: 12pt;
  line-height: 12pt;
}
.resize_visual_font_size_36pt,
.resize_visual_font_size_36pt > em,
.resize_visual_font_size_36pt > strong,
.resize_visual_font_size_36pt > strong > span,
.resize_visual_font_size_36pt > span,
.resize_visual_font_size_36pt > strong > em,
.resize_visual_font_size_36pt > em > strong,
.visual_font_size_36pt em span,
.visual_font_size_36pt span em {
  font-size: 18pt;
  line-height: 18pt;
}
.resize_visual_font_size_72pt,
.resize_visual_font_size_72pt > em,
.resize_visual_font_size_72pt > strong,
.resize_visual_font_size_72pt > strong > span,
.resize_visual_font_size_72pt > span,
.resize_visual_font_size_72pt > strong > em,
.resize_visual_font_size_72pt > em > strong,
.visual_font_size_72pt em span,
.visual_font_size_72pt span em {
  font-size: 36pt;
  line-height: 36pt;
}

/*
 * ---------------------------------------------------------------------
 * - LEFT SIDEBAR IN GRAPHS POPUP - stat_win.php 						-
 * ---------------------------------------------------------------------
 */
.menu_sidebar {
  color: #111;
  background: #3f3f3f;
  margin: 0px;
  margin-left: 10px;
  padding-left: 0px;
  padding-right: 0px;
  padding-top: 10px;
  text-align: left;
  font-family: arial, sans-serif, verdana;
  font-size: 10px;
  border: 1px solid #000;
  position: absolute;
  width: 400px;
  height: 260px;

  -moz-box-shadow: 0px 4px 4px #010e1b;
  -webkit-box-shadow: 0px 4px 4px #010e1b;
  box-shadow: 0px 4px 4px #010e1b;

  filter: alpha(opacity=97);
  -moz-opacity: 0.97;
  opacity: 0.97;
}

.menu_sidebar_radius_left {
  -moz-border-top-left-radius: 8px;
  -webkit-border-top-left-radius: 8px;
  border-top-left-radius: 8px;

  -moz-border-bottom-left-radius: 8px;
  -webkit-border-bottom-left-radius: 8px;
  border-bottom-left-radius: 8px;

  border-right: 0px solid #000;
}

.menu_sidebar_radius_right {
  -moz-border-top-right-radius: 8px;
  -webkit-border-top-right-radius: 8px;
  border-top-right-radius: 8px;
  -moz-border-bottom-right-radius: 8px;
  -webkit-border-bottom-right-radius: 8px;
  border-bottom-right-radius: 8px;
}

.menu_sidebar_outer {
  margin-left: 3px;
  background: #ececec;
  width: 100%;
  text-align: center;
  -moz-border-radius: 6px;
  -webkit-border-radius: 6px;
  border-radius: 6px;
  padding: 8px;
}

/*
 * ---------------------------------------------------------------------
 * - TIP (to show help)												-
 * ---------------------------------------------------------------------
 */
a.tip {
  display: inline;
  cursor: help;
}

a.tip > img {
  margin-left: 2px;
  margin-right: 2px;
  margin-top: -3px;
}

.head_tip {
  display: inline;
  margin-left: 10px;
}

/*
 * ---------------------------------------------------------------------
 * - SEARCH BOX in header											-
 * ---------------------------------------------------------------------
 */
input.search_input {
  background-image: url("../../images/input_zoom_gray.png");
  background-position: center right 10px;
  background-repeat: no-repeat;
  background-size: 17px;
  background-color: #f2f6f7;
  padding: 0px;
  margin: 0;
  width: 300px;
  height: 30px;
  margin-left: 2px;
  padding-left: 15px;
  padding-right: 40px;
  color: #777;
  font-family: "Open Sans", sans-serif;
  font-size: 8.5pt;
  border-top-left-radius: 50px;
  border-bottom-left-radius: 50px;
  border-top-right-radius: 50px;
  border-bottom-right-radius: 50px;
  border-color: transparent;
}

a[id^="tgl_ctrl_"] > img,
a[id^="tgl_ctrl_"] > b > img {
  vertical-align: middle;
}

/* Images forced title */

div.forced_title_layer {
  display: block;
  text-decoration: none;
  position: absolute;
  z-index: 100000;
  border: 1px solid #708090;
  background-color: #666;
  color: #fff;
  padding: 4px 5px;
  font-weight: bold;
  font-size: small;
  font-size: 11px;
  /* IE 8 */
  -ms-filter: "progid:DXImageTransform.Microsoft.Alpha(Opacity=9)";
  /* Netscape */
  -moz-opacity: 0.9;
  opacity: 0.9;
  -moz-border-radius: 3px;
  -webkit-border-radius: 3px;
  border-radius: 3px;
}

/* Graphs styles */

div.legend > div {
  pointer-events: none; /* Allow to click the graphs below */
  opacity: 0.65;
}

/* Recover the padding of the legend elements under a databox parent */
table.databox div.legend > td {
  padding: 1px;
}

div.nodata_text {
  padding: 5px 12px 0px 68px;
  font-weight: bold;
  color: #c1c1c1;
  text-transform: uppercase;
  display: table-cell;
  vertical-align: middle;
  text-align: left;
}

div.nodata_container {
  width: 150px;
  height: 100px;
  background-repeat: no-repeat;
  background-position: center;
  margin: auto auto;
  display: table;
}

div#stat-win-interface-graph div.nodata_container,
div#stat-win-module-graph div.nodata_container {
  width: 30%;
  height: 100%;
  background-repeat: no-repeat;
  background-position: center;
  margin: auto auto;
  display: flex;
  flex-direction: column;
  justify-content: center;
  align-items: center;
}

#snmp_data {
  width: 40%;
  position: absolute;
  top: 0;
  right: 20px;
  background: #f9faf9;
}

#rmf_data {
  width: 40%;
  height: 80%;
  position: absolute;
  top: 0;
  right: 20px;
  overflow: auto;
}

/* service map */
#container_servicemap_legend {
  position: absolute;
  background: #fff;
  margin-top: 10px;
  right: 2px;
  border: 1px solid #e2e2e2;
  border-radius: 5px;
  padding: 10px;
  opacity: 0.9;
}

#container_servicemap_legend table {
  text-align: left;
}

/* agent modules*/
.legend_square {
  width: 20px;
  padding-left: 20px;
  padding-right: 10px;
}

.legend_square_simple {
  padding-left: 0px;
  padding-right: 10px;
  padding-bottom: 3px;
}
.legend_square div,
.legend_square_simple div {
  width: 20px;
  height: 20px;
  border-radius: 3px;
}

.legend_basic {
  background: #f4f4f4;
  margin-top: 10px;
  border-radius: 5px;
  padding: 10px;
}

.agents_modules_table th {
  background: #3f3f3f;
  border: 1px solid #e2e2e2;
}

.agents_modules_table th * {
  color: #ffffff;
}

/*
 * LOAD_ENTERPRISE.PHP
 */
#code_license_dialog {
  padding: 50px;
  padding-top: 10px;
}
#code_license_dialog #logo {
  margin-bottom: 20px;
  text-align: center;
}
#code_license_dialog,
#code_license_dialog * {
  font-size: 14px;
}
#code_license_dialog ul {
  padding-left: 30px;
  list-style-image: url("../../images/input_tick.png");
}
#code_license_dialog li {
  margin-bottom: 12px;
}

#code_license_dialog #code {
  font-weight: bolder;
  font-size: 20px;
  border: 1px solid #dddddd;
  padding: 5px;
  text-align: center;
  -moz-border-radius: 8px;
  -webkit-border-radius: 8px;
  border-radius: 8px;
}

#code_license_dialog a {
  text-decoration: underline;
}

/* GRAPHS CSS */

.parent_graph {
  position: relative;
  margin: 0 auto;
}

.menu_graph,
.timestamp_graph {
  position: absolute;
  color: #000;
}

.menu_graph {
  width: 30px;
  height: 150px;
  left: 100%;
  position: absolute;
  top: 0px;
  background-color: transparent;
  -moz-border-top-right-radius: 6px;
  -webkit-border-top-right-radius: 6px;
  border-top-right-radius: 6px;
  -moz-border-top-left-radius: 6px;
  -webkit-border-top-left-radius: 6px;
  border-top-left-radius: 6px;
}

.legend_graph {
  margin: 0px;
  padding: 0px;
  text-align: left;
}

.legendColorBox * {
  font-size: 0px;
  padding: 0px 4px;
  overflow: visible;
}

/* GIS CSS */

.olLayerDiv {
  z-index: 102;
}

/* Alert view */

table.alert_days th,
table.alert_time th {
  height: 30px;
  vertical-align: middle;
}

table.alert_escalation th img {
  width: 18px;
}

.action_details td.used_field {
  background: #6eb432;
  color: #8d8d8d;
  font-weight: normal;
}

td.used_field {
  background: #6eb432;
  color: #ffffff;
  font-weight: bold;
}

td.overrided_field {
  color: #666;
}

td.unused_field {
  color: #888;
}

td.empty_field {
  background: url("../../images/long_arrow.png") no-repeat 100% center;
}

#table_macros textarea {
  width: 96%;
}

/* Policies styles */

table#policy_modules td * {
  display: inline;
}

.context_help_title {
  font-weight: bolder;
  text-align: left;
}
.context_help_body,
.left {
  text-align: left;
}

#left_column_logon_ok {
  width: 750px;
  float: left;
}

#news_board {
  min-width: 530px;
  width: 100%;
}

#right_column_logon_ok {
  width: 350px;
  float: right;
  margin-right: 20px;
}

#clippy_head_title {
  font-weight: bold;
  background: #82b92e;
  color: #ffffff;
  margin-top: -15px;
  margin-left: -15px;
  margin-right: -15px;
  padding: 5px;
  margin-bottom: 10px;
  border-top-left-radius: 2px;
  border-top-right-radius: 2px;
}

#dialog-double_auth-container {
  width: 100%;
  text-align: center;
  vertical-align: middle;
}

/*
 * ---------------------------------------------------------------------
 * - TACTICAL VIEW y TABLAS	 													-
 * ---------------------------------------------------------------------
 */
.status_tactical {
  width: 100%;
  margin-left: auto;
  margin-right: auto;
  background-color: #fff;
  padding: 10px;
  border: 1px solid #e2e2e2;
  margin-top: 5%;
  text-align: left;
}

.status_tactical img {
  border: 3px solid #000;
  border-radius: 100px;
}

#sumary {
  color: #fff;
  margin: 2px;
  padding: 10px 30px;
  font-size: 16px;
  font-family: "lato-bolder", "Open Sans", sans-serif;
  font-weight: bold;
  border-radius: 2px;
}

div.sumary_div {
  color: #fff;
  font-size: 20px;
  font-weight: bold;
  border-radius: 2px;
  width: 120px;
  height: 40px;
  text-align: center;
  display: table-cell;
  vertical-align: middle;
}

div.div_groups_status {
  width: 350px;
  background-color: white;
  border: 1px solid #ececec;
  border-radius: 5px;
  margin: 20px;
  float: left;
}

.databox.data > tbody > tr > td {
  border-bottom: 1px solid #e2e2e2;
}

.databox .search {
  margin-top: 0px;
}

.databox.data > tbody > tr > td.progress_bar img {
  border: 3px solid #000;
  border-radius: 100px;
}

.databox.pies {
  border: none;
}

.databox.pies fieldset.tactical_set {
  width: 100%;
  min-height: 285px;
}

.difference {
  border-left-width: 2px;
  border-left-style: solid;
  border-right-width: 2px;
  border-right-style: solid;
  border-color: #e2e2e2;
}

#title_menu {
  color: #b9b9b9;
  float: right;
  width: 72%;
  letter-spacing: 0pt;
  font-size: 10pt;
  white-space: pre-wrap;
  padding-top: 0;
  font-family: "Open Sans", sans-serif;
}

.no_hidden_menu {
  background-position: 11% 50%;
}

#menu_tab li.nomn,
#menu_tab li.nomn_high {
  padding-right: 8px;
  padding-left: 8px;
  font-weight: bold;
  text-decoration: none;
  font-size: 14px;
  margin-top: 0;
  min-width: 30px;
  min-height: 50px;
  max-height: 53px;
}

#menu_tab_frame_view_bc #menu_tab li.nomn,
#menu_tab_frame_view_bc #menu_tab li.nomn_high {
  min-height: 53px;
}

#menu_tab li:hover {
  box-shadow: inset 0px 4px #82b92e;
}

#menu_tab li.nomn_high,
#menu_tab li.nomn_high span {
  color: #fff;
  box-shadow: inset 0px 4px #82b92e;
  background-color: #fff;
}

#menu_tab li.nomn img,
#menu_tab li img {
  margin-top: 10px;
  margin-left: 3px;
}
#menu_tab li.nomn.tab_operation img,
#menu_tab li.nomn.tab_godmode img,
#menu_tab li.nomn_high.tab_operation img,
#menu_tab li.nomn_high.tab_godmode img {
  margin: 10px auto;
}

#menu_tab li.tab_operation a,
#menu_tab a.tab_operation {
  background: none;
}

.agents_modules_table {
  border: 1px solid #e2e2e2;
  border-spacing: 0px;
}
.agents_modules_table td {
  border: 1px solid #e2e2e2;
}

.dashboard {
  top: 23px;
}

.dashboard li a {
  width: 158px;
}

.text_subDashboard {
  float: left;
  margin-top: 5%;
  margin-left: 3%;
}

.title_um {
  font-family: sans-serif;
  font-size: 20px;
  color: #82b92e;
  text-align: center;
}

.text_um {
  font-family: sans-serif;
  font-size: 16px;
  padding-left: 80px;
}

/* The items with the class 'spinner' will rotate */
/* Not supported on IE9 and below */
.spinner {
  -webkit-animation: spinner 2s infinite linear;
  animation: spinner 2s infinite linear;
}

@-webkit-keyframes spinner {
  0% {
    -ms-transform: rotate(0deg); /* IE */
    -moz-transform: rotate(0deg); /* FF */
    -o-transform: rotate(0deg); /* Opera */
    -webkit-transform: rotate(0deg); /* Safari and Chrome */
    transform: rotate(0deg);
  }
  100% {
    -ms-transform: rotate(359deg); /* IE */
    -moz-transform: rotate(359deg); /* FF */
    -o-transform: rotate(359deg); /* Opera */
    -webkit-transform: rotate(359deg); /* Safari and Chrome */
    transform: rotate(359deg);
  }
}

@keyframes spinner {
  0% {
    -ms-transform: rotate(0deg); /* IE */
    -moz-transform: rotate(0deg); /* FF */
    -o-transform: rotate(0deg); /* Opera */
    -webkit-transform: rotate(0deg); /* Safari and Chrome */
    transform: rotate(0deg);
  }
  100% {
    -ms-transform: rotate(359deg); /* IE */
    -moz-transform: rotate(359deg); /* FF */
    -o-transform: rotate(359deg); /* Opera */
    -webkit-transform: rotate(359deg); /* Safari and Chrome */
    transform: rotate(359deg);
  }
}

/*
 * ---------------------------------------------------------------------
 * - Styles for the new networkmap									-
 * ---------------------------------------------------------------------
 */
.zoom_controller {
  width: 30px;
  height: 210px;
  background: blue;
  border-radius: 15px;

  top: 50px;
  left: 10px;
  position: absolute;
}

.vertical_range {
  padding: 0;
  -webkit-transform: rotate(270deg);
  -moz-transform: rotate(270deg);
  transform: rotate(270deg);
  width: 200px;
  height: 20px;
  position: relative;
  background: transparent;
  border: 0px;

  left: -92px;
  top: 93px;
}

@media screen and (-webkit-min-device-pixel-ratio: 0) {
  /* Only for chrome */

  .vertical_range {
    left: -87px;
    top: 93px;
  }
}

div.simple_value > span.text > p,
div.simple_value > span.text > p > span > strong,
div.simple_value > span.text > p > strong,
div.simple_value > a > span.text p {
  font-family: monospace;
  white-space: pre;
}

/*
 * ---------------------------------------------------------------------
 * - modal window and edit user 									-
 * ---------------------------------------------------------------------
 */
#alert_messages {
  -moz-border-bottom-right-radius: 5px;
  -webkit-border-bottom-left-radius: 5px;
  border-bottom-right-radius: 5px;
  border-bottom-left-radius: 5px;
  z-index: 3;
  position: fixed;
  width: 750px;
  max-width: 750px;
  top: 20%;
  background: white;
  opacity: 0;
  transition: opacity 0.5s;
  -webkit-transition: opacity 0.5s;
}
.modalheader {
  text-align: center;
  width: 100%;
  height: 37px;
  left: 0px;
  background-color: #82b92e;
}
.modalheadertext {
  color: white;
  position: relative;
  font-family: "Nunito", sans-serif;
  font-size: 13pt;
  top: 8px;
}
.modalheaderh1 {
  text-align: center;
  width: 100%;
  height: 26px;
  left: 0px;
  padding-top: 10px;
  background-color: #82b92e;
  color: white;
  position: relative;
  font-family: "Nunito", sans-serif;
  font-size: 11pt;
}
.modalclosex {
  cursor: pointer;
  display: inline;
  float: right;
  margin-right: 10px;
  margin-top: 10px;
}
.modalclosex:hover {
  cursor: pointer;
  display: inline;
  float: right;
  margin-right: 10px;
  margin-top: 10px;
}
.modalcontent {
  color: black;
  background: white;
}
.modalcontentimg {
  float: left;
  margin-left: 30px;
  margin-top: 30px;
  margin-bottom: 30px;
}
.modalcontenttext {
  float: left;
  text-align: justify;
  color: black;
  font-size: 9.5pt;
  line-height: 13pt;
  margin-top: 30px;
  width: 430px;
  margin-left: 30px;
}
.modalokbutton {
  transition-property: background-color, color;
  transition-duration: 1s;
  transition-timing-function: ease-out;
  -webkit-transition-property: background-color, color;
  -webkit-transition-duration: 1s;
  -o-transition-property: background-color, color;
  -o-transition-duration: 1s;
  cursor: pointer;
  text-align: center;
  margin-right: 45px;
  float: right;
  -moz-border-radius: 3px;
  -webkit-border-radius: 3px;
  margin-bottom: 30px;
  border-radius: 3px;
  width: 90px;
  height: 30px;
  background-color: white;
  border: 1px solid #82b92e;
}
.modalokbuttontext {
  transition-property: background-color, color;
  transition-duration: 1s;
  transition-timing-function: ease-out;
  -webkit-transition-property: background-color, color;
  -webkit-transition-duration: 1s;
  -o-transition-property: background-color, color;
  -o-transition-duration: 1s;
  color: #82b92e;
  font-family: "Nunito", sans-serif;
  font-size: 10pt;
  position: relative;
  top: 6px;
}

.modalokbutton:hover {
  transition-property: background-color, color;
  transition-duration: 1s;
  transition-timing-function: ease-out;
  -webkit-transition-property: background-color, color;
  -webkit-transition-duration: 1s;
  -o-transition-property: background-color, color;
  -o-transition-duration: 1s;
  background-color: #82b92e;
}

.modalokbutton:hover .modalokbuttontext {
  transition-property: background-color, color;
  transition-duration: 1s;
  transition-timing-function: ease-out;
  -webkit-transition-property: background-color, color;
  -webkit-transition-duration: 1s;
  -o-transition-property: background-color, color;
  -o-transition-duration: 1s;
  color: white;
}

.modaldeletebutton {
  transition-property: background-color, color;
  transition-duration: 1s;
  transition-timing-function: ease-out;
  -webkit-transition-property: background-color, color;
  -webkit-transition-duration: 1s;
  -o-transition-property: background-color, color;
  -o-transition-duration: 1s;
  cursor: pointer;
  text-align: center;
  margin-left: 45px;
  float: left;
  -moz-border-radius: 3px;
  -webkit-border-radius: 3px;
  margin-bottom: 30px;
  border-radius: 3px;
  width: 90px;
  height: 30px;
  background-color: white;
  border: 1px solid #fa5858;
}

.modaldeletebuttontext {
  transition-property: background-color, color;
  transition-duration: 1s;
  transition-timing-function: ease-out;
  -webkit-transition-property: background-color, color;
  -webkit-transition-duration: 1s;
  -o-transition-property: background-color, color;
  -o-transition-duration: 1s;
  color: #fa5858;
  font-family: "Nunito", sans-serif;
  font-size: 10pt;
  position: relative;
  top: 6px;
}

.modaldeletebutton:hover .modaldeletebuttontext {
  transition-property: background-color, color;
  transition-duration: 1s;
  transition-timing-function: ease-out;
  -webkit-transition-property: background-color, color;
  -webkit-transition-duration: 1s;
  -o-transition-property: background-color, color;
  -o-transition-duration: 1s;
  color: white;
}

.modaldeletebutton:hover {
  transition-property: background-color, color;
  transition-duration: 1s;
  transition-timing-function: ease-out;
  -webkit-transition-property: background-color, color;
  -webkit-transition-duration: 1s;
  -o-transition-property: background-color, color;
  -o-transition-duration: 1s;
  background-color: #fa5858;
}

.modalgobutton {
  transition-property: background-color, color;
  transition-duration: 1s;
  transition-timing-function: ease-out;
  -webkit-transition-property: background-color, color;
  -webkit-transition-duration: 1s;
  -o-transition-property: background-color, color;
  -o-transition-duration: 1s;
  cursor: pointer;
  text-align: center;
  margin-right: 15px;
  margin-bottom: 30px;
  float: right;
  -moz-border-radius: 3px;
  -webkit-border-radius: 3px;
  border-radius: 3px;
  width: 240px;
  height: 30px;
  background-color: white;
  border: 1px solid #82b92e;
}
.modalgobuttontext {
  transition-property: background-color, color;
  transition-duration: 1s;
  transition-timing-function: ease-out;
  -webkit-transition-property: background-color, color;
  -webkit-transition-duration: 1s;
  -o-transition-property: background-color, color;
  -o-transition-duration: 1s;
  color: #82b92e;
  font-family: "Nunito", sans-serif;
  font-size: 10pt;
  position: relative;
  top: 6px;
}

.modalgobutton:hover {
  transition-property: background-color, color;
  transition-duration: 1s;
  transition-timing-function: ease-out;
  -webkit-transition-property: background-color, color;
  -webkit-transition-duration: 1s;
  -o-transition-property: background-color, color;
  -o-transition-duration: 1s;
  background-color: #82b92e;
}

.modalgobutton:hover .modalgobuttontext {
  transition-property: background-color, color;
  transition-duration: 1s;
  transition-timing-function: ease-out;
  -webkit-transition-property: background-color, color;
  -webkit-transition-duration: 1s;
  -o-transition-property: background-color, color;
  -o-transition-duration: 1s;
  color: white;
}

/* update manager online */
#opacidad {
  opacity: 0;
  transition: opacity 3s;
  -webkit-transition: opacity 3s;
  z-index: 1;
  width: 100%;
  height: 100%;
  position: absolute;
  left: 0px;
  top: 0px;
}

.textodialogo {
  margin-left: 0px;
  color: #333;
  padding: 20px;
  font-size: 9pt;
}

.cargatextodialogo {
  max-width: 58.5%;
  width: 58.5%;
  min-width: 58.5%;
  float: left;
  margin-left: 0px;
  font-size: 18pt;
  padding: 20px;
  text-align: center;
}

.cargatextodialogo p,
.cargatextodialogo b,
.cargatextodialogo a {
  font-size: 18pt;
}

span.log_zone_line {
  font-size: 12px;
}

span.log_zone_line_error {
  color: #e63c52;
}

/* global */
.bolder {
  font-weight: bolder;
}

.readonly {
  background-color: #dedede;
}

.input_error {
  border: 1px solid red;
}

#toolbox > input {
  border-width: 0px 1px 0px 0px;
  border-color: lightgray;
}

#toolbox > input.service_min {
  border-width: 0px 0px 0px 0px;
}

#toolbox > input.grid_min {
  border-width: 0px 0px 0px 0px;
}

#filter_event_status,
#filter_event_severity,
#filter_event_type {
  width: 50%;
}

.rowPair:hover,
.rowOdd:hover {
  background-color: #eee;
}
.checkselected {
  background-color: #eee;
}
.tag-wrapper {
  padding: 0 10px 0 0;
  overflow: auto;
}

.pandora-tag {
  float: left;
  margin-bottom: 18px;
  padding: 1px 6px 1px 0;
}

.pandora-tag-title {
  color: white;
  background-color: #373737;
  font-weight: bold;
  padding: 6px 6px 6px 10px;
  border: #373737;
  border-width: 1px;
  border-top-style: solid;
  border-top-left-radius: 12px;
  border-left-style: solid;
  border-bottom-left-radius: 12px;
  border-bottom-style: solid;
}

.pandora-tag-value {
  color: #373737;
  font-weight: bold;
  padding: 6px 10px 6px 6px;
  border: #373737;
  border-width: 1px;
  border-top-style: solid;
  border-top-right-radius: 12px;
  border-right-style: solid;
  border-bottom-right-radius: 12px;
  border-bottom-style: solid;
}

/*
 * ---------------------------------------------------------------------
 * - HELP MODAL WINDOWS - pandora_help.php 							-
 * ---------------------------------------------------------------------
 */

div#main_help_new {
  text-align: center;
  padding: 20px;
  border-bottom: 1px solid #c2c2c2;
  background-color: #fff;
}

div#main_help_new_content {
  padding-left: 30px;
  padding-right: 30px;
  padding-bottom: 20px;
  padding-top: 10px;
  background: white;
  height: 100%;
  font-size: 12pt;
  font-family: "lato-bolder", serif;
}

div#main_help_new_content h1 {
  font-family: "lato-boldest", serif;
  font-size: 14pt;
}

div#main_help_new_content p {
  font-family: "lato-bolder", serif;
  font-size: 12pt;
}
div#main_help_new_content b {
  font-family: "lato-bolder", serif;
  font-size: 12pt;
}

div#main_help_new_content li {
  font-family: "lato-bolder", serif;
  font-size: 12pt;
}

div#footer_help {
  background: #333;
  text-align: center;
  padding: 10px;
}

/*	EVENTS - /ajax/events.php */
/*view-agents lastest events for this agent*/
#div_all_events_24h {
  padding: 4px;
}

/*
 * ---------------------------------------------------------------------
 * - REPORTS - graph_container.php									-
 * ---------------------------------------------------------------------
 */
.graph_conteiner_inside > .parent_graph {
  width: 100%;
}

.graph_conteiner_inside > .parent_graph > .menu_graph {
  left: 90%;
}

.graph_conteiner_inside > .parent_graph > .graph {
  width: 90%;
}

.graph_conteiner_inside > div > .nodata_container > .nodata_text {
  display: none;
}

.graph_conteiner_inside > div > .nodata_container {
  background-size: 120px 80px;
}

#mssg_error_div {
  color: red;
  font-size: 12px;
}

.pagination_show_more {
  text-align: center;
  margin-top: 10px;
}

.dashed {
  stroke-dasharray: 10;
}
.path {
  stroke-dasharray: 500;
  stroke-dashoffset: 500;
  animation: dash 15s linear;
}

@keyframes dash {
  from {
    stroke-dashoffset: 500;
  }
  to {
    stroke-dashoffset: 0;
  }
}

.route {
  fill: none;
  transition: all 2s ease-in-out;
}

.limit_scroll {
  max-width: 800px;
  overflow-x: scroll;
}
#is_favourite ul.container {
  display: flex;
  flex-flow: row wrap;
  flex-direction: row;
  align-content: center;
  justify-content: center;
}

#is_favourite ul.container a {
  text-decoration: none;
}

#is_favourite ul.container a:hover li {
  background: #e2e2e2;
}

#is_favourite ul.container a li {
  min-width: 250px;
  height: 80px;
  margin: 10px;
  display: flex;
  flex-direction: row;
  align-items: center;
  background: #f9faf9;
}

#is_favourite ul.container a li div.icon_img {
  width: 30%;
  text-align: center;
}

#is_favourite ul.container a li div.text {
  min-width: 50%;
  font-family: sans-serif;
  font-size: 18px;
  color: #3f3f3f;
  text-align: center;
}

form ul.form_flex {
  display: flex;
  flex-flow: row wrap;
  flex-direction: row;
  align-content: center;
  justify-content: space-around;
  border: 1px solid #e2e2e2;
  border-radius: 5px;
  padding: 20px;
  background: #f9faf9;
}

form ul.form_flex li {
  flex: auto;
  display: flex;
  justify-content: center;
  align-items: center;
}

form ul.form_flex li.first_elements {
  min-width: 550px;
}

form ul.form_flex li.second_elements {
  min-width: 300px;
}

form ul.form_flex li ul {
  display: flex;
  flex-direction: row;
  justify-content: space-around;
  flex-basis: 100%;
}

form ul.form_flex li ul li {
  height: 50px;
  width: 100%;
}

#modal_module_popup_close:hover {
  cursor: pointer;
}

.modal_module_list:hover {
  cursor: pointer;
}

/* snmp */
#snmp_data .databox {
  border: 0px;
}

#snmp_browser {
  text-align: left;
  font-family: "lato-lighter", "Open Sans", sans-serif;
  letter-spacing: 0.03pt;
  font-size: 8pt;
  box-sizing: border-box;
  height: 100%;
  min-height: 100px;
  max-height: 500px;
  overflow: auto;
  background-color: #f4f5f4;
  border: 1px solid #e2e2e2;
  border-radius: 4px;
  padding: 5px;
}
#snmp_create_buttons {
  display: flex;
  justify-content: flex-end;
  flex-wrap: nowrap;
}

#snmp_create_buttons > .sub {
  display: flex;
  margin-left: 10px;
  margin-top: 10px;
}

/* library for graphs */
.yAxis.y1Axis > .tickLabel {
  white-space: nowrap;
  line-height: 1.05em;
  width: auto;
}

/* dialog */
.pandora_confirm_dialog .ui-dialog-buttonset {
  display: flex;
  width: 100%;
  margin-left: 10px;
  float: none;
}

.pandora_confirm_dialog .ui-dialog-buttonset button {
  flex: 50%;
}

#pandora_confirm_dialog_text h3 {
  margin-left: 20px;
  margin-right: 20px;
  text-align: center;
}

.div-v-centered {
  display: flex;
  align-items: center;
}

.div-v-centered > form > input[type="image"] {
  margin: 0;
  padding: 0;
  width: 14px;
  padding-left: 5px;
}

.pandora_upper {
  text-transform: uppercase;
}

.dialog-grayed {
  background: #373737;
}

.dialog-grayed .ui-dialog-buttonpane {
  background: #373737;
}

/* GIS MAP */
a.down_arrow {
  content: url("../../images/down.png");
  max-width: 21px;
  max-height: 21px;
}

a.up_arrow {
  content: url("../../images/down.png");
  transform: rotate(180deg);
  max-width: 21px;
  max-height: 21px;
}

tr:last-child > td > a.down_arrow,
tr:first-child > td > a.up_arrow {
  visibility: hidden;
}

/* system group status */
.group_modules_status_box > tbody > tr > td {
  border-bottom: 1px solid #e2e2e2;
  border-collapse: collapse;
  border-spacing: 0;
  width: 10%;
  height: 20px;
}

.group_modules_status_div {
  color: #fff;
  width: 100%;
  height: 100%;
  text-align: left;
  display: block;
  vertical-align: middle;
  line-height: 20px;
}

/* extensions -> module groups */
.tooltip_counters h3 {
  font-size: 12pt;
  padding-bottom: 10px;
  text-align: center;
}

.tooltip_counters li {
  font-size: 8pt;
  margin: 2px;
  margin-left: 5px;
}
.tooltip_counters li div {
  width: 12px;
  height: 12px;
  border-radius: 3px;
  float: left;
  margin-right: 5px;
}

.button-as-link {
  text-decoration: underline;
  background: none;
  border: none;
  padding: 0;
}

/*
 * ---------------------------------------------------------------------
 * - MESSAGE LIST POPUP 											-
 * ---------------------------------------------------------------------
 */
div#dialog_messages table th {
  text-align: left;
}

div#dialog_messages table th:last-child {
  text-align: right;
}

/*
 * ---------------------------------------------------------------------
 * - Notifications
 * ---------------------------------------------------------------------
 */

.notification-ball {
  border-radius: 50%;
  width: 24px;
  height: 24px;
  display: flex;
  justify-content: center;
  align-items: center;
  cursor: pointer;
  color: #fff;
  font-weight: bold;
}

.notification-ball.notification-ball-new-messages:hover {
  box-shadow: 0 0 3px #888;
}

.notification-ball-no-messages {
  background-color: #82b92e;
  cursor: pointer;
}
.notification-ball-new-messages {
  background-color: #e63c52;
}

#notification-wrapper {
  background: white;
  border: #a5a5a5 solid 1px;
  z-index: 900000;
  position: absolute;
  width: 550px;
  margin-top: -5px;
  border-radius: 5px;
}
#notification-wrapper::before {
  content: "";
  display: block;
  position: absolute;
  width: 0px;
  height: 0;
  border-color: transparent;
  border-width: 12px;
  border-style: solid;
  bottom: 100%;
  left: calc(58% - 7px);
  margin-left: -12px;
  border-bottom-color: white;
}
#notification-wrapper-inner {
  max-height: 400px;
  overflow: auto;
}
#notification-wrapper-shadow {
  height: 100%;
  width: 100%;
  background: #111;
  position: fixed;
  z-index: 9009;
  top: 0;
  opacity: 0.3;
}
.notification-item {
  background: whitesmoke;
  height: 100px;
  margin: 7px;
  border: #e4e4e4 solid 1px;
  display: flex;
  flex-flow: row nowrap;
  align-items: center;
  padding: 5px;
}
.notification-item:hover {
  border: #ccc solid 1px;
  text-decoration: none;
}
.notification-item > * {
  padding-left: 15px;
  pointer-events: none;
}
.notification-item > img {
  width: 75px;
}

.notification-info {
  width: 87%;
  display: flex;
  flex-flow: column nowrap;
  overflow: hidden;
  max-height: 83px;
  line-height: 1.4em;
}
.notification-item img {
  max-width: 100%;
  max-height: 100%;
}
.notification-title {
  margin: 0;
}
.notification-subtitle,
.color-black-grey {
  color: #373737;
}

.global-config-notification-title {
  display: flex;
  flex-direction: row;
  align-items: center;
}

.global-config-notification-title h2 {
  margin-left: 10px;
}

.global-config-notification-checkboxes :first-child {
  font-weight: bold;
}

.global-config-notification-selectors {
  display: flex;
  flex-direction: row;
  margin-bottom: 10px;
}

.global-config-notification-selectors h4 {
  margin: 0;
}

.global-config-notification-single-selector,
.global_config_notifications_dialog_add select {
  display: flex;
  width: 100%;
  padding: 0 10px;
}

.global-config-notification-single-selector :first-child,
.global-config-notification-single-selector :first-child select {
  width: 99%;
}

.global-config-notification-single-selector :last-child,
.global_config_notifications_dialog_add_wrapper {
  flex-direction: column;
  display: flex;
  justify-content: flex-end;
}

.global_config_notifications_dialog_add {
  display: flex;
  flex-direction: row;
  margin: 8px;
}

.global_config_notifications_two_ways_form_arrows {
  display: flex;
  flex-flow: column;
  justify-content: center;
  margin: 0 5px;
}

.global_config_notifications_two_ways_form_arrows img {
  margin: 15px 0;
}

/* jQuery dialog */
.no-close .ui-dialog-titlebar-close {
  display: none;
}
/* jQuery dialog */

/* --- SWITCH --- */
.p-switch {
  position: relative;
  display: inline-block;
  width: 30px;
  height: 17px;
  margin-right: 1em;
}

.p-switch input {
  opacity: 0;
  width: 0;
  height: 0;
}

.p-slider {
  position: absolute;
  cursor: pointer;
  top: 0;
  left: 0;
  right: 0;
  bottom: 0;
  background-color: #ccc;
  -webkit-transition: 0.4s;
  transition: 0.4s;
  border-radius: 34px;
}

.p-slider-disabled {
  background-color: #dfdfdf !important;
}

.p-slider:before {
  position: absolute;
  content: "";
  height: 13px;
  width: 13px;
  left: 2px;
  bottom: 2px;
  background-color: white;
  -webkit-transition: 0.4s;
  transition: 0.4s;
  border-radius: 50%;
}

input:checked + .p-slider {
  background-color: #82b92e;
}

input:focus + .p-slider {
  box-shadow: 0 0 1px #82b92e;
}

input:checked + .p-slider:before {
  -webkit-transform: translateX(13px);
  -ms-transform: translateX(13px);
  transform: translateX(13px);
}

/* --- END SWITCH --- */

/* --- TOAST --- */
#notifications-toasts-wrapper {
  position: fixed;
  right: 20px;
  top: 70px;
  width: 270px;
  height: 100%;
  z-index: 6;
  pointer-events: none;
}

.snackbar {
  max-width: 270px;
  background-color: #333;
  color: #fff;
  text-align: center;
  /* border-radius: 2px; */
  padding: 16px;
  margin: 10px;
  border-radius: 4px;
  visibility: hidden;
  pointer-events: all;
}

.snackbar.show {
  visibility: visible;
  -webkit-animation: fadein 0.5s, fadeout 0.5s 7.5s;
  animation: fadein 0.5s, fadeout 0.5s 7.5s;
}

.snackbar p,
.snackbar h3 {
  text-align: left;
  margin: 0;
  pointer-events: none;
}
.snackbar h3 {
  color: white;
  margin-bottom: 10px;
}

@-webkit-keyframes fadein {
  from {
    bottom: 0;
    opacity: 0;
  }
  to {
    bottom: 30px;
    opacity: 1;
  }
}

@keyframes fadein {
  from {
    bottom: 0;
    opacity: 0;
  }
  to {
    bottom: 30px;
    opacity: 1;
  }
}

@-webkit-keyframes fadeout {
  from {
    bottom: 30px;
    opacity: 1;
  }
  to {
    bottom: 0;
    opacity: 0;
  }
}

@keyframes fadeout {
  from {
    bottom: 30px;
    opacity: 1;
  }
  to {
    bottom: 0;
    opacity: 0;
  }
}

/* --- END TOAST --- */

/* Button for Go to top */
#top_btn {
  display: none;
  position: fixed;
  bottom: 100px;
  right: 4px;
  border: none;
  outline: none;
  background: url("../../images/to_top_menu.png") no-repeat center;
  background-color: #82b92e;
  width: 27px;
  height: 27px;
  cursor: pointer;
  border-radius: 5px;
  z-index: 10;
}

#top_btn:hover {
  background: url("../../images/to_top_menu_hover.png") no-repeat center;
  background-color: #fff;
  border: 2px solid #82b92e;
}

/* New white rounded boxes */
.white_box {
  background-color: #fff;
  border: 1px solid #e1e1e1;
  border-radius: 5px;
  padding: 20px 50px;
}

/*
 * ---------------------------------------------------------------------
 * - User edit
 * ---------------------------------------------------------------------
 */

#user_form * {
  color: #4d4d4d;
}

#user_form {
  width: 100%;
}

#user_form a.tip img {
  margin-left: 8px;
}

#edit_user_profiles {
  margin-top: 40px;
  margin-bottom: 30px;
}

#edit_user_profiles table {
  margin-bottom: 0;
}

.user_edit_first_row {
  display: flex;
}

.user_edit_second_row {
  display: flex;
  flex-flow: row wrap;
  flex-direction: row;
  justify-content: space-between;
}

.user_edit_first_row,
.user_edit_second_row,
.user_edit_third_row,
.user_edit_fourth_row {
  margin-bottom: 20px;
}

.edit_user_info {
  width: 58%;
  margin-right: 20px;
  display: flex;
  align-items: center;
}

.edit_user_info_left {
  width: 25%;
  margin-right: 50px;
  text-align: center;
}

.edit_user_info_right {
  width: 75%;
}

.edit_user_info_right input,
.input_line {
  background-color: transparent;
  border: none;
  border-radius: 0;
  border-bottom: 1px solid #343434;
  padding: 10px 0px 2px 35px;
  box-sizing: border-box;
  background-repeat: no-repeat;
  background-position: left bottom 2px;
  width: 100%;
  margin-bottom: 4px;
}

.edit_user_info_right input:focus {
  font-weight: bold;
}

.edit_user_info_right #fullname,
.user_icon_input {
  background-image: url("../../images/user_name.png");
}

.edit_user_info_right #email,
.email_icon_input {
  background-image: url("../../images/user_email.png");
}

.edit_user_info_right #phone,
.phone_icon_input {
  background-image: url("../../images/user_phone.png");
}

.edit_user_info_right #password_new,
.edit_user_info_right #password_conf,
.edit_user_info_right #own_password_confirm,
.edit_user_info_right #current_password {
  background-image: url("../../images/user_password.png");
}

.edit_user_autorefresh {
  width: 42%;
}

.edit_user_options {
  width: 50%;
  padding-right: 50px;
}

.edit_user_options #text-block_size,
.input_line_small {
  background-color: transparent;
  border: none;
  border-radius: 0;
  border-bottom: 1px solid #343434;
  padding: 0px 0px 0px 10px;
}

.edit_user_options input#text-block_size:disabled {
  border-bottom-color: #848484;
  color: #848484;
}

.edit_user_timezone {
  width: 40%;
}

.edit_user_timezone #zonepicker {
  width: 100%;
}

.edit_user_comments #textarea_comments {
  background-color: #fbfbfb;
  padding-left: 10px;
}

.edit_user_labels {
  color: #343434;
  text-align: left;
  font-weight: bold;
  padding-right: 10px;
  margin: 0px 0px 5px 0px;
}

.label_select,
.label_select_simple {
  font-family: "lato-bolder", "Open Sans", sans-serif;
  margin-bottom: 15px;
}

.label_select_simple .edit_user_labels {
  margin-bottom: 0;
  display: inline;
}

.edit_user_options .label_select_simple,
.edit_user_autorefresh .label_select_simple {
  display: flex;
  align-items: center;
}

.edit_user_options .label_select_simple .p-switch,
.edit_user_autorefresh .label_select_simple .p-switch {
  margin-right: 5px;
  margin-left: 10px;
}

.user_edit_first_row .edit_user_autorefresh > div:last-child,
.user_edit_first_row .edit_user_info_left > div:last-child,
.user_edit_first_row .edit_user_info_right > div:last-child,
.user_edit_second_row .edit_user_options > div:last-child {
  margin-bottom: 0px;
}

.user_avatar {
  width: 100%;
  margin-bottom: 20px;
}

.autorefresh_select {
  display: flex;
  align-items: center;
  justify-content: center;
  margin-bottom: 15px;
}

.autorefresh_select_text {
  margin: 0px 0px 5px 0px;
}

#right_autorefreshlist {
  margin-bottom: 10px;
}

#autorefresh_list_out,
#autorefresh_list {
  text-align: left;
}

.autorefresh_select .autorefresh_select_list_out,
.autorefresh_select .autorefresh_select_list {
  width: 45%;
}

.autorefresh_select .autorefresh_select_arrows {
  width: 10%;
  text-align: center;
}

.autorefresh_select_arrows a .block {
  display: block;
}

.edit_user_autorefresh select,
.user_edit_second_row select {
  width: 100%;
}

@media screen and (min-width: 1200px) {
  .user_global_profile {
    display: flex;
    align-items: center;
  }
}

.user_edit_ehorus_outer {
  display: flex;
  flex-direction: column;
  width: 280px;
}

.user_edit_ehorus_inner {
  display: flex;
  justify-content: space-between;
}

.edit_user_button {
  margin-top: 20px;
  width: 100%;
  text-align: right;
}

#user-notifications-wrapper {
  width: 100%;
  box-sizing: border-box;
  color: #4d4d4d;
}

/* This class is for the icons of actions and operations in the tables. */
.action_buttons a[href] img,
.action_buttons input[type="image"],
.action_button_img {
  border-radius: 4px;
  border: 1px solid #dcdcdc !important;
  padding: 1px !important;
  box-shadow: 1px 1px 1px rgba(0, 0, 0, 0.1);
  max-width: 21px;
}

/* This class is for only one icon to be a button type. */
.action_button_img {
  cursor: pointer;
}

.action_buttons a,
.action_buttons input[type="image"] {
  margin-right: 5px;
  display: inline-block;
}

.action_buttons a:last-child,
.action_buttons input[type="image"]:last-child {
  margin-right: 0px;
}

.action_buttons a:hover {
  background-color: #fff;
  border-radius: 4px;
}

.action_buttons input[type="image"]:hover {
  background-color: #fff;
}

/* Tables to upload files */
#table_filemanager tr:first-child th span {
  font-weight: bold;
}

.file_table_buttons {
  text-align: right;
  margin-bottom: 10px;
}

.file_table_buttons a img {
  border: 1px solid #e2e2e2;
  padding: 5px;
  border-radius: 4px;
  margin-right: 10px;
  box-shadow: 1px 1px 1px rgba(0, 0, 0, 0.1);
}

#file_table_modal {
  display: flex;
  justify-content: space-between;
  margin-bottom: 40px;
}

#file_table_modal .create_folder,
#file_table_modal .create_text_file,
#file_table_modal .upload_file {
  width: 33%;
  border-top-left-radius: 4px;
  border-top-right-radius: 4px;
  margin-right: 2px;
  background-color: #e6e6e6;
}

.file_table_buttons a:last-child img,
#file_table_modal .upload_file {
  margin-right: 0px;
}

#file_table_modal li a {
  display: block;
  padding: 5px;
}

#file_table_modal li img,
#file_table_modal li span {
  vertical-align: middle;
}

#file_table_modal li img {
  margin-right: 10px;
}

#create_folder,
#create_text_file,
#upload_file {
  margin-bottom: 30px;
}

#create_folder input#text-dirname,
#create_text_file input#text-name_file {
  width: 100%;
  margin-right: 5px;
  box-sizing: border-box;
  margin-bottom: 10px;
}

#upload_file input#file-file {
  width: 70%;
}

#create_folder input#submit-crt,
#create_text_file input#submit-create,
#upload_file input#submit-go {
  float: right;
}

#upload_file input#submit-go {
  margin-top: 10px;
}

.file_table_modal_active {
  background-color: #fff;
  border: 1px solid #e6e6e6;
  border-bottom: none;
}

/* Inventory table */
.inventory_table_buttons {
  text-align: right;
  margin-bottom: 10px;
}

.inventory_table_buttons a {
  font-weight: bolder;
  display: inline-block;
  border: 1px solid #e2e2e2;
  padding: 8px;
  border-radius: 4px;
  box-shadow: 1px 1px 1px rgba(0, 0, 0, 0.1);
}

.inventory_table_buttons a img,
.inventory_table_buttons a span {
  vertical-align: middle;
}

.inventory_table_buttons a img {
  padding-left: 10px;
}

.inventory_tables thead th span:first-child {
  float: left;
  font-weight: bold;
}

.inventory_tables thead th span {
  font-size: 8.6pt;
}

.inventory_tables tbody > tr:first-child {
  font-weight: bold;
}

/* Tag view */
table.info_table.agent_info_table {
  margin-bottom: 20px;
}
table.agent_info_table tr {
  background-color: #fff;
}

table.agent_info_table > tbody > tr > td {
  border-bottom: none;
}

table.agent_info_table > tbody > tr:last-child > td {
  border-bottom: 1px solid #e2e2e2;
}

table.agent_info_table thead > tr:first-child th {
  background-color: #f5f5f5;
}

table.agent_info_table thead > tr:first-child th span,
table.agent_info_table thead > tr:first-child th {
  font-weight: bold;
  font-size: 8.6pt;
}

table.info_table.agent_info_table td {
  padding-left: 20px;
  padding-right: 20px;
}

table.info_table.agent_info_table table#agent_table {
  padding-top: 15px;
}

table.info_table.agent_info_table table#module_table {
  padding-top: 10px;
  padding-bottom: 15px;
}

table.info_table.agent_info_table table.info_table {
  margin-bottom: 0;
}

.agent_info_table_opened {
  background-color: #82b92e;
  color: #fff;
  border-color: #82b92e;
}

.agent_info_table_closed {
  background-color: #fff;
  color: #000;
  border-radius: 4px;
}

/* Tag view */
table.info_table.policy_table tr {
  background-color: #fff;
}

table.info_table.policy_sub_table thead > tr:first-child th {
  background-color: #f5f5f5;
}

table.info_table.policy_sub_table {
  padding: 20px 15px;
  margin-bottom: 0;
}

/* Arrows to sort the tables. */
.sort_arrow {
  display: inline-grid;
  vertical-align: middle;
}
.sort_arrow a {
  padding: 0 0 0 5px;
}
.sort_arrow img {
  width: 0.8em;
}

/*
 * ---------------------------------------------------------------------
 * - PAGINATION
 * ---------------------------------------------------------------------
 */
.pagination {
  display: flex;
  justify-content: space-between;
  align-items: flex-end;
  margin-bottom: 10px;
  margin-top: 15px;
}

.pagination .page_number {
  border: 1px solid #cacaca;
  border-right: 0px;
  text-align: center;
}

.pagination .page_number a {
  padding: 5px;
  min-width: 12px;
  display: block;
}

.pagination .page_number:hover,
.pagination .pagination-arrows:hover {
  background-color: #e2e2e2;
}

.pagination .total_number > *:first-child {
  border-top-left-radius: 2px;
  border-bottom-left-radius: 2px;
}

.pagination .total_number > *:last-child {
  border-top-right-radius: 2px;
  border-bottom-right-radius: 2px;
  border-right: 1px solid #cacaca;
}

.pagination .page_number_active {
  font-weight: bold;
  background-color: #82b92e;
  color: #fff;
  border-color: #82b92e;
}

.pagination .page_number_active a {
  color: #fff;
}

.pagination .total_number {
  display: flex;
  justify-content: flex-end;
}

.pagination a {
  margin: 0;
}

.pagination .pagination-arrows {
  border: 1px solid #cacaca;
  border-right: 0px;
}

.pagination-bottom {
  margin-bottom: 15px;
  margin-top: 0px;
  align-items: flex-start;
}

/*
 * ---------------------------------------------------------------------
 * - Layout for the new forms
 * ---------------------------------------------------------------------
 */
.first_row {
  margin-bottom: 20px;
  display: flex;
}

.label_simple_one_item {
  display: flex;
  align-items: flex-end;
}

.label_simple_items {
  display: flex;
  align-items: center;
  flex-wrap: wrap;
}

.mrg_r_5px,
.label_simple_items > * {
  margin-right: 5px;
}

.input_label {
  color: #343434;
  font-weight: bold;
  padding-right: 10px;
  margin: 0px 0px 5px 0px;
}

.input_label_simple {
  margin-bottom: 0;
  margin-top: 0;
  display: inline;
}

.label_select_parent {
  display: flex;
  justify-content: space-between;
  align-items: center;
}

.label_select_child_left {
  width: 80%;
  min-width: 100px;
}

div.label_select_child_left > span {
  width: 100% !important;
}

.label_select_child_right {
  width: 20%;
  min-width: 140px;
  align-items: center;
  display: flex;
}

.label_select_child_icons {
  text-align: right;
  width: 5%;
  min-width: 30px;
}

/* Inputs type text shown as a black line */
.agent_options input[type="text"] {
  background-color: transparent;
  border: none;
  border-radius: 0;
  border-bottom: 1px solid #ccc;
  font-family: "lato-bolder", "Open Sans", sans-serif;
  font-size: 10pt;
  padding: 2px 5px;
  box-sizing: border-box;
  background-repeat: no-repeat;
  background-position: left bottom 2px;
  margin-bottom: 4px;
}

.agent_options input[readonly] {
  color: #848484;
}

/*
 * ---------------------------------------------------------------------
 * - CLASSES FOR THE NEW TOGGLES                     								-
 * ---------------------------------------------------------------------
 */
.ui_toggle {
  margin-bottom: 20px;
}

.ui_toggle > a:first-child {
  background-color: #fff;
  border: 1px solid #e1e1e1;
  border-top-left-radius: 4px;
  border-top-right-radius: 4px;
  margin-bottom: -1px;
  padding: 5px;
  display: block;
}

.white_box_opened {
  border-top-left-radius: 0px;
  border-top-right-radius: 0px;
}

/*
 * ---------------------------------------------------------------------
 * - SWITCH RADIO BUTTONS                           								-
 * ---------------------------------------------------------------------
 */
.switch_radio_button {
  display: flex;
  overflow: hidden;
}

.switch_radio_button input {
  position: absolute;
  clip: rect(0, 0, 0, 0);
  height: 1px;
  width: 1px;
  border: 0;
  overflow: hidden;
}

.switch_radio_button label {
  background-color: #fff;
  color: rgba(0, 0, 0, 0.6);
  line-height: 1;
  text-align: center;
  padding: 7px 14px;
  margin-right: -1px;
  border: 1px solid #cbcbcb;
  border-radius: 4px;
  transition: all 0.1s ease-in-out;
}

.switch_radio_button label:hover {
  cursor: pointer;
}

.switch_radio_button input:checked + label {
  background-color: #82b92e;
  box-shadow: none;
  color: #fff !important;
}

.switch_radio_button label:last-child {
  margin-right: 0px;
}

/*
 * ---------------------------------------------------------------------
 * - MODULE GRAPHS
 * ---------------------------------------------------------------------
 */
.module_graph_menu_dropdown {
  width: 100%;
}

.module_graph_menu_content,
.module_graph_menu_header {
  width: 95%;
  border: 1px solid #e2e2e2;
  margin: 0 auto;
  box-sizing: border-box;
  background-color: #fff;
}

.module_graph_menu_header {
  border-top-left-radius: 4px;
  border-top-right-radius: 4px;
  padding: 6px 10px;
  cursor: pointer;
  display: flex;
  justify-content: flex-start;
  align-items: center;
}

.module_graph_menu_header span > img {
  vertical-align: middle;
  padding-left: 5px;
}

.module_graph_menu_content {
  position: absolute;
  left: 2.5%;
  top: 41px;
  z-index: 1001;
  border-bottom-left-radius: 4px;
  border-bottom-right-radius: 4px;
  padding: 15px;
  border-top: none;
}

#stat-win-module-graph .flot-y-axis.flot-y1-axis.yAxis.y1Axis {
  left: -10px !important;
}

/*
 * ---------------------------------------------------------------------
 * - AGENT VIEW
 * ---------------------------------------------------------------------
 */

.bullet_modules {
  width: 15px;
  height: 15px;
  border-radius: 50%;
  margin-right: 5px;
  margin-top: -2px;
}

div#bullets_modules {
  display: flex;
  margin-left: 2em;
}

div#bullets_modules div {
  display: flex;
  align-items: center;
  margin: 0 5px;
}

.orange_background {
  background: #ffa631;
}
.red_background {
  background: #e63c52;
}
.yellow_background {
  background: #f3b200;
}
.grey_background {
  background: #b2b2b2;
}
.blue_background {
  background: #4a83f3;
}
.green_background {
  background: #82b92e;
}

.orange_color {
  background: #ffa631;
}
.red_color {
  color: #e63c52;
}
.yellow_color {
  color: #f3b200;
}
.grey_color {
  color: #b2b2b2;
}
.blue_color {
  color: #4a83f3;
}
.blue_color_ligther {
  color: #5bb6e5;
}
.green_color {
  color: #82b92e;
}
/* First row in agent view */
#agent_details_first_row {
  display: flex;
  margin-bottom: 20px;
  width: 100%;
  flex-direction: row;
  flex-wrap: wrap;
  justify-content: space-between;
}

.agent_details_col {
  display: table-cell;
  background-color: #fff;
  border: 1px solid #e2e2e2;
  border-radius: 5px;
  flex: 0 1 auto;
}

.agent_details_col_left {
  width: 40%;
  min-width: 300px;
}
.agent_details_col_right {
  width: 59%;
  min-width: 480px;
}

.agent_access_rate_events {
  display: flex;
  flex-direction: row;
  flex-wrap: wrap;
  justify-content: space-between;
}

.white_table_graph#table_access_rate {
  flex: 1 1 auto;
  min-width: 450px;
  margin-right: 1%;
}

.white_table_graph#table_events {
  flex: 1 1 auto;
  min-width: 450px;
}

@media screen and (max-width: 1150px) {
  .agent_details_col {
    flex: 1 1 auto;
  }
  .white_table_graph#table_access_rate {
    margin-right: 0;
  }
}

.buttons_agent_view {
  display: flex;
  justify-content: flex-end;
}

.buttons_agent_view a img {
  border: 1px solid #dcdcdc;
  border-radius: 4px;
  padding: 1px;
  box-shadow: 1px 1px 1px rgba(0, 0, 0, 0.1);
  max-width: 21px;
  margin-left: 5px;
}

/* Agent details in agent view */
div#status_pie path {
  stroke-width: 8px;
}
div#status_pie {
  margin-bottom: 2em;
}

.agent_details_header {
  display: flex;
  justify-content: flex-end;
  align-items: center;
  border-bottom: 1px solid #e2e2e2;
  padding: 6px 20px;
}

.agent_details_content {
  display: flex;
  align-items: flex-start;
  padding: 20px;
  padding-bottom: 0;
}

.agent_details_agent_name {
  display: flex;
  align-items: center;
}

.agent_details_remote_cfg {
  align-self: flex-start;
}

.agent_details_graph {
  text-align: center;
  margin: 0 auto;
}

.agent_details_info {
  max-width: 45%;
  overflow: hidden;
  min-width: 220px;
}
.agent_details_info span {
  text-overflow: ellipsis;
}

.agent_details_info p {
  display: flex;
  align-items: center;
}

.agent_details_info img {
  padding-right: 5px;
}

.agent_details_bullets #bullets_modules {
  display: flex;
  justify-content: flex-start;
}

.agent_details_bullets #bullets_modules > div {
  display: flex;
  align-items: center;
  padding-bottom: 20px;
}

#agent_contact_main tr td img {
  max-width: 100%;
}

/* White tables to show graphs */
.white_table_graph,
.mgn_btt_20px {
  margin-bottom: 20px;
}

.white_table_graph_header {
  padding: 10px 20px;
  background-color: #fff;
  color: #000;
  border: 1px solid #e2e2e2;
  border-top-left-radius: 4px;
  border-top-right-radius: 4px;
  font-weight: bold;
  display: flex;
  min-width: fit-content;
}

.white_table_graph_header b {
  font-size: 10pt;
  font-weight: 600;
  width: 100%;
}

.white_table_graph_header div.white_table_header_checkbox {
  float: right;
}

.white_table_graph_header div#bullets_modules {
  float: right;
}
.white_table_graph_header img,
.white_table_graph_header span {
  vertical-align: middle;
}

.white_table_graph_header span {
  padding-left: 10px;
}

.white-box-content.padded {
  padding-top: 2em;
  padding-bottom: 2em;
}

.white_table_ag_mdl {
  width: 100%;
  border: none;
}

.white-box-content {
  width: 100%;
  height: 100%;
  background-color: #fff;
  box-sizing: border-box;
  border: 1px solid #e2e2e2;
  display: flex;
  align-items: center;
  flex-wrap: wrap;
  padding: 10px;
  min-width: 100%;
}
.white-box-content-clean {
  padding-left: 2em;
  padding-top: 1em;
}

.white-table-graph-content {
  display: flex;
  flex-direction: row;
  flex-wrap: wrap;
  align-items: center;
  justify-content: center;
  width: 100%;
  height: 96px;
}

.white_table_graph_content {
  border: 1px solid #e2e2e2;
  border-top: none;
  background-color: #fff;
  padding: 5px;
  border-bottom-left-radius: 4px;
  border-bottom-right-radius: 4px;
}

.white_table_graph_content.no-padding-imp .info_box {
  margin: 0;
}

.white_table_graph_content.min-height-100 {
  min-height: 100px;
}

.white_table_graph_content.min-height-50 {
  min-height: 50px;
}

.white_table_graph_content.min-height-200 {
  min-height: 200px;
}

.white_table_graph_content div.pagination {
  width: 100%;
  padding: 0 1em;
}
.white_table_graph_content div.action-buttons {
  padding: 10px;
}

.white-box-content form {
  width: 100%;
  margin-bottom: 2em;
  padding: 2em;
  min-width: fit-content;
}

/* White tables */
.white_table,
.white_table tr:first-child > th {
  background-color: #fff;
  color: #000;
}

.white_table {
  border: 1px solid #e2e2e2;
  border-radius: 4px;
  margin-bottom: 20px;
  padding-bottom: 10px;
}

.white_table thead tr:first-child > th {
  border-top-left-radius: 4px;
  border-top-right-radius: 4px;
  border-bottom: 1px solid #e2e2e2;
}

.white_table tbody tr:first-child > td {
  padding-top: 25px;
}

.white_table tr td:first-child,
.white_table tr th:first-child {
  padding-left: 50px;
}

.white_table tr td:last-child,
.white_table tr th:last-child {
  padding-right: 50px;
}

.white_table th,
.white_table td {
  padding: 10px 20px;
}

.white_table_droppable > thead > tr > th > img {
  vertical-align: middle;
}

.white_table_droppable tr th:first-child {
  padding-left: 20px;
}

.white_table_no_border {
  border: none;
}

#tooltip {
  z-index: 10000;
}

/*
 * ---------------------------------------------------------------------
 * - SERVICES TABLE VIEW
 * ---------------------------------------------------------------------
 */
#table_services {
  display: grid;
  grid-gap: 20px;
  grid-template-columns: repeat(auto-fill, minmax(250px, 1fr));
  grid-template-rows: 1fr;
  margin-bottom: 30px;
}

.table_services_item_link {
  font-size: 16px;
  display: grid;
  min-height: 80px;
  box-sizing: border-box;
  padding: 10px 10px 10px 0;
}

.table_services_item {
  display: grid;
  align-items: center;
  grid-template-columns: auto auto auto;
}

/*
 * ---------------------------------------------------------------------
 * - IMAGES FOR STATUS. This replaces the images of /images/status_sets/default/ 
 * - Don't delete this
 * ---------------------------------------------------------------------
 */
.status_small_rectangles {
  width: 20px;
  height: 10px;
  display: inline-block;
}

.status_rounded_rectangles {
  width: 50px;
  height: 2em;
  display: inline-block;
  border-radius: 5px;
}

.status_rounded_rectangles.text_inside {
  color: #ffffff;
  text-align: center;
  font-weight: bold;
  padding-top: 0.4em;
}

.status_small_squares,
.status_balls {
  width: 12px;
  height: 12px;
  display: inline-block;
}

.status_balls {
  border-radius: 50%;
}

.status_small_balls {
  width: 8px;
  height: 8px;
  display: inline-block;
  border-radius: 50%;
}
/*
 * ---------------------------------------------------------------------
 * - END - IMAGES FOR STATUS. Don't delete this
 * ---------------------------------------------------------------------
 */

/* Table for show more info in events and config menu in modules graphs. (This class exists in events.css too) */
.table_modal_alternate {
  border-spacing: 0;
  text-align: left;
}

table.table_modal_alternate tr:nth-child(odd) td {
  background-color: #ffffff;
}

table.table_modal_alternate tr:nth-child(even) td {
  background-color: #f9f9f9;
  border-top: 1px solid #e0e0e0;
  border-bottom: 1px solid #e0e0e0;
}

table.table_modal_alternate tr td {
  height: 33px;
  max-height: 33px;
  min-height: 33px;
}

table.table_modal_alternate tr td:first-child {
  width: 35%;
  font-weight: bold;
  padding-left: 20px;
}
/* END - Table for show more info in events and config menu in modules graphs */

.fullwidth {
  width: 100%;
}

/*
 * ---------------------------------------------------------------------
 * - VISUAL STYLES FOR HISTOGRAM GRAPHS
 * ---------------------------------------------------------------------
 */

.slicebar-box-hover-styles {
  position: absolute;
  background-color: #fff;
  width: 80px;
  height: 20px;
  text-align: center;
  font-family: arial, sans-serif, verdana;
  padding: 3px;
  border: 1px solid black;
}

.bars-graph-rotate .flot-text .flot-x-axis div .break_word {
  word-break: break-word;
}

.flot-text {
  width: 100%;
}

/*Font header feedback*/
form#modal_form_feedback {
  padding: 10px;
}

form#modal_form_feedback label {
  margin-bottom: 10px;
  color: #343434;
  font-weight: bold;
  font-size: 10pt;
}

form#modal_form_feedback input[type="email"] {
  background-color: transparent;
  border: none;
  border-radius: 0;
  border-bottom: 1px solid #ccc;
  font-family: "lato-bolder", "Open Sans", sans-serif;
  font-weight: lighter;
  padding: 0px 0px 2px 0px;
  box-sizing: border-box;
  margin-bottom: 4px;
}

form#modal_form_feedback ul.wizard li {
  padding-bottom: 10px;
  padding-top: 10px;
}

form#modal_form_feedback ul.wizard li > label:not(.p-switch) {
  width: 250px;
  vertical-align: top;
  display: inline-block;
}

form#modal_form_feedback ul.wizard li > textarea {
  width: 600px;
  height: 15em;
  display: inline-block;
  font-family: monospace;
}
/*
 * ---------------------------------------------------------------------
 * - FONT SIZES IN AGENT VIEW. This changes the font size of the agent
 * name and the description when the language is Japanese or Chinese
 * ---------------------------------------------------------------------
 */

.custom_font_size {
  font-size: 14px;
  font-weight: bold;
}

/* Generic classes to reuse and facilitate the creation of custom themes */
.pandora_green_text {
  color: #82b92e;
}

.pandora_green_bg {
  background-color: #82b92e;
}

.default_container {
  font-weight: bold;
  background: #f2f2f2;
  border: 1px solid #e2e2e2;
  margin-bottom: 4px;
}

.default_container_parent {
  font-weight: bold;
  margin-bottom: 4px;
  border-bottom: 1px solid #dcdcdc;
}

/*
 * ---------------------------------------------------------------------
 * - REPORTING VIEWER
 * ---------------------------------------------------------------------
 */

#controls_table > tbody > tr > td input {
  margin-left: 3px;
}

/*
 * ---------------------------------------------------------------------
 * - ERROR CONNECTION
 * ---------------------------------------------------------------------
 */

/*background dim */

.ui-widget-overlay.error-modal-opened {
  background: rgb(0, 0, 0);
  opacity: 0.5;
  filter: Alpha(Opacity=50);
}

/* --- Login page - modal windows --- */
div.content_dialog {
  width: 98%;
  margin-top: 20px;
}

div.icon_message_dialog {
  float: left;
  width: 25%;
  text-align: center;
}

div.icon_message_dialog img {
  width: 85px;
}

div.content_message_dialog {
  width: 75%;
  float: right;
}

div.text_message_dialog {
  width: 100%;
  margin-top: 10px;
}

div.text_message_dialog h1 {
  margin: 0px;
}

div.text_message_dialog p {
  margin: 0px;
  font-size: 10.3pt;
  line-height: 14pt;
}

form#form-filter-interfaces {
  margin-left: -30px;
}

form#form-filter-interfaces ul {
  display: flex;
  flex-direction: row;
  align-items: center;
  justify-content: flex-start;
  flex-wrap: wrap;
  width: 100%;
}

form#form-filter-interfaces ul li {
  display: flex;
  align-items: center;
  flex-direction: row;
  justify-content: flex-start;
  max-width: 35%;
}

form#form-filter-interfaces ul li.select-interfaces {
  flex-direction: row-reverse;
  justify-content: flex-end;
}

li .select2 {
  max-width: 400px !important;
}

.select2-container {
  min-width: 110px !important;
}

div.graph td.legendLabel {
  text-align: justify;
}

div.graph div.legend div,
div.graph div.legend table {
  top: 25px !important;
}

.rotate_text_module {
  -ms-transform: rotate(270deg);
  -webkit-transform: rotate(270deg);
  -moz-transform: rotate(270deg);
  -o-transform: rotate(270deg);
  writing-mode: lr-tb;
  white-space: nowrap;
}

/* NetTools */
#add_button_custom_command {
  float: left;
  cursor: pointer;
  margin: -3px 0 0 1em;
}

.sound_events {
  background-color: #494949;
  max-width: 550px;
  max-height: 400px;
  margin-top: 40px;
}

.w16px {
  padding-left: 16px;
  padding-right: 16px;
  padding-top: 16px;
}

.sound_div_background {
  background-color: #fff !important;
}

.bold_top {
  font-weight: bold;
  vertical-align: top;
}

.search_options {
  width: 100%;
  padding-top: 10px;
}

.search_results {
  display: none;
  padding: 5px;
  background-color: #eaeaea;
  border: 1px solid #e2e2e2;
  border-radius: 4px;
}

.snmp_tree_container {
  width: 100%;
  height: 100%;
  margin-top: 5px;
  position: relative;
}

.spinner_none_padding {
  position: absolute;
  top: 0;
  left: 0px;
  padding: 5px;
}
/*
* MAX WIDTH
*/
.maxw180px {
  max-width: 180px;
}
/*
* MARGIN
*/
.margn {
  margin: auto;
}
.mrgn_0px {
  margin: 0px;
}
.mrgn_5px_a0 {
  margin: 5px auto 0;
}
.mrgn_10px {
  margin: 10px;
}
.mrgn_5px {
  margin: 5px;
}
.mrgn_30px {
  margin: 30px;
}
.mrgn_3em0 {
  margin: 3em 0em;
}
.mrgn_1_2em {
  margin: 0 1em 0 2em;
}

/*
* MARGIN LEFT
*/
.mrgn_lft_05em {
  margin-left: 0.5em;
}

.mrgn_lft_0px {
  margin-left: 0px;
}
.mrgn_lft_2px {
  margin-left: 2px;
}
.mrgn_lft_5px {
  margin-left: 5px;
}
.mrgn_lft_10px {
  margin-left: 10px;
}
.mrgn_lft_15px {
  margin-left: 15px;
}
.mrgn_lft_20px {
  margin-left: 20px;
}
.mrgn_lft_23px {
  margin-left: 23px;
}
.mrgn_lft_25px {
  margin-left: 25px;
}
.mrgn_lft_30px {
  margin-left: 30px;
}
.mrgn_lft_50px {
  margin-left: 50px;
}
.mrgn_lft_100px {
  margin-left: 100px;
}

.mrgn_lft_0.8em {
  margin-left: 0.8em;
}
.mrgn_lft_1.6em {
  margin-left: 1.6em;
}
.mrgn_lft_2em {
  margin-left: 2em;
}
.mrgn_lft_4em {
  margin-left: 4em;
}

/*
* MARGIN RIGHT
*/
.mrgn_right_1.2em {
  margin-right: 1.2em;
}
.mrgn_right_0px {
  margin-right: 0px;
}
.mrgn_right_5px {
  margin-right: 5px;
}
.mrgn_right_6px {
  margin-right: 6px;
}
.mrgn_right_7px {
  margin-right: 7px;
}
.mrgn_right_7p {
  margin-right: 7%;
}
.mrgn_right_10px {
  margin-right: 10px;
}
.mrgn_right_15px {
  margin-right: 15px;
}
.mrgn_right_20px {
  margin-right: 20px;
}
.mrgn_right_25px {
  margin-right: 25px;
}
.mrgn_right_30px {
  margin-right: 30px;
}
.mrgn_right_40px {
  margin-right: 40px;
}
.mrgn_right_50px {
  margin-right: 50px;
}
.mrgn_right_60px {
  margin-right: 60px;
}
.mrgn_right_150px {
  margin-right: 50px;
}

/*
* MARGIN TOP
*/
.mrgn_top-2px {
  margin-top: -2px !important;
}
.mrgn_top-10px {
  margin-top: -10px;
}
.mrgn_top_0px {
  margin-top: 0px;
}
.mrgn_top_5px {
  margin-top: 5px;
}
.mrgn_top_6px {
  margin-top: 6px;
}
.mrgn_top_10px {
  margin-top: 10px;
}
.mrgn_top_13px {
  margin-top: 13px;
}
.mrgn_top_15px {
  margin-top: 15px;
}

.mrgn_top_20px {
  margin-top: 20px;
}
.mrgn_top_25px {
  margin-top: 25px;
}
.mrgn_top_30px {
  margin-top: 30px;
}
.mrgn_top_40px {
  margin-top: 40px;
}
.mrgn_top_50px {
  margin-top: 50px;
}
.mrgn_top_0 {
  margin-top: 0px !important;
}
.mrgn_top_5 {
  margin-top: 5px;
}
.mrg_top_80 {
  margin-top: 80px;
}
.mrgn_top_3p {
  margin-top: 30%;
}

/*
* MARGIN BOTTON
*/
.mrgn_btn_0px {
  margin-bottom: 0px;
}
.mrgn_btn_0 {
  margin-bottom: 0px !important;
}
.mrgn_btn_5px {
  margin-bottom: 5px;
}
.mrgn_btn_10px {
  margin-bottom: 10px;
}

.mrgn_btn_15px {
  margin-bottom: 15px;
}
.mrgn_btn_20px {
  margin-bottom: 20px;
}
.mrgn_btn_25px {
  margin-bottom: 25px;
}
.mrgn_btn_30px {
  margin-bottom: 30px;
}
.mrgn_btn_35px {
  margin-bottom: 35px;
}

.mrgn_btn_40px {
  margin-bottom: 40px;
}

.mrg_top_80px {
  margin-bottom: 80px;
}
.snmp_view_div {
  float: left;
  padding-left: 30px;
  line-height: 17px;
  vertical-align: top;
  width: 120px;
}

.display_in {
  display: inline;
}

#aviable_updates {
  font-size: 8pt;
  font-style: italic;
}

#tab_godmode,
.text_center {
  text-align: center;
}
.text_end {
  text-align: end;
}
.incident_table {
  position: absolute;
  top: 5px;
  right: 5px;
  font-size: smaller;
  color: #545454;
}

.hidden_block {
  visibility: hidden;
  display: block;
}

.hidden {
}

#both,
.both {
  clear: both;
}

.clear_left {
  clear: left;
}
.clear_right {
  clear: right;
}

#br_mb_40 {
  margin-bottom: 40px;
}

#agent_search {
  width: 100%;
}

#group_selection {
  width: 100%;
}

#agent_selection {
  width: 100%;
}

#module_selection {
  width: 100%;
}

#imagen2 {
  width: 230px;
}

#help_dialog {
  font-size: 10pt;
  margin: 20px;
}

.zindex999 {
  z-index: 999;
}

.vertical_middle {
  vertical-align: middle;
}
.mrg_btt_7 {
  margin-bottom: 7px;
}

.mrg_btt_15 {
  margin-bottom: 15px;
}

.mrg_btt_60 {
  margin-bottom: 60px;
}
.padding-lft-10 {
  padding-left: 10px;
}

.padding-2-10 {
  padding: 2px 10px;
}

.no_decoration {
  text-decoration: none;
}
.border_solid_white {
  border: 1px solid #fff;
}
.border_0 {
  border: 0;
}
.border_1px_dd {
  border: 1px #dddddd solid;
}
.border_1px_d3 {
  border: 1px #d3d3d3 solid;
}
.zindex10000 {
  z-index: 10000;
}
/*
* PADDING
*/
.pdd_1em {
  padding: 1em;
}
.pdd_2em {
  padding: 2em;
}

/*
* PADDING 
*/

.pdd_0px {
  padding: 0px;
}
.pdd_4px {
  padding: 4px;
}
.pdd_5px {
  padding: 5px;
}
.pdd_6px {
  padding: 6px;
}
.pdd_10px {
  padding: 10px;
}
.pdd_15px {
  padding: 15px;
}
.pdd_20px {
  padding: 20px;
}
.pdd_25px {
  padding: 25px;
}
.pdd_30px {
  padding: 30px;
}
.pdd_35px {
  padding: 35px;
}
.pdd_40px {
  padding: 40px;
}
.pdd_45px {
  padding: 45px;
}
.pdd_50px {
  padding: 50px;
}
.pdd_55px {
  padding: 55px;
}
.pdd_60px {
  padding: 60px;
}
.pdd_65px {
  padding: 65px;
}
.pdd_70px {
  padding: 70px;
}
.pdd_75px {
  padding: 75px;
}
.pdd_80px {
  padding: 80px;
}
.pdd_85px {
  padding: 85px;
}
.pdd_90px {
  padding: 90px;
}
.pdd_95px {
  padding: 95px;
}
.pdd_100px {
  padding: 100px;
}
.pdd_10_0_10 {
  padding: 10px 20px 10px 10px;
}
.pdd_20_40x {
  padding: 20px 40px;
}

/*
* PADDING RIGHT
*/
.pdd_r_2px {
  padding-right: 2px;
}
.pdd_r_3px {
  padding-right: 2px;
}
.pdd_r_5px {
  padding-right: 5px;
}
.pdd_r_10px {
  padding-right: 10px;
}
.pdd_r_15px {
  padding-right: 15px;
}
.pdd_r_17px {
  padding-right: 17px;
}
.pdd_r_20px {
  padding-right: 20px;
}
.pdd_r_27px {
  padding-right: 27px;
}
.pdd_r_30px {
  padding-right: 30px;
}
.pdd_r_40px {
  padding-right: 40px;
}
.pdd_r_50px {
  padding-right: 50px;
}
.pdd_r_60px {
  padding-right: 60px;
}
.pdd_r_70px {
  padding-right: 70px;
}
.pdd_r_80px {
  padding-right: 80px;
}
.pdd_r_90px {
  padding-right: 90px;
}
.pdd_r_100px {
  padding-right: 100px;
}

/*
* PADDING LEFT
*/
.pdd_l_4px {
  padding-left: 4px;
}
.pdd_l_5px {
  padding-left: 5px;
}
.pdd_l_10px {
  padding-left: 10px;
}
.pdd_l_15px {
  padding-left: 15px;
}
.pdd_l_20px {
  padding-left: 20px;
}
.pdd_l_30px {
  padding-left: 30px;
}
.pdd_l_40px {
  padding-left: 40px;
}
.pdd_l_50px {
  padding-left: 50px;
}
.pdd_l_60px {
  padding-left: 60px;
}
.ppd_l_63px {
  padding-left: 63px;
}
.pdd_l_70px {
  padding-left: 70px;
}
.pdd_l_75px {
  padding-left: 75px;
}
.pdd_l_80px {
  padding-left: 80px;
}
.pdd_l_90px {
  padding-left: 90px;
}
.pdd_l_100px {
  padding-left: 100px;
}

/*
* PADDING BOTTOM.
*/
.pdd_b_0px {
  padding-bottom: 0px;
}
.pdd_b_10px {
  padding-bottom: 10px;
}
.pdd_b_20px {
  padding-bottom: 20px;
}
.pdd_b_30px {
  padding-bottom: 30px;
}
.pdd_b_40px {
  padding-bottom: 40px;
}
.pdd_b_50px {
  padding-bottom: 50px;
}
.pdd_b_60px {
  padding-bottom: 60px;
}
.pdd_b_70px {
  padding-bottom: 70px;
}
.pdd_b_80px {
  padding-bottom: 80px;
}
.pdd_b_90px {
  padding-bottom: 90px;
}
.pdd_b_100px {
  padding-bottom: 100px;
}

/*
* PADDING TOP.
*/
.pdd_t_0px {
  padding-top: 0px;
}
.pdd_t_3px {
  padding-top: 3px;
}
.pdd_t_4px {
  padding-top: 4px;
}
.pdd_t_5px {
  padding-top: 5px;
}
.pdd_t_7px {
  padding-top: 7px;
}
.pdd_t_8px {
  padding-top: 8px;
}
.pdd_t_10px {
  padding-top: 10px;
}
.pdd_t_20px {
  padding-top: 20px;
}
.pdd_t_30px {
  padding-top: 30px;
}
.pdd_t_40px {
  padding-top: 40px;
}
.pdd_t_50px {
  padding-top: 50px;
}
.pdd_t_60px {
  padding-top: 60px;
}
.pdd_t_70px {
  padding-top: 70px;
}
.pdd_t_80px {
  padding-top: 80px;
}
.pdd_t_90px {
  padding-top: 90px;
}
.pdd_t_100px {
  padding-top: 100px;
}
.medium {
  font-size: medium;
}
.font_0pt {
  font-size: 0pt;
}
.font_0px {
  font-size: 0px;
}
.font_7px {
  font-size: 7px;
}
.font_8pt {
  font-size: 8pt;
}
.font_9pt {
  font-size: 9pt;
}
.font_9px {
  font-size: 9px;
}
.font_10pt {
  font-size: 10pt;
}
.font_10px {
  font-size: 10px;
}
.font_10 {
  font-size: 10pt;
}
.font_11 {
  font-size: 11pt;
}
.font_11px {
  font-size: 11px;
}
.font_12pt {
  font-size: 12pt;
}
.font_13pt {
  font-size: 13pt;
}
.font_13px {
  font-size: 13px;
}
.font_14pt {
  font-size: 14pt;
}
.font_14px {
  font-size: 14px;
}
.font_15pt {
  font-size: 15pt;
}
.font_15px {
  font-size: 15px;
}
.font_16pt {
  font-size: 16pt;
}
.font_16px {
  font-size: 16px;
}
.font_12px {
  font-size: 12px;
}

.font_14px {
  font-size: 14px;
}
.font_20px {
  font-size: 20px;
}
.font_25px {
  font-size: 25px;
}
.font_40px {
  font-size: 40px;
}
.font_75p {
  font-size: 75%;
}
.font_85p {
  font-size: 85%;
}
.absolute {
  position: absolute;
}

.help_dialog_login {
  margin: 0 auto;
  top: 240px;
  right: 10px;
  border: 1px solid #fff;
  width: 570px;
}

.skip_help_login {
  float: left;
  margin-top: 3px;
  margin-left: 0px;
  width: 80%;
  text-align: left;
}

.parent_new_dialog_tmplt {
  position: absolute;
  top: 30px;
  left: 10px;
  text-align: left;
  right: 0%;
  height: 70px;
  min-width: 560px;
  width: 95%;
  margin: 0 auto;
  line-height: 19px;
}

.font_8px {
  font-size: 8px;
}
#new_text {
  display: block;
  height: 260px;
  overflow: auto;
  text-align: justify;
  padding: 5px 15px 4px 10px;
  background: #ececec;
  border-radius: 4px;
}

#new_author {
  font-size: 12px;
  display: block;
  margin-top: 20px;
}

#new_timestamp {
  font-size: 12px;
  display: block;
  font-style: italic;
}

#div_btn_new_dialog {
  position: absolute;
  margin: 0 auto;
  top: 340px;
  right: 10px;
  width: 570px;
}

#btn_delete_5 {
  float: right;
  margin-left: 5px;
}

.no_border {
  border: 0px;
}

.msg_pandora_help {
  padding-left: 30px;
  padding-right: 30px;
  padding-bottom: 15px;
}

#footer_help {
  text-align: center;
  padding: 5px;
  font-family: verdana, arial;
  font-size: 11px;
}

.agent_map {
  border: 1px solid black;
  width: 100%;
  height: 30em;
}

.agent_manager {
  display: flex;
  justify-content: flex-end;
  align-items: center;
}

#p_configurar_agente {
  float: right;
  font-style: nunito;
  font-size: 11pt;
  margin-right: 50px;
  margin-left: 40px;
}

.font_bold {
  font-weight: bold;
}
.font_w300 {
  font-weight: 300;
}
.font_w600 {
  font-weight: 600;
}

.font_18px {
  font-size: 18px;
}
.font_18pt {
  font-size: 18pt;
}
.font_40pt {
  font-size: 40pt;
}
.align_center {
  align: center;
}
.aligni_center {
  align-items: center;
}
.warning_triangulo {
  float: left;
  margin-left: 25px;
  margin-top: 30px;
}

.pddng_50px {
  padding: 50px;
}
.group_header {
  width: 6px;
  height: 14px;
  padding: 0;
}

.width_6p {
  width: 6%;
}

.width_7p {
  width: 7%;
}

.width_24p {
  width: 24%;
}

.border_lft_1px {
  border-left: 1px solid;
}

.height_auto {
  height: auto;
}
.mx_height50px {
  max-height: 50px;
}

/*
* HEIGHT PX
*/
.height_1px {
  height: 1px;
}
.height_10px {
  height: 10px;
}
.height_20px {
  height: 20px;
}
.height_25px {
  height: 25px;
}
.height_30px {
  height: 30px;
}
.height_35px {
  height: 35px;
}
.height_40px {
  height: 40px;
}
.height_45px {
  height: 45px;
}
.height_50px {
  height: 50px;
}
.height_60px {
  height: 60px;
}
.height_70px {
  height: 70px;
}
.height_71px {
  height: 71px;
}

.height_80px {
  height: 80px;
}
.height_90px {
  height: 90px;
}
.height_91px {
  height: 91px;
}
.height_100px {
  height: 100px;
}
.height_130px {
  height: 130px;
}
.height_200px {
  height: 200px;
}
.height_240px {
  height: 240px;
}
.height_300px {
  height: 300px;
}
.height_340px {
  height: 340px;
}
.height_400px {
  height: 400px;
}
.height_420px {
  height: 420px;
}
.height_450px {
  height: 450px;
}
.height_600px {
  height: 600px;
}
/*
* HEIGHT EM
*/
.height_20em {
  height: 20em;
}
.height_30em {
  height: 30em;
}
/*
* HEIGHT %
*/
.height_10p {
  height: 10%;
}
.height_20p {
  height: 20%;
}
.height_30p {
  height: 30%;
}
.height_40p {
  height: 40%;
}
.height_50p {
  height: 50%;
}
.height_60p {
  height: 60%;
}
.height_70p {
  height: 70%;
}
.height_80p {
  height: 80%;
}
.height_90p {
  height: 90%;
}
.height_95p {
  height: 95%;
}
.height_100p {
  height: 100%;
}

.bg_333 {
  background-color: #333;
}
.bg_ec {
  background-color: #ececec;
}
.bg_343434 {
  background-color: #343434;
}
.bg_e63c52 {
  background-color: #e63c52;
}

.bg_f3b200 {
  background-color: #f3b200;
}

.bg_82B92E {
  background-color: #82b92e;
}

.bg_B2B2B2 {
  background-color: #b2b2b2;
}

.bg_5bb6e5 {
  background-color: #5bb6e5;
}

.bg_aaaaaa {
  background-color: #aaaaaa;
}

.bg_ddd {
  background-color: #ddd;
}
.bg_whitesmoke {
  background-color: whitesmoke;
}
.bg_eee {
  background-color: #eee;
}
.bg_ffd {
  background-color: #ffd036;
}
.bg_ff5 {
  background-color: #ff5653;
}
.bg_ff9 {
  background-color: #ff9e39;
}
.bg_lightgray {
  background-color: lightgray;
}

.bg_e6 {
  background: #e6e6e6;
}
.color_666 {
  color: #666;
}
.color_67 {
  color: #676767;
}
.color_82b92e {
  color: #82b92e;
}
.networkconsole {
  width: 100%;
  height: 100%;
  position: relative;
  overflow: hidden;
  background-color: #fafafa;
}

/*
* MIN HEIGHT
*/

.min-height-0px {
  min-height: 0px;
}
.min-height-10px {
  min-height: 10px;
}
.min-height-20px {
  min-height: 20px;
}
.min-height-30px {
  min-height: 30px;
}
.min-height-40px {
  min-height: 40px;
}
.min-height-50px {
  min-height: 50px;
}
.min-height-60px {
  min-height: 60px;
}
.min-height-70px {
  min-height: 70px;
}
.min-height-80px {
  min-height: 80px;
}
.min-height-90px {
  min-height: 90px;
}
.min-height-100px {
  min-height: 100px;
}
.min-height-320px {
  min-height: 320px;
}

/*
* MIN WIDTH
*/

.min-width-177px {
  min-height: 177px;
}

.disable_help {
  text-align: right;
  width: 100%;
  padding-top: 10px;
  padding-bottom: 10px;
}
.top-1em {
  top: 1em;
}

.xx-small {
  font-size: xx-small;
}

#command_div {
  padding: 4px 0px;
}

span,
.size_7pt {
  font-size: 7.5pt;
}

.italic_a {
  font-style: italic;
  color: #aaaaaa;
}

.italic {
  font-style: italic;
}

.nunito {
  font-family: nunito;
}
.verdana {
  font-family: Verdana, Geneva, Tahoma, sans-serif;
}
.lato_bolder {
  font-family: "lato-bolder";
}
.mono {
  font-family: mono, monospace;
}
.alert_action_list {
  display: grid;
  grid-template-columns: 1fr 1fr;
  align-items: center;
}

.flex_center {
  display: flex;
  align-items: center;
}

.span_priority {
  width: 20px;
  height: 10px;
  margin-right: 5px;
  display: inline-block;
}

.massive_span {
  width: 110px;
  display: inline-block;
}

.align-none-0p {
  vertical-align: 0%;
  display: none;
  font-weight: bolder;
}

.align-none-10p {
  vertical-align: 10%;
  display: none;
  font-weight: bolder;
}

#old_span {
  display: block;
  font-family: verdana, arial;
  font-size: 8.5pt;
  margin-top: 2px;
  font-weight: bolder;
}

.spinner_rmf {
  position: absolute;
  top: 0px;
  left: 0px;
  display: none;
  padding: 5px;
}

.spinner_right {
  position: absolute;
  top: 0px;
  right: 0px;
  display: none;
  padding: 5px;
}

.rmf_browser {
  height: 100%;
  overflow: auto;
  background-color: #f4f5f4;
  border: 1px solid #e2e2e2;
  border-radius: 4px;
  padding: 5px;
}

.rmf_data {
  margin: 5px;
  width: 40%;
  height: 80%;
  position: absolute;
  top: 0;
  right: 20px;
  overflow: auto;
}

.color_white {
  color: #fff;
}

.service_status {
  width: 18px;
  height: 18px;
  margin-bottom: 10px;
}

.select_module_graph {
  width: 3em;
  vertical-align: center;
  text-align: center;
}

.list_block_float {
  display: block;
  float: left;
  width: 16px;
}

.report_info {
  border: 1px dashed #999;
  padding: 10px 15px;
  margin-top: 20px;
  margin-bottom: 20px;
}

.overflow {
  overflow: auto;
}

.overflow-y {
  overflow-y: scroll;
}
.overflow_hidden {
  overflow: hidden;
}

.frame_view_meta {
  width: 100%;
  height: 500px;
  overflow: scroll;
  margin: 0 auto;
}

.frame_view_node {
  overflow: auto;
  margin: 0px auto;
  padding: 5px;
}

.integria_title .ehorus_title {
  font-family: lato, "Helvetica Neue", Helvetica, Arial, sans-serif;
  color: #515151;
}

.bolder_6px {
  font-weight: bold;
  padding: 6px;
}

.load_enterprise_div {
  display: flex;
  align-items: center;
  padding-top: 20px;
  padding-left: 50px;
  padding-right: 50px;
}

.update_manager {
  position: relative;
  top: 20px;
  left: 0px;
}

.error_warning_licence {
  display: flex;
  align-items: center;
  padding-left: 50px;
  padding-right: 50px;
  padding-top: 30px;
}

.error_icon_licence {
  float: left;
  margin-left: 20px;
  margin-top: 20px;
  margin-right: 10px;
}

.newsletter_div {
  font-size: 12pt;
  margin: 5px 20px;
  float: left;
  padding-top: 23px;
}

.max_custom_events {
  display: none;
  color: #e63c52;
  line-height: 200%;
}

.all_required {
  clear: both;
  float: right;
  margin-right: 30px;
  display: none;
  color: red;
}

.font_12_20 {
  font-size: 12pt;
  margin: 20px;
}

.font_10 {
  font-size: 10pt;
}
.font_11 {
  font-size: 11pt;
}

.font_11px {
  font-size: 11px;
}
.font_6pt {
  font-size: 6pt;
}

.register_update_manager {
  margin: 5px 0 10px;
  float: left;
  padding-left: 15px;
}

.module_gm_groups {
  min-width: 60px;
  max-width: 5%;
  overflow: hidden;
  margin-left: auto;
  margin-right: auto;
  text-align: center;
  padding: 5px;
  padding-bottom: 10px;
  font-size: 18px;
  line-height: 25px;
}

.pandora_logs {
  width: 98%;
  float: right;
  height: 200px;
  margin-bottom: 20px;
}

.underline {
  text-decoration: underline;
}

.w105px {
  width: 105px;
}

.w350px {
  width: 350px;
}

.login_help_dialog {
  width: 70%;
  font-size: 10pt;
  margin: 20px;
  float: left;
}

.ux_console_module {
  float: left;
  width: 98%;
  max-height: 300px;
  overflow-y: scroll;
}

.ux_div_parent {
  width: 99%;
  height: 75px;
  border: 1px solid #e2e2e2;
  background-color: #f9faf9;
}

.ux_module_ok {
  width: 10%;
  height: 50px;
  float: left;
  padding-top: 20px;
  padding-left: 40px;
}

.ux_module_failed {
  width: 10%;
  height: 50px;
  float: left;
  padding-top: 20px;
  padding-left: 40px;
}

.vc_bg_image {
  position: absolute;
  top: 0px;
  left: 0px;
}

.map_gis_step2 {
  width: 300px;
  height: 300px;
  border: 1px solid black;
  float: left;
}

#opacidad {
  position: fixed;
  background: black;
  opacity: 0.6;
  z-index: 1;
}

.user_list_ul {
  margin-top: 0 !important;
  margin-left: auto !important;
  padding-left: 10px !important;
  list-style-type: none !important;
}

.snmp_legend {
  margin-left: 30px;
  line-height: 17px;
  vertical-align: top;
  width: 120px;
}

.vertical_25p {
  vertical-align: 25%;
}

.publicenterprise_div {
  display: inline;
  position: relative;
  top: 10px;
  left: 0px;
  margin-top: -2px !important;
  margin-left: 2px !important;
}

.results_class {
  width: 100%;
  height: 100%;
  overflow: auto;
  padding: 10px;
  font-size: 14px;
  line-height: 16px;
  font-family: mono, monospace;
  text-align: left;
}

.span_treeview {
  height: 20px;
  display: inline-table;
  vertical-align: top;
}
.eventtable_class {
  width: 100%;
  height: 100%;
  padding: 0px 0px 0px 0px;
  border-spacing: 0px;
  margin: 0px 0px 0px 0px;
}

.tr_eventtable {
  font-size: 0px;
  height: 0px;
  background: #ccc;
}

.tr_ackuser {
  font-size: 0px;
  height: 0px;
  background: #999;
}

.critical_zeros {
  margin-left: 2%;
  color: #fff;
  font-size: 12px;
  display: inline;
  background-color: #e63c52;
  position: relative;
  height: 80%;
  width: 9.4%;
  border-radius: 2px;
  text-align: center;
  padding: 5px;
}

.critical_vm {
  background-color: white;
  color: black;
  font-size: 12px;
  display: inline;
  position: relative;
  height: 80%;
  width: 9.4%;
  border-radius: 2px;
  text-align: center;
  padding: 5px;
}

.warning_zeros {
  margin-left: 2%;
  color: #fff;
  font-size: 12px;
  display: inline;
  background-color: #f8db3f;
  position: relative;
  height: 80%;
  width: 9.4%;
  border-radius: 2px;
  text-align: center;
  padding: 5px;
}

.warning_vm {
  background-color: white;
  color: black;
  font-size: 12px;
  display: inline;
  position: relative;
  height: 80%;
  width: 9.4%;
  border-radius: 2px;
  text-align: center;
  padding: 5px;
}

.normal_zeros {
  margin-left: 2%;
  color: #fff;
  font-size: 12px;
  display: inline;
  background-color: #84b83c;
  position: relative;
  height: 80%;
  width: 9.4%;
  border-radius: 2px;
  text-align: center;
  padding: 5px;
}
.normal_vm {
  background-color: white;
  color: black;
  font-size: 12px;
  display: inline;
  position: relative;
  height: 80%;
  width: 9.4%;
  border-radius: 2px;
  text-align: center;
  padding: 5px;
}

.unknown_zeros {
  margin-left: 2%;
  color: #fff;
  font-size: 12px;
  display: inline;
  background-color: #9d9ea0;
  position: relative;
  height: 80%;
  width: 9.4%;
  border-radius: 2px;
  text-align: center;
  padding: 5px;
}

.unknown_vm {
  background-color: white;
  color: black;
  font-size: 12px;
  display: inline;
  position: relative;
  height: 80%;
  width: 9.4%;
  border-radius: 2px;
  text-align: center;
  padding: 5px;
}

.tr_vm_colors {
  text-align: center;
  background-color: #9d9ea0;
  color: black;
  font-weight: bold;
}

.vm_meta {
  width: 100%;
  overflow: auto;
  margin: 0 auto;
  padding: 5px;
}

.mallowed_create {
  display: flex;
  flex-direction: row;
  justify-content: flex-end;
}

.wizard_fieldset {
  width: 90%;
  margin: 5px auto 0;
}

.component_info {
  text-align: left;
  margin: 5px auto 0;
  width: 400px;
  display: none;
}

.tranaction_ux {
  float: left;
  width: 38%;
  max-height: 630px;
  overflow-y: scroll;
}

.history_data_div {
  width: 99%;
  height: 108px;
  border: 1px solid #e2e2e2;
  background-color: #f9faf9;
}

.history_data_sub_div {
  width: 10%;
  height: 100px;
  float: left;
  padding-top: 10px;
  padding-left: 20px;
}

.model_log_viewer {
  position: absolute;
  bottom: 5px;
  right: 0;
}

.container_left_class {
  background-color: #f9faf9;
  border: 1px solid #e2e2e2;
  border-radius: 4px;
  -webkit-border-radius: 4px;
  -moz-border-radius: 4px;
  text-align: center;
  margin: 0;
}
.title_dialog {
  display: none;
  width: 100%;
  height: 100%;
  overflow: auto;
  padding: 10px;
  font-size: 14px;
  line-height: 16px;
  font-family: mono, monospace;
  text-align: left;
}

.gauge_class {
  float: left;
  overflow: hidden;
  margin-left: 10px;
}
.flot_container {
  display: none;
  position: absolute;
  background: #fff;
  border: solid 1px #aaa;
  padding: 2px;
}

.transparent {
  background-color: transparent;
}
#welcome_example {
  display: flex;
  flex-direction: row;
  align-items: center;
}
.modal_sys_alert {
  overflow-y: auto;
  height: 400px;
  min-height: 400px;
  max-height: 400px;
  padding: 20px;
}
.help_pname {
  height: 100%;
  margin-top: 25px;
  margin-left: 15px;
  margin-right: 15px;
  background-color: #333;
}
.mrgn_bb_1px {
  border-bottom: 1px solid black;
}

.spinner_rmf {
  position: absolute;
  top: 0px;
  left: 0px;
  display: none;
  padding: 5px;
}
.spinner_right {
}
.span_licence_key {
  vertical-align: middle;
  font-weight: bold;
  padding-right: 10px;
}

.div_lk_principal {
  display: flex;
  justify-content: center;
  align-items: center;
  margin: 20px 0;
}

.licence_r_dialog {
  display: flex;
  align-items: center;
  padding-top: 10px;
  padding-left: 50px;
  padding-right: 50px;
}

.list_style_square {
  list-style-type: square;
}

.wmware_div {
  margin: 0 auto;
  width: 500px;
  opacity: 0.1;
  clear: both;
}

.th_access_log {
  padding: 3px 5px 3px 5px;
}

.border_solid_black {
  border: 0px #000 solid;
}
.border_1px_black {
  border: 1px #000 solid;
}
.vertical-50p {
  vertical-align: -50%;
}

.list-type-disc {
  list-style-type: disc;
}
.vertical-center {
  vertical-align: center;
}
.line-through {
  text-decoration: line-through;
}
.left_0p {
  left: 0%;
}
.app_mssg {
  position: absolute;
  bottom: 1em;
  clear: both;
  color: #888;
}
.pre-wrap {
  white-space: pre-wrap;
}
.reporting_ulr_img {
  width: 100%;
  border-bottom: 1px solid #c2c2c2;
  margin: 0px;
}
.serviceap_show_bg {
  overflow: hidden;
  border: 1px solid #e2e2e2;
  background: #f4f4f4;
}
.indent-2em {
  text-indent: 2em;
}
.reset_link {
  width: 70%;
  height: 40px;
  margin-right: auto;
  margin-left: auto;
  margin-top: 20px;
  text-align: center;
}
.db_engine {
  display: block;
  font-family: verdana, arial, sans;
  font-size: 8.5pt;
  margin-top: 2px;
  font-weight: bolder;
}
.comment_box {
  border: 1px dotted #ccc;
  min-height: 10px;
}
.event_instruction {
  display: none;
  width: 100%;
  height: 100%;
  overflow: auto;
  padding: 10px;
  font-size: 14px;
  line-height: 16px;
  font-family: mono, monospace;
  text-align: left;
}
.comments_form {
  min-height: 15px;
  padding: 0;
  width: 100%;
}

.actions_treeview {
  width: 100%;
  text-align: right;
  min-width: 300px;
  padding-right: 1em;
}
.graphic_agents {
  width: 100%;
  height: 90px;
  display: flex;
  flex-direction: row;
  justify-content: center;
}

.icon_ui {
  padding-right: 10px;
  padding-top: 3px;
  vertical-align: top;
}

.propierties_panel_class {
  display: none;
  position: absolute;
  border: 1px solid lightgray;
  padding: 5px;
  background: white;
  z-index: 90;
}
#label_box_arrow {
  text-align: center;
  width: 120px;
  height: 110px;
  margin-top: 50px;
}
#labelposup {
  width: 20px;
  height: 20px;
  margin-top: 10px;
  margin-left: 45px;
  cursor: pointer;
}
#labelposleft {
  position: relative;
  top: -5px;
  width: 20px;
  height: 20px;
  margin-top: 15px;
  cursor: pointer;
}
.vsmap_div_label {
  font-weight: bold;
  width: 40px;
  height: 20px;
  position: relative;
  margin-left: 35px;
  margin-top: -24px;
  cursor: default;
}
#obj_label {
  float: left;
  margin-top: 3px;
  margin-left: 5px;
}
#labelposright {
  top: 2px;
  width: 20px;
  height: 20px;
  position: relative;
  margin-left: 90px;
  margin-top: -24px;
  cursor: pointer;
}
#labelposdown {
  width: 20px;
  height: 20px;
  position: relative;
  margin-left: 45px;
  margin-top: 10px;
  cursor: pointer;
}

#advice_label {
  font-style: italic;
  z-index: 3;
  display: inline;
  margin-top: 0px;
  float: right;
  margin-right: 100px;
}
div.steps_vsmap {
  display: none;
  position: absolute;
  z-index: 99;
}
.minimap {
  position: absolute;
  left: 0px;
  top: 0px;
  border: 1px solid #bbbbbb;
}
.left_0px {
  left: 0px;
}
.top_0px {
  top: 0px;
}
.top_10px {
  top: 10px;
}
.right_10px {
  right: 10px;
}
.holding_networkmap {
  display: none;
  position: absolute;
  right: 50px;
  top: 20px;
}
.line_17px {
  line-height: 17px;
}
.flex_column {
  flex-direction: column;
}
.agent_map_position {
  border: 1px solid black;
  width: 100%;
  height: 30em;
}
.flex_2 {
  flex: 2;
}
.result_div {
  width: 100%;
  height: 100%;
  padding: 10px;
  font-size: 14px;
  line-height: 16px;
  font-family: mono, monospace;
  text-align: left;
}
.tactical_left_column {
  vertical-align: top;
  min-width: 30em;
  width: 25%;
  padding-right: 20px;
  vertical-align: top;
  padding-top: 0px;
}
.gis_layers {
  width: 95%;
  background: white;
  margin: 20px auto 20px auto;
  box-shadow: 10px 10px 5px #000;
}
.map_gis {
  z-index: 100;
  width: 99%;
  height: 500px;
  min-height: 500px;
  border: 1px solid black;
}
.zindex300 {
  z-index: 300;
}
.mpdf_footer {
  border-collapse: collapse;
  margin: 0;
  vertical-align: bottom;
  color: #000000;
}
.pass_reporter {
  color: #fff;
  background: #006600;
  padding: 2px;
  margin: 2px;
}
.fail_reporter {
  color: #fff;
  background: #880000;
  padding: 2px;
  margin: 2px;
}
div.stat-win-spinner {
  width: 100%;
  height: 300px;
  display: flex;
  flex-direction: column;
  justify-content: center;
  align-items: center;
}

div.stat-win-spinner img {
  width: 100px;
  height: 100px;
}

#table_builder_wizard tr.datos > td {
  width: 30%;
}
#table_builder_wizard tr.datos > td:nth-child(3) {
  width: 10%;
}
#table_builder_wizard .vertical-center {
  text-align: center;
}

#table_builder_wizard .container-agent-arrows {
  display: flex;
  flex-direction: row;
  align-items: center;
  justify-content: flex-start;
}

#table_builder_wizard .container-agent-arrows > div {
  flex: 1;
  display: flex;
  flex-direction: column;
  justify-content: center;
  align-items: center;
}

#table_builder_wizard .container-agent-arrows > div > b {
  flex: 0;
  margin-bottom: 20px;
  width: 98%;
  margin-left: 20px;
}

#table_builder_wizard .container-agent-arrows > div.vertical-center {
  flex: 0;
  display: block;
  min-width: 50px;
}

.lign_right {
  text-align: right;
}
.font_11pt {
  font-size: 11pt;
}

.checkbox-random-name {
  width: 100px !important;
  margin-left: 20px;
}

<<<<<<< HEAD
.align-left-important {
  text-align: left !important;
=======
.btn_update_online_open {
  float: right;
  margin-bottom: 20px;
>>>>>>> 059b14db
}<|MERGE_RESOLUTION|>--- conflicted
+++ resolved
@@ -8512,12 +8512,11 @@
   margin-left: 20px;
 }
 
-<<<<<<< HEAD
-.align-left-important {
-  text-align: left !important;
-=======
 .btn_update_online_open {
   float: right;
   margin-bottom: 20px;
->>>>>>> 059b14db
+}
+
+.align-left-important {
+  text-align: left !important;
 }