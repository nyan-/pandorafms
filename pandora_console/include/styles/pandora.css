--- conflicted
+++ resolved
@@ -11665,13 +11665,11 @@
   border-color: #0d312f;
 }
 
-<<<<<<< HEAD
+div#menu_full > div#menu_tabs > ul.tabs_ul {
+  margin-bottom: 0px;
+}
 .icon_connection_check {
   width: 65px !important;
   height: 65px !important;
   margin-top: 10px;
-=======
-div#menu_full > div#menu_tabs > ul.tabs_ul {
-  margin-bottom: 0px;
->>>>>>> b082910c
 }