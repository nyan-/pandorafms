--- conflicted
+++ resolved
@@ -4621,16 +4621,15 @@
 	margin:0 auto;
 }
 
-<<<<<<< HEAD
+#snmp_data {
+	background: #f9faf9;
+}
+#snmp_data .databox {
+	border: 0px;
+}
+
 .tickLabel {
     white-space: nowrap;
     overflow-x: hidden;
     line-height: 1.05em!important;
-=======
-#snmp_data {
-	background: #f9faf9;
-}
-#snmp_data .databox {
-	border: 0px;
->>>>>>> 19ec892e
-}+}
