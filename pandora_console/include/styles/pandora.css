/**
 *
 * Name: Default theme
 * Pandora Stylesheet
 *
 * @category   Stylesheet
 * @package    Pandora FMS
 * @subpackage Community
 * @version    1.0.0
 * @license    See below
 *
 *    ______                 ___                    _______ _______ ________
 *   |   __ \.-----.--.--.--|  |.-----.----.-----. |    ___|   |   |     __|
 *  |    __/|  _  |     |  _  ||  _  |   _|  _  | |    ___|       |__     |
 * |___|   |___._|__|__|_____||_____|__| |___._| |___|   |__|_|__|_______|
 *
 * ============================================================================
 * Copyright (c) 2005-2021 Artica Soluciones Tecnologicas
 * Please see http://pandorafms.org for full contribution list
 * This program is free software; you can redistribute it and/or
 * modify it under the terms of the GNU General Public License
 * as published by the Free Software Foundation for version 2.
 * This program is distributed in the hope that it will be useful,
 * but WITHOUT ANY WARRANTY; without even the implied warranty of
 * MERCHANTABILITY or FITNESS FOR A PARTICULAR PURPOSE.  See the
 * GNU General Public License for more details.
 * ============================================================================
 */

:root {
  --primary-color: #14524f;
  --secondary-color: #ffffff;
  --input-border: #c0ccdc;
}

/*
 * ---------------------------------------------------------------------
 * - GENERAL STYLES 												-
 * ---------------------------------------------------------------------
 */

@font-face {
  font-family: "Pandora-Bold";
  src: url("../fonts/Pandora-Bold.woff") format("woff");
  font-weight: 700;
}

@font-face {
  font-family: "Pandora-Regular";
  src: url("../fonts/Pandora-Regular.woff") format("woff");
  font-weight: 400;
}

@font-face {
  font-family: "Pandora-Light";
  src: url("../fonts/Pandora-Light.woff") format("woff");
  font-weight: 100;
}

@font-face {
  font-family: "lato";
  src: url("../fonts/Lato-Regular.woff") format("woff");
  font-weight: 400;
}

@font-face {
  font-family: "lato-light";
  src: url("../fonts/Lato-Light.woff") format("woff");
  font-weight: 300;
}

@font-face {
  font-family: "lato-thin";
  src: url("../fonts/Lato-Thin.woff") format("woff");
  font-weight: 100;
}

@font-face {
  font-family: "lato-bold";
  src: url("../fonts/Lato-Bold.woff") format("woff");
  font-weight: 700;
}

@font-face {
  font-family: "lato-bolder";
  src: url("../fonts/Lato-Black.woff") format("woff");
  font-weight: 900;
}

/*
@font-face {
  font-family: "lato-italic";
  src: url("../fonts/Lato-Italic.woff") format("woff");
  font-weight: 400;
  font-style: italic;
}

@font-face {
  font-family: "lato";
  src: url("../fonts/Lato-LightItalic.woff") format("woff");
  font-weight: 300;
  font-style: italic;
}

@font-face {
  font-family: "lato";
  src: url("../fonts/Lato-ThinItalic.woff") format("woff");
  font-weight: 100;
  font-style: italic;
}

@font-face {
  font-family: "lato";
  src: url("../fonts/Lato-BoldItalic.woff") format("woff");
  font-weight: 700;
  font-style: italic;
}

@font-face {
  font-family: "lato";
  src: url("../fonts/Lato-BlackItalic.woff") format("woff");
  font-weight: 900;
  font-style: italic;
}
*/

@font-face {
  font-family: "source-code";
  src: url("../fonts/SourceCodePro.woff") format("woff");
}

@font-face {
  font-family: "leaguegothic";
  src: url("../../fonts/leaguegothic.woff") format("woff");
}

@font-face {
  font-family: "roboto";
  src: url("../../fonts/roboto.woff2") format("woff2");
}

@font-face {
  font-family: "opensans";
  src: url("../../fonts/opensans.woff2") format("woff2");
}

@font-face {
  font-family: "Nunito";
  font-style: normal;
  font-weight: 400;
  src: local("Nunito-Regular"), url(../../fonts/nunito.woff) format("woff");
}

* {
  font-size: 9pt;
  line-height: 16pt;
}

html {
  height: 100%;
}

body {
  background-color: #f6f7fb;
  margin: 0 auto;
  display: flex;
  flex-direction: column;
  min-height: 100%;
  color: #333;
  font-family: "lato";
  -webkit-font-smoothing: initial;
  text-rendering: optimizeLegibility;
}

body * {
  font-family: "lato";
}

body.body-report {
  display: block;
}

input[type="checkbox"] {
  display: inline;
}

select {
  vertical-align: middle;
  border: 1px solid #ddd;
}

input.button {
  border: 4px solid #ccc;
  background: #fff;
  padding: 2px 3px;
  margin: 10px 15px;
}

h1,
h2,
h3,
h4 {
  font-weight: bold;
  font-size: 1em;
  text-transform: uppercase;
  color: #3f3f3f;
  padding-bottom: 4px;
  padding-top: 7px;
}

h1 {
  font-size: 16px;
}

h2 {
  font-size: 15px;
}

h3 {
  font-size: 14px;
}

h4 {
  margin-bottom: 10px;
  font-size: 13px;
  color: #3f3f3f;
  text-transform: none;
}

.transform_none {
  text-transform: none;
}

.mh_initial {
  min-height: initial;
}

table tbody tr td h4 {
  color: #ffffff;
}

a {
  color: #3f3f3f;
  text-decoration: none;
}

a:hover {
  color: #373737;
  text-decoration: underline;
  font-weight: bold;
}

a:focus,
input:focus,
button:focus {
  outline: 0;
  outline-width: 0;
}

th > label {
  padding-top: 7px;
}

input:disabled {
  background-color: #ddd;
}

textarea:disabled {
  background-color: #ddd;
}

select:disabled {
  background-color: #ddd;
}

ul {
  list-style-type: none;
  padding-left: 0;
  margin-left: 0;
}

fieldset {
  background-color: #fff;
  border: 1px solid #e5e9ed;
  padding: 0.5em;
  margin-bottom: 20px;
  position: relative;
  border-radius: 5px;
}

fieldset legend {
  font-size: 1.1em;
  font-weight: bold;
  padding: 0px 10px 0px 10px;
}

td input[type="checkbox"] {
  padding: 10px;
  margin-top: 2px;
  display: table-cell;
  height: 15px;
}

input[type="radio"] {
  height: 15px;
}

input[type="image"] {
  border: 0px;
  background-color: transparent;
  height: auto;
  padding: 0px;
}

.container-div-input-password input {
  width: 100%;
}

table,
img {
  border: 0px;
}

table pre {
  white-space: pre-wrap;
}

/* tr:first-child > th {
  background-color: #373737;
} */

th {
  /* color: #fff; */
  /* background-color: #666; */
  color: #000;
  font-size: 7.5pt;
  letter-spacing: 0.3pt;
  border-bottom: 1px solid #e2e2e2;
}

pre .color_333 {
  color: #333;
}

/* Remove background when autocomplete */
input:-webkit-autofill,
input:-webkit-autofill:hover,
input:-webkit-autofill:focus textarea:-webkit-autofill,
textarea:-webkit-autofill:hover textarea:-webkit-autofill:focus,
select:-webkit-autofill,
select:-webkit-autofill:hover,
select:-webkit-autofill:focus {
  -webkit-box-shadow: 0 0 0px 1000px #ffffff inset;
}

/* All select type multiple */
select[multiple] {
  min-height: 10em;
}

select[multiple] option:checked,
select[multiple] option:active {
  background: #d9efee;
}

select[multiple] option {
  padding: 6px 12px;
  margin: 0px -10px;
}

select option:checked {
  background-color: #d9efee;
}

select > option:hover {
  background-color: #cbcbcb;
}

select:-internal-list-box {
  border: none;
}

/*
 * ---------------------------------------------------------------------
 * - GLOBAL STYLES                           									-
 * ---------------------------------------------------------------------
 */
.truncate {
  white-space: nowrap;
  overflow: hidden;
  text-overflow: ellipsis;
}

.truncate:hover {
  white-space: pre-wrap;
}

.wauto {
  width: auto;
}

.w5px {
  width: 5px;
}

.w10px {
  width: 10px;
}

.w18px {
  width: 18px;
}

.w20px {
  width: 20px;
}

.w25px {
  width: 25px;
}

.w30px {
  width: 30px;
}

.w40px {
  width: 40px;
}

.w50px {
  width: 50px;
}

.w60px {
  width: 60px;
}

.w70px {
  width: 70px;
}

.w80px {
  width: 80px;
}

.w90px {
  width: 90px;
}

.w100px {
  width: 100px;
}

.w150px {
  width: 150px;
}

.w220px {
  width: 220px;
}

.w120px {
  width: 120px;
  max-width: 120px;
}

.w200px {
  width: 200px;
  max-width: 200px;
}

.w240px {
  width: 240px;
  max-width: 240px;
}

.w250px {
  width: 250px;
  max-width: 250px;
}

.w280px {
  width: 280px;
  max-width: 280px;
}

.w290px {
  width: 290px;
  max-width: 290px;
}

.w300px {
  width: 300px;
}

.w310px {
  width: 310px;
}

.w350px {
  width: 350px;
}

.w388px {
  width: 388px;
}

.w400px {
  width: 400px;
}

.w400px-important {
  width: 400px !important;
}

.w450px {
  width: 450px;
}

.w500px {
  width: 500px;
  max-width: 500px;
}

.w510px {
  width: 510px;
}

.w540px {
  width: 540px;
}

.w600px {
  width: 600px;
}

.w700px {
  width: 700px;
}

.w1100px {
  width: 1100px;
}

/*
* WIDTH EM
*/
.w55em {
  width: 55em;
}

.w90em {
  width: 90em;
}

/*
* MIN WIDTH
*/
.mw60px {
  min-width: 60px;
}

.mx180px {
  max-width: 180px;
}

.mx450px {
  max-width: 450px;
}

.mw100px {
  min-width: 100px;
}

.mw120px {
  min-width: 120px;
}

.mw180px {
  min-width: 180px;
}

.mw200px {
  min-width: 200px;
}

.mw230px {
  min-width: 230px;
}

.mw250px {
  min-width: 250px;
}

.mw300px {
  min-width: 300px;
}

.mw400px {
  min-width: 400px;
}

.mw500px {
  min-width: 500px;
}

.mw600px {
  min-width: 600px;
}

.mw800px {
  min-width: 800px;
}

.nowrap {
  white-space: nowrap;
}

.wrap {
  flex-wrap: wrap;
}

.inline {
  display: inline-block;
}

.inline_line {
  display: inline;
}

.inline_flex {
  display: inline-flex;
}

.relative {
  position: relative;
}

/* 
* WIDTH PERCENTILE
*/
.w5p {
  width: 5%;
}

.w10p {
  width: 10%;
}

.w12p {
  width: 12%;
}

.w15p {
  width: 15%;
}

.w20p {
  width: 20%;
}

.w21p {
  width: 21%;
}

.w22p {
  width: 22%;
}

.w25p {
  width: 25%;
}

.w29p {
  width: 29%;
}

.w30p {
  width: 30%;
}

.w33p {
  width: 33%;
}

.w40p {
  width: 40%;
}

.w45p {
  width: 45%;
}

.w48p {
  width: 48%;
}

.w47p {
  width: 47%;
}

.w50p {
  width: 50%;
}

.w54p {
  width: 54%;
}

.w55p {
  width: 55%;
}

.w60p {
  width: 60%;
}

.w67p {
  width: 67%;
}

.w70p {
  width: 70%;
}

.w71p {
  width: 71%;
}

.w75p {
  width: 75%;
}

.w80p {
  width: 80%;
}

.w88p {
  width: 88%;
}

.w90p {
  width: 90%;
}

.w93p {
  width: 93%;
}

.w96p {
  width: 96%;
}

.w97p {
  width: 97%;
}

.w98p {
  width: 98%;
}

.w99p {
  width: 99%;
}

.w100p {
  width: 100%;
}

/*
* HEIGTH PERCENTILE
*/
.h10p {
  height: 10%;
}

.h20p {
  height: 20%;
}

.h30p {
  height: 30%;
}

.h40p {
  height: 40%;
}

.h50p {
  height: 50%;
}

.h80p {
  height: 80%;
}

.h100p {
  height: 100%;
}

/*
* MAX HEIGHT
*/
.mx_height400 {
  max-height: 400px;
}

.no-text-imp {
  font-size: 0 !important;
}

.noselect {
  -webkit-touch-callout: none;
  /* iOS Safari */
  -webkit-user-select: none;
  /* Safari */
  -khtml-user-select: none;
  /* Konqueror HTML */
  -moz-user-select: none;
  /* Old versions of Firefox */
  -ms-user-select: none;
  /* Internet Explorer/Edge */
  user-select: none;
  /* Non-prefixed version, currently supported by Chrome, Opera and Firefox */
}

.flex-content-right {
  display: flex;
  flex-direction: row;
  flex-wrap: nowrap;
  justify-content: flex-end;
  align-content: flex-end;
}

.flex-content-left,
.flex-content-left-pretty {
  display: flex;
  flex-direction: row;
  flex-wrap: nowrap;
  justify-content: flex-start;
  align-content: center;
  align-items: center;
}

.flex-content-left-pretty img {
  margin-right: 0.5em;
}

.flex-column {
  display: flex;
  flex-direction: column;
  flex-wrap: wrap;
  justify-content: space-between;
  align-content: center;
}

.flex-row {
  display: flex;
  flex-direction: row;
  flex-wrap: wrap;
  justify-content: space-between;
  align-content: center;
}

.flex-items-center {
  align-items: center;
}

.flex-nowrap {
  flex-wrap: nowrap;
}

.flex-evenly {
  justify-content: space-evenly;
}

.flex-row-baseline {
  display: flex;
  flex-direction: row;
  align-items: baseline;
}

.flex-row-center {
  display: flex;
  flex-direction: row;
  align-items: center;
}

.flex-row-vcenter {
  display: flex;
  flex-direction: row;
  flex-wrap: wrap;
  align-items: center;
}

.flex-row-end {
  display: flex;
  flex-direction: row;
  flex-wrap: wrap;
  align-items: flex-end;
}

.flex-row-start {
  display: flex;
  flex-direction: row;
  flex-wrap: wrap;
  align-items: flex-start;
}

.flex-row-reverse {
  display: flex;
  flex-direction: row-reverse;
  flex-wrap: wrap;
  align-items: flex-start;
}

.flex-space-around {
  justify-content: space-around;
}

.flex-end {
  justify-content: flex-end;
}

.flex-start {
  justify-content: flex-start;
}

.flex-baseline {
  align-self: baseline;
}

.flex {
  display: flex;
}

.padding-2 {
  padding: 2em;
}

.padding-4 {
  padding: 4em;
}

.padding-6 {
  padding: 6em;
}

.padding-top-2 {
  padding-top: 2em;
}

.padding-top-4 {
  padding-top: 4em;
}

.padding-bottom-2 {
  padding-bottom: 2em;
}

.padding-bottom-4 {
  padding-bottom: 4em;
}

.padding-bottom-5px {
  padding-bottom: 5px;
}

.padding-right-2 {
  padding-right: 2em;
}

.padding-right-2-imp {
  padding-right: 2em !important;
}

.padding-left-2 {
  padding-left: 2em;
}

.padding-left-2-imp {
  padding-left: 2em !important;
}

.padding10 {
  padding: 10px;
}

.margin-soft {
  margin: 0.3em 1em;
}

.margin-right-1 {
  margin-right: 1em;
}

.margin-left-1 {
  margin-left: 1em;
}

.margin-right-2 {
  margin-right: 2em;
}

.margin-left-2 {
  margin-left: 2em;
}

.margin-right-05 {
  margin-right: 0.5em;
}

.margin-left-05 {
  margin-left: 0.5em;
}

.flex-50 {
  flex: 50%;
}

.display-flex {
  display: flex;
}

.no-border {
  border: none;
}

.no-border-imp,
.no-border-imp > div {
  border: none !important;
}

.button-soft-border {
  border: 1px solid #d1d1d1;
  border-radius: 5px;
  padding: 0.2em;
  box-shadow: 0 0 10px -5px #d1d1d1;
}

.button-soft-border.icon {
  width: 1.5em;
}

.button-soft-border:hover {
  box-shadow: 0 0 10px 0px #d1d1d1;
}

.button-soft-border:active {
  box-shadow: none;
}

.no-padding {
  padding: 0;
}

.no-padding-imp {
  padding: 0 !important;
}

.no-margin {
  margin: 0;
}

.box-shadow {
  box-shadow: 0 3px 6px 0 rgb(0 0 0 / 13%);
  border: 1px solid #e2e2e2;
}

.box-flat {
  border: 1px solid #e5e9ed;
  border-radius: 8px;
}

.box-flat .action-buttons {
  flex-direction: row-reverse;
}

.align-top td {
  vertical-align: top;
}

.no-td-borders td {
  border: none;
}

.no-td-padding td {
  padding: 0;
}

.td-bg-white td .bg_white {
  background: #fff;
}

.float-left {
  float: left;
}

.float-right {
  float: right;
}

.float-none {
  float: none;
}

.invisible {
  display: none;
}

.invisible_important {
  display: none !important;
}

.invisible_events {
  display: none;
}

.visible {
  display: block;
}

.file_repo_description {
  min-height: 40px;
  max-height: 40px;
  width: 98%;
}

div#page {
  width: auto;
  display: flex;
  flex-direction: column;
  margin-top: 58px;
  height: 100%;
}

body.pure {
  background-color: #f6f7fb;
}

div#container {
  margin: 0 auto;
  min-width: 960px;
  text-align: left;
  background: #f6f7fb;
  width: 100%;
  min-height: 100vh;
}

div#main {
  display: flex;
  background-color: #f6f7fb;
  position: relative;
  flex-direction: column;
  height: 100%;
  margin: 25px;
  margin-bottom: 70px;
}

div#main:has(.networkconsole) {
  margin-bottom: 0px;
}

textarea.conf_editor {
  padding: 5px;
  width: 650px;
  height: 350px;
}

textarea.conf_error {
  background-image: url(../../images/err.png);
  background-repeat: no-repeat;
  background-position: top right;
}

a.white_bold {
  color: #eee;
  text-decoration: none;
  font-weight: bold;
}

a.white,
.white {
  color: #eee;
  text-decoration: none;
}

p.center {
  text-align: center;
}

.center {
  text-align: center;
}

.centered {
  margin: 0 auto;
}

.margin-top-10 {
  margin-top: 10px;
}

.margin-bottom-10 {
  margin-bottom: 10px;
}

.margin-top-20 {
  margin-top: 20px;
}

.margin-bottom-20 {
  margin-bottom: 20px;
}

.margin-tb-10 {
  margin-top: 10px;
  margin-bottom: 10px;
}

.margin-lr-10 {
  margin-left: 10px;
  margin-right: 10px;
}

.img_help {
  cursor: help;
  margin: 0 5px;
}

/* Legacy spinner */
#loading {
  position: fixed;
  width: 200px;
  margin-left: 30%;
  text-align: center;
  top: 50%;
  background-color: #999999;
  padding: 20px;
}

/* New standard spinner */
#loading_spinner {
  position: fixed;
  margin-left: 30%;
  text-align: center;
  top: 50%;
  background-color: #fff;
  border: 2px solid #82b92e;
  box-shadow: 2px 2px 2px #9dbba1;
  padding: 20px;
  z-index: 100;
}

.tactical_set legend {
  text-align: left;
  color: #3f3f3f;
}

.tactical_set {
  background: #fff;
  border: 1px solid #e2e2e2;
  margin-left: auto;
  margin-right: auto;
  width: auto;
}

/* --- Botones --- */
button.sub,
input.sub {
  font-weight: 500;
  border-radius: 5px;
  background-color: #fff;
  background-repeat: no-repeat;
  background-position: 92% 13px;
  color: #000;
  padding-bottom: 10px;
  padding-top: 10px;
  padding-left: 15px;
  border: 1px solid #888;
  cursor: pointer;
  font-family: inherit;
  font-size: 10pt;
}

button.sub:hover,
input.sub:hover {
  border: 1px solid #333;
}

button.sub:active,
input.sub:active {
  border: 1px solid #000;
  color: #333;
  background-color: #e1e1e1;
}

button.sub[disabled],
input.sub[disabled] {
  color: #b4b4b4;
  background-color: #f3f3f3;
  border-color: #b6b6b6;
  cursor: default;
}

/*
 * ---------------------------------------------------------------------
 * - NO ACCESS PAGE - noaccess2.php 								-
 * ---------------------------------------------------------------------
 */
#noaccess {
  position: relative;
  margin-top: 25px;
  left: 15px;
  padding-top: 5px;
  background-color: #ffffff;
  border-top-left-radius: 2px;
  border-top-right-radius: 2px;
  border-bottom-left-radius: 2px;
  border-bottom-right-radius: 2px;
  width: 500px;
  height: 180px;
}

#noaccess-title {
  color: #fff;
  font-weight: bold;
  padding-top: 5px;
  margin-left: 5px;
  background: none repeat scroll 0% 0% #82b92e;
  border-top-left-radius: 2px;
  border-top-right-radius: 2px;
  border-bottom-left-radius: 2px;
  border-bottom-right-radius: 2px;
  text-align: center;
  height: 20px;
  width: 98%;
}

#noaccess-text {
  font-size: 12px;
  text-align: justify;
  padding-top: 25px;
  padding-right: 50px;
  float: right;
  width: 70%;
}

#noaccess-image {
  position: relative;
  left: 10px;
  top: 10px;
  float: left;
  width: 15%;
}

/*
 * ---------------------------------------------------------------------
 * - HELP DIALOG - login_help_dialog.php and pandora_help.php 		-
 * ---------------------------------------------------------------------
 */

div#main_help {
  width: 100%;
  background-color: #fff;
  text-align: center;
  padding-top: 15px;
  padding-bottom: 15px;
}

div#parent_div {
  font-size: 11px;
  text-align: left;
  background-color: #fff;
}

div#main_help div.databox,
.license_databox {
  background: F3F3F3;
  -moz-border-radius: 8px;
  -webkit-border-radius: 8px;
  border-radius: 8px;
  border: 0px;
  padding-left: 25px;
  padding-right: 25px;
  margin-top: 10px;
  -moz-box-shadow: -1px 1px 6px #aaa;
  -webkit-box-shadow: -1px 1px 6px #aaa;
  box-shadow: -1px 1px 6px #aaa;
}

div#main_help div.databox h1 {
  padding-bottom: 0px;
  margin-bottom: 0px;
  font-weight: bold;
}

div#main_help div.databox h3,
div#main_help div.databox h2 {
  color: #6eb432;
}

div#main_help div.databox h3 {
  font-size: 12px;
}

div#main_help a.footer,
div#main_help span {
  color: #999;
}

div#main_help div.databox hr {
  width: 100%;
  border: 0px;
  height: 1px;
  background-color: #222;
  margin: 0px;
}

div#main_help div.databox p {
  line-height: 15px;
  text-align: justify;
}

/*
 * ---------------------------------------------------------------------
 * - HEADER AND LEFT MENU STYLES 									-
 * ---------------------------------------------------------------------
 */
div#menu_container {
  -moz-border-top-right-radius: 6px;
  -webkit-border-top-right-radius: 6px;
  border-top-right-radius: 6px;
  z-index: 1010;
  width: 40px;
  height: 100%;
}

div#menu {
  width: 45px;
  float: left;
  z-index: 3;
  position: absolute;
}

div#head {
  position: fixed;
  font-size: 8pt;
  width: 100%;
  height: 60px;
  padding-top: 0px;
  margin: 0 auto;
  border-bottom: 1px solid #eee;
  min-width: 882px;
  background-color: #fff;
  color: #000;
  z-index: 3;
}

.fixed_header {
  position: fixed;
  left: 0;
  top: 0;
  width: 100%;
  z-index: 11;
}

#ver {
  margin-bottom: 25px;
}

input.datos {
  background-color: #f5f5f5;
}

/*
 * ---------------------------------------------------------------------
 * - REPORTS 														-
 * ---------------------------------------------------------------------
 */
.agent_reporting {
  margin: 5px;
  padding: 5px;
}

.report_table,
.agent_reporting {
  border: #ccc outset 3px;
}

/* global syles */
.bg {
  /* op menu */
  background: #82b92e;
  height: 20px;
}

.bg2 {
  /* main page */
  background-color: #0a160c;
}

.bg3 {
  /* godmode */
  background: #666666;
}

.bg4 {
  /* links */
  background-color: #989898;
}

.bg_000 {
  background-color: #000;
}

.bg_ccc {
  background-color: #cccccc;
}

.bg-white {
  background-color: #fff;
}

.gb_f0 {
  background-color: #f0f0f0;
}

.bg_caca {
  background-color: #cacaca;
}

.bg_th {
  background-color: #efeff0 !important;
  color: #000;
  font-weight: bold;
}

.border_table {
  border-collapse: collapse !important;
}

.border_th {
  border-bottom: 2px solid #bfbfbf !important;
}

.border_tr {
  border: 1px solid #dbdbdb !important;
}

/* margins */
.mgn-lf-50 {
  margin-left: 50px;
}

.mgn_tp_0 {
  margin-top: 0px;
}

.bg,
.bg2,
.bg3,
.bg4 {
  position: relative;
  width: 100%;
}

.bg2,
.bg3,
.bg4 {
  height: 18px;
}

.f10,
#ip {
  font-size: 7pt;
  text-align: center;
}

.f9,
.f9i,
.f9b,
.datos_greyf9,
.datos_bluef9,
.datos_greenf9,
.datos_redf9,
.datos_yellowf9,
td.f9,
td.f9i,
td.datosf9,
td.datos2f9 {
  font-size: 6.5pt;
}

.f9i,
.redi {
  font-style: italic;
}

.tit {
  padding: 6px 0px;
  height: 14px;
}

.tit,
.titb {
  font-weight: bold;
  color: #fff;
  text-align: center;
}

table.info_box.suc {
  border-left: 5px solid #5a8629;
  background-color: #d9efee;
}

.suc * {
  color: #5a8629;
}

table.info_box.info {
  border-left: 5px solid #006f9d;
  background-color: #d6edff;
}

.info * {
  color: #006f9d;
}

table.info_box.error {
  border-left: 5px solid #f85858;
  background-color: #ffe8e8;
}

.error * {
  color: #f85858;
}

table.info_box.warning {
  border-left: 5px solid #f3b200;
  background-color: #fff1d6;
}

.warning * {
  color: #f3b200;
}

.help {
  background: url(../../images/help.png) no-repeat;
}

.red,
.redb,
.redi,
.error {
  color: #c00;
}

.sep {
  margin-left: 30px;
  border-bottom: 1px solid #708090;
  width: 100%;
}

.orange {
  color: #fd7304;
}

.green {
  color: #5a8629;
}

.yellow {
  color: #f3c500;
}

.greenb {
  color: #00aa00;
}

.grey {
  color: #808080;
  font-weight: bold;
}

.blue {
  color: #4a83f3;
  font-weight: bold;
}

.black {
  color: black;
}

.color_888 {
  color: #888;
}

.color_ff0 {
  color: #ff0000;
}

.color_34 {
  color: #343434;
}

.color_006 {
  color: #000066;
}

.color_inherit {
  color: inherit;
}

.redb,
.greenb,
td.datos_id,
td.datos2_id {
  font-weight: bold;
}

.p10 {
  padding-top: 1px;
  padding-bottom: 0px;
}

.p21 {
  padding-top: 2px;
  padding-bottom: 1px;
}

.p020 {
  padding: 0 20px;
}

.w130,
#table-agent-configuration select {
  width: 130px;
}

.w135 {
  width: 135px;
}

.w155,
#table_layout_data select {
  width: 155px;
}

.top,
.top_red,
.bgt,
td.datost,
td.datos2t {
  vertical-align: top;
}

.top_red {
  background: #ff0000;
}

.bot,
.titb,
td.datosb {
  vertical-align: bottom;
}

.msg {
  margin-top: 15px;
  text-align: justify;
}

ul.mn {
  list-style: none;
  padding: 0px 0px 0px 0px;
  margin: 0px 0px 0px 0px;
  line-height: 15px;
}

.gr {
  font-size: 10pt;
  font-weight: bold;
}

div.nf {
  background: url(../../images/info.png) no-repeat scroll 0 50% transparent;
  margin-left: 7px;
  padding: 8px 1px 6px 25px;
}

div.title_line {
  background-color: #4e682c;
  height: 5px;
  width: 762px;
}

.alpha50 {
  filter: alpha(opacity=50);
  -moz-opacity: 0.5;
  opacity: 0.5;
  -khtml-opacity: 0.5;
}

/*
 * ---------------------------------------------------------------------
 * - RIGHT MENU SECTION 											-
 * ---------------------------------------------------------------------
 */
#menu_tab_frame,
#menu_tab_frame_view,
#menu_tab_frame_view_bc {
  position: sticky;
  top: 61px;
  z-index: 2;
  display: flex;
  align-items: flex-end;
  justify-content: space-between;
  border-bottom: 1px solid #eee;
  width: -webkit-fill-available;
  width: -moz-available;
  padding-right: 0px;
  height: 50px;
  box-sizing: border-box;
  background-color: #fff;
  margin: -25px -25px 25px -25px;
}

/* Breadcrum */
#menu_tab_frame_view_bc {
  min-height: 55px;
  align-items: unset;
}

#menu_tab_frame_view_bc .breadcrumbs_container {
  align-self: flex-start;
}

.menu_tab_left_bc {
  flex-direction: column;
  display: flex;
  justify-content: space-between;
  overflow: hidden;
  margin-left: 20px;
}

.breadcrumbs_container {
  /*
  padding-left: 5em;
  padding-top: 4px;
  text-indent: 0.25em;
  color: #848484;
  font-size: 10pt;
  font-weight: 500;
  */
  padding-left: 0;
  text-indent: 0;
  color: #848484;
  font-size: 10pt;
  font-weight: 500;
}

.breadcrumb_active {
  color: var(--primary-color);
  font-size: 10pt;
}

/* End - Breadcrum */

#menu_tab {
  margin-right: 20px;
  margin-top: 50px;
}

#menu_tab .mn,
#menu_tab ul,
#menu_tab .mn ul {
  padding: 0px;
  list-style: none;
  margin: 0px 0px 0px 0px;
}

#menu_tab .mn li {
  float: right;
  position: relative;
  margin: 0px 0px 0px 0px;
}

#menu_tab li.separator_view {
  padding: 4px;
}

#menu_tab li.separator {
  padding: 4px;
}

#menu_tab li.nomn_high a {
  color: #fff;
}

#menu_tab .mn li a {
  display: block;
  text-decoration: none;
  padding: 0px;
  margin: 0px;
  padding-top: 6px;
}

#menu_tab li.nomn:hover a,
#menu_tab li:hover ul a:hover {
  color: #fff;
}

/* --- Tabs Submenu --- */
ul.subsubmenu {
  border-bottom-right-radius: 5px;
  border-bottom-left-radius: 5px;
  -moz-border-bottom-right-radius: 5px;
  -moz-border-bottom-left-radius: 5px;
  -webkit-border-bottom-right-radius: 5px;
  -webkit-border-bottom-left-radius: 5px;
}

ul.subsubmenu li {
  background-color: #fff;
  font-weight: bold;
  text-decoration: none;
  font-size: 14px;
  border-color: #e2e2e2;
  border-style: solid;
  border-width: 1px;
}

ul.subsubmenu li a {
  padding: 0px 10px 5px;
}

.subsubmenu {
  position: absolute;
  float: right;
  z-index: 9999;
  display: none;
  margin-top: 5px;
  left: 0px;
}

.subsubmenu li {
  margin-top: 0px;
}

div#agent_wizard_subtabs {
  position: absolute;
  margin-left: 0px;
  display: none;
  padding-bottom: 3px;
  z-index: 1000;
}

.agent_wizard_tab:hover {
  cursor: default;
}

/*
 * ---------------------------------------------------------------------
 * - SECTION TITLE LEFT (green background)							-
 * ---------------------------------------------------------------------
 */
/* TAB TITLE */
#menu_tab_left {
  /*
  max-width: 60%;
  margin-right: 20px;
  */
}

#menu_tab_left span {
  /*padding-left: 0.9em;*/
}

#menu_tab_left .mn,
#menu_tab_left ul {
  color: #343434;
  padding: 0px 0px 0px 0px;
  list-style: none;
  margin: 0px 0px 0px 0px;
}

#menu_tab_left .mn li a {
  display: block;
  text-decoration: none;
}

#menu_tab_left li.view a {
  color: #343434;
  display: none;
}

#menu_tab_left li.view {
  margin-left: 0;
  /*padding-left: 14px;*/
  /*padding-left: 6em;*/
  padding-bottom: 2px;
  white-space: nowrap;
  /*text-transform: uppercase;*/
}

#menu_tab_left li.view img.bottom {
  width: 24px;
  height: 24px;
}

#menu_tab_left li a,
#menu_tab_left li span {
  color: #161628;
  font-size: 15px;
  /*font-family: 'Lato';*/
}

/* New styles for data box */
/*
 * ---------------------------------------------------------------------
 * - TABLES			 												-
 * ---------------------------------------------------------------------
 */
.databox,
.databox_color,
.databox_frame {
  margin-bottom: 5px;
  margin-top: 0px;
  margin-left: 0px;
  border: 1px solid #e2e2e2;
  -moz-border-radius: 4px;
  -webkit-border-radius: 4px;
  border-radius: 4px;
}

.databox.no-border {
  margin-bottom: 5px;
  margin-top: 0px;
  margin-left: 0px;
  border: none;
  -moz-border-radius: 4px;
  -webkit-border-radius: 4px;
  border-radius: 4px;
}

.databox_color {
  padding-top: 5px;
  background-color: #fafafa;
}

table.databox {
  background-color: #fff;
  border-spacing: 0px;
  border-radius: 6px;
  margin-bottom: 20px;
  width: calc(100% - 40px);
  width: -webkit-fill-available;
}

.databox > tbody > tr > td {
  -moz-border-radius: 0px;
  -webkit-border-radius: 0px;
  border-radius: 0px;
  border: 0px none #e2e2e2;
  padding-left: 9px;
  padding-right: 9px;
  padding-top: 7px;
  padding-bottom: 7px;
}

.databox > thead > tr > th,
.databox > tbody > tr > th,
.databox > thead > tr > th a {
  padding: 9px 7px;
  /* font-weight: normal; */
  font-weight: bold;
  font-size: 9pt;
  line-height: 16pt;
  /* color: #fff; */
  text-align: center;
}

.databox > th * {
  color: #fff;
}

.databox > th > input,
.databox > th > textarea,
.databox > th > select,
.databox > th > select > option {
  color: #222;
}

.databox.data > tbody > tr > td:first-child {
  border-left: 1px solid #e2e2e2;
}

.databox.data > tbody > tr:last-child > td:first-child {
  border-bottom-left-radius: 4px;
}

.databox.data > tbody > tr > td:last-child {
  border-right: 1px solid #e2e2e2;
}

.databox.data > tbody > tr:last-child > td:last-child {
  border-bottom-right-radius: 4px;
}

.tabletitle {
  color: #333;
}

/* events */
table.alternate tr:nth-child(odd) td {
  background-color: #ffffff;
}

table.alternate tr:nth-child(even) td {
  background-color: #e4e5e4;
}

table.rounded_cells td {
  padding: 4px 4px 4px 10px;
  -moz-border-radius: 6px;
  -webkit-border-radius: 6px;
  border-radius: 6px;
}

.action-buttons {
  display: flex;
  align-items: center;
}

#principal_action_buttons {
  z-index: 6;
  background: #ffffff;
  display: flex;
  flex-direction: row-reverse;
  justify-content: space-between;
}

#principal_action_buttons.action-buttons > button {
  margin-left: 16px;
  flex: none;
}

.action-buttons-right-forced {
  display: flex;
  flex-direction: row-reverse;
  align-items: center;
  width: 100%;
  float: right;
}
.toolbox-buttons {
  display: flex;
  flex-direction: row;
  align-items: center;
}

.ta-right,
.right {
  text-align: right;
}

button.next,
button.upd,
button.ok,
button.wand,
button.delete,
button.cog,
button.target,
button.search,
button.copy,
button.add,
button.graph,
button.percentile,
button.binary,
button.camera,
button.config,
button.filter,
button.cancel,
button.default,
button.deploy,
button.preview,
input.deploy,
input.next,
input.upd,
input.ok,
input.wand,
input.delete,
input.cog,
input.target,
input.search,
input.copy,
input.add,
input.graph,
input.percentile,
input.binary,
input.camera,
input.config,
input.filter,
input.cancel,
input.default,
input.pdf,
input.spinn,
input.preview {
  padding-right: 30px;
}

button.add-item-img,
input.add-item-img {
  background-image: url(../../images/add.png);
  background-repeat: no-repeat;
  background-position: center;
}

button.remove-item-img,
input.remove-item-img {
  background-image: url(../../images/delete.png);
  background-repeat: no-repeat;
  background-position: center;
}

button.pure_full,
input.pure_full {
  background-image: url(../../images/full_screen.png);
  background-repeat: no-repeat;
  background-size: 21px 21px;
}

button.pure_normal,
input.pure_normal {
  background-image: url(../../images/normal_screen.png);
  background-repeat: no-repeat;
  background-size: 21px 21px;
}

/* end of classes for event priorities */
div#main_pure {
  background-color: #fefefe;
  text-align: left;
  margin-bottom: 25px;
  margin-top: 30px;
  margin-left: 10px;
  margin-right: 10px;
  height: 1000px;
  width: 98%;
  position: static;
}

.ui-draggable {
  cursor: move;
}

/* IE 7 Hack */
#editor {
  *margin-top: 10px;
}

/* big_data is used in tactical and logon_ok */
.big_data {
  text-decoration: none;
  font-size: 2em;
}

.med_data {
  text-decoration: none;
  font-size: 1.5em;
}

.notify {
  background-color: #f7ffa5;
  text-align: center;
  font-weight: bold;
  padding: 8px;
  margin: 0px 0px 0px 0px;
  z-index: -1;
}

.notify a {
  color: #003a3a;
  text-decoration: underline;
}

.listing {
  border-collapse: collapse;
}

.listing td {
  border-bottom: 1px solid #cccccc;
  border-top: 1px solid #cccccc;
}

span.actions {
  margin-left: 30px;
}

.actions {
  min-width: 200px;
}

select#template,
select#action {
  width: 250px;
}

/* Modules */

table#simple select#id_module_type,
table#alert_search select#id_agent,
table#alert_search select#id_group,
table#network_component select#type {
  width: 200px;
}

table#simple select#select_snmp_oid,
table#simple select#id_plugin,
table#network_component select#id_plugin {
  width: 270px;
}

table#simple select#prediction_id_group,
table#simple select#prediction_id_agent,
table#simple select#prediction_module {
  width: 50%;
  display: block;
}

table#simple input#text-plugin_parameter,
table#simple input#text-snmp_oid,
table#source_table select,
table#destiny_table select,
table#target_table select,
table#filter_compound_table select,
table#filter_compound_table #text-search,
table#delete_table select {
  width: 100%;
}

table#simple select#network_component_group,
table#simple select#network_component {
  width: 90%;
}

table#simple span#component_group,
table#simple span#component {
  width: 45%;
  font-style: italic;
}

table#simple label {
  display: inline;
  /*font-weight: normal;*/
  /*font-style: italic;*/
}

.clickable {
  cursor: pointer;
}

table#agent_list tr,
table.alert_list tr {
  vertical-align: top;
}

.toggle {
  border-collapse: collapse;
}

.toggle td {
  border-left: 1px solid #d3d3d3;
}

ul.actions_list {
  list-style-image: url(../../images/arrow.png);
  list-style-position: inside;
  margin-top: 0;
}

div.loading {
  background-color: #fff1a8;
  margin-left: auto;
  margin-right: auto;
  padding: 5px;
  text-align: center;
  font-style: italic;
  width: 95%;
}

div.loading img {
  float: right;
}

textarea.resizev {
  resize: vertical;
}

/* Tablesorter jQuery pager */
div.pager {
  margin-left: 10px;
  margin-top: 5px;
}

div.pager img {
  position: relative;
  top: 4px;
  padding-left: 5px;
}

div.pager input {
  padding-left: 5px;
}

.pagedisplay {
  border: 0;
  width: 35px;
}

/* Steps style */
ol.steps {
  padding: 0;
  list-style-type: none;
  list-style-position: outside;
  margin-top: 0px;
}

ol.steps li {
  float: left;
  background-color: #efefef;
  padding: 5px;
  margin-left: 5px;
  width: 150px;
}

ol.steps li a {
  color: #111;
}

ol.steps li.visited a {
  color: #999;
}

ol.steps li span {
  font-weight: normal;
  display: block;
  color: #777;
}

ol.steps li.visited span {
  color: #999;
}

ol.steps li.current {
  border-left: 5px solid var(--primary-color);
  margin-left: 0;
  font-weight: bold;
  background-color: #e9f3d2;
}

ol.steps li.visited {
  color: #999;
}

fieldset .databox {
  border: 0px solid;
}

fieldset.databox {
  padding: 14px;
}

fieldset legend span,
span#latest_value {
  font-style: italic;
}

span#latest_value span#value,
.normal {
  font-style: normal;
}

.normal_weight {
  font-weight: normal;
}

form#filter_form {
  margin-bottom: 15px;
}

ul.action_list {
  margin: 0;
  list-style: none inside circle;
}

ul.action_list li div {
  margin-left: 15px;
}

span.action_name {
  float: none;
}

div.actions_container {
  overflow: auto;
  width: 100%;
  max-height: 200px;
}

div.actions_container label {
  display: inline;
  font-weight: normal;
  font-style: italic;
}

a.add_action {
  clear: both;
  display: block;
}

/* timeEntry styles */
.timeEntry_control {
  vertical-align: middle;
  margin-left: 2px;
}

div#event_control {
  clear: right;
}

/* Autocomplete styles */
.ac_results {
  padding: 0px;
  border: 1px solid black;
  background-color: white;
  overflow: hidden;
  z-index: 99999;
}

.ac_results ul {
  width: 100%;
  list-style-position: outside;
  padding: 0;
  margin: 0;
  text-align: left;
}

.ac_results li {
  margin: 0px;
  padding: 2px 5px;
  cursor: default;
  display: block;
  /*
	if width will be 100% horizontal scrollbar will apear
	when scroll mode will be used
	*/
  /*width: 100%;*/
  font: menu;
  font-size: 12px;
  /*
	it is very important, if line-height not setted or setted
	in relative units scroll will be broken in firefox
	*/
  line-height: 16px;
}

.ac_loading {
  background-image: url("../images/loading.gif");
  background-position: 95% center;
  background-repeat: no-repeat;
}

.ac_over {
  background-color: #efefef;
}

span.ac_extra_field,
span.ac_extra_field strong {
  font-style: italic;
  font-size: 9px;
}

div#pandora_logo_header {
  /*	Put here your company logo (139x60 pixels) like this: */
  /*	background: url(../../images/MiniLogoArtica.jpg); */
  background: url(../../images/pandora_logo_head.png);
  background-position: 0% 0%;
  width: 139px;
  height: 60px;
  float: left;
}

/*
 * ---------------------------------------------------------------------
 * - HEADER                                   									-
 * ---------------------------------------------------------------------
 */
#header_table {
  /*padding-right: 35px;*/
  padding-right: 15px;
}

#header_table_inner {
  height: 60px;
  min-width: 790px;
  z-index: 10000;
  display: flex;
  align-items: center;
  justify-content: space-between;
}

.header_title {
  font-size: 11pt;
  color: #444;
  font-weight: 600;
}

.header_subtitle {
  font-size: 10pt;
  color: #8a96a6;
  font-weight: 300;
}

.header_left {
  display: flex;
  flex-direction: column;
}

.header_center {
  display: flex;
  justify-content: center;
  align-items: center;
}

.header_right {
  display: flex;
  justify-content: flex-end;
  align-items: center;
  margin-right: 20px;
}

.header_right > div {
  padding-left: 15px;
}

.header_left img,
.header_center img,
.header_right img {
  vertical-align: middle;
}

#header_chat {
  padding-left: 0;
  padding-right: 15px;
}

#header_autorefresh {
  padding-left: 0;
}

#header_table_inner #header_user span {
  color: #777;
  align-self: center;
}

#header_table_inner #header_user a {
  display: flex;
  justify-content: center;
}

#header_user img {
  padding-right: 5px;
}

div#header_autorefresh_counter {
  padding-left: 0;
}

.autorefresh_disabled {
  opacity: 0.5;
  cursor: not-allowed;
}

a.autorefresh_txt,
#refrcounter {
  color: #1c1c1c;
  font-size: 8.5pt;
}

@media screen and (max-width: 1200px) {
  #header_searchbar input.search_input {
    width: 135px;
  }

  .header_right > div {
    padding-left: 10px;
  }
}

@media screen and (max-width: 1300px) {
  .header_right > div {
    padding-left: 10px;
  }
}

.disabled_module {
  color: #aaa;
}

div.warn {
  background: url(../../images/info.png) no-repeat;
  margin-top: 7px;
  padding: 2px 1px 6px 25px;
}

/* Submenus havent borders */
.submenu_not_selected,
.submenu_selected,
.submenu2 {
  border: 0px;
  min-height: 35px;
}

div#steps_clean {
  display: none;
}

div#events_list {
  float: left;
  width: 100%;
}

.pagination * {
  margin-left: 0px;
  margin-right: 0px;
  vertical-align: middle;
  line-height: normal;
}

/* TABLAS */
/* Cells divs to set individual styles with the table objects */
td.cellBold {
  font-weight: bold;
}

td.cellRight {
  text-align: right;
}

td.cellCenter {
  text-align: center;
}

td.cellWhite {
  background: #fff;
  color: #111;
}

td.cellNormal {
  background: #6eb432;
  color: #fff;
}

td.cellCritical {
  background: #f85858;
  color: #fff;
}

td.cellWarning {
  background: #ffea59;
  color: #111;
}

td.cellUnknown {
  background: #aaaaaa;
  color: #ffffff;
}

td.cellNotInit {
  background: #4a83f3;
  color: #ffffff;
}

td.cellAlert {
  background: #ff8800;
  color: #111;
}

td.cellBorder1 {
  border: 1px solid #666;
}

td.cellBig {
  font-size: 18px;
}

.info_box {
  background: #fff;
  box-shadow: 0px 0px 15px -10px #888;
  margin-top: 10px;
  margin-bottom: 10px;
  padding: 0px 5px 5px 10px;
  width: 100%;
  -moz-border-radius: 4px;
  -webkit-border-radius: 4px;
  border-radius: 4px;
}

.info_box .title * {
  font-size: 14pt;
  /*font-family: "lato";*/
  font-weight: bold;
}

.info_box .icon {
  width: 24px;
}

.info_box_container {
  width: 30%;
  position: fixed;
  top: 120px;
  right: 10px;
}

.info_box_container:not(.info_box_information) {
  z-index: 6;
}

.info_box_container.info_box_information {
  width: -webkit-fill-available;
  width: -moz-available;
  position: inherit;
  display: flex;
  top: 0 !important;
  right: 0;
  margin: 0 10px;
}

/* Standard styles for status colos (groups, events, backgrounds...) */
.opacity_cell {
  filter: alpha(opacity=80);
  /* For IE8 and earlier */
  -moz-opacity: 0.8;
  opacity: 0.8;
  -khtml-opacity: 0.8;
}

tr.group_view_data,
.group_view_data {
  color: #3f3f3f;
}

tr.group_view_crit,
.group_view_crit {
  background-color: #e63c52;
  color: #fff;
}

tr.group_view_ok,
.group_view_ok {
  background-color: #82b92e;
  color: #fff;
}

tr.group_view_not_init,
.group_view_not_init {
  background-color: #4a83f3;
  color: #fff;
}

tr.group_view_warn,
.group_view_warn,
tr.group_view_warn.a,
a.group_view_warn,
tr.a.group_view_warn {
  background-color: #f3b200;
  color: #fff;
}

a.group_view_warn {
  color: #f3b200;
  color: #fff;
}

tr.group_view_alrm,
.group_view_alrm {
  background-color: #ffa631;
  color: #fff;
}

tr.group_view_unk,
.group_view_unk {
  background-color: #b2b2b2;
  color: #fff;
}

/* classes for event priorities. Sits now in functions.php */
.datos_green,
.datos_greenf9,
.datos_green a,
.datos_greenf9 a,
.datos_green * {
  background-color: #82b92e;
  color: #fff;
}

.datos_red,
.datos_redf9,
.datos_red a,
.datos_redf9 a,
.datos_red * {
  background-color: #e63c52;
  color: #fff;
}

.datos_yellow,
.datos_yellowf9,
.datos_yellow * {
  background-color: #f3b200;
  color: #111;
}

a.datos_blue,
.datos_bluef9,
.datos_blue,
.datos_blue * {
  background-color: #4ca8e0;
  color: #fff;
}

.datos_grey,
.datos_greyf9,
.datos_grey * {
  background-color: #999999;
  color: #fff;
}

.datos_pink,
.datos_pinkf9,
.datos_pink * {
  background-color: #fdc4ca;
  color: #111;
}

.datos_brown,
.datos_brownf9,
.datos_brown * {
  background-color: #a67c52;
  color: #fff;
}

.datos_orange,
.datos_orangef9,
.datos_orange * {
  background-color: #f7931e;
  color: #111;
}

td.datos_greyf9,
td.datos_bluef9,
td.datos_greenf9,
td.datos_redf9,
td.datos_yellowf9,
td.datos_pinkf9,
td.datos_brownf9,
td.datos_orangef9 {
  padding: 5px 5px 5px 5px;
}

/* global */
input#text-id_parent.ac_input {
  background-color: #ffffff;
  border: 1px solid #cbcbcb;
  -moz-border-radius: 3px;
  -webkit-border-radius: 3px;
  border-radius: 3px;
  /*font-family: inherit;*/
}

/* plugins */
span#plugin_description {
  font-size: 9px;
}

/*
 * ---------------------------------------------------------------------
 * - TINYMCE 														-
 * ---------------------------------------------------------------------
 */
#tinymce {
  text-align: left;
  padding-top: 20px;
}

#tinymce.mceContentBody.tinyMCEBody {
  background-color: #ededed;
}

.visual_font_size_4pt,
.visual_font_size_4pt > em,
.visual_font_size_4pt > strong,
.visual_font_size_4pt > strong > span,
.visual_font_size_4pt > span,
.visual_font_size_4pt > strong > em,
.visual_font_size_4pt > em > strong,
.visual_font_size_4pt em span,
.visual_font_size_4pt span em {
  font-size: 4pt;
  line-height: 4pt;
}

.visual_font_size_6pt,
.visual_font_size_6pt > em,
.visual_font_size_6pt > strong,
.visual_font_size_6pt > strong > span,
.visual_font_size_6pt > span,
.visual_font_size_6pt > strong > em,
.visual_font_size_6pt > em > strong,
.visual_font_size_6pt em span,
.visual_font_size_6pt span em {
  font-size: 6pt;
  line-height: 6pt;
}

.visual_font_size_8pt,
.visual_font_size_8pt > em,
.visual_font_size_8pt > strong,
.visual_font_size_8pt > strong > span,
.visual_font_size_8pt > span,
.visual_font_size_8pt > strong > em,
.visual_font_size_8pt > em > strong,
.visual_font_size_8pt em span,
.visual_font_size_8pt span em {
  font-size: 8pt;
  line-height: 8pt;
}

.visual_font_size_10pt,
.visual_font_size_10pt > em,
.visual_font_size_10pt > strong,
.visual_font_size_10pt > strong > span,
.visual_font_size_10pt > span,
.visual_font_size_10pt > strong > em,
.visual_font_size_10pt > em > strong,
.visual_font_size_10pt em span,
.visual_font_size_10pt span em {
  font-size: 10pt;
  line-height: 10pt;
}

.visual_font_size_12pt,
.visual_font_size_12pt > em,
.visual_font_size_12pt > strong,
.visual_font_size_12pt > strong > span,
.visual_font_size_12pt > span,
.visual_font_size_12pt > strong > em,
.visual_font_size_12pt > em > strong,
.visual_font_size_12pt em span,
.visual_font_size_12pt span em {
  font-size: 12pt;
  line-height: 12pt;
}

.visual_font_size_14pt,
.visual_font_size_14pt > em,
.visual_font_size_14pt > strong,
.visual_font_size_14pt > strong > span,
.visual_font_size_14pt > span,
.visual_font_size_14pt > strong > em,
.visual_font_size_14pt > em > strong,
.visual_font_size_14pt em span,
.visual_font_size_14pt span em {
  font-size: 14pt;
  line-height: 14pt;
}

.visual_font_size_18pt,
.visual_font_size_18pt > em,
.visual_font_size_18pt > strong,
.visual_font_size_18pt > strong > span,
.visual_font_size_18pt > span,
.visual_font_size_18pt > strong > em,
.visual_font_size_18pt > em > strong,
.visual_font_size_18pt em span,
.visual_font_size_18pt span em {
  font-size: 18pt;
  line-height: 18pt;
}

.visual_font_size_24pt,
.visual_font_size_24pt > em,
.visual_font_size_24pt > strong,
.visual_font_size_24pt > strong > span,
.visual_font_size_24pt > span,
.visual_font_size_24pt > strong > em,
.visual_font_size_24pt > em > strong,
.visual_font_size_24pt em span,
.visual_font_size_24pt span em {
  font-size: 24pt;
  line-height: 24pt;
}

.visual_font_size_28pt,
.visual_font_size_28pt > em,
.visual_font_size_28pt > strong,
.visual_font_size_28pt > strong > span,
.visual_font_size_28pt > span,
.visual_font_size_28pt > strong > em,
.visual_font_size_28pt > em > strong,
.visual_font_size_28pt em span,
.visual_font_size_28pt span em {
  font-size: 28pt;
  line-height: 28pt;
}

.visual_font_size_36pt,
.visual_font_size_36pt > em,
.visual_font_size_36pt > strong,
.visual_font_size_36pt > strong > span,
.visual_font_size_36pt > span,
.visual_font_size_36pt > strong > em,
.visual_font_size_36pt > em > strong,
.visual_font_size_36pt em span,
.visual_font_size_36pt span em {
  font-size: 36pt;
  line-height: 36pt;
}

.visual_font_size_48pt,
.visual_font_size_48pt > em,
.visual_font_size_48pt > strong,
.visual_font_size_48pt > strong > span,
.visual_font_size_48pt > span,
.visual_font_size_48pt > strong > em,
.visual_font_size_48pt > em > strong,
.visual_font_size_48pt em span,
.visual_font_size_48pt span em {
  font-size: 48pt;
  line-height: 48pt;
}

.visual_font_size_60pt,
.visual_font_size_60pt > em,
.visual_font_size_60pt > strong,
.visual_font_size_60pt > strong > span,
.visual_font_size_60pt > span,
.visual_font_size_60pt > strong > em,
.visual_font_size_60pt > em > strong,
.visual_font_size_60pt em span,
.visual_font_size_60pt span em {
  font-size: 60pt;
  line-height: 60pt;
}

.visual_font_size_72pt,
.visual_font_size_72pt > em,
.visual_font_size_72pt > strong,
.visual_font_size_72pt > strong > span,
.visual_font_size_72pt > span,
.visual_font_size_72pt > strong > em,
.visual_font_size_72pt > em > strong,
.visual_font_size_72pt em span,
.visual_font_size_72pt span em {
  font-size: 72pt;
  line-height: 72pt;
}

.visual_font_size_84pt,
.visual_font_size_84pt > em,
.visual_font_size_84pt > strong,
.visual_font_size_84pt > strong > span,
.visual_font_size_84pt > span,
.visual_font_size_84pt > strong > em,
.visual_font_size_84pt > em > strong,
.visual_font_size_84pt em span,
.visual_font_size_84pt span em {
  font-size: 84pt;
  line-height: 84pt;
}

.visual_font_size_96pt,
.visual_font_size_96pt > em,
.visual_font_size_96pt > strong,
.visual_font_size_96pt > strong > span,
.visual_font_size_96pt > span,
.visual_font_size_96pt > strong > em,
.visual_font_size_96pt > em > strong,
.visual_font_size_96pt em span,
.visual_font_size_96pt span em {
  font-size: 96pt;
  line-height: 96pt;
}

.visual_font_size_116pt,
.visual_font_size_116pt > em,
.visual_font_size_116pt > strong,
.visual_font_size_116pt > strong > span,
.visual_font_size_116pt > span,
.visual_font_size_116pt > strong > em,
.visual_font_size_116pt > em > strong,
.visual_font_size_116pt em span,
.visual_font_size_116pt span em {
  font-size: 116pt;
  line-height: 116pt;
}

.visual_font_size_128pt,
.visual_font_size_128pt > em,
.visual_font_size_128pt > strong,
.visual_font_size_128pt > strong > span,
.visual_font_size_128pt > span,
.visual_font_size_128pt > strong > em,
.visual_font_size_128pt > em > strong,
.visual_font_size_128pt em span,
.visual_font_size_128pt span em {
  font-size: 128pt;
  line-height: 128pt;
}

.visual_font_size_140pt,
.visual_font_size_140pt > em,
.visual_font_size_140pt > strong,
.visual_font_size_140pt > strong > span,
.visual_font_size_140pt > span,
.visual_font_size_140pt > strong > em,
.visual_font_size_140pt > em > strong,
.visual_font_size_140pt em span,
.visual_font_size_140pt span em {
  font-size: 140pt;
  line-height: 140pt;
}

.visual_font_size_154pt,
.visual_font_size_154pt > em,
.visual_font_size_154pt > strong,
.visual_font_size_154pt > strong > span,
.visual_font_size_154pt > span,
.visual_font_size_154pt > strong > em,
.visual_font_size_154pt > em > strong,
.visual_font_size_154pt em span,
.visual_font_size_154pt span em {
  font-size: 154pt;
  line-height: 154pt;
}

.visual_font_size_196pt,
.visual_font_size_196pt > em,
.visual_font_size_196pt > strong,
.visual_font_size_196pt > strong > span,
.visual_font_size_196pt > span,
.visual_font_size_196pt > strong > em,
.visual_font_size_196pt > em > strong,
.visual_font_size_196pt em span,
.visual_font_size_196pt span em {
  font-size: 196pt;
  line-height: 196pt;
}

.resize_visual_font_size_8pt,
.resize_visual_font_size_8pt > em,
.resize_visual_font_size_8pt > strong,
.resize_visual_font_size_8pt > strong > span,
.resize_visual_font_size_8pt > span,
.resize_visual_font_size_8pt > strong > em,
.resize_visual_font_size_8pt > em > strong,
.visual_font_size_8pt em span,
.visual_font_size_8pt span em {
  font-size: 4pt;
  line-height: 4pt;
}

.resize_visual_font_size_14pt,
.resize_visual_font_size_14pt > em,
.resize_visual_font_size_14pt > strong,
.resize_visual_font_size_14pt > strong > span,
.resize_visual_font_size_14pt > span,
.resize_visual_font_size_14pt > strong > em,
.resize_visual_font_size_14pt > em > strong,
.visual_font_size_14pt em span,
.visual_font_size_14pt span em {
  font-size: 7pt;
  line-height: 7pt;
}

.resize_visual_font_size_24pt,
.resize_visual_font_size_24pt > em,
.resize_visual_font_size_24pt > strong,
.resize_visual_font_size_24pt > strong > span,
.resize_visual_font_size_24pt > span,
.resize_visual_font_size_24pt > strong > em,
.resize_visual_font_size_24pt > em > strong,
.visual_font_size_14pt em span,
.visual_font_size_14pt span em {
  font-size: 12pt;
  line-height: 12pt;
}

.resize_visual_font_size_36pt,
.resize_visual_font_size_36pt > em,
.resize_visual_font_size_36pt > strong,
.resize_visual_font_size_36pt > strong > span,
.resize_visual_font_size_36pt > span,
.resize_visual_font_size_36pt > strong > em,
.resize_visual_font_size_36pt > em > strong,
.visual_font_size_36pt em span,
.visual_font_size_36pt span em {
  font-size: 18pt;
  line-height: 18pt;
}

.resize_visual_font_size_72pt,
.resize_visual_font_size_72pt > em,
.resize_visual_font_size_72pt > strong,
.resize_visual_font_size_72pt > strong > span,
.resize_visual_font_size_72pt > span,
.resize_visual_font_size_72pt > strong > em,
.resize_visual_font_size_72pt > em > strong,
.visual_font_size_72pt em span,
.visual_font_size_72pt span em {
  font-size: 36pt;
  line-height: 36pt;
}

/*
 * ---------------------------------------------------------------------
 * - LEFT SIDEBAR IN GRAPHS POPUP - stat_win.php 						-
 * ---------------------------------------------------------------------
 */
.menu_sidebar {
  color: #111;
  background: #3f3f3f;
  margin: 0px;
  margin-left: 10px;
  padding-left: 0px;
  padding-right: 0px;
  padding-top: 10px;
  text-align: left;
  font-size: 10px;
  border: 1px solid #000;
  position: absolute;
  width: 400px;
  height: 260px;

  -moz-box-shadow: 0px 4px 4px #010e1b;
  -webkit-box-shadow: 0px 4px 4px #010e1b;
  box-shadow: 0px 4px 4px #010e1b;

  filter: alpha(opacity=97);
  -moz-opacity: 0.97;
  opacity: 0.97;
}

.menu_sidebar_radius_left {
  -moz-border-top-left-radius: 8px;
  -webkit-border-top-left-radius: 8px;
  border-top-left-radius: 8px;

  -moz-border-bottom-left-radius: 8px;
  -webkit-border-bottom-left-radius: 8px;
  border-bottom-left-radius: 8px;

  border-right: 0px solid #000;
}

.menu_sidebar_radius_right {
  -moz-border-top-right-radius: 8px;
  -webkit-border-top-right-radius: 8px;
  border-top-right-radius: 8px;
  -moz-border-bottom-right-radius: 8px;
  -webkit-border-bottom-right-radius: 8px;
  border-bottom-right-radius: 8px;
}

.menu_sidebar_outer {
  margin-left: 3px;
  background: #ececec;
  width: 100%;
  text-align: center;
  -moz-border-radius: 6px;
  -webkit-border-radius: 6px;
  border-radius: 6px;
  padding: 8px;
}

/*
 * ---------------------------------------------------------------------
 * - TIP (to show help)												-
 * ---------------------------------------------------------------------
 */
a.tip {
  display: inline;
  cursor: help;
  margin-left: 10px;
}

a.tip > img {
  margin-left: 2px;
  margin-right: 2px;
  margin-top: -3px;
}

.head_tip {
  display: inline;
  margin-left: 10px;
}

/*
 * ---------------------------------------------------------------------
 * - SEARCH BOX in header											-
 * ---------------------------------------------------------------------
 */
input.search_input {
  background-image: url("../../images/details.svg");
  background-position: center right 10px;
  background-repeat: no-repeat;
  background-size: 17px;
  background-color: #f2f6f7;
  padding: 0px;
  margin: 0;
  width: 150px;
  height: 30px;
  margin-left: 2px;
  padding-left: 15px;
  padding-right: 40px;
  color: #777;
  font-size: 8.5pt;
  border-top-left-radius: 50px;
  border-bottom-left-radius: 50px;
  border-top-right-radius: 50px;
  border-bottom-right-radius: 50px;
  border-color: transparent;
}

a[id^="tgl_ctrl_"] > img,
a[id^="tgl_ctrl_"] > b > img {
  vertical-align: middle;
}

/* Images forced title */

div.forced_title_layer {
  display: block;
  text-decoration: none;
  position: absolute;
  z-index: 100000;
  border: 1px solid #708090;
  background-color: #666;
  color: #fff;
  padding: 4px 5px;
  font-weight: bold;
  font-size: small;
  font-size: 11px;
  /* IE 8 */
  -ms-filter: "progid:DXImageTransform.Microsoft.Alpha(Opacity=9)";
  /* Netscape */
  -moz-opacity: 0.9;
  opacity: 0.9;
  -moz-border-radius: 3px;
  -webkit-border-radius: 3px;
  border-radius: 3px;
}

/* Graphs styles */

div.legend > div {
  pointer-events: none;
  /* Allow to click the graphs below */
  opacity: 0.65;
}

/* Recover the padding of the legend elements under a databox parent */
table.databox div.legend > td {
  padding: 1px;
}

div.nodata_text {
  padding: 5px 12px 0px 68px;
  font-weight: bold;
  color: #c1c1c1;
  text-transform: uppercase;
  display: table-cell;
  vertical-align: middle;
  text-align: left;
}

div.nodata_container {
  width: 150px;
  height: 100px;
  background-repeat: no-repeat;
  background-position: center;
  margin: auto auto;
  display: table;
}

div#stat-win-interface-graph div.nodata_container,
div#stat-win-module-graph div.nodata_container {
  width: 30%;
  height: 100%;
  background-repeat: no-repeat;
  background-position: center;
  margin: auto auto;
  display: flex;
  flex-direction: column;
  justify-content: center;
  align-items: center;
}

#snmp_data {
  width: 40%;
  position: absolute;
  top: 0;
  right: 20px;
  background: #f9faf9;
}

#rmf_data {
  width: 40%;
  height: 80%;
  position: absolute;
  top: 0;
  right: 20px;
  overflow: auto;
}

/* service map */
#container_servicemap_legend {
  position: absolute;
  background: #fff;
  margin-top: 10px;
  right: 2px;
  border: 1px solid #e2e2e2;
  border-radius: 5px;
  padding: 10px;
  opacity: 0.9;
}

#container_servicemap_legend table {
  text-align: left;
}

/* agent modules*/
.legend_square {
  width: 20px;
  padding-left: 20px;
  padding-right: 10px;
}

.legend_square_simple {
  padding-left: 0px;
  padding-right: 10px;
  padding-bottom: 3px;
}

.legend_square div,
.legend_square_simple div {
  width: 20px;
  height: 20px;
  border-radius: 3px;
}

.legend_basic {
  background: #f4f4f4;
  margin-top: 10px;
  border-radius: 5px;
  padding: 10px;
}

.agents_modules_table th {
  background: #3f3f3f;
  border: 1px solid #e2e2e2;
}

.agents_modules_table th * {
  color: #ffffff;
}

/*
 * LOAD_ENTERPRISE.PHP
 */
#code_license_dialog {
  padding: 50px;
  padding-top: 10px;
}

#code_license_dialog #logo {
  margin-bottom: 20px;
  text-align: center;
}

#code_license_dialog,
#code_license_dialog * {
  font-size: 14px;
}

#code_license_dialog ul {
  padding-left: 30px;
  list-style-image: url("../../images/input_tick.png");
}

#code_license_dialog li {
  margin-bottom: 12px;
}

#code_license_dialog #code {
  font-weight: bolder;
  font-size: 20px;
  border: 1px solid #dddddd;
  padding: 5px;
  text-align: center;
  -moz-border-radius: 8px;
  -webkit-border-radius: 8px;
  border-radius: 8px;
}

#code_license_dialog a {
  text-decoration: underline;
}

/* GRAPHS CSS */

.parent_graph {
  position: relative;
  margin: 0 auto;
}

.menu_graph,
.timestamp_graph {
  position: absolute;
  color: #000;
}

.menu_graph {
  width: 30px;
  height: 150px;
  left: 100%;
  position: absolute;
  top: 0px;
  background-color: transparent;
  -moz-border-top-right-radius: 6px;
  -webkit-border-top-right-radius: 6px;
  border-top-right-radius: 6px;
  -moz-border-top-left-radius: 6px;
  -webkit-border-top-left-radius: 6px;
  border-top-left-radius: 6px;
}

.legend_graph {
  margin: 0px;
  padding: 0px;
  text-align: left;
}

.legendColorBox * {
  font-size: 0px;
  padding: 0px 4px;
  overflow: visible;
}

/* GIS CSS */

.olLayerDiv {
  z-index: 102;
}

/* Alert view */

table.alert_days th,
table.alert_time th {
  height: 30px;
  vertical-align: middle;
}

table.alert_escalation th img {
  width: 18px;
}

.action_details td.used_field {
  background: #6eb432;
  color: #8d8d8d;
  font-weight: normal;
}

td.used_field {
  background: #6eb432;
  color: #ffffff;
  font-weight: bold;
}

td.overrided_field {
  color: #666;
}

td.unused_field {
  color: #888;
}

td.empty_field {
  background: url("../../images/long_arrow.png") no-repeat 100% center;
}

#table_macros textarea {
  width: 96%;
}

/* Policies styles */

table#policy_modules td * {
  display: inline;
}

.context_help_title {
  font-weight: bolder;
  text-align: left;
}

.context_help_body,
.left {
  text-align: left;
}

#left_column_logon_ok {
  width: 750px;
  float: left;
}

#news_board {
  min-width: 530px;
  width: 100%;
}

#right_column_logon_ok {
  width: 350px;
  float: right;
  margin-right: 20px;
}

#clippy_head_title {
  font-weight: bold;
  background: #82b92e;
  color: #ffffff;
  margin-top: -15px;
  margin-left: -15px;
  margin-right: -15px;
  padding: 5px;
  margin-bottom: 10px;
  border-top-left-radius: 2px;
  border-top-right-radius: 2px;
}

#dialog-double_auth-container {
  width: 100%;
  text-align: center;
  vertical-align: middle;
}

/*
 * ---------------------------------------------------------------------
 * - TACTICAL VIEW y TABLAS	 													-
 * ---------------------------------------------------------------------
 */
.status_tactical {
  width: 100%;
  margin-left: auto;
  margin-right: auto;
  background-color: #fff;
  padding: 10px;
  border: 1px solid #e2e2e2;
  margin-top: 5%;
  text-align: left;
}

.status_tactical img {
  border: 1px solid #666;
  border-radius: 4px;
  margin: 5px;
}

.tactical_table {
}

.tactical_table tr {
  justify-content: space-between;
}

.tactical_table > thead > tr {
  border: 0 !important;
}

.tactical_table > thead > tr span {
  /*line-height: 26px;*/
}

.info_table thead th .sort_arrow,
.tactical_table thead th .sort_arrow {
  vertical-align: top;
  visibility: hidden;
}

.info_table thead th:hover .sort_arrow,
.tactical_table thead th:hover .sort_arrow {
  visibility: visible;
}

#sumary {
  color: #fff;
  margin: 2px;
  padding: 10px 30px;
  font-size: 16px;
  font-weight: bold;
  border-radius: 2px;
}

div.sumary_div {
  color: #fff;
  font-size: 20px;
  font-weight: bold;
  border-radius: 2px;
  width: 120px;
  height: 40px;
  text-align: center;
  display: table-cell;
  vertical-align: middle;
}

div.div_groups_status {
  width: 350px;
  background-color: white;
  border: 1px solid #ececec;
  border-radius: 5px;
  margin: 5px;
  float: left;
}

.databox.data > tbody > tr > td {
  border-bottom: 1px solid #e2e2e2;
}

.databox .search {
  margin-top: 0px;
}

.databox.data > tbody > tr > td.progress_bar img {
  border: 3px solid #000;
  border-radius: 100px;
}

.databox.pies {
  border: none;
}

.databox.pies fieldset.tactical_set {
  min-height: 285px;
}

.difference {
  border-left-width: 2px;
  border-left-style: solid;
  border-right-width: 2px;
  border-right-style: solid;
  border-color: #e2e2e2;
}

#title_menu {
  font-size: 14px;
  letter-spacing: -0.28px;
  line-height: 24px;
  width: 200px;
  text-align: left;
  width: 100%;
  user-select: none;
}

.no_hidden_menu {
  background-position: 11% 50%;
}

#menu_tab li.nomn,
#menu_tab li.nomn_high {
  padding-right: 8px;
  padding-left: 8px;
  font-weight: bold;
  text-decoration: none;
  font-size: 14px;
  margin-top: 0;
  min-width: 30px;
  min-height: 50px;
  max-height: 53px;
  text-align: center;
}

#menu_tab_frame_view_bc #menu_tab li.nomn,
#menu_tab_frame_view_bc #menu_tab li.nomn_high {
  min-height: 53px;
}

#menu_tab li:hover {
  box-shadow: inset 0px 4px var(--primary-color);
}

#menu_tab li.nomn_high,
#menu_tab li.nomn_high span {
  color: #fff;
  box-shadow: inset 0px 4px var(--primary-color);
  background-color: #fff;
}

#menu_tab li.nomn img,
#menu_tab li img {
  margin-top: 10px;
  margin-left: 3px;
}

#menu_tab li.nomn.tab_operation img,
#menu_tab li.nomn.tab_godmode img,
#menu_tab li.nomn_high.tab_operation img,
#menu_tab li.nomn_high.tab_godmode img {
  margin: 10px auto;
}

#menu_tab li.tab_operation a,
#menu_tab a.tab_operation {
  background: none;
}

.tab_operation img {
  width: 20px;
}

.agents_modules_table {
  border: 1px solid #e2e2e2;
  border-spacing: 0px;
}

.agents_modules_table td {
  border: 1px solid #e2e2e2;
}

.dashboard {
  top: 23px;
}

.dashboard li a {
  width: 158px;
}

.text_subDashboard {
  float: left;
  margin-top: 5%;
  margin-left: 3%;
}

.title_um {
  font-size: 20px;
  color: #82b92e;
  text-align: center;
}

.text_um {
  font-size: 16px;
  padding-left: 80px;
}

/* The items with the class 'spinner' will rotate */
/* Not supported on IE9 and below */
.spinner {
  -webkit-animation: spinner 2s infinite linear;
  animation: spinner 2s infinite linear;
}

@-webkit-keyframes spinner {
  0% {
    -ms-transform: rotate(0deg);
    /* IE */
    -moz-transform: rotate(0deg);
    /* FF */
    -o-transform: rotate(0deg);
    /* Opera */
    -webkit-transform: rotate(0deg);
    /* Safari and Chrome */
    transform: rotate(0deg);
  }

  100% {
    -ms-transform: rotate(359deg);
    /* IE */
    -moz-transform: rotate(359deg);
    /* FF */
    -o-transform: rotate(359deg);
    /* Opera */
    -webkit-transform: rotate(359deg);
    /* Safari and Chrome */
    transform: rotate(359deg);
  }
}

@keyframes spinner {
  0% {
    -ms-transform: rotate(0deg);
    /* IE */
    -moz-transform: rotate(0deg);
    /* FF */
    -o-transform: rotate(0deg);
    /* Opera */
    -webkit-transform: rotate(0deg);
    /* Safari and Chrome */
    transform: rotate(0deg);
  }

  100% {
    -ms-transform: rotate(359deg);
    /* IE */
    -moz-transform: rotate(359deg);
    /* FF */
    -o-transform: rotate(359deg);
    /* Opera */
    -webkit-transform: rotate(359deg);
    /* Safari and Chrome */
    transform: rotate(359deg);
  }
}

/*
 * ---------------------------------------------------------------------
 * - Styles for the new networkmap									-
 * ---------------------------------------------------------------------
 */
.zoom_controller {
  width: 30px;
  height: 210px;
  background: blue;
  border-radius: 15px;

  top: 50px;
  left: 10px;
  position: absolute;
}

.vertical_range {
  padding: 0;
  -webkit-transform: rotate(270deg);
  -moz-transform: rotate(270deg);
  transform: rotate(270deg);
  width: 200px;
  height: 20px;
  position: relative;
  background: transparent;
  border: 0px;

  left: -92px;
  top: 93px;
}

@media screen and (-webkit-min-device-pixel-ratio: 0) {
  /* Only for chrome */

  .vertical_range {
    left: -87px;
    top: 93px;
  }
}

div.simple_value > span.text > p,
div.simple_value > span.text > p > span > strong,
div.simple_value > span.text > p > strong,
div.simple_value > a > span.text p {
  white-space: pre;
}

/*
 * ---------------------------------------------------------------------
 * - modal window and edit user 									-
 * ---------------------------------------------------------------------
 */
#alert_messages {
  -moz-border-bottom-right-radius: 5px;
  -webkit-border-bottom-left-radius: 5px;
  border-bottom-right-radius: 5px;
  border-bottom-left-radius: 5px;
  z-index: 3;
  position: fixed;
  width: 750px;
  max-width: 750px;
  top: 20%;
  background: white;
  opacity: 0;
  transition: opacity 0.5s;
  -webkit-transition: opacity 0.5s;
}

.modalheader {
  text-align: center;
  width: 100%;
  height: 37px;
  left: 0px;
  background-color: #82b92e;
}

.modalheadertext {
  color: white;
  position: relative;
  font-size: 13pt;
  top: 8px;
}

.modalheaderh1 {
  text-align: center;
  width: 100%;
  height: 26px;
  left: 0px;
  padding-top: 10px;
  background-color: #82b92e;
  color: white;
  position: relative;
  font-size: 11pt;
}

.modalclosex {
  cursor: pointer;
  display: inline;
  float: right;
  margin-right: 10px;
  margin-top: 10px;
}

.modalclosex:hover {
  cursor: pointer;
  display: inline;
  float: right;
  margin-right: 10px;
  margin-top: 10px;
}

.modalcontent {
  color: black;
  background: white;
}

.modalcontentimg {
  float: left;
  margin-left: 30px;
  margin-top: 30px;
  margin-bottom: 30px;
}

.modalcontenttext {
  float: left;
  text-align: justify;
  color: black;
  font-size: 9.5pt;
  line-height: 13pt;
  margin-top: 30px;
  width: 430px;
  margin-left: 30px;
}

.modalokbutton {
  transition-property: background-color, color;
  transition-duration: 1s;
  transition-timing-function: ease-out;
  -webkit-transition-property: background-color, color;
  -webkit-transition-duration: 1s;
  -o-transition-property: background-color, color;
  -o-transition-duration: 1s;
  cursor: pointer;
  text-align: center;
  margin-right: 45px;
  float: right;
  -moz-border-radius: 3px;
  -webkit-border-radius: 3px;
  margin-bottom: 30px;
  border-radius: 3px;
  width: 90px;
  height: 30px;
  background-color: white;
  border: 1px solid #82b92e;
}

.modalokbuttontext {
  transition-property: background-color, color;
  transition-duration: 1s;
  transition-timing-function: ease-out;
  -webkit-transition-property: background-color, color;
  -webkit-transition-duration: 1s;
  -o-transition-property: background-color, color;
  -o-transition-duration: 1s;
  color: #82b92e;
  font-size: 10pt;
  position: relative;
  top: 6px;
}

.modalokbutton:hover {
  transition-property: background-color, color;
  transition-duration: 1s;
  transition-timing-function: ease-out;
  -webkit-transition-property: background-color, color;
  -webkit-transition-duration: 1s;
  -o-transition-property: background-color, color;
  -o-transition-duration: 1s;
  background-color: #82b92e;
}

.modalokbutton:hover .modalokbuttontext {
  transition-property: background-color, color;
  transition-duration: 1s;
  transition-timing-function: ease-out;
  -webkit-transition-property: background-color, color;
  -webkit-transition-duration: 1s;
  -o-transition-property: background-color, color;
  -o-transition-duration: 1s;
  color: white;
}

.modaldeletebutton {
  transition-property: background-color, color;
  transition-duration: 1s;
  transition-timing-function: ease-out;
  -webkit-transition-property: background-color, color;
  -webkit-transition-duration: 1s;
  -o-transition-property: background-color, color;
  -o-transition-duration: 1s;
  cursor: pointer;
  text-align: center;
  margin-left: 45px;
  float: left;
  -moz-border-radius: 3px;
  -webkit-border-radius: 3px;
  margin-bottom: 30px;
  border-radius: 3px;
  width: 90px;
  height: 30px;
  background-color: white;
  border: 1px solid #fa5858;
}

.modaldeletebuttontext {
  transition-property: background-color, color;
  transition-duration: 1s;
  transition-timing-function: ease-out;
  -webkit-transition-property: background-color, color;
  -webkit-transition-duration: 1s;
  -o-transition-property: background-color, color;
  -o-transition-duration: 1s;
  color: #fa5858;
  font-size: 10pt;
  position: relative;
  top: 6px;
}

.modaldeletebutton:hover .modaldeletebuttontext {
  transition-property: background-color, color;
  transition-duration: 1s;
  transition-timing-function: ease-out;
  -webkit-transition-property: background-color, color;
  -webkit-transition-duration: 1s;
  -o-transition-property: background-color, color;
  -o-transition-duration: 1s;
  color: white;
}

.modaldeletebutton:hover {
  transition-property: background-color, color;
  transition-duration: 1s;
  transition-timing-function: ease-out;
  -webkit-transition-property: background-color, color;
  -webkit-transition-duration: 1s;
  -o-transition-property: background-color, color;
  -o-transition-duration: 1s;
  background-color: #fa5858;
}

.modalgobutton {
  transition-property: background-color, color;
  transition-duration: 1s;
  transition-timing-function: ease-out;
  -webkit-transition-property: background-color, color;
  -webkit-transition-duration: 1s;
  -o-transition-property: background-color, color;
  -o-transition-duration: 1s;
  cursor: pointer;
  text-align: center;
  margin-right: 15px;
  margin-bottom: 30px;
  float: right;
  -moz-border-radius: 3px;
  -webkit-border-radius: 3px;
  border-radius: 3px;
  width: 240px;
  height: 30px;
  background-color: white;
  border: 1px solid #82b92e;
}

.modalgobuttontext {
  transition-property: background-color, color;
  transition-duration: 1s;
  transition-timing-function: ease-out;
  -webkit-transition-property: background-color, color;
  -webkit-transition-duration: 1s;
  -o-transition-property: background-color, color;
  -o-transition-duration: 1s;
  color: #82b92e;
  font-size: 10pt;
  position: relative;
  top: 6px;
}

.modalgobutton:hover {
  transition-property: background-color, color;
  transition-duration: 1s;
  transition-timing-function: ease-out;
  -webkit-transition-property: background-color, color;
  -webkit-transition-duration: 1s;
  -o-transition-property: background-color, color;
  -o-transition-duration: 1s;
  background-color: #82b92e;
}

.modalgobutton:hover .modalgobuttontext {
  transition-property: background-color, color;
  transition-duration: 1s;
  transition-timing-function: ease-out;
  -webkit-transition-property: background-color, color;
  -webkit-transition-duration: 1s;
  -o-transition-property: background-color, color;
  -o-transition-duration: 1s;
  color: white;
}

/* update manager online */
#opacidad {
  position: fixed;
  background: black;
  opacity: 0.6;
  z-index: 1;
  transition: opacity 3s;
  -webkit-transition: opacity 3s;
  width: 100%;
  height: 100%;
  left: 0px;
  top: 0px;
}

.textodialogo {
  margin-left: 0px;
  color: #333;
  padding: 20px;
  font-size: 9pt;
  box-shadow: 0 3px 6px 0 rgb(0 0 0 / 13%);
}

.cargatextodialogo {
  max-width: 58.5%;
  width: 58.5%;
  min-width: 58.5%;
  float: left;
  margin-left: 0px;
  font-size: 18pt;
  padding: 20px;
  text-align: center;
}

.cargatextodialogo p,
.cargatextodialogo b,
.cargatextodialogo a {
  font-size: 18pt;
}

span.log_zone_line {
  font-size: 12px;
}

span.log_zone_line_error {
  color: #e63c52;
}

/* global */
.bolder {
  font-weight: 600;
}

.readonly {
  background-color: #dedede;
}

.input_error {
  border: 1px solid red;
}

#toolbox > input {
  border-width: 0px 1px 0px 0px;
  border-color: lightgray;
}

#toolbox > input.service_min {
  border-width: 0px 0px 0px 0px;
}

#toolbox > input.grid_min {
  border-width: 0px 0px 0px 0px;
}

#filter_event_status,
#filter_event_severity,
#filter_event_type {
  width: 50%;
}

tr.rowPair:hover,
tr.rowOdd:hover {
  background-color: #eee;
}

.checkselected {
  background-color: #eee;
}

.tag-wrapper {
  padding: 0 10px 0 0;
  overflow: auto;
}

.pandora-tag {
  float: left;
  margin-bottom: 18px;
  padding: 1px 6px 1px 0;
}

.pandora-tag-title {
  color: white;
  background-color: #373737;
  font-weight: bold;
  padding: 6px 6px 6px 10px;
  border: #373737;
  border-width: 1px;
  border-top-style: solid;
  border-top-left-radius: 12px;
  border-left-style: solid;
  border-bottom-left-radius: 12px;
  border-bottom-style: solid;
}

.pandora-tag-value {
  color: #373737;
  font-weight: bold;
  padding: 6px 10px 6px 6px;
  border: #373737;
  border-width: 1px;
  border-top-style: solid;
  border-top-right-radius: 12px;
  border-right-style: solid;
  border-bottom-right-radius: 12px;
  border-bottom-style: solid;
}

/*
 * ---------------------------------------------------------------------
 * - HELP MODAL WINDOWS - pandora_help.php 							-
 * ---------------------------------------------------------------------
 */

div#main_help_new {
  text-align: center;
  padding: 20px;
  border-bottom: 1px solid #c2c2c2;
  background-color: #fff;
}

div#main_help_new_content {
  padding-left: 30px;
  padding-right: 30px;
  padding-bottom: 20px;
  padding-top: 10px;
  background: white;
  height: 100%;
  font-size: 12pt;
}

div#main_help_new_content h1 {
  font-size: 14pt;
}

div#main_help_new_content p {
  font-size: 12pt;
}

div#main_help_new_content b {
  font-size: 12pt;
}

div#main_help_new_content li {
  font-size: 12pt;
}

div#footer_help {
  background: #333;
  text-align: center;
  padding: 10px;
}

/*	EVENTS - /ajax/events.php */
/*view-agents lastest events for this agent*/
#div_all_events_24h {
  padding: 4px;
}

/*
 * ---------------------------------------------------------------------
 * - REPORTS - graph_container.php									-
 * ---------------------------------------------------------------------
 */
.graph_conteiner_inside > .parent_graph {
  width: 100%;
}

.graph_conteiner_inside > .parent_graph > .menu_graph {
  left: 90%;
}

.graph_conteiner_inside > .parent_graph > .graph {
  width: 90%;
}

.graph_conteiner_inside > div > .nodata_container > .nodata_text {
  display: none;
}

.graph_conteiner_inside > div > .nodata_container {
  background-size: 120px 80px;
}

#mssg_error_div {
  color: red;
  font-size: 12px;
}

.pagination_show_more {
  text-align: center;
  margin-top: 10px;
}

.dashed {
  stroke-dasharray: 10;
}

.path {
  stroke-dasharray: 500;
  stroke-dashoffset: 500;
  animation: dash 15s linear;
}

@keyframes dash {
  from {
    stroke-dashoffset: 500;
  }

  to {
    stroke-dashoffset: 0;
  }
}

.route {
  fill: none;
  transition: all 2s ease-in-out;
}

.limit_scroll {
  max-width: 800px;
  overflow-x: scroll;
}

#is_favourite ul.container {
  display: flex;
  flex-flow: row wrap;
  flex-direction: row;
  align-content: center;
  justify-content: center;
}

#is_favourite ul.container a {
  text-decoration: none;
}

#is_favourite ul.container a:hover li {
  background: #e2e2e2;
}

#is_favourite ul.container a li {
  min-width: 250px;
  height: 80px;
  margin: 10px;
  display: flex;
  flex-direction: row;
  align-items: center;
  background: #f9faf9;
}

#is_favourite ul.container a li div.icon_img {
  width: 30%;
  text-align: center;
}

#is_favourite ul.container a li div.text {
  min-width: 50%;
  font-size: 18px;
  color: #3f3f3f;
  text-align: center;
}

form ul.form_flex {
  display: flex;
  flex-flow: row wrap;
  flex-direction: row;
  align-content: center;
  justify-content: space-around;
  border: 1px solid #e2e2e2;
  border-radius: 5px;
  padding: 20px;
  background: #f9faf9;
}

form ul.form_flex li {
  flex: auto;
  display: flex;
  justify-content: center;
  align-items: center;
}

form ul.form_flex li.first_elements {
  min-width: 550px;
}

form ul.form_flex li.second_elements {
  min-width: 300px;
}

form ul.form_flex li ul {
  display: flex;
  flex-direction: row;
  justify-content: space-around;
  flex-basis: 100%;
}

form ul.form_flex li ul li {
  height: 50px;
  width: 100%;
}

#modal_module_popup_close:hover {
  cursor: pointer;
}

.modal_module_list:hover {
  cursor: pointer;
}

/* snmp */
#snmp_data .databox {
  border: 0px;
}

#snmp_browser {
  text-align: left;
  letter-spacing: 0.03pt;
  font-size: 8pt;
  box-sizing: border-box;
  height: 100%;
  min-height: 100px;
  max-height: 500px;
  overflow: auto;
  background-color: #f4f5f4;
  border: 1px solid #e2e2e2;
  border-radius: 4px;
  padding: 5px;
}

#snmp_create_buttons {
  display: flex;
  justify-content: flex-end;
  flex-wrap: nowrap;
}

#snmp_create_buttons > .sub {
  display: flex;
  margin-left: 10px;
  margin-top: 10px;
}

/* library for graphs */
.yAxis.y1Axis > .tickLabel {
  white-space: nowrap;
  line-height: 1.05em;
  width: auto;
}

/* dialog */
.pandora_confirm_dialog .ui-dialog-buttonset {
  display: flex;
  width: 100%;
  margin-left: 10px;
  float: none;
}

.pandora_confirm_dialog .ui-dialog-buttonset button {
  flex: 50%;
}

#pandora_confirm_dialog_text h3 {
  margin-left: 20px;
  margin-right: 20px;
  text-align: center;
}

.flex_center > form > input[type="image"] {
  margin: 0;
  padding: 0;
  width: 14px;
  padding-left: 5px;
}

.pandora_upper {
  text-transform: uppercase;
}

.dialog-grayed {
  background: #373737;
}

.dialog-grayed .ui-dialog-buttonpane {
  background: #373737;
}

/* GIS MAP */
a.down_arrow {
  content: url("../../images/down.png");
  max-width: 21px;
  max-height: 21px;
}

a.up_arrow {
  content: url("../../images/down.png");
  transform: rotate(180deg);
  max-width: 21px;
  max-height: 21px;
}

tr:last-child > td > a.down_arrow,
tr:first-child > td > a.up_arrow {
  visibility: hidden;
}

/* system group status */
.group_modules_status_box > tbody > tr > td {
  border-bottom: 1px solid #e2e2e2;
  border-collapse: collapse;
  border-spacing: 0;
  width: 10%;
  height: 20px;
}

.group_modules_status_div {
  color: #fff;
  width: 100%;
  height: 100%;
  text-align: left;
  display: block;
  vertical-align: middle;
  line-height: 20px;
}

/* extensions -> module groups */
.tooltip_counters h3 {
  font-size: 12pt;
  padding-bottom: 10px;
  text-align: center;
}

.tooltip_counters li {
  font-size: 8pt;
  margin: 2px;
  margin-left: 5px;
}

.tooltip_counters li div {
  width: 12px;
  height: 12px;
  border-radius: 3px;
  float: left;
  margin-right: 5px;
}

.button-as-link {
  text-decoration: underline;
  background: none;
  border: none;
  padding: 0;
}

/*
 * ---------------------------------------------------------------------
 * - MESSAGE LIST POPUP 											-
 * ---------------------------------------------------------------------
 */
div#dialog_messages table th {
  text-align: left;
}

div#dialog_messages table th:last-child {
  text-align: right;
}

/*
 * ---------------------------------------------------------------------
 * - Notifications
 * ---------------------------------------------------------------------
 */

.notification-ball {
  border-radius: 50%;
  width: 24px;
  height: 24px;
  display: flex;
  justify-content: center;
  align-items: center;
  cursor: pointer;
  color: #fff;
  font-weight: bold;
}

.notification-ball-no-messages {
  background-image: url(../../images/discovery_ok@header.svg);
  background-repeat: no-repeat;
  background-position: center;
}

.notification-ball-new-messages {
  background-image: url(../../images/discovery_error@header.svg);
  background-repeat: no-repeat;
  background-position: center;
}

#notification-wrapper {
  background: white;
  border: #a5a5a5 solid 1px;
  z-index: 900000;
  position: absolute;
  width: 550px;
  margin-top: 55px;
  border-radius: 5px;
}

#notification-wrapper::before {
  content: "";
  display: block;
  position: absolute;
  width: 0px;
  height: 0;
  border-color: transparent;
  border-width: 12px;
  border-style: solid;
  bottom: 100%;
  left: calc(58% - 7px);
  margin-left: -12px;
  border-bottom-color: white;
}

#notification-wrapper-inner {
  max-height: 400px;
  overflow: auto;
}

#notification-wrapper-shadow {
  height: 100%;
  width: 100%;
  background: #111;
  position: fixed;
  z-index: 9009;
  top: 0;
  opacity: 0.3;
}

.notification-item {
  background: whitesmoke;
  height: 100px;
  margin: 7px;
  border: #e4e4e4 solid 1px;
  display: flex;
  flex-flow: row nowrap;
  align-items: center;
  padding: 5px;
}

.notification-item:hover {
  border: #ccc solid 1px;
  text-decoration: none;
}

.notification-item > * {
  padding-left: 15px;
  pointer-events: none;
}

.notification-item > img {
  width: 75px;
}

.notification-info {
  width: 87%;
  display: flex;
  flex-flow: column nowrap;
  overflow: hidden;
  max-height: 83px;
  line-height: 1.4em;
}

.notification-item img {
  max-width: 100%;
  max-height: 100%;
}

.notification-title {
  margin: 0;
}

.notification-subtitle,
.color-black-grey {
  color: #373737;
}

.global-config-notification-title {
  display: flex;
  flex-direction: row;
  align-items: center;
}

.global-config-notification-title h2 {
  margin-left: 10px;
}

.global-config-notification-checkboxes :first-child {
  font-weight: bold;
}

.global-config-notification-selectors {
  display: flex;
  flex-direction: row;
  margin-bottom: 10px;
}

.global-config-notification-selectors h4 {
  margin: 0;
}

.global-config-notification-single-selector,
.global_config_notifications_dialog_add select {
  display: flex;
  width: 100%;
  padding: 0 10px;
}

.global-config-notification-single-selector :first-child,
.global-config-notification-single-selector :first-child select {
  width: 99%;
}

.global-config-notification-single-selector :last-child,
.global_config_notifications_dialog_add_wrapper {
  flex-direction: column;
  display: flex;
  justify-content: flex-end;
}

.global_config_notifications_dialog_add {
  display: flex;
  flex-direction: row;
  margin: 8px;
}

.global_config_notifications_two_ways_form_arrows {
  display: flex;
  flex-flow: column;
  justify-content: center;
  margin: 0 5px;
}

.global_config_notifications_two_ways_form_arrows img {
  margin: 15px 0;
}

/* jQuery dialog */
.no-close .ui-dialog-titlebar-close {
  display: none;
  font-size: 9pt;
}

/* jQuery dialog */

/* --- SWITCH --- */
.p-switch {
  position: relative;
  display: inline-block;
  width: 30px;
  height: 17px;
  margin-right: 1em;
}

.p-switch input {
  opacity: 0;
  width: 0;
  height: 0;
}

.p-slider {
  position: absolute;
  cursor: pointer;
  top: 5px;
  left: 0;
  right: 0;
  bottom: 0;
  background-color: #ccc;
  -webkit-transition: 0.4s;
  transition: 0.4s;
  border-radius: 50px;
  height: 14px;
  width: 33px;
  padding: 0 !important;
}

.p-slider-disabled {
  background-color: #dfdfdf !important;
}

.p-slider:before {
  position: absolute;
  content: "";
  height: 20px;
  width: 20px;
  left: -1px;
  bottom: -4px;
  -webkit-transition: 0.4s;
  transition: 0.4s;
  border-radius: 50%;
  background-color: #fff;
  box-shadow: 0px 3px 6px #e5e9ed;
  border: 1px solid #e5e9ed;
}

input:checked + .p-slider {
  background-color: #1d7873;
}

input:focus + .p-slider {
  box-shadow: 0 0 1px #1d7873;
}

input:checked + .p-slider:before {
  -webkit-transform: translateX(13px);
  -ms-transform: translateX(13px);
  transform: translateX(13px);
}

/* --- END SWITCH --- */

/* --- TOAST --- */
#notifications-toasts-wrapper {
  position: fixed;
  right: 20px;
  top: 70px;
  width: 270px;
  height: 100%;
  z-index: 6;
  pointer-events: none;
}

.snackbar {
  max-width: 270px;
  background-color: #333;
  color: #fff;
  text-align: center;
  /* border-radius: 2px; */
  padding: 16px;
  margin: 10px;
  border-radius: 4px;
  visibility: hidden;
  pointer-events: all;
}

.snackbar.show {
  visibility: visible;
  -webkit-animation: fadein 0.5s, fadeout 0.5s 7.5s;
  animation: fadein 0.5s, fadeout 0.5s 7.5s;
}

.blink {
  animation: blink-animation 1s steps(5, start) infinite;
  -webkit-animation: blink-animation 1s steps(5, start) infinite;
}

@keyframes blink-animation {
  to {
    visibility: hidden;
  }
}

@-webkit-keyframes blink-animation {
  to {
    visibility: hidden;
  }
}

.snackbar p,
.snackbar h3 {
  text-align: left;
  margin: 0;
  pointer-events: none;
}

.snackbar h3 {
  color: white;
  margin-bottom: 10px;
}

@-webkit-keyframes fadein {
  from {
    bottom: 0;
    opacity: 0;
  }

  to {
    bottom: 30px;
    opacity: 1;
  }
}

@keyframes fadein {
  from {
    bottom: 0;
    opacity: 0;
  }

  to {
    bottom: 30px;
    opacity: 1;
  }
}

@-webkit-keyframes fadeout {
  from {
    bottom: 30px;
    opacity: 1;
  }

  to {
    bottom: 0;
    opacity: 0;
  }
}

@keyframes fadeout {
  from {
    bottom: 30px;
    opacity: 1;
  }

  to {
    bottom: 0;
    opacity: 0;
  }
}

/* --- END TOAST --- */

/* Button for Go to top */
#top_btn {
  display: none;
  position: fixed;
  bottom: 100px;
  right: 4px;
  border: none;
  outline: none;
  transform: rotate(90deg);
  background-color: #fff;
  border: 2px solid var(--primary-color);
  width: 25px;
  height: 25px;
  cursor: pointer;
  border-radius: 5px;
  z-index: 10;
}

#top_btn:hover {
  background-color: var(--primary-color);
}

#top_btn:hover > svg > g {
  filter: brightness(0) invert(1);
}

/* New white rounded boxes */
.white_box {
  background-color: #fff;
  border: 1px solid #e1e1e1;
  border-radius: 8px;
}

.white_box > div {
  margin: 20px;
}

/*
 * ---------------------------------------------------------------------
 * - User edit
 * ---------------------------------------------------------------------
 */

#user_form * {
  color: #4d4d4d;
}

#user_form {
  width: 100%;
}

#user_form a.tip img {
  margin-left: 8px;
}

#edit_user_profiles {
  margin-top: 20px;
  margin-bottom: 10px;
}

#edit_user_profiles table {
  margin-bottom: 0;
}

.user_edit_first_row {
  display: flex;
}

.user_edit_second_row {
  display: flex;
  flex-flow: row wrap;
  flex-direction: row;
  justify-content: space-between;
}

.user_edit_first_row,
.user_edit_second_row,
.user_edit_third_row,
.user_edit_fourth_row {
  margin-bottom: 20px;
}

.edit_user_info {
  width: 58%;
  margin-right: 20px;
  display: flex;
  align-items: center;
}

.edit_user_info_left {
  width: 25%;
  margin-right: 50px;
  text-align: center;
}

.edit_user_info_right {
  width: 75%;
}

.edit_user_info_right input,
.input_line {
  padding: 0px 0px 2px 35px;
  box-sizing: border-box;
  background-repeat: no-repeat;
  background-position: 10px 50%;
  width: 100%;
  margin-bottom: 4px;
  height: 32px;
}

.edit_user_info_right input:focus {
  font-weight: bold;
}

.edit_user_info_right #fullname,
.user_icon_input {
  background-image: url("../../images/user_name.png");
}

.edit_user_info_right #email,
.email_icon_input {
  background-image: url("../../images/user_email.png");
}

.edit_user_info_right #phone,
.phone_icon_input {
  background-image: url("../../images/user_phone.png");
}

.edit_user_info_right #password_new,
.edit_user_info_right #password_conf,
.edit_user_info_right #own_password_confirm,
.edit_user_info_right #current_password {
  background-image: url("../../images/user_password.png");
}

.edit_user_autorefresh {
  width: 42%;
}

.edit_user_options {
  width: 50%;
  padding-right: 50px;
}

.edit_user_options #text-block_size,
.input_line_small {
  background-color: transparent;
  border: none;
  border-radius: 0;
  border-bottom: 1px solid #343434;
  padding: 0px 0px 0px 10px;
}

.edit_user_options input#text-block_size:disabled {
  border-bottom-color: #848484;
  color: #848484;
}

.edit_user_timezone {
  width: 40%;
}

.edit_user_timezone #zonepicker {
  width: 100%;
}

.edit_user_labels {
  color: #343434;
  text-align: left;
  font-weight: bold;
  padding-right: 10px;
  margin: 0px 0px 5px 0px;
}

.label_select,
.label_select_simple {
  margin-bottom: 15px;
}

.label_select_simple .edit_user_labels {
  margin-bottom: 0;
  display: inline;
}

.edit_user_options .label_select_simple,
.edit_user_autorefresh .label_select_simple {
  display: flex;
  align-items: center;
}

.edit_user_options .label_select_simple .p-switch,
.edit_user_autorefresh .label_select_simple .p-switch {
  margin-right: 5px;
  margin-left: 10px;
}

.user_edit_first_row .edit_user_autorefresh > div:last-child,
.user_edit_first_row .edit_user_info_left > div:last-child,
.user_edit_first_row .edit_user_info_right > div:last-child,
.user_edit_second_row .edit_user_options > div:last-child {
  margin-bottom: 0px;
}

.user_avatar {
  width: 100%;
  margin-bottom: 20px;
}

.autorefresh_select {
  display: flex;
  align-items: center;
  justify-content: center;
  margin-bottom: 15px;
  width: 50%;
}

.autorefresh_select_text {
  margin: 0px 0px 5px 0px;
}

#right_autorefreshlist {
  margin-bottom: 10px;
}

#autorefresh_list_out,
#autorefresh_list {
  text-align: left;
}

.autorefresh_select .autorefresh_select_list_out,
.autorefresh_select .autorefresh_select_list {
  width: 45%;
}

.autorefresh_select .autorefresh_select_arrows {
  width: 10%;
  text-align: center;
}

.autorefresh_select_arrows a .block {
  display: block;
}

.edit_user_autorefresh select,
.user_edit_second_row select {
  width: 100%;
}

@media screen and (min-width: 1200px) {
  .user_global_profile {
    display: flex;
    align-items: center;
  }
}

.user_edit_ehorus_outer {
  display: flex;
  flex-direction: column;
  width: 280px;
}

.user_edit_ehorus_inner {
  display: flex;
  justify-content: space-between;
}

.edit_user_button {
  margin-top: 20px;
  width: 100%;
  text-align: right;
}

#user-notifications-wrapper {
  width: 100%;
  box-sizing: border-box;
  color: #4d4d4d;
}

/* Tables to upload files */
#table_filemanager tr:first-child th span {
  font-weight: bold;
}

.file_table_buttons {
  text-align: right;
  margin-bottom: 10px;
}

.file_table_buttons a img {
  border: 1px solid #e2e2e2;
  padding: 5px;
  border-radius: 4px;
  margin-right: 10px;
  box-shadow: 1px 1px 1px rgba(0, 0, 0, 0.1);
}

#file_table_modal {
  display: flex;
  margin-bottom: 40px;
}

#file_table_modal .create_folder,
#file_table_modal .create_text_file,
#file_table_modal .upload_file {
  width: 33%;
  border-top-left-radius: 4px;
  border-top-right-radius: 4px;
  margin-right: 2px;
  background-color: #e6e6e6;
}

.file_table_buttons a:last-child img,
#file_table_modal .upload_file {
  margin-right: 0px;
}

#file_table_modal li a {
  display: block;
  padding: 5px;
}

#file_table_modal li img,
#file_table_modal li span {
  vertical-align: middle;
}

#file_table_modal li img {
  margin-right: 10px;
}

#create_folder,
#create_text_file,
#upload_file {
  margin-bottom: 30px;
}

#create_folder input#text-dirname,
#create_text_file input#text-name_file {
  width: 100%;
  margin-right: 5px;
  box-sizing: border-box;
  margin-bottom: 10px;
}

#upload_file input#file-file {
  width: 70%;
}

#create_folder input#submit-crt,
#create_text_file input#submit-create,
#upload_file input#submit-go {
  float: right;
}

#upload_file input#submit-go {
  margin-top: 10px;
}

#upload_file #upload_file_input_full {
  width: 100%;
  border: 1px solid #cbcbcb;
  border-radius: 2px;
  padding: 5px 0;
}

#upload_file_input_full input#file-file::-webkit-file-upload-button {
  margin-left: 5px;
}

.file_table_modal_active {
  background-color: #fff;
  border: 1px solid #e6e6e6;
  border-bottom: none;
}

/* Inventory table */
.inventory_table_buttons {
  text-align: right;
  margin-bottom: 10px;
}

.inventory_table_buttons a {
  font-weight: bolder;
  display: inline-block;
  border: 1px solid #e2e2e2;
  padding: 8px;
  border-radius: 4px;
  box-shadow: 1px 1px 1px rgba(0, 0, 0, 0.1);
}

.inventory_table_buttons a img,
.inventory_table_buttons a span {
  vertical-align: middle;
}

.inventory_table_buttons a img {
  padding-left: 10px;
}

.inventory_tables thead th span:first-child {
  float: left;
  font-weight: bold;
}

.inventory_tables thead th span {
  font-size: 8.6pt;
}

.inventory_tables tbody > tr:first-child {
  font-weight: bold;
}

/* Tag view */
table.info_table.agent_info_table {
  margin-bottom: 20px;
}

table.agent_info_table tr {
  background-color: #fff;
}

table.agent_info_table > tbody > tr > td {
  border-bottom: none;
}

table.agent_info_table > tbody > tr:last-child > td {
  border-bottom: 1px solid #e2e2e2;
}

table.agent_info_table thead > tr:first-child th {
  background-color: #f5f5f5;
}

table.agent_info_table thead > tr:first-child th span,
table.agent_info_table thead > tr:first-child th {
  font-weight: bold;
  font-size: 8.6pt;
}

table.info_table.agent_info_table td {
  padding-left: 20px;
  padding-right: 20px;
}

table.info_table.agent_info_table table#agent_table {
  padding-top: 15px;
}

table.info_table.agent_info_table table#module_table {
  padding-top: 10px;
  padding-bottom: 15px;
}

table.info_table.agent_info_table table.info_table {
  margin-bottom: 0;
}

.agent_info_table_opened {
  background-color: #82b92e;
  color: #fff;
  border-color: #82b92e;
}

.agent_info_table_closed {
  background-color: #fff;
  color: #000;
  border-radius: 4px;
}

/* Tag view */
table.info_table.policy_table tr {
  background-color: #fff;
}

table.info_table.policy_sub_table thead > tr:first-child th {
  background-color: #f5f5f5;
}

table.info_table.policy_sub_table {
  padding: 20px 15px;
  margin-bottom: 0;
}

/* Arrows to sort the tables. */
.sort_arrow {
  display: inline-grid;
  vertical-align: middle;
}

.sort_arrow a {
  padding: 0 0 0 5px;
}

.sort_arrow img {
  width: 0.8em;
}

/*
 * ---------------------------------------------------------------------
 * - PAGINATION
 * ---------------------------------------------------------------------
 */
.pagination {
  display: flex;
  justify-content: space-between;
  align-items: flex-end;
  margin-bottom: 10px;
  margin-top: 15px;
}

.pagination .page_number {
  border: 1px solid #cacaca;
  border-right: 0px;
  text-align: center;
}

.pagination .page_number a {
  padding: 5px;
  min-width: 12px;
  display: block;
}

.pagination .page_number:hover,
.pagination .pagination-arrows:hover {
  background-color: #e2e2e2;
}

.pagination .total_number > *:first-child {
  border-top-left-radius: 2px;
  border-bottom-left-radius: 2px;
}

.pagination .total_number > *:last-child {
  border-top-right-radius: 2px;
  border-bottom-right-radius: 2px;
  border-right: 1px solid #cacaca;
}

.pagination .page_number_active {
  font-weight: bold;
  background-color: #82b92e;
  color: #fff;
  border-color: #82b92e;
}

.pagination .page_number_active a {
  color: #fff;
}

.pagination .total_number {
  display: flex;
  justify-content: flex-end;
}

.pagination a {
  margin: 0;
}

.pagination .pagination-arrows {
  border: 1px solid #cacaca;
  border-right: 0px;
}

.pagination-bottom {
  margin-bottom: 15px;
  margin-top: 0px;
  align-items: flex-start;
}

/*
 * ---------------------------------------------------------------------
 * - Layout for the new forms
 * ---------------------------------------------------------------------
 */
.first_row {
  margin-bottom: 20px;
  display: flex;
}

.label_simple_one_item {
  display: flex;
  align-items: flex-end;
}

.label_simple_items {
  display: flex;
  align-items: center;
  flex-wrap: wrap;
}

.mrg_r_5px,
.label_simple_items > * {
  margin-right: 5px;
}

.input_label {
  color: #343434;
  font-weight: bold;
  padding-right: 10px;
  margin: 0px 0px 5px 0px;
}

.input_label_simple {
  margin-bottom: 0;
  margin-top: 0;
  display: inline;
}

.label_select_parent {
  display: flex;
  justify-content: space-between;
  align-items: center;
}

.label_select_child_left {
  width: 80%;
  min-width: 100px;
}

div.label_select_child_left > span {
  width: 100% !important;
}

.label_select_child_right {
  width: 20%;
  min-width: 140px;
  align-items: center;
  display: flex;
}

.label_select_child_icons {
  text-align: right;
  width: 5%;
  min-width: 30px;
}

/*
 * ---------------------------------------------------------------------
 * - CLASSES FOR THE NEW TOGGLES                     								-
 * ---------------------------------------------------------------------
 */
.ui_toggle {
  margin-bottom: 20px;
}

.ui_toggle > a:first-child {
  background-color: #fff;
  border: 1px solid #e1e1e1;
  border-top-left-radius: 4px;
  border-top-right-radius: 4px;
  margin-bottom: -1px;
  padding: 5px;
  display: block;
}

.white_box_opened {
  border-top-left-radius: 8px;
  border-top-right-radius: 8px;
}

/*
 * ---------------------------------------------------------------------
 * - SWITCH RADIO BUTTONS                           								-
 * ---------------------------------------------------------------------
 */
.switch_radio_button {
  width: 100%;
  display: flex;
  overflow: hidden;
  height: 48px;
}

.switch_radio_button input {
  position: absolute;
  clip: rect(0, 0, 0, 0);
  height: 1px;
  width: 1px;
  border: 0;
  overflow: hidden;
}

div.switch_radio_button > label {
  background-color: var(--secondary-color);
  color: rgba(0, 0, 0, 0.6);
  text-align: center !important;
  padding: 8px 10px;
  margin-right: -2px;
  border: 2px solid var(--input-border);
  transition: all 0.1s ease-in-out;
  background: transparent;
}

div.switch_radio_button label:first-of-type {
  border-top-left-radius: 6px !important;
  border-bottom-left-radius: 6px !important;
}

div.switch_radio_button label:last-of-type {
  border-top-right-radius: 6px !important;
  border-bottom-right-radius: 6px !important;
  margin-right: 0px;
}

.switch_radio_button label:hover {
  cursor: pointer;
}

.switch_radio_button input:checked + label,
.switch_radio_button input:checked:has(.custom_checkbox) {
  background-color: var(--primary-color);
  box-shadow: none;
  color: var(--secondary-color) !important;
}

/*
.switch_radio_button .custom_checkbox_show {
  display: none;
}

.switch_radio_button .custom_checkbox_caption {
  line-height: 0;
}

*/
/*
 * ---------------------------------------------------------------------
 * - MODULE GRAPHS
 * ---------------------------------------------------------------------
 */
.module_graph_menu_dropdown {
  width: 100%;
}

.module_graph_menu_content,
.module_graph_menu_header {
  width: 95%;
  border: 1px solid #e2e2e2;
  margin: 0 auto;
  box-sizing: border-box;
  background-color: #fff;
}

.module_graph_menu_header {
  border-top-left-radius: 4px;
  border-top-right-radius: 4px;
  padding: 6px 10px;
  cursor: pointer;
  display: flex;
  justify-content: flex-start;
  align-items: center;
}

.module_graph_menu_header span > img {
  vertical-align: middle;
  padding-left: 5px;
}

.module_graph_menu_content {
  position: absolute;
  left: 2.5%;
  top: 41px;
  z-index: 1001;
  border-bottom-left-radius: 4px;
  border-bottom-right-radius: 4px;
  padding: 15px;
  border-top: none;
}

#stat-win-module-graph .flot-y-axis.flot-y1-axis.yAxis.y1Axis {
  left: -10px !important;
}

/*
 * ---------------------------------------------------------------------
 * - AGENT VIEW
 * ---------------------------------------------------------------------
 */

.bullet_modules {
  width: 15px;
  height: 15px;
  border-radius: 50%;
  margin-right: 5px;
  margin-top: -2px;
}

/*
div#bullets_modules {
  display: flex;
  margin-left: 2em;
}
*/
div#bullets_modules div {
  display: flex;
  align-items: center;
  margin: 0 5px;
}

.orange_background {
  background: #ffa631;
}

.red_background {
  background: #e63c52;
}

.yellow_background {
  background: #f3b200;
}

.grey_background {
  background: #b2b2b2;
}

.blue_background {
  background: #4a83f3;
}

.green_background {
  background: #82b92e;
}

.orange_color {
  background: #ffa631;
}

.red_color {
  color: #e63c52;
}

.yellow_color {
  color: #f3b200;
}

.grey_color {
  color: #b2b2b2;
}

.blue_color {
  color: #4a83f3;
}

.blue_color_ligther {
  color: #5bb6e5;
}

/* First row in agent view */
.agent_details_first_row.agent_details_line {
  margin: 0;
}

.agent_details_line {
  display: flex;
  margin: 20px 0 0;
  width: 100%;
  flex-direction: row;
  flex-wrap: nowrap;
  justify-content: space-between;
}

.agent_details_first_row * {
  font-size: 13px;
}

/*
.agent_details_col {
  display: table-cell;
  background-color: #fff;
  border: 1px solid #e2e2e2;
  border-radius: 5px;
  flex: 0 1 auto;
}*/
.agent_details_col {
  background-color: #fff;
  /*border: 1px solid #e2e2e2;*/
  border-radius: 8px;
  flex: 1 1 50%;
}

/*
.agent_details_col_left {
  width: 49%;
  min-width: 450px;
}

.agent_details_col_right {
  width: 49%;
  min-width: 450px;
}
*/

.agent_details_toggle {
  border-top-left-radius: 0;
  border-top-right-radius: 0;
}

.agent_access_rate_events {
  display: flex;
  flex-direction: row;
  flex-wrap: wrap;
  justify-content: space-between;
}

.white_table_graph#table_access_rate {
  margin-left: 1px;
  margin-right: 1px;
  width: 49%;
}

.white_table_graph#table_events {
  margin-left: 1px;
  margin-right: 1px;
  width: 49%;
}

@media screen and (max-width: 1150px) {
  .agent_details_col {
    flex: 1 1 auto;
  }

  .white_table_graph#table_access_rate {
    margin-right: 0;
  }
}

.buttons_agent_view {
  display: flex;
  justify-content: flex-end;
}

.buttons_agent_view a img {
  border: 1px solid #dcdcdc;
  border-radius: 4px;
  padding: 1px;
  box-shadow: 1px 1px 1px rgba(0, 0, 0, 0.1);
  max-width: 21px;
  margin-left: 5px;
}

/* Agent details in agent view */
div#status_pie path {
  stroke-width: 0px;
}

div#status_pie {
  margin-bottom: 2em;
}

/*
.agent_details_header {
  display: flex;
  justify-content: flex-end;
  align-items: center;
  border-bottom: 1px solid #e2e2e2;
  padding: 8px 20px;
}
*/
.agent_details_header {
  display: flex;
  justify-content: flex-start;
  align-items: center;
  padding: 15px;
}

/*
.agent_details_content {
  display: flex;
  align-items: flex-start;
  padding: 20px;
  padding-bottom: 0;
}
*/
.agent_details_content {
  display: flex;
  align-items: flex-start;
  padding: 20px;
  padding-bottom: 0;
}

.agent_details_content .agent_details_graph {
  text-align: center;
  flex: 0 1 30%;
  display: flex;
  min-width: 35%;
  align-items: center;
  flex-wrap: wrap;
  justify-content: center;
}

.agent_details_content .agent_details_info {
  flex: 1 1 70%;
  overflow: hidden;
  padding-left: 15px;
}

.agent_details_info {
  display: flex;
  flex-direction: column;
  justify-content: center;
  align-items: center;
}

.agent_details_agent_data {
  display: flex;
  align-items: center;
}

.agent_details_remote_cfg {
  align-self: flex-start;
}

.agent_details_info span {
  text-overflow: ellipsis;
}

.agent_details_info p {
  display: flex;
  align-items: center;
}

.agent_details_info img {
  padding-right: 5px;
}

.agent_details_bullets #bullets_modules {
  display: flex;
  justify-content: flex-start;
}

.agent_details_bullets #bullets_modules > div {
  display: flex;
  align-items: center;
  padding-bottom: 20px;
}

#agent_contact_main tr td img {
  max-width: 100%;
}

/* White tables to show graphs */
.white_table_graph {
  margin-bottom: 20px;
  background-color: #fff;
}

.white_table_graph_fixed {
  margin: 0 0 20px;
}

.white_table_graph_fixed table {
  background-color: #fff;
  padding: 0 20px 20px;
}

.white_table_graph_fixed table td {
  margin: 0;
  padding: 0 5px;
}

.white_table_graph_header {
  padding: 10px 20px;
  background-color: #fff;
  color: #000;
  /*border: 1px solid #e2e2e2;*/
  border-radius: 8px;
  /*border-top-right-radius: 8px;*/
  font-weight: bold;
  display: flex;
  min-width: fit-content;
}

.white_table_graph_header b {
  font-size: 10pt;
  font-weight: 600;
  width: 100%;
}

.white_table_graph_header div.white_table_header_checkbox {
  float: right;
}

.white_table_graph_header div#bullets_modules {
  display: flex;
  float: right;
}

.white_table_graph_header img,
.white_table_graph_header span {
  vertical-align: middle;
}

.white_table_graph_header span {
  padding-left: 10px;
}

.white-box-content.padded {
  padding-top: 2em;
  padding-bottom: 2em;
}

.white_table_ag_mdl {
  width: 100%;
  border: none;
}

.white-box-content {
  width: 100%;
  height: 100%;
  background-color: #fff;
  box-sizing: border-box;
  /*border: 1px solid #e2e2e2;*/
  display: flex;
  align-items: center;
  flex-wrap: wrap;
  padding: 10px;
  min-width: 100%;
}

.white-box-content-clean {
  padding-left: 2em;
  padding-top: 1em;
}

.white-table-graph-content {
  display: flex;
  flex-direction: row;
  flex-wrap: wrap;
  align-items: center;
  justify-content: center;
  width: auto;
  height: 96px;
}

.white_table_graph_content {
  border: 1px solid #e2e2e2;
  border-top: none;
  background-color: #fff;
  padding: 5px;
  border-bottom-left-radius: 4px;
  border-bottom-right-radius: 4px;
}

.white_table_graph_content.no-padding-imp .info_box {
  margin: 0;
}

.white_table_graph_content.min-height-100 {
  min-height: 100px;
}

.white_table_graph_content.min-height-50 {
  min-height: 50px;
}

.white_table_graph_content.min-height-200 {
  min-height: 200px;
}

.white_table_graph_content div.pagination {
  width: 100%;
  padding: 0 1em;
}

.white_table_graph_content div.action-buttons {
  padding: 10px;
}

.white-box-content form {
  width: 100%;
  padding: 0 10px;
  /*
  margin-bottom: 2em;
  padding: 2em;*/
  min-width: fit-content;
}

/* White tables */
.white_table,
.white_table tr:first-child > th {
  background-color: #fff;
  color: #000;
}

.white_table {
  border: 1px solid #e2e2e2;
  border-radius: 4px;
  margin-bottom: 20px;
  padding-bottom: 10px;
}

.white_table thead tr:first-child > th {
  border-top-left-radius: 4px;
  border-top-right-radius: 4px;
  border-bottom: 1px solid #e2e2e2;
}

.white_table tbody tr:first-child > td {
  padding-top: 25px;
}

.white_table tr td:first-child,
.white_table tr th:first-child {
  padding-left: 50px;
}

.white_table tr td:last-child,
.white_table tr th:last-child {
  padding-right: 50px;
}

.white_table th,
.white_table td {
  padding: 10px 20px;
}

.white_table_droppable > thead > tr > th > img {
  vertical-align: middle;
}

.white_table_droppable tr th:first-child {
  padding-left: 20px;
}

.white_table_no_border {
  border: none;
}

#tooltip {
  z-index: 10000;
}

/*
 * ---------------------------------------------------------------------
 * - SERVICES TABLE VIEW
 * ---------------------------------------------------------------------
 */
#table_services {
  display: grid;
  grid-gap: 20px;
  grid-template-columns: repeat(auto-fill, minmax(250px, 1fr));
  grid-template-rows: 1fr;
  margin-bottom: 30px;
}

#table_services_dashboard {
  display: grid;
  grid-gap: 20px;
  grid-template-columns: repeat(auto-fill, minmax(150px, 1fr));
  grid-template-rows: 1fr;
  margin-bottom: 30px;
}

.services_table {
  width: 97%;
}

.table_services_item_link {
  font-size: 16px;
  display: grid;
  min-height: 80px;
  box-sizing: border-box;
  padding: 10px 10px 10px 0;
}

a.table_services_item_link a,
a.table_services_item_link:hover {
  text-decoration: none;
}

.table_services_item_link div {
  font-size: 16px;
}
.table_services_item_link_dashboard {
  font-size: 16px;
  display: grid;
  min-height: 50px;
  box-sizing: border-box;
  padding: 10px 10px 10px 0;
}

.table_services_item {
  display: grid;
  align-items: center;
  grid-template-columns: auto auto auto;
}

/*
 * ---------------------------------------------------------------------
 * - IMAGES FOR STATUS. This replaces the images of /images/status_sets/default/ 
 * - Don't delete this
 * ---------------------------------------------------------------------
 */
.status_small_rectangles {
  width: 20px;
  height: 10px;
  display: inline-block;
}

.status_rounded_rectangles {
  width: 40px;
  height: 20px;
  display: inline-block;
  border-radius: 4px;
}

.status_rounded_rectangles.text_inside {
  color: #ffffff;
  text-align: center;
  font-weight: bold;
  padding-top: 0.4em;
}

.status_small_squares,
.status_balls {
  width: 12px;
  height: 12px;
  display: inline-block;
}

.status_balls {
  border-radius: 50%;
}

.status_small_balls {
  width: 8px;
  height: 8px;
  display: inline-block;
  border-radius: 50%;
}

/*
 * ---------------------------------------------------------------------
 * - END - IMAGES FOR STATUS. Don't delete this
 * ---------------------------------------------------------------------
 */

/* Table for show more info in events and config menu in modules graphs. (This class exists in events.css too) */
.table_modal_alternate {
  border-spacing: 0;
  text-align: left;
}

table.table_modal_alternate tr:nth-child(odd) td {
  background-color: #ffffff;
}

table.table_modal_alternate tr:nth-child(even) td {
  background-color: #f9f9f9;
  border-top: 1px solid #e0e0e0;
  border-bottom: 1px solid #e0e0e0;
}

table.table_modal_alternate tr td {
  height: 33px;
  max-height: 33px;
  min-height: 33px;
}

table.table_modal_alternate tr td:first-child {
  width: 30%;
  font-size: 10pt;
  padding-left: 20px;
}

/* END - Table for show more info in events and config menu in modules graphs */

.fullwidth {
  width: 99%;
}

/*
 * ---------------------------------------------------------------------
 * - VISUAL STYLES FOR HISTOGRAM GRAPHS
 * ---------------------------------------------------------------------
 */

.slicebar-box-hover-styles {
  position: absolute;
  background-color: #fff;
  width: 80px;
  height: 20px;
  text-align: center;
  padding: 3px;
  border: 1px solid black;
}

.bars-graph-rotate .flot-text .flot-x-axis div .break_word {
  word-break: break-word;
  /*font-family: "lato" !important;*/
}

.flot-text .flot-x-axis div {
  white-space: normal;
  word-break: break-all;
  line-height: 1.3;
}

/*Font header feedback*/
form#modal_form_feedback {
  padding: 10px;
}

form#modal_form_feedback label {
  margin-bottom: 10px;
  color: #343434;
  font-weight: bold;
  font-size: 10pt;
}

/*form#modal_form_feedback input[type="email"] {
  background-color: transparent;
  border: none;
  border-radius: 0;
  border-bottom: 1px solid #ccc;
  padding: 0px 0px 2px 0px;
  box-sizing: border-box;
  margin-bottom: 4px;
}*/

form#modal_form_feedback ul.wizard li {
  padding-bottom: 10px;
  padding-top: 10px;
}

form#modal_form_feedback ul.wizard li > label:not(.p-switch) {
  width: 250px;
  vertical-align: top;
  display: inline-block;
}

form#modal_form_feedback ul.wizard li > textarea {
  width: 600px;
  height: 15em;
  display: inline-block;
}

/*
 * ---------------------------------------------------------------------
 * - FONT SIZES IN AGENT VIEW. This changes the font size of the agent
 * name and the description when the language is Japanese or Chinese
 * ---------------------------------------------------------------------
 */

.custom_font_size {
  font-size: 14px;
  font-weight: bold;
}

/* Generic classes to reuse and facilitate the creation of custom themes */
.pandora_green_text {
  color: #1d7873;
}

.pandora_green_bg {
  background-color: #1d7873;
}

.default_container {
  font-weight: bold;
  background: #f2f2f2;
  border: 1px solid #e2e2e2;
  margin-bottom: 4px;
}

.default_container_parent {
  font-weight: bold;
  margin-bottom: 4px;
  border-bottom: 1px solid #dcdcdc;
}

/*
 * ---------------------------------------------------------------------
 * - REPORTING VIEWER
 * ---------------------------------------------------------------------
 */

#controls_table > tbody > tr > td input {
  margin-left: 3px;
}

/*
 * ---------------------------------------------------------------------
 * - ERROR CONNECTION
 * ---------------------------------------------------------------------
 */

/*background dim */

.ui-widget-overlay.error-modal-opened {
  background: rgb(0, 0, 0);
  opacity: 0.5;
  filter: Alpha(Opacity=50);
}

/* --- Login page - modal windows --- */
div.content_dialog {
  width: 98%;
  margin-top: 20px;
}

div.icon_message_dialog {
  float: left;
  width: 25%;
  text-align: center;
}

div.icon_message_dialog img {
  width: 85px;
}

div.content_message_dialog {
  width: 75%;
  float: right;
}

div.text_message_dialog {
  width: 100%;
  margin-top: 10px;
}

div.text_message_dialog h1 {
  margin: 0px;
}

div.text_message_dialog p {
  margin: 0px;
  font-size: 10.3pt;
  line-height: 14pt;
}

form#form-filter-interfaces {
  margin-left: 20px;
}

form#form-filter-interfaces ul {
  display: flex;
  flex-direction: row;
  align-items: center;
  justify-content: flex-start;
  flex-wrap: wrap;
  width: 100%;
}

form#form-filter-interfaces ul li {
  display: flex;
  align-items: center;
  flex-direction: row;
  justify-content: flex-start;
  max-width: 45%;
}

form#form-filter-interfaces ul li.select-interfaces {
  flex-direction: row-reverse;
  justify-content: flex-end;
}

li .select2 {
  width: 100% !important;
}

div.graph td.legendLabel {
  text-align: justify;
}

div.graph div.legend div,
div.graph div.legend table {
  top: 25px !important;
  display: block;
  overflow: auto;
  text-align: left;
}

.rotate_text_module {
  -ms-transform: rotate(270deg);
  -webkit-transform: rotate(270deg);
  -moz-transform: rotate(270deg);
  -o-transform: rotate(270deg);
  writing-mode: lr-tb;
  white-space: nowrap;
}

/* NetTools */
#add_button_custom_command {
  float: left;
  cursor: pointer;
  margin: -3px 0 0 1em;
}

.sound_events {
  background-color: #494949;
  margin: 1em 2em;
  min-height: auto;
}

.w16px {
  padding-left: 16px;
  padding-right: 16px;
  padding-top: 16px;
}

.sound_div_background {
  background-color: #fff !important;
}

.bold_top {
  font-weight: bold;
  vertical-align: top;
}

.search_options {
  width: 100%;
  padding-top: 10px;
}

.search_results {
  display: none;
  padding: 5px;
  background-color: #eaeaea;
  border: 1px solid #e2e2e2;
  border-radius: 4px;
}

.snmp_tree_container {
  width: 100%;
  height: 100%;
  margin-top: 5px;
  position: relative;
}

.spinner_none_padding {
  position: absolute;
  top: 0;
  left: 0px;
  padding: 5px;
}

/*
* MAX WIDTH
*/
.maxw180px {
  max-width: 180px;
}

/*
* MARGIN
*/
.margn {
  margin: auto;
}

.mrgn_0px {
  margin: 0px;
}

.mrgn_10px {
  margin: 10px;
}

.mrgn_5px {
  margin: 5px;
}

.mrgn_20px {
  margin: 20px;
}

.mrgn_30px {
  margin: 30px;
}

.mrgn_3em0 {
  margin: 3em 0em;
}

.mrgn_1_2em {
  margin: 0 1em 0 2em;
}

/*
* MARGIN LEFT
*/
.mrgn_lft_05em {
  margin-left: 0.5em;
}

.mrgn_lft_0px {
  margin-left: 0px;
}

.mrgn_lft_2px {
  margin-left: 2px;
}

.mrgn_lft_5px {
  margin-left: 5px;
}

.mrgn_lft_10px {
  margin-left: 10px;
}

.mrgn_lft_15px {
  margin-left: 15px;
}

.mrgn_lft_20px {
  margin-left: 20px;
}

.mrgn_lft_23px {
  margin-left: 23px;
}

.mrgn_lft_25px {
  margin-left: 25px;
}

.mrgn_lft_30px {
  margin-left: 30px;
}

.mrgn_lft_50px {
  margin-left: 50px;
}

.mrgn_lft_100px {
  margin-left: 100px;
}

.mrgn_lft_0.8em {
  margin-left: 0.8em;
}

.mrgn_lft_1.6em {
  margin-left: 1.6em;
}

.mrgn_lft_2em {
  margin-left: 2em;
}

.mrgn_lft_4em {
  margin-left: 4em;
}

/*
* MARGIN RIGHT
*/
.mrgn_right_1.2em {
  margin-right: 1.2em;
}

.mrgn_right_0px {
  margin-right: 0px;
}

.mrgn_right_5px {
  margin-right: 5px;
}

.mrgn_right_6px {
  margin-right: 6px;
}

.mrgn_right_7px {
  margin-right: 7px;
}

.mrgn_right_7p {
  margin-right: 7%;
}

.mrgn_right_10px {
  margin-right: 10px;
}

.mrgn_right_15px {
  margin-right: 15px;
}

.mrgn_right_20px {
  margin-right: 20px;
}

.mrgn_right_25px {
  margin-right: 25px;
}

.mrgn_right_30px {
  margin-right: 30px;
}

.mrgn_right_40px {
  margin-right: 40px;
}

.mrgn_right_50px {
  margin-right: 50px;
}

.mrgn_right_60px {
  margin-right: 60px;
}

.mrgn_right_150px {
  margin-right: 50px;
}

/*
* MARGIN TOP
*/
.mrgn_top-2px {
  margin-top: -2px !important;
}

.mrgn_top-10px {
  margin-top: -10px;
}

.mrgn_top_0px {
  margin-top: 0px;
}

.mrgn_top_5px {
  margin-top: 5px;
}

.mrgn_top_6px {
  margin-top: 6px;
}

.mrgn_top_10px {
  margin-top: 10px;
}

.mrgn_top_13px {
  margin-top: 13px;
}

.mrgn_top_15px {
  margin-top: 15px;
}

.mrgn_top_20px {
  margin-top: 20px;
}

.mrgn_top_25px {
  margin-top: 25px;
}

.mrgn_top_30px {
  margin-top: 30px;
}

.mrgn_top_40px {
  margin-top: 40px;
}

.mrgn_top_50px {
  margin-top: 50px;
}

.mrgn_top_0 {
  margin-top: 0px !important;
}

.mrgn_top_5 {
  margin-top: 5px;
}

.mrg_top_80 {
  margin-top: 80px;
}

.mrgn_top_3p {
  margin-top: 30%;
}

/*
* MARGIN BOTTON
*/
.mrgn_btn_0px {
  margin-bottom: 0px;
}

.mrgn_btn_0 {
  margin-bottom: 0px !important;
}

.mrgn_btn_5px {
  margin-bottom: 5px;
}

.mrgn_btn_10px {
  margin-bottom: 10px;
}

.mrgn_btn_15px {
  margin-bottom: 15px;
}

.mrgn_btn_20px {
  margin-bottom: 20px;
}

.mrgn_btn_25px {
  margin-bottom: 25px;
}

.mrgn_btn_30px {
  margin-bottom: 30px;
}

.mrgn_btn_35px {
  margin-bottom: 35px;
}

.mrgn_btn_40px {
  margin-bottom: 40px;
}

.mrg_top_80px {
  margin-bottom: 80px;
}

.m1010 {
  margin: 10px;
}

.m1020 {
  margin: 10px 20px;
}

.m2020 {
  margin: 20px 0;
}

.snmp_view_div {
  float: left;
  padding-left: 30px;
  line-height: 17px;
  vertical-align: top;
  width: 120px;
  position: relative;
}

.snmp_view_div > span,
.snmp_view_div > div > div > span {
  padding: 2px 10px 2px 10px;
  border-radius: 10px;
}

.snmp_view_div > h3 {
  text-transform: unset;
}

#legend_snmp_browser > tbody > tr > td {
  vertical-align: top;
}

.display_in {
  display: inline;
}

#aviable_updates {
  font-size: 8pt;
  font-style: italic;
}

#tab_godmode,
.text_center {
  text-align: center;
}

.text_end {
  text-align: end;
}

.incident_table {
  position: absolute;
  top: 5px;
  right: 5px;
  font-size: smaller;
  color: #545454;
}

.hidden_block {
  visibility: hidden;
  display: block;
}

#both,
.both {
  clear: both;
}

.clear_left {
  clear: left;
}

.clear_right {
  clear: right;
}

#br_mb_40 {
  margin-bottom: 40px;
}

#agent_search {
  width: 100%;
}

#group_selection {
  width: 100%;
}

#agent_selection {
  width: 100%;
}

#module_selection {
  width: 100%;
}

#imagen2 {
  width: 230px;
}

#help_dialog {
  font-size: 10pt;
  margin: 20px;
}

.zindex999 {
  z-index: 999;
}

.vertical_middle {
  vertical-align: middle;
}

.mrg_btt_7 {
  margin-bottom: 7px;
}

.mrg_btt_15 {
  margin-bottom: 15px;
}

.mrg_btt_60 {
  margin-bottom: 60px;
}

.padding-lft-10 {
  padding-left: 10px;
}

.padding-2-10 {
  padding: 2px 10px;
}

.no_decoration {
  text-decoration: none;
}

.border_solid_white {
  border: 1px solid #fff;
}

.border_0 {
  border: 0;
}

.border_1px_dd {
  border: 1px #dddddd solid;
}

.border_1px_d3 {
  border: 1px #d3d3d3 solid;
}

.zindex10000 {
  z-index: 10000;
}

/*
* PADDING
*/
.pdd_1em {
  padding: 1em;
}

.pdd_2em {
  padding: 2em;
}

/*
* PADDING 
*/

.pdd_0px {
  padding: 0px !important;
}

.pdd_4px {
  padding: 4px;
}

.pdd_5px {
  padding: 5px;
}

.pdd_6px {
  padding: 6px;
}

.pdd_10px {
  padding: 10px;
}

.pdd_15px {
  padding: 15px;
}

.pdd_20px {
  padding: 20px;
}

.pdd_25px {
  padding: 25px;
}

.pdd_30px {
  padding: 30px;
}

.pdd_35px {
  padding: 35px;
}

.pdd_40px {
  padding: 40px;
}

.pdd_45px {
  padding: 45px;
}

.pdd_50px {
  padding: 50px;
}

.pdd_55px {
  padding: 55px;
}

.pdd_60px {
  padding: 60px;
}

.pdd_65px {
  padding: 65px;
}

.pdd_70px {
  padding: 70px;
}

.pdd_75px {
  padding: 75px;
}

.pdd_80px {
  padding: 80px;
}

.pdd_85px {
  padding: 85px;
}

.pdd_90px {
  padding: 90px;
}

.pdd_95px {
  padding: 95px;
}

.pdd_100px {
  padding: 100px;
}

.pdd_10_0_10 {
  padding: 10px 20px 10px 10px;
}

.pdd_20_40x {
  padding: 20px 40px;
}

/*
* PADDING RIGHT
*/
.pdd_r_2px {
  padding-right: 2px;
}

.pdd_r_3px {
  padding-right: 2px;
}

.pdd_r_5px {
  padding-right: 5px;
}

.pdd_r_10px {
  padding-right: 10px;
}

.pdd_r_15px {
  padding-right: 15px;
}

.pdd_r_17px {
  padding-right: 17px;
}

.pdd_r_20px {
  padding-right: 20px;
}

.pdd_r_27px {
  padding-right: 27px;
}

.pdd_r_30px {
  padding-right: 30px;
}

.pdd_r_35px {
  padding-right: 35px;
}

.pdd_r_40px {
  padding-right: 40px;
}

.pdd_r_50px {
  padding-right: 50px;
}

.pdd_r_60px {
  padding-right: 60px;
}

.pdd_r_70px {
  padding-right: 70px;
}

.pdd_r_80px {
  padding-right: 80px;
}

.pdd_r_90px {
  padding-right: 90px;
}

.pdd_r_100px {
  padding-right: 100px;
}

/*
* PADDING LEFT
*/
.pdd_l_4px {
  padding-left: 4px;
}

.pdd_l_5px {
  padding-left: 5px;
}

.pdd_l_10px {
  padding-left: 10px;
}

.pdd_l_15px {
  padding-left: 15px;
}

.pdd_l_20px {
  padding-left: 20px;
}

.pdd_l_30px {
  padding-left: 30px;
}

.pdd_l_40px {
  padding-left: 40px;
}

.pdd_l_50px {
  padding-left: 50px;
}

.pdd_l_60px {
  padding-left: 60px;
}

.ppd_l_63px {
  padding-left: 63px;
}

.pdd_l_70px {
  padding-left: 70px;
}

.pdd_l_75px {
  padding-left: 75px;
}

.pdd_l_80px {
  padding-left: 80px;
}

.pdd_l_90px {
  padding-left: 90px;
}

.pdd_l_100px {
  padding-left: 100px;
}

/*
* PADDING BOTTOM.
*/
.pdd_b_0px {
  padding-bottom: 0px;
}

.pdd_b_10px {
  padding-bottom: 10px;
}

.pdd_b_20px {
  padding-bottom: 20px;
}

.pdd_b_30px {
  padding-bottom: 30px;
}

.pdd_b_40px {
  padding-bottom: 40px;
}

.pdd_b_50px {
  padding-bottom: 50px;
}

.pdd_b_60px {
  padding-bottom: 60px;
}

.pdd_b_70px {
  padding-bottom: 70px;
}

.pdd_b_80px {
  padding-bottom: 80px;
}

.pdd_b_90px {
  padding-bottom: 90px;
}

.pdd_b_100px {
  padding-bottom: 100px;
}

/*
* PADDING TOP.
*/
.pdd_t_0px {
  padding-top: 0px;
}
.pdd_t_0px_important {
  padding-top: 0px !important;
}

.pdd_t_3px {
  padding-top: 3px;
}

.pdd_t_4px {
  padding-top: 4px;
}

.pdd_t_5px {
  padding-top: 5px;
}

.pdd_t_7px {
  padding-top: 7px;
}

.pdd_t_8px {
  padding-top: 8px;
}

.pdd_t_10px {
  padding-top: 10px;
}

.pdd_t_15px {
  padding-top: 15px;
}

.pdd_t_20px {
  padding-top: 20px;
}

.pdd_t_30px {
  padding-top: 30px;
}

.pdd_t_40px {
  padding-top: 40px;
}

.pdd_t_50px {
  padding-top: 50px;
}

.pdd_t_60px {
  padding-top: 60px;
}

.pdd_t_70px {
  padding-top: 70px;
}

.pdd_t_80px {
  padding-top: 80px;
}

.pdd_t_90px {
  padding-top: 90px;
}

.pdd_t_100px {
  padding-top: 100px;
}

.medium {
  font-size: medium;
}

.font_0pt {
  font-size: 0pt;
}

.font_0px {
  font-size: 0px;
}

.font_7px {
  font-size: 7px;
}

.font_8pt {
  font-size: 8pt;
}

.font_9pt {
  font-size: 9pt;
}

.font_9px {
  font-size: 9px;
}

.font_10pt {
  font-size: 10pt;
}

.font_10px {
  font-size: 10px;
}

.font_10 {
  font-size: 10pt;
}

.font_11 {
  font-size: 11pt;
}

.font_11px {
  font-size: 11px;
}

.font_12pt {
  font-size: 12pt;
}

.font_13pt {
  font-size: 13pt;
}

.font_13px {
  font-size: 13px;
}

.font_14pt {
  font-size: 14pt;
}

.font_15pt {
  font-size: 15pt;
}

.font_15px {
  font-size: 15px;
}

.font_16pt {
  font-size: 16pt;
}

.font_16px {
  font-size: 16px;
}

.font_12px {
  font-size: 12px;
}

.font_14px {
  font-size: 14px;
}

.font_20px {
  font-size: 20px;
}

.font_25px {
  font-size: 25px;
}

.font_40px {
  font-size: 40px;
}

.font_75p {
  font-size: 75%;
}

.font_85p {
  font-size: 85%;
}

.absolute {
  position: absolute;
}

.help_dialog_login {
  margin: 0 auto;
  top: 240px;
  right: 10px;
  border: 1px solid #fff;
  width: 570px;
}

.skip_help_login {
  float: left;
  margin-top: 3px;
  margin-left: 0px;
  width: 80%;
  text-align: left;
}

.parent_new_dialog_tmplt {
  position: absolute;
  top: 30px;
  left: 10px;
  text-align: left;
  right: 0%;
  height: 70px;
  min-width: 560px;
  width: 95%;
  margin: 0 auto;
  line-height: 19px;
}

.font_8px {
  font-size: 8px;
}

#new_text {
  display: block;
  height: 260px;
  overflow: auto;
  text-align: justify;
  padding: 5px 15px 4px 10px;
  background: #ececec;
  border-radius: 4px;
}

#new_author {
  font-size: 12px;
  display: block;
  margin-top: 20px;
}

#new_timestamp {
  font-size: 12px;
  display: block;
  font-style: italic;
}

#div_btn_new_dialog {
  position: absolute;
  margin: 0 auto;
  top: 340px;
  right: 10px;
  width: 570px;
}

#btn_delete_5 {
  float: right;
  margin-left: 5px;
}

.no_border {
  border: 0px;
}

.msg_pandora_help {
  padding-left: 30px;
  padding-right: 30px;
  padding-bottom: 15px;
}

#footer_help {
  text-align: center;
  padding: 5px;
  font-size: 11px;
}

.agent_map {
  border: 1px solid black;
  width: 100%;
  height: 30em;
}

#p_configurar_agente {
  float: right;
  font-style: lato;
  font-size: 11pt;
  margin-right: 50px;
  margin-left: 40px;
}

.font_bold {
  /*  font-weight: bold; */
}

.font_w300 {
  font-weight: 300;
}

.font_w600 {
  font-weight: 600;
}

.font_18px {
  font-size: 18px;
}

.font_18pt {
  font-size: 18pt;
}

.font_40pt {
  font-size: 40pt;
}

.aligni_center {
  align-items: center;
}

.warning_triangulo {
  float: left;
  margin-left: 25px;
  margin-top: 30px;
}

.pddng_50px {
  padding: 50px;
}

.group_header {
  width: 6px;
  height: 14px;
  padding: 0;
}

.width_6p {
  width: 6%;
}

.width_7p {
  width: 7%;
}

.width_24p {
  width: 24%;
}

.border_lft_1px {
  border-left: 1px solid;
}

.height_auto {
  height: auto;
}

.mx_height50px {
  max-height: 50px;
}

.mx_height150px {
  max-height: 150px !important;
}

/*
* HEIGHT PX
*/
.height_1px {
  height: 1px;
}

.height_10px {
  height: 10px;
}

.height_15px {
  height: 15px;
}

.height_20px {
  height: 20px;
}

.height_25px {
  height: 25px;
}

.height_30px {
  height: 30px;
}

.height_35px {
  height: 35px;
}

.height_40px {
  height: 40px;
}

.height_45px {
  height: 45px;
}

.height_50px {
  height: 50px;
}

.height_60px {
  height: 60px;
}

.height_70px {
  height: 70px;
}

.height_71px {
  height: 71px;
}

.height_80px {
  height: 80px;
}

.height_90px {
  height: 90px;
}

.height_91px {
  height: 91px;
}

.height_100px {
  height: 100px;
}

.height_130px {
  height: 130px;
}

.height_200px {
  height: 200px;
}

.height_240px {
  height: 240px;
}

.height_300px {
  height: 300px;
}

.height_340px {
  height: 340px;
}

.height_400px {
  height: 400px;
}

.height_420px {
  height: 420px;
}

.height_450px {
  height: 450px;
}

.height_600px {
  height: 600px;
}

/*
* HEIGHT EM
*/
.height_20em {
  height: 20em;
}

.height_30em {
  height: 30em;
}

/*
* HEIGHT %
*/
.height_10p {
  height: 10%;
}

.height_20p {
  height: 20%;
}

.height_30p {
  height: 30%;
}

.height_40p {
  height: 40%;
}

.height_50p {
  height: 50%;
}

.height_60p {
  height: 60%;
}

.height_70p {
  height: 70%;
}

.height_80p {
  height: 80%;
}

.height_90p {
  height: 90%;
}

.height_95p {
  height: 95%;
}

.height_100p {
  height: 100%;
}

.bg_333 {
  background-color: #333;
}

.bg_ec {
  background-color: #ececec;
}

.bg_343434 {
  background-color: #343434;
}

.bg_e63c52 {
  background-color: #e63c52;
}

.bg_f3b200 {
  background-color: #f3b200;
}

.bg_82B92E {
  background-color: #82b92e !important;
}

.bg_B2B2B2 {
  background-color: #b2b2b2;
}

.bg_5bb6e5 {
  background-color: #5bb6e5;
}

.bg_4a83f3 {
  background-color: #4a83f3;
}

.bg_aaaaaa {
  background-color: #aaaaaa;
}

.bg_ddd {
  background-color: #ddd;
}

.bg_whitesmoke {
  background-color: whitesmoke;
}

.bg_eee {
  background-color: #eee;
}

.bg_ffd {
  background-color: #ffd036 !important;
}

.bg_ff5 {
  background-color: #ff5653 !important;
}

.bg_ff9 {
  background-color: #ff9e39 !important;
}

.bg_lightgray {
  background-color: lightgray;
}

.bg_e6 {
  background: #e6e6e6;
}

.color_666 {
  color: #666;
}

.color_67 {
  color: #676767;
}

.networkconsole {
  width: 100%;
  height: 100%;
  position: relative;
  overflow: hidden;
  background-color: var(--secondary-color);
  min-height: calc(100vh - 200px);
  /* border: 1px solid #cacaca; */
}

/*
* MIN HEIGHT
*/

.min-height-0px {
  min-height: 0px;
}

.min-height-10px {
  min-height: 10px;
}

.min-height-20px {
  min-height: 20px;
}

.min-height-30px {
  min-height: 30px;
}

.min-height-40px {
  min-height: 40px;
}

.min-height-50px {
  min-height: 50px;
}

.min-height-60px {
  min-height: 60px;
}

.min-height-70px {
  min-height: 70px;
}

.min-height-80px {
  min-height: 80px;
}

.min-height-90px {
  min-height: 90px;
}

.min-height-100px {
  min-height: 100px;
}

.min-height-320px {
  min-height: 320px;
}

/*
* MIN WIDTH
*/

.min-width-177px {
  min-height: 177px;
}

.disable_help {
  text-align: right;
  width: 100%;
  padding-top: 10px;
  padding-bottom: 10px;
}

.top-1em {
  top: 1em;
}

.xx-small {
  font-size: xx-small;
}

#command_div {
  padding: 4px 0px;
}

.italic_a {
  font-style: italic;
  color: #aaaaaa;
}

.italic {
  font-style: italic;
}

.mono {
  font-family: source-code, mono, monospace;
}

.alert_action_list {
  display: grid;
  grid-template-columns: 1fr 1fr;
  align-items: center;
}

.flex_center {
  display: flex;
  align-items: center;
}

.flex_justify {
  display: flex;
  justify-content: center;
}

.flex_justify_end {
  display: flex;
  justify-content: end;
}

.span_priority {
  width: 20px;
  height: 10px;
  margin-right: 5px;
  display: inline-block;
}

.massive_span {
  width: 110px;
  display: inline-block;
}

.align-none-0p {
  vertical-align: 0%;
  display: none;
  font-weight: bolder;
}

.align-none-10p {
  vertical-align: 10%;
  display: none;
  font-weight: bolder;
}

#old_span {
  display: block;
  font-size: 8.5pt;
  margin-top: 2px;
  font-weight: bolder;
}

.spinner_rmf {
  position: absolute;
  top: 0px;
  left: 0px;
  display: none;
  padding: 5px;
}

.spinner_right {
  position: absolute;
  top: 0px;
  right: 0px;
  display: none;
  padding: 5px;
}

.rmf_browser {
  height: 100%;
  overflow: auto;
  background-color: #f4f5f4;
  border: 1px solid #e2e2e2;
  border-radius: 4px;
  padding: 5px;
}

.rmf_data {
  margin: 5px;
  width: 40%;
  height: 80%;
  position: absolute;
  top: 0;
  right: 20px;
  overflow: auto;
}

.color_white {
  color: #fff;
}

.service_status {
  width: 18px;
  height: 18px;
  margin-bottom: 10px;
}

.select_module_graph {
  width: 3em;
  vertical-align: center;
  text-align: center;
}

.list_block_float {
  display: block;
  float: left;
  width: 16px;
}

.report_info {
  border: 1px dashed #999;
  padding: 10px 15px;
  margin-bottom: 20px;
}

.overflow {
  overflow: auto;
}

.overflow-y {
  overflow-y: scroll;
}

.overflow_hidden {
  overflow: hidden;
}

.frame_view_meta {
  width: 100%;
  height: 500px;
  overflow: scroll;
  margin: 0 auto;
}

.frame_view_node {
  overflow: auto;
  margin: 0px auto;
  padding: 5px;
}

.integria_title .ehorus_title {
  color: #515151;
}

.bolder_6px {
  font-weight: bold;
  padding: 6px;
}

.load_enterprise_div {
  display: flex;
  align-items: center;
  width: 100%;
  justify-content: space-around;
}

.update_manager {
  position: relative;
  top: 20px;
  left: 0px;
}

#error_login .update_manager .center > input[type="text"] {
  width: 97%;
}

.error_warning_licence {
  display: flex;
  align-items: center;
  padding-left: 50px;
  padding-right: 50px;
  padding-top: 30px;
}

.error_icon_licence {
  float: left;
  margin-left: 20px;
  margin-top: 20px;
  margin-right: 10px;
}

.newsletter_div {
  font-size: 12pt;
  margin: 5px 20px;
  float: left;
  padding-top: 23px;
}

.max_custom_events {
  display: none;
  color: #e63c52;
  line-height: 200%;
}

.all_required {
  clear: both;
  float: right;
  margin-right: 30px;
  display: none;
  color: red;
}

.font_12_20 {
  font-size: 12pt;
  margin: 20px;
}

.font_6pt {
  font-size: 6pt;
}

.register_update_manager {
  margin: 5px 0 10px;
  float: left;
  padding-left: 15px;
}

.module_gm_groups {
  min-width: 60px;
  max-width: 5%;
  overflow: hidden;
  margin-left: auto;
  margin-right: auto;
  text-align: center;
  padding: 5px;
  padding-bottom: 10px;
  font-size: 18px;
  line-height: 25px;
}

.container-fluid {
  padding: 0;
}

.pandora_logs {
  width: 100%;
  float: right;
  height: 200px;
  margin-bottom: 20px;
}

.underline {
  text-decoration: underline;
}

.w105px {
  width: 105px;
}

.login_help_dialog {
  width: 70%;
  font-size: 10pt;
  margin: 20px;
  float: left;
}

#table3-secondary_groups_added .select2-container,
#table3-secondary_groups_removed .select2-container {
  width: 100% !important;
}

.ux_console_module {
  float: left;
  width: 98%;
  max-height: 300px;
  overflow-y: scroll;
}

.ux_div_parent {
  width: 99%;
  height: 75px;
  border: 1px solid #e2e2e2;
  background-color: #f9faf9;
}

.ux_module_ok {
  width: 10%;
  height: 50px;
  float: left;
  padding-top: 20px;
  padding-left: 40px;
}

.ux_module_failed {
  width: 10%;
  height: 50px;
  float: left;
  padding-top: 20px;
  padding-left: 40px;
}

.vc_bg_image {
  position: absolute;
  top: 0px;
  left: 0px;
}

.map_gis_step2 {
  width: 300px;
  height: 300px;
  border: 1px solid black;
  float: left;
}

.user_list_ul {
  margin-top: 0 !important;
  margin-left: auto !important;
  padding-left: 10px !important;
  list-style-type: none !important;
}

.snmp_legend {
  margin-left: 30px;
  line-height: 17px;
  vertical-align: top;
  width: 120px;
}

.vertical_25p {
  vertical-align: 25%;
}

.publicenterprise_div {
  display: inline;
  position: relative;
  top: 10px;
  left: 0px;
  margin-top: -2px !important;
  margin-left: 2px !important;
}

.results_class {
  width: 100%;
  height: 100%;
  overflow: auto;
  padding: 10px;
  font-size: 14px;
  line-height: 16px;
  text-align: left;
}

.span_treeview {
  height: 20px;
  display: inline-table;
  vertical-align: top;
}

.eventtable_class {
  width: 100%;
  height: 100%;
  padding: 0px 0px 0px 0px;
  border-spacing: 0px;
  margin: 0px 0px 0px 0px;
}

.tr_eventtable {
  font-size: 0px;
  height: 0px;
  background: #ccc;
}

.tr_ackuser {
  font-size: 0px;
  height: 0px;
  background: #999;
}

.critical_zeros {
  margin-left: 2%;
  color: #fff;
  font-size: 12px;
  display: inline;
  background-color: #e63c52;
  position: relative;
  height: 80%;
  width: 9.4%;
  border-radius: 2px;
  text-align: center;
  padding: 5px;
}

.critical_vm {
  background-color: white;
  color: black;
  font-size: 12px;
  display: inline;
  position: relative;
  height: 80%;
  width: 9.4%;
  border-radius: 2px;
  text-align: center;
  padding: 5px;
}

.warning_zeros {
  margin-left: 2%;
  color: #fff;
  font-size: 12px;
  display: inline;
  background-color: #f8db3f;
  position: relative;
  height: 80%;
  width: 9.4%;
  border-radius: 2px;
  text-align: center;
  padding: 5px;
}

.warning_vm {
  background-color: white;
  color: black;
  font-size: 12px;
  display: inline;
  position: relative;
  height: 80%;
  width: 9.4%;
  border-radius: 2px;
  text-align: center;
  padding: 5px;
}

.normal_zeros {
  margin-left: 2%;
  color: #fff;
  font-size: 12px;
  display: inline;
  background-color: #84b83c;
  position: relative;
  height: 80%;
  width: 9.4%;
  border-radius: 2px;
  text-align: center;
  padding: 5px;
}

.normal_vm {
  background-color: white;
  color: black;
  font-size: 12px;
  display: inline;
  position: relative;
  height: 80%;
  width: 9.4%;
  border-radius: 2px;
  text-align: center;
  padding: 5px;
}

.unknown_zeros {
  margin-left: 2%;
  color: #fff;
  font-size: 12px;
  display: inline;
  background-color: #9d9ea0;
  position: relative;
  height: 80%;
  width: 9.4%;
  border-radius: 2px;
  text-align: center;
  padding: 5px;
}

.unknown_vm {
  background-color: white;
  color: black;
  font-size: 12px;
  display: inline;
  position: relative;
  height: 80%;
  width: 9.4%;
  border-radius: 2px;
  text-align: center;
  padding: 5px;
}

.tr_vm_colors {
  text-align: center;
  background-color: #9d9ea0;
  color: black;
  font-weight: bold;
}

.vm_meta {
  width: 100%;
  overflow: auto;
  margin: 0 auto;
  padding: 5px;
}

.mallowed_create {
  display: flex;
  flex-direction: row;
  justify-content: flex-end;
}

.wizard_fieldset {
  width: 90%;
  margin: 5px auto 0;
}

.component_info {
  text-align: left;
  margin: 5px auto 0;
  width: 400px;
  display: none;
}

.tranaction_ux {
  float: left;
  width: 38%;
  max-height: 630px;
  overflow-y: scroll;
}

.history_data_div {
  width: 99%;
  height: 108px;
  border: 1px solid #e2e2e2;
  background-color: #f9faf9;
}

.history_data_sub_div {
  width: 10%;
  height: 100px;
  float: left;
  padding-top: 10px;
  padding-left: 20px;
}

.model_log_viewer {
  margin-top: 5px;
  float: right;
  margin-bottom: 0px;
  margin-right: 0px;
}

.container_left_class {
  background-color: #f9faf9;
  border: 1px solid #e2e2e2;
  border-radius: 4px;
  -webkit-border-radius: 4px;
  -moz-border-radius: 4px;
  text-align: center;
  margin: 0;
}

.title_dialog {
  display: none;
  width: 100%;
  height: 100%;
  overflow: auto;
  padding: 10px;
  font-size: 14px;
  line-height: 16px;
  text-align: left;
}

.gauge_class {
  float: left;
  overflow: hidden;
  margin-left: 10px;
}

.flot_container {
  display: none;
  position: absolute;
  background: #fff;
  border: solid 1px #aaa;
  padding: 2px;
}

.transparent {
  background-color: transparent;
}

#welcome_example {
  display: flex;
  flex-direction: row;
  align-items: center;
}

.modal_sys_alert {
  overflow-y: auto;
  height: 400px;
  min-height: 400px;
  max-height: 400px;
  padding: 20px;
}

.help_pname {
  height: 100%;
  margin-top: 25px;
  margin-left: 15px;
  margin-right: 15px;
  background-color: #333;
}

.mrgn_bb_1px {
  border-bottom: 1px solid black;
}

.span_licence_key {
  vertical-align: middle;
  font-weight: bold;
  padding-right: 10px;
}

.div_lk_principal {
  display: flex;
  justify-content: center;
  align-items: center;
  margin: 20px 0;
}

.licence_r_dialog {
  display: flex;
  align-items: center;
  padding-top: 10px;
  padding-left: 50px;
  padding-right: 50px;
}

.list_style_square {
  list-style-type: square;
}

.wmware_div {
  margin: 0 auto;
  width: 500px;
  opacity: 0.8;
  clear: both;
}

.th_access_log {
  padding: 3px 5px 3px 5px;
}

.border_solid_black {
  border: 0px #000 solid;
}

.border_1px_black {
  border: 1px #000 solid;
}

.vertical-50p {
  vertical-align: -50%;
}

.list-type-disc {
  list-style-type: disc;
}

.vertical-center {
  vertical-align: center;
}

.line-through {
  text-decoration: line-through;
}

.left_0p {
  left: 0%;
}

.app_mssg {
  position: absolute;
  bottom: 1em;
  clear: both;
  color: #888;
}

.pre-wrap {
  white-space: pre-wrap;
}

.reporting_ulr_img {
  width: 100%;
  border-bottom: 1px solid #c2c2c2;
  margin: 0px;
}

.serviceap_show_bg {
  overflow: hidden;
  border: 1px solid #e2e2e2;
  background: #f4f4f4;
}

.indent-2em {
  text-indent: 2em;
}

.reset_link {
  width: 70%;
  height: 40px;
  margin-right: auto;
  margin-left: auto;
  margin-top: 20px;
  text-align: center;
}

.db_engine {
  display: block;
  font-size: 8.5pt;
  margin-top: 2px;
  font-weight: bolder;
}

.comment_box {
  border: 1px dotted #ccc;
  min-height: 10px;
}

.event_instruction {
  display: none;
  width: 100%;
  height: 100%;
  overflow: auto;
  padding: 10px;
  font-size: 14px;
  line-height: 16px;
  text-align: left;
}

.comments_form {
  min-height: 25px;
  padding: 15px;
  width: 100%;
}

.actions_treeview {
  width: 100%;
  text-align: right;
  min-width: 300px;
  padding-right: 1em;
}

.graphic_agents {
  width: 100%;
  height: 90px;
  display: flex;
  flex-direction: row;
  justify-content: center;
}

.icon_ui {
  padding-right: 10px;
  vertical-align: top;
}

.propierties_panel_class {
  display: none;
  position: absolute;
  border: 1px solid lightgray;
  padding: 5px;
  background: white;
  z-index: 90;
}

#label_box_arrow {
  text-align: center;
  width: 120px;
  height: 110px;
  margin-top: 50px;
}

#labelposup {
  width: 20px;
  height: 20px;
  margin-top: 10px;
  margin-left: 45px;
  cursor: pointer;
}

#labelposleft {
  position: relative;
  top: -5px;
  width: 20px;
  height: 20px;
  margin-top: 15px;
  cursor: pointer;
}

.vsmap_div_label {
  font-weight: bold;
  width: 40px;
  height: 20px;
  position: relative;
  margin-left: 35px;
  margin-top: -24px;
  cursor: default;
}

#obj_label {
  float: left;
  margin-top: 3px;
  margin-left: 5px;
}

#labelposright {
  top: 2px;
  width: 20px;
  height: 20px;
  position: relative;
  margin-left: 90px;
  margin-top: -24px;
  cursor: pointer;
}

#labelposdown {
  width: 20px;
  height: 20px;
  position: relative;
  margin-left: 45px;
  margin-top: 10px;
  cursor: pointer;
}

#advice_label {
  font-style: italic;
  z-index: 3;
  display: inline;
  margin-top: 0px;
  float: right;
  margin-right: 100px;
}

div.steps_vsmap {
  display: none;
  position: absolute;
  z-index: 99;
}

.minimap {
  position: absolute;
  left: 0px;
  top: 0px;
  border: 1px solid #bbbbbb;
}

.left_0px {
  left: 0px;
}

.top_0px {
  top: 0px;
}

.top_10px {
  top: 10px;
}

.right_10px {
  right: 10px;
}

.holding_networkmap {
  display: none;
  position: absolute;
  right: 50px;
  top: 20px;
}

.line_17px {
  line-height: 17px;
}

.flex_column {
  flex-direction: column;
}

.agent_map_position {
  border: 1px solid black;
  width: 100%;
  height: 30em;
}

.flex_2 {
  flex: 2;
}

.result_div {
  width: 100%;
  height: 100%;
  padding: 10px;
  font-size: 14px;
  line-height: 16px;
  text-align: left;
}

.tactical_left_column {
  vertical-align: top;
  min-width: 30em;
  width: 25%;
  padding-right: 20px;
  padding-top: 0px;
}

.gis_layers {
  width: 95%;
  background: white;
  margin: 20px auto 20px auto;
  box-shadow: 10px 10px 5px #000;
}

.map_gis {
  z-index: 100;
  width: 99%;
  height: 500px;
  min-height: 500px;
  border: 1px solid black;
}

.zindex300 {
  z-index: 300;
}

.mpdf_footer {
  border-collapse: collapse;
  margin: 0;
  vertical-align: bottom;
  color: #000000;
}

.pass_reporter {
  color: #fff;
  background: #006600;
  padding: 2px;
  margin: 2px;
}

.fail_reporter {
  color: #fff;
  background: #880000;
  padding: 2px;
  margin: 2px;
}

div.stat-win-spinner {
  width: 100%;
  height: 300px;
  display: flex;
  flex-direction: column;
  justify-content: center;
  align-items: center;
}

div.stat-win-spinner img {
  width: 100px;
  height: 100px;
}

#table_builder_wizard tr.datos > td {
  width: 30%;
}

#table_builder_wizard tr.datos > td:nth-child(3) {
  width: 10%;
}

#table_builder_wizard .vertical-center {
  text-align: center;
}

#table_builder_wizard .container-agent-arrows {
  display: flex;
  flex-direction: row;
  align-items: center;
  justify-content: flex-start;
}

#table_builder_wizard .container-agent-arrows > div {
  flex: 1;
  display: flex;
  flex-direction: column;
  justify-content: center;
  align-items: center;
}

#table_builder_wizard .container-agent-arrows > div > b {
  flex: 0;
  margin-bottom: 20px;
  width: 98%;
  margin-left: 20px;
}

#table_builder_wizard .container-agent-arrows > div.vertical-center {
  flex: 0;
  display: block;
  min-width: 50px;
}

.align_right {
  text-align: right !important;
}

.font_11pt {
  font-size: 11pt;
}

/*.checkbox-random-name {
  width: 100px !important;
  margin-left: 20px;
}

*/
.btn_update_online_open {
  float: right;
  margin-bottom: 20px;
}

.align-left-important {
  text-align: left !important;
}

.legendLabel {
  font-family: inherit !important;
}

.lato {
  font-family: "lato" !important;
}

.line_heigth_initial {
  line-height: initial;
}

.line_height_12pt {
  line-height: 12pt;
}

.line_height_26 {
  line-height: 26px;
}

.line_height_0pt {
  line-height: 10pt !important;
}

#license_error_msg_dialog {
  min-height: 350px !important;
}

.select2-container--default
  .select2-selection--multiple
  .select2-selection__rendered {
  padding: 5px 10px 10px !important;
  max-height: 120px;
  overflow: auto !important;
}

.select2-container--default
  .select2-selection--multiple
  .select2-selection__choice {
  background-color: #1d7873 !important;
  border: 1px solid #1d7873 !important;
  padding: 0.3em 0.6em !important;
  color: #fff;
  font-size: 1em;
  display: flex;
  flex-direction: row;
  justify-content: flex-start;
  align-items: center;
  align-content: center;
}

.select2-container--default
  .select2-selection--multiple
  .select2-selection__choice__remove {
  color: #fff !important;
  font-size: 1.2em;
  margin-right: 5px !important;
  margin-top: 1px;
}

.select2-results
  > .select2-results__options
  > .select2-results__option.select2-results__option--highlighted {
  background-color: #d9efee;
  color: #2b3332;
}

.h1-report-alert-actions {
  text-transform: none;
  text-align: left;
  margin: 5px;
  font-size: 12px;
}

.fc-col-header-cell-cushion {
  color: #000;
}

.stat_win_histogram {
  width: 95%;
  margin: 0 auto;
  margin-top: 18%;
}

#stat-win-module-graph .stat_win_histogram div.nodata_container {
  width: 100%;
}

/* For backups dt, can be useful for others */
#backups_list > thead > tr > th:last-child,
#backups_list > tbody > tr > td:last-child {
  text-align: center;
}

/*  err_msg_centralised */
div#err_msg_centralised div {
  margin-top: 1em;
  font-size: 14px;
}

div#err_msg_centralised img {
  width: 100px;
  margin-right: 3em;
}

div#err_msg_centralised {
  display: flex;
  flex-direction: row;
}

.tooltipevent {
  background: #fff;
  position: absolute;
  z-index: 10001;
  top: 0px;
  right: 0px;
  border: 2px solid #82b92e;
  border-radius: 5px;
  padding: 5px;
  width: 70px;
  overflow-wrap: break-word;
  white-space: pre-wrap;
  font-size: 10px;
  line-height: 12px;
}

#select_multiple_modules_filtered > div {
  display: flex;
  flex-direction: row;
  justify-content: space-between;
  align-items: center;
  margin: 5px;
  flex-wrap: wrap;
  flex: 1 1 320px;
}

#select_multiple_modules_filtered > div > div {
  display: flex;
  flex-direction: column;
  justify-content: center;
  align-items: center;
  flex-wrap: wrap;
  width: 250px;
}

#select_multiple_modules_filtered > div > div > * {
  flex: auto;
}

#select_multiple_modules_filtered > div > div > select {
  min-width: 250px !important;
}

#select_multiple_modules_filtered > div > div > .select2 {
  min-width: 250px !important;
}

#select_multiple_modules_filtered > div > div > input {
  max-width: 250px;
  width: 95%;
  height: 95%;
}

.resume_calendar_map {
  width: 90%;
  margin: 0 auto;
}

.custom-field-macro-report {
  display: flex;
  flex-direction: row;
  justify-content: center;
  align-items: center;
  align-content: center;
}

.custom-field-macro-report label {
  flex: 0;
  margin-right: 10px;
  margin-left: 10px;
}

.custom-field-macro-report input {
  flex: 2;
}

.mb10 {
  margin-bottom: 10px;
}

#reset-styles {
  font-size: 9pt;
  line-height: 16pt;
  padding: 0px;
  box-sizing: border-box;
  /*page-break-after: always;*/
}

#reset-styles a:link {
  text-decoration: underline;
  cursor: auto;
}

#reset-styles a:visited {
  text-decoration: underline;
  cursor: auto;
}

#reset-styles address {
  display: block;
  font-style: italic;
}

#reset-styles area {
  display: none;
}

#reset-styles article {
  display: block;
}

#reset-styles aside {
  display: block;
}

#reset-styles b {
  font-weight: bold;
}

#reset-styles bdo {
  unicode-bidi: bidi-override;
}

#reset-styles blockquote {
  display: block;
  margin-top: 1em;
  margin-bottom: 1em;
  margin-left: 40px;
  margin-right: 40px;
}

#reset-styles body {
  display: block;
  margin: 8px;
}

#reset-styles body:focus {
  outline: none;
}

#reset-styles caption {
  display: table-caption;
  text-align: center;
}

#reset-styles cite {
  font-style: italic;
}

#reset-styles code {
  font-family: monospace;
}

#reset-styles col {
  display: table-column;
}

#reset-styles colgroup {
  display: table-column-group;
}

#reset-styles datalist {
  display: none;
}

#reset-styles dd {
  display: block;
  margin-left: 40px;
}

#reset-styles del {
  text-decoration: line-through;
}

#reset-styles details {
  display: block;
}

#reset-styles dfn {
  font-style: italic;
}

#reset-styles div {
  display: block;
}

#reset-styles dl {
  display: block;
  margin-top: 1em;
  margin-bottom: 1em;
  margin-left: 0;
  margin-right: 0;
}

#reset-styles dt {
  display: block;
}

#reset-styles em {
  font-style: italic;
}

#reset-styles embed:focus {
  outline: none;
}

#reset-styles fieldset {
  display: block;
  margin-left: 2px;
  margin-right: 2px;
  padding-top: 0.35em;
  padding-bottom: 0.625em;
  padding-left: 0.75em;
  padding-right: 0.75em;
  border: 2px groove;
}

#reset-styles figcaption {
  display: block;
}

#reset-styles figure {
  display: block;
  margin-top: 1em;
  margin-bottom: 1em;
  margin-left: 40px;
  margin-right: 40px;
}

#reset-styles footer {
  display: block;
}

#reset-styles form {
  display: block;
  margin-top: 0em;
}

#reset-styles h1 {
  display: inline-block;
  font-size: 2em;
  margin-top: 0.67em;
  margin-bottom: 0.67em;
  margin-left: 0;
  margin-right: 0;
  margin-block-start: 0.67em;
  margin-block-end: 0.67em;
  margin-inline-start: 0px;
  margin-inline-end: 0px;
  font-weight: bold;
  text-transform: uppercase;
  padding: 0;
}

#reset-styles h2 {
  display: inline-block;
  font-size: 1.5em;
  margin-top: 0.83em;
  margin-bottom: 0.83em;
  margin-left: 0;
  margin-right: 0;
  margin-block-start: 0.83em;
  margin-block-end: 0.83em;
  margin-inline-start: 0px;
  margin-inline-end: 0px;
  font-weight: bold;
  text-transform: uppercase;
  padding: 0;
}

#reset-styles h3 {
  display: inline-block;
  font-size: 1.17em;
  margin-top: 1em;
  margin-bottom: 1em;
  margin-left: 0;
  margin-right: 0;
  margin-block-start: 1em;
  margin-block-end: 1em;
  margin-inline-start: 0px;
  margin-inline-end: 0px;
  font-weight: bold;
  text-transform: uppercase;
  padding: 0;
}

#reset-styles h4 {
  display: inline-block;
  margin-top: 1.33em;
  margin-bottom: 1.33em;
  margin-left: 0;
  margin-right: 0;
  margin-block-start: 1.33em;
  margin-block-end: 1.33em;
  margin-inline-start: 0px;
  margin-inline-end: 0px;
  font-weight: bold;
  text-transform: uppercase;
  padding: 0;
}

#reset-styles h5 {
  display: inline-block;
  font-size: 0.83em;
  margin-top: 1.67em;
  margin-bottom: 1.67em;
  margin-block-start: 1.67em;
  margin-block-end: 1.67em;
  margin-inline-start: 0px;
  margin-inline-end: 0px;
  margin-left: 0;
  margin-right: 0;
  font-weight: bold;
  text-transform: uppercase;
  padding: 0;
}

#reset-styles h6 {
  display: inline-block;
  font-size: 0.67em;
  margin-top: 2.33em;
  margin-bottom: 2.33em;
  margin-left: 0;
  margin-right: 0;
  font-weight: bold;
  text-transform: uppercase;
  padding: 0;
}

#reset-styles head {
  display: none;
}

#reset-styles header {
  display: block;
}

#reset-styles hr {
  display: block;
  margin-top: 0.5em;
  margin-bottom: 0.5em;
  margin-left: auto;
  margin-right: auto;
  border-style: inset;
  border-width: 1px;
}

#reset-styles html {
  display: block;
}

#reset-styles html:focus {
  outline: none;
}

#reset-styles i {
  font-style: italic;
}

#reset-styles iframe:focus {
  outline: none;
}

#reset-styles iframe[seamless] {
  display: block;
}

#reset-styles img {
  display: inline-block;
}

#reset-styles ins {
  text-decoration: underline;
}

#reset-styles kbd {
  font-family: monospace;
}

#reset-styles label {
  cursor: default;
}

#reset-styles legend {
  display: block;
  padding-left: 2px;
  padding-right: 2px;
  border: none;
}

#reset-styles li {
  display: list-item;
}

#reset-styles link {
  display: none;
}

#reset-styles map {
  display: inline;
}

#reset-styles mark {
  background-color: yellow;
  color: black;
}

#reset-styles menu {
  display: block;
  list-style-type: disc;
  margin-top: 1em;
  margin-bottom: 1em;
  margin-left: 0;
  margin-right: 0;
  padding-left: 40px;
}

#reset-styles nav {
  display: block;
}

#reset-styles object:focus {
  outline: none;
}

#reset-styles ol {
  display: block;
  list-style-type: decimal;
  margin-top: 1em;
  margin-bottom: 1em;
  margin-left: 0;
  margin-right: 0;
  padding-left: 40px;
}

#reset-styles output {
  display: inline;
}

#reset-styles p {
  display: block;
  margin-top: 1em;
  margin-bottom: 1em;
  margin-left: 0;
  margin-right: 0;
}

#reset-styles param {
  display: none;
}

#reset-styles pre {
  display: block;
  font-family: monospace;
  white-space: pre;
  margin: 1em 0;
}

#reset-styles q {
  display: inline;
}

#reset-styles q::before {
  content: open-quote;
}

#reset-styles q::after {
  content: close-quote;
}

#reset-styles rt {
  line-height: normal;
}

#reset-styles s {
  text-decoration: line-through;
}

#reset-styles samp {
  font-family: monospace;
}

#reset-styles script {
  display: none;
}

#reset-styles section {
  display: block;
}

#reset-styles small {
  font-size: smaller;
}

#reset-styles strike {
  text-decoration: line-through;
}

#reset-styles strong {
  font-weight: bold;
}

#reset-styles style {
  display: none;
}

#reset-styles sub {
  vertical-align: sub;
  font-size: smaller;
}

#reset-styles summary {
  display: block;
}

#reset-styles sup {
  vertical-align: super;
  font-size: smaller;
}

#reset-styles table {
  display: table;
  border-collapse: separate;
  border-spacing: 2px;
  border-color: gray;
}

#reset-styles tbody {
  display: table-row-group;
  vertical-align: middle;
  border-color: inherit;
}

#reset-styles td {
  display: table-cell;
  vertical-align: inherit;
  text-align: inherit;
}

#reset-styles tfoot {
  display: table-footer-group;
  vertical-align: middle;
  border-color: inherit;
}

#reset-styles thead tr th {
  display: table-cell;
  vertical-align: inherit;
  font-weight: bold;
  text-align: center;
  background-color: initial;
  color: initial;
}

#reset-styles thead {
  display: table-header-group;
  vertical-align: middle;
  border-color: inherit;
}

#reset-styles title {
  display: none;
}

#reset-styles tr {
  display: table-row;
  vertical-align: inherit;
  border-color: inherit;
}

#reset-styles u {
  text-decoration: underline;
}

#reset-styles ul {
  display: block;
  list-style-type: disc;
  margin-top: 1em;
  margin-bottom: 1em;
  margin-left: 0;
  margin-right: 0;
  padding-left: 40px;
}

#reset-styles var {
  font-style: italic;
}

.div-2-col {
  flex: 50%;
  display: flex;
  flex-direction: column;
}
.div-4-col {
  flex: 25%;
  display: flex;
  flex-direction: column;
}

.div-col {
  width: 33%;
  display: flex;
  flex-direction: column;
  align-items: flex-start;
}

.div-span {
  width: 100%;
  color: #161628;
  font-size: 13px;
  line-height: 16px;
  text-align: left;
  margin-bottom: 10px;
}

.div-input {
  width: 90%;
}

.renew_api_token_link {
  margin: 3px 0.5em 0 0;
  float: right;
}

.renew_api_token_image {
  width: 16px;
}

@media screen and (max-width: 1369px) {
  .div-col {
    width: 50%;
    display: flex;
    flex-direction: row;
    align-items: center;
    padding-top: 15px;
  }
}

.inputFile {
  background-color: #f6f7fb;
  height: 16px;
  font-size: 12px !important;
  padding: 5.5pt 20pt;
  cursor: pointer;
  color: var(--primary-color) !important;
  border: 2px solid var(--primary-color);
  box-shadow: none;
  border-radius: 50px;
  align-self: baseline;
}

.inputFile > input[type="file"] {
  display: none;
}

.inputFileSpan {
  padding-left: 1em;
  font-family: monospace;
}

input,
textarea,
select {
  background-color: #f6f7fb;
  border: 2px solid #c0ccdc;
  border-radius: 6px;
  height: 38px;
  /*font-family: "lato";*/
  font-size: 12px;
  color: #333333;
  padding-left: 12px;
  -webkit-box-sizing: border-box;
  -moz-box-sizing: border-box;
  box-sizing: border-box;
}

input[list],
textarea[list],
select[list] {
  line-height: initial;
}

textarea {
  padding: 10px;
  height: auto;
}

input[readonly],
input:disabled,
textarea:disabled,
select:disabled,
.select2-container .select2-selection--single:disabled,
.select2.select2-container.select2-container--default.select2-container--disabled {
  background-color: #e5e9ed;
  color: #8a96a6;
}

/* input[type="password"] {
  background-color: #f6f7fb;
} */

input:not([type="image"]):focus,
textarea:focus,
select:focus {
  border: 2px solid #8a96a6;
}

:focus {
  outline: #8a96a6;
}

#autorefresh_list_out::-webkit-scrollbar {
  /*color: test;*/
}

select:focus {
  border-color: #8a96a6;
}

.dataTables_length > label > select {
  min-height: 42px;
}

.dataTables_length > label {
  font-size: 0px;
}

input[type="button"],
input[type="submit"] {
  width: 175px;
  height: 45px;
  background-color: var(--primary-color);
  box-shadow: 0px 3px 6px #c7c7c7;
  letter-spacing: 0px;
  color: #ffffff;
  /*font-family: "lato";*/
  font-size: 16px;
  margin-left: 1em;
  cursor: pointer;
}

input[type="button"]:hover,
input[type="submit"]:hover {
  background-color: #1d7873;
}

input[type="button"]:active,
input[type="submit"]:active {
  background-color: #0d312f;
  color: #ffffff;
}

input[type="button"].secondary,
input[type="submit"].secondary {
  width: 175px;
  height: 45px;
  background-color: #ffffff;
  border: 2px solid var(--primary-color);
  color: var(--primary-color);
}

input[type="button"].secondary:hover,
input[type="submit"].secondary:hover {
  border: 2px solid #1d7873;
  color: #1d7873;
}

input[type="button"].secondary:active,
input[type="submit"].secondary:active {
  border: 2px solid #0d312f;
  color: #0d312f;
}

input[type="file"] {
  padding-top: 10px;
}

button.buttonButton,
button.submitButton {
  display: flex;
  justify-content: space-between;
  flex-direction: row;
  min-width: 110px;
  height: 42px;
  font-size: 14px;
  /*font-family: "lato";*/
  align-items: center;
  line-height: 24px;
  box-shadow: 0px 3px 6px #c7c7c7;
  color: #fff;
  border: 2px solid var(--primary-color);
  border-radius: 8px;
  padding: 0 10px;
  cursor: pointer;
}

button.buttonButton.mini,
button.submitButton.mini {
  height: 32px;
  border: 2px solid var(--primary-color);
}

button.buttonButton > div.mini,
button.submitButton > div.mini {
  width: 1.5rem;
  height: 1.5rem;
}

button.buttonButton:not(.secondary):not(.link):not(.onlyIcon),
button.submitButton:not(.secondary):not(.link):not(.onlyIcon) {
  background: linear-gradient(
    90deg,
    var(--primary-color) 0%,
    var(--primary-color) 49%,
    #1d7873 50%,
    #1d7873 100%
  );
  background-size: 202% 1px;
  transition: ease-in 0.3s;
}

button.buttonButton:hover,
button.submitButton:hover {
  background-position: -100% 0 !important;
}

button.buttonButton:active,
button.submitButton:active {
  transition: ease-in 50ms;
  border: 2px solid #57ea82;
}

button.buttonButton > div,
button.submitButton > div {
  background-color: #fff;
  width: 2rem;
  height: 2rem;
  margin-left: 1rem;
}

button.buttonButton.onlyIcon,
button.submitButton.onlyIcon {
  padding: 0 !important;
  min-width: 1.6em !important;
  width: 1.6em !important;
  height: 1.6em !important;
  border: none;
  box-shadow: none;
}

button.buttonButton.onlyIcon {
  background-color: #333;
}

button.buttonButton.onlyIcon:disabled {
  background-color: #cacaca;
}

button.buttonButton.onlyIcon.pending,
button.submitButton.onlyIcon.pending {
  mask: url(../../images/validate.svg) no-repeat right / contain;
  -webkit-mask: url(../../images/validate.svg) no-repeat right / contain;
}

button.buttonButton.onlyIcon.completed,
button.submitButton.onlyIcon.completed {
  mask: url(../../images/validate.svg) no-repeat right / contain;
  -webkit-mask: url(../../images/validate.svg) no-repeat right / contain;
}

/* Visual Consoles */
button.buttonButton.onlyIcon.camera_min,
button.submitButton.onlyIcon.camera_min {
  mask: url(../../images/static-graph.svg) no-repeat right / contain;
  -webkit-mask: url(../../images/static-graph.svg) no-repeat right / contain;
}

button.buttonButton.onlyIcon.percentile_item_min,
button.submitButton.onlyIcon.percentile_item_min {
  mask: url(../../images/percentil.svg) no-repeat right / contain;
  -webkit-mask: url(../../images/percentil.svg) no-repeat right / contain;
}

button.buttonButton.onlyIcon.graph_min,
button.submitButton.onlyIcon.graph_min {
  mask: url(../../images/module-graph.svg) no-repeat right / contain;
  -webkit-mask: url(../../images/module-graph.svg) no-repeat right / contain;
}

button.buttonButton.onlyIcon.donut_graph_min,
button.submitButton.onlyIcon.donut_graph_min {
  mask: url(../../images/donut-graph.svg) no-repeat right / contain;
  -webkit-mask: url(../../images/donut-graph.svg) no-repeat right / contain;
}

button.buttonButton.onlyIcon.bars_graph_min,
button.submitButton.onlyIcon.bars_graph {
  mask: url(../../images/bars-graph.svg) no-repeat right / contain;
  -webkit-mask: url(../../images/bars-graph.svg) no-repeat right / contain;
}

button.buttonButton.onlyIcon.auto_sla_graph_min,
button.submitButton.onlyIcon.auto_sla_graph_min {
  mask: url(../../images/event-history.svg) no-repeat right / contain;
  -webkit-mask: url(../../images/event-history.svg) no-repeat right / contain;
}

button.buttonButton.onlyIcon.basic_chart_min,
button.submitButton.onlyIcon.basic_chart_min {
  mask: url(../../images/web-analisys-data@svg.svg) no-repeat right / contain;
  -webkit-mask: url(../../images/web-analisys-data@svg.svg) no-repeat right /
    contain;
}

button.buttonButton.onlyIcon.binary_min,
button.submitButton.onlyIcon.binary_min {
  mask: url(../../images/simple-value.svg) no-repeat right / contain;
  -webkit-mask: url(../../images/simple-value.svg) no-repeat right / contain;
}

button.buttonButton.onlyIcon.label_min,
button.submitButton.onlyIcon.label_min {
  mask: url(../../images/item-label.svg) no-repeat right / contain;
  -webkit-mask: url(../../images/item-label.svg) no-repeat right / contain;
}

button.buttonButton.onlyIcon.icon_min,
button.submitButton.onlyIcon.icon_min {
  mask: url(../../images/item-icon.svg) no-repeat right / contain;
  -webkit-mask: url(../../images/item-icon.svg) no-repeat right / contain;
}

button.buttonButton.onlyIcon.clock_min,
button.submitButton.onlyIcon.clock_min {
  mask: url(../../images/clock.svg) no-repeat right / contain;
  -webkit-mask: url(../../images/clock.svg) no-repeat right / contain;
}

button.buttonButton.onlyIcon.group_item_min,
button.submitButton.onlyIcon.group_item_min {
  mask: url(../../images/item-group.svg) no-repeat right / contain;
  -webkit-mask: url(../../images/item-group.svg) no-repeat right / contain;
}

button.buttonButton.onlyIcon.box_item,
button.submitButton.onlyIcon.box_item {
  mask: url(../../images/item-box.svg) no-repeat right / contain;
  -webkit-mask: url(../../images/item-box.svg) no-repeat right / contain;
}

button.buttonButton.onlyIcon.line_item,
button.submitButton.onlyIcon.line_item {
  mask: url(../../images/item-line.svg) no-repeat right / contain;
  -webkit-mask: url(../../images/item-line.svg) no-repeat right / contain;
}

button.buttonButton.onlyIcon.color_cloud_min,
button.submitButton.onlyIcon.color_cloud_min {
  mask: url(../../images/color-cloud.svg) no-repeat right / contain;
  -webkit-mask: url(../../images/color-cloud.svg) no-repeat right / contain;
}

button.buttonButton.onlyIcon.network_link_min,
button.submitButton.onlyIcon.network_link_min {
  mask: url(../../images/network-line.svg) no-repeat right / contain;
  -webkit-mask: url(../../images/network-line.svg) no-repeat right / contain;
}

button.buttonButton.onlyIcon.odometer_min,
button.submitButton.onlyIcon.odometer_min {
  mask: url(../../images/odometro.svg) no-repeat right / contain;
  -webkit-mask: url(../../images/odometro.svg) no-repeat right / contain;
}

button.buttonButton.onlyIcon.service_min,
button.submitButton.onlyIcon.service_min {
  mask: url(../../images/item-service.svg) no-repeat right / contain;
  -webkit-mask: url(../../images/item-service.svg) no-repeat right / contain;
}

button.buttonButton.onlyIcon.delete_item,
button.submitButton.onlyIcon.delete_item {
  mask: url(../../images/delete.svg) no-repeat right / contain;
  -webkit-mask: url(../../images/delete.svg) no-repeat right / contain;
}

button.buttonButton.onlyIcon.copy_item,
button.submitButton.onlyIcon.copy_item {
  mask: url(../../images/copy.svg) no-repeat right / contain;
  -webkit-mask: url(../../images/copy.svg) no-repeat right / contain;
}

button.buttonButton.link-create-item,
button.submitButton.link-create-item {
  border-radius: 0;
  margin: 0 0.5em;
}

/* End for Visual Consoles */
button.buttonButton.secondary,
button.submitButton.secondary {
  background-color: #fff;
  color: var(--primary-color);
  border: 2px solid var(--primary-color);
  box-shadow: none;
}

button.buttonButton.secondary > div,
button.submitButton.secondary > div {
  background-color: var(--primary-color) !important;
}

button.buttonButton.secondary:hover,
button.submitButton.secondary:hover {
  color: #1d7873 !important;
  border-color: #1d7873 !important;
}

button.buttonButton.secondary:hover > div,
button.submitButton.secondary:hover > div {
  background-color: #1d7873 !important;
}

button.buttonButton.secondary:active,
button.submitButton.secondary:active {
  color: #0d312f !important;
  border-color: #0d312f !important;
}

button.buttonButton.secondary:active > div,
button.submitButton.secondary:active > div {
  background-color: #0d312f !important;
}

button.buttonButton.link,
button.submitButton.link {
  background-color: rgba(0, 0, 0, 0);
  color: var(--primary-color);
  border: 0;
  box-shadow: none;
  justify-content: flex-start;
  height: 24px;
}

button.buttonButton.link > div,
button.submitButton.link > div {
  background-color: var(--primary-color) !important;
}

button.buttonButton.link:hover,
button.submitButton.link:hover {
  color: #1d7873 !important;
  text-decoration: underline;
}

button.buttonButton.link:hover > div,
button.submitButton.link:hover > div {
  background-color: #1d7873 !important;
}

button.buttonButton.link:active,
button.submitButton.link:active {
  color: #0d312f !important;
}

button.buttonButton.link:active > div,
button.submitButton.link:active > div {
  background-color: #0d312f !important;
}

button.disabled_action_button {
  visibility: hidden;
}

button div.save {
  mask: url(../../images/save_mc.png) no-repeat center / contain;
  -webkit-mask: url(../../images/save_mc.png) no-repeat center / contain;
}

button div.load {
  mask: url(../../images/logs@svg.svg) no-repeat center / contain;
  -webkit-mask: url(../../images/logs@svg.svg) no-repeat center / contain;
}

button div.camera {
  mask: url(../../images/picture.svg) no-repeat center / contain;
  -webkit-mask: url(../../images/picture.svg) no-repeat center / contain;
}

button div.alert {
  mask: url(../../images/alert@svg.svg) no-repeat center / contain;
  -webkit-mask: url(../../images/alert@svg.svg) no-repeat center / contain;
}

button div.ok {
  mask: url(../../images/ok.svg) no-repeat center / contain;
  -webkit-mask: url(../../images/ok.svg) no-repeat center / contain;
}

button div.pending,
button div.next {
  mask: url(../../images/validate.svg) no-repeat center / contain;
  -webkit-mask: url(../../images/validate.svg) no-repeat center / contain;
}

button div.search {
  mask: url(../../images/details.svg) no-repeat center / contain;
  -webkit-mask: url(../../images/details.svg) no-repeat center / contain;
}

button div.wand,
button div.update,
button div.upd {
  mask: url(../../images/validate.svg) no-repeat center / contain;
  -webkit-mask: url(../../images/validate.svg) no-repeat center / contain;
}

button div.mail {
  mask: url(../../images/mail@svg.svg) no-repeat center / contain;
  -webkit-mask: url(../../images/mail@svg.svg) no-repeat center / contain;
}
button div.sound {
  mask: url(../../images/sound_console@svg.svg) no-repeat center / contain;
  -webkit-mask: url(../../images/sound_console@svg.svg) no-repeat center /
    contain;
}

button div.add {
  mask: url(../../images/wizard@svg.svg) no-repeat center / contain;
  -webkit-mask: url(../../images/wizard@svg.svg) no-repeat center / contain;
}

button div.delete {
  mask: url(../../images/delete.svg) no-repeat center / contain;
  -webkit-mask: url(../../images/delete.svg) no-repeat center / contain;
}

button div.cancel {
  mask: url(../../images/left.svg) no-repeat center / contain;
  -webkit-mask: url(../../images/left.svg) no-repeat center / contain;
}

button div.back {
  mask: url(../../images/go-back@svg.svg) no-repeat center / contain;
  -webkit-mask: url(../../images/go-back@svg.svg) no-repeat center / contain;
}

button div.cog {
  mask: url(../../images/configuration@svg.svg) no-repeat center / contain;
  -webkit-mask: url(../../images/configuration@svg.svg) no-repeat center /
    contain;
}

button div.info {
  mask: url(../../images/info@svg.svg) no-repeat center / contain;
  -webkit-mask: url(../../images/info@svg.svg) no-repeat center / contain;
}

button div.signin {
  mask: url(../../images/signin.svg) no-repeat center / contain;
  -webkit-mask: url(../../images/signin.svg) no-repeat center / contain;
}

button div.fail {
  mask: url(../../images/fail@svg.svg) no-repeat center / contain;
  -webkit-mask: url(../../images/fail@svg.svg) no-repeat center / contain;
}

button div.upload_file {
  mask: url(../../images/upload_file.png) no-repeat center / contain;
  -webkit-mask: url(../../images/upload_file.png) no-repeat center / contain;
}

button div.create_file {
  mask: url(../../images/create_file.png) no-repeat center / contain;
  -webkit-mask: url(../../images/create_file.png) no-repeat center / contain;
}

button div.create_directory {
  mask: url(../../images/create_directory.png) no-repeat center / contain;
  -webkit-mask: url(../../images/create_directory.png) no-repeat center /
    contain;
}

button div.preview {
  mask: url(../../images/eye.png) no-repeat center / contain;
  -webkit-mask: url(../../images/eye.png) no-repeat center / contain;
}

button div.plus {
  mask: url(../../images/plus-black.svg) no-repeat center / contain;
  -webkit-mask: url(../../images/plus-black.svg) no-repeat center / contain;
}

button div.cog.rotation {
  animation: rotation 4s infinite linear;
}

div.status_dot {
  mask: url(../../images/status_dot.svg) no-repeat center / contain;
  -webkit-mask: url(../../images/status_dot.svg) no-repeat center / contain;
}

.status_dot.ok {
  background-color: #82b92e;
}

.status_dot.critical {
  background-color: #e63c52;
}
@keyframes rotation {
  from {
    transform: rotate(0deg);
  }

  to {
    transform: rotate(359deg);
  }
}

.ui-dialog-buttonset {
  width: 100%;
  display: flex;
  align-items: center;
  justify-content: flex-end;
  flex-direction: row;
}

button.ui-button-text-only.ui-widget.sub {
  display: flex;
  justify-content: center;
  flex-direction: column;
  align-content: center;
  width: fit-content;
  height: 32px;
  font-size: 16px !important;
  align-items: center;
  line-height: 24px;
  box-shadow: 0px 3px 6px #c7c7c7;
  border-radius: 16px;
  cursor: pointer;
  padding: 0 16px;
}

button.ui-button.ui-widget.submit-next {
  background-color: var(--primary-color);
  color: #fff;
  border: 1px solid var(--primary-color);
}

button.ui-button.ui-widget.submit-next:hover {
  background-color: #1d7873;
  border-color: #1d7873;
}

button.ui-button.ui-widget.submit-next:active {
  background-color: #0d312f;
  border-color: #0d312f;
}

button.ui-button.ui-widget.submit-cancel {
  background-color: #fff;
  color: var(--primary-color);
  border: 0;
  box-shadow: none;
}

button.ui-button.ui-widget.submit-cancel:hover {
  background-color: #e1e7ee;
  border-color: #e1e7ee;
}

button.ui-button.ui-widget.submit-cancel:active {
  color: #fff;
  background-color: #96a2bf;
  border-color: #96a2bf;
}

.hasColorPicker {
  z-index: 10;
}

.moduleIdBox {
  height: 35px;
  border-top-right-radius: 6px;
  border-bottom-right-radius: 6px;
  margin-left: -56px;
  border: 2px solid #c0ccdc;
  background-color: #f6f7fb;
  padding: 0 16px;
  z-index: 0;
  line-height: 40px;
}

/* Custom Checkbox Style */
.custom_checkbox {
  display: inline-flex;
  align-items: center;
  cursor: pointer;
  font-family: arial;
}

.custom_checkbox > .custom_checkbox_input {
  display: none;
}

.custom_checkbox_show {
  display: inline-block;
  width: 16px;
  height: 16px;
  background-size: cover;
}

.custom_checkbox > .custom_checkbox_image {
  background-image: url(../../images/radial-off.svg);
}

.custom_checkbox > .custom_checkbox_input:checked + .custom_checkbox_image {
  background-image: url(../../images/radial-on.svg);
}

.custom_checkbox > .custom_checkbox_input:disabled + .custom_checkbox_image {
  background-image: url(../../images/radial-disabled.svg);
}

/* End custom checkbox style */

table#simple tr td,
table#advanced tr td,
table.principal_table tr td,
.white_table_flex > table tr td,
.table_section table tr td,
#agent_controls {
  display: flex;
  flex-direction: row;
  align-items: center;
  align-self: center;
  box-sizing: border-box;
}

table#simple > tbody > tr,
table#advanced > tbody > tr,
table.principal_table > tbody > tr,
.white_table_flex tr,
.table_section table tr {
  display: flex;
  flex-wrap: nowrap;
  flex-direction: row;
  align-items: center;
  height: auto;
}

table#simple tr td:nth-child(even):not(:nth-child(2)),
.white_table_graph tr td:nth-child(even):not(:nth-child(2)) {
  /*margin: 0 24px;*/
}

table#simple tr td:nth-child(odd),
table#advanced tr td:nth-child(odd),
.white_table_graph tr td:nth-child(odd) {
  /*font-size: 10pt;*/
}

table tr td:first-child {
  /*width: 190px;*/
}

#secondary_groups_selected > .select2-container {
  width: 480px;
}

.module_thresholds_fields em {
  padding-right: 5px;
}

.module_thresholds_fields em:not(:first-child),
.module_thresholds_fields > div > em {
  margin-left: 5px;
}

button span {
  pointer-events: none;
}

input[type="color"] {
  background: transparent;
  box-sizing: initial;
  height: 25px;
  width: 50px;
  padding: 0px;
  margin: 0px;
  border: 0px;
  border-radius: 0px;
  box-shadow: none;
}

span.ColorPickerDivSample {
  margin-left: -10px;
  padding: 0px 10px;
  position: relative;
  cursor: pointer;
  width: 10px;
  border-radius: 8px;
  border: 1px solid #c0ccdc;
}

.custom_fields_elements {
  display: flex;
  flex-wrap: wrap;
  align-items: flex-start;
  justify-content: space-between;
}

.custom_fields_elements > div {
  width: 48%;
  margin: 5px;
}

tr.bring_next_field {
  min-height: 36px !important;
}

/* FINISH */
/* select */

.select2-container {
  box-sizing: border-box;
  display: inline-block;
  margin: 0;
  position: relative;
  vertical-align: middle;
  text-align: left;
  min-width: 150px !important;
}

.select2-container .select2-selection--single,
.select2-container .select2-selection--multiple {
  background-color: #f6f7fb !important;
  border: 2px solid #c0ccdc !important;
  border-radius: 6px !important;
  color: #2b3332 !important;
  -webkit-box-sizing: border-box !important;
  -moz-box-sizing: border-box !important;
  box-sizing: border-box !important;
  cursor: pointer;
  /*font-family: "lato" !important;*/
  font-size: 12px !important;
}

.select2-container .select2-selection--single {
  height: 38px !important;
  padding-left: 4px !important;
  display: block;
  user-select: none;
  -webkit-user-select: none;
}

.select2-container .select2-selection--multiple {
  height: 100% !important;
  padding-left: 0px !important;
}

.sg_source > .select2-container .select2-selection--multiple {
  width: 540px !important;
  height: 90px !important;
  overflow: overlay;
}

.select2-hidden-accessible {
  border: 0 !important;
  clip: rect(0 0 0 0) !important;
  -webkit-clip-path: inset(50%) !important;
  clip-path: inset(50%) !important;
  height: 1px !important;
  overflow: hidden !important;
  padding: 0 !important;
  position: absolute !important;
  width: 1px !important;
  white-space: nowrap !important;
}

.select2-selection__arrow b {
  top: 0 !important;
  left: 0 !important;
  border: 0 !important;
  height: 20px !important;
  margin-left: -8px !important;
  margin-top: 8px !important;
  position: absolute !important;
  width: 20px !important;
  background: url(../../images/dropdown-down.svg) no-repeat content-box !important;
}

.select2-container--default
  .select2-selection--single
  .select2-selection__placeholder {
  color: #999;
  line-height: 36px;
}

.select2-container .select2-selection--single .select2-selection__rendered {
  display: block;
  padding-left: 8px;
  padding-right: 20px;
  overflow: hidden;
  text-overflow: ellipsis;
  white-space: nowrap;
  color: #444 !important;
  line-height: 36px !important;
}

.select2-container--default.select2-container--open.select2-container--below
  .select2-selection--single,
.select2-container--default.select2-container--open.select2-container--below
  .select2-selection--multiple {
  border-bottom-left-radius: 0 !important;
  border-bottom-right-radius: 0 !important;
}

.select2-container--default.select2-container--open.select2-container--above
  .select2-selection--single,
.select2-container--default.select2-container--open.select2-container--above
  .select2-selection--multiple {
  border-top-left-radius: 0 !important;
  border-top-right-radius: 0 !important;
}

.select2-container--default
  .select2-selection--single
  .select2-selection__arrow {
  height: 26px;
  position: absolute;
  top: 1px;
  right: 1px;
  width: 20px;
}

.select2-container--default.select2-container--focus
  > .selection
  > .select2-selection--single {
  border-color: #8a96a6 !important;
}

.select2-container--default > .selection {
  font-size: 14px;
}

/* FINISH SELECT2 */

.max_floating_element_size {
  /*max-width: 1064px;*/
  max-width: 1136px;
}

.dataTables_wrapper {
  overflow: auto;
  width: 100%;
}

.dataTables_wrapper .dataTables_processing {
  margin-top: -37px !important;
  top: 50px !important;
  padding-top: 0px !important;
  height: 0px !important;
  background: transparent !important;
}

.dataTables_wrapper .dataTables_processing .processing-datatables-inside {
  display: flex;
  flex-direction: row;
  justify-content: center;
  align-items: center;
  height: 100%;
}

.dataTables_wrapper .dataTables_processing .processing-datatables-inside img {
  margin-left: 20px;
}

.loading-search-datatables-button {
  float: right;
  margin-right: -110px;
  margin-top: 13px;
}

.svg_ico_border {
  fill: #fff;
}

/* FLOATING FORM */
.floating_form {
  padding: 12px;
}

.floating_form tr {
  /*min-height: 46px;*/
  height: 32px;
  height: auto;
}

.floating_form td {
  font-size: 13px;
  min-height: 32px;
  /*font-family: "lato";*/
  font-weight: bold;
}

.floating_form td.subinput {
  font-size: 10pt;
}

.floating_form .p-switch {
  margin-top: -8px;
}

.floating form td .p-switch {
  height: 32px;
  margin: 0;
}

.floating_form .field_half_width td {
  width: 50%;
}

.field_quarter_width {
  width: 25%;
}

.floating_form .field_half_width textarea,
.floating_form .field_half_width input,
.floating_form
  .field_half_width
  span.select2.select2-container.select2-container--default,
.floating_form .field_quarter_width textarea,
.floating_form .field_quarter_width input,
.floating_form
  .field_quarter_width
  span.select2.select2-container.select2-container--default {
  width: 100% !important;
}

.fixed_action_buttons {
  position: fixed;
  padding: 0;
  bottom: 0;
  right: 0;
  width: -moz-available;
  height: auto;
}

.action_buttons_right_content {
  flex: 1;
  height: auto;
  display: flex;
  flex-direction: row;
  justify-content: flex-start;
  align-items: center;
}

#principal_action_buttons > form:first-child,
.action_buttons_right_content > div {
  height: 62px;
  display: flex;
  flex-direction: row;
  justify-content: center;
  align-items: center;
  margin-right: 1em;
  margin-left: 1em;
}

.fixed_action_buttons_size {
  width: -webkit-fill-available;
  width: -moz-available;
  /*margin-right: 20px;*/
}

.action_buttons_background_mask {
  width: -webkit-fill-available;
  width: -moz-available;
  position: absolute;
  left: 0;
  top: 0;
  height: auto;
  border-top: 1px solid #e5e9ed;
  background-color: #fff;
}
/*
.fixed_action_buttons_size > .action_buttons_background_mask {
  left: -95px !important;
}*/

.external_tools_title {
  padding: 0 10px;
}

pre.external_tools_output {
  padding: 0 10px;
  /*
  border: 1px solid #e5e9ed;
  -moz-box-shadow: 0 3px 6px 0 rgb(0 0 0 / 13%);
  -webkit-box-shadow: 0 3px 6px 0 rgb(0 0 0 / 13%);
  box-shadow: 0 3px 6px 0 rgb(0 0 0 / 13%);
  border-radius: 8px;
  color: #cacaca;
  background-color: #000;
  background-image: radial-gradient(rgba(0, 150, 0, 0.75), #000 120%);
  font-size: 11pt;
  text-shadow: 0 0 5px #000;
    */
}

.dialog_table_form td:first-child {
  font-size: 11pt;
}

.tag-editor {
  padding: 0.5em !important;
}

.tag-editor div {
  float: right !important;
}

.tag-editor .tag-editor-tag {
  padding: 5px !important;
  color: #fff !important;
  background: var(--primary-color) !important;
  border-radius: 0 2px 2px 0 !important;
}

.tag-editor .tag-editor-delete {
  padding: 5px !important;
  line-height: 16px !important;
  background: var(--primary-color) !important;
  border-radius: 2px 0 0 2px !important;
}

.tag-editor .tag-editor-delete i {
  line-height: 16pt !important;
}

.tag-editor .tag-editor-delete i:before {
  color: #fff !important;
}

.tag-editor .tag-editor-delete:hover i:before {
  color: #ccc !important;
}

.fixed_filter_bar {
  position: sticky;
  top: 111px;
  border: 1px solid #e5e9ed;
  background-color: #fff;
  z-index: 1;
  width: -webkit-fill-available;
  width: -moz-available;
  margin: -25px -25px 25px -25px;
}

.white_table_graph.fixed_filter_bar {
  border-radius: 0;
  top: 110px;
}

/*
.fixed_filter_bar tr {
  display: flex;
  flex-direction: row;
  justify-content: flex-start;
  align-content: stretch;
  align-items: flex-start;
}

.fixed_filter_bar td {
  display: flex;
  align-self: center;
  justify-content: flex-start;
}
*/
.fixed_filter_bar td > div {
  margin-right: 10px;
  font-size: 10pt;
}

/*
.filter_table input,
.table_modal_alternate input,
table.table_modal_alternate
  span.select2
  > span.selection
  > span.select2-selection {
  height: 32px !important;
}

.fixed_filter_bar .select2-selection__arrow,
.filter_table .select2-selection__arrow,
table.table_modal_alternate .select2-selection__arrow {
  top: -4px !important;
}

.fixed_filter_bar .select2-selection__arrow b,
.filter_table .select2-selection__arrow b {
  margin-top: 11px !important;
}
.filter_table
  .select2-container
  .select2-selection--single
  .select2-selection__rendered,
table.table_modal_alternate
  .select2-container
  .select2-selection--single
  .select2-selection__rendered,
.fixed_filter_bar
  .select2-container
  .select2-selection--single
  .select2-selection__rendered {
  line-height: 32px !important;
}
*/
.fixed_filter_bar
  .select2-container--default
  .select2-search--dropdown
  .select2-search__field,
.filter_table
  .select2-container--default
  .select2-search--dropdown
  .select2-search__field {
  height: 32px !important;
}

.fixed_filter_bar .p-slider {
  top: 1px;
}

.fixed_filter_content {
}

.fixed_filter_bar.fixed_size {
}

.tags_complete_container {
  display: flex;
  flex-direction: column;
  width: 100%;
}

.tags_available_container {
  display: flex;
  align-items: center;
}

.tags_selected_container .select2-selection--multiple {
  background-color: transparent !important;
  border: 0 !important;
  height: 0 !important;
}

.tags_selected_container
  .selection
  span.select2-selection--multiple
  ul.select2-selection__rendered {
  padding: 5px 0 0 0 !important;
  float: left;
}

.result_info_text {
  font-size: 11pt;
  font-style: italic;
  color: #8a96a6;
}

.table_section {
  padding: 0;
  margin-top: 16px;
  border: 1px solid #e5e9ed;
  height: 100%;
}

/*
#basic_thresholds {
  padding: 0;
}
*/
.table_section.full_section {
  border-radius: 8px;
  width: 100%;
}

.table_section.half_section_left {
  border-top-left-radius: 8px;
  border-bottom-left-radius: 8px;
  border-right: 0;
  width: 100%;
}

.table_section.half_section_rigth {
  border-top-right-radius: 8px;
  border-bottom-right-radius: 8px;
  border-left: 0;
}

div.main_menu_icon,
img.main_menu_icon[src$=".svg"] {
  width: 20px;
  height: 20px;
}

input.main_menu_icon[src$=".svg"] {
  width: 20px;
  height: 20px;
  padding: 0px;
}

.header_help_icon {
  width: 16px !important;
  height: 16px !important;
}
.main_menu_icon.arrow_up {
  transform: rotate(90deg);
}

.main_menu_icon.arrow_down {
  transform: rotate(270deg);
}

.main_menu_icon.arrow_left {
  transform: rotate(0deg);
}

.main_menu_icon.arrow_right {
  transform: rotate(180deg);
}

.after_input_icon {
  width: 32px;
  margin-left: 10px;
}

.subsection_header_title {
  font-size: 14px;
  font-weight: "lato-bold";
}

span.subsection_header_title {
  height: 18px;
}

.agent_details_header span.subsection_header_title {
  font-weight: 700;
  color: #000;
}
.subsection_header_title.secondary {
  font-size: 14px;
}

span.subsection_header_title.secondary {
  height: 14px;
  line-height: 14px;
}

.regular_font {
  font-family: "lato" !important;
}

.width_available {
  width: -webkit-fill-available !important;
  width: -moz-available !important;
}

.snmp-td {
  padding: 0 !important;
  height: 0;
}

.snmp-div {
  height: 100%;
  display: flex;
  align-items: center;
  justify-content: start;
  padding-left: 10px;
}

/* Table about dialog */
.table-about {
  background-color: white !important;
  width: 100%;
  border-collapse: collapse;
}

.table-about th {
  background-color: white !important;
  width: 100%;
}

.table-about h1 {
  text-transform: none !important;
  font-size: 28px !important;
  color: #454545;
  margin-top: 34px;
  margin-left: 9px;
}

.table-about h2 {
  text-transform: none !important;
  font-size: 15px !important;
  margin-bottom: 5px;
  margin-left: 9px;
  color: var(--primary-color);
}

.table-about h2 span {
  color: var(--primary-color);
  font-size: large;
  font-weight: bolder;
}

.table-about p {
  color: #454545;
  font-size: 15px;
  font-weight: normal;
  margin: 7px;
  margin-left: 9px;
}

.table-about p span {
  color: #454545;
  font-size: 15px;
  font-weight: bold;
  margin: 9px;
  margin-left: 0px;
}

.table-about p.about-last-p {
  padding-bottom: 17px;
}

.border-bottom-gray,
.table-about .about-last-tr {
  border-bottom: 1px solid #eaeaea;
}

.about-copyright-div {
  width: 100%;
  height: 100%;
}

p.trademark-copyright {
  width: 90%;
  color: #8a96a6;
  font-size: 13px;
  margin-top: 20px;
  margin-bottom: 0px;
  text-align: center !important;
  position: absolute;
  bottom: 0;
}

#about-tabs,
#tab-general-view {
  padding-bottom: 0px;
  margin-bottom: 0px;
}

#about-tabs {
  overflow: hidden;
}

#tab-database {
  height: 80%;
  overflow: auto;
}

.item_status_tree_view {
  position: absolute;
  top: 7px;
  left: 8px;
  width: 24px;
  height: 24px;
}

.input_sub_placeholder {
  font-size: 8pt;
  color: #8a96a6;
}

.input_sub_placeholder_warning {
  color: #ffb900;
  font-style: italic;
}

#principal_action_buttons input,
#principal_action_buttons .select2-container {
  z-index: 50;
}

#api_qrcode_display {
  width: 300px;
  height: 300px;
  position: absolute;
  left: 660px;
  top: 130px;
  display: flex;
  flex-direction: column;
  align-items: center;
  justify-content: space-around;
}

.input_sub_placeholder.input_sub_placeholder_qrcode {
  font-size: 13px;
  text-align: center;
  width: 70%;
  margin-top: 5px;
}

.action-buttons > button {
  margin: 10px;
}

.inputs_date_details > input {
  margin: 5px;
}

.show-hide-pass {
  position: absolute;
  right: 12px;
  top: 4px;
  border: 0;
  outline: none;
  margin: 0;
  height: 30px;
  width: 30px;
  cursor: pointer;
  display: inline-block;
}

.show-hide-pass-background {
  background-position: center right 15px;
  background-repeat: no-repeat;
  background-size: 24px;
  background-image: url("../../images/enable.svg");
  padding-right: 45px;
}

.orientation-report {
  margin-right: 10px;
}

#textarea_header_tbl,
#textarea_firstpage_tbl,
#textarea_footer_tbl {
  width: 80% !important;
}

div[role="dialog"] {
  z-index: 1115;
}

.module_background_state {
  mask: url(../../images/modules@svg.svg) no-repeat center / contain;
  -webkit-mask: url(../../images/modules@svg.svg) no-repeat center / contain;
  margin: 0 auto;
}

.alert_background_state {
  mask: url(../../images/alert@svg.svg) no-repeat center / contain;
  -webkit-mask: url(../../images/alert@svg.svg) no-repeat center / contain;
  margin: 0 auto;
}

.policy_background_state {
  mask: url(../../images/policy@svg.svg) no-repeat center / contain;
  -webkit-mask: url(../../images/policy@svg.svg) no-repeat center / contain;
  margin: 0 auto;
}

.database_background_state {
  mask: url(../../images/database@groups.svg) no-repeat center / contain;
  -webkit-mask: url(../../images/database@groups.svg) no-repeat center / contain;
  margin: 0 auto;
}

.filter-list-adv .wizard li {
  display: grid;
}

.filter-list-adv .wizard li label {
  color: #161628;
  font-size: 13px;
  font-weight: bold;
  line-height: 16px;
  text-align: left;
  margin-bottom: 10px;
}

.filter-list-adv fieldset.several-fields {
  margin-left: 10px;
}

.display-grid {
  display: grid;
}

.flex-colum-center {
  display: flex;
  flex-direction: column;
  align-items: center;
}

.flex-colum-center > img {
  margin: 5px;
}

.space-between {
  justify-content: space-between;
}

#table_item_reporting > tbody > tr > td:first-child,
#add_advanced_table > tbody > tr > td:first-child,
#table_item_edit_reporting > tbody > tr > td:first-child,
#add_alert_table > tbody > tr > td:first-child,
.row-title-font-child > td:first-child,
.row-title-font > td,
.row-title-font > td > div,
.td-title-font > b,
.row-title-font > td > div > div > b {
  font-size: 13px;
  line-height: 16px;
  color: #161628;
  text-align: left;
  margin-bottom: 10px;
  /* font-weight: bold; */
}

.font-title-font {
  font-size: 13px;
  line-height: 16px;
  color: #161628;
  text-align: left;
  margin-bottom: 10px;
  font-weight: bold;
}

.preimage_container span {
  font-size: 11pt;
  line-height: 28px;
}

input[type="text"] + .inputbuton {
  height: 38px;
  border-end-start-radius: 0px;
  border-start-start-radius: 0px;
  width: 40px;
  min-width: 40px;
  padding-left: 7px;
}

input[type="text"]:has(+ .inputbuton) {
  border-end-end-radius: 0px;
  border-start-end-radius: 0px;
  border-right: 0px;
}

.notzindex {
  z-index: 0;
}

table.alert-template-fields > tbody > tr > td > div > label {
  margin-bottom: 0px;
}

table.alert-template-fields > tbody > tr > td > div > textarea {
  margin-bottom: 15px;
}

table.alert-template-fields > tbody > tr > td[id^="template-label_fields"] {
  text-align: center;
}

ul.tag-editor {
  list-style-type: none;
  padding: 0.5em !important;
  margin: 0;
  overflow: hidden;
  border: 2px solid #c0ccdc;
  border-radius: 6px;
  cursor: text;
  font: normal 14px sans-serif;
  color: #333333;
  background: #f6f7fb;
  line-height: 20px;
}

.max-width-100p {
  max-width: 100%;
}

/* Datatables overrides */
.ui-dialog .ui-dialog-titlebar-close {
  right: 1em !important;
}

.ui-dialog .ui-dialog-titlebar {
  display: block !important;
}

.select2-container--default .select2-search--inline .select2-search__field {
  height: 12px;
  padding-left: 5px !important;
  font-size: 12px !important;
}

div.ui-dialog-buttonset > button.ui-button.ui-corner-all.ui-widget {
  background-color: var(--primary-color);
  color: #fff;
  border: 1px solid var(--primary-color);
  border-radius: 8px;
  font-size: 11pt;
}

div.ui-dialog-buttonset > button.ui-button.ui-corner-all.ui-widget:hover {
  background-color: #1d7873;
  border-color: #1d7873;
}

div.ui-dialog-buttonset > button.ui-button.ui-corner-all.ui-widget:active {
  background-color: #0d312f;
  border-color: #0d312f;
}

div#menu_full > div#menu_tabs > ul.tabs_ul {
  margin-bottom: 0px;
}

.filter-adapted-table-adv {
}

.filter-adapted-table-adv tr {
  display: flex;
  flex-direction: column;
}

div.relative > div > div#ui-datepicker-div {
  top: 55px !important;
  left: 5px !important;
}

.ui-widget-overlay {
  background: #aaa;
  opacity: 0.3 !important;
}

.ui-dialog .ui-widget-content.ui-autocomplete {
  border-radius: 0px;
  margin-left: 10px;
}

.container-div-input-password:has(.w400px-important) {
  width: 400px;
}

<<<<<<< HEAD
#module_relations > thead > tr {
  border: none !important;
  border-bottom: 1px solid #e2e2e2 !important;
=======
span.help_icon_15px > img {
  height: 15px !important;
>>>>>>> 3d815d56
}<|MERGE_RESOLUTION|>--- conflicted
+++ resolved
@@ -11743,12 +11743,11 @@
   width: 400px;
 }
 
-<<<<<<< HEAD
 #module_relations > thead > tr {
   border: none !important;
   border-bottom: 1px solid #e2e2e2 !important;
-=======
+}
+
 span.help_icon_15px > img {
   height: 15px !important;
->>>>>>> 3d815d56
 }