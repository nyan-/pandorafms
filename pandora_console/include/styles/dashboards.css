/* Optional styles for demos */
.btn-primary {
  color: #fff;
  background-color: #007bff;
}

.btn {
  display: inline-block;
  padding: 0.375rem 0.75rem;
  line-height: 1.5;
  border-radius: 0.25rem;
}

#menu_tab_frame_view {
  display: flex;
  flex-direction: row;
  align-items: center;
}

#main_pure #menu_tab_frame_view #menu_tab_left {
  margin-left: 20px;
}

ul.mn {
  display: flex;
  flex-direction: row-reverse;
  align-items: center;
  justify-content: center;
}

#menu_tab li.nomn.tab_operation img,
#menu_tab li.nomn.tab_godmode img,
#menu_tab li.nomn_high.tab_operation img,
#menu_tab li.nomn_high.tab_godmode img {
  margin: 0px;
}

#menu_tab li.nomn,
#menu_tab li.nomn_high {
  min-height: initial;
  max-height: initial;
}

#menu_tab li.nomn form#form-select-dashboard {
  margin-top: 7px;
}

a {
  text-decoration: none;
}

h1 {
  font-size: 2.5rem;
  margin-bottom: 0.5rem;
}

.container-fluid {
  margin-top: 5px;
}

.container-layout {
  border-radius: 5px;
  border: 3px dashed #3f3f3f;
  background: #f2f6f7;
  padding: 10px 0px 10px 0px;
}

.grid-stack {
  background: transparent;
  min-height: 50px;
}

.grid-stack > .grid-stack-item > .grid-stack-item-content {
  overflow-x: hidden;
  overflow-y: hidden;
}

.grid-stack-item-content {
  color: #2c3e50;
  text-align: center;
  background-color: #ffffff;
  border-radius: 5px;
  -webkit-box-shadow: 5px 5px 5px 0px rgba(214, 214, 214, 1);
  -moz-box-shadow: 5px 5px 5px 0px rgba(214, 214, 214, 1);
  box-shadow: 5px 5px 5px 0px rgba(214, 214, 214, 1);
}

.grid-stack-placeholder .placeholder-content {
  background-color: #fcf5da;
  border: 2px dashed #d3d3d3 !important;
}

.sidebar {
  background: rgba(0, 255, 0, 0.1);
  height: 150px;
  padding: 25px 0;
  text-align: center;
}
.sidebar .grid-stack-item {
  width: 200px;
  height: 100px;
  text-align: center;
  line-height: 100px;
  z-index: 10;
  background: rgba(0, 255, 0, 0.1);
  cursor: default;
  display: inline-block;
}
.sidebar .grid-stack-item .grid-stack-item-content {
  background: none;
}

.grid-stack-item .grid-stack-item-content .header-widget {
  background-color: black;
  color: #fff;
  display: flex;
  flex-direction: row;
  align-items: center;
  height: 30px;
}

.grid-stack-item .grid-stack-item-content .content-widget {
  display: flex;
  flex-direction: column;
  align-items: center;
  height: calc(100% - 30px);
  cursor: default;
  overflow-x: auto;
  overflow-y: auto;
}

.grid-stack-item .grid-stack-item-content .header-widget div:first-child {
  flex: 1;
  text-align: center;
}

.grid-stack-item .grid-stack-item-content .header-widget div:not(:first-child) {
  margin-right: 8px;
}

.grid-stack-item
  .grid-stack-item-content
  .header-widget
  div:not(:first-child)
  img {
  cursor: pointer;
}

label span.p-slider {
  width: 30px;
}

#modal-add-widget .container-list-widgets {
  display: flex;
  flex-direction: row;
  flex-wrap: wrap;
  justify-content: space-evenly;
}

#modal-add-widget .container-list-widgets .list-widgets {
  flex: 0 1 150px;
  display: flex;
  flex-direction: column;
  text-align: center;
  margin: 10px;
}

@keyframes spinner-loading {
  0% {
    transform: rotate(0deg);
  }
  to {
    transform: rotate(1turn);
  }
}

.dashboard-spinner {
  background-color: transparent;
  margin: 0px auto;
  border-top: 5px solid rgb(82, 85, 87);
  border-right: 5px solid rgb(82, 85, 87);
  border-bottom: 5px solid rgb(82, 85, 87);
  border-left: 5px solid rgba(82, 85, 87, 0.2);

  animation-name: spinner-loading;
  animation-duration: 0.8s;
  animation-iteration-count: infinite;
  animation-timing-function: linear;
}

.dashboard-spinner,
.dashboard-spinner :after {
  display: block;
  width: 32px;
  height: 32px;
  border-radius: 50%;
}

.dashboard-spinner.small,
.dashboard-spinner.small :after {
  width: 12px;
  height: 12px;
}

.div-dashboard-spinner {
  position: absolute;
  width: 100%;
  height: 100%;
  display: flex;
  align-items: center;
  opacity: 0.7;
  background: rgb(212, 215, 218);
  z-index: 2;
}

li#select-dashboard-slices label,
li#search_input_widget label,
li#div-textarea label {
  flex: 0;
}

.visual-console-container-dashboard {
  margin: 0px auto;
  background-repeat: no-repeat;
  background-size: 100% calc(100%);
  background-position: center;
  position: relative;
}

.container-center > .parent_graph .flot-text {
  width: 100%;
}

.container-center > .parent_graph .flot-text .flot-y-axis div {
  left: -2px !important;
}

.container-center > .parent_graph p {
  margin-bottom: 3px;
}

.container-center > .parent_graph p table tr {
  height: 25px;
}

.container-center > .parent_graph p table tr td:not(:first-child) {
  padding-left: 10px;
}

.container-center > .parent_graph p table tr td:not(:first-child) span {
  color: rgb(99, 99, 99);
  font-size: 8px;
}

.container-gauges-dashboard .gauge_d3_class {
  flex: 1;
  float: none !important;
  overflow: inherit !important;
  margin: 5px !important;
  text-align: center;
}

.container-gauges-dashboard {
  width: 100%;
  height: 100%;
  display: flex;
  flex-direction: row;
  flex-wrap: wrap;
  align-items: center;
  justify-content: center;
}

.content-widget .container-center {
  display: flex;
  flex-direction: column;
  align-items: center;
  justify-content: center;
  height: 100%;
  width: 100%;
}

.widget-groups-status {
  display: flex;
  flex-direction: row;
  align-items: center;
  justify-content: center;
}

.widget-groups-status h1 a {
  font-size: 1.1em;
  font-weight: bold;
  line-height: 20px;
  color: #3f3f3f;
  letter-spacing: 0.03pt;
  text-decoration: none;
  text-transform: capitalize;
}

.div_groups_status {
  width: 90%;
}

.div_groups_status table tr td div {
  color: #fff;
  font-size: 20px;
  font-weight: bold;
  border-radius: 2px;
  text-align: center;
}

.div_groups_status table tr td span {
  display: flex;
  flex-direction: row;
  justify-content: center;
  align-items: center;
  margin: 5px;
}

.div_groups_status table tr td span b {
  letter-spacing: 0.03pt;
  font-size: 11pt;
  margin-left: 10px;
}

fieldset.tactical_set {
  background: transparent;
}

fieldset.tactical_set legend {
  padding-left: 10px;
}

table.widget_maps_status tr td:first-child {
  text-align: left;
}

table.widget_maps_status tr td a {
  letter-spacing: 0.03pt;
  font-size: 9pt;
  text-decoration: none;
}

table.widget_maps_status tr td img {
  width: 50px;
  height: 20px;
}

div.container-icon {
  display: flex;
  flex-direction: row;
  justify-content: center;
  flex-wrap: wrap;
  align-items: center;
  text-align: center;
  width: 100%;
  height: inherit;
}

div.container-icon div {
  margin: 10px;
}

div.post-widget {
  width: 90%;
  height: 100%;
  text-align: initial;
}

table.group_modules_status_box tr {
  height: 30px;
  text-align: center;
}

table.group_modules_status_box tr td {
  letter-spacing: 0.03pt;
  font-size: 11pt;
  text-decoration: none;
  color: #3f3f3f;
  font-weight: bolder;
  text-align: justify;
  border-bottom: 0px;
}

table.group_modules_status_box tr td > span {
  padding-left: 10px;
}

table.group_modules_status_box tr td div {
  background-color: #82b92e;
  width: 90%;
  padding: 3px;
  text-align: center;
  border-radius: 5px;
}

table.group_modules_status_box tr td span a {
  letter-spacing: 0.03pt;
  font-size: 11pt;
  text-decoration: none;
  color: #ffffff;
  font-weight: bolder;
  text-align: center;
}

table.widget_agent_module,
table.widget_agent_module img {
  width: auto;
  height: auto;
}

table.widget_agent_module tbody tr td {
  padding: 5px;
}

table.widget_agent_module tbody tr:first-child > th {
  background-color: #373737;
  color: #fff;
  font-size: 7.5pt;
  letter-spacing: 0.3pt;
  line-height: 16pt;
}

.container-center .widget-histogram-chart .flot-text .flot-x-axis div {
  white-space: nowrap;
  font-family: inherit !important;
}

li#search_input_widget {
  width: 50%;
  position: absolute;
  left: 150px;
  top: 2px;
}

div#dashboard-controls {
  position: fixed;
  z-index: 1;
  top: 10px;
  right: 10px;
  width: 600px;
  height: 70px;
  display: flex;
  flex-direction: row;
  flex-wrap: wrap;
  justify-content: center;
  align-items: center;
  background-color: #f2f6f7;
  border-radius: 15px;
  padding: 10px;
}

div#dashboard-controls div {
  flex: 0.5;
  text-align: center;
}

div#dashboard-controls div#dashboard-slides-form-countdown {
  flex: 4;
}

div#dashboard-controls div#dashboard-slides-name {
  flex: 3;
}

div#view-slides-cell-mode {
  min-height: 100vh;
  width: 100vw;
  display: flex;
  flex-direction: row;
  justify-content: center;
  align-items: center;
}

div#main_pure {
  background-color: #fefefe;
  text-align: left;
  margin: 0px;
  height: 100%;
  width: 100%;
  position: static;
}

#module_details_window .progress_main {
  height: 2.2em !important;
}

.module-graph .error {
  font-size: 8px;
  width: 50%;
  margin: 0 auto;
  margin-top: 30px;
}

#form-config-widget .info_box,
.content-widget .info_box {
  border-radius: 5px;
  width: 100%;
}

#form-config-widget .info_box {
  margin: 0 auto;
}
#form-config-widget .info_box tbody tr td,
.content-widget .info_box tbody tr td {
  padding: 10px;
}
#form-config-widget .info_box tbody tr td.icon,
.content-widget .info_box tbody tr td.icon {
  padding-right: 10px !important;
}

#form-config-widget .info_box tbody tr td {
  font-size: 8pt;
}

.content-widget .databox.filters > tbody > tr > td {
  padding-right: 30px;
}

#select_multiple_modules_filtered {
  border: 1px solid #c1c1c1;
  border-radius: 10px;
  width: auto;
}

#select_multiple_modules_filtered > div {
  display: flex;
  flex-direction: row;
  justify-content: space-between;
  align-items: center;
  margin: 5px;
  flex-wrap: wrap;
  flex: 1 2 750px;
}

#select_multiple_modules_filtered > div > div {
  display: flex;
  flex-direction: column;
  justify-content: center;
  align-items: center;
  flex-wrap: wrap;
  width: 250px;
}

#select_multiple_modules_filtered > div > div > * {
  flex: auto;
}

#select_multiple_modules_filtered > div > div > select {
  min-width: 250px !important;
}

#select_multiple_modules_filtered > div > div > .select2 {
  min-width: 250px !important;
}

.visual-console-container-dashboard div.label strong {
  color: inherit;
}

.visual-console-container-dashboard div.label strong span {
  color: inherit;
}

/* Mobile trick */
#main_page > .ui-content {
  overflow: visible;
  overflow-x: visible;
  margin: 0 !important;
  padding: 0 !important;
}
#main_page > .ui-content div.label > p {
  margin: 0;
}

<<<<<<< HEAD
form.modal-dashboard ul.wizard li label {
  max-width: 30%;
}

form.modal-dashboard ul.wizard li.agents_select2,
form.modal-dashboard ul.wizard li.modules_select2 {
  align-items: center;
  justify-content: center;
}

form.modal-dashboard
  ul.wizard
  li.agents_select2
  div.flex-row-center
  div.flex-column,
form.modal-dashboard
  ul.wizard
  li.modules_select2
  div.flex-row-center
  div.flex-column {
  flex: 0;
  height: 45px;
}

.ui-dialog .ui-dialog-title {
  top: -3px !important;
}

.select2-container--default
  .select2-selection--multiple
  .select2-selection__choice {
  margin: 0px;
}

.container-tabs {
  width: 100%;
  height: calc(100% + 80px);
  display: flex;
  flex-direction: row;
  justify-content: flex-start;
  align-items: center;
  align-content: space-around;
  flex-wrap: wrap;
}

.widget-module-tabs {
  flex: 1;
  display: flex;
  flex-direction: column;
  justify-content: center;
  align-items: center;
  min-width: 100px;
  min-height: 95px;
  margin: 2px;
  padding: 5px;
}

.widget-module-tabs-title {
  word-break: break-word;
}

.widget-module-tabs-data {
  font-size: 1.5em;
  font-weight: bolder;
}

.widget-module-tabs-unit {
  font-size: smaller;
  font-style: italic;
}

.container-histograms {
  min-width: 400px;
  height: 100%;
  display: flex;
  flex-direction: column;
  justify-content: center;
}
.table-container-histograms {
  width: 100%;
}

.container-histograms .widget-histogram-chart {
  height: 28px;
}

.container-histograms .widget-histogram-label {
  padding-top: 10px;
  text-align: initial;
=======
.content-widget .dataTables_wrapper {
  width: 98%;
  margin-top: 5px;
>>>>>>> beefbff2
}<|MERGE_RESOLUTION|>--- conflicted
+++ resolved
@@ -573,7 +573,6 @@
   margin: 0;
 }
 
-<<<<<<< HEAD
 form.modal-dashboard ul.wizard li label {
   max-width: 30%;
 }
@@ -663,9 +662,9 @@
 .container-histograms .widget-histogram-label {
   padding-top: 10px;
   text-align: initial;
-=======
+}
+
 .content-widget .dataTables_wrapper {
   width: 98%;
   margin-top: 5px;
->>>>>>> beefbff2
 }