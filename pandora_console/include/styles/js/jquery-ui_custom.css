--- conflicted
+++ resolved
@@ -10,21 +10,16 @@
 }
 
 .ui-dialog .ui-dialog-titlebar {
-<<<<<<< HEAD
-  background-color: #82b92e !important;
-  overflow: hidden;
-  text-overflow: ellipsis;
-  padding-right: 33px !important;
-=======
   background-color: #82b92e;
   border-radius: 0;
   margin: 0;
   display: inherit;
   text-align: center;
-  padding: 0.4em 0em;
+  padding: 0.4em 33px 0.4em 12px;
   height: 30px;
   position: relative;
->>>>>>> 8a04e2ee
+  overflow: hidden;
+  text-overflow: ellipsis;
 }
 
 /*center ui dialog center*/
@@ -48,13 +43,7 @@
   overflow: hidden;
   text-overflow: ellipsis;
   position: relative;
-<<<<<<< HEAD
-  top: 5px;
-  float: none !important;
-  vertical-align: bottom;
-=======
   font-size: 12pt;
->>>>>>> 8a04e2ee
 }
 .ui-dialog .ui-dialog-titlebar-close {
   position: absolute;
