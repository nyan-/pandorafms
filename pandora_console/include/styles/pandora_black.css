--- conflicted
+++ resolved
@@ -1211,15 +1211,16 @@
   font-family: source-code, mono, monospace;
 }
 
-<<<<<<< HEAD
 .title-blue {
   text-transform: none !important;
   font-size: 1em !important;
   margin: 0px !important;
   padding: 0px !important;
   color: #95a3bf;
-=======
-* table about dialog */ .table-about {
+}
+
+/* Table about dialog */
+.table-about {
   background-color: #222 !important;
   width: 100%;
   border-collapse: collapse;
@@ -1306,5 +1307,4 @@
 #tab-database {
   height: 80%;
   overflow: auto;
->>>>>>> 3bc593e5
 }