--- conflicted
+++ resolved
@@ -1162,12 +1162,11 @@
   background-color: #222;
 }
 
-<<<<<<< HEAD
 .bg_ccc {
   background-color: #50505050 !important;
-=======
+}
+
 .legend_background {
   background-color: #222;
   color: #fff !important;
->>>>>>> 12b7cd0c
 }