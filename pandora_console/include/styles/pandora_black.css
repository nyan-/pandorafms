/*

Author: The Pandora FMS team
Name: Black theme
Description: The default Pandora FMS theme layout

// Pandora FMS - http://pandorafms.com
// ==========================================================
// Copyright (c) 2004-2021 Artica Soluciones Tecnológicas S.L

// This program is free software; you can redistribute it and/or
// modify it under the terms of the GNU General Public License
// as published by the Free Software Foundation; version 2

// This program is distributed in the hope that it will be useful,
// but WITHOUT ANY WARRANTY; without even the implied warranty of
// MERCHANTABILITY or FITNESS FOR A PARTICULAR PURPOSE.  See the
// GNU General Public License for more details.
// You should have received a copy of the GNU General Public License
// along with this program; if not, write to the Free Software
// Foundation, Inc., 51 Franklin Street, Fifth Floor, Boston, MA  02110-1301, USA.
*/

/* General styles */
body,
div#page,
#menu_tab_frame,
#menu_tab_frame_view,
#menu_tab_frame_view_bc,
ul.subsubmenu li,
input.search_input,
.filters input,
input#text-id_parent.ac_input,
input,
textarea,
select,
.edit_user_comments #textarea_comments,
.discovery_textarea_input,
.selection {
  background-color: #111;
  color: #fff;
}

div#head,
#menu_tab li.nomn_high,
#menu_tab li.nomn_high span,
.white_table_graph_header,
.white-box-content,
fieldset,
.databox.filters,
table.databox,
.legend_basic,
.databox_color,
.white_box,
input.sub,
.introjs-tooltip,
button.sub,
.bg_general {
  background-color: #222 !important;
  color: #fff;
}

input[readonly] {
  background-color: #444 !important;
  color: #a2a2a2 !important;
}

.switch_radio_button label {
  background-color: #111;
  color: white;
  line-height: 1;
  text-align: center;
  padding: 7px 14px;
  margin-right: -1px;
  border: 1px solid #cbcbcb;
  border-radius: 4px;
  transition: all 0.1s ease-in-out;
}

.box-shadow {
  box-shadow: none;
}

select:disabled,
textarea:disabled {
  background-color: #666;
}

.status_tactical,
.tactical_set,
.td-bg-white td,
#top_btn:hover {
  background-color: transparent;
}

.agent_details_col,
.white_table,
.white_table tr:first-child > th,
.white_table_graph_content {
  background-color: #222;
  color: #fff;
}

.notify,
.notify h3 {
  color: #000;
}

.sort_arrow img {
  filter: brightness(4.5) contrast(3.5);
}

.default_container {
  font-weight: bold;
  background-color: #222;
  border: 1px solid #e2e2e2;
  margin-bottom: 4px;
}

table.widget_list tr.datos,
table.widget_list tr.datos2,
table.widget_list td.datos,
table.widget_list td.datos2 {
  background-color: inherit;
}

/* Change inputs with autocomplete */
input:-webkit-autofill,
input:-webkit-autofill:hover,
input:-webkit-autofill:focus,
input:-webkit-autofill:active {
  -webkit-box-shadow: 0 0 0 30px #111 inset !important;
}

input:-webkit-autofill {
  -webkit-text-fill-color: #fff !important;
}

/* messages */
.container,
input.pure_full {
  background-color: #222;
}

.p-slider {
  background-color: #888;
}

.fileupload_form,
#button-pure {
  background-color: #222 !important;
}

#drop_file {
  background-color: #444 !important;
  color: #fff !important;
}

ol.steps li.current {
  border-left: 5px solid #82b92e;
  background-color: #545454;
}

ol.steps li {
  background-color: #999;
}

ol.steps li.visited,
ol.steps li.visited span,
ol.steps li.visited a {
  color: #eaeaea;
}

/* White text */
a,
label,
#menu_tab_left li a,
#menu_tab_left li span,
fieldset legend,
.tactical_set legend,
#user-notifications-wrappe,
#user_form *,
h1,
h2,
h3,
h4,
.info_table,
.info_table > tbody > tr > th,
.info_table > thead > tr > th,
.info_table > thead > tr > th a,
.info_table > thead > tr > th > span,
form.discovery label,
.edit_user_labels,
.input_label,
.pagination,
tr.group_view_data,
.group_view_data,
ol.steps li span,
ol.steps li a {
  color: #fff;
}

/* Tabs icons change color */

/* menu.css */
.operation {
  background-color: #252525;
}

.godmode,
#menu_full {
  background-color: #1a1a1a;
}

.button_collapse {
  background-color: #444;
}

.operation .selected,
.godmode .selected,
.menu_icon:hover {
  background-color: #080808;
}

.sub_subMenu {
  background-color: #343434;
}

/* footer */
div#foot {
  background: #222;
}

/* Overwrite inline styles */
.textodialogo td .white_important {
  color: #fff !important;
}

/* snmp */
#snmp_browser {
  background-color: #222 !important;
}

/* events.css */
table.table_modal_alternate tr:nth-child(odd) td {
  background-color: #222 !important;
}

table.table_modal_alternate tr:nth-child(even) td {
  background-color: #111 !important;
}

/* events.css */
table.black_table_modal_alternate tr:nth-child(odd) td {
  background-color: #222 !important;
}

table.black_table_modal_alternate tr:nth-child(even) td {
  background-color: #111 !important;
}

/* tables.css */
.info_table {
  background-color: #222;
}

.info_table > tbody > tr:nth-child(even) {
  background-color: #111;
}

.info_table tr:first-child > th,
.info_table th {
  background-color: #222;
  color: #fff;
}

.info_table > tbody > tr:hover,
.databox.data > tbody > tr:hover,
.checkselected,
.rowPair:hover,
.rowOdd:hover {
  background-color: #555 !important;
}

.info_table .datos3,
.datos3,
.info_table .datos4,
.datos4 {
  background-color: #444;
  color: #fff;
}

.action_buttons a[href] img,
.action_buttons input[type="image"],
.action_button_img {
  filter: brightness(4.5) contrast(50%);
}

a.pandora_pagination {
  color: #fff;
}

/* firts_task.css */
.new_task,
div.new_task_cluster,
div.new_task_cluster > div {
  background-color: #222;
}

/* events.css */
.filter_summary div {
  background: transparent;
}

/* webchat */
#chat_box,
#userlist_box {
  background: #222 !important;
}

#chat_box > div span {
  color: #fff !important;
}

/* tree.css */
.node-content:hover {
  background-color: #222;
}

ul.tree-group
  li.tree-node
  div.node-content
  img:not(.module-status):not(.agent-status):not(.agent-alerts-fired) {
  filter: invert(100%);
}

/* login.css */
div.login_nick input,
div.login_pass input {
  background-color: #fff !important;
}

/* user edit */
.edit_user_info_right input {
  border-bottom: 1px solid #5f5f5f;
}

#user-notifications-wrapper {
  color: #fff;
}

/* datatables */
table.dataTable tbody tr {
  background-color: #222;
}

table.dataTable span {
  color: #fff;
}

/* diagnostic info */
table#diagnostic_info {
  background-color: #111 !important;
}

table#diagnostic_info th {
  background-color: #444 !important;
}

table#diagnostic_info tbody td div {
  background-color: #222 !important;
}

/* agent view */
.buttons_agent_view {
  filter: brightness(2.5);
}

/* jquery custom */
.ui-dialog,
.ui-widget-content {
  background-color: #222 !important;
  color: #fff;
}
.ui-widget-content,
.ui-widget-content a {
  color: #fff;
}

.ui-widget-content.ui-autocomplete a {
  color: #333;
}

.ui-state-default,
.ui-widget-content .ui-state-default,
.ui-widget-header .ui-state-default {
  background-color: #222 !important;
  color: #fff !important;
}

#cancel_btn_dialog {
  background-color: red;
}
.ui-state-active,
.ui-widget-content .ui-state-active,
.ui-widget-header .ui-state-active {
  background-color: #111;
  color: #fff;
}

.ui-state-default a,
.ui-state-default a:link,
.ui-state-default a:visited,
a.ui-button,
a:link.ui-button,
a:visited.ui-button,
.ui-button {
  color: #fff;
}

ul.ui-tabs-nav.ui-corner-all.ui-helper-reset.ui-helper-clearfix.ui-widget-header
  img {
  filter: brightness(2);
}

.ui-dialog .ui-dialog-buttonpane button {
  background-color: transparent;
  color: #fff;
}

/* notifications */
#notification-wrapper::before {
  border-bottom-color: #222 !important;
  color: #fff;
}

#notification-wrapper {
  background: #111;
}

.notification-item {
  background: #222;
  border: none;
}

pre,
.notification-subtitle {
  color: #fff;
}

/* update_manager.css */
div#box_online * {
  color: #000;
}

/* discovery.css */
#text_wizard {
  color: white;
}

/* news dialog */
#news_dialog #new_text {
  background: #222 !important;
}

/* ipam */
.tooltipster-content {
  background: #222 !important;
}

/* licence */
div#code_license_dialog div#code,
div#form_activate_licence #code {
  margin-top: 20px;
  margin-bottom: 20px;
  border: 0px;
  background-color: #222;
}

.backgrund_primary_important {
  background-color: #111 !important;
}

.w16px {
  padding-left: 16px;
  padding-right: 16px;
  padding-top: 16px;
}

.sound_div_background {
  background-color: #222 !important;
}

/*
 * ---------------------------------------------------------------------
 * - RIGHT MENU SECTION 											-
 * ---------------------------------------------------------------------
 */
#menu_tab_frame,
#menu_tab_frame_view,
#menu_tab_frame_view_bc {
  display: flex;
  align-items: flex-end;
  justify-content: space-between;
  border-bottom: 2px solid #82b92e;
  min-height: 50px;
  width: calc(100% + 3em);
  padding-right: 0px;
  margin-bottom: 20px;
  height: 50px;
  box-sizing: border-box;
  background-color: #111 !important;
  border-top-right-radius: 7px;
  border-top-left-radius: 7px;
  box-shadow: 1px 1px 4px rgba(160, 160, 160, 0.514);
  margin-left: -3em;
}

.info_box {
  background: #222 !important;
  box-shadow: 0px 0px 15px -10px #888;
  margin-top: 10px;
  margin-bottom: 10px;
  padding: 0px 5px 5px 10px;
  border-style: solid;
  border-width: 1px;
  width: 100%;
  -moz-border-radius: 4px;
  -webkit-border-radius: 4px;
  border-radius: 4px;
  border-color: #707070;
}

div.data_container:not(:hover) {
  box-shadow: 2px 2px 10px #80ba27;
}

input[type="submit"].submit-next:hover,
button.submit-next.ui-button.ui-corner-all.ui-widget:hover,
input[type="button"].submit-next:hover {
  background: #82b92e;
}

div.nf {
  background: url(../../images/information_alerts.png) no-repeat scroll 0 50%
    transparent;
  margin-left: 7px;
  padding: 8px 1px 6px 25px;
}
/*Font header feedback*/
form#modal_form_feedback {
  padding: 10px;
}

form#modal_form_feedback label {
  margin-bottom: 10px;
  color: white;
  font-weight: bold;
  font-size: 10pt;
}

form#modal_form_feedback input[type="email"] {
  background-color: transparent;
  border: none;
  border-radius: 0;
  border-bottom: 1px solid #ccc;
  font-weight: lighter;
  padding: 0px 0px 2px 0px;
  box-sizing: border-box;
  margin-bottom: 4px;
}

form#modal_form_feedback ul.wizard li {
  padding-bottom: 10px;
  padding-top: 10px;
}

form#modal_form_feedback ul.wizard li > label:not(.p-switch) {
  width: 250px;
  vertical-align: top;
  display: inline-block;
}

form#modal_form_feedback ul.wizard li > textarea {
  width: 600px;
  height: 15em;
  display: inline-block;
}

#categories_library .card_category a:hover {
  color: #82b92e;
  text-decoration: none;
}

#library_main_content div.library_main_category:hover {
  border: 1px solid #e2e2e2;
  background-color: #222;
  border-radius: 4px;
  padding: 19px;
  cursor: pointer;
}

#library_main_content div.library_main_category a:hover {
  color: white;
}

.textodialogo {
  margin-left: 0px;
  color: #333;
  padding: 20px;
  font-size: 9pt;
}

/* end of classes for event priorities */
div#main_pure {
  background-color: #111;
  text-align: left;
  margin-bottom: 25px;
  margin-top: 30px;
  margin-left: 10px;
  margin-right: 10px;
  height: 1000px;
  width: 98%;
  position: static;
}

body.pure {
  background-color: #111;
}

form ul.form_flex {
  display: flex;
  flex-flow: row wrap;
  flex-direction: row;
  align-content: center;
  justify-content: space-around;
  border: 1px solid #e2e2e2;
  border-radius: 5px;
  padding: 20px;
  background: #222 !important;
}

.invert_filter {
  filter: invert(100%);
}

.graph_conteiner_inside,
.container_table,
.second_background {
  background-color: #222;
}

.content-widget .container-center {
  display: flex;
  flex-direction: column;
  align-items: center;
  justify-content: center;
  height: 100%;
  width: 100%;
}

.container-layout {
  border-radius: 5px;
  border: 3px dashed #fff;
  background: #222;
  padding: 10px 0px 10px 0px;
}

.bullet .range.s0 {
  background-color: #222;
  fill: #222 !important;
  border-radius: 4px;
}

text {
  color: #fff !important;
}
.legendLabel {
  color: #fff;
}

.incident_table {
  position: absolute;
  top: 5px;
  right: 5px;
  font-size: smaller;
  color: white;
}

.cluetip-default {
  background-color: #111 !important;
  text-align: left;
}

.cluetip-default #cluetip-outer {
  position: relative;
  margin: 0;
  background-color: #222;
}

.cluetip-default h3 {
  margin: 0 0 5px;
  padding: 8px 10px 4px;
  font-size: 1.1em;
  font-weight: bold;
  background-color: #111 !important;
  color: #fff;
}

.cluetip-default h3#cluetip-title {
  display: none;
  height: 0px;
  margin: 0;
  padding: 0;
  color: #fff;
}

.cluetip-default #cluetip-title a {
  color: #fff;
  font-size: 0.95em;
}

.cluetip-default #cluetip-inner {
  padding: 10px;
}

.cluetip-default div#cluetip-close {
  text-align: right;
  margin: 0 5px 5px;
  color: #900;
}

.cluetip-default ul,
.text_left {
  text-align: left !important;
}
.card {
  border: 1px solid #e2e2e2;
  background-color: #222;
  display: flex;
  flex-direction: column;
  padding: 0;
  border-radius: 4px;
  text-align: center;
  font-size: 16px;
  justify-content: center;
}

.card_link_button:hover {
  cursor: pointer;
  padding: 10px 20px;
  background-color: #eaeaea;
  color: #111;
}

.sidebar_library {
  min-width: 360px;
  margin-left: 50px;
  padding: 0px 0px 0px 30px;
  background-color: #222;
  border: 1px solid #e2e2e2;
  border-radius: 4px;
}
.category_link:hover {
  color: #82b92e;
}

#container_servicemap_legend {
  position: absolute;
  background: #222;
  margin-top: 10px;
  right: 2px;
  border: 1px solid #e2e2e2;
  border-radius: 5px;
  padding: 10px;
  opacity: 0.9;
  color: #fff;
}

.notification-subtitle_black {
  color: #000;
}

.no_invert_filter {
  filter: none;
}

input:disabled {
  background-color: #666;
}
#file_table_modal .create_folder,
#file_table_modal .create_text_file,
#file_table_modal .upload_file {
  width: 33%;
  border-top-left-radius: 4px;
  border-top-right-radius: 4px;
  margin-right: 2px;
  background-color: #222 !important;
}
div.criticity {
  width: 150px;
  height: 2em;
  color: black;
  text-align: center;
  border-radius: 5px;
  font-size: 0.8em;
  padding: 5px;
  margin: 0;
  display: table-cell;
  vertical-align: middle;
}

input[type="submit"].submit-next,
button.submit-next.ui-button.ui-corner-all.ui-widget,
input[type="button"].submit-next {
  color: #82b92e;
  border: 1px solid #82b92e;
  background-color: #222 !important;

  padding: 5px;
  font-size: 1.3em;
  margin: 0.5em 1em 0.5em 0;
  cursor: pointer;
  text-align: center;
  height: 30px;
  width: auto;
  min-width: 90px;
}

input[type="submit"].submit-cancel,
button.submit-cancel.ui-button.ui-corner-all.ui-widget,
button.submit-cancel {
  color: #fb4444;
  border: 1px solid #fb4444;
  background-color: #222 !important;
  padding: 5px;
  font-size: 1.3em;
  margin: 0.5em 1em 0.5em 0;
  cursor: pointer;
  text-align: center;
  height: 30px;
  width: auto;
  min-width: 90px;
}

input[type="submit"].submit-cancel:hover,
button.submit-cancel.ui-button.ui-corner-all.ui-widget:hover,
button.submit-cancel:hover {
  background: #fb4444;
}
.submit-next:hover {
  background: #82b92e;
}

div#dashboard-controls {
  position: fixed;
  z-index: 1;
  top: 10px;
  right: 10px;
  width: 600px;
  height: 70px;
  display: flex;
  flex-direction: row;
  flex-wrap: wrap;
  justify-content: center;
  align-items: center;
  background-color: #222;
  border-radius: 15px;
  padding: 10px;
}
.serviceap_show_bg {
  overflow: hidden;
  border: 1px solid #e2e2e2;
  background-color: #111;
}

.title_service_unstack,
.title,
.title_service_stack {
  font-size: 11px;
  text-align: center;
  text-anchor: middle;
  fill: #fff;
}

.tickLabel {
  color: #fff;
}

.integria_details_shadow {
  background-color: #222;
  border-bottom: 1px solid #e2e2e2;
  border-left: 1px solid #e2e2e2;
  border-top-left-radius: 5px;
  border-right: 1px solid #e2e2e2;
  border-top-right-radius: 5px;
}

div.integria_details_description textarea {
  width: 100%;
  background-color: #111;
  color: #fff;
  resize: vertical;
}

.grid-stack-item-content {
  color: #fff !important;
}
.widget-groups-status h1 a {
  font-size: 1.1em;
  font-weight: bold;
  line-height: 20px;
  color: #fff;
  letter-spacing: 0.03pt;
  text-decoration: none;
  text-transform: capitalize;
}

.widget_groups_status {
  background-color: #222;
}
.flot-text {
  color: #fff !important;
}

.table.group_modules_status_box tr td {
  letter-spacing: 0.03pt;
  font-size: 11pt;
  text-decoration: none;
  color: #fff !important;
  font-weight: bolder;
  text-align: justify;
  border-bottom: 0px;
}
.bg_222_important {
  background-color: #222 !important;
}

.networkconsole {
  width: 100%;
  height: 100%;
  position: relative;
  overflow: hidden;
  background-color: #111;
}

.fill_222 {
  fill: #222 !important;
}
.fill_fff {
  fill: #fff !important;
}
.module_graph_menu_header,
.module_graph_menu_content {
  background-color: #222 !important;
}

.invert_filter_important {
  filter: invert(100%) !important;
}
fieldset {
  border-color: #707070;
}

input,
textarea,
select,
.selection {
  border-color: #707070;
}

.white_box,
.white-box-content {
  border: 1px solid #707070;
}

.white_table_graph_header {
  border: 1px solid #707070;
}

table.databox {
  border-color: #707070;
}

.info_table > tbody > tr {
  border-bottom: 1px solid #303030;
}

.status_tactical {
  border-color: #707070;
}

.status_tactical,
.tactical_set {
  border-color: #707070;
}

<<<<<<< HEAD
.header_title {
  font-weight: 600;
  font-size: 10.5pt;
  color: #fff;
}
.header_subtitle {
  font-size: 10pt;
  color: #a0a0a0;
  font-weight: 300;
=======
li.ui-tabs-tab.ui-corner-top.ui-state-default.ui-tab {
  border: 1px solid #707070;
}
.chartLegend {
  width: 100%;
  position: relative;
  height: 30px;
}

.chartLegend table {
  position: absolute;
  right: 0px;
}

.graph_container {
  width: 800px;
  margin: 20px auto;
  border-radius: 3px;
>>>>>>> 17127520
}<|MERGE_RESOLUTION|>--- conflicted
+++ resolved
@@ -995,7 +995,26 @@
   border-color: #707070;
 }
 
-<<<<<<< HEAD
+li.ui-tabs-tab.ui-corner-top.ui-state-default.ui-tab {
+  border: 1px solid #707070;
+}
+.chartLegend {
+  width: 100%;
+  position: relative;
+  height: 30px;
+}
+
+.chartLegend table {
+  position: absolute;
+  right: 0px;
+}
+
+.graph_container {
+  width: 800px;
+  margin: 20px auto;
+  border-radius: 3px;
+}
+
 .header_title {
   font-weight: 600;
   font-size: 10.5pt;
@@ -1005,24 +1024,4 @@
   font-size: 10pt;
   color: #a0a0a0;
   font-weight: 300;
-=======
-li.ui-tabs-tab.ui-corner-top.ui-state-default.ui-tab {
-  border: 1px solid #707070;
-}
-.chartLegend {
-  width: 100%;
-  position: relative;
-  height: 30px;
-}
-
-.chartLegend table {
-  position: absolute;
-  right: 0px;
-}
-
-.graph_container {
-  width: 800px;
-  margin: 20px auto;
-  border-radius: 3px;
->>>>>>> 17127520
 }