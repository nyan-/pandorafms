--- conflicted
+++ resolved
@@ -1202,16 +1202,11 @@
 .bg_ccc {
   background-color: #50505050 !important;
 }
-<<<<<<< HEAD
+
 .filter_none {
   filter: brightness(0) contrast(50%) !important;
-=======
-
-.filter_none {
-  filter: brightness(0) contrast(50%) !important;
 }
 
 input[type="image"] {
   background-color: transparent !important;
->>>>>>> f25035db
 }