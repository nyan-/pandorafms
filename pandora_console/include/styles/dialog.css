--- conflicted
+++ resolved
@@ -21,23 +21,6 @@
 }
 
 .ui-dialog .ui-dialog-titlebar {
-<<<<<<< HEAD
-	background-color: #ECECEC;
-	height: 24px !important;
-	padding: 0.3em 1em !important;
-	position:relative;
-	margin: 0px auto 0 auto !important;
-	font-weight: bold !important;
-	border-bottom: none !important;
-	border-top: none !important;
-	border-left: none !important;
-	border-right: none !important;
-	color: #FFFFFF !important;
-
-	-moz-border-radius: 4px 4px 0 0;
-	-webkit-border-radius: 4px 4px 0 0;
-	border-radius: 4px 4px 0 0;
-=======
   background-color: #ececec;
   height: 24px !important;
   padding: 0.3em 1em !important;
@@ -54,7 +37,6 @@
   -moz-border-radius: 4px 4px 0 0;
   -webkit-border-radius: 4px 4px 0 0;
   border-radius: 4px 4px 0 0;
->>>>>>> 67ab08fc
 }
 
 .ui-dialog .ui-dialog-title {
@@ -99,28 +81,6 @@
 }
 
 .ui-dialog .ui-dialog-content {
-<<<<<<< HEAD
-	margin: 12px !important;
-	overflow: auto !important;
-	
-	-moz-border-left: 1px solid #A9A9A9 !important;
-	-moz-border-right: 1px solid #A9A9A9 !important;
-	-moz-border-bottom: 1px solid #A9A9A9 !important;
-    -moz-border-radius: 8px 8px 8px 8px !important;
-    
-	-webkit-border-left: 1px solid #A9A9A9 !important;
-	-webkit-border-right: 1px solid #A9A9A9 !important;
-	-webkit-border-bottom: 1px solid #A9A9A9 !important;
-    -webkit-border-radius: 8px 8px 8px 8px !important;
-    
-	border-left: 1px solid #A9A9A9 !important;
-	border-right: 1px solid #A9A9A9 !important;
-	border-bottom: 1px solid #A9A9A9 !important;
-    border-radius: 8px 8px 8px 8px !important;
-    
-    background: #FFFFFF !important;	
-    position: relative !important;
-=======
   margin: 12px !important;
   #padding: 0.5em 1em !important;
   overflow: auto !important;
@@ -142,7 +102,6 @@
 
   background: #ffffff !important;
   position: relative !important;
->>>>>>> 67ab08fc
 }
 
 .ui-tabs .ui-tabs-nav {
@@ -186,14 +145,9 @@
 }
 
 .ui-dialog-content {
-<<<<<<< HEAD
-	overflow: auto !important;
-	width: auto !important;
-=======
   overflow: auto !important;
   width: auto !important;
   #height: auto !important;
->>>>>>> 67ab08fc
 }
 
 .ui-dialog .ui-dialog-buttonpane {
